#!/usr/bin/env node

/**
 * Build and test Bun on macOS, Linux, and Windows.
 * @link https://buildkite.com/docs/pipelines/defining-steps
 */

import { join } from "node:path";
import {
  getBootstrapVersion,
  getBuildkiteEmoji,
  getBuildMetadata,
  getBuildNumber,
  getCanaryRevision,
  getCommitMessage,
  getEmoji,
  getEnv,
  getLastSuccessfulBuild,
  isBuildkite,
  isBuildManual,
  isFork,
  isMainBranch,
  isMergeQueue,
  parseBoolean,
  spawnSafe,
  startGroup,
  toYaml,
  uploadArtifact,
  writeFile,
} from "../scripts/utils.mjs";

/**
 * @typedef {"linux" | "darwin" | "windows"} Os
 * @typedef {"aarch64" | "x64"} Arch
 * @typedef {"musl"} Abi
 * @typedef {"debian" | "ubuntu" | "alpine" | "amazonlinux"} Distro
 * @typedef {"latest" | "previous" | "oldest" | "eol"} Tier
 * @typedef {"release" | "assert" | "debug" | "asan"} Profile
 */

/**
 * @typedef Target
 * @property {Os} os
 * @property {Arch} arch
 * @property {Abi} [abi]
 * @property {boolean} [baseline]
 * @property {Profile} [profile]
 */

/**
 * @param {Target} target
 * @returns {string}
 */
function getTargetKey(target) {
  const { os, arch, abi, baseline, profile } = target;
  let key = `${os}-${arch}`;
  if (abi) {
    key += `-${abi}`;
  }
  if (baseline) {
    key += "-baseline";
  }
  if (profile && profile !== "release") {
    key += `-${profile}`;
  }
  return key;
}

/**
 * @param {Target} target
 * @returns {string}
 */
function getTargetLabel(target) {
  const { os, arch, abi, baseline, profile } = target;
  let label = `${getBuildkiteEmoji(os)} ${arch}`;
  if (abi) {
    label += `-${abi}`;
  }
  if (baseline) {
    label += "-baseline";
  }
  if (profile && profile !== "release") {
    label += `-${profile}`;
  }
  return label;
}

/**
 * @typedef Platform
 * @property {Os} os
 * @property {Arch} arch
 * @property {Abi} [abi]
 * @property {boolean} [baseline]
 * @property {Profile} [profile]
 * @property {Distro} [distro]
 * @property {string} release
 * @property {Tier} [tier]
 * @property {string[]} [features]
 */

/**
 * @type {Platform[]}
 */
const buildPlatforms = [
  { os: "darwin", arch: "aarch64", release: "14" },
  { os: "darwin", arch: "x64", release: "14" },
  { os: "linux", arch: "aarch64", distro: "amazonlinux", release: "2023", features: ["docker"] },
  { os: "linux", arch: "x64", distro: "amazonlinux", release: "2023", features: ["docker"] },
  { os: "linux", arch: "x64", baseline: true, distro: "amazonlinux", release: "2023", features: ["docker"] },
  { os: "linux", arch: "x64", profile: "asan", distro: "amazonlinux", release: "2023", features: ["docker"] },
  { os: "linux", arch: "aarch64", abi: "musl", distro: "alpine", release: "3.21" },
  { os: "linux", arch: "x64", abi: "musl", distro: "alpine", release: "3.21" },
  { os: "linux", arch: "x64", abi: "musl", baseline: true, distro: "alpine", release: "3.21" },
  { os: "windows", arch: "x64", release: "2019" },
  { os: "windows", arch: "x64", baseline: true, release: "2019" },
];

/**
 * @type {Platform[]}
 */
const testPlatforms = [
  { os: "darwin", arch: "aarch64", release: "14", tier: "latest" },
  { os: "darwin", arch: "aarch64", release: "13", tier: "previous" },
  { os: "darwin", arch: "x64", release: "14", tier: "latest" },
  { os: "darwin", arch: "x64", release: "13", tier: "previous" },
  { os: "linux", arch: "aarch64", distro: "debian", release: "12", tier: "latest" },
  { os: "linux", arch: "x64", distro: "debian", release: "12", tier: "latest" },
  { os: "linux", arch: "x64", baseline: true, distro: "debian", release: "12", tier: "latest" },
  { os: "linux", arch: "x64", profile: "asan", distro: "debian", release: "12", tier: "latest" },
  { os: "linux", arch: "aarch64", distro: "ubuntu", release: "25.04", tier: "latest" },
  { os: "linux", arch: "aarch64", distro: "ubuntu", release: "24.04", tier: "latest" },
  { os: "linux", arch: "x64", distro: "ubuntu", release: "25.04", tier: "latest" },
  { os: "linux", arch: "x64", distro: "ubuntu", release: "24.04", tier: "latest" },
  { os: "linux", arch: "x64", baseline: true, distro: "ubuntu", release: "25.04", tier: "latest" },
  { os: "linux", arch: "x64", baseline: true, distro: "ubuntu", release: "24.04", tier: "latest" },
  { os: "linux", arch: "aarch64", abi: "musl", distro: "alpine", release: "3.21", tier: "latest" },
  { os: "linux", arch: "x64", abi: "musl", distro: "alpine", release: "3.21", tier: "latest" },
  { os: "linux", arch: "x64", abi: "musl", baseline: true, distro: "alpine", release: "3.21", tier: "latest" },
  { os: "windows", arch: "x64", release: "2019", tier: "oldest" },
  { os: "windows", arch: "x64", release: "2019", baseline: true, tier: "oldest" },
];

/**
 * @param {Platform} platform
 * @returns {string}
 */
function getPlatformKey(platform) {
  const { distro, release } = platform;
  const target = getTargetKey(platform);
  const version = release.replace(/\./g, "");
  if (distro) {
    return `${target}-${distro}-${version}`;
  }
  return `${target}-${version}`;
}

/**
 * @param {Platform} platform
 * @returns {string}
 */
function getPlatformLabel(platform) {
  const { os, arch, baseline, profile, distro, release } = platform;
  let label = `${getBuildkiteEmoji(distro || os)} ${release} ${arch}`;
  if (baseline) {
    label += "-baseline";
  }
  if (profile && profile !== "release") {
    label += `-${profile}`;
  }
  return label;
}

/**
 * @param {Platform} platform
 * @returns {string}
 */
function getImageKey(platform) {
  const { os, arch, distro, release, features, abi } = platform;
  const version = release.replace(/\./g, "");
  let key = `${os}-${arch}-${version}`;
  if (distro) {
    key += `-${distro}`;
  }
  if (features?.length) {
    key += `-with-${features.join("-")}`;
  }

  if (abi) {
    key += `-${abi}`;
  }

  return key;
}

/**
 * @param {Platform} platform
 * @returns {string}
 */
function getImageLabel(platform) {
  const { os, arch, distro, release } = platform;
  return `${getBuildkiteEmoji(distro || os)} ${release} ${arch}`;
}

/**
 * @param {Platform} platform
 * @param {PipelineOptions} options
 * @returns {string}
 */
function getImageName(platform, options) {
  const { os } = platform;
  const { buildImages, publishImages } = options;

  const name = getImageKey(platform);

  if (buildImages && !publishImages) {
    return `${name}-build-${getBuildNumber()}`;
  }

  return `${name}-v${getBootstrapVersion(os)}`;
}

/**
 * @param {number} [limit]
 * @link https://buildkite.com/docs/pipelines/command-step#retry-attributes
 */
function getRetry(limit = 0) {
  return {
    manual: {
      permit_on_passed: true,
    },
    automatic: false,
  };
}

/**
 * @returns {number}
 * @link https://buildkite.com/docs/pipelines/managing-priorities
 */
function getPriority() {
  if (isFork()) {
    return -1;
  }
  if (isMainBranch()) {
    return 2;
  }
  if (isMergeQueue()) {
    return 1;
  }
  return 0;
}

/**
 * Agents
 */

/**
 * @typedef {Object} Ec2Options
 * @property {string} instanceType
 * @property {number} cpuCount
 * @property {number} threadsPerCore
 * @property {boolean} dryRun
 */

/**
 * @param {Platform} platform
 * @param {PipelineOptions} options
 * @param {Ec2Options} ec2Options
 * @returns {Agent}
 */
function getEc2Agent(platform, options, ec2Options) {
  const { os, arch, abi, distro, release } = platform;
  const { instanceType, cpuCount, threadsPerCore } = ec2Options;
  return {
    os,
    arch,
    abi,
    distro,
    release,
    robobun: true,
    robobun2: true,
    "image-name": getImageName(platform, options),
    "instance-type": instanceType,
    "cpu-count": cpuCount,
    "threads-per-core": threadsPerCore,
    "preemptible": false,
  };
}

/**
 * @param {Platform} platform
 * @param {PipelineOptions} options
 * @returns {string}
 */
function getCppAgent(platform, options) {
  const { os, arch, distro } = platform;

  if (os === "darwin") {
    return {
      queue: `build-${os}`,
      os,
      arch,
    };
  }

  return getEc2Agent(platform, options, {
    instanceType: arch === "aarch64" ? "c8g.4xlarge" : "c7i.4xlarge",
  });
}

/**
 * @param {Platform} platform
 * @param {PipelineOptions} options
 * @returns {string}
 */
function getLinkBunAgent(platform, options) {
  const { os, arch, distro } = platform;

  if (os === "darwin") {
    return {
      queue: `build-${os}`,
      os,
      arch,
    };
  }

  if (os === "windows") {
    return getEc2Agent(platform, options, {
      instanceType: arch === "aarch64" ? "r8g.large" : "r7i.large",
    });
  }

  return getEc2Agent(platform, options, {
    instanceType: arch === "aarch64" ? "r8g.xlarge" : "r7i.xlarge",
  });
}

/**
 * @returns {Platform}
 */
function getZigPlatform() {
  return {
    os: "linux",
    arch: "aarch64",
    abi: "musl",
    distro: "alpine",
    release: "3.21",
  };
}

/**
 * @param {Platform} platform
 * @param {PipelineOptions} options
 * @returns {Agent}
 */
function getZigAgent(platform, options) {
  const { arch } = platform;

  // Uncomment to restore to using macOS on-prem for Zig.
  // return {
  //   queue: "build-zig",
  // };

  return getEc2Agent(getZigPlatform(), options, {
    instanceType: "r8g.large",
  });
}

/**
 * @param {Platform} platform
 * @param {PipelineOptions} options
 * @returns {Agent}
 */
function getTestAgent(platform, options) {
  const { os, arch, profile } = platform;

  if (os === "darwin") {
    return {
      queue: `test-${os}`,
      os,
      arch,
    };
  }

  // TODO: delete this block when we upgrade to mimalloc v3
  if (os === "windows") {
    return getEc2Agent(platform, options, {
      instanceType: "c7i.2xlarge",
      cpuCount: 2,
      threadsPerCore: 1,
    });
  }

  if (arch === "aarch64") {
    if (profile === "asan") {
      return getEc2Agent(platform, options, {
        instanceType: "c8g.2xlarge",
        cpuCount: 2,
        threadsPerCore: 1,
      });
    }
    return getEc2Agent(platform, options, {
      instanceType: "c8g.xlarge",
      cpuCount: 2,
      threadsPerCore: 1,
    });
  }

  if (profile === "asan") {
    return getEc2Agent(platform, options, {
      instanceType: "c7i.2xlarge",
      cpuCount: 2,
      threadsPerCore: 1,
    });
  }
  return getEc2Agent(platform, options, {
    instanceType: "c7i.xlarge",
    cpuCount: 2,
    threadsPerCore: 1,
  });
}

/**
 * Steps
 */

/**
 * @param {Target} target
 * @param {PipelineOptions} options
 * @returns {Record<string, string | undefined>}
 */
function getBuildEnv(target, options) {
  const { baseline, abi } = target;
  const { canary } = options;
  const revision = typeof canary === "number" ? canary : 1;

  return {
    ENABLE_BASELINE: baseline ? "ON" : "OFF",
    ENABLE_CANARY: revision > 0 ? "ON" : "OFF",
    CANARY_REVISION: revision,
    ABI: abi === "musl" ? "musl" : undefined,
    CMAKE_VERBOSE_MAKEFILE: "ON",
    CMAKE_TLS_VERIFY: "0",
  };
}

/**
 * @param {Target} target
 * @param {PipelineOptions} options
 * @returns {string}
 */
function getBuildCommand(target, options, label) {
  const { profile } = target;
  const buildProfile = profile || "release";

  if (target.os === "windows" && label === "build-bun") {
    // Only sign release builds, not canary builds (DigiCert charges per signature)
    const enableSigning = !options.canary ? " -DENABLE_WINDOWS_CODESIGNING=ON" : "";
    return `bun run build:${buildProfile}${enableSigning}`;
  }

  return `bun run build:${buildProfile}`;
}

/**
 * @param {Platform} platform
 * @param {PipelineOptions} options
 * @returns {Step}
 */
function getBuildVendorStep(platform, options) {
  return {
    key: `${getTargetKey(platform)}-build-vendor`,
    label: `${getTargetLabel(platform)} - build-vendor`,
    agents: getCppAgent(platform, options),
    retry: getRetry(),
    cancel_on_build_failing: isMergeQueue(),
    env: getBuildEnv(platform, options),
    command: `${getBuildCommand(platform, options)} --target dependencies`,
  };
}

/**
 * @param {Platform} platform
 * @param {PipelineOptions} options
 * @returns {Step}
 */
function getBuildCppStep(platform, options) {
  const command = getBuildCommand(platform, options);
  return {
    key: `${getTargetKey(platform)}-build-cpp`,
    label: `${getTargetLabel(platform)} - build-cpp`,
    agents: getCppAgent(platform, options),
    retry: getRetry(),
    cancel_on_build_failing: isMergeQueue(),
    env: {
      BUN_CPP_ONLY: "ON",
      ...getBuildEnv(platform, options),
    },
    // We used to build the C++ dependencies and bun in separate steps.
    // However, as long as the zig build takes longer than both sequentially,
    // it's cheaper to run them in the same step. Can be revisited in the future.
    command: [`${command} --target bun`, `${command} --target dependencies`],
  };
}

/**
 * @param {Target} target
 * @returns {string}
 */
function getBuildToolchain(target) {
  const { os, arch, abi, baseline } = target;
  let key = `${os}-${arch}`;
  if (abi) {
    key += `-${abi}`;
  }
  if (baseline) {
    key += "-baseline";
  }
  return key;
}

/**
 * @param {Platform} platform
 * @param {PipelineOptions} options
 * @returns {Step}
 */
function getBuildZigStep(platform, options) {
  const toolchain = getBuildToolchain(platform);
  return {
    key: `${getTargetKey(platform)}-build-zig`,
    label: `${getTargetLabel(platform)} - build-zig`,
    agents: getZigAgent(platform, options),
    retry: getRetry(),
    cancel_on_build_failing: isMergeQueue(),
    env: getBuildEnv(platform, options),
    command: `${getBuildCommand(platform, options)} --target bun-zig --toolchain ${toolchain}`,
    timeout_in_minutes: 35,
  };
}

/**
 * @param {Platform} platform
 * @param {PipelineOptions} options
 * @returns {Step}
 */
function getLinkBunStep(platform, options) {
  return {
    key: `${getTargetKey(platform)}-build-bun`,
    label: `${getTargetLabel(platform)} - build-bun`,
    depends_on: [`${getTargetKey(platform)}-build-cpp`, `${getTargetKey(platform)}-build-zig`],
    agents: getLinkBunAgent(platform, options),
    retry: getRetry(),
    cancel_on_build_failing: isMergeQueue(),
    env: {
      BUN_LINK_ONLY: "ON",
      ASAN_OPTIONS: "allow_user_segv_handler=1:disable_coredump=0:detect_leaks=0",
      ...getBuildEnv(platform, options),
    },
    command: `${getBuildCommand(platform, options, "build-bun")} --target bun`,
  };
}

/**
 * @param {Platform} platform
 * @param {PipelineOptions} options
 * @returns {Step}
 */
function getBuildBunStep(platform, options) {
  return {
    key: `${getTargetKey(platform)}-build-bun`,
    label: `${getTargetLabel(platform)} - build-bun`,
    agents: getCppAgent(platform, options),
    retry: getRetry(),
    cancel_on_build_failing: isMergeQueue(),
    env: getBuildEnv(platform, options),
    command: getBuildCommand(platform, options),
  };
}

/**
 * @typedef {Object} TestOptions
 * @property {string} [buildId]
 * @property {boolean} [unifiedTests]
 * @property {string[]} [testFiles]
 * @property {boolean} [dryRun]
 */

/**
 * @param {Platform} platform
 * @param {PipelineOptions} options
 * @param {TestOptions} [testOptions]
 * @returns {Step}
 */
function getTestBunStep(platform, options, testOptions = {}) {
  const { os, profile } = platform;
  const { buildId, unifiedTests, testFiles } = testOptions;

  const args = [`--step=${getTargetKey(platform)}-build-bun`];
  if (buildId) {
    args.push(`--build-id=${buildId}`);
  }
  if (testFiles) {
    args.push(...testFiles.map(testFile => `--include=${testFile}`));
  }

  const depends = [];
  if (!buildId) {
    depends.push(`${getTargetKey(platform)}-build-bun`);
  }

  return {
    key: `${getPlatformKey(platform)}-test-bun`,
    label: `${getPlatformLabel(platform)} - test-bun`,
    depends_on: depends,
    agents: getTestAgent(platform, options),
    retry: getRetry(),
    cancel_on_build_failing: isMergeQueue(),
    parallelism: unifiedTests ? undefined : os === "darwin" ? 2 : 10,
<<<<<<< HEAD
    timeout_in_minutes: 120,
=======
    timeout_in_minutes: profile === "asan" || os === "windows" ? 45 : 30,
    env: {
      ASAN_OPTIONS: "allow_user_segv_handler=1:disable_coredump=0:detect_leaks=0",
    },
>>>>>>> 41be6aeb
    command:
      os === "windows"
        ? `node .\\scripts\\runner.node.mjs ${args.join(" ")}`
        : `./scripts/runner.node.mjs ${args.join(" ")}`,
  };
}

/**
 * @param {Platform} platform
 * @param {PipelineOptions} options
 * @returns {Step}
 */
function getBuildImageStep(platform, options) {
  const { os, arch, distro, release, features } = platform;
  const { publishImages } = options;
  const action = publishImages ? "publish-image" : "create-image";

  const command = [
    "node",
    "./scripts/machine.mjs",
    action,
    `--os=${os}`,
    `--arch=${arch}`,
    distro && `--distro=${distro}`,
    `--release=${release}`,
    "--cloud=aws",
    "--ci",
    "--authorized-org=oven-sh",
  ];
  for (const feature of features || []) {
    command.push(`--feature=${feature}`);
  }

  return {
    key: `${getImageKey(platform)}-build-image`,
    label: `${getImageLabel(platform)} - build-image`,
    agents: {
      queue: "build-image",
    },
    env: {
      DEBUG: "1",
    },
    retry: getRetry(),
    cancel_on_build_failing: isMergeQueue(),
    command: command.filter(Boolean).join(" "),
    timeout_in_minutes: 3 * 60,
  };
}

/**
 * @param {Platform[]} buildPlatforms
 * @param {PipelineOptions} options
 * @returns {Step}
 */
function getReleaseStep(buildPlatforms, options) {
  const { canary } = options;
  const revision = typeof canary === "number" ? canary : 1;

  return {
    key: "release",
    label: getBuildkiteEmoji("rocket"),
    agents: {
      queue: "test-darwin",
    },
    depends_on: buildPlatforms.map(platform => `${getTargetKey(platform)}-build-bun`),
    env: {
      CANARY: revision,
    },
    command: ".buildkite/scripts/upload-release.sh",
  };
}

/**
 * @param {Platform[]} buildPlatforms
 * @returns {Step}
 */
function getBenchmarkStep() {
  return {
    key: "benchmark",
    label: "📊",
    agents: {
      queue: "build-image",
    },
    depends_on: `linux-x64-build-bun`,
    command: "node .buildkite/scripts/upload-benchmark.mjs",
  };
}

/**
 * @typedef {Object} Pipeline
 * @property {Step[]} [steps]
 * @property {number} [priority]
 */

/**
 * @typedef {Record<string, string | undefined>} Agent
 */

/**
 * @typedef {GroupStep | CommandStep | BlockStep} Step
 */

/**
 * @typedef {Object} GroupStep
 * @property {string} key
 * @property {string} group
 * @property {Step[]} steps
 * @property {string[]} [depends_on]
 */

/**
 * @typedef {Object} CommandStep
 * @property {string} key
 * @property {string} [label]
 * @property {Record<string, string | undefined>} [agents]
 * @property {Record<string, string | undefined>} [env]
 * @property {string} command
 * @property {string[]} [depends_on]
 * @property {Record<string, string | undefined>} [retry]
 * @property {boolean} [cancel_on_build_failing]
 * @property {boolean} [soft_fail]
 * @property {number} [parallelism]
 * @property {number} [concurrency]
 * @property {string} [concurrency_group]
 * @property {number} [priority]
 * @property {number} [timeout_in_minutes]
 * @link https://buildkite.com/docs/pipelines/command-step
 */

/**
 * @typedef {Object} BlockStep
 * @property {string} key
 * @property {string} block
 * @property {string} [prompt]
 * @property {"passed" | "failed" | "running"} [blocked_state]
 * @property {(SelectInput | TextInput)[]} [fields]
 */

/**
 * @typedef {Object} TextInput
 * @property {string} key
 * @property {string} text
 * @property {string} [default]
 * @property {boolean} [required]
 * @property {string} [hint]
 */

/**
 * @typedef {Object} SelectInput
 * @property {string} key
 * @property {string} select
 * @property {string | string[]} [default]
 * @property {boolean} [required]
 * @property {boolean} [multiple]
 * @property {string} [hint]
 * @property {SelectOption[]} [options]
 */

/**
 * @typedef {Object} SelectOption
 * @property {string} label
 * @property {string} value
 */

/**
 * @typedef {Object} PipelineOptions
 * @property {string | boolean} [skipEverything]
 * @property {string | boolean} [skipBuilds]
 * @property {string | boolean} [skipTests]
 * @property {string | boolean} [forceBuilds]
 * @property {string | boolean} [forceTests]
 * @property {string | boolean} [buildImages]
 * @property {string | boolean} [publishImages]
 * @property {number} [canary]
 * @property {Platform[]} [buildPlatforms]
 * @property {Platform[]} [testPlatforms]
 * @property {string[]} [testFiles]
 * @property {boolean} [unifiedBuilds]
 * @property {boolean} [unifiedTests]
 */

/**
 * @param {Step} step
 * @param {(string | undefined)[]} dependsOn
 * @returns {Step}
 */
function getStepWithDependsOn(step, ...dependsOn) {
  const { depends_on: existingDependsOn = [] } = step;
  return {
    ...step,
    depends_on: [...existingDependsOn, ...dependsOn.filter(Boolean)],
  };
}

/**
 * @returns {BlockStep}
 */
function getOptionsStep() {
  const booleanOptions = [
    {
      label: `${getEmoji("true")} Yes`,
      value: "true",
    },
    {
      label: `${getEmoji("false")} No`,
      value: "false",
    },
  ];

  return {
    key: "options",
    block: getBuildkiteEmoji("clipboard"),
    blocked_state: "running",
    fields: [
      {
        key: "canary",
        select: "If building, is this a canary build?",
        hint: "If you are building for a release, this should be false",
        required: false,
        default: "true",
        options: booleanOptions,
      },
      {
        key: "skip-builds",
        select: "Do you want to skip the build?",
        hint: "If true, artifacts will be downloaded from the last successful build",
        required: false,
        default: "false",
        options: booleanOptions,
      },
      {
        key: "skip-tests",
        select: "Do you want to skip the tests?",
        required: false,
        default: "false",
        options: booleanOptions,
      },
      {
        key: "force-builds",
        select: "Do you want to force run the build?",
        hint: "If true, the build will run even if no source files have changed",
        required: false,
        default: "false",
        options: booleanOptions,
      },
      {
        key: "force-tests",
        select: "Do you want to force run the tests?",
        hint: "If true, the tests will run even if no test files have changed",
        required: false,
        default: "false",
        options: booleanOptions,
      },
      {
        key: "build-profiles",
        select: "If building, which profiles do you want to build?",
        required: false,
        multiple: true,
        default: ["release"],
        options: [
          {
            label: `${getEmoji("release")} Release`,
            value: "release",
          },
          {
            label: `${getEmoji("assert")} Release with Assertions`,
            value: "assert",
          },
          {
            label: `${getEmoji("asan")} Release with ASAN`,
            value: "asan",
          },
          {
            label: `${getEmoji("debug")} Debug`,
            value: "debug",
          },
        ],
      },
      {
        key: "build-platforms",
        select: "If building, which platforms do you want to build?",
        hint: "If this is left blank, all platforms are built",
        required: false,
        multiple: true,
        default: [],
        options: buildPlatforms.map(platform => {
          const { os, arch, abi, baseline } = platform;
          let label = `${getEmoji(os)} ${arch}`;
          if (abi) {
            label += `-${abi}`;
          }
          if (baseline) {
            label += `-baseline`;
          }
          return {
            label,
            value: getTargetKey(platform),
          };
        }),
      },
      {
        key: "test-platforms",
        select: "If testing, which platforms do you want to test?",
        hint: "If this is left blank, all platforms are tested",
        required: false,
        multiple: true,
        default: [],
        options: [...new Map(testPlatforms.map(platform => [getImageKey(platform), platform])).entries()].map(
          ([key, platform]) => {
            const { os, arch, abi, distro, release } = platform;
            let label = `${getEmoji(os)} ${arch}`;
            if (abi) {
              label += `-${abi}`;
            }
            if (distro) {
              label += ` ${distro}`;
            }
            if (release) {
              label += ` ${release}`;
            }
            return {
              label,
              value: key,
            };
          },
        ),
      },
      {
        key: "test-files",
        text: "If testing, which files do you want to test?",
        hint: "If specified, only run test paths that include the list of strings (e.g. 'test/js', 'test/cli/hot/watch.ts')",
        required: false,
      },
      {
        key: "build-images",
        select: "Do you want to re-build the base images?",
        hint: "This can take 2-3 hours to complete, only do so if you've tested locally",
        required: false,
        default: "false",
        options: booleanOptions,
      },
      {
        key: "publish-images",
        select: "Do you want to re-build and publish the base images?",
        hint: "This can take 2-3 hours to complete, only do so if you've tested locally",
        required: false,
        default: "false",
        options: booleanOptions,
      },
      {
        key: "unified-builds",
        select: "Do you want to build each platform in a single step?",
        hint: "If true, builds will not be split into separate steps (this will likely slow down the build)",
        required: false,
        default: "false",
        options: booleanOptions,
      },
      {
        key: "unified-tests",
        select: "Do you want to run tests in a single step?",
        hint: "If true, tests will not be split into separate steps (this will be very slow)",
        required: false,
        default: "false",
        options: booleanOptions,
      },
    ],
  };
}

/**
 * @returns {Step}
 */
function getOptionsApplyStep() {
  const command = getEnv("BUILDKITE_COMMAND");
  return {
    key: "options-apply",
    label: getBuildkiteEmoji("gear"),
    command: `${command} --apply`,
    depends_on: ["options"],
    agents: {
      queue: getEnv("BUILDKITE_AGENT_META_DATA_QUEUE", false),
    },
  };
}

/**
 * @returns {Promise<PipelineOptions | undefined>}
 */
async function getPipelineOptions() {
  const isManual = isBuildManual();
  if (isManual && !process.argv.includes("--apply")) {
    return;
  }

  let filteredBuildPlatforms = buildPlatforms;
  if (isMainBranch()) {
    filteredBuildPlatforms = buildPlatforms.filter(({ profile }) => profile !== "asan");
  }

  const canary = await getCanaryRevision();
  const buildPlatformsMap = new Map(filteredBuildPlatforms.map(platform => [getTargetKey(platform), platform]));
  const testPlatformsMap = new Map(testPlatforms.map(platform => [getPlatformKey(platform), platform]));

  if (isManual) {
    const { fields } = getOptionsStep();
    const keys = fields?.map(({ key }) => key) ?? [];
    const values = await Promise.all(keys.map(getBuildMetadata));
    const options = Object.fromEntries(keys.map((key, index) => [key, values[index]]));

    /**
     * @param {string} value
     * @returns {string[] | undefined}
     */
    const parseArray = value =>
      value
        ?.split("\n")
        ?.map(item => item.trim())
        ?.filter(Boolean);

    const buildProfiles = parseArray(options["build-profiles"]);
    const buildPlatformKeys = parseArray(options["build-platforms"]);
    const testPlatformKeys = parseArray(options["test-platforms"]);
    return {
      canary: parseBoolean(options["canary"]) ? canary : 0,
      skipBuilds: parseBoolean(options["skip-builds"]),
      forceBuilds: parseBoolean(options["force-builds"]),
      skipTests: parseBoolean(options["skip-tests"]),
      buildImages: parseBoolean(options["build-images"]),
      publishImages: parseBoolean(options["publish-images"]),
      testFiles: parseArray(options["test-files"]),
      unifiedBuilds: parseBoolean(options["unified-builds"]),
      unifiedTests: parseBoolean(options["unified-tests"]),
      buildPlatforms: buildPlatformKeys?.length
        ? buildPlatformKeys.flatMap(key => buildProfiles.map(profile => ({ ...buildPlatformsMap.get(key), profile })))
        : Array.from(buildPlatformsMap.values()),
      testPlatforms: testPlatformKeys?.length
        ? testPlatformKeys.flatMap(key => buildProfiles.map(profile => ({ ...testPlatformsMap.get(key), profile })))
        : Array.from(testPlatformsMap.values()),
      dryRun: parseBoolean(options["dry-run"]),
    };
  }

  const commitMessage = getCommitMessage();

  /**
   * @param {RegExp} pattern
   * @returns {string | boolean}
   */
  const parseOption = pattern => {
    const match = pattern.exec(commitMessage);
    if (match) {
      const [, value] = match;
      return value;
    }
    return false;
  };

  const isCanary =
    !parseBoolean(getEnv("RELEASE", false) || "false") &&
    !/\[(release|build release|release build)\]/i.test(commitMessage);
  return {
    canary: isCanary ? canary : 0,
    skipEverything: parseOption(/\[(skip ci|no ci)\]/i),
    skipBuilds: parseOption(/\[(skip builds?|no builds?|only tests?)\]/i),
    forceBuilds: parseOption(/\[(force builds?)\]/i),
    skipTests: parseOption(/\[(skip tests?|no tests?|only builds?)\]/i),
    buildImages: parseOption(/\[(build images?)\]/i),
    dryRun: parseOption(/\[(dry run)\]/i),
    publishImages: parseOption(/\[(publish images?)\]/i),
    buildPlatforms: Array.from(buildPlatformsMap.values()),
    testPlatforms: Array.from(testPlatformsMap.values()),
  };
}

/**
 * @param {PipelineOptions} [options]
 * @returns {Promise<Pipeline | undefined>}
 */
async function getPipeline(options = {}) {
  const priority = getPriority();

  if (isBuildManual() && !Object.keys(options).length) {
    return {
      priority,
      steps: [getOptionsStep(), getOptionsApplyStep()],
    };
  }

  const { skipEverything } = options;
  if (skipEverything) {
    return;
  }

  const { buildPlatforms = [], testPlatforms = [], buildImages, publishImages } = options;
  const imagePlatforms = new Map(
    buildImages || publishImages
      ? [...buildPlatforms, ...testPlatforms]
          .filter(({ os }) => os === "linux" || os === "windows")
          .map(platform => [getImageKey(platform), platform])
      : [],
  );

  /** @type {Step[]} */
  const steps = [];

  if (imagePlatforms.size) {
    steps.push({
      key: "build-images",
      group: getBuildkiteEmoji("aws"),
      steps: [...imagePlatforms.values()].map(platform => getBuildImageStep(platform, options)),
    });
  }

  let { skipBuilds, forceBuilds, unifiedBuilds, dryRun } = options;
  dryRun = dryRun || !!buildImages;

  /** @type {string | undefined} */
  let buildId;
  if (skipBuilds && !forceBuilds) {
    const lastBuild = await getLastSuccessfulBuild();
    if (lastBuild) {
      const { id } = lastBuild;
      buildId = id;
    } else {
      console.warn("No last successful build found, must force builds...");
    }
  }

  const includeASAN = !isMainBranch();

  if (!buildId) {
    const relevantBuildPlatforms = includeASAN
      ? buildPlatforms
      : buildPlatforms.filter(({ profile }) => profile !== "asan");

    steps.push(
      ...relevantBuildPlatforms.map(target => {
        const imageKey = getImageKey(target);
        const zigImageKey = getImageKey(getZigPlatform());
        const dependsOn = imagePlatforms.has(zigImageKey) ? [`${zigImageKey}-build-image`] : [];
        if (imagePlatforms.has(imageKey)) {
          dependsOn.push(`${imageKey}-build-image`);
        }

        return getStepWithDependsOn(
          {
            key: getTargetKey(target),
            group: getTargetLabel(target),
            steps: unifiedBuilds
              ? [getBuildBunStep(target, options)]
              : [getBuildCppStep(target, options), getBuildZigStep(target, options), getLinkBunStep(target, options)],
          },
          ...dependsOn,
        );
      }),
    );
  }

  if (!isMainBranch()) {
    const { skipTests, forceTests, unifiedTests, testFiles } = options;
    if (!skipTests || forceTests) {
      steps.push(
        ...testPlatforms.map(target => ({
          key: getTargetKey(target),
          group: getTargetLabel(target),
          steps: [getTestBunStep(target, options, { unifiedTests, testFiles, buildId })],
        })),
      );
    }
  }

  if (isMainBranch()) {
    steps.push(getReleaseStep(buildPlatforms, options));
  }
  steps.push(getBenchmarkStep());

  /** @type {Map<string, GroupStep>} */
  const stepsByGroup = new Map();

  for (let i = 0; i < steps.length; i++) {
    const step = steps[i];
    if (!("group" in step)) {
      continue;
    }

    const { group, steps: groupSteps } = step;
    if (stepsByGroup.has(group)) {
      stepsByGroup.get(group).steps.push(...groupSteps);
    } else {
      stepsByGroup.set(group, step);
    }

    steps[i] = undefined;
  }

  return {
    priority,
    steps: [...steps.filter(step => typeof step !== "undefined"), ...Array.from(stepsByGroup.values())],
  };
}

async function main() {
  startGroup("Generating options...");
  const options = await getPipelineOptions();
  if (options) {
    console.log("Generated options:", options);
  }

  startGroup("Generating pipeline...");
  const pipeline = await getPipeline(options);
  if (!pipeline) {
    console.log("Generated pipeline is empty, skipping...");
    return;
  }

  const content = toYaml(pipeline);
  const contentPath = join(process.cwd(), ".buildkite", "ci.yml");
  writeFile(contentPath, content);

  console.log("Generated pipeline:");
  console.log(" - Path:", contentPath);
  console.log(" - Size:", (content.length / 1024).toFixed(), "KB");

  if (isBuildkite) {
    startGroup("Uploading pipeline...");
    try {
      await spawnSafe(["buildkite-agent", "pipeline", "upload", contentPath], { stdio: "inherit" });
    } finally {
      await uploadArtifact(contentPath);
    }
  }
}

await main();<|MERGE_RESOLUTION|>--- conflicted
+++ resolved
@@ -615,14 +615,10 @@
     retry: getRetry(),
     cancel_on_build_failing: isMergeQueue(),
     parallelism: unifiedTests ? undefined : os === "darwin" ? 2 : 10,
-<<<<<<< HEAD
     timeout_in_minutes: 120,
-=======
-    timeout_in_minutes: profile === "asan" || os === "windows" ? 45 : 30,
     env: {
       ASAN_OPTIONS: "allow_user_segv_handler=1:disable_coredump=0:detect_leaks=0",
     },
->>>>>>> 41be6aeb
     command:
       os === "windows"
         ? `node .\\scripts\\runner.node.mjs ${args.join(" ")}`
