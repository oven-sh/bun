#!/bin/bash

set -eo pipefail

function assert_main() {
  if [ -z "$BUILDKITE_REPO" ]; then
    echo "error: Cannot find repository for this build"
    exit 1
  fi
  if [ -z "$BUILDKITE_COMMIT" ]; then
    echo "error: Cannot find commit for this build"
    exit 1
  fi
  if [ -n "$BUILDKITE_PULL_REQUEST_REPO" ] && [ "$BUILDKITE_REPO" != "$BUILDKITE_PULL_REQUEST_REPO" ]; then
    echo "error: Cannot upload release from a fork"
    exit 1
  fi
  if [ "$BUILDKITE_PULL_REQUEST" != "false" ]; then
    echo "error: Cannot upload release from a pull request"
    exit 1
  fi
  if [ "$BUILDKITE_BRANCH" != "main" ]; then
    echo "error: Cannot upload release from a branch other than main"
    exit 1
  fi
}

function assert_buildkite_agent() {
  if ! command -v buildkite-agent &> /dev/null; then
    echo "error: Cannot find buildkite-agent, please install it:"
    echo "https://buildkite.com/docs/agent/v3/install"
    exit 1
  fi
}

function assert_github() {
  assert_command "gh" "gh" "https://github.com/cli/cli#installation"
  assert_buildkite_secret "GITHUB_TOKEN"
  # gh expects the token in $GH_TOKEN
  export GH_TOKEN="$GITHUB_TOKEN"
}

function assert_aws() {
  assert_command "aws" "awscli" "https://docs.aws.amazon.com/cli/latest/userguide/getting-started-install.html"
  for secret in AWS_ACCESS_KEY_ID AWS_SECRET_ACCESS_KEY AWS_ENDPOINT AWS_BUCKET; do
    assert_buildkite_secret "$secret"
  done
}

function assert_sentry() {
  assert_command "sentry-cli" "getsentry/tools/sentry-cli" "https://docs.sentry.io/cli/installation/"
  for secret in SENTRY_AUTH_TOKEN SENTRY_ORG SENTRY_PROJECT; do
    assert_buildkite_secret "$secret"
  done
}

function run_command() {
  set -x
  "$@"
  { set +x; } 2>/dev/null
}

function assert_command() {
  local command="$1"
  local package="$2"
  local help_url="$3"
  if ! command -v "$command" &> /dev/null; then
    echo "warning: $command is not installed, installing..."
    if command -v brew &> /dev/null; then
      HOMEBREW_NO_AUTO_UPDATE=1 run_command brew install "$package"
    else
      echo "error: Cannot install $command, please install it"
      if [ -n "$help_url" ]; then
        echo ""
        echo "hint: See $help_url for help"
      fi
      exit 1
    fi
  fi
}

function assert_buildkite_secret() {
  local key="$1"
  local value=$(buildkite-agent secret get "$key")
  if [ -z "$value" ]; then
    echo "error: Cannot find $key secret"
    echo ""
    echo "hint: Create a secret named $key with a value:"
    echo "https://buildkite.com/docs/pipelines/buildkite-secrets"
    exit 1
  fi
  export "$key"="$value"
}

function release_tag() {
  local version="$1"
  if [ "$version" == "canary" ]; then
    echo "canary"
  else
    echo "bun-v$version"
<<<<<<< HEAD
  fi
}

function create_sentry_release() {
  local version="$1"
  local release="$version"
  if [ "$version" == "canary" ]; then
    release="$BUILDKITE_COMMIT-canary"
  fi
  run_command sentry-cli releases new "$release" --finalize
  run_command sentry-cli releases set-commits "$release" --auto --ignore-missing
  if [ "$version" == "canary" ]; then
    run_command sentry-cli deploys new --env="canary" --release="$release"
  fi
}

function download_buildkite_artifacts() {
  local dir="$1"
  local names="${@:2}"
  for name in "${names[@]}"; do
    run_command buildkite-agent artifact download "$name" "$dir"
    if [ ! -f "$dir/$name" ]; then
      echo "error: Cannot find Buildkite artifact: $name"
      exit 1
    fi
  done
}

function upload_github_assets() {
  local version="$1"
  local tag="$(release_tag "$version")"
  local files="${@:2}"
  for file in "${files[@]}"; do
    run_command gh release upload "$tag" "$file" --clobber --repo "$BUILDKITE_REPO"
  done
  if [ "$version" == "canary" ]; then
    run_command gh release edit "$tag" --repo "$BUILDKITE_REPO" \
      --notes "This canary release of Bun corresponds to the commit: $BUILDKITE_COMMIT"
  fi
}

function upload_s3_files() {
  local folder="$1"
  local files="${@:2}"
  for file in "${files[@]}"; do
    run_command aws --endpoint-url="$AWS_ENDPOINT" s3 cp "$file" "s3://$AWS_BUCKET/$folder/$file"
  done
=======
  fi
}

function create_sentry_release() {
  local version="$1"
  local release="$version"
  if [ "$version" == "canary" ]; then
    release="$BUILDKITE_COMMIT-canary"
  fi
  run_command sentry-cli releases new "$release" --finalize
  run_command sentry-cli releases set-commits "$release" --auto --ignore-missing
  if [ "$version" == "canary" ]; then
    run_command sentry-cli deploys new --env="canary" --release="$release"
  fi
}

function download_buildkite_artifact() {
  local name="$1"
  local dir="$2"
  if [ -z "$dir" ]; then
    dir="."
  fi
  run_command buildkite-agent artifact download "$name" "$dir"
  if [ ! -f "$dir/$name" ]; then
    echo "error: Cannot find Buildkite artifact: $name"
    exit 1
  fi
}

function upload_github_asset() {
  local version="$1"
  local tag="$(release_tag "$version")"
  local file="$2"
  run_command gh release upload "$tag" "$file" --clobber --repo "$BUILDKITE_REPO"
  if [ "$tag" == "canary" ]; then
    run_command gh release edit "$tag" --repo "$BUILDKITE_REPO" \
      --notes "This canary release of Bun corresponds to the commit: $BUILDKITE_COMMIT"
  fi
}

function update_github_release() {
  local version="$1"
  local tag="$(release_tag "$version")"
  if [ "$tag" == "canary" ]; then
    run_command gh release edit "$tag" --repo "$BUILDKITE_REPO" \
      --notes "This release of Bun corresponds to the commit: $BUILDKITE_COMMIT"
  fi
}

function upload_s3_file() {
  local folder="$1"
  local file="$2"
  run_command aws --endpoint-url="$AWS_ENDPOINT" s3 cp "$file" "s3://$AWS_BUCKET/$folder/$file"
>>>>>>> 5aeb4d9f
}

function create_release() {
  assert_main
  assert_buildkite_agent
  assert_github
<<<<<<< HEAD
=======
  assert_aws
>>>>>>> 5aeb4d9f
  assert_sentry

  local tag="$1" # 'canary' or 'x.y.z'
  local artifacts=(
    bun-darwin-aarch64.zip
    bun-darwin-aarch64-profile.zip
    bun-darwin-x64.zip
    bun-darwin-x64-profile.zip
    bun-linux-aarch64.zip
    bun-linux-aarch64-profile.zip
    bun-linux-x64.zip
    bun-linux-x64-profile.zip
    bun-linux-x64-baseline.zip
    bun-linux-x64-baseline-profile.zip
    bun-windows-x64.zip
    bun-windows-x64-profile.zip
    bun-windows-x64-baseline.zip
    bun-windows-x64-baseline-profile.zip
  )

<<<<<<< HEAD
  download_buildkite_artifacts "." "${artifacts[@]}"
  upload_s3_files "releases/$BUILDKITE_COMMIT" "${artifacts[@]}"
  upload_s3_files "releases/$tag" "${artifacts[@]}"
  upload_github_assets "$tag" "${artifacts[@]}"
=======
  for name in "${artifacts[@]}"; do
    download_buildkite_artifact "$name"
    upload_s3_file "releases/$BUILDKITE_COMMIT" "$name"
    upload_s3_file "releases/$tag" "$name"
    upload_github_asset "$tag" "$name"
  done
  update_github_release "$tag"
>>>>>>> 5aeb4d9f
  create_sentry_release "$tag"
}

function assert_canary() {
  local canary="$(buildkite-agent meta-data get canary 2>/dev/null)"
  if [ -z "$canary" ] || [ "$canary" == "0" ]; then
    echo "warn: Skipping release because this is not a canary build"
    exit 0
  fi
}

assert_canary
create_release "canary"<|MERGE_RESOLUTION|>--- conflicted
+++ resolved
@@ -98,55 +98,6 @@
     echo "canary"
   else
     echo "bun-v$version"
-<<<<<<< HEAD
-  fi
-}
-
-function create_sentry_release() {
-  local version="$1"
-  local release="$version"
-  if [ "$version" == "canary" ]; then
-    release="$BUILDKITE_COMMIT-canary"
-  fi
-  run_command sentry-cli releases new "$release" --finalize
-  run_command sentry-cli releases set-commits "$release" --auto --ignore-missing
-  if [ "$version" == "canary" ]; then
-    run_command sentry-cli deploys new --env="canary" --release="$release"
-  fi
-}
-
-function download_buildkite_artifacts() {
-  local dir="$1"
-  local names="${@:2}"
-  for name in "${names[@]}"; do
-    run_command buildkite-agent artifact download "$name" "$dir"
-    if [ ! -f "$dir/$name" ]; then
-      echo "error: Cannot find Buildkite artifact: $name"
-      exit 1
-    fi
-  done
-}
-
-function upload_github_assets() {
-  local version="$1"
-  local tag="$(release_tag "$version")"
-  local files="${@:2}"
-  for file in "${files[@]}"; do
-    run_command gh release upload "$tag" "$file" --clobber --repo "$BUILDKITE_REPO"
-  done
-  if [ "$version" == "canary" ]; then
-    run_command gh release edit "$tag" --repo "$BUILDKITE_REPO" \
-      --notes "This canary release of Bun corresponds to the commit: $BUILDKITE_COMMIT"
-  fi
-}
-
-function upload_s3_files() {
-  local folder="$1"
-  local files="${@:2}"
-  for file in "${files[@]}"; do
-    run_command aws --endpoint-url="$AWS_ENDPOINT" s3 cp "$file" "s3://$AWS_BUCKET/$folder/$file"
-  done
-=======
   fi
 }
 
@@ -200,17 +151,13 @@
   local folder="$1"
   local file="$2"
   run_command aws --endpoint-url="$AWS_ENDPOINT" s3 cp "$file" "s3://$AWS_BUCKET/$folder/$file"
->>>>>>> 5aeb4d9f
 }
 
 function create_release() {
   assert_main
   assert_buildkite_agent
   assert_github
-<<<<<<< HEAD
-=======
   assert_aws
->>>>>>> 5aeb4d9f
   assert_sentry
 
   local tag="$1" # 'canary' or 'x.y.z'
@@ -231,12 +178,6 @@
     bun-windows-x64-baseline-profile.zip
   )
 
-<<<<<<< HEAD
-  download_buildkite_artifacts "." "${artifacts[@]}"
-  upload_s3_files "releases/$BUILDKITE_COMMIT" "${artifacts[@]}"
-  upload_s3_files "releases/$tag" "${artifacts[@]}"
-  upload_github_assets "$tag" "${artifacts[@]}"
-=======
   for name in "${artifacts[@]}"; do
     download_buildkite_artifact "$name"
     upload_s3_file "releases/$BUILDKITE_COMMIT" "$name"
@@ -244,7 +185,6 @@
     upload_github_asset "$tag" "$name"
   done
   update_github_release "$tag"
->>>>>>> 5aeb4d9f
   create_sentry_release "$tag"
 }
 
