--- conflicted
+++ resolved
@@ -15,36 +15,6 @@
 
         Please try to include as much information as possible.
 
-<<<<<<< HEAD
-- type: input
-  attributes:
-    label: What version of Bun is running?
-    description: Copy the output of `bun --revision`
-- type: input
-  attributes:
-    label: What platform is your computer?
-    description: |
-      For MacOS and Linux: copy the output of `uname -mprs`
-      For Windows: copy the output of `"$([Environment]::OSVersion | ForEach-Object VersionString) $env:PROCESSOR_ARCHITECTURE"` in the PowerShell console
-- type: textarea
-  attributes:
-    label: What steps can reproduce the bug?
-    description: Explain the bug and provide a code snippet that can reproduce it.
-  validations:
-    required: true
-- type: textarea
-  attributes:
-    label: What is the expected behavior?
-    description: If possible, please provide text instead of a screenshot.
-- type: textarea
-  attributes:
-    label: What do you see instead?
-    description: If possible, please provide text instead of a screenshot.
-- type: textarea
-  attributes:
-    label: Additional information
-    description: Is there anything else you think we should know?
-=======
   - type: input
     attributes:
       label: What version of Bun is running?
@@ -54,7 +24,7 @@
       label: What platform is your computer?
       description: |
         For MacOS and Linux: copy the output of `uname -mprs`
-        For Windows: copy the output of `"$([Environment]::OSVersion | ForEach-Object VersionString) $(if ([Environment]::Is64BitOperatingSystem) { "x64" } else { "x86" })"` in the PowerShell console
+        For Windows: copy the output of `"$([Environment]::OSVersion | ForEach-Object VersionString) $env:PROCESSOR_ARCHITECTURE"` in the PowerShell console
   - type: textarea
     attributes:
       label: What steps can reproduce the bug?
@@ -72,5 +42,4 @@
   - type: textarea
     attributes:
       label: Additional information
-      description: Is there anything else you think we should know?
->>>>>>> c49547cf
+      description: Is there anything else you think we should know?