--- conflicted
+++ resolved
@@ -1,370 +1,36 @@
-# name: bun-macOS-x64-baseline
-
-# concurrency:
-#   group: bun-macOS-x64-baseline-${{ github.ref }}
-#   cancel-in-progress: true
-
-# env:
-#   REGISTRY: ghcr.io
-#   IMAGE_NAME: ${{ github.repository }}
-#   TEST_TAG: bun-test'
-
-# on:
-#   push:
-#     branches: [main]
-#     paths:
-#       - "src/**/*"
-#       - "test/**/*"
-#       - "packages/bun-usockets/src/**/*"
-#       - "build.zig"
-#       - "Makefile"
-#       - "Dockerfile"
-#   pull_request:
-#     branches: [main]
-#     paths:
-#       - "src/**/*"
-#       - "test/**/*"
-#       - "packages/bun-usockets/src/**/*"
-#       - "build.zig"
-#       - "Makefile"
-#       - "Dockerfile"
-#   # Allows you to run this workflow manually from the Actions tab
-#   workflow_dispatch:
-
-<<<<<<< HEAD
-# jobs:
-#   macos-object-files:
-#     name: macOS Object
-#     runs-on: med-ubuntu
-#     if: github.repository_owner == 'oven-sh'
-#     strategy:
-#       matrix:
-#         include:
-#           - cpu: nehalem
-#             arch: x86_64
-#             tag: bun-obj-darwin-x64-baseline
-#           # - cpu: haswell
-#           #   arch: x86_64
-#           #   tag: bun-obj-darwin-x64
-#           # - cpu: native
-#           #   arch: aarch64
-#           #   tag: bun-obj-darwin-aarch64
-#     steps:
-#       - uses: actions/checkout@v3
-#         with:
-#           submodules: recursive
-#       - uses: docker/setup-buildx-action@v2
-#         id: buildx
-#         with:
-#           install: true
-#       - name: Run
-#         run: |
-#           rm -rf ${{runner.temp}}/release
-#       - name: Login to GitHub Container Registry
-#         uses: docker/login-action@v2
-#         with:
-#           registry: ghcr.io
-#           username: ${{ github.actor }}
-#           password: ${{ secrets.GITHUB_TOKEN }}
-#       - name: Build and push
-#         uses: docker/build-push-action@v3
-#         if: runner.arch == 'X64'
-#         with:
-#           context: .
-#           push: false
-#           cache-from: type=gha
-#           cache-to: type=gha,mode=min
-#           build-args: |
-#             ARCH=${{ matrix.arch }}
-#             BUILDARCH=amd64
-#             BUILD_MACHINE_ARCH=x86_64
-#             CPU_TARGET=${{ matrix.cpu }}
-#             TRIPLET=${{matrix.arch}}-macos-none
-#             GIT_SHA=${{github.sha}}
-#           platforms: linux/amd64
-#           target: build_release_obj
-#           outputs: type=local,dest=${{runner.temp}}/release
-#       - name: Build and push
-#         uses: docker/build-push-action@v3
-#         if: runner.arch == 'ARM64'
-#         with:
-#           context: .
-#           push: false
-#           cache-from: type=gha
-#           cache-to: type=gha,mode=min
-#           build-args: |
-#             ARCH=${{ matrix.arch }}
-#             BUILDARCH=arm64
-#             BUILD_MACHINE_ARCH=aarch64
-#             CPU_TARGET=${{ matrix.cpu }}
-#             TRIPLET=${{matrix.arch}}-macos-none
-#             GIT_SHA=${{github.sha}}
-#           platforms: linux/arm64
-#           target: build_release_obj
-#           outputs: type=local,dest=${{runner.temp}}/release
-#       - uses: actions/upload-artifact@v3
-#         with:
-#           name: ${{ matrix.tag }}
-#           path: ${{runner.temp}}/release/bun.o
-#   macOS-cpp:
-#     name: macOS C++
-#     runs-on: ${{ matrix.runner }}
-#     if: github.repository_owner == 'oven-sh'
-#     timeout-minutes: 90
-#     strategy:
-#       matrix:
-#         include:
-#           - cpu: nehalem
-#             arch: x86_64
-#             tag: bun-darwin-x64-baseline
-#             obj: bun-obj-darwin-x64-baseline
-#             runner: macos-12
-#             artifact: bun-obj-darwin-x64-baseline
-#             webkit_url: "https://github.com/oven-sh/WebKit/releases/download/2023-oct3-3/bun-webkit-macos-amd64-lto.tar.gz"
-#             dependencies: true
-#             compile_obj: false
-#           # - cpu: haswell
-#           #   arch: x86_64
-#           #   tag: bun-darwin-x64
-#           #   obj: bun-obj-darwin-x64
-#           #   runner: macos-12
-#           #   artifact: bun-obj-darwin-x64
-#           #   webkit_url: "https://github.com/oven-sh/WebKit/releases/download/2023-oct3-3/bun-webkit-macos-amd64-lto.tar.gz"
-#           #   dependencies: true
-#           #   compile_obj: false
-#           - cpu: nehalem
-#             arch: x86_64
-#             tag: bun-darwin-x64-baseline
-#             obj: bun-obj-darwin-x64-baseline
-#             runner: macos-12
-#             artifact: bun-obj-darwin-x64-baseline
-#             webkit_url: "https://github.com/oven-sh/WebKit/releases/download/2023-oct3-3/bun-webkit-macos-amd64-lto.tar.gz"
-#             dependencies: false
-#             compile_obj: true
-#           # - cpu: haswell
-#           #   arch: x86_64
-#           #   tag: bun-darwin-x64
-#           #   obj: bun-obj-darwin-x64
-#           #   runner: macos-12
-#           #   artifact: bun-obj-darwin-x64
-#           #   webkit_url: "https://github.com/oven-sh/WebKit/releases/download/2023-oct3-3/bun-webkit-macos-amd64-lto.tar.gz"
-#           #   dependencies: false
-#           #   compile_obj: true
-#           # - cpu: native
-#           #   arch: aarch64
-#           #   tag: bun-darwin-aarch64
-#           #   obj: bun-obj-darwin-aarch64
-#           #   artifact: bun-obj-darwin-aarch64
-#           #   webkit_url: "https://github.com/oven-sh/WebKit/releases/download/2023-oct3-3/bun-webkit-macos-amd64-lto.tar.gz"
-#           #   runner: macos-arm64
-#           #   dependencies: true
-#           #   compile_obj: true
-#     steps:
-#       - uses: actions/checkout@v3
-#       - name: Checkout submodules
-#         run: git submodule update --init --recursive --depth=1 --progress -j $(sysctl -n hw.ncpu) --force
-#       - name: Install dependencies
-#         env:
-#           CPU_TARGET: ${{ matrix.cpu }}
-#           JSC_BASE_DIR: ${{ runner.temp }}/bun-webkit
-#           JSC_LIB: ${{ runner.temp }}/bun-webkit/lib
-#           HOMEBREW_NO_INSTALLED_DEPENDENTS_CHECK: 1
-#           HOMEBREW_NO_AUTO_UPDATE: 1
-#           HOMEBREW_NO_INSTALL_CLEANUP: 1
-#           BUN_DEPLOY_DIR: ${{ runner.temp }}/release/bun
-#           OBJ_DIR: ${{ runner.temp }}/bun-cpp-obj
-#           BUN_DEPS_OUT_DIR: ${{runner.temp}}/bun-deps
-#         run: |
-#           brew install ccache rust llvm@16 pkg-config coreutils libtool cmake libiconv automake openssl@1.1 ninja gnu-sed pkg-config esbuild --force
-#           echo "$(brew --prefix ccache)/bin" >> $GITHUB_PATH
-#           echo "$(brew --prefix coreutils)/libexec/gnubin" >> $GITHUB_PATH
-#           echo "$(brew --prefix llvm@16)/bin" >> $GITHUB_PATH
-#           brew link --overwrite llvm@16
-#       - name: ccache (dependencies)
-#         uses: hendrikmuhs/ccache-action@v1.2
-#         if: matrix.dependencies
-#         with:
-#           key: ${{ runner.os }}-ccache-${{ matrix.tag }}-dependencies
-#           restore-keys: ${{ runner.os }}-ccache-${{ matrix.tag }}-dependencies
-#       - name: ccache (c++)
-#         uses: hendrikmuhs/ccache-action@v1.2
-#         if: matrix.compile_obj
-#         with:
-#           key: ${{ runner.os }}-ccache-${{ matrix.tag }}-obj
-#           restore-keys: ${{ runner.os }}-ccache-${{ matrix.tag }}-obj
-#       - name: Download WebKit
-#         if: matrix.compile_obj
-#         env:
-#           CPU_TARGET: ${{ matrix.cpu }}
-#           JSC_BASE_DIR: ${{ runner.temp }}/bun-webkit
-#           JSC_LIB: ${{ runner.temp }}/bun-webkit/lib
-#           BUN_DEPLOY_DIR: ${{ runner.temp }}/release/bun
-#           OBJ_DIR: ${{ runner.temp }}/bun-cpp-obj
-#           BUN_DEPS_OUT_DIR: ${{runner.temp}}/bun-deps
-#         run: |
-#           rm -rf $JSC_BASE_DIR
-#           mkdir -p $JSC_BASE_DIR
-#           curl -L ${{ matrix.webkit_url }} | tar -xz -C $JSC_BASE_DIR --strip-components=1
-#       - name: Compile dependencies
-#         if: matrix.dependencies
-#         env:
-#           CPU_TARGET: ${{ matrix.cpu }}
-#           JSC_BASE_DIR: ${{ runner.temp }}/bun-webkit
-#           JSC_LIB: ${{ runner.temp }}/bun-webkit/lib
-#           BUN_DEPLOY_DIR: ${{ runner.temp }}/release/bun
-#           OBJ_DIR: ${{ runner.temp }}/bun-cpp-obj
-#           BUN_DEPS_OUT_DIR: ${{runner.temp}}/bun-deps
-#           WEBKIT_RELEASE_DIR: ${{ runner.temp }}/bun-webkit
-#           WEBKIT_RELEASE_DIR_LTO: ${{ runner.temp }}/bun-webkit
-#         run: |
-#           mkdir -p $OBJ_DIR $BUN_DEPS_OUT_DIR
-#           make vendor-without-check
-#       - name: Compile C++
-#         if: matrix.compile_obj
-#         env:
-#           CPU_TARGET: ${{ matrix.cpu }}
-#           JSC_BASE_DIR: ${{ runner.temp }}/bun-webkit
-#           JSC_LIB: ${{ runner.temp }}/bun-webkit/lib
-#           BUN_DEPLOY_DIR: ${{ runner.temp }}/release/bun
-#           OBJ_DIR: ${{ runner.temp }}/bun-cpp-obj
-#           BUN_DEPS_OUT_DIR: ${{runner.temp}}/bun-deps
-#           WEBKIT_RELEASE_DIR: ${{ runner.temp }}/bun-webkit
-#           WEBKIT_RELEASE_DIR_LTO: ${{ runner.temp }}/bun-webkit
-#         run: |
-#           mkdir -p $OBJ_DIR $BUN_DEPS_OUT_DIR
-#           make -j $(sysctl -n hw.ncpu) release-bindings
-#       - name: Upload C++
-#         if: matrix.compile_obj
-#         uses: actions/upload-artifact@v3
-#         with:
-#           name: ${{ matrix.tag }}-cpp
-#           path: ${{ runner.temp }}/bun-cpp-obj
-#       - name: Upload Dependencies
-#         if: matrix.dependencies
-#         uses: actions/upload-artifact@v3
-#         with:
-#           name: ${{ matrix.tag }}-deps
-#           path: ${{runner.temp}}/bun-deps
-#   macOS:
-#     name: macOS Link
-#     runs-on: ${{ matrix.runner }}
-#     if: github.repository_owner == 'oven-sh'
-#     needs: [macOS-cpp, macos-object-files]
-#     timeout-minutes: 90
-#     permissions: write-all
-#     strategy:
-#       matrix:
-#         include:
-#           - cpu: nehalem
-#             arch: x86_64
-#             tag: bun-darwin-x64-baseline
-#             obj: bun-obj-darwin-x64-baseline
-#             package: bun-darwin-x64
-#             runner: macos-12
-#             artifact: bun-obj-darwin-x64-baseline
-#             webkit_url: "https://github.com/oven-sh/WebKit/releases/download/2023-oct3-3/bun-webkit-macos-amd64-lto.tar.gz"
-#           # - cpu: haswell
-#           #   arch: x86_64
-#           #   tag: bun-darwin-x64
-#           #   obj: bun-obj-darwin-x64
-#           #   package: bun-darwin-x64
-#           #   runner: macos-12
-#           #   artifact: bun-obj-darwin-x64
-#           #   webkit_url: "https://github.com/oven-sh/WebKit/releases/download/2023-oct3-3/bun-webkit-macos-amd64-lto.tar.gz"
-#           # - cpu: native
-#           #   arch: aarch64
-#           #   tag: bun-darwin-aarch64
-#           #   obj: bun-obj-darwin-aarch64
-#           #   package: bun-darwin-aarch64
-#           #   artifact: bun-obj-darwin-aarch64
-#           #   webkit_url: "https://github.com/oven-sh/WebKit/releases/download/2023-oct3-3/bun-webkit-macos-amd64-lto.tar.gz"
-#           #   runner: macos-arm64
-#     steps:
-#       - uses: actions/checkout@v3
-#       - name: Checkout submodules
-#         run: git submodule update --init --recursive --depth=1 --progress -j $(sysctl -n hw.ncpu) --force
-#       - name: Install dependencies
-#         env:
-#           CPU_TARGET: ${{ matrix.cpu }}
-#           JSC_BASE_DIR: ${{ runner.temp }}/bun-webkit
-#           JSC_LIB: ${{ runner.temp }}/bun-webkit/lib
-#           HOMEBREW_NO_INSTALLED_DEPENDENTS_CHECK: 1
-#           HOMEBREW_NO_AUTO_UPDATE: 1
-#           HOMEBREW_NO_INSTALL_CLEANUP: 1
-#           BUN_DEPLOY_DIR: ${{ runner.temp }}/release/bun
-#           OBJ_DIR: ${{ runner.temp }}/bun-cpp-obj
-#           BUN_DEPS_OUT_DIR: ${{runner.temp}}/bun-deps
-#         run: |
-#           brew install ccache rust llvm@16 pkg-config coreutils libtool cmake libiconv automake openssl@1.1 ninja gnu-sed pkg-config esbuild --force
-#           echo "$(brew --prefix coreutils)/libexec/gnubin" >> $GITHUB_PATH
-#           echo "$(brew --prefix llvm@16)/bin" >> $GITHUB_PATH
-#           brew link --overwrite llvm@16
-#       - name: ccache (link)
-#         uses: hendrikmuhs/ccache-action@v1.2
-#         with:
-#           key: ${{ runner.os }}-ccache-${{ matrix.tag }}-link
-#           restore-keys: ${{ runner.os }}-ccache-${{ matrix.tag }}-link
-#       - name: Download WebKit
-#         env:
-#           CPU_TARGET: ${{ matrix.cpu }}
-#           JSC_BASE_DIR: ${{ runner.temp }}/bun-webkit
-#           JSC_LIB: ${{ runner.temp }}/bun-webkit/lib
-#           BUN_DEPLOY_DIR: ${{ runner.temp }}/release/bun
-#           OBJ_DIR: ${{ runner.temp }}/bun-cpp-obj
-#           BUN_DEPS_OUT_DIR: ${{runner.temp}}/bun-deps
-#           BUN_RELEASE_DIR: ${{ runner.temp }}/release
-#           WEBKIT_RELEASE_DIR: ${{ runner.temp }}/bun-webkit
-#           WEBKIT_RELEASE_DIR_LTO: ${{ runner.temp }}/bun-webkit
-#         run: |
-#           rm -rf $JSC_BASE_DIR
-#           mkdir -p $JSC_BASE_DIR
-#           curl -L ${{ matrix.webkit_url }} | tar -xz -C $JSC_BASE_DIR --strip-components=1
-#       - name: Download C++
-#         uses: actions/download-artifact@v3
-#         with:
-#           name: ${{ matrix.tag }}-cpp
-#           path: ${{ runner.temp }}/bun-cpp-obj
-#       - name: Download Dependencies
-#         uses: actions/download-artifact@v3
-#         with:
-#           name: ${{ matrix.tag }}-deps
-#           path: ${{ runner.temp }}/bun-deps
-#       - name: Download Object
-#         uses: actions/download-artifact@v3
-#         with:
-#           name: ${{ matrix.obj }}
-#           path: ${{ runner.temp }}/release
-#       - name: Link
-#         env:
-#           CPU_TARGET: ${{ matrix.cpu }}
-#           JSC_BASE_DIR: ${{ runner.temp }}/bun-webkit
-#           JSC_LIB: ${{ runner.temp }}/bun-webkit/lib
-#           BUN_DEPLOY_DIR: ${{ runner.temp }}/release/bun
-#           OBJ_DIR: ${{ runner.temp }}/bun-cpp-obj
-#           BUN_DEPS_OUT_DIR: ${{runner.temp}}/bun-deps
-#           BUN_RELEASE_DIR: ${{ runner.temp }}/release
-#           WEBKIT_RELEASE_DIR: ${{ runner.temp }}/bun-webkit
-#           WEBKIT_RELEASE_DIR_LTO: ${{ runner.temp }}/bun-webkit
-#         run: |
-#           rm -rf packages/${{ matrix.package }}
-#           mkdir -p packages/${{ matrix.package }}
-#           mv ${{ runner.temp }}/release/* packages/${{ matrix.package }}/
-#           make bun-link-lld-release copy-to-bun-release-dir-bin
-#       - name: Zip
-#         env:
-#           CPU_TARGET: ${{ matrix.cpu }}
-#           JSC_BASE_DIR: ${{ runner.temp }}/bun-webkit
-#           JSC_LIB: ${{ runner.temp }}/bun-webkit/lib
-#           BUN_DEPLOY_DIR: ${{ runner.temp }}/release/bun
-#           OBJ_DIR: ${{ runner.temp }}/bun-cpp-obj
-#           BUN_DEPS_OUT_DIR: ${{runner.temp}}/bun-deps
-#           BUN_RELEASE_DIR: ${{ runner.temp }}/release
-#           WEBKIT_RELEASE_DIR: ${{ runner.temp }}/bun-webkit
-#           WEBKIT_RELEASE_DIR_LTO: ${{ runner.temp }}/bun-webkit
-#         run: |
-#           cd ${{runner.temp}}/release
-#           chmod +x bun-profile bun
-=======
+name: bun-macOS-x64-baseline
+
+concurrency:
+  group: bun-macOS-x64-baseline-${{ github.ref }}
+  cancel-in-progress: true
+
+env:
+  REGISTRY: ghcr.io
+  IMAGE_NAME: ${{ github.repository }}
+  TEST_TAG: bun-test'
+
+on:
+  push:
+    branches: [main]
+    paths:
+      - "src/**/*"
+      - "test/**/*"
+      - "packages/bun-usockets/src/**/*"
+      - "build.zig"
+      - "Makefile"
+      - "Dockerfile"
+  pull_request:
+    branches: [main]
+    paths:
+      - "src/**/*"
+      - "test/**/*"
+      - "packages/bun-usockets/src/**/*"
+      - "build.zig"
+      - "Makefile"
+      - "Dockerfile"
+  # Allows you to run this workflow manually from the Actions tab
+  workflow_dispatch:
+
 jobs:
   macos-object-files:
     name: macOS Object
@@ -453,7 +119,7 @@
             obj: bun-obj-darwin-x64-baseline
             runner: macos-12
             artifact: bun-obj-darwin-x64-baseline
-            webkit_url: "https://github.com/oven-sh/WebKit/releases/download/2023-oct3-4/bun-webkit-macos-amd64-lto.tar.gz"
+            webkit_url: "https://github.com/oven-sh/WebKit/releases/download/2023-oct3-3/bun-webkit-macos-amd64-lto.tar.gz"
             dependencies: true
             compile_obj: false
           # - cpu: haswell
@@ -462,7 +128,7 @@
           #   obj: bun-obj-darwin-x64
           #   runner: macos-12
           #   artifact: bun-obj-darwin-x64
-          #   webkit_url: "https://github.com/oven-sh/WebKit/releases/download/2023-oct3-4/bun-webkit-macos-amd64-lto.tar.gz"
+          #   webkit_url: "https://github.com/oven-sh/WebKit/releases/download/2023-oct3-3/bun-webkit-macos-amd64-lto.tar.gz"
           #   dependencies: true
           #   compile_obj: false
           - cpu: nehalem
@@ -471,7 +137,7 @@
             obj: bun-obj-darwin-x64-baseline
             runner: macos-12
             artifact: bun-obj-darwin-x64-baseline
-            webkit_url: "https://github.com/oven-sh/WebKit/releases/download/2023-oct3-4/bun-webkit-macos-amd64-lto.tar.gz"
+            webkit_url: "https://github.com/oven-sh/WebKit/releases/download/2023-oct3-3/bun-webkit-macos-amd64-lto.tar.gz"
             dependencies: false
             compile_obj: true
           # - cpu: haswell
@@ -480,7 +146,7 @@
           #   obj: bun-obj-darwin-x64
           #   runner: macos-12
           #   artifact: bun-obj-darwin-x64
-          #   webkit_url: "https://github.com/oven-sh/WebKit/releases/download/2023-oct3-4/bun-webkit-macos-amd64-lto.tar.gz"
+          #   webkit_url: "https://github.com/oven-sh/WebKit/releases/download/2023-oct3-3/bun-webkit-macos-amd64-lto.tar.gz"
           #   dependencies: false
           #   compile_obj: true
           # - cpu: native
@@ -488,7 +154,7 @@
           #   tag: bun-darwin-aarch64
           #   obj: bun-obj-darwin-aarch64
           #   artifact: bun-obj-darwin-aarch64
-          #   webkit_url: "https://github.com/oven-sh/WebKit/releases/download/2023-oct3-4/bun-webkit-macos-amd64-lto.tar.gz"
+          #   webkit_url: "https://github.com/oven-sh/WebKit/releases/download/2023-oct3-3/bun-webkit-macos-amd64-lto.tar.gz"
           #   runner: macos-arm64
           #   dependencies: true
           #   compile_obj: true
@@ -595,7 +261,7 @@
             package: bun-darwin-x64
             runner: macos-12
             artifact: bun-obj-darwin-x64-baseline
-            webkit_url: "https://github.com/oven-sh/WebKit/releases/download/2023-oct3-4/bun-webkit-macos-amd64-lto.tar.gz"
+            webkit_url: "https://github.com/oven-sh/WebKit/releases/download/2023-oct3-3/bun-webkit-macos-amd64-lto.tar.gz"
           # - cpu: haswell
           #   arch: x86_64
           #   tag: bun-darwin-x64
@@ -603,14 +269,14 @@
           #   package: bun-darwin-x64
           #   runner: macos-12
           #   artifact: bun-obj-darwin-x64
-          #   webkit_url: "https://github.com/oven-sh/WebKit/releases/download/2023-oct3-4/bun-webkit-macos-amd64-lto.tar.gz"
+          #   webkit_url: "https://github.com/oven-sh/WebKit/releases/download/2023-oct3-3/bun-webkit-macos-amd64-lto.tar.gz"
           # - cpu: native
           #   arch: aarch64
           #   tag: bun-darwin-aarch64
           #   obj: bun-obj-darwin-aarch64
           #   package: bun-darwin-aarch64
           #   artifact: bun-obj-darwin-aarch64
-          #   webkit_url: "https://github.com/oven-sh/WebKit/releases/download/2023-oct3-4/bun-webkit-macos-amd64-lto.tar.gz"
+          #   webkit_url: "https://github.com/oven-sh/WebKit/releases/download/2023-oct3-3/bun-webkit-macos-amd64-lto.tar.gz"
           #   runner: macos-arm64
     steps:
       - uses: actions/checkout@v3
@@ -697,161 +363,160 @@
         run: |
           cd ${{runner.temp}}/release
           chmod +x bun-profile bun
->>>>>>> 2b8aae05
-
-#           mkdir ${{matrix.tag}}-profile
-#           mkdir ${{matrix.tag}}
-
-#           /usr/bin/strip -S bun
-
-#           mv bun-profile ${{matrix.tag}}-profile/bun-profile
-#           mv bun ${{matrix.tag}}/bun
-
-#           zip -r ${{matrix.tag}}-profile.zip ${{matrix.tag}}-profile
-#           zip -r ${{matrix.tag}}.zip ${{matrix.tag}}
-#       - uses: actions/upload-artifact@v3
-#         with:
-#           name: ${{matrix.tag}}-profile
-#           path: ${{runner.temp}}/release/${{matrix.tag}}-profile.zip
-#       - uses: actions/upload-artifact@v3
-#         with:
-#           name: ${{matrix.tag}}
-#           path: ${{runner.temp}}/release/${{matrix.tag}}.zip
-#       - name: Release
-#         id: release
-#         uses: ncipollo/release-action@v1
-#         if: |
-#           github.repository_owner == 'oven-sh'
-#           && github.ref == 'refs/heads/main'
-#         with:
-#           prerelease: true
-#           body: "This canary release of Bun corresponds to the commit [${{ github.sha }}]"
-#           allowUpdates: true
-#           replacesArtifacts: true
-#           generateReleaseNotes: true
-#           artifactErrorsFailBuild: true
-#           token: ${{ secrets.GITHUB_TOKEN }}
-#           name: "Canary (${{github.sha}})"
-#           tag: "canary"
-#           artifacts: "${{runner.temp}}/release/${{matrix.tag}}.zip,${{runner.temp}}/release/${{matrix.tag}}-profile.zip"
-#       - uses: sarisia/actions-status-discord@v1
-#         if: failure() && github.repository_owner == 'oven-sh' && github.event_name == 'pull_request'
-#         with:
-#           title: ""
-#           webhook: ${{ secrets.DISCORD_WEBHOOK }}
-#           status: ${{ job.status }}
-#           noprefix: true
-#           nocontext: true
-#           description: |
-#             Pull Request
-#             ### [${{github.event.pull_request.title}}](https://github.com/oven-sh/bun/pull/${{github.event.number}})
-
-#             @${{ github.actor }}
-
-#             Build failed on ${{ matrix.tag }}:
-
-#             **[View build output](https://github.com/oven-sh/bun/actions/runs/${{github.run_id}})**
-
-#             [Commit ${{github.sha}}](https://github.com/oven-sh/bun/commits/${{github.sha}})
-#   macOS-test:
-#     name: macOS Test
-#     runs-on: ${{ matrix.runner }}
-#     needs: [macOS]
-#     # if: github.event_name == 'pull_request' && github.repository_owner == 'oven-sh'
-#     if: true
-#     permissions:
-#       pull-requests: write
-#     timeout-minutes: 30
-#     outputs:
-#       failing_tests: ${{ steps.test.outputs.failing_tests }}
-#       failing_tests_count: ${{ steps.test.outputs.failing_tests_count }}
-#     strategy:
-#       fail-fast: false
-#       matrix:
-#         include:
-#           - tag: bun-darwin-x64-baseline
-#             runner: macos-12
-#     steps:
-#       - id: checkout
-#         name: Checkout
-#         uses: actions/checkout@v3
-#         with:
-#           submodules: false
-#       - id: download
-#         name: Download
-#         uses: actions/download-artifact@v3
-#         with:
-#           name: ${{matrix.tag}}
-#           path: ${{runner.temp}}/release
-#       - id: install-bun
-#         name: Install Bun
-#         run: |
-#           cd ${{runner.temp}}/release
-#           unzip ${{matrix.tag}}.zip
-#           cd ${{matrix.tag}}
-#           chmod +x bun
-#           pwd >> $GITHUB_PATH
-#           ./bun --version
-#       - id: install
-#         name: Install dependencies
-#         run: |
-#           bun install --verbose
-#           bun install --cwd=test --verbose
-#           bun install --cwd=packages/bun-internal-test --verbose
-#       - id: test
-#         name: Test (node runner)
-#         env:
-#           SMTP_SENDGRID_SENDER: ${{ secrets.SMTP_SENDGRID_SENDER }}
-#           TLS_MONGODB_DATABASE_URL: ${{ secrets.TLS_MONGODB_DATABASE_URL }}
-#           TLS_POSTGRES_DATABASE_URL: ${{ secrets.TLS_POSTGRES_DATABASE_URL }}
-#         # if: ${{github.event.inputs.use_bun == 'false'}}
-#         run: |
-#           node packages/bun-internal-test/src/runner.node.mjs || true
-#       - uses: sarisia/actions-status-discord@v1
-#         if: always() && steps.test.outputs.failing_tests != '' && github.event_name == 'pull_request'
-#         with:
-#           title: ""
-#           webhook: ${{ secrets.DISCORD_WEBHOOK }}
-#           status: "failure"
-#           noprefix: true
-#           nocontext: true
-#           description: |
-#             Pull Request
-#             ### ❌ [${{github.event.pull_request.title}}](https://github.com/oven-sh/bun/pull/${{github.event.number}})
-
-#             Hey @${{ github.actor }},
-
-#             ${{ steps.test.outputs.failing_tests_count }} files with test failures on ${{ matrix.tag }}:
-
-#             ${{ steps.test.outputs.failing_tests }}
-
-#             **[View test output](https://github.com/oven-sh/bun/actions/runs/${{github.run_id}})**
-
-#       - name: Comment on PR
-#         if: steps.test.outputs.failing_tests != '' && github.event_name == 'pull_request'
-#         uses: thollander/actions-comment-pull-request@v2
-#         with:
-#           comment_tag: test-failures-${{matrix.tag}}
-#           message: |
-#             ❌ @${{ github.actor }} ${{ steps.test.outputs.failing_tests_count }} files with test failures on ${{ matrix.tag }}:
-
-#             ${{ steps.test.outputs.failing_tests }}
-
-#             **[View test output](https://github.com/oven-sh/bun/actions/runs/${{github.run_id}})**
-
-#             <sup>[#${{github.sha}}](https://github.com/oven-sh/bun/commits/${{github.sha}})</sup>
-#       - name: Uncomment on PR
-#         if: steps.test.outputs.failing_tests == '' && github.event_name == 'pull_request'
-#         uses: thollander/actions-comment-pull-request@v2
-#         with:
-#           comment_tag: test-failures-${{matrix.tag}}
-#           mode: upsert
-#           create_if_not_exists: false
-#           message: |
-#             ✅ test failures on ${{ matrix.tag }} have been resolved.
-
-#             <sup>[#${{github.sha}}](https://github.com/oven-sh/bun/commits/${{github.sha}})</sup>
-#       - id: fail
-#         name: Fail the build
-#         if: steps.test.outputs.failing_tests != ''
-#         run: exit 1+
+          mkdir ${{matrix.tag}}-profile
+          mkdir ${{matrix.tag}}
+
+          /usr/bin/strip -S bun
+
+          mv bun-profile ${{matrix.tag}}-profile/bun-profile
+          mv bun ${{matrix.tag}}/bun
+
+          zip -r ${{matrix.tag}}-profile.zip ${{matrix.tag}}-profile
+          zip -r ${{matrix.tag}}.zip ${{matrix.tag}}
+      - uses: actions/upload-artifact@v3
+        with:
+          name: ${{matrix.tag}}-profile
+          path: ${{runner.temp}}/release/${{matrix.tag}}-profile.zip
+      - uses: actions/upload-artifact@v3
+        with:
+          name: ${{matrix.tag}}
+          path: ${{runner.temp}}/release/${{matrix.tag}}.zip
+      - name: Release
+        id: release
+        uses: ncipollo/release-action@v1
+        if: |
+          github.repository_owner == 'oven-sh'
+          && github.ref == 'refs/heads/main'
+        with:
+          prerelease: true
+          body: "This canary release of Bun corresponds to the commit [${{ github.sha }}]"
+          allowUpdates: true
+          replacesArtifacts: true
+          generateReleaseNotes: true
+          artifactErrorsFailBuild: true
+          token: ${{ secrets.GITHUB_TOKEN }}
+          name: "Canary (${{github.sha}})"
+          tag: "canary"
+          artifacts: "${{runner.temp}}/release/${{matrix.tag}}.zip,${{runner.temp}}/release/${{matrix.tag}}-profile.zip"
+      - uses: sarisia/actions-status-discord@v1
+        if: failure() && github.repository_owner == 'oven-sh' && github.event_name == 'pull_request'
+        with:
+          title: ""
+          webhook: ${{ secrets.DISCORD_WEBHOOK }}
+          status: ${{ job.status }}
+          noprefix: true
+          nocontext: true
+          description: |
+            Pull Request
+            ### [${{github.event.pull_request.title}}](https://github.com/oven-sh/bun/pull/${{github.event.number}})
+
+            @${{ github.actor }}
+
+            Build failed on ${{ matrix.tag }}:
+
+            **[View build output](https://github.com/oven-sh/bun/actions/runs/${{github.run_id}})**
+
+            [Commit ${{github.sha}}](https://github.com/oven-sh/bun/commits/${{github.sha}})
+  macOS-test:
+    name: macOS Test
+    runs-on: ${{ matrix.runner }}
+    needs: [macOS]
+    # if: github.event_name == 'pull_request' && github.repository_owner == 'oven-sh'
+    if: true
+    permissions:
+      pull-requests: write
+    timeout-minutes: 30
+    outputs:
+      failing_tests: ${{ steps.test.outputs.failing_tests }}
+      failing_tests_count: ${{ steps.test.outputs.failing_tests_count }}
+    strategy:
+      fail-fast: false
+      matrix:
+        include:
+          - tag: bun-darwin-x64-baseline
+            runner: macos-12
+    steps:
+      - id: checkout
+        name: Checkout
+        uses: actions/checkout@v3
+        with:
+          submodules: false
+      - id: download
+        name: Download
+        uses: actions/download-artifact@v3
+        with:
+          name: ${{matrix.tag}}
+          path: ${{runner.temp}}/release
+      - id: install-bun
+        name: Install Bun
+        run: |
+          cd ${{runner.temp}}/release
+          unzip ${{matrix.tag}}.zip
+          cd ${{matrix.tag}}
+          chmod +x bun
+          pwd >> $GITHUB_PATH
+          ./bun --version
+      - id: install
+        name: Install dependencies
+        run: |
+          bun install --verbose
+          bun install --cwd=test --verbose
+          bun install --cwd=packages/bun-internal-test --verbose
+      - id: test
+        name: Test (node runner)
+        env:
+          SMTP_SENDGRID_SENDER: ${{ secrets.SMTP_SENDGRID_SENDER }}
+          TLS_MONGODB_DATABASE_URL: ${{ secrets.TLS_MONGODB_DATABASE_URL }}
+          TLS_POSTGRES_DATABASE_URL: ${{ secrets.TLS_POSTGRES_DATABASE_URL }}
+        # if: ${{github.event.inputs.use_bun == 'false'}}
+        run: |
+          node packages/bun-internal-test/src/runner.node.mjs || true
+      - uses: sarisia/actions-status-discord@v1
+        if: always() && steps.test.outputs.failing_tests != '' && github.event_name == 'pull_request'
+        with:
+          title: ""
+          webhook: ${{ secrets.DISCORD_WEBHOOK }}
+          status: "failure"
+          noprefix: true
+          nocontext: true
+          description: |
+            Pull Request
+            ### ❌ [${{github.event.pull_request.title}}](https://github.com/oven-sh/bun/pull/${{github.event.number}})
+
+            Hey @${{ github.actor }},
+
+            ${{ steps.test.outputs.failing_tests_count }} files with test failures on ${{ matrix.tag }}:
+
+            ${{ steps.test.outputs.failing_tests }}
+
+            **[View test output](https://github.com/oven-sh/bun/actions/runs/${{github.run_id}})**
+
+      - name: Comment on PR
+        if: steps.test.outputs.failing_tests != '' && github.event_name == 'pull_request'
+        uses: thollander/actions-comment-pull-request@v2
+        with:
+          comment_tag: test-failures-${{matrix.tag}}
+          message: |
+            ❌ @${{ github.actor }} ${{ steps.test.outputs.failing_tests_count }} files with test failures on ${{ matrix.tag }}:
+
+            ${{ steps.test.outputs.failing_tests }}
+
+            **[View test output](https://github.com/oven-sh/bun/actions/runs/${{github.run_id}})**
+
+            <sup>[#${{github.sha}}](https://github.com/oven-sh/bun/commits/${{github.sha}})</sup>
+      - name: Uncomment on PR
+        if: steps.test.outputs.failing_tests == '' && github.event_name == 'pull_request'
+        uses: thollander/actions-comment-pull-request@v2
+        with:
+          comment_tag: test-failures-${{matrix.tag}}
+          mode: upsert
+          create_if_not_exists: false
+          message: |
+            ✅ test failures on ${{ matrix.tag }} have been resolved.
+
+            <sup>[#${{github.sha}}](https://github.com/oven-sh/bun/commits/${{github.sha}})</sup>
+      - id: fail
+        name: Fail the build
+        if: steps.test.outputs.failing_tests != ''
+        run: exit 1