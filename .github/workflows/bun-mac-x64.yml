name: bun-macOS-x64

concurrency:
  group: bun-macOS-x64-${{ github.ref }}
  cancel-in-progress: true

env:
  LLVM_VERSION: 16

on:
  push:
    branches: [main]
    paths:
      - "src/**/*"
      - "test/**/*"
      - "packages/bun-usockets/src/**/*"
      - "build.zig"
      - "Makefile"
      - "Dockerfile"
  pull_request:
    branches: [main]
    paths:
      - "src/**/*"
      - "test/**/*"
      - "packages/bun-usockets/src/**/*"
      - "build.zig"
      - "Makefile"
      - "Dockerfile"
  # Allows you to run this workflow manually from the Actions tab
  workflow_dispatch:

jobs:
  macOS-zig:
    name: macOS Zig Object
    runs-on: med-ubuntu
    if: github.repository_owner == 'oven-sh'
    strategy:
      matrix:
        include:
          # - cpu: nehalem
          #   arch: x86_64
          #   tag: bun-obj-darwin-x64-baseline
          - cpu: haswell
            arch: x86_64
            tag: bun-obj-darwin-x64
    steps:
      - uses: actions/checkout@v4
      # - name: Checkout submodules
      #   run: git submodule update --init --recursive --depth=1 --progress --force

      - name: Setup Docker Buildx
        uses: docker/setup-buildx-action@v2
        id: buildx
        with:
          install: true

      - name: Login to GitHub Container Registry
        uses: docker/login-action@v2
        with:
          registry: ghcr.io
          username: ${{ github.actor }}
          password: ${{ secrets.GITHUB_TOKEN }}

      - name: Compile Zig Object
        uses: docker/build-push-action@v3
        if: runner.arch == 'X64'
        with:
          context: .
          push: false
          # This doesnt seem to work
          # cache-from: type=s3,endpoint_url=${{ secrets.CACHE_S3_ENDPOINT }},blobs_prefix=docker_blobs/,manifests_prefix=docker_manifests/,access_key_id=${{ secrets.CACHE_S3_ACCESS_KEY_ID }},secret_access_key=${{ secrets.CACHE_S3_SECRET_ACCESS_KEY }},bucket=bun,region=auto
          # cache-to: type=s3,endpoint_url=${{ secrets.CACHE_S3_ENDPOINT }},blobs_prefix=docker_blobs/,manifests_prefix=docker_manifests/,access_key_id=${{ secrets.CACHE_S3_ACCESS_KEY_ID }},secret_access_key=${{ secrets.CACHE_S3_SECRET_ACCESS_KEY }},bucket=bun,region=auto
          # This was used before, but also does not really work
          cache-from: type=local,src=/tmp/.buildx-cache-${{matrix.tag}}
          cache-to: type=local,dest=/tmp/.buildx-cache-${{matrix.tag}}
          build-args: |
            BUILDARCH=${{ runner.arch == 'X64' && 'amd64' || 'arm64' }}
            BUILD_MACHINE_ARCH=${{ runner.arch == 'X64' && 'x86_64' || 'aarch64' }}
            ARCH=${{ matrix.arch }}
            CPU_TARGET=${{ matrix.cpu }}
            TRIPLET=${{ matrix.arch }}-macos-none
            GIT_SHA=${{ github.sha }}

            SCCACHE_BUCKET=bun
            SCCACHE_REGION=auto
            SCCACHE_S3_USE_SSL=true
            SCCACHE_ENDPOINT=${{ secrets.CACHE_S3_ENDPOINT }}
            AWS_ACCESS_KEY_ID=${{ secrets.CACHE_S3_ACCESS_KEY_ID }}
            AWS_SECRET_ACCESS_KEY=${{ secrets.CACHE_S3_SECRET_ACCESS_KEY }}
          platforms: linux/${{ runner.arch == 'X64' && 'amd64' || 'arm64' }}
          target: build_release_obj
          outputs: type=local,dest=${{runner.temp}}/release

      - name: Upload Zig Object
        uses: actions/upload-artifact@v3
        with:
          name: ${{ matrix.tag }}
          path: ${{runner.temp}}/release/bun-zig.o

  macOS-dependencies:
    name: macOS Dependencies
    runs-on: ${{ matrix.runner }}
    if: github.repository_owner == 'oven-sh'
    timeout-minutes: 15
    strategy:
      matrix:
        include:
          - cpu: native
            arch: aarch64
            tag: bun-darwin-aarch64
            obj: bun-obj-darwin-aarch64
            artifact: bun-obj-darwin-aarch64
            runner: macos-arm64
    steps:
      - uses: actions/checkout@v4
      - name: Checkout submodules
        run: git submodule update --init --recursive --depth=1 --progress --force

      - name: Install system dependencies
        env:
          HOMEBREW_NO_INSTALLED_DEPENDENTS_CHECK: 1
          HOMEBREW_NO_AUTO_UPDATE: 1
          HOMEBREW_NO_INSTALL_CLEANUP: 1
        run: |
          brew install sccache ccache rust llvm@$LLVM_VERSION pkg-config coreutils libtool cmake libiconv automake openssl@1.1 ninja gnu-sed pkg-config --force
          echo "$(brew --prefix ccache)/bin" >> $GITHUB_PATH
          echo "$(brew --prefix sccache)/bin" >> $GITHUB_PATH
          echo "$(brew --prefix coreutils)/libexec/gnubin" >> $GITHUB_PATH
          echo "$(brew --prefix llvm@$LLVM_VERSION)/bin" >> $GITHUB_PATH
          brew link --overwrite llvm@$LLVM_VERSION

      - name: Hash submodule versions
        run: |
          print_data() {
            git submodule | grep -v WebKit
            llvm-config --version
            rustc --version
            cat $(echo scripts/build*.sh scripts/all-dependencies.sh | tr " " "\n" | sort)
          }
          echo "sha=$(print_data | sha1sum | cut -c 1-10)" >> $GITHUB_OUTPUT
        id: submodule-versions

      - name: Cache submodule dependencies
        id: cache-deps-restore
        uses: actions/cache/restore@v3
        with:
          path: ${{runner.temp}}/bun-deps
          key: bun-deps-${{ matrix.tag }}-${{ steps.submodule-versions.outputs.sha }}

      - name: Compile submodule dependencies
        if: ${{ !steps.cache-deps-restore.outputs.cache-hit }}
        env:
          CPU_TARGET: ${{ matrix.cpu }}
          BUN_DEPS_OUT_DIR: ${{runner.temp}}/bun-deps
        run: |
          mkdir -p $BUN_DEPS_OUT_DIR
          bash ./scripts/clean-dependencies.sh
          bash ./scripts/all-dependencies.sh

      - name: Cache submodule dependencies
        if: ${{ !steps.cache-deps-restore.outputs.cache-hit }}
        id: cache-deps-save
        uses: actions/cache/save@v3
        with:
          path: ${{runner.temp}}/bun-deps
          key: ${{ steps.cache-deps-restore.outputs.cache-primary-key }}

      - name: Upload submodule dependencies
        uses: actions/upload-artifact@v3
        if: ${{ !steps.cache-deps-restore.outputs.cache-hit }}
        with:
          name: ${{ matrix.tag }}-deps
          path: ${{runner.temp}}/bun-deps

  macOS-cpp:
    name: macOS C++
    runs-on: ${{ matrix.runner }}
    if: github.repository_owner == 'oven-sh'
    timeout-minutes: 90
    strategy:
      matrix:
        include:
          # - cpu: nehalem
          #   arch: x86_64
          #   tag: bun-darwin-x64-baseline
          #   obj: bun-obj-darwin-x64-baseline
          #   runner: macos-12
          #   artifact: bun-obj-darwin-x64-baseline
<<<<<<< HEAD
          #   webkit_url: "https://github.com/oven-sh/WebKit/releases/download/2023-oct3-2/bun-webkit-macos-amd64-lto.tar.gz"
=======
          #   webkit_url: "https://github.com/oven-sh/WebKit/releases/download/2023-oct3-4/bun-webkit-macos-amd64-lto.tar.gz"
          #   dependencies: true
          #   compile_obj: false
>>>>>>> 2b8aae05
          - cpu: haswell
            arch: x86_64
            tag: bun-darwin-x64
            obj: bun-obj-darwin-x64
            runner: macos-12
            artifact: bun-obj-darwin-x64
<<<<<<< HEAD
            webkit_url: "https://github.com/oven-sh/WebKit/releases/download/2023-oct3-2/bun-webkit-macos-amd64-lto.tar.gz"
=======
            webkit_url: "https://github.com/oven-sh/WebKit/releases/download/2023-oct3-4/bun-webkit-macos-amd64-lto.tar.gz"
            dependencies: true
            compile_obj: false
          # - cpu: nehalem
          #   arch: x86_64
          #   tag: bun-darwin-x64-baseline
          #   obj: bun-obj-darwin-x64-baseline
          #   runner: macos-12
          #   artifact: bun-obj-darwin-x64-baseline
          #   webkit_url: "https://github.com/oven-sh/WebKit/releases/download/2023-oct3-4/bun-webkit-macos-amd64-lto.tar.gz"
          #   dependencies: false
          #   compile_obj: true
          - cpu: haswell
            arch: x86_64
            tag: bun-darwin-x64
            obj: bun-obj-darwin-x64
            runner: macos-12
            artifact: bun-obj-darwin-x64
            webkit_url: "https://github.com/oven-sh/WebKit/releases/download/2023-oct3-4/bun-webkit-macos-amd64-lto.tar.gz"
            dependencies: false
            compile_obj: true
>>>>>>> 2b8aae05
          # - cpu: native
          #   arch: aarch64
          #   tag: bun-darwin-aarch64
          #   obj: bun-obj-darwin-aarch64
          #   artifact: bun-obj-darwin-aarch64
          #   webkit_url: "https://github.com/oven-sh/WebKit/releases/download/2023-oct3-4/bun-webkit-macos-arm64-lto.tar.gz"
          #   runner: macos-arm64
    steps:
      - uses: actions/checkout@v4
      - name: Checkout submodules
        run: git submodule update --init --recursive --depth=1 --progress --force

      - name: Install system dependencies
        env:
          HOMEBREW_NO_INSTALLED_DEPENDENTS_CHECK: 1
          HOMEBREW_NO_AUTO_UPDATE: 1
          HOMEBREW_NO_INSTALL_CLEANUP: 1
        run: |
          brew install sccache ccache rust llvm@$LLVM_VERSION pkg-config coreutils libtool cmake libiconv automake openssl@1.1 ninja gnu-sed pkg-config --force
          echo "$(brew --prefix sccache)/bin" >> $GITHUB_PATH
          echo "$(brew --prefix ccache)/bin" >> $GITHUB_PATH
          echo "$(brew --prefix coreutils)/libexec/gnubin" >> $GITHUB_PATH
          echo "$(brew --prefix llvm@$LLVM_VERSION)/bin" >> $GITHUB_PATH
          brew link --overwrite llvm@$LLVM_VERSION

          curl -LO "https://github.com/oven-sh/bun/releases/download/bun-v1.0.7/bun-darwin-x64.zip"
          unzip bun-darwin-x64.zip
          mkdir -p ${{ runner.temp }}/.bun/bin
          mv bun-darwin-x64/bun ${{ runner.temp }}/.bun/bin/bun
          chmod +x ${{ runner.temp }}/.bun/bin/bun
          echo "${{ runner.temp }}/.bun/bin" >> $GITHUB_PATH

      # TODO: replace with sccache
      - name: ccache
        uses: hendrikmuhs/ccache-action@v1.2
        with:
          key: ${{ runner.os }}-ccache-${{ matrix.tag }}
          restore-keys: ${{ runner.os }}-ccache-${{ matrix.tag }}

      - name: Compile C++
        env:
          CPU_TARGET: ${{ matrix.cpu }}
          SOURCE_DIR: ${{ github.workspace }}
          OBJ_DIR: ${{ runner.temp }}/bun-cpp-obj
          BUN_DEPS_OUT_DIR: ${{runner.temp}}/bun-deps
        run: |
          mkdir -p $OBJ_DIR
          cd $OBJ_DIR

          cmake -S $SOURCE_DIR -B $OBJ_DIR \
            -G Ninja \
            -DCMAKE_BUILD_TYPE=Release \
            -DBUN_CPP_ONLY=1

          bash compile-cpp-only.sh

      - name: Upload C++
        uses: actions/upload-artifact@v3
        with:
          name: ${{ matrix.tag }}-cpp
          path: ${{ runner.temp }}/bun-cpp-obj/bun-cpp-objects.a
  macOS:
    name: macOS Link
    runs-on: ${{ matrix.runner }}
    if: github.repository_owner == 'oven-sh'
    needs: [macOS-cpp, macOS-zig, macOS-dependencies]
    timeout-minutes: 90
    permissions: write-all
    strategy:
      matrix:
        include:
          # - cpu: nehalem
          #   arch: x86_64
          #   tag: bun-darwin-x64-baseline
          #   obj: bun-obj-darwin-x64-baseline
          #   package: bun-darwin-x64
          #   runner: macos-12
          #   artifact: bun-obj-darwin-x64-baseline
          #   webkit_url: "https://github.com/oven-sh/WebKit/releases/download/2023-oct3-4/bun-webkit-macos-amd64-lto.tar.gz"
          - cpu: haswell
            arch: x86_64
            tag: bun-darwin-x64
            obj: bun-obj-darwin-x64
            package: bun-darwin-x64
            runner: macos-12
            artifact: bun-obj-darwin-x64
            webkit_url: "https://github.com/oven-sh/WebKit/releases/download/2023-oct3-4/bun-webkit-macos-amd64-lto.tar.gz"
          # - cpu: native
          #   arch: aarch64
          #   tag: bun-darwin-aarch64
          #   obj: bun-obj-darwin-aarch64
          #   package: bun-darwin-aarch64
          #   artifact: bun-obj-darwin-aarch64
          #   webkit_url: "https://github.com/oven-sh/WebKit/releases/download/2023-oct3-4/bun-webkit-macos-arm64-lto.tar.gz"
          #   runner: macos-arm64
    steps:
      - uses: actions/checkout@v3
      - name: Checkout submodules
        run: git submodule update --init --recursive --depth=1 --progress --force

      - name: Install system dependencies
        env:
          HOMEBREW_NO_INSTALLED_DEPENDENTS_CHECK: 1
          HOMEBREW_NO_AUTO_UPDATE: 1
          HOMEBREW_NO_INSTALL_CLEANUP: 1
        run: |
          brew install ccache llvm@$LLVM_VERSION pkg-config coreutils libtool cmake libiconv openssl@1.1 ninja --force
          echo "$(brew --prefix ccache)/bin" >> $GITHUB_PATH
          echo "$(brew --prefix coreutils)/libexec/gnubin" >> $GITHUB_PATH
          echo "$(brew --prefix llvm@$LLVM_VERSION)/bin" >> $GITHUB_PATH
          brew link --overwrite llvm@$LLVM_VERSION

          curl -LO "https://github.com/oven-sh/bun/releases/download/bun-v1.0.7/bun-darwin-x64.zip"
          unzip bun-darwin-x64.zip
          mkdir -p ${{ runner.temp }}/.bun/bin
          mv bun-darwin-x64/bun ${{ runner.temp }}/.bun/bin/bun
          chmod +x ${{ runner.temp }}/.bun/bin/bun
          echo "${{ runner.temp }}/.bun/bin" >> $GITHUB_PATH

      - name: Download C++
        uses: actions/download-artifact@v3
        with:
          name: ${{ matrix.tag }}-cpp
          path: ${{ runner.temp }}/bun-cpp-obj

      - name: Download Zig Object
        uses: actions/download-artifact@v3
        with:
          name: ${{ matrix.obj }}
          path: ${{ runner.temp }}/release

      - name: Downloaded submodule dependencies
        uses: actions/download-artifact@v3
        with:
          name: ${{ matrix.tag }}-deps
          path: ${{runner.temp}}/bun-deps

      - name: Link
        env:
          CPU_TARGET: ${{ matrix.cpu }}
        run: |
          SRC_DIR=$PWD
          mkdir ${{runner.temp}}/link-build
          cd ${{runner.temp}}/link-build
          cmake $SRC_DIR \
            -G Ninja \
            -DCMAKE_BUILD_TYPE=Release \
            -DBUN_LINK_ONLY=1 \
            -DBUN_ZIG_OBJ="${{ runner.temp }}/release/bun-zig.o" \
            -DBUN_CPP_ARCHIVE="${{ runner.temp }}/bun-cpp-obj/bun-cpp-objects.a" \
            -DBUN_DEPS_OUT_DIR="${{runner.temp}}/bun-deps"
          ninja
      - name: Zip
        run: |
          cd ${{runner.temp}}/link-build
          chmod +x bun-profile bun

          mkdir -p ${{matrix.tag}}-profile/ ${{matrix.tag}}/

          mv bun-profile ${{matrix.tag}}-profile/bun-profile
          mv bun ${{matrix.tag}}/bun

          zip -r ${{matrix.tag}}-profile.zip ${{matrix.tag}}-profile
          zip -r ${{matrix.tag}}.zip ${{matrix.tag}}
      - uses: actions/upload-artifact@v3
        with:
          name: ${{matrix.tag}}-profile
          path: ${{runner.temp}}/link-build/${{matrix.tag}}-profile.zip
      - uses: actions/upload-artifact@v3
        with:
          name: ${{matrix.tag}}
          path: ${{runner.temp}}/link-build/${{matrix.tag}}.zip
      - name: Release
        id: release
        uses: ncipollo/release-action@v1
        if: |
          github.repository_owner == 'oven-sh'
          && github.ref == 'refs/heads/main'
        with:
          prerelease: true
          body: "This canary release of Bun corresponds to the commit [${{ github.sha }}]"
          allowUpdates: true
          replacesArtifacts: true
          generateReleaseNotes: true
          artifactErrorsFailBuild: true
          token: ${{ secrets.GITHUB_TOKEN }}
          name: "Canary (${{github.sha}})"
          tag: "canary"
          artifacts: "${{runner.temp}}/link-build/${{matrix.tag}}.zip,${{runner.temp}}/link-build/${{matrix.tag}}-profile.zip"
      - uses: sarisia/actions-status-discord@v1
        if: failure() && github.repository_owner == 'oven-sh' && github.event_name == 'pull_request'
        with:
          title: ""
          webhook: ${{ secrets.DISCORD_WEBHOOK }}
          status: ${{ job.status }}
          noprefix: true
          nocontext: true
          description: |
            Pull Request
            ### [${{github.event.pull_request.title}}](https://github.com/oven-sh/bun/pull/${{github.event.number}})

            @${{ github.actor }}

            Build failed on ${{ matrix.tag }}:

            **[View build output](https://github.com/oven-sh/bun/actions/runs/${{github.run_id}})**

            [Commit ${{github.sha}}](https://github.com/oven-sh/bun/commits/${{github.sha}})
  macOS-test:
    name: Tests ${{matrix.tag}}
    runs-on: ${{ matrix.runner }}
    needs: [macOS]
    if: github.event_name == 'pull_request' && github.repository_owner == 'oven-sh'
    permissions:
      pull-requests: write
    timeout-minutes: 30
    outputs:
      failing_tests: ${{ steps.test.outputs.failing_tests }}
      failing_tests_count: ${{ steps.test.outputs.failing_tests_count }}
    strategy:
      fail-fast: false
      matrix:
        include:
          - tag: bun-darwin-x64
            runner: macos-12
    steps:
      - id: checkout
        name: Checkout
        uses: actions/checkout@v3
        with:
          submodules: false
      - id: download
        name: Download
        uses: actions/download-artifact@v3
        with:
          name: ${{matrix.tag}}
          path: ${{runner.temp}}/release
      - id: install-bun
        name: Install Bun
        run: |
          cd ${{runner.temp}}/release
          unzip ${{matrix.tag}}.zip
          cd ${{matrix.tag}}
          chmod +x bun
          pwd >> $GITHUB_PATH
          ./bun --version
      - id: install
        name: Install dependencies
        run: |
          bun install --verbose
          bun install --cwd=test --verbose
          bun install --cwd=packages/bun-internal-test --verbose
      - id: test
        name: Test (node runner)
        env:
          SMTP_SENDGRID_SENDER: ${{ secrets.SMTP_SENDGRID_SENDER }}
          TLS_MONGODB_DATABASE_URL: ${{ secrets.TLS_MONGODB_DATABASE_URL }}
          TLS_POSTGRES_DATABASE_URL: ${{ secrets.TLS_POSTGRES_DATABASE_URL }}
        # if: ${{github.event.inputs.use_bun == 'false'}}
        run: |
          node packages/bun-internal-test/src/runner.node.mjs || true
      - uses: sarisia/actions-status-discord@v1
        if: always() && steps.test.outputs.failing_tests != '' && github.event_name == 'pull_request'
        with:
          title: ""
          webhook: ${{ secrets.DISCORD_WEBHOOK }}
          status: "failure"
          noprefix: true
          nocontext: true
          description: |
            Pull Request
            ### ❌ [${{github.event.pull_request.title}}](https://github.com/oven-sh/bun/pull/${{github.event.number}})

            @${{ github.actor }}, there are ${{ steps.test.outputs.failing_tests_count }} files with test failures on ${{ matrix.tag }}:

            ${{ steps.test.outputs.failing_tests }}

            **[View test output](https://github.com/oven-sh/bun/actions/runs/${{github.run_id}})**
      - name: Comment on PR
        if: steps.test.outputs.failing_tests != '' && github.event_name == 'pull_request'
        uses: thollander/actions-comment-pull-request@v2
        with:
          comment_tag: test-failures-${{matrix.tag}}
          message: |
            ❌ @${{ github.actor }} ${{ steps.test.outputs.failing_tests_count }} files with test failures on ${{ matrix.tag }}:

            ${{ steps.test.outputs.failing_tests }}

            **[View test output](https://github.com/oven-sh/bun/actions/runs/${{github.run_id}})**

            <sup>[#${{github.sha}}](https://github.com/oven-sh/bun/commits/${{github.sha}})</sup>
      - name: Uncomment on PR
        if: steps.test.outputs.failing_tests == '' && github.event_name == 'pull_request'
        uses: thollander/actions-comment-pull-request@v2
        with:
          comment_tag: test-failures-${{matrix.tag}}
          mode: upsert
          create_if_not_exists: false
          message: |
            ✅ test failures on ${{ matrix.tag }} have been resolved.

            <sup>[#${{github.sha}}](https://github.com/oven-sh/bun/commits/${{github.sha}})</sup>
      - id: fail
        name: Fail the build
        if: steps.test.outputs.failing_tests != ''
        run: exit 1<|MERGE_RESOLUTION|>--- conflicted
+++ resolved
@@ -45,8 +45,6 @@
             tag: bun-obj-darwin-x64
     steps:
       - uses: actions/checkout@v4
-      # - name: Checkout submodules
-      #   run: git submodule update --init --recursive --depth=1 --progress --force
 
       - name: Setup Docker Buildx
         uses: docker/setup-buildx-action@v2
@@ -180,57 +178,12 @@
     strategy:
       matrix:
         include:
-          # - cpu: nehalem
-          #   arch: x86_64
-          #   tag: bun-darwin-x64-baseline
-          #   obj: bun-obj-darwin-x64-baseline
-          #   runner: macos-12
-          #   artifact: bun-obj-darwin-x64-baseline
-<<<<<<< HEAD
-          #   webkit_url: "https://github.com/oven-sh/WebKit/releases/download/2023-oct3-2/bun-webkit-macos-amd64-lto.tar.gz"
-=======
-          #   webkit_url: "https://github.com/oven-sh/WebKit/releases/download/2023-oct3-4/bun-webkit-macos-amd64-lto.tar.gz"
-          #   dependencies: true
-          #   compile_obj: false
->>>>>>> 2b8aae05
           - cpu: haswell
             arch: x86_64
             tag: bun-darwin-x64
             obj: bun-obj-darwin-x64
             runner: macos-12
             artifact: bun-obj-darwin-x64
-<<<<<<< HEAD
-            webkit_url: "https://github.com/oven-sh/WebKit/releases/download/2023-oct3-2/bun-webkit-macos-amd64-lto.tar.gz"
-=======
-            webkit_url: "https://github.com/oven-sh/WebKit/releases/download/2023-oct3-4/bun-webkit-macos-amd64-lto.tar.gz"
-            dependencies: true
-            compile_obj: false
-          # - cpu: nehalem
-          #   arch: x86_64
-          #   tag: bun-darwin-x64-baseline
-          #   obj: bun-obj-darwin-x64-baseline
-          #   runner: macos-12
-          #   artifact: bun-obj-darwin-x64-baseline
-          #   webkit_url: "https://github.com/oven-sh/WebKit/releases/download/2023-oct3-4/bun-webkit-macos-amd64-lto.tar.gz"
-          #   dependencies: false
-          #   compile_obj: true
-          - cpu: haswell
-            arch: x86_64
-            tag: bun-darwin-x64
-            obj: bun-obj-darwin-x64
-            runner: macos-12
-            artifact: bun-obj-darwin-x64
-            webkit_url: "https://github.com/oven-sh/WebKit/releases/download/2023-oct3-4/bun-webkit-macos-amd64-lto.tar.gz"
-            dependencies: false
-            compile_obj: true
->>>>>>> 2b8aae05
-          # - cpu: native
-          #   arch: aarch64
-          #   tag: bun-darwin-aarch64
-          #   obj: bun-obj-darwin-aarch64
-          #   artifact: bun-obj-darwin-aarch64
-          #   webkit_url: "https://github.com/oven-sh/WebKit/releases/download/2023-oct3-4/bun-webkit-macos-arm64-lto.tar.gz"
-          #   runner: macos-arm64
     steps:
       - uses: actions/checkout@v4
       - name: Checkout submodules
@@ -295,14 +248,6 @@
     strategy:
       matrix:
         include:
-          # - cpu: nehalem
-          #   arch: x86_64
-          #   tag: bun-darwin-x64-baseline
-          #   obj: bun-obj-darwin-x64-baseline
-          #   package: bun-darwin-x64
-          #   runner: macos-12
-          #   artifact: bun-obj-darwin-x64-baseline
-          #   webkit_url: "https://github.com/oven-sh/WebKit/releases/download/2023-oct3-4/bun-webkit-macos-amd64-lto.tar.gz"
           - cpu: haswell
             arch: x86_64
             tag: bun-darwin-x64
@@ -311,14 +256,6 @@
             runner: macos-12
             artifact: bun-obj-darwin-x64
             webkit_url: "https://github.com/oven-sh/WebKit/releases/download/2023-oct3-4/bun-webkit-macos-amd64-lto.tar.gz"
-          # - cpu: native
-          #   arch: aarch64
-          #   tag: bun-darwin-aarch64
-          #   obj: bun-obj-darwin-aarch64
-          #   package: bun-darwin-aarch64
-          #   artifact: bun-obj-darwin-aarch64
-          #   webkit_url: "https://github.com/oven-sh/WebKit/releases/download/2023-oct3-4/bun-webkit-macos-arm64-lto.tar.gz"
-          #   runner: macos-arm64
     steps:
       - uses: actions/checkout@v3
       - name: Checkout submodules
