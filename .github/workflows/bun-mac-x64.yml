--- conflicted
+++ resolved
@@ -170,44 +170,14 @@
           #   obj: bun-obj-darwin-x64-baseline
           #   runner: macos-12
           #   artifact: bun-obj-darwin-x64-baseline
-<<<<<<< HEAD
           #   webkit_url: "https://github.com/oven-sh/WebKit/releases/download/2023-oct3-2/bun-webkit-macos-amd64-lto.tar.gz"
-=======
-          #   webkit_url: "https://github.com/oven-sh/WebKit/releases/download/2023-oct3-3/bun-webkit-macos-amd64-lto.tar.gz"
-          #   dependencies: true
-          #   compile_obj: false
           - cpu: haswell
             arch: x86_64
             tag: bun-darwin-x64
             obj: bun-obj-darwin-x64
             runner: macos-12
             artifact: bun-obj-darwin-x64
-            webkit_url: "https://github.com/oven-sh/WebKit/releases/download/2023-oct3-3/bun-webkit-macos-amd64-lto.tar.gz"
-            dependencies: true
-            compile_obj: false
-          # - cpu: nehalem
-          #   arch: x86_64
-          #   tag: bun-darwin-x64-baseline
-          #   obj: bun-obj-darwin-x64-baseline
-          #   runner: macos-12
-          #   artifact: bun-obj-darwin-x64-baseline
-          #   webkit_url: "https://github.com/oven-sh/WebKit/releases/download/2023-oct3-3/bun-webkit-macos-amd64-lto.tar.gz"
-          #   dependencies: false
-          #   compile_obj: true
->>>>>>> 58ce0446
-          - cpu: haswell
-            arch: x86_64
-            tag: bun-darwin-x64
-            obj: bun-obj-darwin-x64
-            runner: macos-12
-            artifact: bun-obj-darwin-x64
-<<<<<<< HEAD
             webkit_url: "https://github.com/oven-sh/WebKit/releases/download/2023-oct3-2/bun-webkit-macos-amd64-lto.tar.gz"
-=======
-            webkit_url: "https://github.com/oven-sh/WebKit/releases/download/2023-oct3-3/bun-webkit-macos-amd64-lto.tar.gz"
-            dependencies: false
-            compile_obj: true
->>>>>>> 58ce0446
           # - cpu: native
           #   arch: aarch64
           #   tag: bun-darwin-aarch64
