--- conflicted
+++ resolved
@@ -6,25 +6,30 @@
   group: bun-windows-x64-${{ github.ref }}
   cancel-in-progress: true
 
+env:
+  # note: in other files, this version is only the major version, but for windows it is the full version
+  LLVM_VERSION: 16.0.6
+  BUN_DOWNLOAD_URL_BASE: https://pub-5e11e972747a44bf9aaf9394f185a982.r2.dev/releases/latest
+
 on:
-  # push:
-  #   branches: [main]
-  #   paths:
-  #     - "src/**/*"
-  #     - "test/**/*"
-  #     - "packages/bun-usockets/src/**/*"
-  #     - "build.zig"
-  #     - "Makefile"
-  #     - "Dockerfile"
-  # pull_request:
-  #   branches: [main]
-  #   paths:
-  #     - "src/**/*"
-  #     - "test/**/*"
-  #     - "packages/bun-usockets/src/**/*"
-  #     - "build.zig"
-  #     - "Makefile"
-  #     - "Dockerfile"
+  push:
+    branches: [main]
+    paths:
+      - "src/**/*"
+      - "test/**/*"
+      - "packages/bun-usockets/src/**/*"
+      - "build.zig"
+      - "Makefile"
+      - "Dockerfile"
+  pull_request:
+    branches: [main]
+    paths:
+      - "src/**/*"
+      - "test/**/*"
+      - "packages/bun-usockets/src/**/*"
+      - "build.zig"
+      - "Makefile"
+      - "Dockerfile"
   # Allows you to run this workflow manually from the Actions tab
   workflow_dispatch:
 
@@ -81,44 +86,44 @@
           name: ${{ matrix.tag }}-zig
           path: ${{runner.temp}}/release/bun-zig.o
 
-  # windows-dependencies:
-  #   strategy:
-  #     matrix:
-  #       include:
-  #         - runner: windows-latest
-  #           arch: amd64
-  #           tag: bun-windows-x64
-  #   runs-on: windows-latest
-  #   timeout-minutes: 90
-  #   steps:
-  #     - uses: actions/checkout@v4
-  #     - uses: ilammy/msvc-dev-cmd@7315a94840631165970262a99c72cfb48a65d25d
-  #       with:
-  #         arch: ${{ matrix.arch }}
-  #     - uses: KyleMayes/install-llvm-action@1a3da29f56261a1e1f937ec88f0856a9b8321d7e
-  #       with:
-  #         version: 16.0.6
-  #     - run: choco install -y ninja
-  #     - name: Build Dependencies
-  #       run: |
-  #         git submodule update --init --recursive --progress --depth=1 --checkout
-  #         Invoke-WebRequest -Uri "https://www.nasm.us/pub/nasm/releasebuilds/2.16.01/win64/nasm-2.16.01-win64.zip" -OutFile nasm.zip
-  #         Expand-Archive nasm.zip (mkdir -Force "nasm")
-  #         $Nasm = (Get-ChildItem "nasm")
-  #         $env:Path += ";${Nasm}"
-  #         $env:BUN_DEPS_OUT_DIR = (mkdir -Force "./bun-deps")
-  #         ./scripts/all-dependencies.ps1
-  #     - uses: actions/upload-artifact@v3
-  #       with:
-  #         name: bun-deps/
-  #         path: bun-windows-x64-deps
+  windows-dependencies:
+    strategy:
+      matrix:
+        include:
+          - runner: windows-latest
+            arch: amd64
+            tag: bun-windows-x64
+    runs-on: windows-latest
+    timeout-minutes: 90
+    steps:
+      - uses: actions/checkout@v4
+      - uses: ilammy/msvc-dev-cmd@7315a94840631165970262a99c72cfb48a65d25d
+        with:
+          arch: ${{ matrix.arch }}
+      - uses: KyleMayes/install-llvm-action@1a3da29f56261a1e1f937ec88f0856a9b8321d7e
+        with:
+          version: ${{ env.LLVM_VERSION }}
+      - run: choco install -y ninja
+      - name: Build Dependencies
+        run: |
+          git submodule update --init --recursive --progress --depth=1 --checkout
+          Invoke-WebRequest -Uri "https://www.nasm.us/pub/nasm/releasebuilds/2.16.01/win64/nasm-2.16.01-win64.zip" -OutFile nasm.zip
+          Expand-Archive nasm.zip (mkdir -Force "nasm")
+          $Nasm = (Get-ChildItem "nasm")
+          $env:Path += ";${Nasm}"
+          $env:BUN_DEPS_OUT_DIR = (mkdir -Force "./bun-deps")
+          ./scripts/all-dependencies.ps1
+      - uses: actions/upload-artifact@v3
+        with:
+          name: bun-deps/
+          path: bun-windows-x64-deps
 
   windows-codegen:
     runs-on: ubuntu-latest
     steps:
       - uses: actions/checkout@v4
       - run: |
-          curl -fsSL ${{ secrets.BUN_DOWNLOAD_URL_BASE }}/bun-linux-x64.zip > bun.zip
+          curl -fsSL $BUN_DOWNLOAD_URL_BASE/bun-linux-x64.zip > bun.zip
           unzip bun.zip
           export PATH="$PWD/bun-linux-x64:$PATH"
           ./scripts/cross-compile-codegen.sh win32 x64
@@ -143,22 +148,78 @@
           arch: ${{ matrix.arch }}
       - uses: KyleMayes/install-llvm-action@1a3da29f56261a1e1f937ec88f0856a9b8321d7e
         with:
-          version: 16.0.6
+          version: ${{ env.LLVM_VERSION }}
       - run: choco install -y ninja
-      - uses: actions/download-artifact@v2
+      - name: Download Codegen
+        uses: actions/download-artifact@v2
         with:
           name: bun-windows-x64-codegen
           path: build
-      - name: Build Dependencies
+      - name: Build C++
         run: |
           git submodule update --init --recursive --progress --depth=1 --checkout
           cd build
-<<<<<<< HEAD
-          cmake .. -G Ninja -DCMAKE_BUILD_TYPE=Release -DNO_CODEGEN=1 -D
-=======
-          cmake .. -G Ninja -DCMAKE_BUILD_TYPE=Release -DNO_CODEGEN=1 -DNO_CONFIGURE_DEPENDS=1
->>>>>>> 53d1acb0
+          cmake .. -G Ninja -DCMAKE_BUILD_TYPE=Release -DNO_CODEGEN=1 -DNO_CONFIGURE_DEPENDS=1 -DCANARY=1 -DBUN_CPP_ONLY=1
+          .\compile-cpp-only.ps1 -v
       - uses: actions/upload-artifact@v3
         with:
-          name: all-cpp
-          path: bun-windows-x64-cpp+          name: buildall-cpp-objects.a
+          path: bun-windows-x64-cpp
+
+  windows-link:
+    dependencies: [windows-dependencies, windows-codegen, windows-cpp, windows-zig]
+    strategy:
+      matrix:
+        include:
+          - runner: windows-latest
+            arch: amd64
+            tag: bun-windows-x64
+    runs-on: windows-latest
+    timeout-minutes: 90
+    steps:
+      - uses: actions/checkout@v4
+      - uses: ilammy/msvc-dev-cmd@7315a94840631165970262a99c72cfb48a65d25d
+        with:
+          arch: ${{ matrix.arch }}
+      - uses: KyleMayes/install-llvm-action@1a3da29f56261a1e1f937ec88f0856a9b8321d7e
+        with:
+          version: ${{ env.LLVM_VERSION }}
+      - run: choco install -y ninja
+      - name: Download Codegen
+        uses: actions/download-artifact@v2
+        with:
+          name: bun-windows-x64-codegen
+          path: build
+      - name: Download Dependencies
+        uses: actions/download-artifact@v2
+        with:
+          name: bun-windows-x64-deps
+          path: bun-deps
+      - name: Download Zig Object
+        uses: actions/download-artifact@v2
+        with:
+          name: bun-windows-x64-zig
+          path: bun-zig
+      - name: Download C++ Objects
+        uses: actions/download-artifact@v2
+        with:
+          name: bun-windows-x64-cpp
+          path: bun-cpp
+      - name: Link
+        run: |
+          git submodule update --init --recursive --progress --depth=1 --checkout
+          cd build
+          cmake .. -G Ninja -DCMAKE_BUILD_TYPE=Release `
+            -DNO_CODEGEN=1 `
+            -DNO_CONFIGURE_DEPENDS=1 `
+            -DCANARY=1 `
+            -DBUN_LINK_ONLY=1 `
+            '-DBUN_CPP_ARCHIVE=../bun-cpp/buildall-cpp-objects.a' `
+            '-DBUN_ZIG_OBJ=../bun-zig/bun-zig.o'
+          ninja -v
+      # TODO: code sign?
+      - name: Package
+        run: |
+          mkdir -Force "bun-windows-x64"
+          cp -r build/bun.exe bun-windows-x64/bun.exe
+      - uses: actions/upload-artifact@v3