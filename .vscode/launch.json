{
  // Notes:
  // - BUN_GARBAGE_COLLECTOR_LEVEL=2 forces GC to run after every `expect()`, but is slower
  // - BUN_DEBUG_QUIET_LOGS=1 disables the debug logs
  // - FORCE_COLOR=1 forces colors in the terminal
  // - "${workspaceFolder}/test" is the cwd for `bun test` so it matches CI, we should fix this later
  // - "cppvsdbg" is used instead of "lldb" on Windows, because "lldb" is too slow
  "version": "0.2.0",
  "configurations": [
    // bun test [file]
    {
      "type": "lldb",
      "request": "launch",
      "name": "bun test [file]",
      "program": "${workspaceFolder}/build/bun-debug",
      "args": ["test", "${file}"],
      "cwd": "${workspaceFolder}/test",
      "env": {
        "FORCE_COLOR": "1",
        "BUN_DEBUG_QUIET_LOGS": "1",
        "BUN_GARBAGE_COLLECTOR_LEVEL": "2"
<<<<<<< HEAD
      },
      "console": "internalConsole"
    },
    {
      "type": "lldb",
      "request": "launch",
      "name": "bun test [file] --only",
      "program": "${workspaceFolder}/build/bun-debug",
      "args": ["test", "--only", "${file}"],
      "cwd": "${workspaceFolder}/test",
      "env": {
        "FORCE_COLOR": "1",
        "BUN_DEBUG_QUIET_LOGS": "1",
        "BUN_GARBAGE_COLLECTOR_LEVEL": "1",
        "BUN_DEBUG_FileReader": "1",
=======
>>>>>>> 27a0deab
      },
      "console": "internalConsole"
    },
    {
      "type": "lldb",
      "request": "launch",
      "name": "bun test [file] (fast)",
      "program": "${workspaceFolder}/build/bun-debug",
      "args": ["test", "${file}"],
      "cwd": "${workspaceFolder}/test",
      "env": {
        "FORCE_COLOR": "1",
        "BUN_DEBUG_QUIET_LOGS": "1",
        "BUN_GARBAGE_COLLECTOR_LEVEL": "0"
      },
      "console": "internalConsole"
    },
    {
      "type": "lldb",
      "request": "launch",
      "name": "bun test [file] (verbose)",
      "program": "${workspaceFolder}/build/bun-debug",
      "args": ["test", "${file}"],
      "cwd": "${workspaceFolder}/test",
      "env": {
        "FORCE_COLOR": "1",
        "BUN_DEBUG_QUIET_LOGS": "0",
        "BUN_GARBAGE_COLLECTOR_LEVEL": "2"
      },
      "console": "internalConsole"
    },
    {
      "type": "lldb",
      "request": "launch",
      "name": "bun test [file] --watch",
      "program": "${workspaceFolder}/build/bun-debug",
      "args": ["test", "--watch", "${file}"],
      "cwd": "${workspaceFolder}/test",
      "env": {
        "FORCE_COLOR": "1",
        "BUN_DEBUG_QUIET_LOGS": "1",
        "BUN_GARBAGE_COLLECTOR_LEVEL": "2"
      },
      "console": "internalConsole"
    },
    {
      "type": "lldb",
      "request": "launch",
      "name": "bun test [file] --hot",
      "program": "${workspaceFolder}/build/bun-debug",
      "args": ["test", "--hot", "${file}"],
      "cwd": "${workspaceFolder}/test",
      "env": {
        "FORCE_COLOR": "1",
        "BUN_DEBUG_QUIET_LOGS": "1",
        "BUN_GARBAGE_COLLECTOR_LEVEL": "2"
      },
      "console": "internalConsole"
    },
    {
      "type": "lldb",
      "request": "launch",
      "name": "bun test [file] --inspect",
      "program": "${workspaceFolder}/build/bun-debug",
      "args": ["test", "${file}"],
      "cwd": "${workspaceFolder}/test",
      "env": {
        "FORCE_COLOR": "1",
        "BUN_DEBUG_QUIET_LOGS": "1",
        "BUN_GARBAGE_COLLECTOR_LEVEL": "2",
        "BUN_INSPECT": "ws://localhost:0/?wait=1"
      },
      "console": "internalConsole",
      "serverReadyAction": {
        "pattern": "https://debug.bun.sh/#localhost:([0-9]+)/",
        "uriFormat": "https://debug.bun.sh/#ws://localhost:%s/",
        "action": "openExternally"
      }
    },
    {
      "type": "lldb",
      "request": "launch",
      "name": "bun test [file] --inspect-brk",
      "program": "${workspaceFolder}/build/bun-debug",
      "args": ["test", "${file}"],
      "cwd": "${workspaceFolder}/test",
      "env": {
        "FORCE_COLOR": "1",
        "BUN_DEBUG_QUIET_LOGS": "1",
        "BUN_GARBAGE_COLLECTOR_LEVEL": "2",
        "BUN_INSPECT": "ws://localhost:0/?break=1"
      },
      "console": "internalConsole",
      "serverReadyAction": {
        "pattern": "https://debug.bun.sh/#localhost:([0-9]+)/",
        "uriFormat": "https://debug.bun.sh/#ws://localhost:%s/",
        "action": "openExternally"
      }
    },
    // bun run [file]
    {
      "type": "lldb",
      "request": "launch",
      "name": "bun run [file]",
      "program": "${workspaceFolder}/build/bun-debug",
      "args": ["run", "${fileBasename}"],
      "cwd": "${fileDirname}",
      "env": {
        "FORCE_COLOR": "0",
        "BUN_DEBUG_QUIET_LOGS": "1",
        "BUN_GARBAGE_COLLECTOR_LEVEL": "2"
      },
      "console": "internalConsole"
    },
    {
      "type": "lldb",
      "request": "launch",
      "name": "bun run [file] (fast)",
      "program": "${workspaceFolder}/build/bun-debug",
      "args": ["run", "${fileBasename}"],
      "cwd": "${fileDirname}",
      "env": {
        "FORCE_COLOR": "1",
        "BUN_DEBUG_QUIET_LOGS": "1",
        "BUN_GARBAGE_COLLECTOR_LEVEL": "0"
      },
      "console": "internalConsole"
    },
    {
      "type": "lldb",
      "request": "launch",
      "name": "bun run [file] (verbose)",
      "program": "${workspaceFolder}/build/bun-debug",
      "args": ["run", "${fileBasename}"],
      "cwd": "${fileDirname}",
      "env": {
        "FORCE_COLOR": "1",
        "BUN_DEBUG_QUIET_LOGS": "0",
        "BUN_GARBAGE_COLLECTOR_LEVEL": "2"
      },
      "console": "internalConsole"
    },
    {
      "type": "lldb",
      "request": "launch",
      "name": "bun run [file] --watch",
      "program": "${workspaceFolder}/build/bun-debug",
      "args": ["run", "--watch", "${fileBasename}"],
      "cwd": "${fileDirname}",
      "env": {
        "FORCE_COLOR": "1",
        "BUN_DEBUG_QUIET_LOGS": "1",
        "BUN_GARBAGE_COLLECTOR_LEVEL": "2"
      },
      "console": "internalConsole"
    },
    {
      "type": "lldb",
      "request": "launch",
      "name": "bun run [file] --hot",
      "program": "${workspaceFolder}/build/bun-debug",
      "args": ["run", "--hot", "${fileBasename}"],
      "cwd": "${fileDirname}",
      "env": {
        "FORCE_COLOR": "1",
        "BUN_DEBUG_QUIET_LOGS": "1",
        "BUN_GARBAGE_COLLECTOR_LEVEL": "2"
      },
      "console": "internalConsole"
    },
    {
      "type": "lldb",
      "request": "launch",
      "name": "bun run [file] --inspect",
      "program": "${workspaceFolder}/build/bun-debug",
      "args": ["run", "${fileBasename}"],
      "cwd": "${fileDirname}",
      "env": {
        "FORCE_COLOR": "0",
        "BUN_DEBUG_QUIET_LOGS": "1",
        "BUN_GARBAGE_COLLECTOR_LEVEL": "2",
        "BUN_INSPECT": "ws://localhost:0/?wait=1"
      },
      "console": "internalConsole",
      "serverReadyAction": {
        "pattern": "https://debug.bun.sh/#localhost:([0-9]+)/",
        "uriFormat": "https://debug.bun.sh/#ws://localhost:%s/",
        "action": "openExternally"
      }
    },
    {
      "type": "lldb",
      "request": "launch",
      "name": "bun run [file] --inspect-brk",
      "program": "${workspaceFolder}/build/bun-debug",
      "args": ["run", "${fileBasename}"],
      "cwd": "${fileDirname}",
      "env": {
        "FORCE_COLOR": "0",
        "BUN_DEBUG_QUIET_LOGS": "1",
        "BUN_GARBAGE_COLLECTOR_LEVEL": "2",
        "BUN_INSPECT": "ws://localhost:0/?break=1"
      },
      "console": "internalConsole",
      "serverReadyAction": {
        "pattern": "https://debug.bun.sh/#localhost:([0-9]+)/",
        "uriFormat": "https://debug.bun.sh/#ws://localhost:%s/",
        "action": "openExternally"
      }
    },
    // bun test [...]
    {
      "type": "lldb",
      "request": "launch",
      "name": "bun test [...]",
      "program": "${workspaceFolder}/build/bun-debug",
      "args": ["test", "${input:testName}"],
      "cwd": "${workspaceFolder}/test",
      "env": {
        "FORCE_COLOR": "1",
        "BUN_DEBUG_QUIET_LOGS": "1",
        "BUN_GARBAGE_COLLECTOR_LEVEL": "2"
      },
      "console": "internalConsole"
    },
    {
      "type": "lldb",
      "request": "launch",
      "name": "bun test [...] (fast)",
      "program": "${workspaceFolder}/build/bun-debug",
      "args": ["test", "${input:testName}"],
      "cwd": "${workspaceFolder}/test",
      "env": {
        "FORCE_COLOR": "1",
        "BUN_DEBUG_QUIET_LOGS": "1",
        "BUN_GARBAGE_COLLECTOR_LEVEL": "0"
      },
      "console": "internalConsole"
    },
    {
      "type": "lldb",
      "request": "launch",
      "name": "bun test [...] (verbose)",
      "program": "${workspaceFolder}/build/bun-debug",
      "args": ["test", "${input:testName}"],
      "cwd": "${workspaceFolder}/test",
      "env": {
        "FORCE_COLOR": "1",
        "BUN_DEBUG_QUIET_LOGS": "0",
        "BUN_GARBAGE_COLLECTOR_LEVEL": "2"
      },
      "console": "internalConsole"
    },
    {
      "type": "lldb",
      "request": "launch",
      "name": "bun test [...] --watch",
      "program": "${workspaceFolder}/build/bun-debug",
      "args": ["test", "--watch", "${input:testName}"],
      "cwd": "${workspaceFolder}/test",
      "env": {
        "FORCE_COLOR": "1",
        "BUN_DEBUG_QUIET_LOGS": "1",
        "BUN_GARBAGE_COLLECTOR_LEVEL": "2"
      },
      "console": "internalConsole"
    },
    {
      "type": "lldb",
      "request": "launch",
      "name": "bun test [...] --hot",
      "program": "${workspaceFolder}/build/bun-debug",
      "args": ["test", "--hot", "${input:testName}"],
      "cwd": "${workspaceFolder}/test",
      "env": {
        "FORCE_COLOR": "1",
        "BUN_DEBUG_QUIET_LOGS": "1",
        "BUN_GARBAGE_COLLECTOR_LEVEL": "2"
      },
      "console": "internalConsole"
    },
    {
      "type": "lldb",
      "request": "launch",
      "name": "bun test [...] --inspect",
      "program": "${workspaceFolder}/build/bun-debug",
      "args": ["test", "${input:testName}"],
      "cwd": "${workspaceFolder}/test",
      "env": {
        "FORCE_COLOR": "1",
        "BUN_DEBUG_QUIET_LOGS": "1",
        "BUN_GARBAGE_COLLECTOR_LEVEL": "2",
        "BUN_INSPECT": "ws://localhost:0/?wait=1"
      },
      "console": "internalConsole",
      "serverReadyAction": {
        "pattern": "https://debug.bun.sh/#localhost:([0-9]+)/",
        "uriFormat": "https://debug.bun.sh/#ws://localhost:%s/",
        "action": "openExternally"
      }
    },
    {
      "type": "lldb",
      "request": "launch",
      "name": "bun test [...] --inspect-brk",
      "program": "${workspaceFolder}/build/bun-debug",
      "args": ["test", "${input:testName}"],
      "cwd": "${workspaceFolder}/test",
      "env": {
        "FORCE_COLOR": "1",
        "BUN_DEBUG_QUIET_LOGS": "1",
        "BUN_GARBAGE_COLLECTOR_LEVEL": "2",
        "BUN_INSPECT": "ws://localhost:0/?break=1"
      },
      "console": "internalConsole",
      "serverReadyAction": {
        "pattern": "https://debug.bun.sh/#localhost:([0-9]+)/",
        "uriFormat": "https://debug.bun.sh/#ws://localhost:%s/",
        "action": "openExternally"
      }
    },
    // bun test [*]
    {
      "type": "lldb",
      "request": "launch",
      "name": "bun test [*]",
      "program": "${workspaceFolder}/build/bun-debug",
      "args": ["test"],
      "cwd": "${workspaceFolder}/test",
      "env": {
        "FORCE_COLOR": "1",
        "BUN_DEBUG_QUIET_LOGS": "1",
        "BUN_GARBAGE_COLLECTOR_LEVEL": "2"
      },
      "console": "internalConsole"
    },
    {
      "type": "lldb",
      "request": "launch",
      "name": "bun test [*] (fast)",
      "program": "${workspaceFolder}/build/bun-debug",
      "args": ["test"],
      "cwd": "${workspaceFolder}/test",
      "env": {
        "FORCE_COLOR": "1",
        "BUN_DEBUG_QUIET_LOGS": "1",
        "BUN_GARBAGE_COLLECTOR_LEVEL": "0"
      },
      "console": "internalConsole"
    },
    {
      "type": "lldb",
      "request": "launch",
      "name": "bun test [*] --inspect",
      "program": "${workspaceFolder}/build/bun-debug",
      "args": ["test"],
      "cwd": "${workspaceFolder}/test",
      "env": {
        "FORCE_COLOR": "1",
        "BUN_DEBUG_QUIET_LOGS": "1",
        "BUN_GARBAGE_COLLECTOR_LEVEL": "2",
        "BUN_INSPECT": "ws://localhost:0/"
      },
      "console": "internalConsole",
      "serverReadyAction": {
        "pattern": "https://debug.bun.sh/#localhost:([0-9]+)/",
        "uriFormat": "https://debug.bun.sh/#ws://localhost:%s/",
        "action": "openExternally"
      }
    },
    {
      "type": "lldb",
      "request": "launch",
      "name": "bun test [*] (ci)",
      "program": "node",
      "args": ["src/runner.node.mjs"],
      "cwd": "${workspaceFolder}/packages/bun-internal-test",
      "console": "internalConsole"
    },
    // Windows: bun test [file]
    {
      "type": "cppvsdbg",
      "request": "launch",
      "name": "Windows: bun test [file]",
      "program": "${workspaceFolder}/build/bun-debug.exe",
      "args": ["test", "${file}"],
      "cwd": "${workspaceFolder}/test",
      "environment": [
        {
          "name": "FORCE_COLOR",
          "value": "1"
        },
        {
          "name": "BUN_DEBUG_QUIET_LOGS",
          "value": "1"
        },
        {
          "name": "BUN_GARBAGE_COLLECTOR_LEVEL",
          "value": "2"
        }
      ]
    },
    {
      "type": "cppvsdbg",
      "request": "launch",
      "name": "Windows: bun test --only [file]",
      "program": "${workspaceFolder}/build/bun-debug.exe",
      "args": ["test", "--only", "${file}"],
      "cwd": "${workspaceFolder}/test",
      "environment": [
        {
          "name": "FORCE_COLOR",
          "value": "1"
        },
        {
          "name": "BUN_DEBUG_QUIET_LOGS",
          "value": "1"
        },
        {
          "name": "BUN_GARBAGE_COLLECTOR_LEVEL",
          "value": "2"
        }
      ]
    },
    {
      "type": "cppvsdbg",
      "request": "launch",
      "name": "Windows: bun test [file] (fast)",
      "program": "${workspaceFolder}/build/bun-debug.exe",
      "args": ["test", "${file}"],
      "cwd": "${workspaceFolder}/test",
      "environment": [
        {
          "name": "FORCE_COLOR",
          "value": "1"
        },
        {
          "name": "BUN_DEBUG_QUIET_LOGS",
          "value": "1"
        },
        {
          "name": "BUN_GARBAGE_COLLECTOR_LEVEL",
          "value": "0"
        }
      ]
    },
    {
      "type": "cppvsdbg",
      "request": "launch",
      "name": "Windows: bun test [file] (verbose)",
      "program": "${workspaceFolder}/build/bun-debug.exe",
      "args": ["test", "${file}"],
      "cwd": "${workspaceFolder}/test",
      "environment": [
        {
          "name": "FORCE_COLOR",
          "value": "1"
        },
        {
          "name": "BUN_DEBUG_QUIET_LOGS",
          "value": "0"
        },
        {
          "name": "BUN_GARBAGE_COLLECTOR_LEVEL",
          "value": "2"
        }
      ]
    },
    {
      "type": "cppvsdbg",
      "request": "launch",
      "name": "Windows: bun test [file] --inspect",
      "program": "${workspaceFolder}/build/bun-debug.exe",
      "args": ["test", "${file}"],
      "cwd": "${workspaceFolder}/test",
      "environment": [
        {
          "name": "FORCE_COLOR",
          "value": "1"
        },
        {
          "name": "BUN_DEBUG_QUIET_LOGS",
          "value": "1"
        },
        {
          "name": "BUN_GARBAGE_COLLECTOR_LEVEL",
          "value": "2"
        },
        {
          "name": "BUN_INSPECT",
          "value": "ws://localhost:0/?wait=1"
        }
      ],
      "serverReadyAction": {
        "pattern": "https://debug.bun.sh/#localhost:([0-9]+)/",
        "uriFormat": "https://debug.bun.sh/#ws://localhost:%s/",
        "action": "openExternally"
      }
    },
    {
      "type": "cppvsdbg",
      "request": "launch",
      "name": "Windows: bun test [file] --inspect-brk",
      "program": "${workspaceFolder}/build/bun-debug.exe",
      "args": ["test", "${file}"],
      "cwd": "${workspaceFolder}/test",
      "environment": [
        {
          "name": "FORCE_COLOR",
          "value": "1"
        },
        {
          "name": "BUN_DEBUG_QUIET_LOGS",
          "value": "1"
        },
        {
          "name": "BUN_GARBAGE_COLLECTOR_LEVEL",
          "value": "2"
        },
        {
          "name": "BUN_INSPECT",
          "value": "ws://localhost:0/?break=1"
        }
      ],
      "serverReadyAction": {
        "pattern": "https://debug.bun.sh/#localhost:([0-9]+)/",
        "uriFormat": "https://debug.bun.sh/#ws://localhost:%s/",
        "action": "openExternally"
      }
    },
    // Windows: bun run [file]
    {
      "type": "cppvsdbg",
      "request": "launch",
      "name": "Windows: bun run [file]",
      "program": "${workspaceFolder}/build/bun-debug.exe",
      "args": ["run", "${fileBasename}"],
      "cwd": "${fileDirname}",
      "environment": [
        {
          "name": "FORCE_COLOR",
          "value": "1"
        },
        {
          "name": "BUN_DEBUG_QUIET_LOGS",
          "value": "1"
        },
        {
          "name": "BUN_GARBAGE_COLLECTOR_LEVEL",
          "value": "2"
        }
      ]
    },
    {
      "type": "cppvsdbg",
      "request": "launch",
      "name": "Windows: bun run [file] (fast)",
      "program": "${workspaceFolder}/build/bun-debug.exe",
      "args": ["run", "${fileBasename}"],
      "cwd": "${fileDirname}",
      "environment": [
        {
          "name": "FORCE_COLOR",
          "value": "1"
        },
        {
          "name": "BUN_DEBUG_QUIET_LOGS",
          "value": "1"
        },
        {
          "name": "BUN_GARBAGE_COLLECTOR_LEVEL",
          "value": "0"
        }
      ]
    },
    {
      "type": "cppvsdbg",
      "request": "launch",
      "name": "Windows: bun run [file] (verbose)",
      "program": "${workspaceFolder}/build/bun-debug.exe",
      "args": ["run", "${fileBasename}"],
      "cwd": "${fileDirname}",
      "environment": [
        {
          "name": "FORCE_COLOR",
          "value": "1"
        },
        {
          "name": "BUN_DEBUG_QUIET_LOGS",
          "value": "0"
        },
        {
          "name": "BUN_GARBAGE_COLLECTOR_LEVEL",
          "value": "2"
        }
      ]
    },
    {
      "type": "cppvsdbg",
      "request": "launch",
      "name": "Windows: bun run [file] --inspect",
      "program": "${workspaceFolder}/build/bun-debug.exe",
      "args": ["run", "${fileBasename}"],
      "cwd": "${fileDirname}",
      "environment": [
        {
          "name": "FORCE_COLOR",
          "value": "1"
        },
        {
          "name": "BUN_DEBUG_QUIET_LOGS",
          "value": "1"
        },
        {
          "name": "BUN_GARBAGE_COLLECTOR_LEVEL",
          "value": "2"
        },
        {
          "name": "BUN_INSPECT",
          "value": "ws://localhost:0/?wait=1"
        }
      ],
      "serverReadyAction": {
        "pattern": "https://debug.bun.sh/#localhost:([0-9]+)/",
        "uriFormat": "https://debug.bun.sh/#ws://localhost:%s/",
        "action": "openExternally"
      }
    },
    {
      "type": "cppvsdbg",
      "request": "launch",
      "name": "Windows: bun run [file] --inspect-brk",
      "program": "${workspaceFolder}/build/bun-debug.exe",
      "args": ["run", "${fileBasename}"],
      "cwd": "${fileDirname}",
      "environment": [
        {
          "name": "FORCE_COLOR",
          "value": "1"
        },
        {
          "name": "BUN_DEBUG_QUIET_LOGS",
          "value": "1"
        },
        {
          "name": "BUN_GARBAGE_COLLECTOR_LEVEL",
          "value": "2"
        },
        {
          "name": "BUN_INSPECT",
          "value": "ws://localhost:0/?break=1"
        }
      ],
      "serverReadyAction": {
        "pattern": "https://debug.bun.sh/#localhost:([0-9]+)/",
        "uriFormat": "https://debug.bun.sh/#ws://localhost:%s/",
        "action": "openExternally"
      }
    },
    // Windows: bun test [...]
    {
      "type": "cppvsdbg",
      "request": "launch",
      "name": "Windows: bun test [...]",
      "program": "${workspaceFolder}/build/bun-debug.exe",
      "args": ["test", "${input:testName}"],
      "cwd": "${workspaceFolder}/test",
      "environment": [
        {
          "name": "FORCE_COLOR",
          "value": "1"
        },
        {
          "name": "BUN_DEBUG_QUIET_LOGS",
          "value": "1"
        },
        {
          "name": "BUN_GARBAGE_COLLECTOR_LEVEL",
          "value": "2"
        }
      ]
    },
    {
      "type": "cppvsdbg",
      "request": "launch",
      "name": "Windows: bun test [...] (fast)",
      "program": "${workspaceFolder}/build/bun-debug.exe",
      "args": ["test", "${input:testName}"],
      "cwd": "${workspaceFolder}/test",
      "environment": [
        {
          "name": "FORCE_COLOR",
          "value": "1"
        },
        {
          "name": "BUN_DEBUG_QUIET_LOGS",
          "value": "1"
        },
        {
          "name": "BUN_GARBAGE_COLLECTOR_LEVEL",
          "value": "0"
        }
      ]
    },
    {
      "type": "cppvsdbg",
      "request": "launch",
      "name": "Windows: bun test [...] (verbose)",
      "program": "${workspaceFolder}/build/bun-debug.exe",
      "args": ["test", "${input:testName}"],
      "cwd": "${workspaceFolder}/test",
      "environment": [
        {
          "name": "FORCE_COLOR",
          "value": "1"
        },
        {
          "name": "BUN_DEBUG_QUIET_LOGS",
          "value": "0"
        },
        {
          "name": "BUN_GARBAGE_COLLECTOR_LEVEL",
          "value": "2"
        }
      ]
    },
    {
      "type": "cppvsdbg",
      "request": "launch",
      "name": "Windows: bun test [...] --watch",
      "program": "${workspaceFolder}/build/bun-debug.exe",
      "args": ["test", "--watch", "${input:testName}"],
      "cwd": "${workspaceFolder}/test",
      "environment": [
        {
          "name": "FORCE_COLOR",
          "value": "1"
        },
        {
          "name": "BUN_DEBUG_QUIET_LOGS",
          "value": "1"
        },
        {
          "name": "BUN_GARBAGE_COLLECTOR_LEVEL",
          "value": "2"
        }
      ]
    },
    {
      "type": "cppvsdbg",
      "request": "launch",
      "name": "Windows: bun test [...] --hot",
      "program": "${workspaceFolder}/build/bun-debug.exe",
      "args": ["test", "--hot", "${input:testName}"],
      "cwd": "${workspaceFolder}/test",
      "environment": [
        {
          "name": "FORCE_COLOR",
          "value": "1"
        },
        {
          "name": "BUN_DEBUG_QUIET_LOGS",
          "value": "1"
        },
        {
          "name": "BUN_GARBAGE_COLLECTOR_LEVEL",
          "value": "2"
        }
      ]
    },
    {
      "type": "cppvsdbg",
      "request": "launch",
      "name": "Windows: bun test [...] --inspect",
      "program": "${workspaceFolder}/build/bun-debug.exe",
      "args": ["test", "${input:testName}"],
      "cwd": "${workspaceFolder}/test",
      "environment": [
        {
          "name": "FORCE_COLOR",
          "value": "1"
        },
        {
          "name": "BUN_DEBUG_QUIET_LOGS",
          "value": "1"
        },
        {
          "name": "BUN_GARBAGE_COLLECTOR_LEVEL",
          "value": "2"
        },
        {
          "name": "BUN_INSPECT",
          "value": "ws://localhost:0/?wait=1"
        }
      ],
      "serverReadyAction": {
        "pattern": "https://debug.bun.sh/#localhost:([0-9]+)/",
        "uriFormat": "https://debug.bun.sh/#ws://localhost:%s/",
        "action": "openExternally"
      }
    },
    {
      "type": "cppvsdbg",
      "request": "launch",
      "name": "Windows: bun test [...] --inspect-brk",
      "program": "${workspaceFolder}/build/bun-debug.exe",
      "args": ["test", "${input:testName}"],
      "cwd": "${workspaceFolder}/test",
      "environment": [
        {
          "name": "FORCE_COLOR",
          "value": "1"
        },
        {
          "name": "BUN_DEBUG_QUIET_LOGS",
          "value": "1"
        },
        {
          "name": "BUN_GARBAGE_COLLECTOR_LEVEL",
          "value": "2"
        },
        {
          "name": "BUN_INSPECT",
          "value": "ws://localhost:0/?break=1"
        }
      ],
      "serverReadyAction": {
        "pattern": "https://debug.bun.sh/#localhost:([0-9]+)/",
        "uriFormat": "https://debug.bun.sh/#ws://localhost:%s/",
        "action": "openExternally"
      }
    },
    // Windows: bun test [*]
    {
      "type": "cppvsdbg",
      "request": "launch",
      "name": "Windows: bun test [*]",
      "program": "${workspaceFolder}/build/bun-debug.exe",
      "args": ["test"],
      "cwd": "${workspaceFolder}/test",
      "environment": [
        {
          "name": "FORCE_COLOR",
          "value": "1"
        },
        {
          "name": "BUN_DEBUG_QUIET_LOGS",
          "value": "1"
        },
        {
          "name": "BUN_GARBAGE_COLLECTOR_LEVEL",
          "value": "2"
        }
      ]
    },
    {
      "type": "cppvsdbg",
      "request": "launch",
      "name": "Windows: bun test [*] (fast)",
      "program": "${workspaceFolder}/build/bun-debug.exe",
      "args": ["test"],
      "cwd": "${workspaceFolder}/test",
      "environment": [
        {
          "name": "FORCE_COLOR",
          "value": "1"
        },
        {
          "name": "BUN_DEBUG_QUIET_LOGS",
          "value": "1"
        },
        {
          "name": "BUN_GARBAGE_COLLECTOR_LEVEL",
          "value": "0"
        }
      ]
    },
    {
      "type": "cppvsdbg",
      "request": "launch",
      "name": "Windows: bun test [*] --inspect",
      "program": "${workspaceFolder}/build/bun-debug.exe",
      "args": ["test"],
      "cwd": "${workspaceFolder}/test",
      "environment": [
        {
          "name": "FORCE_COLOR",
          "value": "1"
        },
        {
          "name": "BUN_DEBUG_QUIET_LOGS",
          "value": "0"
        },
        {
          "name": "BUN_GARBAGE_COLLECTOR_LEVEL",
          "value": "2"
        },
        {
          "name": "BUN_INSPECT",
          "value": "ws://localhost:0/"
        }
      ],
      "serverReadyAction": {
        "pattern": "https://debug.bun.sh/#localhost:([0-9]+)/",
        "uriFormat": "https://debug.bun.sh/#ws://localhost:%s/",
        "action": "openExternally"
      }
    },
    {
      "type": "cppvsdbg",
      "request": "launch",
      "name": "Windows: bun test [*] (ci)",
      "program": "node",
      "args": ["src/runner.node.mjs"],
      "cwd": "${workspaceFolder}/packages/bun-internal-test",
      "console": "internalConsole"
    }
  ],
  "inputs": [
    {
      "id": "commandLine",
      "type": "promptString",
      "description": "Usage: bun [...]"
    },
    {
      "id": "testName",
      "type": "promptString",
      "description": "Usage: bun test [...]"
    }
  ]
}<|MERGE_RESOLUTION|>--- conflicted
+++ resolved
@@ -19,7 +19,6 @@
         "FORCE_COLOR": "1",
         "BUN_DEBUG_QUIET_LOGS": "1",
         "BUN_GARBAGE_COLLECTOR_LEVEL": "2"
-<<<<<<< HEAD
       },
       "console": "internalConsole"
     },
@@ -34,9 +33,7 @@
         "FORCE_COLOR": "1",
         "BUN_DEBUG_QUIET_LOGS": "1",
         "BUN_GARBAGE_COLLECTOR_LEVEL": "1",
-        "BUN_DEBUG_FileReader": "1",
-=======
->>>>>>> 27a0deab
+        "BUN_DEBUG_FileReader": "1"
       },
       "console": "internalConsole"
     },
