{
  // Editor
  "editor.tabSize": 2,
  "editor.insertSpaces": true,
  "editor.formatOnSave": true,
  "editor.formatOnSaveMode": "file",

  // Search
  "search.quickOpen.includeSymbols": false,
  "search.seedWithNearestWord": true,
  "search.smartCase": true,
  "search.exclude": {
    "node_modules": true,
    ".git": true,
    "vendor/*/**": true,
    "test/node.js/upstream": true,
    // This will fill up your whole search history.
    "test/js/node/test/fixtures": true,
    "test/js/node/test/common": true,
  },
  "search.followSymlinks": false,
  "search.useIgnoreFiles": true,

  // Git
  "git.autoRepositoryDetection": "openEditors",
  "git.ignoreSubmodules": true,
  "git.ignoreLimitWarning": true,

  // Zig
  "zig.initialSetupDone": true,
  "zig.buildOption": "build",
  "zig.zls.zigLibPath": "${workspaceFolder}/vendor/zig/lib",
  "zig.buildArgs": ["-Dgenerated-code=./build/debug/codegen"],
  "zig.zls.buildOnSaveStep": "check",
  // "zig.zls.enableBuildOnSave": true,
  // "zig.buildOnSave": true,
  "zig.buildFilePath": "${workspaceFolder}/build.zig",
  "zig.path": "${workspaceFolder}/vendor/zig/zig.exe",
<<<<<<< HEAD

=======
>>>>>>> 620b7b10
  "zig.formattingProvider": "zls",
  "zig.zls.enableInlayHints": false,
  "[zig]": {
    "editor.tabSize": 4,
    "editor.useTabStops": false,
    "editor.defaultFormatter": "ziglang.vscode-zig",
  },

  // lldb
  "lldb.launch.initCommands": ["command source ${workspaceFolder}/.lldbinit"],
  "lldb.verboseLogging": false,

  // C++
  "cmake.configureOnOpen": false,
  "C_Cpp.errorSquiggles": "enabled",
  "[cpp]": {
    "editor.defaultFormatter": "xaver.clang-format",
  },
  "[c]": {
    "editor.defaultFormatter": "xaver.clang-format",
  },
  "[h]": {
    "editor.defaultFormatter": "xaver.clang-format",
  },
  "clangd.arguments": ["-header-insertion=never"],

  // JavaScript
  "prettier.enable": true,
  "prettier.configPath": ".prettierrc",
  "eslint.workingDirectories": ["${workspaceFolder}/packages/bun-types"],
  "[javascript]": {
    "editor.defaultFormatter": "esbenp.prettier-vscode",
  },
  "[javascriptreact]": {
    "editor.defaultFormatter": "esbenp.prettier-vscode",
  },
  "prettier.prettierPath": "./node_modules/prettier",

  // TypeScript
  "typescript.tsdk": "${workspaceFolder}/node_modules/typescript/lib",
  "[typescript]": {
    "editor.defaultFormatter": "esbenp.prettier-vscode",
  },
  "[typescriptreact]": {
    "editor.defaultFormatter": "esbenp.prettier-vscode",
  },

  // JSON
  "[json]": {
    "editor.defaultFormatter": "esbenp.prettier-vscode",
  },
  "[jsonc]": {
    "editor.defaultFormatter": "esbenp.prettier-vscode",
  },

  // Markdown
  "[markdown]": {
    "editor.defaultFormatter": "esbenp.prettier-vscode",
    "editor.unicodeHighlight.ambiguousCharacters": true,
    "editor.unicodeHighlight.invisibleCharacters": true,
    "diffEditor.ignoreTrimWhitespace": false,
    "editor.wordWrap": "on",
    "editor.quickSuggestions": {
      "comments": "off",
      "strings": "off",
      "other": "off",
    },
  },

  // TOML
  "[toml]": {
    "editor.defaultFormatter": "esbenp.prettier-vscode",
  },

  // YAML
  "[yaml]": {
    "editor.defaultFormatter": "esbenp.prettier-vscode",
  },

  // Docker
  "[dockerfile]": {
    "editor.formatOnSave": false,
  },

  // Files
  "files.exclude": {
    "**/.git": true,
    "**/.svn": true,
    "**/.hg": true,
    "**/CVS": true,
    "**/.DS_Store": true,
    "**/Thumbs.db": true,
    "**/*.xcworkspacedata": true,
    "**/*.xcscheme": true,
    "**/*.xcodeproj": true,
    "**/*.i": true,

    // uws WebSocket.cpp conflicts with webcore WebSocket.cpp
    "packages/bun-uws/fuzzing": true,
  },
  "files.associations": {
    "*.idl": "cpp",
    "array": "cpp",
  },
  "C_Cpp.files.exclude": {
    "**/.vscode": true,
    "WebKit/JSTests": true,
    "WebKit/Tools": true,
    "WebKit/WebDriverTests": true,
    "WebKit/WebKit.xcworkspace": true,
    "WebKit/WebKitLibraries": true,
    "WebKit/Websites": true,
    "WebKit/resources": true,
    "WebKit/LayoutTests": true,
    "WebKit/ManualTests": true,
    "WebKit/PerformanceTests": true,
    "WebKit/WebKitLegacy": true,
    "WebKit/WebCore": true,
    "WebKit/WebDriver": true,
    "WebKit/WebKitBuild": true,
    "WebKit/WebInspectorUI": true,
  },
  "git.detectSubmodules": false,
}<|MERGE_RESOLUTION|>--- conflicted
+++ resolved
@@ -36,10 +36,6 @@
   // "zig.buildOnSave": true,
   "zig.buildFilePath": "${workspaceFolder}/build.zig",
   "zig.path": "${workspaceFolder}/vendor/zig/zig.exe",
-<<<<<<< HEAD
-
-=======
->>>>>>> 620b7b10
   "zig.formattingProvider": "zls",
   "zig.zls.enableInlayHints": false,
   "[zig]": {
