--- conflicted
+++ resolved
@@ -2,1051 +2,12 @@
 message(STATUS "Configuring Bun")
 set(CMAKE_EXPORT_COMPILE_COMMANDS ON)
 
-<<<<<<< HEAD
-set(CMAKE_POLICY_DEFAULT_CMP0069 NEW)
-set(Bun_VERSION "1.1.28")
-set(WEBKIT_TAG 147ed53838e21525677492c27099567a6cd19c6b)
-
-set(BUN_WORKDIR "${CMAKE_CURRENT_BINARY_DIR}")
-message(STATUS "Configuring Bun ${Bun_VERSION} in ${BUN_WORKDIR}")
-
-set(CMAKE_COLOR_DIAGNOSTICS ON)
-set(CMAKE_CXX_STANDARD 20)
-set(CMAKE_C_STANDARD 17)
-set(CMAKE_CXX_STANDARD_REQUIRED ON)
-set(CMAKE_C_STANDARD_REQUIRED ON)
-
-option(ZIG_CACHE_DIR "Path to the Zig cache directory" "")
-
-if(NOT ZIG_CACHE_DIR)
-    SET(ZIG_CACHE_DIR "${BUN_WORKDIR}")
-    cmake_path(APPEND ZIG_CACHE_DIR "zig-cache")
-endif()
-
-set(LOCAL_ZIG_CACHE_DIR "${ZIG_CACHE_DIR}")
-set(GLOBAL_ZIG_CACHE_DIR "${ZIG_CACHE_DIR}")
-
-cmake_path(APPEND LOCAL_ZIG_CACHE_DIR "local")
-cmake_path(APPEND GLOBAL_ZIG_CACHE_DIR "global")
-
-# Used in process.version, process.versions.node, napi, and elsewhere
-set(REPORTED_NODEJS_VERSION "22.6.0")
-
-# Used in process.versions.modules and compared while loading V8 modules
-set(REPORTED_NODEJS_ABI_VERSION "127")
-
-# WebKit uses -std=gnu++20 on non-macOS non-Windows
-# If we do not set this, it will crash at startup on the first memory allocation.
-if(NOT WIN32 AND NOT APPLE)
-    set(CMAKE_CXX_EXTENSIONS ON)
-    set(CMAKE_POSITION_INDEPENDENT_CODE FALSE)
-endif()
-
-# --- Build Type ---
-if(NOT CMAKE_BUILD_TYPE)
-    message(WARNING "No CMAKE_BUILD_TYPE value specified, defaulting to Debug.\nSet a build type with -DCMAKE_BUILD_TYPE=<Debug|Release>")
-    set(CMAKE_BUILD_TYPE "Debug" CACHE STRING "Choose the type of build (Debug, Release)" FORCE)
-else()
-    if(NOT CMAKE_BUILD_TYPE MATCHES "^(Debug|Release)$")
-        message(FATAL_ERROR
-            "Invalid CMAKE_BUILD_TYPE value specified: ${CMAKE_BUILD_TYPE}\n"
-            "CMAKE_BUILD_TYPE must be Debug or Release.")
-    endif()
-
-    message(STATUS "The CMake build type is: ${CMAKE_BUILD_TYPE}")
-endif()
-
-if(WIN32 AND NOT CMAKE_CL_SHOWINCLUDES_PREFIX)
-    # workaround until cmake fix is shipped https://github.com/ninja-build/ninja/issues/2280
-    # './build/.ninja_deps' may need to be deleted, the bug is "Note: including file: ..." is saved
-    # as part of some file paths
-    set(CMAKE_CL_SHOWINCLUDES_PREFIX "Note: including file:")
-endif()
-
-if(CMAKE_BUILD_TYPE STREQUAL "Debug")
-    set(DEBUG ON)
-    set(DEFAULT_ZIG_OPTIMIZE "Debug")
-    set(bun "bun-debug")
-
-    # COMPILE_COMMANDS
-    set(CMAKE_EXPORT_COMPILE_COMMANDS ON)
-elseif(CMAKE_BUILD_TYPE STREQUAL "Release")
-    set(DEBUG OFF)
-    set(DEFAULT_ZIG_OPTIMIZE "ReleaseFast")
-
-    if(WIN32)
-        # Debug symbols are in a separate file: bun.pdb
-        set(bun "bun")
-        set(DEFAULT_ZIG_OPTIMIZE "ReleaseSafe")
-    else()
-        if(ZIG_OPTIMIZE STREQUAL "Debug")
-            set(bun "bun-debug")
-        else()
-            set(bun "bun-profile")
-        endif()
-    endif()
-endif()
-
-# --- MacOS SDK ---
-if(APPLE AND DEFINED ENV{CI})
-    set(CMAKE_OSX_DEPLOYMENT_TARGET "13.0")
-endif()
-
-if(APPLE AND NOT CMAKE_OSX_DEPLOYMENT_TARGET)
-    execute_process(COMMAND xcrun --show-sdk-path OUTPUT_VARIABLE SDKROOT)
-    string(STRIP ${SDKROOT} SDKROOT)
-    message(STATUS "MacOS SDK path: ${SDKROOT}")
-    SET(CMAKE_OSX_SYSROOT ${SDKROOT})
-
-    execute_process(COMMAND xcrun --sdk macosx --show-sdk-version OUTPUT_VARIABLE MACOSX_DEPLOYMENT_TARGET)
-    string(STRIP ${MACOSX_DEPLOYMENT_TARGET} MACOSX_DEPLOYMENT_TARGET)
-    set(CMAKE_OSX_DEPLOYMENT_TARGET ${MACOSX_DEPLOYMENT_TARGET})
-
-    # Check if current version of macOS is less than the deployment target and if so, raise an error
-    execute_process(COMMAND sw_vers -productVersion OUTPUT_VARIABLE MACOS_VERSION)
-    string(STRIP ${MACOS_VERSION} MACOS_VERSION)
-
-    if(MACOS_VERSION VERSION_LESS ${MACOSX_DEPLOYMENT_TARGET})
-        message(WARNING
-            "The current version of macOS (${MACOS_VERSION}) is less than the deployment target (${MACOSX_DEPLOYMENT_TARGET}).\n"
-            "The build will be incompatible with your current device due to mismatches in `icucore` versions.\n"
-            "To fix this, please either:\n"
-            " - Upgrade to at least macOS ${MACOSX_DEPLOYMENT_TARGET}\n"
-            " - Use `xcode-select` to switch to an SDK version <= ${MACOS_VERSION}\n"
-            " - Set CMAKE_OSX_DEPLOYMENT_TARGET=${MACOS_VERSION} (make sure to build all dependencies with this variable set too)"
-        )
-    endif()
-endif()
-
-if(APPLE)
-    message(STATUS "Building for macOS v${CMAKE_OSX_DEPLOYMENT_TARGET}")
-endif()
-
-# --- LLVM ---
-# This detection is a little overkill, but it ensures that the set LLVM_VERSION matches under
-# any case possible. Sorry for the complexity...
-#
-# Bun and WebKit must be compiled with the same compiler, so we do as much as we can to ensure that
-# the compiler used for the prebuilt WebKit is the same as we install as a dependency.
-#
-# It has to be done before project() is called, so that CMake doesnt pick a compiler for us, but even then
-# we do some extra work afterwards to double-check, and we will rerun BUN_FIND_LLVM if the compiler did not match.
-#
-# If the user passes -DLLVM_PREFIX, most of this logic is skipped, but we still warn if invalid.
-if(WIN32 OR APPLE)
-    set(LLVM_VERSION 18)
-else()
-    set(LLVM_VERSION 16)
-endif()
-
-macro(BUN_FIND_LLVM)
-    find_program(
-        _LLVM_CXX_PATH
-        NAMES clang++-${LLVM_VERSION} clang++
-        PATHS ENV PATH ${PLATFORM_LLVM_SEARCH_PATHS}
-        DOC "Path to LLVM ${LLVM_VERSION}'s clang++ binary. Please pass -DLLVM_PREFIX with the path to LLVM"
-    )
-
-    if(NOT _LLVM_CXX_PATH)
-        message(FATAL_ERROR "Could not find LLVM ${LLVM_VERSION}, search paths: ${PLATFORM_LLVM_SEARCH_PATHS}")
-    endif()
-
-    set(CMAKE_CXX_COMPILER "${_LLVM_CXX_PATH}")
-    find_program(
-        _LLVM_C_PATH
-        NAMES clang-${LLVM_VERSION} clang
-        PATHS ENV PATH ${PLATFORM_LLVM_SEARCH_PATHS}
-        DOC "Path to LLVM ${LLVM_VERSION}'s clang binary. Please pass -DLLVM_PREFIX with the path to LLVM"
-    )
-
-    if(NOT _LLVM_C_PATH)
-        message(FATAL_ERROR "Could not find LLVM ${LLVM_VERSION}, search paths: ${PLATFORM_LLVM_SEARCH_PATHS}")
-    endif()
-
-    set(CMAKE_C_COMPILER "${_LLVM_C_PATH}")
-
-    find_program(
-        STRIP
-        NAMES llvm-strip
-        PATHS ENV PATH ${PLATFORM_LLVM_SEARCH_PATHS}
-        DOC "Path to LLVM ${LLVM_VERSION}'s llvm-strip binary"
-    )
-
-    find_program(
-        STRIP
-        NAMES strip
-        PATHS ENV PATH ${PLATFORM_LLVM_SEARCH_PATHS}
-        DOC "Path to strip binary"
-    )
-    find_program(
-        DSYMUTIL
-        NAMES dsymutil
-        PATHS ENV PATH ${PLATFORM_LLVM_SEARCH_PATHS}
-        DOC "Path to LLVM ${LLVM_VERSION}'s dsymutil binary"
-    )
-    find_program(
-        AR
-        NAMES llvm-ar
-        PATHS ENV PATH ${PLATFORM_LLVM_SEARCH_PATHS}
-        DOC "Path to LLVM ${LLVM_VERSION}'s llvm-ar binary"
-    )
-    find_program(
-        AR
-        NAMES ar
-        PATHS ENV PATH ${PLATFORM_LLVM_SEARCH_PATHS}
-        DOC "Path to LLVM ${LLVM_VERSION}'s llvm-ar binary"
-    )
-    find_program(
-        RANLIB
-        NAMES llvm-ranlib
-        PATHS ENV PATH ${PLATFORM_LLVM_SEARCH_PATHS}
-        DOC "Path to LLVM ${LLVM_VERSION}'s llvm-ar binary"
-    )
-
-    execute_process(COMMAND ${CMAKE_CXX_COMPILER} --version OUTPUT_VARIABLE _tmp)
-    string(REGEX MATCH "version ([0-9]+)\\.([0-9]+)\\.([0-9]+)" CMAKE_CXX_COMPILER_VERSION "${_tmp}")
-    set(CMAKE_CXX_COMPILER_VERSION "${CMAKE_MATCH_1}.${CMAKE_MATCH_2}.${CMAKE_MATCH_3}")
-endmacro()
-
-if(UNIX)
-    if(LLVM_PREFIX)
-        set(PLATFORM_LLVM_SEARCH_PATHS ${LLVM_PREFIX}/bin)
-    else()
-        set(PLATFORM_LLVM_SEARCH_PATHS /usr/lib/llvm-${LLVM_VERSION}/bin /usr/lib/llvm${LLVM_VERSION}/bin /usr/bin /usr/local/bin)
-
-        if(APPLE)
-            set(PLATFORM_LLVM_SEARCH_PATHS /opt/homebrew/opt/llvm@${LLVM_VERSION}/bin /opt/homebrew/bin ${PLATFORM_LLVM_SEARCH_PATHS})
-        endif()
-    endif()
-
-    if(CMAKE_CXX_COMPILER)
-        set(_LLVM_CXX_PATH "${CMAKE_CXX_COMPILER}")
-    endif()
-
-    if(CMAKE_C_COMPILER)
-        set(_LLVM_C_PATH "${CMAKE_C_COMPILER}")
-    endif()
-
-    BUN_FIND_LLVM()
-else()
-    # Windows uses Clang-CL
-    # TODO: good configuration in this regard. -G Ninja will pick clang-cl if possible, which should be fine for most users.
-    if(NOT CMAKE_C_COMPILER)
-        set(CMAKE_C_COMPILER "clang-cl")
-    endif()
-
-    if(NOT CMAKE_CXX_COMPILER)
-        set(CMAKE_CXX_COMPILER "clang-cl")
-    endif()
-
-    find_program(
-        STRIP
-        NAMES llvm-strip
-        PATHS ENV PATH ${PLATFORM_LLVM_SEARCH_PATHS}
-        DOC "Path to LLVM ${LLVM_VERSION}'s llvm-strip binary"
-    )
-    find_program(
-        AR
-        NAMES llvm-ar
-        PATHS ENV PATH ${PLATFORM_LLVM_SEARCH_PATHS}
-        DOC "Path to LLVM ${LLVM_VERSION}'s llvm-ar binary"
-    )
-endif()
-
-project(Bun VERSION "${Bun_VERSION}")
-
-# if(MSVC)
-# message(FATAL_ERROR "Bun does not support building with MSVC. Please use `cmake -G Ninja` with LLVM ${LLVM_VERSION} and Ninja.")
-# endif()
-
-# More effort to prevent using the wrong C++ compiler
-if(UNIX)
-    if((NOT CMAKE_CXX_COMPILER_ID STREQUAL "Clang") OR(NOT CMAKE_CXX_COMPILER_VERSION MATCHES "^${LLVM_VERSION}\."))
-        # Attempt to auto-correct the compiler
-        message(STATUS "Compiler mismatch, attempting to auto-correct")
-        unset(_LLVM_CXX_PATH)
-        BUN_FIND_LLVM()
-
-        if((NOT CMAKE_CXX_COMPILER_ID STREQUAL "Clang") OR(NOT CMAKE_CXX_COMPILER_VERSION MATCHES "^${LLVM_VERSION}\."))
-            message(WARNING "Expected LLVM ${LLVM_VERSION} as the C++ compiler, build may fail or break at runtime.")
-        endif()
-    endif()
-endif()
-
-message(STATUS "C++ Compiler: ${CMAKE_CXX_COMPILER_ID} ${CMAKE_CXX_COMPILER_VERSION} at ${CMAKE_CXX_COMPILER}")
-
-# --- End LLVM ---
-if(NOT WIN32)
-    set(SHELL "bash")
-    set(SCRIPT_EXTENSION "sh")
-else()
-    set(SCRIPT_EXTENSION "ps1")
-
-    # pwsh is the new powershell, powershell is the old one.
-    find_program(SHELL NAMES pwsh powershell)
-endif()
-
-set(DEFAULT_ON_UNLESS_APPLE ON)
-
-if(APPLE)
-    set(DEFAULT_ON_UNLESS_APPLE OFF)
-endif()
-
-set(CI OFF)
-
-if(DEFINED ENV{CI} OR DEFINED ENV{GITHUB_ACTIONS})
-    set(CI ON)
-endif()
-
-set(DEFAULT_USE_STATIC_LIBATOMIC ON)
-set(DEFAULT_USE_DEBUG_JSC, OFF)
-
-if(CMAKE_BUILD_TYPE STREQUAL "Debug")
-    set(DEFAULT_USE_DEBUG_JSC ON)
-    set(DEFAULT_LTO OFF)
-elseif(CMAKE_BUILD_TYPE STREQUAL "Release")
-    if(CI)
-        set(DEFAULT_LTO ON)
-    else()
-        set(DEFAULT_LTO OFF)
-    endif()
-endif()
-
-if(WIN32)
-    set(DEFAULT_USE_DEBUG_JSC OFF)
-endif()
-
-if(UNIX AND NOT APPLE)
-    execute_process(COMMAND grep -w "NAME" /etc/os-release OUTPUT_VARIABLE LINUX_DISTRO)
-
-    if(${LINUX_DISTRO} MATCHES "NAME=\"(Arch|Manjaro|Artix) Linux\"|NAME=\"openSUSE Tumbleweed\"\n")
-        set(DEFAULT_USE_STATIC_LIBATOMIC OFF)
-    endif()
-endif()
-
-# -- Build Flags --
-option(USE_STATIC_SQLITE "Statically link SQLite?" ${DEFAULT_ON_UNLESS_APPLE})
-option(USE_CUSTOM_ZLIB "Use Bun's recommended version of zlib" ON)
-option(USE_CUSTOM_LIBDEFLATE "Use Bun's recommended version of libdeflate" ON)
-option(USE_CUSTOM_BORINGSSL "Use Bun's recommended version of BoringSSL" ON)
-option(USE_CUSTOM_LIBARCHIVE "Use Bun's recommended version of libarchive" ON)
-option(USE_CUSTOM_MIMALLOC "Use Bun's recommended version of Mimalloc" ON)
-option(USE_CUSTOM_ZSTD "Use Bun's recommended version of zstd" ON)
-option(USE_CUSTOM_CARES "Use Bun's recommended version of c-ares" ON)
-option(USE_CUSTOM_LOLHTML "Use Bun's recommended version of lolhtml" ON)
-option(USE_CUSTOM_TINYCC "Use Bun's recommended version of tinycc" ON)
-option(USE_CUSTOM_LIBUV "Use Bun's recommended version of libuv (Windows only)" ON)
-option(USE_CUSTOM_LSHPACK "Use Bun's recommended version of ls-hpack" ON)
-option(USE_BASELINE_BUILD "Build Bun for baseline (older) CPUs" OFF)
-option(USE_SYSTEM_ICU "Use the system-provided libicu. May fix startup crashes when building WebKit yourself." OFF)
-
-option(USE_VALGRIND "Build Bun with Valgrind support (Linux only)" OFF)
-
-option(ZIG_OPTIMIZE "Optimization level for Zig" ${DEFAULT_ZIG_OPTIMIZE})
-option(USE_DEBUG_JSC "Enable assertions and use a debug build of JavaScriptCore" ${DEFAULT_USE_DEBUG_JSC})
-option(USE_UNIFIED_SOURCES "Use unified sources to speed up the build" OFF)
-option(USE_STATIC_LIBATOMIC "Statically link libatomic, requires the presence of libatomic.a" ${DEFAULT_USE_STATIC_LIBATOMIC})
-
-option(USE_LTO "Enable Link-Time Optimization" ${DEFAULT_LTO})
-
-if(APPLE AND USE_LTO)
-    set(USE_LTO OFF)
-    message(FATAL_ERROR "Link-Time Optimization is not supported on macOS because it requires -fuse-ld=lld and lld causes many segfaults on macOS (likely related to stack size)")
-endif()
-
-if(WIN32 AND USE_LTO)
-    set(CMAKE_LINKER_TYPE LLD)
-    set(CMAKE_INTERPROCEDURAL_OPTIMIZATION OFF)
-endif()
-
-option(BUN_TIDY_ONLY "Only run clang-tidy" OFF)
-option(BUN_TIDY_ONLY_EXTRA " Only run clang-tidy, with extra checks for local development" OFF)
-
-if(NOT ZIG_LIB_DIR)
-    cmake_path(SET ZIG_LIB_DIR NORMALIZE "${CMAKE_CURRENT_SOURCE_DIR}/src/deps/zig/lib")
-endif()
-
-if(USE_VALGRIND)
-    # Disable SIMD
-    set(USE_BASELINE_BUILD ON)
-
-    if(ARCH STREQUAL "x86_64")
-        # This is for picohttpparser
-        # Valgrind cannot handle SSE4.2 instructions
-        add_compile_definitions("__SSE4_2__=0")
-    endif()
-endif()
-
-if(NOT CANARY)
-    set(CANARY 0)
-endif()
-
-if(NOT ENABLE_LOGS)
-    set(ENABLE_LOGS false)
-endif()
-
-if(NOT ZIG_OPTIMIZE)
-    set(ZIG_OPTIMIZE ${DEFAULT_ZIG_OPTIMIZE})
-endif()
-
-set(ERROR_LIMIT 100 CACHE STRING "Maximum number of errors to show when compiling C++ code")
-
-set(ARCH x86_64)
-set(HOMEBREW_PREFIX "/usr/local")
-
-if(CMAKE_SYSTEM_PROCESSOR MATCHES "aarch64|arm64|arm")
-    set(ARCH aarch64)
-    set(HOMEBREW_PREFIX "/opt/homebrew")
-endif()
-
-if(NOT CPU_TARGET)
-    if(DEFINED ENV{CPU_TARGET})
-        set(CPU_TARGET $ENV{CPU_TARGET})
-    else()
-        set(CPU_TARGET "native" CACHE STRING "CPU target for the compiler" FORCE)
-
-        if(ARCH STREQUAL "x86_64")
-            if(USE_BASELINE_BUILD)
-                set(CPU_TARGET "nehalem")
-            else()
-                set(CPU_TARGET "haswell")
-            endif()
-        endif()
-    endif()
-endif()
-
-message(STATUS "Building for CPU Target: ${CPU_TARGET}")
-
-if(NOT ZIG_TARGET)
-    set(ZIG_TARGET "native")
-
-    if(WIN32)
-        set(ZIG_TARGET "${ARCH}-windows-msvc")
-    endif()
-endif()
-
-set(CONFIGURE_DEPENDS "CONFIGURE_DEPENDS")
-
-if(NO_CONFIGURE_DEPENDS)
-    set(CONFIGURE_DEPENDS "")
-endif()
-
-# --- CLI Paths ---
-set(REQUIRED_IF_NOT_ONLY_CPP_OR_LINK "")
-
-if(NOT BUN_CPP_ONLY AND NOT BUN_LINK_ONLY)
-    set(REQUIRED_IF_NOT_ONLY_CPP_OR_LINK "REQUIRED")
-endif()
-
-# Zig Compiler
-function(validate_zig validator_result_var item)
-    set(${validator_result_var} FALSE PARENT_SCOPE)
-
-    # We will allow any valid zig compiler, as long as it contains some text from `zig zen`
-    # Ideally we would do a version or feature check, but that would be quite slow
-    execute_process(COMMAND ${item} zen OUTPUT_VARIABLE ZIG_ZEN_OUTPUT)
-
-    if(ZIG_ZEN_OUTPUT MATCHES "Together we serve the users")
-        set(${validator_result_var} TRUE PARENT_SCOPE)
-    else()
-        set(${validator_result_var} FALSE PARENT_SCOPE)
-    endif()
-endfunction()
-
-if(ZIG_COMPILER)
-    if(ZIG_COMPILER STREQUAL "system")
-        message(STATUS "Using system Zig compiler")
-        unset(ZIG_COMPILER_)
-    endif()
-
-    find_program(ZIG_COMPILER_ zig ${REQUIRED_IF_NOT_ONLY_CPP_OR_LINK} DOC "Path to the Zig compiler" VALIDATOR validate_zig)
-    set(ZIG_COMPILER "${ZIG_COMPILER_}")
-    message(STATUS "Found Zig Compiler: ${ZIG_COMPILER}")
-elseif(NOT BUN_CPP_ONLY AND NOT BUN_LINK_ONLY AND NOT BUN_TIDY_ONLY AND NOT BUN_TIDY_ONLY_EXTRA)
-    execute_process(
-        COMMAND "${SHELL}"
-        "${CMAKE_CURRENT_SOURCE_DIR}/scripts/download-zig.${SCRIPT_EXTENSION}"
-    )
-    set(ZIG_COMPILER "${CMAKE_CURRENT_SOURCE_DIR}/.cache/zig/zig")
-
-    if(WIN32)
-        set(ZIG_COMPILER "${ZIG_COMPILER}.exe")
-    endif()
-
-    if(NOT EXISTS "${ZIG_COMPILER}")
-        unset(ZIG_COMPILER)
-        message(FATAL_ERROR "Auto-installation of Zig failed. Please pass -DZIG_COMPILER=system or a path to the Zig")
-    endif()
-
-    message(STATUS "Installed Zig Compiler: ${ZIG_COMPILER}")
-    set_property(DIRECTORY APPEND PROPERTY CMAKE_CONFIGURE_DEPENDS "build.zig")
-
-    message(STATUS "Using zig cache directory: ${ZIG_CACHE_DIR}")
-endif()
-
-# Bun
-find_program(BUN_EXECUTABLE bun ${REQUIRED_IF_NOT_ONLY_CPP_OR_LINK} DOC "Path to an already built release of Bun")
-message(STATUS "Found Bun: ${BUN_EXECUTABLE}")
-
-if(WIN32 AND NO_CODEGEN)
-    # TODO(@paperdave): remove this, see bun-windows.yml's comment.
-    set(BUN_EXECUTABLE "echo")
-endif()
-
-# Prettier
-find_program(PRETTIER prettier DOC "Path to prettier" PATHS ./node_modules/.bin ENV PATH)
-
-# Esbuild (TODO: switch these to "bun build")
-find_program(ESBUILD esbuild DOC "Path to esbuild" PATHS ./node_modules/.bin ENV PATH)
-
-# Ruby (only needed for unified sources)
-if(USE_UNIFIED_SOURCES)
-    # ruby 'WebKit/Source/WTF/Scripts/generate-unified-source-bundles.rb' source_list.txt --source-tree-path . --derived-sources-path build/unified-sources
-    find_program(RUBY ruby DOC "Path to ruby")
-endif()
-
-# CCache
-# find_program(CCACHE_PROGRAM sccache)
-find_program(CCACHE_PROGRAM ccache)
-
-if(CCACHE_PROGRAM)
-    set(CMAKE_CXX_COMPILER_LAUNCHER "${CCACHE_PROGRAM}")
-    set(CMAKE_C_COMPILER_LAUNCHER "${CCACHE_PROGRAM}")
-    message(STATUS "Using ccache: ${CCACHE_PROGRAM}")
-endif()
-
-# --- WebKit ---
-# WebKit is either prebuilt and distributed via NPM, or you can pass WEBKIT_DIR to use a local build.
-# We cannot include their CMake build files (TODO: explain why, for now ask @paperdave why)
-#
-# On Unix, this will pull from NPM the single package that is needed and use that
-if(WIN32)
-    set(STATIC_LIB_EXT "lib")
-    set(libJavaScriptCore "JavaScriptCore")
-    set(libWTF "WTF")
-else()
-    set(STATIC_LIB_EXT "a")
-    set(libJavaScriptCore "libJavaScriptCore")
-    set(libWTF "libWTF")
-endif()
-
-if(NOT WEBKIT_DIR)
-    set(BUN_WEBKIT_PACKAGE_NAME_SUFFIX "")
-    set(ASSERT_ENABLED "0")
-
-    if(USE_DEBUG_JSC)
-        add_compile_definitions("BUN_DEBUG=1")
-        set(BUN_WEBKIT_PACKAGE_NAME_SUFFIX "-debug")
-        set(ASSERT_ENABLED "1")
-    elseif(NOT DEBUG AND NOT WIN32)
-        # Avoid waiting for LTO in local release builds outside of CI
-        if(USE_LTO)
-            set(BUN_WEBKIT_PACKAGE_NAME_SUFFIX "-lto")
-        else()
-            set(BUN_WEBKIT_PACKAGE_NAME_SUFFIX "")
-        endif()
-
-        set(ASSERT_ENABLED "0")
-    endif()
-
-    if(WIN32)
-        set(BUN_WEBKIT_PACKAGE_PLATFORM "windows")
-    elseif(APPLE)
-        set(BUN_WEBKIT_PACKAGE_PLATFORM "macos")
-    else()
-        set(BUN_WEBKIT_PACKAGE_PLATFORM "linux")
-    endif()
-
-    if(ARCH STREQUAL "x86_64")
-        set(BUN_WEBKIT_PACKAGE_ARCH "amd64")
-    elseif(ARCH MATCHES "aarch64|arm64|arm")
-        set(BUN_WEBKIT_PACKAGE_ARCH "arm64")
-    endif()
-
-    set(BUN_WEBKIT_PACKAGE_NAME "bun-webkit-${BUN_WEBKIT_PACKAGE_PLATFORM}-${BUN_WEBKIT_PACKAGE_ARCH}${BUN_WEBKIT_PACKAGE_NAME_SUFFIX}")
-
-    message(STATUS "Using Pre-built WebKit: ${BUN_WEBKIT_PACKAGE_NAME}")
-    execute_process(
-        COMMAND "${SHELL}"
-        "${CMAKE_CURRENT_SOURCE_DIR}/scripts/download-webkit.${SCRIPT_EXTENSION}"
-        "${BUN_WORKDIR}/bun-webkit"
-        "${WEBKIT_TAG}"
-        "${BUN_WEBKIT_PACKAGE_NAME}"
-        WORKING_DIRECTORY ${BUN_WORKDIR}
-    )
-
-    if(NOT EXISTS "${BUN_WORKDIR}/bun-webkit")
-        message(FATAL_ERROR "Prebuilt WebKit package ${BUN_WEBKIT_PACKAGE_NAME} failed to install")
-    endif()
-
-    set(WEBKIT_INCLUDE_DIR "${BUN_WORKDIR}/bun-webkit/include")
-
-    if(APPLE)
-        set(ICU_INCLUDE_DIR "")
-    else()
-        set(ICU_INCLUDE_DIR "${BUN_WORKDIR}/bun-webkit/include/wtf/unicode")
-    endif()
-
-    set(WEBKIT_LIB_DIR "${BUN_WORKDIR}/bun-webkit/lib")
-elseif(WEBKIT_DIR STREQUAL "omit")
-    message(STATUS "Not using WebKit. This is only valid if you are only trying to build Zig code")
-else()
-    # Expected to be WebKit/WebKitBuild/${CMAKE_BUILD_TYPE}
-    if(EXISTS "${WEBKIT_DIR}/cmakeconfig.h")
-        # You may need to run:
-        # make jsc-compile-debug jsc-copy-headers
-        include_directories(
-            "${WEBKIT_DIR}/"
-            "${WEBKIT_DIR}/JavaScriptCore/Headers/JavaScriptCore"
-            "${WEBKIT_DIR}/JavaScriptCore/PrivateHeaders"
-            "${WEBKIT_DIR}/bmalloc/Headers"
-            "${WEBKIT_DIR}/WTF/Headers"
-        )
-        set(WEBKIT_LIB_DIR "${WEBKIT_DIR}/lib")
-
-        if(USE_DEBUG_JSC)
-            add_compile_definitions("BUN_DEBUG=1")
-            set(ASSERT_ENABLED "1")
-        endif()
-
-        message(STATUS "Using WebKit from ${WEBKIT_DIR}")
-    else()
-        if(NOT EXISTS "${WEBKIT_DIR}/lib/${libWTF}.${STATIC_LIB_EXT}" OR NOT EXISTS "${WEBKIT_DIR}/lib/${libJavaScriptCore}.${STATIC_LIB_EXT}")
-            if(WEBKIT_DIR MATCHES "src/bun.js/WebKit$")
-                message(FATAL_ERROR "WebKit directory ${WEBKIT_DIR} does not contain all the required files for Bun. Did you forget to init submodules?")
-            endif()
-
-            message(FATAL_ERROR "WebKit directory ${WEBKIT_DIR} does not contain all the required files for Bun. Expected a path to the oven-sh/WebKit repository, or a path to a folder containing `include` and `lib`.")
-        endif()
-
-        set(WEBKIT_INCLUDE_DIR "${WEBKIT_DIR}/include")
-        set(WEBKIT_LIB_DIR "${WEBKIT_DIR}/lib")
-
-        message(STATUS "Using specified WebKit directory: ${WEBKIT_DIR}")
-
-        set(ASSERT_ENABLED "0")
-        message(STATUS "WebKit assertions: OFF")
-    endif()
-endif()
-
-# --- CMake Macros ---
-
-# Append the given dependencies to the source file
-macro(WEBKIT_ADD_SOURCE_DEPENDENCIES _source _deps)
-    set(_tmp)
-    get_source_file_property(_tmp ${_source} OBJECT_DEPENDS)
-
-    if(NOT _tmp)
-        set(_tmp "")
-    endif()
-
-    foreach(f ${_deps})
-        list(APPEND _tmp "${f}")
-    endforeach()
-
-    set_source_files_properties(${_source} PROPERTIES OBJECT_DEPENDS "${_tmp}")
-    unset(_tmp)
-endmacro()
-
-# --- BUILD ---
-set(BUN_SRC "${CMAKE_CURRENT_SOURCE_DIR}/src")
-set(BUN_DEPS_DIR "${BUN_SRC}/deps")
-set(BUN_CODEGEN_SRC "${BUN_SRC}/codegen")
-
-if(NOT BUN_DEPS_OUT_DIR)
-    set(BUN_DEPS_OUT_DIR "${CMAKE_CURRENT_SOURCE_DIR}/build/bun-deps")
-endif()
-
-set(BUN_RAW_SOURCES, "")
-
-file(GLOB BUN_CPP ${CONFIGURE_DEPENDS}
-    "${BUN_SRC}/deps/*.cpp"
-    "${BUN_SRC}/io/*.cpp"
-    "${BUN_SRC}/bun.js/modules/*.cpp"
-    "${BUN_SRC}/bun.js/bindings/*.cpp"
-    "${BUN_SRC}/bun.js/bindings/webcore/*.cpp"
-    "${BUN_SRC}/bun.js/bindings/sqlite/*.cpp"
-    "${BUN_SRC}/bun.js/bindings/webcrypto/*.cpp"
-    "${BUN_SRC}/bun.js/bindings/webcrypto/*/*.cpp"
-    "${BUN_SRC}/kit/*.cpp"
-    "${BUN_SRC}/bun.js/bindings/v8/*.cpp"
-    "${BUN_SRC}/deps/picohttpparser/picohttpparser.c"
-)
-list(APPEND BUN_RAW_SOURCES ${BUN_CPP})
-
-# -- uSockets --
-set(USOCKETS_SRC "${CMAKE_CURRENT_SOURCE_DIR}/packages/bun-usockets/src")
-file(GLOB USOCKETS_FILES ${CONFIGURE_DEPENDS}
-    "${USOCKETS_SRC}/*.c"
-    "${USOCKETS_SRC}/eventing/*.c"
-    "${USOCKETS_SRC}/internal/*.c"
-    "${USOCKETS_SRC}/crypto/*.c"
-    "${USOCKETS_SRC}/crypto/*.cpp"
-)
-list(APPEND BUN_RAW_SOURCES ${USOCKETS_FILES})
-
-# --- Classes Generator ---
-file(GLOB BUN_CLASSES_TS ${CONFIGURE_DEPENDS}
-    "${BUN_SRC}/bun.js/*.classes.ts"
-    "${BUN_SRC}/bun.js/api/*.classes.ts"
-    "${BUN_SRC}/bun.js/test/*.classes.ts"
-    "${BUN_SRC}/bun.js/webcore/*.classes.ts"
-    "${BUN_SRC}/bun.js/node/*.classes.ts"
-)
-add_custom_command(
-    OUTPUT "${BUN_WORKDIR}/codegen/ZigGeneratedClasses.h"
-    "${BUN_WORKDIR}/codegen/ZigGeneratedClasses.cpp"
-    "${BUN_WORKDIR}/codegen/ZigGeneratedClasses+lazyStructureHeader.h"
-    "${BUN_WORKDIR}/codegen/ZigGeneratedClasses+DOMClientIsoSubspaces.h"
-    "${BUN_WORKDIR}/codegen/ZigGeneratedClasses+DOMIsoSubspaces.h"
-    "${BUN_WORKDIR}/codegen/ZigGeneratedClasses+lazyStructureImpl.h"
-    "${BUN_WORKDIR}/codegen/ZigGeneratedClasses.zig"
-    COMMAND ${BUN_EXECUTABLE} run "${BUN_CODEGEN_SRC}/generate-classes.ts" ${BUN_CLASSES_TS} "${BUN_WORKDIR}/codegen"
-    WORKING_DIRECTORY ${CMAKE_CURRENT_SOURCE_DIR}
-    MAIN_DEPENDENCY "${BUN_CODEGEN_SRC}/generate-classes.ts"
-    DEPENDS ${BUN_CLASSES_TS}
-    VERBATIM
-    COMMENT "Generating *.classes.ts bindings"
-)
-list(APPEND BUN_RAW_SOURCES "${BUN_WORKDIR}/codegen/ZigGeneratedClasses.cpp")
-
-if(NOT NO_CODEGEN)
-    # --- ErrorCode Generator ---
-    file(GLOB NODE_ERRORS_TS ${CONFIGURE_DEPENDS}
-        "${BUN_SRC}/bun.js/bindings/ErrorCode.ts"
-    )
-    add_custom_command(
-        OUTPUT "${BUN_WORKDIR}/codegen/ErrorCode+List.h" "${BUN_WORKDIR}/codegen/ErrorCode+Data.h" "${BUN_WORKDIR}/codegen/ErrorCode.zig"
-        COMMAND ${BUN_EXECUTABLE} run "${BUN_CODEGEN_SRC}/generate-node-errors.ts" "${BUN_WORKDIR}/codegen"
-        WORKING_DIRECTORY ${CMAKE_CURRENT_SOURCE_DIR}
-        MAIN_DEPENDENCY "${BUN_CODEGEN_SRC}/generate-node-errors.ts"
-        DEPENDS ${NODE_ERRORS_TS}
-        VERBATIM
-        COMMENT "Generating ErrorCode.zig"
-    )
-
-    # This needs something to force it to be regenerated
-    WEBKIT_ADD_SOURCE_DEPENDENCIES(
-        "${BUN_SRC}/bun.js/bindings/ErrorCode.cpp"
-        "${BUN_WORKDIR}/codegen/ErrorCode+List.h"
-    )
-    WEBKIT_ADD_SOURCE_DEPENDENCIES(
-        "${BUN_SRC}/bun.js/bindings/ErrorCode.h"
-        "${BUN_WORKDIR}/codegen/ErrorCode+Data.h"
-    )
-endif()
-
-# --- JSSink Generator ---
-add_custom_command(
-    OUTPUT "${BUN_WORKDIR}/codegen/JSSink.cpp"
-    "${BUN_WORKDIR}/codegen/JSSink.h"
-    COMMAND ${BUN_EXECUTABLE} run "src/codegen/generate-jssink.ts" "${BUN_WORKDIR}/codegen"
-    VERBATIM
-    MAIN_DEPENDENCY "src/codegen/generate-jssink.ts"
-    WORKING_DIRECTORY ${CMAKE_CURRENT_SOURCE_DIR}
-    COMMENT "Generating JSSink"
-    USES_TERMINAL
-)
-list(APPEND BUN_RAW_SOURCES "${BUN_WORKDIR}/codegen/JSSink.cpp")
-
-# --- .lut.h Generator ---
-set(BUN_OBJECT_LUT_SOURCES
-    bun.js/bindings/BunObject.cpp
-    bun.js/bindings/ZigGlobalObject.lut.txt
-    bun.js/bindings/JSBuffer.cpp
-    bun.js/bindings/BunProcess.cpp
-    bun.js/bindings/ProcessBindingConstants.cpp
-    bun.js/bindings/ProcessBindingNatives.cpp
-)
-set(BUN_OBJECT_LUT_OUTPUTS "")
-set(BUN_HASH_LUT_GENERATOR "${BUN_CODEGEN_SRC}/create-hash-table.ts")
-
-if(NOT BUN_LINK_ONLY)
-    macro(GENERATE_HASH_LUT _input _output _display_name)
-        if(NOT NO_CODEGEN)
-            add_custom_command(
-                OUTPUT ${_output}
-                MAIN_DEPENDENCY ${BUN_HASH_LUT_GENERATOR}
-                DEPENDS ${_input}
-                COMMAND ${BUN_EXECUTABLE} run ${BUN_HASH_LUT_GENERATOR} ${_input} ${_output}
-                VERBATIM
-                COMMENT "Generating ${_display_name}"
-            )
-        endif()
-
-        list(APPEND BUN_OBJECT_LUT_OUTPUTS "${_output}")
-
-        # list(APPEND Bun_HEADERS ${_output})
-        WEBKIT_ADD_SOURCE_DEPENDENCIES(${_input} ${_output})
-    endmacro()
-
-    foreach(_file ${BUN_OBJECT_LUT_SOURCES})
-        if(NOT EXISTS "${BUN_SRC}/${_file}")
-            message(FATAL_ERROR "Could not find ${_file} needed for LUT generation")
-        endif()
-
-        get_filename_component(_name ${_file} NAME_WE)
-
-        # workaround for ZigGlobalObject
-        if(_name MATCHES "ZigGlobalObject")
-            set(_name "ZigGlobalObject")
-        endif()
-
-        GENERATE_HASH_LUT(${BUN_SRC}/${_file} ${BUN_WORKDIR}/codegen/${_name}.lut.h ${_name}.lut.h)
-    endforeach()
-
-    WEBKIT_ADD_SOURCE_DEPENDENCIES(${BUN_SRC}/bun.js/bindings/ZigGlobalObject.cpp ${BUN_WORKDIR}/codegen/ZigGlobalObject.lut.h)
-endif()
-
-# --- Identifier Cache ---
-if(NOT NO_CODEGEN)
-    set(BUN_IDENTIFIER_CACHE_OUT
-        "${BUN_SRC}/js_lexer/id_continue_bitset.blob"
-        "${BUN_SRC}/js_lexer/id_continue_bitset.meta.blob"
-        "${BUN_SRC}/js_lexer/id_start_bitset.blob"
-        "${BUN_SRC}/js_lexer/id_start_bitset.meta.blob")
-    add_custom_command(
-        OUTPUT ${BUN_IDENTIFIER_CACHE_OUT}
-        MAIN_DEPENDENCY "${BUN_SRC}/js_lexer/identifier_data.zig"
-        DEPENDS "${BUN_SRC}/js_lexer/identifier_cache.zig"
-        COMMAND ${ZIG_COMPILER} run "--zig-lib-dir" "${ZIG_LIB_DIR}" "--cache-dir" "${LOCAL_ZIG_CACHE_DIR}" "--global-cache-dir" "${GLOBAL_ZIG_CACHE_DIR}" "${BUN_SRC}/js_lexer/identifier_data.zig"
-        VERBATIM
-        COMMENT "Building Identifier Cache"
-    )
-endif()
-
-# --- Bundled TS/JS ---
-# Note: It's not worth doing this in parallel at the CMake/Ninja level, because this bundling
-# requires all the JS files to be known, but also Bun will use all cores during bundling anyways.
-if(NOT NO_CODEGEN)
-    file(GLOB BUN_TS_MODULES ${CONFIGURE_DEPENDS}
-        "${BUN_SRC}/js/node/*.ts"
-        "${BUN_SRC}/js/node/*.js"
-        "${BUN_SRC}/js/bun/*.ts"
-        "${BUN_SRC}/js/bun/*.js"
-        "${BUN_SRC}/js/builtins/*.ts"
-        "${BUN_SRC}/js/builtins/*.js"
-        "${BUN_SRC}/js/thirdparty/*.js"
-        "${BUN_SRC}/js/thirdparty/*.ts"
-        "${BUN_SRC}/js/internal/*.js"
-        "${BUN_SRC}/js/internal/*.ts"
-        "${BUN_SRC}/js/internal/cluster/*.ts"
-        "${BUN_SRC}/js/internal/util/*.js"
-        "${BUN_SRC}/js/internal/fs/*.ts"
-        "${BUN_SRC}/js/node/*.js"
-        "${BUN_SRC}/js/node/*.ts"
-        "${BUN_SRC}/js/thirdparty/*.js"
-        "${BUN_SRC}/js/thirdparty/*.ts"
-        "${BUN_SRC}/js/internal-for-testing.ts"
-    )
-    file(GLOB BUN_KIT_TS_FILES ${CONFIGURE_DEPENDS}
-        "${BUN_SRC}/kit/*.ts"
-        "${BUN_SRC}/kit/*/*.ts"
-    )
-
-    file(GLOB CODEGEN_FILES ${CONFIGURE_DEPENDS} "${BUN_CODEGEN_SRC}/*.ts")
-
-    add_custom_command(
-        OUTPUT
-        "${BUN_WORKDIR}/codegen/WebCoreJSBuiltins.cpp"
-        "${BUN_WORKDIR}/codegen/WebCoreJSBuiltins.h"
-        "${BUN_WORKDIR}/codegen/InternalModuleRegistryConstants.h"
-        "${BUN_WORKDIR}/codegen/InternalModuleRegistry+createInternalModuleById.h"
-        "${BUN_WORKDIR}/codegen/InternalModuleRegistry+enum.h"
-        "${BUN_WORKDIR}/codegen/InternalModuleRegistry+numberOfModules.h"
-        "${BUN_WORKDIR}/codegen/NativeModuleImpl.h"
-        "${BUN_WORKDIR}/codegen/ResolvedSourceTag.zig"
-        "${BUN_WORKDIR}/codegen/SyntheticModuleType.h"
-        "${BUN_WORKDIR}/codegen/GeneratedJS2Native.h"
-        "${BUN_SRC}/bun.js/bindings/GeneratedJS2Native.zig"
-        COMMAND ${BUN_EXECUTABLE} run "${BUN_SRC}/codegen/bundle-modules.ts" "--debug=${DEBUG}" "${BUN_WORKDIR}"
-        DEPENDS ${BUN_TS_MODULES} ${CODEGEN_FILES}
-        WORKING_DIRECTORY ${CMAKE_CURRENT_SOURCE_DIR}
-        COMMENT "Bundling JS"
-    )
-
-    add_custom_command(
-        OUTPUT
-        "${BUN_WORKDIR}/codegen/kit.client.js"
-        "${BUN_WORKDIR}/codegen/kit.server.js"
-        "${BUN_WORKDIR}/codegen/kit_empty_file"
-        COMMAND ${BUN_EXECUTABLE} run "${BUN_SRC}/codegen/kit-codegen.ts" "--debug=${DEBUG}" "--codegen_root=${BUN_WORKDIR}/codegen"
-        DEPENDS ${BUN_KIT_TS_FILES} ${CODEGEN_FILES}
-        WORKING_DIRECTORY ${CMAKE_CURRENT_SOURCE_DIR}
-        COMMENT "Bundling Kit Code"
-    )
-endif()
-
-WEBKIT_ADD_SOURCE_DEPENDENCIES(
-    "${BUN_SRC}/bun.js/bindings/InternalModuleRegistry.cpp"
-    "${BUN_WORKDIR}/codegen/InternalModuleRegistryConstants.h"
-)
-list(APPEND BUN_RAW_SOURCES "${BUN_WORKDIR}/codegen/WebCoreJSBuiltins.cpp")
-
-# --- Peechy API ---
-# if(NOT NO_CODEGEN)
-# add_custom_command(
-# OUTPUT "${BUN_SRC}/api/schema.js"
-# "${BUN_SRC}/api/schema.d.ts"
-# "${BUN_SRC}/api/schema.zig"
-# WORKING_DIRECTORY "${CMAKE_CURRENT_SOURCE_DIR}"
-# COMMAND "${CMAKE_CURRENT_SOURCE_DIR}/node_modules/.bin/peechy"
-# "--schema" "${BUN_SRC}/api/schema.peechy"
-# "--esm" "${BUN_SRC}/api/schema.js"
-# "--ts" "${BUN_SRC}/api/schema.d.ts"
-# "--zig" "${BUN_SRC}/api/schema.zig"
-# COMMAND "${ZIG_COMPILER}" "fmt" "src/api/schema.zig"
-# COMMAND "${PRETTIER}" "--config=.prettierrc.cjs" "--write" "src/api/schema.js" "src/api/schema.d.ts"
-# DEPENDS "${BUN_SRC}/api/schema.peechy"
-# COMMENT "Building schema"
-# )
-# add_custom_command(
-# OUTPUT "${BUN_SRC}/analytics/analytics_schema.zig"
-# WORKING_DIRECTORY "${CMAKE_CURRENT_SOURCE_DIR}"
-# COMMAND "${CMAKE_CURRENT_SOURCE_DIR}/node_modules/.bin/peechy"
-# "--schema" "${BUN_SRC}/analytics/schema.peechy"
-# "--zig" "${BUN_SRC}/analytics/analytics_schema.zig"
-# COMMAND "${ZIG_COMPILER}" "fmt" "${BUN_SRC}/analytics/analytics_schema.zig"
-# DEPENDS "${BUN_SRC}/api/schema.peechy"
-# COMMENT "Building analytics_schema.zig"
-# )
-# endif()
-
-# --- Runtime.js ---
-if(NOT NO_CODEGEN)
-    add_custom_command(
-        OUTPUT "src/fallback.out.js"
-        WORKING_DIRECTORY "${CMAKE_CURRENT_SOURCE_DIR}"
-        COMMAND "${ESBUILD}" "--target=esnext" "--bundle" "src/fallback.ts" "--format=iife" "--platform=browser" "--minify" "--outfile=src/fallback.out.js"
-        DEPENDS "src/fallback.ts"
-    )
-endif()
-
-# --- Zig Object ---
-file(GLOB ZIG_FILES
-    "${BUN_SRC}/*.zig"
-    "${BUN_SRC}/*/*.zig"
-    "${BUN_SRC}/*/*/*.zig"
-    "${BUN_SRC}/*/*/*/*.zig"
-    "${BUN_SRC}/*/*/*/*/*.zig"
-)
-
-if(NOT BUN_ZIG_OBJ_FORMAT)
-    # To use LLVM bitcode from Zig, more work needs to be done. Currently, an install of
-    # LLVM 18.1.7 does not compatible with what bitcode Zig 0.13 outputs (has LLVM 18.1.7)
-    # Change to "bc" to experiment, "Invalid record" means it is not valid output.
-    set(BUN_ZIG_OBJ_FORMAT "obj")
-endif()
-
-if(NOT BUN_ZIG_OBJ_DIR)
-    set(BUN_ZIG_OBJ_DIR "${BUN_WORKDIR}/CMakeFiles")
-endif()
-
-get_filename_component(BUN_ZIG_OBJ_DIR "${BUN_ZIG_OBJ_DIR}" REALPATH BASE_DIR "${CMAKE_BINARY_DIR}")
-
-if(WIN32)
-    set(BUN_ZIG_OBJ "${BUN_ZIG_OBJ_DIR}/bun-zig.o")
-else()
-    set(BUN_ZIG_OBJ "${BUN_ZIG_OBJ_DIR}/bun-zig.o")
-endif()
-
-set(USES_TERMINAL_NOT_IN_CI "")
-
-if(NOT CI)
-    set(USES_TERMINAL_NOT_IN_CI "USES_TERMINAL")
-endif()
-
-if(NOT BUN_LINK_ONLY AND NOT BUN_CPP_ONLY)
-    add_custom_command(
-        OUTPUT "${BUN_ZIG_OBJ}"
-        COMMAND
-        "${ZIG_COMPILER}" "build" "obj"
-        "--zig-lib-dir" "${ZIG_LIB_DIR}"
-        "--prefix" "${BUN_ZIG_OBJ_DIR}"
-        "--verbose"
-        "-Dgenerated-code=${BUN_WORKDIR}/codegen"
-        "-freference-trace=10"
-        "-Dversion=${Bun_VERSION}"
-        "-Dcanary=${CANARY}"
-        "-Doptimize=${ZIG_OPTIMIZE}"
-        "-Dcpu=${CPU_TARGET}"
-        "-Dtarget=${ZIG_TARGET}"
-        "-Denable_logs=${ENABLE_LOGS}"
-        "-Dreported_nodejs_version=${REPORTED_NODEJS_VERSION}"
-        "-Dobj_format=${BUN_ZIG_OBJ_FORMAT}"
-        "--cache-dir" "${LOCAL_ZIG_CACHE_DIR}"
-        "--global-cache-dir" "${GLOBAL_ZIG_CACHE_DIR}"
-        DEPENDS
-        "${CMAKE_CURRENT_SOURCE_DIR}/build.zig"
-        "${ZIG_FILES}"
-        "${BUN_WORKDIR}/codegen/ZigGeneratedClasses.zig"
-        "${BUN_WORKDIR}/codegen/ErrorCode.zig"
-        "${BUN_WORKDIR}/codegen/ResolvedSourceTag.zig"
-        "${BUN_WORKDIR}/codegen/kit_empty_file"
-        "${BUN_IDENTIFIER_CACHE_OUT}"
-        "${BUN_SRC}/api/schema.zig"
-        "${BUN_SRC}/bun.js/bindings/GeneratedJS2Native.zig"
-        WORKING_DIRECTORY ${CMAKE_CURRENT_SOURCE_DIR}
-        COMMENT "Building zig code"
-        VERBATIM
-
-        # This is here to show Zig's progress indicator
-        ${USES_TERMINAL_NOT_IN_CI}
-    )
-endif()
-
-if(WIN32)
-    list(APPEND BUN_RAW_SOURCES "${BUN_SRC}/bun.js/bindings/windows/musl-memmem.c")
-    include_directories("${BUN_SRC}/bun.js/bindings/windows")
-endif()
-
-if(NOT BUN_CPP_ARCHIVE)
-    # TODO: unified sources
-    set(BUN_SOURCES ${BUN_RAW_SOURCES})
-else()
-    # used by ci
-    set(BUN_SOURCES "")
-    add_link_options("${BUN_CPP_ARCHIVE}")
-endif()
-
-# -- Windows resources (app icon) --
-if(CANARY GREATER 0)
-    set(Bun_VERSION_WITH_TAG "${Bun_VERSION}-canary.${CANARY}")
-else()
-    set(Bun_VERSION_WITH_TAG "${Bun_VERSION}")
-endif()
-
-if(WIN32)
-    set(BUN_ICO_PATH "${BUN_SRC}/bun.ico")
-    configure_file("${BUN_SRC}/windows-app-info.rc" "${BUN_WORKDIR}/CMakeFiles/windows-app-info.rc")
-    list(APPEND BUN_SOURCES "${BUN_WORKDIR}/CMakeFiles/windows-app-info.rc")
-endif()
-
-# -- The Buntime™️ ---
-if(BUN_TIDY_ONLY OR BUN_TIDY_ONLY_EXTRA)
-    add_library(${bun} OBJECT "${BUN_SOURCES}")
-elseif(NOT BUN_CPP_ONLY)
-    add_executable(${bun} "${BUN_SOURCES}" "${BUN_ZIG_OBJ}")
-else()
-    add_executable(${bun} "${BUN_SOURCES}")
-endif()
-
-set_target_properties(${bun} PROPERTIES
-    CXX_STANDARD 20
-    CXX_STANDARD_REQUIRED YES
-    CXX_EXTENSIONS YES
-    CXX_VISIBILITY_PRESET hidden
-    C_STANDARD 17
-    C_STANDARD_REQUIRED YES
-    VISIBILITY_INLINES_HIDDEN YES
-=======
 list(APPEND CMAKE_MODULE_PATH
   ${CMAKE_SOURCE_DIR}/cmake
   ${CMAKE_SOURCE_DIR}/cmake/targets
   ${CMAKE_SOURCE_DIR}/cmake/tools
   ${CMAKE_SOURCE_DIR}/cmake/analysis
   ${CMAKE_SOURCE_DIR}/cmake/scripts
->>>>>>> 3939e166
 )
 
 include(Policies)
