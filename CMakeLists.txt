cmake_minimum_required(VERSION 3.22)
cmake_policy(SET CMP0091 NEW)
cmake_policy(SET CMP0067 NEW)

set(CMAKE_POLICY_DEFAULT_CMP0069 NEW)
set(Bun_VERSION "1.1.27")
set(WEBKIT_TAG 21fc366db3de8f30dbb7f5997b9b9f5cf422ff1e)

set(BUN_WORKDIR "${CMAKE_CURRENT_BINARY_DIR}")
message(STATUS "Configuring Bun ${Bun_VERSION} in ${BUN_WORKDIR}")

set(CMAKE_COLOR_DIAGNOSTICS ON)
set(CMAKE_CXX_STANDARD 20)
set(CMAKE_C_STANDARD 17)
set(CMAKE_CXX_STANDARD_REQUIRED ON)
set(CMAKE_C_STANDARD_REQUIRED ON)

option(ZIG_CACHE_DIR "Path to the Zig cache directory" "")

if(NOT ZIG_CACHE_DIR)
    SET(ZIG_CACHE_DIR "${BUN_WORKDIR}")
    cmake_path(APPEND ZIG_CACHE_DIR "zig-cache")
endif()

set(LOCAL_ZIG_CACHE_DIR "${ZIG_CACHE_DIR}")
set(GLOBAL_ZIG_CACHE_DIR "${ZIG_CACHE_DIR}")

cmake_path(APPEND LOCAL_ZIG_CACHE_DIR "local")
cmake_path(APPEND GLOBAL_ZIG_CACHE_DIR "global")

# Used in process.version, process.versions.node, napi, and elsewhere
set(REPORTED_NODEJS_VERSION "22.6.0")

# Used in process.versions.modules and compared while loading V8 modules
set(REPORTED_NODEJS_ABI_VERSION "127")

# WebKit uses -std=gnu++20 on non-macOS non-Windows
# If we do not set this, it will crash at startup on the first memory allocation.
if(NOT WIN32 AND NOT APPLE)
    set(CMAKE_CXX_EXTENSIONS ON)
    set(CMAKE_POSITION_INDEPENDENT_CODE FALSE)
endif()

# --- Build Type ---
if(NOT CMAKE_BUILD_TYPE)
    message(WARNING "No CMAKE_BUILD_TYPE value specified, defaulting to Debug.\nSet a build type with -DCMAKE_BUILD_TYPE=<Debug|Release>")
    set(CMAKE_BUILD_TYPE "Debug" CACHE STRING "Choose the type of build (Debug, Release)" FORCE)
else()
    if(NOT CMAKE_BUILD_TYPE MATCHES "^(Debug|Release)$")
        message(FATAL_ERROR
            "Invalid CMAKE_BUILD_TYPE value specified: ${CMAKE_BUILD_TYPE}\n"
            "CMAKE_BUILD_TYPE must be Debug or Release.")
    endif()

    message(STATUS "The CMake build type is: ${CMAKE_BUILD_TYPE}")
endif()

if(WIN32 AND NOT CMAKE_CL_SHOWINCLUDES_PREFIX)
    # workaround until cmake fix is shipped https://github.com/ninja-build/ninja/issues/2280
    # './build/.ninja_deps' may need to be deleted, the bug is "Note: including file: ..." is saved
    # as part of some file paths
    set(CMAKE_CL_SHOWINCLUDES_PREFIX "Note: including file:")
endif()

if(CMAKE_BUILD_TYPE STREQUAL "Debug")
    set(DEBUG ON)
    set(DEFAULT_ZIG_OPTIMIZE "Debug")
    set(bun "bun-debug")

    # COMPILE_COMMANDS
    set(CMAKE_EXPORT_COMPILE_COMMANDS ON)
elseif(CMAKE_BUILD_TYPE STREQUAL "Release")
    set(DEBUG OFF)
    set(DEFAULT_ZIG_OPTIMIZE "ReleaseFast")

    if(WIN32)
        # Debug symbols are in a separate file: bun.pdb
        set(bun "bun")
        set(DEFAULT_ZIG_OPTIMIZE "ReleaseSafe")
    else()
        if(ZIG_OPTIMIZE STREQUAL "Debug")
            set(bun "bun-debug")
        else()
            set(bun "bun-profile")
        endif()
    endif()
endif()

# --- MacOS SDK ---
if(APPLE AND DEFINED ENV{CI})
    set(CMAKE_OSX_DEPLOYMENT_TARGET "13.0")
endif()

if(APPLE AND NOT CMAKE_OSX_DEPLOYMENT_TARGET)
    execute_process(COMMAND xcrun --show-sdk-path OUTPUT_VARIABLE SDKROOT)
    string(STRIP ${SDKROOT} SDKROOT)
    message(STATUS "MacOS SDK path: ${SDKROOT}")
    SET(CMAKE_OSX_SYSROOT ${SDKROOT})

    execute_process(COMMAND xcrun --sdk macosx --show-sdk-version OUTPUT_VARIABLE MACOSX_DEPLOYMENT_TARGET)
    string(STRIP ${MACOSX_DEPLOYMENT_TARGET} MACOSX_DEPLOYMENT_TARGET)
    set(CMAKE_OSX_DEPLOYMENT_TARGET ${MACOSX_DEPLOYMENT_TARGET})

    # Check if current version of macOS is less than the deployment target and if so, raise an error
    execute_process(COMMAND sw_vers -productVersion OUTPUT_VARIABLE MACOS_VERSION)
    string(STRIP ${MACOS_VERSION} MACOS_VERSION)

    if(MACOS_VERSION VERSION_LESS ${MACOSX_DEPLOYMENT_TARGET})
        message(WARNING
            "The current version of macOS (${MACOS_VERSION}) is less than the deployment target (${MACOSX_DEPLOYMENT_TARGET}).\n"
            "The build will be incompatible with your current device due to mismatches in `icucore` versions.\n"
            "To fix this, please either:\n"
            " - Upgrade to at least macOS ${MACOSX_DEPLOYMENT_TARGET}\n"
            " - Use `xcode-select` to switch to an SDK version <= ${MACOS_VERSION}\n"
            " - Set CMAKE_OSX_DEPLOYMENT_TARGET=${MACOS_VERSION} (make sure to build all dependencies with this variable set too)"
        )
    endif()
endif()

if(APPLE)
    message(STATUS "Building for macOS v${CMAKE_OSX_DEPLOYMENT_TARGET}")
endif()

# --- LLVM ---
# This detection is a little overkill, but it ensures that the set LLVM_VERSION matches under
# any case possible. Sorry for the complexity...
#
# Bun and WebKit must be compiled with the same compiler, so we do as much as we can to ensure that
# the compiler used for the prebuilt WebKit is the same as we install as a dependency.
#
# It has to be done before project() is called, so that CMake doesnt pick a compiler for us, but even then
# we do some extra work afterwards to double-check, and we will rerun BUN_FIND_LLVM if the compiler did not match.
#
# If the user passes -DLLVM_PREFIX, most of this logic is skipped, but we still warn if invalid.
if(WIN32 OR APPLE)
    set(LLVM_VERSION 18)
else()
    set(LLVM_VERSION 16)
endif()

macro(BUN_FIND_LLVM)
    find_program(
        _LLVM_CXX_PATH
        NAMES clang++-${LLVM_VERSION} clang++
        PATHS ENV PATH ${PLATFORM_LLVM_SEARCH_PATHS}
        DOC "Path to LLVM ${LLVM_VERSION}'s clang++ binary. Please pass -DLLVM_PREFIX with the path to LLVM"
    )

    if(NOT _LLVM_CXX_PATH)
        message(FATAL_ERROR "Could not find LLVM ${LLVM_VERSION}, search paths: ${PLATFORM_LLVM_SEARCH_PATHS}")
    endif()

    set(CMAKE_CXX_COMPILER "${_LLVM_CXX_PATH}")
    find_program(
        _LLVM_C_PATH
        NAMES clang-${LLVM_VERSION} clang
        PATHS ENV PATH ${PLATFORM_LLVM_SEARCH_PATHS}
        DOC "Path to LLVM ${LLVM_VERSION}'s clang binary. Please pass -DLLVM_PREFIX with the path to LLVM"
    )

    if(NOT _LLVM_C_PATH)
        message(FATAL_ERROR "Could not find LLVM ${LLVM_VERSION}, search paths: ${PLATFORM_LLVM_SEARCH_PATHS}")
    endif()

    set(CMAKE_C_COMPILER "${_LLVM_C_PATH}")

    find_program(
        STRIP
        NAMES llvm-strip
        PATHS ENV PATH ${PLATFORM_LLVM_SEARCH_PATHS}
        DOC "Path to LLVM ${LLVM_VERSION}'s llvm-strip binary"
    )

    find_program(
        STRIP
        NAMES strip
        PATHS ENV PATH ${PLATFORM_LLVM_SEARCH_PATHS}
        DOC "Path to strip binary"
    )
    find_program(
        DSYMUTIL
        NAMES dsymutil
        PATHS ENV PATH ${PLATFORM_LLVM_SEARCH_PATHS}
        DOC "Path to LLVM ${LLVM_VERSION}'s dsymutil binary"
    )
    find_program(
        AR
        NAMES llvm-ar
        PATHS ENV PATH ${PLATFORM_LLVM_SEARCH_PATHS}
        DOC "Path to LLVM ${LLVM_VERSION}'s llvm-ar binary"
    )
    find_program(
        AR
        NAMES ar
        PATHS ENV PATH ${PLATFORM_LLVM_SEARCH_PATHS}
        DOC "Path to LLVM ${LLVM_VERSION}'s llvm-ar binary"
    )
    find_program(
        RANLIB
        NAMES llvm-ranlib
        PATHS ENV PATH ${PLATFORM_LLVM_SEARCH_PATHS}
        DOC "Path to LLVM ${LLVM_VERSION}'s llvm-ar binary"
    )

    execute_process(COMMAND ${CMAKE_CXX_COMPILER} --version OUTPUT_VARIABLE _tmp)
    string(REGEX MATCH "version ([0-9]+)\\.([0-9]+)\\.([0-9]+)" CMAKE_CXX_COMPILER_VERSION "${_tmp}")
    set(CMAKE_CXX_COMPILER_VERSION "${CMAKE_MATCH_1}.${CMAKE_MATCH_2}.${CMAKE_MATCH_3}")
endmacro()

if(UNIX)
    if(LLVM_PREFIX)
        set(PLATFORM_LLVM_SEARCH_PATHS ${LLVM_PREFIX}/bin)
    else()
        set(PLATFORM_LLVM_SEARCH_PATHS /usr/lib/llvm-${LLVM_VERSION}/bin /usr/lib/llvm${LLVM_VERSION}/bin /usr/bin /usr/local/bin)

        if(APPLE)
            set(PLATFORM_LLVM_SEARCH_PATHS /opt/homebrew/opt/llvm@${LLVM_VERSION}/bin /opt/homebrew/bin ${PLATFORM_LLVM_SEARCH_PATHS})
        endif()
    endif()

    if(CMAKE_CXX_COMPILER)
        set(_LLVM_CXX_PATH "${CMAKE_CXX_COMPILER}")
    endif()

    if(CMAKE_C_COMPILER)
        set(_LLVM_C_PATH "${CMAKE_C_COMPILER}")
    endif()

    BUN_FIND_LLVM()
else()
    # Windows uses Clang-CL
    # TODO: good configuration in this regard. -G Ninja will pick clang-cl if possible, which should be fine for most users.
    if(NOT CMAKE_C_COMPILER)
        set(CMAKE_C_COMPILER "clang-cl")
    endif()

    if(NOT CMAKE_CXX_COMPILER)
        set(CMAKE_CXX_COMPILER "clang-cl")
    endif()

    find_program(
        STRIP
        NAMES llvm-strip
        PATHS ENV PATH ${PLATFORM_LLVM_SEARCH_PATHS}
        DOC "Path to LLVM ${LLVM_VERSION}'s llvm-strip binary"
    )
    find_program(
        AR
        NAMES llvm-ar
        PATHS ENV PATH ${PLATFORM_LLVM_SEARCH_PATHS}
        DOC "Path to LLVM ${LLVM_VERSION}'s llvm-ar binary"
    )
endif()

project(Bun VERSION "${Bun_VERSION}")

# if(MSVC)
# message(FATAL_ERROR "Bun does not support building with MSVC. Please use `cmake -G Ninja` with LLVM ${LLVM_VERSION} and Ninja.")
# endif()

# More effort to prevent using the wrong C++ compiler
if(UNIX)
    if((NOT CMAKE_CXX_COMPILER_ID STREQUAL "Clang") OR(NOT CMAKE_CXX_COMPILER_VERSION MATCHES "^${LLVM_VERSION}\."))
        # Attempt to auto-correct the compiler
        message(STATUS "Compiler mismatch, attempting to auto-correct")
        unset(_LLVM_CXX_PATH)
        BUN_FIND_LLVM()

        if((NOT CMAKE_CXX_COMPILER_ID STREQUAL "Clang") OR(NOT CMAKE_CXX_COMPILER_VERSION MATCHES "^${LLVM_VERSION}\."))
            message(WARNING "Expected LLVM ${LLVM_VERSION} as the C++ compiler, build may fail or break at runtime.")
        endif()
    endif()
endif()

message(STATUS "C++ Compiler: ${CMAKE_CXX_COMPILER_ID} ${CMAKE_CXX_COMPILER_VERSION} at ${CMAKE_CXX_COMPILER}")

# --- End LLVM ---
if(NOT WIN32)
    set(SHELL "bash")
    set(SCRIPT_EXTENSION "sh")
else()
    set(SCRIPT_EXTENSION "ps1")

    # pwsh is the new powershell, powershell is the old one.
    find_program(SHELL NAMES pwsh powershell)
endif()

set(DEFAULT_ON_UNLESS_APPLE ON)

if(APPLE)
    set(DEFAULT_ON_UNLESS_APPLE OFF)
endif()

set(CI OFF)

if(DEFINED ENV{CI} OR DEFINED ENV{GITHUB_ACTIONS})
    set(CI ON)
endif()

set(DEFAULT_USE_STATIC_LIBATOMIC ON)
set(DEFAULT_USE_DEBUG_JSC, OFF)

if(CMAKE_BUILD_TYPE STREQUAL "Debug")
    set(DEFAULT_USE_DEBUG_JSC ON)
    set(DEFAULT_LTO OFF)
elseif(CMAKE_BUILD_TYPE STREQUAL "Release")
    if(CI)
        set(DEFAULT_LTO ON)
    else()
        set(DEFAULT_LTO OFF)
    endif()
endif()

if(WIN32)
    set(DEFAULT_USE_DEBUG_JSC OFF)
endif()

if(UNIX AND NOT APPLE)
    execute_process(COMMAND grep -w "NAME" /etc/os-release OUTPUT_VARIABLE LINUX_DISTRO)

    if(${LINUX_DISTRO} MATCHES "NAME=\"(Arch|Manjaro|Artix) Linux\"|NAME=\"openSUSE Tumbleweed\"\n")
        set(DEFAULT_USE_STATIC_LIBATOMIC OFF)
    endif()
endif()

# -- Build Flags --
option(USE_STATIC_SQLITE "Statically link SQLite?" ${DEFAULT_ON_UNLESS_APPLE})
option(USE_CUSTOM_ZLIB "Use Bun's recommended version of zlib" ON)
option(USE_CUSTOM_LIBDEFLATE "Use Bun's recommended version of libdeflate" ON)
option(USE_CUSTOM_BORINGSSL "Use Bun's recommended version of BoringSSL" ON)
option(USE_CUSTOM_LIBARCHIVE "Use Bun's recommended version of libarchive" ON)
option(USE_CUSTOM_MIMALLOC "Use Bun's recommended version of Mimalloc" ON)
option(USE_CUSTOM_ZSTD "Use Bun's recommended version of zstd" ON)
option(USE_CUSTOM_CARES "Use Bun's recommended version of c-ares" ON)
option(USE_CUSTOM_LOLHTML "Use Bun's recommended version of lolhtml" ON)
option(USE_CUSTOM_TINYCC "Use Bun's recommended version of tinycc" ON)
option(USE_CUSTOM_LIBUV "Use Bun's recommended version of libuv (Windows only)" ON)
option(USE_CUSTOM_LSHPACK "Use Bun's recommended version of ls-hpack" ON)
option(USE_BASELINE_BUILD "Build Bun for baseline (older) CPUs" OFF)
option(USE_SYSTEM_ICU "Use the system-provided libicu. May fix startup crashes when building WebKit yourself." OFF)

option(USE_VALGRIND "Build Bun with Valgrind support (Linux only)" OFF)

option(ZIG_OPTIMIZE "Optimization level for Zig" ${DEFAULT_ZIG_OPTIMIZE})
option(USE_DEBUG_JSC "Enable assertions and use a debug build of JavaScriptCore" ${DEFAULT_USE_DEBUG_JSC})
option(USE_UNIFIED_SOURCES "Use unified sources to speed up the build" OFF)
option(USE_STATIC_LIBATOMIC "Statically link libatomic, requires the presence of libatomic.a" ${DEFAULT_USE_STATIC_LIBATOMIC})

option(USE_LTO "Enable Link-Time Optimization" ${DEFAULT_LTO})

if(APPLE AND USE_LTO)
    set(USE_LTO OFF)
    message(FATAL_ERROR "Link-Time Optimization is not supported on macOS because it requires -fuse-ld=lld and lld causes many segfaults on macOS (likely related to stack size)")
endif()

if(WIN32 AND USE_LTO)
    set(CMAKE_LINKER_TYPE LLD)
    set(CMAKE_INTERPROCEDURAL_OPTIMIZATION OFF)
endif()

option(BUN_TIDY_ONLY "Only run clang-tidy" OFF)
option(BUN_TIDY_ONLY_EXTRA " Only run clang-tidy, with extra checks for local development" OFF)

if(NOT ZIG_LIB_DIR)
    cmake_path(SET ZIG_LIB_DIR NORMALIZE "${CMAKE_CURRENT_SOURCE_DIR}/src/deps/zig/lib")
endif()

if(USE_VALGRIND)
    # Disable SIMD
    set(USE_BASELINE_BUILD ON)

    if(ARCH STREQUAL "x86_64")
        # This is for picohttpparser
        # Valgrind cannot handle SSE4.2 instructions
        add_compile_definitions("__SSE4_2__=0")
    endif()
endif()

if(NOT CANARY)
    set(CANARY 0)
endif()

if(NOT ENABLE_LOGS)
    set(ENABLE_LOGS false)
endif()

if(NOT ZIG_OPTIMIZE)
    set(ZIG_OPTIMIZE ${DEFAULT_ZIG_OPTIMIZE})
endif()

set(ERROR_LIMIT 100 CACHE STRING "Maximum number of errors to show when compiling C++ code")

set(ARCH x86_64)
set(HOMEBREW_PREFIX "/usr/local")

if(CMAKE_SYSTEM_PROCESSOR MATCHES "aarch64|arm64|arm")
    set(ARCH aarch64)
    set(HOMEBREW_PREFIX "/opt/homebrew")
endif()

if(NOT CPU_TARGET)
    if(DEFINED ENV{CPU_TARGET})
        set(CPU_TARGET $ENV{CPU_TARGET})
    else()
        set(CPU_TARGET "native" CACHE STRING "CPU target for the compiler" FORCE)

        if(ARCH STREQUAL "x86_64")
            if(USE_BASELINE_BUILD)
                set(CPU_TARGET "nehalem")
            else()
                set(CPU_TARGET "haswell")
            endif()
        endif()
    endif()
endif()

message(STATUS "Building for CPU Target: ${CPU_TARGET}")

if(NOT ZIG_TARGET)
    set(ZIG_TARGET "native")

    if(WIN32)
        set(ZIG_TARGET "${ARCH}-windows-msvc")
    endif()
endif()

set(CONFIGURE_DEPENDS "CONFIGURE_DEPENDS")

if(NO_CONFIGURE_DEPENDS)
    set(CONFIGURE_DEPENDS "")
endif()

# --- CLI Paths ---
set(REQUIRED_IF_NOT_ONLY_CPP_OR_LINK "")

if(NOT BUN_CPP_ONLY AND NOT BUN_LINK_ONLY)
    set(REQUIRED_IF_NOT_ONLY_CPP_OR_LINK "REQUIRED")
endif()

# Zig Compiler
function(validate_zig validator_result_var item)
    set(${validator_result_var} FALSE PARENT_SCOPE)

    # We will allow any valid zig compiler, as long as it contains some text from `zig zen`
    # Ideally we would do a version or feature check, but that would be quite slow
    execute_process(COMMAND ${item} zen OUTPUT_VARIABLE ZIG_ZEN_OUTPUT)

    if(ZIG_ZEN_OUTPUT MATCHES "Together we serve the users")
        set(${validator_result_var} TRUE PARENT_SCOPE)
    else()
        set(${validator_result_var} FALSE PARENT_SCOPE)
    endif()
endfunction()

if(ZIG_COMPILER)
    if(ZIG_COMPILER STREQUAL "system")
        message(STATUS "Using system Zig compiler")
        unset(ZIG_COMPILER_)
    endif()

    find_program(ZIG_COMPILER_ zig ${REQUIRED_IF_NOT_ONLY_CPP_OR_LINK} DOC "Path to the Zig compiler" VALIDATOR validate_zig)
    set(ZIG_COMPILER "${ZIG_COMPILER_}")
    message(STATUS "Found Zig Compiler: ${ZIG_COMPILER}")
elseif(NOT BUN_CPP_ONLY AND NOT BUN_LINK_ONLY AND NOT BUN_TIDY_ONLY AND NOT BUN_TIDY_ONLY_EXTRA)
    execute_process(
        COMMAND "${SHELL}"
        "${CMAKE_CURRENT_SOURCE_DIR}/scripts/download-zig.${SCRIPT_EXTENSION}"
    )
    set(ZIG_COMPILER "${CMAKE_CURRENT_SOURCE_DIR}/.cache/zig/zig")

    if(WIN32)
        set(ZIG_COMPILER "${ZIG_COMPILER}.exe")
    endif()

    if(NOT EXISTS "${ZIG_COMPILER}")
        unset(ZIG_COMPILER)
        message(FATAL_ERROR "Auto-installation of Zig failed. Please pass -DZIG_COMPILER=system or a path to the Zig")
    endif()

    message(STATUS "Installed Zig Compiler: ${ZIG_COMPILER}")
    set_property(DIRECTORY APPEND PROPERTY CMAKE_CONFIGURE_DEPENDS "build.zig")

    message(STATUS "Using zig cache directory: ${ZIG_CACHE_DIR}")
endif()

# Bun
find_program(BUN_EXECUTABLE bun ${REQUIRED_IF_NOT_ONLY_CPP_OR_LINK} DOC "Path to an already built release of Bun")
message(STATUS "Found Bun: ${BUN_EXECUTABLE}")

if(WIN32 AND NO_CODEGEN)
    # TODO(@paperdave): remove this, see bun-windows.yml's comment.
    set(BUN_EXECUTABLE "echo")
endif()

# Prettier
find_program(PRETTIER prettier DOC "Path to prettier" PATHS ./node_modules/.bin ENV PATH)

# Esbuild (TODO: switch these to "bun build")
find_program(ESBUILD esbuild DOC "Path to esbuild" PATHS ./node_modules/.bin ENV PATH)

# Ruby (only needed for unified sources)
if(USE_UNIFIED_SOURCES)
    # ruby 'WebKit/Source/WTF/Scripts/generate-unified-source-bundles.rb' source_list.txt --source-tree-path . --derived-sources-path build/unified-sources
    find_program(RUBY ruby DOC "Path to ruby")
endif()

# CCache
# find_program(CCACHE_PROGRAM sccache)
find_program(CCACHE_PROGRAM ccache)

if(CCACHE_PROGRAM)
    set(CMAKE_CXX_COMPILER_LAUNCHER "${CCACHE_PROGRAM}")
    set(CMAKE_C_COMPILER_LAUNCHER "${CCACHE_PROGRAM}")
    message(STATUS "Using ccache: ${CCACHE_PROGRAM}")
endif()

# --- WebKit ---
# WebKit is either prebuilt and distributed via NPM, or you can pass WEBKIT_DIR to use a local build.
# We cannot include their CMake build files (TODO: explain why, for now ask @paperdave why)
#
# On Unix, this will pull from NPM the single package that is needed and use that
if(WIN32)
    set(STATIC_LIB_EXT "lib")
    set(libJavaScriptCore "JavaScriptCore")
    set(libWTF "WTF")
else()
    set(STATIC_LIB_EXT "a")
    set(libJavaScriptCore "libJavaScriptCore")
    set(libWTF "libWTF")
endif()

if(NOT WEBKIT_DIR)
    set(BUN_WEBKIT_PACKAGE_NAME_SUFFIX "")
    set(ASSERT_ENABLED "0")

    if(USE_DEBUG_JSC)
        add_compile_definitions("BUN_DEBUG=1")
        set(BUN_WEBKIT_PACKAGE_NAME_SUFFIX "-debug")
        set(ASSERT_ENABLED "1")
    elseif(NOT DEBUG AND NOT WIN32)
        # Avoid waiting for LTO in local release builds outside of CI
        if(USE_LTO)
            set(BUN_WEBKIT_PACKAGE_NAME_SUFFIX "-lto")
        else()
            set(BUN_WEBKIT_PACKAGE_NAME_SUFFIX "")
        endif()

        set(ASSERT_ENABLED "0")
    endif()

    if(WIN32)
        set(BUN_WEBKIT_PACKAGE_PLATFORM "windows")
    elseif(APPLE)
        set(BUN_WEBKIT_PACKAGE_PLATFORM "macos")
    else()
        set(BUN_WEBKIT_PACKAGE_PLATFORM "linux")
    endif()

    if(ARCH STREQUAL "x86_64")
        set(BUN_WEBKIT_PACKAGE_ARCH "amd64")
    elseif(ARCH MATCHES "aarch64|arm64|arm")
        set(BUN_WEBKIT_PACKAGE_ARCH "arm64")
    endif()

    set(BUN_WEBKIT_PACKAGE_NAME "bun-webkit-${BUN_WEBKIT_PACKAGE_PLATFORM}-${BUN_WEBKIT_PACKAGE_ARCH}${BUN_WEBKIT_PACKAGE_NAME_SUFFIX}")

    message(STATUS "Using Pre-built WebKit: ${BUN_WEBKIT_PACKAGE_NAME}")
    execute_process(
        COMMAND "${SHELL}"
        "${CMAKE_CURRENT_SOURCE_DIR}/scripts/download-webkit.${SCRIPT_EXTENSION}"
        "${BUN_WORKDIR}/bun-webkit"
        "${WEBKIT_TAG}"
        "${BUN_WEBKIT_PACKAGE_NAME}"
        WORKING_DIRECTORY ${BUN_WORKDIR}
    )

    if(NOT EXISTS "${BUN_WORKDIR}/bun-webkit")
        message(FATAL_ERROR "Prebuilt WebKit package ${BUN_WEBKIT_PACKAGE_NAME} failed to install")
    endif()

    set(WEBKIT_INCLUDE_DIR "${BUN_WORKDIR}/bun-webkit/include")

    if(APPLE)
        set(ICU_INCLUDE_DIR "")
    else()
        set(ICU_INCLUDE_DIR "${BUN_WORKDIR}/bun-webkit/include/wtf/unicode")
    endif()

    set(WEBKIT_LIB_DIR "${BUN_WORKDIR}/bun-webkit/lib")
elseif(WEBKIT_DIR STREQUAL "omit")
    message(STATUS "Not using WebKit. This is only valid if you are only trying to build Zig code")
else()
    # Expected to be WebKit/WebKitBuild/${CMAKE_BUILD_TYPE}
    if(EXISTS "${WEBKIT_DIR}/cmakeconfig.h")
        # You may need to run:
        # make jsc-compile-debug jsc-copy-headers
        include_directories(
            "${WEBKIT_DIR}/"
            "${WEBKIT_DIR}/JavaScriptCore/Headers/JavaScriptCore"
            "${WEBKIT_DIR}/JavaScriptCore/PrivateHeaders"
            "${WEBKIT_DIR}/bmalloc/Headers"
            "${WEBKIT_DIR}/WTF/Headers"
        )
        set(WEBKIT_LIB_DIR "${WEBKIT_DIR}/lib")

        if(USE_DEBUG_JSC)
            add_compile_definitions("BUN_DEBUG=1")
            set(ASSERT_ENABLED "1")
        endif()

        message(STATUS "Using WebKit from ${WEBKIT_DIR}")
    else()
        if(NOT EXISTS "${WEBKIT_DIR}/lib/${libWTF}.${STATIC_LIB_EXT}" OR NOT EXISTS "${WEBKIT_DIR}/lib/${libJavaScriptCore}.${STATIC_LIB_EXT}")
            if(WEBKIT_DIR MATCHES "src/bun.js/WebKit$")
                message(FATAL_ERROR "WebKit directory ${WEBKIT_DIR} does not contain all the required files for Bun. Did you forget to init submodules?")
            endif()

            message(FATAL_ERROR "WebKit directory ${WEBKIT_DIR} does not contain all the required files for Bun. Expected a path to the oven-sh/WebKit repository, or a path to a folder containing `include` and `lib`.")
        endif()

        set(WEBKIT_INCLUDE_DIR "${WEBKIT_DIR}/include")
        set(WEBKIT_LIB_DIR "${WEBKIT_DIR}/lib")

        message(STATUS "Using specified WebKit directory: ${WEBKIT_DIR}")

        set(ASSERT_ENABLED "0")
        message(STATUS "WebKit assertions: OFF")
    endif()
endif()

# --- CMake Macros ---

# Append the given dependencies to the source file
macro(WEBKIT_ADD_SOURCE_DEPENDENCIES _source _deps)
    set(_tmp)
    get_source_file_property(_tmp ${_source} OBJECT_DEPENDS)

    if(NOT _tmp)
        set(_tmp "")
    endif()

    foreach(f ${_deps})
        list(APPEND _tmp "${f}")
    endforeach()

    set_source_files_properties(${_source} PROPERTIES OBJECT_DEPENDS "${_tmp}")
    unset(_tmp)
endmacro()

# --- BUILD ---
set(BUN_SRC "${CMAKE_CURRENT_SOURCE_DIR}/src")
set(BUN_DEPS_DIR "${BUN_SRC}/deps")
set(BUN_CODEGEN_SRC "${BUN_SRC}/codegen")

if(NOT BUN_DEPS_OUT_DIR)
    set(BUN_DEPS_OUT_DIR "${CMAKE_CURRENT_SOURCE_DIR}/build/bun-deps")
endif()

set(BUN_RAW_SOURCES, "")

file(GLOB BUN_CPP ${CONFIGURE_DEPENDS}
    "${BUN_SRC}/deps/*.cpp"
    "${BUN_SRC}/io/*.cpp"
    "${BUN_SRC}/bun.js/modules/*.cpp"
    "${BUN_SRC}/bun.js/bindings/*.cpp"
    "${BUN_SRC}/bun.js/bindings/webcore/*.cpp"
    "${BUN_SRC}/bun.js/bindings/sqlite/*.cpp"
    "${BUN_SRC}/bun.js/bindings/webcrypto/*.cpp"
    "${BUN_SRC}/bun.js/bindings/webcrypto/*/*.cpp"
<<<<<<< HEAD
    "${BUN_SRC}/kit/*.cpp"
=======
    "${BUN_SRC}/bun.js/bindings/v8/*.cpp"
>>>>>>> 11d7a9d5
    "${BUN_SRC}/deps/picohttpparser/picohttpparser.c"
)
list(APPEND BUN_RAW_SOURCES ${BUN_CPP})

# -- uSockets --
set(USOCKETS_SRC "${CMAKE_CURRENT_SOURCE_DIR}/packages/bun-usockets/src")
file(GLOB USOCKETS_FILES ${CONFIGURE_DEPENDS}
    "${USOCKETS_SRC}/*.c"
    "${USOCKETS_SRC}/eventing/*.c"
    "${USOCKETS_SRC}/internal/*.c"
    "${USOCKETS_SRC}/crypto/*.c"
    "${USOCKETS_SRC}/crypto/*.cpp"
)
list(APPEND BUN_RAW_SOURCES ${USOCKETS_FILES})

# --- Classes Generator ---
file(GLOB BUN_CLASSES_TS ${CONFIGURE_DEPENDS}
    "${BUN_SRC}/bun.js/*.classes.ts"
    "${BUN_SRC}/bun.js/api/*.classes.ts"
    "${BUN_SRC}/bun.js/test/*.classes.ts"
    "${BUN_SRC}/bun.js/webcore/*.classes.ts"
    "${BUN_SRC}/bun.js/node/*.classes.ts"
)
add_custom_command(
    OUTPUT "${BUN_WORKDIR}/codegen/ZigGeneratedClasses.h"
    "${BUN_WORKDIR}/codegen/ZigGeneratedClasses.cpp"
    "${BUN_WORKDIR}/codegen/ZigGeneratedClasses+lazyStructureHeader.h"
    "${BUN_WORKDIR}/codegen/ZigGeneratedClasses+DOMClientIsoSubspaces.h"
    "${BUN_WORKDIR}/codegen/ZigGeneratedClasses+DOMIsoSubspaces.h"
    "${BUN_WORKDIR}/codegen/ZigGeneratedClasses+lazyStructureImpl.h"
    "${BUN_WORKDIR}/codegen/ZigGeneratedClasses.zig"
    COMMAND ${BUN_EXECUTABLE} run "${BUN_CODEGEN_SRC}/generate-classes.ts" ${BUN_CLASSES_TS} "${BUN_WORKDIR}/codegen"
    WORKING_DIRECTORY ${CMAKE_CURRENT_SOURCE_DIR}
    MAIN_DEPENDENCY "${BUN_CODEGEN_SRC}/generate-classes.ts"
    DEPENDS ${BUN_CLASSES_TS}
    VERBATIM
    COMMENT "Generating *.classes.ts bindings"
)
list(APPEND BUN_RAW_SOURCES "${BUN_WORKDIR}/codegen/ZigGeneratedClasses.cpp")

if(NOT NO_CODEGEN)
    # --- ErrorCode Generator ---
    file(GLOB NODE_ERRORS_TS ${CONFIGURE_DEPENDS}
        "${BUN_SRC}/bun.js/bindings/ErrorCode.ts"
    )
    add_custom_command(
        OUTPUT "${BUN_WORKDIR}/codegen/ErrorCode+List.h" "${BUN_WORKDIR}/codegen/ErrorCode+Data.h" "${BUN_WORKDIR}/codegen/ErrorCode.zig"
        COMMAND ${BUN_EXECUTABLE} run "${BUN_CODEGEN_SRC}/generate-node-errors.ts" "${BUN_WORKDIR}/codegen"
        WORKING_DIRECTORY ${CMAKE_CURRENT_SOURCE_DIR}
        MAIN_DEPENDENCY "${BUN_CODEGEN_SRC}/generate-node-errors.ts"
        DEPENDS ${NODE_ERRORS_TS}
        VERBATIM
        COMMENT "Generating ErrorCode.zig"
    )

    # This needs something to force it to be regenerated
    WEBKIT_ADD_SOURCE_DEPENDENCIES(
        "${BUN_SRC}/bun.js/bindings/ErrorCode.cpp"
        "${BUN_WORKDIR}/codegen/ErrorCode+List.h"
    )
    WEBKIT_ADD_SOURCE_DEPENDENCIES(
        "${BUN_SRC}/bun.js/bindings/ErrorCode.h"
        "${BUN_WORKDIR}/codegen/ErrorCode+Data.h"
    )
endif()

# --- JSSink Generator ---
add_custom_command(
    OUTPUT "${BUN_WORKDIR}/codegen/JSSink.cpp"
    "${BUN_WORKDIR}/codegen/JSSink.h"
    COMMAND ${BUN_EXECUTABLE} run "src/codegen/generate-jssink.ts" "${BUN_WORKDIR}/codegen"
    VERBATIM
    MAIN_DEPENDENCY "src/codegen/generate-jssink.ts"
    WORKING_DIRECTORY ${CMAKE_CURRENT_SOURCE_DIR}
    COMMENT "Generating JSSink"
    USES_TERMINAL
)
list(APPEND BUN_RAW_SOURCES "${BUN_WORKDIR}/codegen/JSSink.cpp")

# --- .lut.h Generator ---
set(BUN_OBJECT_LUT_SOURCES
    bun.js/bindings/BunObject.cpp
    bun.js/bindings/ZigGlobalObject.lut.txt
    bun.js/bindings/JSBuffer.cpp
    bun.js/bindings/BunProcess.cpp
    bun.js/bindings/ProcessBindingConstants.cpp
    bun.js/bindings/ProcessBindingNatives.cpp
)
set(BUN_OBJECT_LUT_OUTPUTS "")
set(BUN_HASH_LUT_GENERATOR "${BUN_CODEGEN_SRC}/create-hash-table.ts")

if(NOT BUN_LINK_ONLY)
    macro(GENERATE_HASH_LUT _input _output _display_name)
        if(NOT NO_CODEGEN)
            add_custom_command(
                OUTPUT ${_output}
                MAIN_DEPENDENCY ${BUN_HASH_LUT_GENERATOR}
                DEPENDS ${_input}
                COMMAND ${BUN_EXECUTABLE} run ${BUN_HASH_LUT_GENERATOR} ${_input} ${_output}
                VERBATIM
                COMMENT "Generating ${_display_name}"
            )
        endif()

        list(APPEND BUN_OBJECT_LUT_OUTPUTS "${_output}")

        # list(APPEND Bun_HEADERS ${_output})
        WEBKIT_ADD_SOURCE_DEPENDENCIES(${_input} ${_output})
    endmacro()

    foreach(_file ${BUN_OBJECT_LUT_SOURCES})
        if(NOT EXISTS "${BUN_SRC}/${_file}")
            message(FATAL_ERROR "Could not find ${_file} needed for LUT generation")
        endif()

        get_filename_component(_name ${_file} NAME_WE)

        # workaround for ZigGlobalObject
        if(_name MATCHES "ZigGlobalObject")
            set(_name "ZigGlobalObject")
        endif()

        GENERATE_HASH_LUT(${BUN_SRC}/${_file} ${BUN_WORKDIR}/codegen/${_name}.lut.h ${_name}.lut.h)
    endforeach()

    WEBKIT_ADD_SOURCE_DEPENDENCIES(${BUN_SRC}/bun.js/bindings/ZigGlobalObject.cpp ${BUN_WORKDIR}/codegen/ZigGlobalObject.lut.h)
endif()

# --- Identifier Cache ---
if(NOT NO_CODEGEN)
    set(BUN_IDENTIFIER_CACHE_OUT
        "${BUN_SRC}/js_lexer/id_continue_bitset.blob"
        "${BUN_SRC}/js_lexer/id_continue_bitset.meta.blob"
        "${BUN_SRC}/js_lexer/id_start_bitset.blob"
        "${BUN_SRC}/js_lexer/id_start_bitset.meta.blob")
    add_custom_command(
        OUTPUT ${BUN_IDENTIFIER_CACHE_OUT}
        MAIN_DEPENDENCY "${BUN_SRC}/js_lexer/identifier_data.zig"
        DEPENDS "${BUN_SRC}/js_lexer/identifier_cache.zig"
        COMMAND ${ZIG_COMPILER} run "--zig-lib-dir" "${ZIG_LIB_DIR}" "--cache-dir" "${LOCAL_ZIG_CACHE_DIR}" "--global-cache-dir" "${GLOBAL_ZIG_CACHE_DIR}" "${BUN_SRC}/js_lexer/identifier_data.zig"
        VERBATIM
        COMMENT "Building Identifier Cache"
    )
endif()

# --- Bundled TS/JS ---
# Note: It's not worth doing this in parallel at the CMake/Ninja level, because this bundling
# requires all the JS files to be known, but also Bun will use all cores during bundling anyways.
if(NOT NO_CODEGEN)
    file(GLOB BUN_TS_MODULES ${CONFIGURE_DEPENDS}
        "${BUN_SRC}/js/node/*.ts"
        "${BUN_SRC}/js/node/*.js"
        "${BUN_SRC}/js/bun/*.ts"
        "${BUN_SRC}/js/bun/*.js"
        "${BUN_SRC}/js/builtins/*.ts"
        "${BUN_SRC}/js/builtins/*.js"
        "${BUN_SRC}/js/thirdparty/*.js"
        "${BUN_SRC}/js/thirdparty/*.ts"
        "${BUN_SRC}/js/internal/*.js"
        "${BUN_SRC}/js/internal/*.ts"
        "${BUN_SRC}/js/internal/cluster/*.ts"
        "${BUN_SRC}/js/internal/util/*.js"
        "${BUN_SRC}/js/internal/fs/*.ts"
        "${BUN_SRC}/js/node/*.js"
        "${BUN_SRC}/js/node/*.ts"
        "${BUN_SRC}/js/thirdparty/*.js"
        "${BUN_SRC}/js/thirdparty/*.ts"
        "${BUN_SRC}/js/internal-for-testing.ts"
    )

    file(GLOB CODEGEN_FILES ${CONFIGURE_DEPENDS} "${BUN_CODEGEN_SRC}/*.ts")

    add_custom_command(
        OUTPUT
        "${BUN_WORKDIR}/codegen/WebCoreJSBuiltins.cpp"
        "${BUN_WORKDIR}/codegen/WebCoreJSBuiltins.h"
        "${BUN_WORKDIR}/codegen/InternalModuleRegistryConstants.h"
        "${BUN_WORKDIR}/codegen/InternalModuleRegistry+createInternalModuleById.h"
        "${BUN_WORKDIR}/codegen/InternalModuleRegistry+enum.h"
        "${BUN_WORKDIR}/codegen/InternalModuleRegistry+numberOfModules.h"
        "${BUN_WORKDIR}/codegen/NativeModuleImpl.h"
        "${BUN_WORKDIR}/codegen/ResolvedSourceTag.zig"
        "${BUN_WORKDIR}/codegen/SyntheticModuleType.h"
        "${BUN_WORKDIR}/codegen/GeneratedJS2Native.h"
        "${BUN_SRC}/bun.js/bindings/GeneratedJS2Native.zig"
        COMMAND ${BUN_EXECUTABLE} run "${BUN_SRC}/codegen/bundle-modules.ts" "--debug=${DEBUG}" "${BUN_WORKDIR}"
        DEPENDS ${BUN_TS_MODULES} ${CODEGEN_FILES}
        WORKING_DIRECTORY ${CMAKE_CURRENT_SOURCE_DIR}
        COMMENT "Bundling JS"
    )
endif()

WEBKIT_ADD_SOURCE_DEPENDENCIES(
    "${BUN_SRC}/bun.js/bindings/InternalModuleRegistry.cpp"
    "${BUN_WORKDIR}/codegen/InternalModuleRegistryConstants.h"
)
list(APPEND BUN_RAW_SOURCES "${BUN_WORKDIR}/codegen/WebCoreJSBuiltins.cpp")

# --- Peechy API ---
# if(NOT NO_CODEGEN)
# add_custom_command(
# OUTPUT "${BUN_SRC}/api/schema.js"
# "${BUN_SRC}/api/schema.d.ts"
# "${BUN_SRC}/api/schema.zig"
# WORKING_DIRECTORY "${CMAKE_CURRENT_SOURCE_DIR}"
# COMMAND "${CMAKE_CURRENT_SOURCE_DIR}/node_modules/.bin/peechy"
# "--schema" "${BUN_SRC}/api/schema.peechy"
# "--esm" "${BUN_SRC}/api/schema.js"
# "--ts" "${BUN_SRC}/api/schema.d.ts"
# "--zig" "${BUN_SRC}/api/schema.zig"
# COMMAND "${ZIG_COMPILER}" "fmt" "src/api/schema.zig"
# COMMAND "${PRETTIER}" "--config=.prettierrc.cjs" "--write" "src/api/schema.js" "src/api/schema.d.ts"
# DEPENDS "${BUN_SRC}/api/schema.peechy"
# COMMENT "Building schema"
# )
# add_custom_command(
# OUTPUT "${BUN_SRC}/analytics/analytics_schema.zig"
# WORKING_DIRECTORY "${CMAKE_CURRENT_SOURCE_DIR}"
# COMMAND "${CMAKE_CURRENT_SOURCE_DIR}/node_modules/.bin/peechy"
# "--schema" "${BUN_SRC}/analytics/schema.peechy"
# "--zig" "${BUN_SRC}/analytics/analytics_schema.zig"
# COMMAND "${ZIG_COMPILER}" "fmt" "${BUN_SRC}/analytics/analytics_schema.zig"
# DEPENDS "${BUN_SRC}/api/schema.peechy"
# COMMENT "Building analytics_schema.zig"
# )
# endif()

# --- Runtime.js ---
if(NOT NO_CODEGEN)
    add_custom_command(
        OUTPUT "src/fallback.out.js"
        WORKING_DIRECTORY "${CMAKE_CURRENT_SOURCE_DIR}"
        COMMAND "${ESBUILD}" "--target=esnext" "--bundle" "src/fallback.ts" "--format=iife" "--platform=browser" "--minify" "--outfile=src/fallback.out.js"
        DEPENDS "src/fallback.ts"
    )
endif()

# --- Zig Object ---
file(GLOB ZIG_FILES
    "${BUN_SRC}/*.zig"
    "${BUN_SRC}/*/*.zig"
    "${BUN_SRC}/*/*/*.zig"
    "${BUN_SRC}/*/*/*/*.zig"
    "${BUN_SRC}/*/*/*/*/*.zig"
)

if(NOT BUN_ZIG_OBJ_FORMAT)
    # To use LLVM bitcode from Zig, more work needs to be done. Currently, an install of
    # LLVM 18.1.7 does not compatible with what bitcode Zig 0.13 outputs (has LLVM 18.1.7)
    # Change to "bc" to experiment, "Invalid record" means it is not valid output.
    set(BUN_ZIG_OBJ_FORMAT "obj")
endif()

if(NOT BUN_ZIG_OBJ_DIR)
    set(BUN_ZIG_OBJ_DIR "${BUN_WORKDIR}/CMakeFiles")
endif()

get_filename_component(BUN_ZIG_OBJ_DIR "${BUN_ZIG_OBJ_DIR}" REALPATH BASE_DIR "${CMAKE_BINARY_DIR}")

if(WIN32)
    set(BUN_ZIG_OBJ "${BUN_ZIG_OBJ_DIR}/bun-zig.o")
else()
    set(BUN_ZIG_OBJ "${BUN_ZIG_OBJ_DIR}/bun-zig.o")
endif()

set(USES_TERMINAL_NOT_IN_CI "")

if(NOT CI)
    set(USES_TERMINAL_NOT_IN_CI "USES_TERMINAL")
endif()

if(NOT BUN_LINK_ONLY AND NOT BUN_CPP_ONLY)
    add_custom_command(
        OUTPUT "${BUN_ZIG_OBJ}"
        COMMAND
        "${ZIG_COMPILER}" "build" "obj"
        "--zig-lib-dir" "${ZIG_LIB_DIR}"
        "--prefix" "${BUN_ZIG_OBJ_DIR}"
        "--verbose"
        "-Dgenerated-code=${BUN_WORKDIR}/codegen"
        "-freference-trace=10"
        "-Dversion=${Bun_VERSION}"
        "-Dcanary=${CANARY}"
        "-Doptimize=${ZIG_OPTIMIZE}"
        "-Dcpu=${CPU_TARGET}"
        "-Dtarget=${ZIG_TARGET}"
        "-Denable_logs=${ENABLE_LOGS}"
        "-Dreported_nodejs_version=${REPORTED_NODEJS_VERSION}"
        "-Dobj_format=${BUN_ZIG_OBJ_FORMAT}"
        "--cache-dir" "${LOCAL_ZIG_CACHE_DIR}"
        "--global-cache-dir" "${GLOBAL_ZIG_CACHE_DIR}"
        DEPENDS
        "${CMAKE_CURRENT_SOURCE_DIR}/build.zig"
        "${ZIG_FILES}"
        "${BUN_WORKDIR}/codegen/ZigGeneratedClasses.zig"
        "${BUN_WORKDIR}/codegen/ErrorCode.zig"
        "${BUN_WORKDIR}/codegen/ResolvedSourceTag.zig"
        "${BUN_IDENTIFIER_CACHE_OUT}"
        "${BUN_SRC}/api/schema.zig"
        "${BUN_SRC}/bun.js/bindings/GeneratedJS2Native.zig"
        WORKING_DIRECTORY ${CMAKE_CURRENT_SOURCE_DIR}
        COMMENT "Building zig code"
        VERBATIM

        # This is here to show Zig's progress indicator
        ${USES_TERMINAL_NOT_IN_CI}
    )
endif()

if(WIN32)
    list(APPEND BUN_RAW_SOURCES "${BUN_SRC}/bun.js/bindings/windows/musl-memmem.c")
    include_directories("${BUN_SRC}/bun.js/bindings/windows")
endif()

if(NOT BUN_CPP_ARCHIVE)
    # TODO: unified sources
    set(BUN_SOURCES ${BUN_RAW_SOURCES})
else()
    # used by ci
    set(BUN_SOURCES "")
    add_link_options("${BUN_CPP_ARCHIVE}")
endif()

# -- Windows resources (app icon) --
if(CANARY GREATER 0)
    set(Bun_VERSION_WITH_TAG "${Bun_VERSION}-canary.${CANARY}")
else()
    set(Bun_VERSION_WITH_TAG "${Bun_VERSION}")
endif()

if(WIN32)
    set(BUN_ICO_PATH "${BUN_SRC}/bun.ico")
    configure_file("${BUN_SRC}/windows-app-info.rc" "${BUN_WORKDIR}/CMakeFiles/windows-app-info.rc")
    list(APPEND BUN_SOURCES "${BUN_WORKDIR}/CMakeFiles/windows-app-info.rc")
endif()

# -- The Buntime™️ ---
if(BUN_TIDY_ONLY OR BUN_TIDY_ONLY_EXTRA)
    add_library(${bun} OBJECT "${BUN_SOURCES}")
elseif(NOT BUN_CPP_ONLY)
    add_executable(${bun} "${BUN_SOURCES}" "${BUN_ZIG_OBJ}")
else()
    add_executable(${bun} "${BUN_SOURCES}")
endif()

set_target_properties(${bun} PROPERTIES
    CXX_STANDARD 20
    CXX_STANDARD_REQUIRED YES
    CXX_EXTENSIONS YES
    CXX_VISIBILITY_PRESET hidden
    C_STANDARD 17
    C_STANDARD_REQUIRED YES
    VISIBILITY_INLINES_HIDDEN YES
)

if(APPLE)
    add_compile_definitions("__DARWIN_NON_CANCELABLE=1")
endif()

add_compile_definitions(

    # TODO: are all of these variables strictly necessary?
    "_HAS_EXCEPTIONS=0"
    "LIBUS_USE_OPENSSL=1"
    "LIBUS_USE_BORINGSSL=1"
    "WITH_BORINGSSL=1"
    "STATICALLY_LINKED_WITH_JavaScriptCore=1"
    "STATICALLY_LINKED_WITH_BMALLOC=1"
    "BUILDING_WITH_CMAKE=1"
    "JSC_OBJC_API_ENABLED=0"
    "BUN_SINGLE_THREADED_PER_VM_ENTRY_SCOPE=1"
    "NAPI_EXPERIMENTAL=ON"
    "NOMINMAX"
    "IS_BUILD"
    "BUILDING_JSCONLY__"
    "BUN_DYNAMIC_JS_LOAD_PATH=\"${BUN_WORKDIR}/js\""
    "REPORTED_NODEJS_VERSION=\"${REPORTED_NODEJS_VERSION}\""
    "REPORTED_NODEJS_ABI_VERSION=${REPORTED_NODEJS_ABI_VERSION}"
)

if(NOT ASSERT_ENABLED)
    if(APPLE)
        add_compile_definitions("_LIBCXX_ENABLE_ASSERTIONS=0")
        add_compile_definitions("_LIBCPP_HARDENING_MODE=_LIBCPP_HARDENING_MODE_NONE")
    endif()

    add_compile_definitions("NDEBUG=1")
else()
    if(APPLE)
        add_compile_definitions("_LIBCXX_ENABLE_ASSERTIONS=1")
        add_compile_definitions("_LIBCPP_HARDENING_MODE=_LIBCPP_HARDENING_MODE_DEBUG")
    elseif(CMAKE_SYSTEM_NAME STREQUAL "Linux")
        add_compile_definitions("_GLIBCXX_ASSERTIONS=1")
    endif()

    add_compile_definitions("ASSERT_ENABLED=1")
endif()

if(ICU_INCLUDE_DIR)
    include_directories(${ICU_INCLUDE_DIR})
endif()

include_directories(
    ${CMAKE_CURRENT_SOURCE_DIR}/packages/
    ${CMAKE_CURRENT_SOURCE_DIR}/packages/bun-usockets
    ${CMAKE_CURRENT_SOURCE_DIR}/packages/bun-usockets/src
    ${CMAKE_CURRENT_SOURCE_DIR}/src/bun.js/bindings
    ${CMAKE_CURRENT_SOURCE_DIR}/src/bun.js/bindings/webcore
    ${CMAKE_CURRENT_SOURCE_DIR}/src/bun.js/bindings/webcrypto
    ${CMAKE_CURRENT_SOURCE_DIR}/src/bun.js/bindings/sqlite
    ${CMAKE_CURRENT_SOURCE_DIR}/src/bun.js/modules
    ${CMAKE_CURRENT_SOURCE_DIR}/src/js/builtins
    ${CMAKE_CURRENT_SOURCE_DIR}/src/napi
    ${CMAKE_CURRENT_SOURCE_DIR}/src/deps
    ${CMAKE_CURRENT_SOURCE_DIR}/src/deps/picohttpparser
    ${WEBKIT_INCLUDE_DIR}
    "${BUN_WORKDIR}/codegen"
)

# -- BUN_CPP_ONLY Target
if(NOT BUN_CPP_ARCHIVE)
    if(BUN_CPP_ONLY)
        if(NOT WIN32)
            string(REPLACE ";" ".o\n  " BUN_OBJECT_LIST "${BUN_SOURCES}.o")
            string(REPLACE "${BUN_WORKDIR}/" "CMakeFiles/${bun}.dir/" BUN_OBJECT_LIST "${BUN_OBJECT_LIST}")
            string(REPLACE "${CMAKE_CURRENT_SOURCE_DIR}/" "CMakeFiles/${bun}.dir/" BUN_OBJECT_LIST "${BUN_OBJECT_LIST}")
            write_file("${BUN_WORKDIR}/compile-cpp-only.sh"
                "#!/usr/bin/env bash\n"
                "# this file is generated in CMakeLists.txt\n"
                "set -ex\n"
                "OBJ_LIST=(\n  ${BUN_OBJECT_LIST}\n)\n"
                "ninja \${OBJ_LIST[@]} $@\n"
                "\"${AR}\" rcvs bun-cpp-objects.a \${OBJ_LIST[@]}\n"
                "echo '-> bun-cpp-objects.a'\n"
            )
        else()
            string(REPLACE ";" ".obj\",\n  \"" BUN_OBJECT_LIST "\"${BUN_SOURCES}.obj\"")
            string(REPLACE "rc.obj" "rc.res" BUN_OBJECT_LIST "${BUN_OBJECT_LIST}")
            string(REPLACE "${BUN_WORKDIR}/" "CMakeFiles/${bun}.dir/" BUN_OBJECT_LIST "${BUN_OBJECT_LIST}")
            string(REPLACE "${CMAKE_CURRENT_SOURCE_DIR}/" "CMakeFiles/${bun}.dir/" BUN_OBJECT_LIST "${BUN_OBJECT_LIST}")
            write_file("${BUN_WORKDIR}/compile-cpp-only.ps1"
                "# this file is generated in CMakeLists.txt\n"
                "$ErrorActionPreference = \"Stop\"\n"
                "$ObjectFiles=@(\n  ${BUN_OBJECT_LIST}\n)\n"
                "ninja @ObjectFiles @args\n"
                "& \"${AR}\" rcvs bun-cpp-objects.a @ObjectFiles\n"
                "Write-Host '-> bun-cpp-objects.a'\n"
            )
        endif()
    endif()
else()
    set_target_properties(${bun} PROPERTIES LINKER_LANGUAGE CXX)
endif()

# --- clang and linker flags ---
if(CMAKE_BUILD_TYPE STREQUAL "Debug")
    if(NOT WIN32)
        target_compile_options(${bun} PUBLIC -O0 -g -g3 -ggdb -gdwarf-4
            -Werror=return-type
            -Werror=return-stack-address
            -Werror=implicit-function-declaration
            -Werror=uninitialized
            -Werror=conditional-uninitialized
            -Werror=suspicious-memaccess
            -Werror=int-conversion
            -Werror=nonnull
            -Werror=move
            -Werror=sometimes-uninitialized
            -Werror=unused
            -Wno-unused-function
            -Wno-nullability-completeness
            -Werror
            -fsanitize=null
            -fsanitize-recover=all
            -fsanitize=bounds
            -fsanitize=return
            -fsanitize=nullability-arg
            -fsanitize=nullability-assign
            -fsanitize=nullability-return
            -fsanitize=returns-nonnull-attribute
            -fsanitize=unreachable
        )
        target_link_libraries(${bun} PRIVATE -fsanitize=null)
    else()
        target_compile_options(${bun} PUBLIC /Od /Z7)
    endif()

    add_compile_definitions("BUN_DEBUG=1")
elseif(CMAKE_BUILD_TYPE STREQUAL "Release")
    set(LTO_FLAG "")

    if(NOT WIN32)
        if(USE_LTO)
            list(APPEND LTO_FLAG "-flto=full" "-emit-llvm" "-fwhole-program-vtables" "-fforce-emit-vtables")
        endif()

        # Leave -Werror=unused off in release builds so we avoid errors from being used in ASSERT
        target_compile_options(${bun} PUBLIC -O3 ${LTO_FLAG} -g1
            -Werror=return-type
            -Werror=return-stack-address
            -Werror=implicit-function-declaration
            -Werror=uninitialized
            -Werror=conditional-uninitialized
            -Werror=suspicious-memaccess
            -Werror=int-conversion
            -Werror=nonnull
            -Werror=move
            -Werror=sometimes-uninitialized
            -Wno-nullability-completeness
            -Werror
        )
    else()
        set(LTO_LINK_FLAG "")

        if(USE_LTO)
            target_compile_options(${bun} PUBLIC -Xclang -emit-llvm-bc)

            list(APPEND LTO_FLAG "-flto=full")
            list(APPEND LTO_LINK_FLAG "-flto=full")
            list(APPEND LTO_LINK_FLAG "/LTCG")
            list(APPEND LTO_LINK_FLAG "/OPT:REF")
            list(APPEND LTO_LINK_FLAG "/OPT:NOICF")
        endif()

        target_compile_options(${bun} PUBLIC
            /O2
            ${LTO_FLAG}
            /Gy
            /Gw
            /GF
            /GA
        )
        target_link_options(${bun} PUBLIC
            ${LTO_LINK_FLAG}
            /DEBUG:FULL

            /delayload:ole32.dll
            /delayload:WINMM.dll
            /delayload:dbghelp.dll
            /delayload:VCRUNTIME140_1.dll

            # libuv loads these two immediately, but for some reason it seems to still be slightly faster to delayload them
            /delayload:WS2_32.dll
            /delayload:WSOCK32.dll
            /delayload:ADVAPI32.dll
            /delayload:IPHLPAPI.dll
        )
    endif()
endif()

if(NOT CI AND NOT WIN32)
    target_compile_options(${bun} PRIVATE -fdiagnostics-color=always)
endif()

if(NOT CPU_TARGET STREQUAL "native")
    # passing -march=native to clang will break older systems
    # by default on x64, CPU_TARGET is set to "haswell" or "nehalem" depending on baseline
    # on arm, this argument will not be passed.
    target_compile_options(${bun} PUBLIC "-march=${CPU_TARGET}")
else()
    if(APPLE AND ARCH STREQUAL "aarch64")
        # On arm macOS, we can set it to a minimum of the M1 cpu set. this might be the default already.
        target_compile_options(${bun} PUBLIC "-mcpu=apple-m1")
    endif()

    if(NOT WIN32 AND NOT APPLE AND ARCH STREQUAL "aarch64")
        # on arm64 linux, we set a minimum of armv8
        target_compile_options(${bun} PUBLIC -march=armv8-a+crc -mtune=ampere1)
    endif()
endif()

target_compile_options(${bun} PUBLIC -ferror-limit=${ERROR_LIMIT})

if(WIN32)
    add_compile_definitions(
        "WIN32"
        "_WINDOWS"
        "WIN32_LEAN_AND_MEAN=1"
        "_CRT_SECURE_NO_WARNINGS"
        "BORINGSSL_NO_CXX=1" # lol
    )

    # set_property(TARGET ${bun} PROPERTY MSVC_RUNTIME_LIBRARY "MultiThreaded$<$<CONFIG:Debug>:Debug>")
    set_property(TARGET ${bun} PROPERTY MSVC_RUNTIME_LIBRARY "MultiThreaded")

    target_compile_options(${bun} PUBLIC "/EHsc" "/GR-" -Xclang -fno-c++-static-destructors)

    target_link_options(${bun} PUBLIC "/STACK:0x1200000,0x100000" "/DEF:${BUN_SRC}/symbols.def" "/errorlimit:0")
else()
    target_compile_options(${bun} PUBLIC
        -mtune=${CPU_TARGET}
        -fconstexpr-steps=2542484
        -fconstexpr-depth=54
        -fno-exceptions
        -fno-asynchronous-unwind-tables
        -fno-unwind-tables
        -fno-c++-static-destructors
        -fvisibility=hidden
        -fvisibility-inlines-hidden
        -fno-rtti
        -fno-omit-frame-pointer
        -mno-omit-leaf-frame-pointer
        -fno-pic
        -fno-pie
        -faddrsig
        -ffile-prefix-map="${CMAKE_CURRENT_SOURCE_DIR}"=.
        -ffile-prefix-map="${BUN_DEPS_DIR}"=src/deps
        -ffile-prefix-map="${BUN_DEPS_OUT_DIR}"=src/deps
    )
endif()

if(APPLE)
    target_link_options(${bun} PUBLIC "-dead_strip")
    target_link_options(${bun} PUBLIC "-dead_strip_dylibs")
    target_link_options(${bun} PUBLIC "-Wl,-stack_size,0x1200000")
    target_link_options(${bun} PUBLIC "-exported_symbols_list" "${BUN_SRC}/symbols.txt")
    set_target_properties(${bun} PROPERTIES LINK_DEPENDS "${BUN_SRC}/symbols.txt")
    target_link_options(${bun} PUBLIC "-fno-keep-static-consts")
    target_link_libraries(${bun} PRIVATE "resolv")
endif()

if(UNIX AND NOT APPLE)
    target_link_options(${bun} PUBLIC
        -fuse-ld=lld-${LLVM_VERSION}
        -fno-pic
        -static-libstdc++
        -static-libgcc
        "-Wl,-no-pie"
        "-Wl,-icf=safe"
        "-Wl,--as-needed"
        "-Wl,--gc-sections"
        "-Wl,-z,stack-size=12800000"
        "-Wl,--wrap=fcntl"
        "-Wl,--wrap=fcntl64"
        "-Wl,--wrap=stat64"
        "-Wl,--wrap=pow"
        "-Wl,--wrap=exp"
        "-Wl,--wrap=expf"
        "-Wl,--wrap=log"
        "-Wl,--wrap=log2"
        "-Wl,--wrap=lstat"
        "-Wl,--wrap=stat64"
        "-Wl,--wrap=stat"
        "-Wl,--wrap=fstat"
        "-Wl,--wrap=fstatat"
        "-Wl,--wrap=lstat64"
        "-Wl,--wrap=fstat64"
        "-Wl,--wrap=fstatat64"
        "-Wl,--wrap=mknod"
        "-Wl,--wrap=mknodat"
        "-Wl,--wrap=statx"
        "-Wl,--wrap=fmod"
        "-Wl,--compress-debug-sections=zlib"
        "-Bsymbolics-functions"
        "-rdynamic"
        "-Wl,--dynamic-list=${BUN_SRC}/symbols.dyn"
        "-Wl,--version-script=${BUN_SRC}/linker.lds"
        -Wl,-z,lazy
        -Wl,-z,norelro
    )

    target_link_libraries(${bun} PRIVATE "c")
    target_link_libraries(${bun} PRIVATE "pthread")
    target_link_libraries(${bun} PRIVATE "dl")

    if(NOT USE_STATIC_LIBATOMIC)
        target_link_libraries(${bun} PUBLIC "libatomic.so")
    else()
        target_link_libraries(${bun} PRIVATE "libatomic.a")
    endif()

    if(USE_SYSTEM_ICU)
        target_link_libraries(${bun} PRIVATE "libicudata.a")
        target_link_libraries(${bun} PRIVATE "libicui18n.a")
        target_link_libraries(${bun} PRIVATE "libicuuc.a")
    else()
        target_link_libraries(${bun} PRIVATE "${WEBKIT_LIB_DIR}/libicudata.a")
        target_link_libraries(${bun} PRIVATE "${WEBKIT_LIB_DIR}/libicui18n.a")
        target_link_libraries(${bun} PRIVATE "${WEBKIT_LIB_DIR}/libicuuc.a")
    endif()

    set_target_properties(${bun} PROPERTIES LINK_DEPENDS "${BUN_SRC}/linker.lds")
    set_target_properties(${bun} PROPERTIES LINK_DEPENDS "${BUN_SRC}/symbols.dyn")
endif()

# --- ICU ---
if(APPLE)
    target_link_libraries(${bun} PRIVATE "icucore")
endif()

# --- Stripped Binary "bun"
if(CMAKE_BUILD_TYPE STREQUAL "Release" AND NOT WIN32 AND NOT ASSERT_ENABLED)
    # if(CI AND APPLE)
    if(APPLE)
        add_custom_command(
            TARGET ${bun}
            POST_BUILD
            COMMAND ${DSYMUTIL} -o ${BUN_WORKDIR}/${bun}.dSYM ${BUN_WORKDIR}/${bun}
            COMMENT "Generating .dSYM"
        )
    endif()

    add_custom_command(
        TARGET ${bun}
        POST_BUILD
        COMMAND ${STRIP} -s -x -S -o ${BUN_WORKDIR}/bun ${BUN_WORKDIR}/${bun}
        COMMENT "Stripping Symbols"
    )
endif()

if(WIN32)
    # Kill all instances of bun before linking.
    # This is necessary because the file is locked by the process.
    add_custom_command(
        TARGET ${bun}
        PRE_LINK
        COMMAND
        "powershell"
        "/C"
        "Stop-Process -Name '${bun}' -Force -ErrorAction SilentlyContinue; exit 0"
    )
endif()

# --- Dependencies ---
if(USE_CUSTOM_ZLIB)
    include_directories(${BUN_DEPS_DIR}/zlib)

    if(WIN32)
        target_link_libraries(${bun} PRIVATE "${BUN_DEPS_OUT_DIR}/zlib.lib")
    else()
        target_link_libraries(${bun} PRIVATE "${BUN_DEPS_OUT_DIR}/libz.a")
    endif()
else()
    if(WIN32)
        target_link_libraries(${bun} PRIVATE "${BUN_DEPS_DIR}/zlib_maybethisworks.lib")
    else()
        find_package(ZLIB REQUIRED)
        target_link_libraries(${bun} PRIVATE ZLIB::ZLIB)
    endif()
endif()

if(USE_CUSTOM_BORINGSSL)
    include_directories(${BUN_DEPS_DIR}/boringssl/include)

    if(WIN32)
        target_link_libraries(${bun} PRIVATE "${BUN_DEPS_OUT_DIR}/crypto.lib")
        target_link_libraries(${bun} PRIVATE "${BUN_DEPS_OUT_DIR}/ssl.lib")
        target_link_libraries(${bun} PRIVATE "${BUN_DEPS_OUT_DIR}/decrepit.lib")
    else()
        target_link_libraries(${bun} PRIVATE "${BUN_DEPS_OUT_DIR}/libcrypto.a")
        target_link_libraries(${bun} PRIVATE "${BUN_DEPS_OUT_DIR}/libssl.a")
        target_link_libraries(${bun} PRIVATE "${BUN_DEPS_OUT_DIR}/libdecrepit.a")
    endif()
else()
    include(FindBoringSSL)
    FindBoringSSL(${bun})
endif()

if(USE_CUSTOM_LIBARCHIVE)
    include_directories(${BUN_DEPS_DIR}/libarchive/include)

    if(WIN32)
        target_link_libraries(${bun} PRIVATE "${BUN_DEPS_OUT_DIR}/archive.lib")
    else()
        target_link_libraries(${bun} PRIVATE "${BUN_DEPS_OUT_DIR}/libarchive.a")
    endif()
else()
    find_package(LibArchive REQUIRED)
    target_link_libraries(${bun} PRIVATE LibArchive::LibArchive)
endif()

if(USE_CUSTOM_LIBDEFLATE)
    include_directories(${BUN_DEPS_DIR}/libdeflate)

    if(WIN32)
        target_link_libraries(${bun} PRIVATE "${BUN_DEPS_OUT_DIR}/deflate.lib")
    else()
        target_link_libraries(${bun} PRIVATE "${BUN_DEPS_OUT_DIR}/libdeflate.a")
    endif()
else()
    find_package(LibDeflate REQUIRED)
    target_link_libraries(${bun} PRIVATE LibDeflate::LibDeflate)
endif()

if(USE_CUSTOM_MIMALLOC)
    include_directories(${BUN_DEPS_DIR}/mimalloc/include)

    if(WIN32)
        target_link_libraries(${bun} PRIVATE "${BUN_DEPS_OUT_DIR}/mimalloc.lib")
    elseif(APPLE)
        if(USE_DEBUG_JSC OR CMAKE_BUILD_TYPE STREQUAL "Debug")
            message(STATUS "Using debug mimalloc")
            target_link_libraries(${bun} PRIVATE "${BUN_DEPS_OUT_DIR}/libmimalloc-debug.o")
        else()
            # Note: https://github.com/microsoft/mimalloc/issues/512
            # It may have been a bug in our code at the time.
            target_link_libraries(${bun} PRIVATE "${BUN_DEPS_OUT_DIR}/libmimalloc.o")
        endif()
    else()
        if(USE_DEBUG_JSC OR CMAKE_BUILD_TYPE STREQUAL "Debug")
            message(STATUS "Using debug mimalloc")
            target_link_libraries(${bun} PRIVATE "${BUN_DEPS_OUT_DIR}/libmimalloc-debug.a")
        else()
            target_link_libraries(${bun} PRIVATE "${BUN_DEPS_OUT_DIR}/libmimalloc.o")
        endif()
    endif()
else()
    find_package(mimalloc REQUIRED)
    target_link_libraries(${bun} PRIVATE mimalloc)
endif()

if(USE_CUSTOM_ZSTD)
    include_directories(${BUN_DEPS_DIR}/zstd/include)

    if(WIN32)
        target_link_libraries(${bun} PRIVATE "${BUN_DEPS_OUT_DIR}/zstd.lib")
    else()
        target_link_libraries(${bun} PRIVATE "${BUN_DEPS_OUT_DIR}/libzstd.a")
    endif()
else()
    find_package(zstd CONFIG REQUIRED)
    target_link_libraries(${bun} PRIVATE zstd::libzstd)
endif()

if(USE_CUSTOM_CARES)
    include_directories(${BUN_DEPS_DIR}/c-ares/include)

    if(WIN32)
        target_link_libraries(${bun} PRIVATE "${BUN_DEPS_OUT_DIR}/cares.lib")
    else()
        target_link_libraries(${bun} PRIVATE "${BUN_DEPS_OUT_DIR}/libcares.a")
    endif()
else()
    find_package(c-ares CONFIG REQUIRED)
    target_link_libraries(${bun} PRIVATE c-ares::cares)
endif()

if(USE_CUSTOM_TINYCC)
    if(WIN32)
        target_link_libraries(${bun} PRIVATE "${BUN_DEPS_OUT_DIR}/tcc.lib")
    else()
        target_link_libraries(${bun} PRIVATE "${BUN_DEPS_OUT_DIR}/libtcc.a")
    endif()
else()
    find_package(tinycc REQUIRED)
    target_link_libraries(${bun} PRIVATE tinycc::tinycc)
endif()

if(USE_CUSTOM_LOLHTML)
    if(WIN32)
        target_link_libraries(${bun} PRIVATE "${BUN_DEPS_OUT_DIR}/lolhtml.lib")
    else()
        target_link_libraries(${bun} PRIVATE "${BUN_DEPS_OUT_DIR}/liblolhtml.a")
    endif()
else()
    find_package(lolhtml REQUIRED)
    target_link_libraries(${bun} PRIVATE lolhtml::lolhtml)
endif()

if(WIN32)
    if(USE_CUSTOM_LIBUV)
        target_link_libraries(${bun} PRIVATE "${BUN_DEPS_OUT_DIR}/libuv.lib")
        include_directories(${bun} PRIVATE "${BUN_DEPS_DIR}/libuv/include")
    else()
        find_package(libuv CONFIG REQUIRED)
        target_link_libraries(${bun} PRIVATE $<IF:$<TARGET_EXISTS:libuv::uv_a>,libuv::uv_a,libuv::uv>)
    endif()
endif()

if(USE_STATIC_SQLITE)
    add_library(sqlite3 STATIC src/bun.js/bindings/sqlite/sqlite3.c)
    target_include_directories(sqlite3 PUBLIC src/bun.js/bindings/sqlite)
    target_compile_definitions(sqlite3 PRIVATE
        "SQLITE_ENABLE_COLUMN_METADATA="
        "SQLITE_MAX_VARIABLE_NUMBER=250000"
        "SQLITE_ENABLE_RTREE=1"
        "SQLITE_ENABLE_FTS3=1"
        "SQLITE_ENABLE_FTS3_PARENTHESIS=1"
        "SQLITE_ENABLE_FTS5=1"
        "SQLITE_ENABLE_JSON1=1"
        "SQLITE_ENABLE_MATH_FUNCTIONS=1"
    )

    if(WIN32)
        target_compile_options(sqlite3 PRIVATE /MT /U_DLL)
    endif()

    target_link_libraries(${bun} PRIVATE sqlite3)
    message(STATUS "Using static sqlite3")
    target_compile_definitions(${bun} PRIVATE "LAZY_LOAD_SQLITE=0")
else()
    message(STATUS "Using dynamicly linked sqlite3")
    target_compile_definitions(${bun} PRIVATE "LAZY_LOAD_SQLITE=1")
endif()

# -- Brotli --
set(BROTLI_SRC "${CMAKE_CURRENT_SOURCE_DIR}/src/deps/brotli")
file(GLOB BROTLI_FILES ${CONFIGURE_DEPENDS}
    "${BROTLI_SRC}/common/*.c"
    "${BROTLI_SRC}/enc/*.c"
    "${BROTLI_SRC}/dec/*.c"
)
add_library(brotli STATIC ${BROTLI_FILES})
target_include_directories(brotli PRIVATE "${BROTLI_SRC}/include")
target_compile_definitions(brotli PRIVATE "BROTLI_STATIC")

if(WIN32)
    target_compile_options(brotli PRIVATE /MT /U_DLL)
endif()

target_link_libraries(${bun} PRIVATE brotli)
include_directories("${BUN_DEPS_DIR}/brotli/include")

if(USE_CUSTOM_LSHPACK)
    include_directories(${BUN_DEPS_DIR}/ls-hpack)

    if(WIN32)
        include_directories(${BUN_DEPS_DIR}/ls-hpack/compat/queue)
        target_link_libraries(${bun} PRIVATE "${BUN_DEPS_OUT_DIR}/lshpack.lib")
    else()
        target_link_libraries(${bun} PRIVATE "${BUN_DEPS_OUT_DIR}/liblshpack.a")
    endif()
else()
    find_package(lshpack REQUIRED)
    target_link_libraries(${bun} PRIVATE lshpack)
endif()

if(NOT WIN32)
    target_link_libraries(${bun} PRIVATE "${WEBKIT_LIB_DIR}/libWTF.a")
    target_link_libraries(${bun} PRIVATE "${WEBKIT_LIB_DIR}/libJavaScriptCore.a")

    if(NOT APPLE OR EXISTS "${WEBKIT_LIB_DIR}/libbmalloc.a")
        target_link_libraries(${bun} PRIVATE "${WEBKIT_LIB_DIR}/libbmalloc.a")
    endif()
else()
    target_link_libraries(${bun} PRIVATE
        "${WEBKIT_LIB_DIR}/WTF.lib"
        "${WEBKIT_LIB_DIR}/JavaScriptCore.lib"
        "${WEBKIT_LIB_DIR}/sicudt.lib"
        "${WEBKIT_LIB_DIR}/sicuin.lib"
        "${WEBKIT_LIB_DIR}/sicuuc.lib"
        winmm
        bcrypt
        ntdll
        userenv
        dbghelp
        wsock32 # ws2_32 required by TransmitFile aka sendfile on windows
        delayimp.lib
    )
endif()

if(BUN_LINK_ONLY)
    message(STATUS "NOTE: BUN_LINK_ONLY is ON, this build config will only link the Bun executable")
endif()

if(BUN_CPP_ONLY)
    message(STATUS "NOTE: BUN_CPP_ONLY is ON, this build will only work with 'compile-cpp-only.${SCRIPT_EXTENSION}'")
endif()

if(NO_CODEGEN)
    message(STATUS "NOTE: NO_CODEGEN is ON, this build expects ./codegen to exist")
endif()

if(BUN_TIDY_ONLY)
    find_program(CLANG_TIDY_EXE NAMES "clang-tidy")

    # webkit ones are disabled disabled because it's noisy, e.g. for JavaScriptCore/Lookup.h
    set(CLANG_TIDY_COMMAND "${CLANG_TIDY_EXE}" "-checks=-*,clang-analyzer-*,-clang-analyzer-webkit.UncountedLambdaCapturesChecker,-clang-analyzer-optin.core.EnumCastOutOfRange,-clang-analyzer-webkit.RefCntblBaseVirtualDtor" "--fix" "--fix-errors" "--format-style=webkit" "--warnings-as-errors=*")
    set_target_properties(${bun} PROPERTIES CXX_CLANG_TIDY "${CLANG_TIDY_COMMAND}")
endif()

if(BUN_TIDY_ONLY_EXTRA)
    find_program(CLANG_TIDY_EXE NAMES "clang-tidy")
    set(CLANG_TIDY_COMMAND "${CLANG_TIDY_EXE}" "-checks=-*,clang-analyzer-*,performance-*,-clang-analyzer-webkit.UncountedLambdaCapturesChecker,-clang-analyzer-optin.core.EnumCastOutOfRange,-clang-analyzer-webkit.RefCntblBaseVirtualDtor" "--fix" "--fix-errors" "--format-style=webkit" "--warnings-as-errors=*")
    set_target_properties(${bun} PROPERTIES CXX_CLANG_TIDY "${CLANG_TIDY_COMMAND}")
endif()<|MERGE_RESOLUTION|>--- conflicted
+++ resolved
@@ -667,11 +667,8 @@
     "${BUN_SRC}/bun.js/bindings/sqlite/*.cpp"
     "${BUN_SRC}/bun.js/bindings/webcrypto/*.cpp"
     "${BUN_SRC}/bun.js/bindings/webcrypto/*/*.cpp"
-<<<<<<< HEAD
     "${BUN_SRC}/kit/*.cpp"
-=======
     "${BUN_SRC}/bun.js/bindings/v8/*.cpp"
->>>>>>> 11d7a9d5
     "${BUN_SRC}/deps/picohttpparser/picohttpparser.c"
 )
 list(APPEND BUN_RAW_SOURCES ${BUN_CPP})
