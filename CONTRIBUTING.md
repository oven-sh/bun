--- conflicted
+++ resolved
@@ -35,11 +35,7 @@
 ```
 
 ```bash#Fedora
-<<<<<<< HEAD
-$ sudo dnf install cargo clang20 llvm20 lld20 ccache cmake git golang libtool ninja-build pkg-config rustc ruby libatomic-static libstdc++-static sed unzip which libicu-devel 'perl(Math::BigInt)'
-=======
-$ sudo dnf install cargo clang19 llvm19 lld19 cmake git golang libtool ninja-build pkg-config rustc ruby libatomic-static libstdc++-static sed unzip which libicu-devel 'perl(Math::BigInt)'
->>>>>>> 35a57ff0
+$ sudo dnf install cargo clang20 llvm20 lld20 cmake git golang libtool ninja-build pkg-config rustc ruby libatomic-static libstdc++-static sed unzip which libicu-devel 'perl(Math::BigInt)'
 ```
 
 ```bash#openSUSE Tumbleweed
