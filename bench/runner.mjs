--- conflicted
+++ resolved
@@ -13,8 +13,4 @@
 }
 
 export const bench = Mitata.bench;
-<<<<<<< HEAD
-
-=======
->>>>>>> 9ca8de6e
 export const group = Mitata.group;