--- conflicted
+++ resolved
@@ -48,12 +48,8 @@
     /// enable debug logs in release builds
     enable_logs: bool = false,
     enable_asan: bool,
-<<<<<<< HEAD
     enable_mimalloc: bool,
-=======
     enable_valgrind: bool,
-    use_mimalloc: bool,
->>>>>>> 26870c90
     tracy_callstack_depth: u16,
     reported_nodejs_version: Version,
     /// To make iterating on some '@embedFile's faster, we load them at runtime
@@ -101,12 +97,8 @@
         opts.addOption(bool, "baseline", this.isBaseline());
         opts.addOption(bool, "enable_logs", this.enable_logs);
         opts.addOption(bool, "enable_asan", this.enable_asan);
-<<<<<<< HEAD
         opts.addOption(bool, "enable_mimalloc", this.enable_mimalloc);
-=======
         opts.addOption(bool, "enable_valgrind", this.enable_valgrind);
-        opts.addOption(bool, "use_mimalloc", this.use_mimalloc);
->>>>>>> 26870c90
         opts.addOption([]const u8, "reported_nodejs_version", b.fmt("{}", .{this.reported_nodejs_version}));
         opts.addOption(bool, "zig_self_hosted_backend", this.no_llvm);
         opts.addOption(bool, "override_no_export_cpp_apis", this.override_no_export_cpp_apis);
@@ -279,13 +271,9 @@
         .tracy_callstack_depth = b.option(u16, "tracy_callstack_depth", "") orelse 10,
         .enable_logs = b.option(bool, "enable_logs", "Enable logs in release") orelse false,
         .enable_asan = b.option(bool, "enable_asan", "Enable asan") orelse false,
-<<<<<<< HEAD
         .enable_mimalloc = b.option(bool, "enable_mimalloc", "Enable m") orelse true,
-=======
         .enable_valgrind = b.option(bool, "enable_valgrind", "Enable valgrind") orelse false,
-        .use_mimalloc = b.option(bool, "use_mimalloc", "Use mimalloc as default allocator") orelse false,
         .llvm_codegen_threads = b.option(u32, "llvm_codegen_threads", "Number of threads to use for LLVM codegen") orelse 1,
->>>>>>> 26870c90
     };
 
     // zig build obj
@@ -513,12 +501,8 @@
                 .codegen_path = root_build_options.codegen_path,
                 .no_llvm = root_build_options.no_llvm,
                 .enable_asan = root_build_options.enable_asan,
-<<<<<<< HEAD
                 .enable_mimalloc = root_build_options.enable_mimalloc,
-=======
                 .enable_valgrind = root_build_options.enable_valgrind,
-                .use_mimalloc = root_build_options.use_mimalloc,
->>>>>>> 26870c90
                 .override_no_export_cpp_apis = root_build_options.override_no_export_cpp_apis,
             };
 
