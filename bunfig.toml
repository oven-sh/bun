--- conflicted
+++ resolved
@@ -10,8 +10,4 @@
 
 [install]
 linker = "isolated"
-<<<<<<< HEAD
-minimumReleaseAge = "1d"
-=======
-minimumReleaseAge = 259200 # three days
->>>>>>> 9ca8de6e
+minimumReleaseAge = 259200 # three days