--- conflicted
+++ resolved
@@ -684,13 +684,9 @@
       -Dcpu=${ZIG_CPU}
       -Denable_logs=$<IF:$<BOOL:${ENABLE_LOGS}>,true,false>
       -Denable_asan=$<IF:$<BOOL:${ENABLE_ZIG_ASAN}>,true,false>
-<<<<<<< HEAD
       -Denable_mimalloc=$<IF:$<BOOL:${ENABLE_ASAN}>,false,true>
-=======
       -Denable_valgrind=$<IF:$<BOOL:${ENABLE_VALGRIND}>,true,false>
-      -Duse_mimalloc=$<IF:$<BOOL:${USE_MIMALLOC_AS_DEFAULT_ALLOCATOR}>,true,false>
       -Dllvm_codegen_threads=${LLVM_ZIG_CODEGEN_THREADS}
->>>>>>> 26870c90
       -Dversion=${VERSION}
       -Dreported_nodejs_version=${NODEJS_VERSION}
       -Dcanary=${CANARY_REVISION}
@@ -1312,32 +1308,32 @@
       OUTPUTS
         ${BUILD_PATH}/${bunStripExe}
     )
-    
+
     # Then sign both executables on Windows
     if(WIN32 AND ENABLE_WINDOWS_CODESIGNING)
       set(SIGN_SCRIPT "${CMAKE_SOURCE_DIR}/.buildkite/scripts/sign-windows.ps1")
-      
+
       # Verify signing script exists
       if(NOT EXISTS "${SIGN_SCRIPT}")
         message(FATAL_ERROR "Windows signing script not found: ${SIGN_SCRIPT}")
       endif()
-      
+
       # Use PowerShell for Windows code signing (native Windows, no path issues)
-      find_program(POWERSHELL_EXECUTABLE 
+      find_program(POWERSHELL_EXECUTABLE
         NAMES pwsh.exe powershell.exe
-        PATHS 
+        PATHS
           "C:/Program Files/PowerShell/7"
           "C:/Program Files (x86)/PowerShell/7"
           "C:/Windows/System32/WindowsPowerShell/v1.0"
         DOC "Path to PowerShell executable"
       )
-      
+
       if(NOT POWERSHELL_EXECUTABLE)
         set(POWERSHELL_EXECUTABLE "powershell.exe")
       endif()
-      
+
       message(STATUS "Using PowerShell executable: ${POWERSHELL_EXECUTABLE}")
-      
+
       # Sign both bun-profile.exe and bun.exe after stripping
       register_command(
         TARGET
