option(WEBKIT_VERSION "The version of WebKit to use")
option(WEBKIT_LOCAL "If a local version of WebKit should be used instead of downloading")

if(NOT WEBKIT_VERSION)
<<<<<<< HEAD
  set(WEBKIT_VERSION 97bbcd036b83b2ea88ce40f0f02fbf726f935ca5)
=======
  set(WEBKIT_VERSION 58549ddc4d9e7164823fe9d4e86c46c003e46a19)
>>>>>>> 1d485617
endif()

if(WEBKIT_LOCAL)
  set(DEFAULT_WEBKIT_PATH ${VENDOR_PATH}/WebKit/WebKitBuild/${CMAKE_BUILD_TYPE})
else()
  set(DEFAULT_WEBKIT_PATH ${CACHE_PATH}/webkit-${WEBKIT_VERSION})
endif()

option(WEBKIT_PATH "The path to the WebKit directory")

if(NOT WEBKIT_PATH)
  set(WEBKIT_PATH ${DEFAULT_WEBKIT_PATH})
endif()

set(WEBKIT_INCLUDE_PATH ${WEBKIT_PATH}/include)
set(WEBKIT_LIB_PATH ${WEBKIT_PATH}/lib)

if(WEBKIT_LOCAL)
  if(EXISTS ${WEBKIT_PATH}/cmakeconfig.h)
    # You may need to run:
    # make jsc-compile-debug jsc-copy-headers
    include_directories(
      ${WEBKIT_PATH}
      ${WEBKIT_PATH}/JavaScriptCore/Headers/JavaScriptCore
      ${WEBKIT_PATH}/JavaScriptCore/PrivateHeaders
      ${WEBKIT_PATH}/bmalloc/Headers
      ${WEBKIT_PATH}/WTF/Headers
    )
  endif()

  # After this point, only prebuilt WebKit is supported
  return()
endif()

if(EXISTS ${WEBKIT_PATH}/package.json)
  file(READ ${WEBKIT_PATH}/package.json WEBKIT_PACKAGE_JSON)

  if(WEBKIT_PACKAGE_JSON MATCHES ${WEBKIT_VERSION})
    return()
  endif()
endif()

if(WIN32)
  set(WEBKIT_OS "windows")
elseif(APPLE)
  set(WEBKIT_OS "macos")
elseif(UNIX)
  set(WEBKIT_OS "linux")
else()
  message(FATAL_ERROR "Unsupported operating system: ${CMAKE_SYSTEM_NAME}")
endif()

if(CMAKE_SYSTEM_PROCESSOR MATCHES "arm64|aarch64")
  set(WEBKIT_ARCH "arm64")
elseif(CMAKE_SYSTEM_PROCESSOR MATCHES "amd64|x86_64|x64|AMD64")
  set(WEBKIT_ARCH "amd64")
else()
  message(FATAL_ERROR "Unsupported architecture: ${CMAKE_SYSTEM_PROCESSOR}")
endif()

if(LINUX AND ABI STREQUAL "musl")
  set(WEBKIT_SUFFIX "-musl")
endif()

if(DEBUG)
  set(WEBKIT_SUFFIX "${WEBKIT_SUFFIX}-debug")
elseif(ENABLE_LTO AND NOT WIN32)
  set(WEBKIT_SUFFIX "${WEBKIT_SUFFIX}-lto")
else()
  set(WEBKIT_SUFFIX "${WEBKIT_SUFFIX}")
endif()

set(WEBKIT_NAME bun-webkit-${WEBKIT_OS}-${WEBKIT_ARCH}${WEBKIT_SUFFIX})
set(WEBKIT_FILENAME ${WEBKIT_NAME}.tar.gz)
setx(WEBKIT_DOWNLOAD_URL https://github.com/oven-sh/WebKit/releases/download/autobuild-${WEBKIT_VERSION}/${WEBKIT_FILENAME})

file(DOWNLOAD ${WEBKIT_DOWNLOAD_URL} ${CACHE_PATH}/${WEBKIT_FILENAME} SHOW_PROGRESS)
file(ARCHIVE_EXTRACT INPUT ${CACHE_PATH}/${WEBKIT_FILENAME} DESTINATION ${CACHE_PATH} TOUCH)
file(REMOVE ${CACHE_PATH}/${WEBKIT_FILENAME})
file(REMOVE_RECURSE ${WEBKIT_PATH})
file(RENAME ${CACHE_PATH}/bun-webkit ${WEBKIT_PATH})

if(APPLE)
  file(REMOVE_RECURSE ${WEBKIT_INCLUDE_PATH}/unicode)
endif()<|MERGE_RESOLUTION|>--- conflicted
+++ resolved
@@ -2,11 +2,7 @@
 option(WEBKIT_LOCAL "If a local version of WebKit should be used instead of downloading")
 
 if(NOT WEBKIT_VERSION)
-<<<<<<< HEAD
-  set(WEBKIT_VERSION 97bbcd036b83b2ea88ce40f0f02fbf726f935ca5)
-=======
   set(WEBKIT_VERSION 58549ddc4d9e7164823fe9d4e86c46c003e46a19)
->>>>>>> 1d485617
 endif()
 
 if(WEBKIT_LOCAL)
