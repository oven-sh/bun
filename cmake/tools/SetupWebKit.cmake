--- conflicted
+++ resolved
@@ -1,10 +1,4 @@
-<<<<<<< HEAD
-include(Macros)
-
 optionx(WEBKIT_VERSION STRING "The version of WebKit to use" DEFAULT "4db913769178d2aaae20413b995bb19e7801d7f7")
-=======
-optionx(WEBKIT_VERSION STRING "The version of WebKit to use" DEFAULT "147ed53838e21525677492c27099567a6cd19c6b")
->>>>>>> 3aef8884
 optionx(WEBKIT_PREBUILT BOOL "If a pre-built version of WebKit should be used" DEFAULT ON)
 
 if(WEBKIT_PREBUILT)
