--- conflicted
+++ resolved
@@ -1459,71 +1459,6 @@
     console.warn(message);
   }
 }
-<<<<<<< HEAD
-``` -->
-
-By default, `Bun.build` only throws if invalid options are provided. Read the `success` property to determine if the build was successful; the `logs` property will contain additional details.
-
-```ts
-const result = await Bun.build({
-  entrypoints: ["./index.tsx"],
-  outdir: "./out",
-});
-
-if (!result.success) {
-  console.error("Build failed");
-  for (const message of result.logs) {
-    // Bun will pretty print the message object
-    console.error(message);
-  }
-}
-```
-
-Each message is either a `BuildMessage` or `ResolveMessage` object, which can be used to trace what problems happened in the build.
-
-```ts
-class BuildMessage {
-  name: string;
-  position?: Position;
-  message: string;
-  level: "error" | "warning" | "info" | "debug" | "verbose";
-}
-
-class ResolveMessage extends BuildMessage {
-  code: string;
-  referrer: string;
-  specifier: string;
-  importKind: ImportKind;
-}
-```
-
-If you want to throw an error from a failed build, consider passing the logs to an `AggregateError`. If uncaught, Bun will pretty-print the contained messages nicely.
-
-```ts
-if (!result.success) {
-  throw new AggregateError(result.logs, "Build failed");
-}
-```
-
-```ts
-try {
-  const result = await Bun.build({
-    entrypoints: ["./index.tsx"],
-    outdir: "./out",
-  });
-} catch (e) {
-  // TypeScript does not allow annotations on the catch clause
-  const error = e as AggregateError;
-  console.error("Build Failed");
-
-  // Example: Using the built-in formatter
-  console.error(error);
-
-  // Example: Serializing the failure as a JSON string.
-  console.error(JSON.stringify(error, null, 2));
-}
-=======
->>>>>>> 16054fa5
 ```
 
 ## Reference
