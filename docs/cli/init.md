Scaffold an empty Bun project with the interactive `bun init` command.

```bash
$ bun init
bun init helps you get started with a minimal project and tries to
guess sensible defaults. Press ^C anytime to quit.

package name (quickstart):
entry point (index.ts):

Done! A package.json file was saved in the current directory.
 + index.ts
 + .gitignore
 + tsconfig.json (for editor auto-complete)
 + README.md

To get started, run:
  bun run index.ts
```

Press `enter` to accept the default answer for each prompt, or pass the `-y` flag to auto-accept the defaults.

{% details summary="How `bun init` works" %}

`bun init` is a quick way to start a blank project with Bun. It guesses with sane defaults and is non-destructive when run multiple times.

![Demo](https://user-images.githubusercontent.com/709451/183006613-271960a3-ff22-4f7c-83f5-5e18f684c836.gif)

It creates:

- a `package.json` file with a name that defaults to the current directory name
- a `tsconfig.json` file or a `jsconfig.json` file, depending if the entry point is a TypeScript file or not
- an entry point which defaults to `index.ts` unless any of `index.{tsx, jsx, js, mts, mjs}` exist or the `package.json` specifies a `module` or `main` field
- a `README.md` file
<<<<<<< HEAD
- a `CLAUDE.md` file when Claude CLI is detected (disable with `BUN_AGENT_RULE_DISABLED` or `CLAUDE_CODE_AGENT_RULE_DISABLED` env vars)
=======
- a `.cursor/rules/*.mdc` file to guide [Cursor AI](https://cursor.sh) to use Bun instead of Node.js/npm when Cursor is detected
>>>>>>> debd9cc3

If you pass `-y` or `--yes`, it will assume you want to continue without asking questions.

At the end, it runs `bun install` to install `@types/bun`.

{% /details %}

{% bunCLIUsage command="init" /%}

## React

The `--react` flag will scaffold a React project:

```bash
$ bun init --react
```

The `--react` flag accepts the following values:

- `tailwind` - Scaffold a React project with Tailwind CSS
- `shadcn` - Scaffold a React project with Shadcn/UI and Tailwind CSS

### React + TailwindCSS

This will create a React project with Tailwind CSS configured with Bun's bundler and dev server.

```bash
$ bun init --react=tailwind
```

### React + @shadcn/ui

This will create a React project with shadcn/ui and Tailwind CSS configured with Bun's bundler and dev server.

```bash
$ bun init --react=shadcn
```<|MERGE_RESOLUTION|>--- conflicted
+++ resolved
@@ -32,11 +32,10 @@
 - a `tsconfig.json` file or a `jsconfig.json` file, depending if the entry point is a TypeScript file or not
 - an entry point which defaults to `index.ts` unless any of `index.{tsx, jsx, js, mts, mjs}` exist or the `package.json` specifies a `module` or `main` field
 - a `README.md` file
-<<<<<<< HEAD
-- a `CLAUDE.md` file when Claude CLI is detected (disable with `BUN_AGENT_RULE_DISABLED` or `CLAUDE_CODE_AGENT_RULE_DISABLED` env vars)
-=======
-- a `.cursor/rules/*.mdc` file to guide [Cursor AI](https://cursor.sh) to use Bun instead of Node.js/npm when Cursor is detected
->>>>>>> debd9cc3
+
+AI Agent rules (disable with `$BUN_AGENT_RULE_DISABLED=1`):
+- a `CLAUDE.md` file when Claude CLI is detected (disable with `CLAUDE_CODE_AGENT_RULE_DISABLED` env var)
+- a `.cursor/rules/*.mdc` file to guide [Cursor AI](https://cursor.sh) to use Bun instead of Node.js and npm when Cursor is detected
 
 If you pass `-y` or `--yes`, it will assume you want to continue without asking questions.
 
