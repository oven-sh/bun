<<<<<<< HEAD
=======
# Tell LLDB what to do when the debugged process receives SIGPWR: pass it through to the process
# (-p), but do not stop the process (-s) or notify the user (-n).
#
# JSC's garbage collector sends this signal (as configured by Bun WebKit in
# Thread::initializePlatformThreading() in ThreadingPOSIX.cpp) to the JS thread to suspend or resume
# it. So stopping the process would just create noise when debugging any long-running script.
>>>>>>> c445cdaf
process handle -p true -s false -n false SIGPWR

command script import misctools/lldb/lldb_pretty_printers.py
type category enable zig.lang
type category enable zig.std

command script import misctools/lldb/lldb_webkit.py<|MERGE_RESOLUTION|>--- conflicted
+++ resolved
@@ -1,12 +1,9 @@
-<<<<<<< HEAD
-=======
 # Tell LLDB what to do when the debugged process receives SIGPWR: pass it through to the process
 # (-p), but do not stop the process (-s) or notify the user (-n).
 #
 # JSC's garbage collector sends this signal (as configured by Bun WebKit in
 # Thread::initializePlatformThreading() in ThreadingPOSIX.cpp) to the JS thread to suspend or resume
 # it. So stopping the process would just create noise when debugging any long-running script.
->>>>>>> c445cdaf
 process handle -p true -s false -n false SIGPWR
 
 command script import misctools/lldb/lldb_pretty_printers.py
