--- conflicted
+++ resolved
@@ -1,11 +1,8 @@
 {
   "std.debug.assert": "Use bun.assert instead",
-<<<<<<< HEAD
-  "std.debug.dumpStackTrace": "Use bun.handleErrorReturnTrace or bun.crash_handler.dumpStackTrace instead"
-=======
   "@import(\"root\").bun.": "Only import 'bun' once",
+  "std.debug.dumpStackTrace": "Use bun.handleErrorReturnTrace or bun.crash_handler.dumpStackTrace instead",
+  "std.debug.print": "Don't let this be committed",
   "std.mem.indexOfAny": "Use bun.strings.indexAny or bun.strings.indexAnyComptime",
-  "std.debug.print": "Don't let this be committed",
   "": ""
->>>>>>> 70023bc4
 }