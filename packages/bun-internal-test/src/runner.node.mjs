import * as action from "@actions/core";
import { spawnSync } from "child_process";
<<<<<<< HEAD
import { rmSync, writeFileSync, readFileSync, readdirSync } from "fs";
import { resolve } from "node:path";
import { platform, totalmem } from "os";
=======
import { rmSync, writeFileSync } from "fs";
import { readdirSync } from "node:fs";
import { resolve, basename } from "node:path";
import { totalmem } from "os";
>>>>>>> 24ca6058
import { fileURLToPath } from "url";

const nativeMemory = totalmem();
const BUN_JSC_forceRAMSizeNumber = parseInt(process.env["BUN_JSC_forceRAMSize"] || "0", 10);
let BUN_JSC_forceRAMSize = Number(BigInt(nativeMemory) >> BigInt(2)) + "";
if (!(Number.isSafeInteger(BUN_JSC_forceRAMSizeNumber) && BUN_JSC_forceRAMSizeNumber > 0)) {
  BUN_JSC_forceRAMSize = BUN_JSC_forceRAMSizeNumber + "";
}

const cwd = resolve(fileURLToPath(import.meta.url), "../../../../");
process.chdir(cwd);

const isAction = !!process.env["GITHUB_ACTION"];

<<<<<<< HEAD
let isTestEnabled = () => true;

if (process.platform == "win32") {
  const testList = readFileSync("test/windows-test-allowlist.txt", "utf8")
    .replaceAll("\r", "")
    .split("\n")
    .map(x => x.trim().replaceAll("/", "\\"))
    .filter(x => !!x && !x.startsWith("#"));
  isTestEnabled = name => {
    return testList.some(testPattern => name.includes(testPattern));
  };
=======
const extensions = [".js", ".ts", ".jsx", ".tsx"];

function isTest(path) {
  return basename(path).includes(".test.") && extensions.some(ext => path.endsWith(ext));
>>>>>>> 24ca6058
}

function* findTests(dir, query) {
  for (const entry of readdirSync(resolve(dir), { encoding: "utf-8", withFileTypes: true })) {
    const path = resolve(dir, entry.name);
    if (entry.isDirectory() && entry.name !== "node_modules" && entry.name !== ".git") {
      yield* findTests(path, query);
<<<<<<< HEAD
    } else if (entry.name.includes(".test.") && isTestEnabled(path)) {
=======
    } else if (isTest(path)) {
>>>>>>> 24ca6058
      yield path;
    }
  }
}

var failingTests = [];

let bunExe = process.argv[2] ?? "bun";
try {
  const { error } = spawnSync(bunExe, ["--revision"]);
  if (error) throw error;
} catch {
  console.error(bunExe + " is not installed");
}

async function runTest(path) {
  console.log(path);
  const name = path.replace(cwd, "").slice(1);
  try {
    var {
      stdout,
      stderr,
      status: exitCode,
      error: timedOut,
    } = spawnSync(bunExe, ["test", path.replaceAll("/", "\\")], {
      stdio: "inherit",
      timeout: 1000 * 60 * 3,
      env: {
        ...process.env,
        FORCE_COLOR: "1",
        BUN_GARBAGE_COLLECTOR_LEVEL: "1",
        BUN_JSC_forceRAMSize,
<<<<<<< HEAD
        // reproduce CI results locally
        GITHUB_ACTION: process.env.GITHUB_ACTION ?? "true",
        BUN_DEBUG_QUIET_LOGS: "1",
=======
        BUN_RUNTIME_TRANSPILER_CACHE_PATH: "0",
>>>>>>> 24ca6058
      },
    });
  } catch (e) {
    console.error(e);
  }

  const passed = exitCode === 0 && !timedOut;

  if (!passed) {
    failingTests.push(name);
    if (timedOut) console.error(timedOut);
  }
}

var tests = [];
var testFileNames = [];
for (const path of findTests(resolve(cwd, "test"))) {
  testFileNames.push(path);
  tests.push(runTest(path).catch(console.error));
}
await Promise.allSettled(tests);

rmSync("failing-tests.txt", { force: true });

if (isAction) {
  if (failingTests.length > 0) {
    action.setFailed(`${failingTests.length} files with failing tests`);
  }
  action.setOutput("failing_tests", failingTests.map(a => `- \`${a}\``).join("\n"));
  action.setOutput("failing_tests_count", failingTests.length);
  action.summary.addHeading(`${tests.length} files with tests ran`).addList(testFileNames);
  await action.summary.write();
} else {
  if (failingTests.length > 0) {
    console.log(`${failingTests.length} files with failing tests:`);
    for (const test of failingTests) {
      console.log(`- ${resolve(test)}`);
    }
  }
  writeFileSync("failing-tests.txt", failingTests.join("\n"));
}

process.exit(Math.min(failingTests.length, 127));<|MERGE_RESOLUTION|>--- conflicted
+++ resolved
@@ -1,15 +1,9 @@
 import * as action from "@actions/core";
 import { spawnSync } from "child_process";
-<<<<<<< HEAD
-import { rmSync, writeFileSync, readFileSync, readdirSync } from "fs";
-import { resolve } from "node:path";
-import { platform, totalmem } from "os";
-=======
 import { rmSync, writeFileSync } from "fs";
 import { readdirSync } from "node:fs";
 import { resolve, basename } from "node:path";
 import { totalmem } from "os";
->>>>>>> 24ca6058
 import { fileURLToPath } from "url";
 
 const nativeMemory = totalmem();
@@ -24,24 +18,24 @@
 
 const isAction = !!process.env["GITHUB_ACTION"];
 
-<<<<<<< HEAD
-let isTestEnabled = () => true;
-
+let testList = [];
 if (process.platform == "win32") {
-  const testList = readFileSync("test/windows-test-allowlist.txt", "utf8")
+  testList = readFileSync("test/windows-test-allowlist.txt", "utf8")
     .replaceAll("\r", "")
     .split("\n")
     .map(x => x.trim().replaceAll("/", "\\"))
     .filter(x => !!x && !x.startsWith("#"));
-  isTestEnabled = name => {
-    return testList.some(testPattern => name.includes(testPattern));
-  };
-=======
+}
+
 const extensions = [".js", ".ts", ".jsx", ".tsx"];
 
 function isTest(path) {
-  return basename(path).includes(".test.") && extensions.some(ext => path.endsWith(ext));
->>>>>>> 24ca6058
+  if (!basename(path).includes(".test.") || !extensions.some(ext => path.endsWith(ext))) {
+    return false;
+  }
+  if (testList) {
+    return testList.some(testPattern => name.includes(testPattern));
+  }
 }
 
 function* findTests(dir, query) {
@@ -49,11 +43,7 @@
     const path = resolve(dir, entry.name);
     if (entry.isDirectory() && entry.name !== "node_modules" && entry.name !== ".git") {
       yield* findTests(path, query);
-<<<<<<< HEAD
-    } else if (entry.name.includes(".test.") && isTestEnabled(path)) {
-=======
     } else if (isTest(path)) {
->>>>>>> 24ca6058
       yield path;
     }
   }
@@ -70,7 +60,6 @@
 }
 
 async function runTest(path) {
-  console.log(path);
   const name = path.replace(cwd, "").slice(1);
   try {
     var {
@@ -86,13 +75,10 @@
         FORCE_COLOR: "1",
         BUN_GARBAGE_COLLECTOR_LEVEL: "1",
         BUN_JSC_forceRAMSize,
-<<<<<<< HEAD
+        BUN_RUNTIME_TRANSPILER_CACHE_PATH: "0",
         // reproduce CI results locally
         GITHUB_ACTION: process.env.GITHUB_ACTION ?? "true",
         BUN_DEBUG_QUIET_LOGS: "1",
-=======
-        BUN_RUNTIME_TRANSPILER_CACHE_PATH: "0",
->>>>>>> 24ca6058
       },
     });
   } catch (e) {
