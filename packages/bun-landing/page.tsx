--- conflicted
+++ resolved
@@ -243,12 +243,6 @@
       />
       <meta name="theme-color" content="#fbf0df" />
       <link rel="manifest" href="manifest.json" />
-<<<<<<< HEAD
-      <link rel="icon" type="image/png" sizes="256x256" href="/logo-square.png" />
-      <link rel="icon" type="image/png" sizes="32x32" href="/logo-square@32px.png" />
-      <link rel="icon" type="image/png" sizes="16x16" href="/logo-square@16px.png" />
-      
-=======
       <link
         rel="icon"
         type="image/png"
@@ -267,7 +261,7 @@
         sizes="16x16"
         href="/logo-square@16px.png"
       />
->>>>>>> 60e8cf47
+
       <title>Bun is a fast all-in-one JavaScript runtime</title>
 
       {inlineCSS ? (
