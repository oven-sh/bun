/**
 *
 * To run tests, run `bun test`
 *
 * @example
 *
 * ```bash
 * $ bun test
 * ```
 *
 * @example
 * ```bash
 * $ bun test <filename>
 * ```
 */

declare module "bun:test" {
  type AnyFunction = (...args: any) => any;
  /**
   * -- Mocks --
   */
  export interface Mock<T extends AnyFunction>
    extends JestMock.MockInstance<T> {
    (...args: Parameters<T>): ReturnType<T>;
  }
  type _Mock<T extends AnyFunction> = Mock<T>;

  export const mock: {
    <T extends AnyFunction>(Function: T): Mock<T>;

    /**
     * Replace the module `id` with the return value of `factory`.
     *
     * This is useful for mocking modules.
     *
     * @param id module ID to mock
     * @param factory a function returning an object that will be used as the exports of the mocked module
     *
     * @example
     * ## Example
     * ```ts
     * import { mock } from "bun:test";
     *
     * mock.module("fs/promises", () => {
     *  return {
     *    readFile: () => Promise.resolve("hello world"),
     *  };
     * });
     *
     * import { readFile } from "fs/promises";
     *
     * console.log(await readFile("hello.txt", "utf8")); // hello world
     * ```
     *
     * ## More notes
     *
     * If the module is already loaded, exports are overwritten with the return
     * value of `factory`. If the export didn't exist before, it will not be
     * added to existing import statements. This is due to how ESM works.
     */
    module(id: string, factory: () => any): void | Promise<void>;
    /**
     * Restore the previous value of mocks.
     */
    restore(): void;
  };

  /**
   * Control the system time used by:
   * - `Date.now()`
   * - `new Date()`
   * - `Intl.DateTimeFormat().format()`
   *
   * In the future, we may add support for more functions, but we haven't done that yet.
   *
   * @param now The time to set the system time to. If not provided, the system time will be reset.
   * @returns `this`
   * @since v0.6.13
   *
   * ## Set Date to a specific time
   *
   * ```js
   * import { setSystemTime } from 'bun:test';
   *
   * setSystemTime(new Date('2020-01-01T00:00:00.000Z'));
   * console.log(new Date().toISOString()); // 2020-01-01T00:00:00.000Z
   * ```
   * ## Reset Date to the current time
   *
   * ```js
   * import { setSystemTime } from 'bun:test';
   *
   * setSystemTime();
   * ```
   */
  export function setSystemTime(now?: Date | number): ThisType<void>;

  interface Jest {
    restoreAllMocks(): void;
    fn<T extends AnyFunction>(func?: T): Mock<T>;
  }
  export const jest: Jest;
  export namespace jest {
    /**
     * Constructs the type of a mock function, e.g. the return type of `jest.fn()`.
     */
    type Mock<T extends AnyFunction = AnyFunction> = _Mock<T>;
    /**
     * Wraps a class, function or object type with Jest mock type definitions.
     */
    // type Mocked<T extends object> = JestMock.Mocked<T>;
    /**
     * Wraps a class type with Jest mock type definitions.
     */
    // type MockedClass<T extends JestMock.ClassLike> = JestMock.MockedClass<T>;
    /**
     * Wraps a function type with Jest mock type definitions.
     */
    // type MockedFunction<T extends AnyFunction> = JestMock.MockedFunction<T>;
    /**
     * Wraps an object type with Jest mock type definitions.
     */
    // type MockedObject<T extends object> = JestMock.MockedObject<T>;
    /**
     * Constructs the type of a replaced property.
     */
    type Replaced<T> = JestMock.Replaced<T>;
    /**
     * Constructs the type of a spied class or function.
     */
    type Spied<T extends JestMock.ClassLike | AnyFunction> = JestMock.Spied<T>;
    /**
     * Constructs the type of a spied class.
     */
    type SpiedClass<T extends JestMock.ClassLike> = JestMock.SpiedClass<T>;
    /**
     * Constructs the type of a spied function.
     */
    type SpiedFunction<T extends AnyFunction> = JestMock.SpiedFunction<T>;
    /**
     * Constructs the type of a spied getter.
     */
    type SpiedGetter<T> = JestMock.SpiedGetter<T>;
    /**
     * Constructs the type of a spied setter.
     */
    type SpiedSetter<T> = JestMock.SpiedSetter<T>;
  }

  export function spyOn<T extends object, K extends keyof T>(
    obj: T,
    methodOrPropertyValue: K,
  ): Mock<T[K] extends AnyFunction ? T[K] : never>;

  /**
   * Describes a group of related tests.
   *
   * @example
   * function sum(a, b) {
   *   return a + b;
   * }
   * describe("sum()", () => {
   *   test("can sum two values", () => {
   *     expect(sum(1, 1)).toBe(2);
   *   });
   * });
   *
   * @param label the label for the tests
   * @param fn the function that defines the tests
   */
  export type Describe = {
    (label: string, fn: () => void): void;
    /**
     * Skips all other tests, except this group of tests.
     *
     * @param label the label for the tests
     * @param fn the function that defines the tests
     */
    only(label: string, fn: () => void): void;
    /**
     * Skips this group of tests.
     *
     * @param label the label for the tests
     * @param fn the function that defines the tests
     */
    skip(label: string, fn: () => void): void;
    /**
     * Marks this group of tests as to be written or to be fixed.
     *
     * @param label the label for the tests
     * @param fn the function that defines the tests
     */
    todo(label: string, fn?: () => void): void;
    /**
     * Runs this group of tests, only if `condition` is true.
     *
     * This is the opposite of `describe.skipIf()`.
     *
     * @param condition if these tests should run
     */
    if(condition: boolean): (label: string, fn: () => void) => void;
    /**
     * Skips this group of tests, if `condition` is true.
     *
     * @param condition if these tests should be skipped
     */
    skipIf(condition: boolean): (label: string, fn: () => void) => void;
    /**
     * Returns a function that runs for each item in `table`.
     *
     * @param table Array of Arrays with the arguments that are passed into the test fn for each row.
     */

    each<T extends Readonly<[any, ...any[]]>>(
      table: ReadonlyArray<T>,
    ): (
      label: string,
      fn: (...args: [...T]) => void | Promise<unknown>,
      options?: number | TestOptions,
    ) => void;
    each<T extends Array<any>>(
      table: ReadonlyArray<T>,
    ): (
      label: string,
      fn: (...args: Readonly<T>) => void | Promise<unknown>,
      options?: number | TestOptions,
    ) => void;
    each<T>(
      table: Array<T>,
    ): (
      label: string,
      fn: (...args: T[]) => void | Promise<unknown>,
      options?: number | TestOptions,
    ) => void;
  };
  /**
   * Describes a group of related tests.
   *
   * @example
   * function sum(a, b) {
   *   return a + b;
   * }
   * describe("sum()", () => {
   *   test("can sum two values", () => {
   *     expect(sum(1, 1)).toBe(2);
   *   });
   * });
   *
   * @param label the label for the tests
   * @param fn the function that defines the tests
   */
  export const describe: Describe;
  /**
   * Runs a function, once, before all the tests.
   *
   * This is useful for running set up tasks, like initializing
   * a global variable or connecting to a database.
   *
   * If this function throws, tests will not run in this file.
   *
   * @example
   * let database;
   * beforeAll(async () => {
   *   database = await connect("localhost");
   * });
   *
   * @param fn the function to run
   */
  export function beforeAll(
    fn:
      | (() => void | Promise<unknown>)
      | ((done: (err?: unknown) => void) => void),
  ): void;
  /**
   * Runs a function before each test.
   *
   * This is useful for running set up tasks, like initializing
   * a global variable or connecting to a database.
   *
   * If this function throws, the test will not run.
   *
   * @param fn the function to run
   */
  export function beforeEach(
    fn:
      | (() => void | Promise<unknown>)
      | ((done: (err?: unknown) => void) => void),
  ): void;
  /**
   * Runs a function, once, after all the tests.
   *
   * This is useful for running clean up tasks, like closing
   * a socket or deleting temporary files.
   *
   * @example
   * let database;
   * afterAll(async () => {
   *   if (database) {
   *     await database.close();
   *   }
   * });
   *
   * @param fn the function to run
   */
  export function afterAll(
    fn:
      | (() => void | Promise<unknown>)
      | ((done: (err?: unknown) => void) => void),
  ): void;
  /**
   * Runs a function after each test.
   *
   * This is useful for running clean up tasks, like closing
   * a socket or deleting temporary files.
   *
   * @param fn the function to run
   */
  export function afterEach(
    fn:
      | (() => void | Promise<unknown>)
      | ((done: (err?: unknown) => void) => void),
  ): void;
  export type TestOptions = {
    /**
     * Sets the timeout for the test in milliseconds.
     *
     * If the test does not complete within this time, the test will fail with:
     * ```ts
     * 'Timeout: test {name} timed out after 5000ms'
     * ```
     *
     * @default 5000 // 5 seconds
     */
    timeout?: number;
    /**
     * Sets the number of times to retry the test if it fails.
     *
     * @default 0
     */
    retry?: number;
    /**
     * Sets the number of times to repeat the test, regardless of whether it passed or failed.
     *
     * @default 0
     */
    repeats?: number;
  };
  /**
   * Runs a test.
   *
   * @example
   * test("can check if using Bun", () => {
   *   expect(Bun).toBeDefined();
   * });
   *
   * test("can make a fetch() request", async () => {
   *   const response = await fetch("https://example.com/");
   *   expect(response.ok).toBe(true);
   * });
   *
   * test("can set a timeout", async () => {
   *   await Bun.sleep(100);
   * }, 50); // or { timeout: 50 }
   *
   * @param label the label for the test
   * @param fn the test function
   * @param options the test timeout or options
   */
  export type Test = {
    (
      label: string,
      fn:
        | (() => void | Promise<unknown>)
        | ((done: (err?: unknown) => void) => void),
      /**
       * - If a `number`, sets the timeout for the test in milliseconds.
       * - If an `object`, sets the options for the test.
       *   - `timeout` sets the timeout for the test in milliseconds.
       *   - `retry` sets the number of times to retry the test if it fails.
       *   - `repeats` sets the number of times to repeat the test, regardless of whether it passed or failed.
       */
      options?: number | TestOptions,
    ): void;
    /**
     * Skips all other tests, except this test.
     *
     * @param label the label for the test
     * @param fn the test function
     * @param options the test timeout or options
     */
    only(
      label: string,
      fn:
        | (() => void | Promise<unknown>)
        | ((done: (err?: unknown) => void) => void),
      options?: number | TestOptions,
    ): void;
    /**
     * Skips this test.
     *
     * @param label the label for the test
     * @param fn the test function
     * @param options the test timeout or options
     */
    skip(
      label: string,
      fn:
        | (() => void | Promise<unknown>)
        | ((done: (err?: unknown) => void) => void),
      options?: number | TestOptions,
    ): void;
    /**
     * Marks this test as to be written or to be fixed.
     *
     * When a test function is passed, it will be marked as `todo` in the test results
     * as long the test does not pass. When the test passes, the test will be marked as
     * `fail` in the results; you will have to remove the `.todo` or check that your test
     * is implemented correctly.
     *
     * @param label the label for the test
     * @param fn the test function
     * @param options the test timeout or options
     */
    todo(
      label: string,
      fn?:
        | (() => void | Promise<unknown>)
        | ((done: (err?: unknown) => void) => void),
      options?: number | TestOptions,
    ): void;
    /**
     * Runs this test, if `condition` is true.
     *
     * This is the opposite of `test.skipIf()`.
     *
     * @param condition if the test should run
     */
    if(
      condition: boolean,
    ): (
      label: string,
      fn:
        | (() => void | Promise<unknown>)
        | ((done: (err?: unknown) => void) => void),
      options?: number | TestOptions,
    ) => void;
    /**
     * Skips this test, if `condition` is true.
     *
     * @param condition if the test should be skipped
     */
    skipIf(
      condition: boolean,
    ): (
      label: string,
      fn:
        | (() => void | Promise<unknown>)
        | ((done: (err?: unknown) => void) => void),
      options?: number | TestOptions,
    ) => void;
    /**
     * Returns a function that runs for each item in `table`.
     *
     * @param table Array of Arrays with the arguments that are passed into the test fn for each row.
     */
    each<T extends Readonly<[any, ...any[]]>>(
      table: ReadonlyArray<T>,
    ): (
      label: string,
      fn: (...args: [...T]) => void | Promise<unknown>,
      options?: number | TestOptions,
    ) => void;
    each<T extends Array<any>>(
      table: ReadonlyArray<T>,
    ): (
      label: string,
      fn: (...args: Readonly<T>) => void | Promise<unknown>,
      options?: number | TestOptions,
    ) => void;
    each<T>(
      table: Array<T>,
    ): (
      label: string,
      fn: (...args: T[]) => void | Promise<unknown>,
      options?: number | TestOptions,
    ) => void;
  };
  /**
   * Runs a test.
   *
   * @example
   * test("can check if using Bun", () => {
   *   expect(Bun).toBeDefined();
   * });
   *
   * test("can make a fetch() request", async () => {
   *   const response = await fetch("https://example.com/");
   *   expect(response.ok).toBe(true);
   * });
   *
   * @param label the label for the test
   * @param fn the test function
   */
  export const test: Test;
  export { test as it };

  /**
   * Asserts that a value matches some criteria.
   *
   * @link https://jestjs.io/docs/expect#reference
   * @example
   * expect(1 + 1).toBe(2);
   * expect([1,2,3]).toContain(2);
   * expect(null).toBeNull();
   *
   * @param actual The actual (received) value
   */
  export const expect: Expect;

  type ExpectNot = Omit<AsymmetricMatchers, keyof AsymmetricMatchersBuiltin> &
    AsymmetricMatchersBuiltinNegated;

  export interface Expect extends AsymmetricMatchers {
    // the `expect()` callable signature
    <T = unknown>(actual?: T): Matchers<T>;

    /**
     * Access to negated asymmetric matchers.
     *
     * @example
     * expect("abc").toEqual(expect.stringContaining("abc")); // will pass
     * expect("abc").toEqual(expect.not.stringContaining("abc")); // will fail
     */
    not: ExpectNot;

    /**
     * Create an asymmetric matcher for a promise resolved value.
     *
     * @example
     * expect(Promise.resolve("value")).toEqual(expect.resolvedTo.stringContaining("value")); // will pass
     * expect(Promise.reject("value")).toEqual(expect.resolvedTo.stringContaining("value")); // will fail
     * expect("value").toEqual(expect.resolvedTo.stringContaining("value")); // will fail
     */
    resolvedTo: AsymmetricMatchers;

    /**
     * Create an asymmetric matcher for a promise rejected value.
     *
     * @example
     * expect(Promise.reject("error")).toEqual(expect.rejectedTo.stringContaining("error")); // will pass
     * expect(Promise.resolve("error")).toEqual(expect.rejectedTo.stringContaining("error")); // will fail
     * expect("error").toEqual(expect.rejectedTo.stringContaining("error")); // will fail
     */
    rejectedTo: AsymmetricMatchers;

    /**
     * Register new custom matchers.
     * @param matchers An object containing the matchers to register, where each key is the matcher name, and its value the implementation function.
     * The function must satisfy: `(actualValue, ...matcherInstantiationArguments) => { pass: true|false, message: () => string }`
     *
     * @example
     * expect.extend({
     *     toBeWithinRange(actual, min, max) {
     *         if (typeof actual !== 'number' || typeof min !== 'number' || typeof max !== 'number')
     *             throw new Error('Invalid usage');
     *         const pass = actual >= min && actual <= max;
     *         return {
     *             pass: pass,
     *             message: () => `expected ${this.utils.printReceived(actual)} ` +
     *                 (pass ? `not to be`: `to be`) + ` within range ${this.utils.printExpected(`${min} .. ${max}`)}`,
     *         };
     *     },
     * });
     *
     * test('some test', () => {
     *   expect(50).toBeWithinRange(0, 100); // will pass
     *   expect(50).toBeWithinRange(100, 200); // will fail
     *   expect(50).toBe(expect.toBeWithinRange(0, 100)); // will pass
     *   expect(50).toBe(expect.not.toBeWithinRange(100, 200)); // will pass
     * });
     */
    extend<M>(matchers: ExpectExtendMatchers<M>): void;

    /**
     * Throw an error if this function is called.
     *
     * @param msg Optional message to display if the test fails
     * @returns never
     *
     * @example
     * ## Example
     *
     * ```ts
     * import { expect, test } from "bun:test";
     *
     * test("!!abc!! is not a module", () => {
     *  try {
     *     require("!!abc!!");
     *     expect.unreachable();
     *  } catch(e) {
     *     expect(e.name).not.toBe("UnreachableError");
     *  }
     * });
     * ```
     */
    unreachable(msg?: string | Error): never;
  }

  /**
   * You can extend this interface with declaration merging, in order to add type support for custom matchers.
   * @template T Type of the actual value
   *
   * @example
   * // my_modules.d.ts
   * interface MyCustomMatchers {
   *   toBeWithinRange(floor: number, ceiling: number): any;
   * }
   * declare module "bun:test" {
   *   interface Matchers<T> extends MyCustomMatchers {}
   *   interface AsymmetricMatchers extends MyCustomMatchers {}
   * }
   * export {};
   *
   * @example
   * // my_modules.d.ts (alternatively)
   * declare module "bun:test" {
   *   interface Matchers<T> {
   *     toBeWithinRange(floor: number, ceiling: number): any;
   *   }
   *   interface AsymmetricMatchers {
   *     toBeWithinRange(floor: number, ceiling: number): any;
   *   }
   * }
   * export {};
   */
  export interface Matchers<T = unknown> extends MatchersBuiltin<T> {}

  /**
   * You can extend this interface with declaration merging, in order to add type support for custom asymmetric matchers.
   * @example
   * // my_modules.d.ts
   * interface MyCustomMatchers {
   *   toBeWithinRange(floor: number, ceiling: number): any;
   * }
   * declare module "bun:test" {
   *   interface Matchers<T> extends MyCustomMatchers {}
   *   interface AsymmetricMatchers extends MyCustomMatchers {}
   * }
   * export {};
   *
   * @example
   * // my_modules.d.ts (alternatively)
   * declare module "bun:test" {
   *   interface Matchers<T> {
   *     toBeWithinRange(floor: number, ceiling: number): any;
   *   }
   *   interface AsymmetricMatchers {
   *     toBeWithinRange(floor: number, ceiling: number): any;
   *   }
   * }
   * export {};
   */
  export interface AsymmetricMatchers extends AsymmetricMatchersBuiltin {}

  export interface AsymmetricMatchersBuiltin {
    /**
     * Matches anything that was created with the given constructor.
     * You can use it inside `toEqual` or `toBeCalledWith` instead of a literal value.
     *
     * @example
     *
     * function randocall(fn) {
     *   return fn(Math.floor(Math.random() * 6 + 1));
     * }
     *
     * test('randocall calls its callback with a number', () => {
     *   const mock = jest.fn();
     *   randocall(mock);
     *   expect(mock).toBeCalledWith(expect.any(Number));
     * });
     */
    any(
      constructor: ((..._: any[]) => any) | { new (..._: any[]): any },
    ): AsymmetricMatcher;
    /**
     * Matches anything but null or undefined. You can use it inside `toEqual` or `toBeCalledWith` instead
     * of a literal value. For example, if you want to check that a mock function is called with a
     * non-null argument:
     *
     * @example
     *
     * test('map calls its argument with a non-null argument', () => {
     *   const mock = jest.fn();
     *   [1].map(x => mock(x));
     *   expect(mock).toBeCalledWith(expect.anything());
     * });
     */
    anything(): AsymmetricMatcher;
    /**
     * Matches any array made up entirely of elements in the provided array.
     * You can use it inside `toEqual` or `toBeCalledWith` instead of a literal value.
     *
     * Optionally, you can provide a type for the elements via a generic.
     */
    arrayContaining<E = any>(arr: readonly E[]): AsymmetricMatcher;
    /**
     * Matches any object that recursively matches the provided keys.
     * This is often handy in conjunction with other asymmetric matchers.
     *
     * Optionally, you can provide a type for the object via a generic.
     * This ensures that the object contains the desired structure.
     */
    objectContaining(obj: object): AsymmetricMatcher;
    /**
     * Matches any received string that contains the exact expected string
     */
    stringContaining(str: string | String): AsymmetricMatcher;
    /**
     * Matches any string that contains the exact provided string
     */
    stringMatching(regex: string | String | RegExp): AsymmetricMatcher;
    /**
     * Useful when comparing floating point numbers in object properties or array item.
     * If you need to compare a number, use `.toBeCloseTo` instead.
     *
     * The optional `numDigits` argument limits the number of digits to check after the decimal point.
     * For the default value 2, the test criterion is `Math.abs(expected - received) < 0.005` (that is, `10 ** -2 / 2`).
     */
    closeTo(num: number, numDigits?: number): AsymmetricMatcher;
  }

  interface AsymmetricMatchersBuiltinNegated {
    /**
     * Create an asymmetric matcher that will fail on a promise resolved value that matches the chained matcher.
     *
     * @example
     * expect(Promise.resolve("value")).toEqual(expect.not.resolvedTo.stringContaining("value")); // will fail
     * expect(Promise.reject("value")).toEqual(expect.not.resolvedTo.stringContaining("value")); // will pass
     * expect("value").toEqual(expect.not.resolvedTo.stringContaining("value")); // will pass
     */
    resolvedTo: ExpectNot;

    /**
     * Create an asymmetric matcher that will fail on a promise rejected value that matches the chained matcher.
     *
     * @example
     * expect(Promise.reject("value")).toEqual(expect.not.rejectedTo.stringContaining("value")); // will fail
     * expect(Promise.resolve("value")).toEqual(expect.not.rejectedTo.stringContaining("value")); // will pass
     * expect("value").toEqual(expect.not.rejectedTo.stringContaining("value")); // will pass
     */
    rejectedTo: ExpectNot;

    /**
     * `expect.not.arrayContaining(array)` matches a received array which
     * does not contain all of the elements in the expected array. That is,
     * the expected array is not a subset of the received array. It is the
     * inverse of `expect.arrayContaining`.
     *
     * Optionally, you can provide a type for the elements via a generic.
     */
    arrayContaining<E = any>(arr: readonly E[]): AsymmetricMatcher;

    /**
     * `expect.not.objectContaining(object)` matches any received object
     * that does not recursively match the expected properties. That is, the
     * expected object is not a subset of the received object. Therefore,
     * it matches a received object which contains properties that are not
     * in the expected object. It is the inverse of `expect.objectContaining`.
     *
     * Optionally, you can provide a type for the object via a generic.
     * This ensures that the object contains the desired structure.
     */
    objectContaining(obj: object): AsymmetricMatcher;

    /**
     * `expect.not.stringContaining(string)` matches the received string
     * that does not contain the exact expected string. It is the inverse of
     * `expect.stringContaining`.
     */
    stringContaining(str: string | String): AsymmetricMatcher;

    /**
     * `expect.not.stringMatching(string | regexp)` matches the received
     * string that does not match the expected regexp. It is the inverse of
     * `expect.stringMatching`.
     */
    stringMatching(str: string | String | RegExp): AsymmetricMatcher;

    /**
     * `expect.not.closeTo` matches a number not close to the provided value.
     * Useful when comparing floating point numbers in object properties or array item.
     * It is the inverse of `expect.closeTo`.
     */
    closeTo(num: number, numDigits?: number): AsymmetricMatcher;
  }

  export interface MatchersBuiltin<T = unknown> {
    /**
     * Negates the result of a subsequent assertion.
     * If you know how to test something, `.not` lets you test its opposite.
     *
     * @example
     * expect(1).not.toBe(0);
     * expect(null).not.toBeNull();
     *
     * @example
     * expect(42).toEqual(42); // will pass
     * expect(42).not.toEqual(42); // will fail
     */
    not: Matchers<unknown>;

    /**
     * Expects the value to be a promise that resolves.
     *
     * @example
     * expect(Promise.resolve(1)).resolves.toBe(1);
     */
    resolves: Matchers<Awaited<T>>;

    /**
     * Expects the value to be a promise that rejects.
     *
     * @example
     * expect(Promise.reject("error")).rejects.toBe("error");
     */
    rejects: Matchers<unknown>;

    /**
     * Assertion which passes.
     *
     * @link https://jest-extended.jestcommunity.dev/docs/matchers/pass
     * @example
     * expect().pass();
     * expect().pass("message is optional");
     * expect().not.pass();
     * expect().not.pass("hi");
     *
     * @param message the message to display if the test fails (optional)
     */
    pass: (message?: string) => void;
    /**
     * Assertion which fails.
     *
     * @link https://jest-extended.jestcommunity.dev/docs/matchers/fail
     * @example
     * expect().fail();
     * expect().fail("message is optional");
     * expect().not.fail();
     * expect().not.fail("hi");
     */
    fail: (message?: string) => void;
    /**
     * Asserts that a value equals what is expected.
     *
     * - For non-primitive values, like objects and arrays,
     * use `toEqual()` instead.
     * - For floating-point numbers, use `toBeCloseTo()` instead.
     *
     * @example
     * expect(100 + 23).toBe(123);
     * expect("d" + "og").toBe("dog");
     * expect([123]).toBe([123]); // fail, use toEqual()
     * expect(3 + 0.14).toBe(3.14); // fail, use toBeCloseTo()
     *
     * @param expected the expected value
     */
    toBe(expected: T): void;
    /**
     * Asserts that a number is odd.
     *
     * @link https://jest-extended.jestcommunity.dev/docs/matchers/number/#tobeodd
     * @example
     * expect(1).toBeOdd();
     * expect(2).not.toBeOdd();
     */
    toBeOdd(): void;
    /**
     * Asserts that a number is even.
     *
     * @link https://jest-extended.jestcommunity.dev/docs/matchers/number/#tobeeven
     * @example
     * expect(2).toBeEven();
     * expect(1).not.toBeEven();
     */
    toBeEven(): void;
    /**
     * Asserts that value is close to the expected by floating point precision.
     *
     * For example, the following fails because arithmetic on decimal (base 10)
     * values often have rounding errors in limited precision binary (base 2) representation.
     *
     * @example
     * expect(0.2 + 0.1).toBe(0.3); // fails
     *
     * Use `toBeCloseTo` to compare floating point numbers for approximate equality.
     *
     * @example
     * expect(0.2 + 0.1).toBeCloseTo(0.3, 5); // passes
     *
     * @param expected the expected value
     * @param numDigits the number of digits to check after the decimal point. Default is `2`
     */
    toBeCloseTo(expected: number, numDigits?: number): void;
    /**
     * Asserts that a value is deeply equal to what is expected.
     *
     * @example
     * expect(100 + 23).toBe(123);
     * expect("d" + "og").toBe("dog");
     * expect([456]).toEqual([456]);
     * expect({ value: 1 }).toEqual({ value: 1 });
     *
     * @param expected the expected value
     */
    toEqual(expected: T): void;
    /**
     * Asserts that a value is deeply and strictly equal to
     * what is expected.
     *
     * There are two key differences from `toEqual()`:
     * 1. It checks that the class is the same.
     * 2. It checks that `undefined` values match as well.
     *
     * @example
     * class Dog {
     *   type = "dog";
     * }
     * const actual = new Dog();
     * expect(actual).toStrictEqual(new Dog());
     * expect(actual).toStrictEqual({ type: "dog" }); // fail
     *
     * @example
     * const actual = { value: 1, name: undefined };
     * expect(actual).toEqual({ value: 1 });
     * expect(actual).toStrictEqual({ value: 1 }); // fail
     *
     * @param expected the expected value
     */
    toStrictEqual(expected: T): void;
    /**
     * Asserts that a value contains what is expected.
     *
     * The value must be an array or iterable, which
     * includes strings.
     *
     * @example
     * expect([1, 2, 3]).toContain(1);
     * expect(new Set([true])).toContain(true);
     * expect("hello").toContain("o");
     *
     * @param expected the expected value
     */
    toContain(expected: unknown): void;
    /**
     * Asserts that a value has a `.length` property
     * that is equal to the expected length.
     *
     * @example
     * expect([]).toHaveLength(0);
     * expect("hello").toHaveLength(4);
     *
     * @param length the expected length
     */
    toHaveLength(length: number): void;
    /**
     * Asserts that a value has a property with the
     * expected name, and value if provided.
     *
     * @example
     * expect(new Set()).toHaveProperty("size");
     * expect(new Uint8Array()).toHaveProperty("byteLength", 0);
     * expect({ kitchen: { area: 20 }}).toHaveProperty("kitchen.area", 20);
     * expect({ kitchen: { area: 20 }}).toHaveProperty(["kitchen", "area"], 20);
     *
     * @param keyPath the expected property name or path, or an index
     * @param value the expected property value, if provided
     */
    toHaveProperty(
      keyPath: string | number | (string | number)[],
      value?: unknown,
    ): void;
    /**
     * Asserts that a value is "truthy".
     *
     * To assert that a value equals `true`, use `toBe(true)` instead.
     *
     * @link https://developer.mozilla.org/en-US/docs/Glossary/Truthy
     * @example
     * expect(true).toBeTruthy();
     * expect(1).toBeTruthy();
     * expect({}).toBeTruthy();
     */
    toBeTruthy(): void;
    /**
     * Asserts that a value is "falsy".
     *
     * To assert that a value equals `false`, use `toBe(false)` instead.
     *
     * @link https://developer.mozilla.org/en-US/docs/Glossary/Falsy
     * @example
     * expect(true).toBeTruthy();
     * expect(1).toBeTruthy();
     * expect({}).toBeTruthy();
     */
    toBeFalsy(): void;
    /**
     * Asserts that a value is defined. (e.g. is not `undefined`)
     *
     * @example
     * expect(true).toBeDefined();
     * expect(undefined).toBeDefined(); // fail
     */
    toBeDefined(): void;
    /**
     * Asserts that the expected value is an instance of value
     *
     * @example
     * expect([]).toBeInstanceOf(Array);
     * expect(null).toBeInstanceOf(Array); // fail
     */
    toBeInstanceOf(value: unknown): void;
    /**
     * Asserts that the expected value is an instance of value
     *
     * @example
     * expect([]).toBeInstanceOf(Array);
     * expect(null).toBeInstanceOf(Array); // fail
     */
    toBeInstanceOf(value: unknown): void;
    /**
     * Asserts that a value is `undefined`.
     *
     * @example
     * expect(undefined).toBeUndefined();
     * expect(null).toBeUndefined(); // fail
     */
    toBeUndefined(): void;
    /**
     * Asserts that a value is `null`.
     *
     * @example
     * expect(null).toBeNull();
     * expect(undefined).toBeNull(); // fail
     */
    toBeNull(): void;
    /**
     * Asserts that a value is `NaN`.
     *
     * Same as using `Number.isNaN()`.
     *
     * @example
     * expect(NaN).toBeNaN();
     * expect(Infinity).toBeNaN(); // fail
     * expect("notanumber").toBeNaN(); // fail
     */
    toBeNaN(): void;
    /**
     * Asserts that a value is a `number` and is greater than the expected value.
     *
     * @example
     * expect(1).toBeGreaterThan(0);
     * expect(3.14).toBeGreaterThan(3);
     * expect(9).toBeGreaterThan(9); // fail
     *
     * @param expected the expected number
     */
    toBeGreaterThan(expected: number | bigint): void;
    /**
     * Asserts that a value is a `number` and is greater than or equal to the expected value.
     *
     * @example
     * expect(1).toBeGreaterThanOrEqual(0);
     * expect(3.14).toBeGreaterThanOrEqual(3);
     * expect(9).toBeGreaterThanOrEqual(9);
     *
     * @param expected the expected number
     */
    toBeGreaterThanOrEqual(expected: number | bigint): void;
    /**
     * Asserts that a value is a `number` and is less than the expected value.
     *
     * @example
     * expect(-1).toBeLessThan(0);
     * expect(3).toBeLessThan(3.14);
     * expect(9).toBeLessThan(9); // fail
     *
     * @param expected the expected number
     */
    toBeLessThan(expected: number | bigint): void;
    /**
     * Asserts that a value is a `number` and is less than or equal to the expected value.
     *
     * @example
     * expect(-1).toBeLessThanOrEqual(0);
     * expect(3).toBeLessThanOrEqual(3.14);
     * expect(9).toBeLessThanOrEqual(9);
     *
     * @param expected the expected number
     */
    toBeLessThanOrEqual(expected: number | bigint): void;
    /**
     * Asserts that a function throws an error.
     *
     * - If expected is a `string` or `RegExp`, it will check the `message` property.
     * - If expected is an `Error` object, it will check the `name` and `message` properties.
     * - If expected is an `Error` constructor, it will check the class of the `Error`.
     * - If expected is not provided, it will check if anything as thrown.
     *
     * @example
     * function fail() {
     *   throw new Error("Oops!");
     * }
     * expect(fail).toThrow("Oops!");
     * expect(fail).toThrow(/oops/i);
     * expect(fail).toThrow(Error);
     * expect(fail).toThrow();
     *
     * @param expected the expected error, error message, or error pattern
     */
    toThrow(expected?: string | Error | ErrorConstructor | RegExp): void;
    /**
     * Asserts that a value matches a regular expression or includes a substring.
     *
     * @example
     * expect("dog").toMatch(/dog/);
     * expect("dog").toMatch("og");
     *
     * @param expected the expected substring or pattern.
     */
    toMatch(expected: string | RegExp): void;
    /**
     * Asserts that a value matches the most recent snapshot.
     *
     * @example
     * expect([1, 2, 3]).toMatchSnapshot();
     * expect({ a: 1, b: 2 }).toMatchSnapshot({ a: 1 });
     * expect({ c: new Date() }).toMatchSnapshot({ c: expect.any(Date) });
     *
     * @param propertyMatchers Object containing properties to match against the value.
     * @param hint Hint used to identify the snapshot in the snapshot file.
     */
    toMatchSnapshot(propertyMatchers?: object, hint?: string): void;
    /**
     * Asserts that an object matches a subset of properties.
     *
     * @example
     * expect({ a: 1, b: 2 }).toMatchObject({ b: 2 });
     * expect({ c: new Date(), d: 2 }).toMatchObject({ d: 2 });
     *
     * @param subset Subset of properties to match with.
     */
    toMatchObject(subset: object): void;
    /**
     * Asserts that a value is empty.
     *
     * @example
     * expect("").toBeEmpty();
     * expect([]).toBeEmpty();
     * expect({}).toBeEmpty();
     * expect(new Set()).toBeEmpty();
     */
    toBeEmpty(): void;
    /**
     * Asserts that a value is `null` or `undefined`.
     *
     * @example
     * expect(null).toBeNil();
     * expect(undefined).toBeNil();
     */
    toBeNil(): void;
    /**
     * Asserts that a value is a `array`.
     *
     * @link https://jest-extended.jestcommunity.dev/docs/matchers/array/#tobearray
     * @example
     * expect([1]).toBeArray();
     * expect(new Array(1)).toBeArray();
     * expect({}).not.toBeArray();
     */
    toBeArray(): void;
    /**
     * Asserts that a value is a `array` of a certain length.
     *
     * @link https://jest-extended.jestcommunity.dev/docs/matchers/array/#tobearrayofsize
     * @example
     * expect([]).toBeArrayOfSize(0);
     * expect([1]).toBeArrayOfSize(1);
     * expect(new Array(1)).toBeArrayOfSize(1);
     * expect({}).not.toBeArrayOfSize(0);
     */
    toBeArrayOfSize(size: number): void;
    /**
     * Asserts that a value is a `boolean`.
     *
     * @example
     * expect(true).toBeBoolean();
     * expect(false).toBeBoolean();
     * expect(null).not.toBeBoolean();
     * expect(0).not.toBeBoolean();
     */
    toBeBoolean(): void;
    /**
     * Asserts that a value is `true`.
     *
     * @example
     * expect(true).toBeTrue();
     * expect(false).not.toBeTrue();
     * expect(1).not.toBeTrue();
     */
    toBeTrue(): void;
    /**
     * Asserts that a value matches a specific type.
     *
     * @link https://vitest.dev/api/expect.html#tobetypeof
     * @example
     * expect(1).toBeTypeOf("number");
     * expect("hello").toBeTypeOf("string");
     * expect([]).not.toBeTypeOf("boolean");
     */
    toBeTypeOf(
      type:
        | "bigint"
        | "boolean"
        | "function"
        | "number"
        | "object"
        | "string"
        | "symbol"
        | "undefined",
    ): void;
    /**
     * Asserts that a value is `false`.
     *
     * @example
     * expect(false).toBeFalse();
     * expect(true).not.toBeFalse();
     * expect(0).not.toBeFalse();
     */
    toBeFalse(): void;
    /**
     * Asserts that a value is a `number`.
     *
     * @example
     * expect(1).toBeNumber();
     * expect(3.14).toBeNumber();
     * expect(NaN).toBeNumber();
     * expect(BigInt(1)).not.toBeNumber();
     */
    toBeNumber(): void;
    /**
     * Asserts that a value is a `number`, and is an integer.
     *
     * @example
     * expect(1).toBeInteger();
     * expect(3.14).not.toBeInteger();
     * expect(NaN).not.toBeInteger();
     */
    toBeInteger(): void;
    /**
     * Asserts that a value is a `number`, and is not `NaN` or `Infinity`.
     *
     * @example
     * expect(1).toBeFinite();
     * expect(3.14).toBeFinite();
     * expect(NaN).not.toBeFinite();
     * expect(Infinity).not.toBeFinite();
     */
    toBeFinite(): void;
    /**
     * Asserts that a value is a positive `number`.
     *
     * @example
     * expect(1).toBePositive();
     * expect(-3.14).not.toBePositive();
     * expect(NaN).not.toBePositive();
     */
    toBePositive(): void;
    /**
     * Asserts that a value is a negative `number`.
     *
     * @example
     * expect(-3.14).toBeNegative();
     * expect(1).not.toBeNegative();
     * expect(NaN).not.toBeNegative();
     */
    toBeNegative(): void;
    /**
     * Asserts that a value is a number between a start and end value.
     *
     * @param start the start number (inclusive)
     * @param end the end number (exclusive)
     */
    toBeWithin(start: number, end: number): void;
    /**
     * Asserts that a value is equal to the expected string, ignoring any whitespace.
     *
     * @example
     * expect(" foo ").toEqualIgnoringWhitespace("foo");
     * expect("bar").toEqualIgnoringWhitespace(" bar ");
     *
     * @param expected the expected string
     */
    toEqualIgnoringWhitespace(expected: string): void;
    /**
     * Asserts that a value is a `symbol`.
     *
     * @example
     * expect(Symbol("foo")).toBeSymbol();
     * expect("foo").not.toBeSymbol();
     */
    toBeSymbol(): void;
    /**
     * Asserts that a value is a `function`.
     *
     * @example
     * expect(() => {}).toBeFunction();
     */
    toBeFunction(): void;
    /**
     * Asserts that a value is a `Date` object.
     *
     * To check if a date is valid, use `toBeValidDate()` instead.
     *
     * @example
     * expect(new Date()).toBeDate();
     * expect(new Date(null)).toBeDate();
     * expect("2020-03-01").not.toBeDate();
     */
    toBeDate(): void;
    /**
     * Asserts that a value is a valid `Date` object.
     *
     * @example
     * expect(new Date()).toBeValidDate();
     * expect(new Date(null)).not.toBeValidDate();
     * expect("2020-03-01").not.toBeValidDate();
     */
    toBeValidDate(): void;
    /**
     * Asserts that a value is a `string`.
     *
     * @example
     * expect("foo").toBeString();
     * expect(new String("bar")).toBeString();
     * expect(123).not.toBeString();
     */
    toBeString(): void;
    /**
     * Asserts that a value includes a `string`.
     *
     * For non-string values, use `toContain()` instead.
     *
     * @param expected the expected substring
     */
    toInclude(expected: string): void;
    /**
     * Asserts that a value includes a `string` {times} times.
     * @param expected the expected substring
     * @param times the number of times the substring should occur
     */
    toIncludeRepeated(expected: string, times: number): void;
    /**
     * Checks whether a value satisfies a custom condition.
     * @param {Function} predicate - The custom condition to be satisfied. It should be a function that takes a value as an argument (in this case the value from expect) and returns a boolean.
     * @example
     * expect(1).toSatisfy((val) => val > 0);
     * expect("foo").toSatisfy((val) => val === "foo");
     * expect("bar").not.toSatisfy((val) => val === "bun");
     * @link https://vitest.dev/api/expect.html#tosatisfy
     * @link https://jest-extended.jestcommunity.dev/docs/matchers/toSatisfy
     */
    toSatisfy(predicate: (value: T) => boolean): void;
    /**
     * Asserts that a value starts with a `string`.
     *
     * @param expected the string to start with
     */
    toStartWith(expected: string): void;
    /**
     * Asserts that a value ends with a `string`.
     *
     * @param expected the string to end with
     */
    toEndWith(expected: string): void;
    /**
     * Ensures that a mock function is called.
     */
    toHaveBeenCalled(): void;
    /**
     * Ensures that a mock function is called an exact number of times.
     */
    toHaveBeenCalledTimes(expected: number): void;
    /**
     * Ensure that a mock function is called with specific arguments.
     */
    toHaveBeenCalledWith(...expected: Array<unknown>): void;
    /**
     * Ensure that a mock function is called with specific arguments for the last call.
     */
    toHaveBeenLastCalledWith(...expected: Array<unknown>): void;
<<<<<<< HEAD
  }

  /**
   * Object representing an asymmetric matcher obtained by an static call to expect like `expect.anything()`, `expect.stringContaining("...")`, etc.
   */
  // Defined as an alias of `any` so that it does not trigger any type mismatch
  export type AsymmetricMatcher = any;

  export interface MatcherResult {
    pass: boolean;
    message: string | (() => string);
  }

  export type CustomMatcher<E, P extends any[]> = (
    this: MatcherContext,
    expected: E,
    ...matcherArguments: P
  ) => MatcherResult | Promise<MatcherResult>;

  /** All non-builtin matchers and asymmetric matchers that have been type-registered through declaration merging */
  export type CustomMatchersDetected = Omit<
    Matchers<unknown>,
    keyof MatchersBuiltin<unknown>
  > &
    Omit<AsymmetricMatchers, keyof AsymmetricMatchersBuiltin>;

  /**
   * If the types has been defined through declaration merging, enforce it.
   * Otherwise enforce the generic custom matcher signature.
   */
  export type ExpectExtendMatchers<M> = {
    [k in keyof M]: k extends keyof CustomMatchersDetected
      ? CustomMatcher<unknown, Parameters<CustomMatchersDetected[k]>>
      : CustomMatcher<unknown, any[]>;
=======
    /**
     * Ensure that a mock function is called with specific arguments for the nth call.
     */
    toHaveBeenNthCalledWith(n: number, ...expected: Array<unknown>): void;
>>>>>>> 1840de36
  };

  /** Custom equality tester */
  export type Tester = (
    this: TesterContext,
    a: any,
    b: any,
    customTesters: Array<Tester>,
  ) => boolean | undefined;

  export type EqualsFunction = (
    a: unknown,
    b: unknown,
    //customTesters?: Array<Tester>,
    //strictCheck?: boolean,
  ) => boolean;

  export interface TesterContext {
    equals: EqualsFunction;
  }

  interface MatcherState {
    //assertionCalls: number;
    //currentConcurrentTestName?: () => string | undefined;
    //currentTestName?: string;
    //error?: Error;
    //expand: boolean;
    //expectedAssertionsNumber: number | null;
    //expectedAssertionsNumberError?: Error;
    //isExpectingAssertions: boolean;
    //isExpectingAssertionsError?: Error;
    isNot: boolean;
    //numPassingAsserts: number;
    promise: string;
    //suppressedErrors: Array<Error>;
    //testPath?: string;
  }

  type MatcherHintColor = (arg: string) => string; // subset of Chalk type

  interface MatcherUtils {
    //customTesters: Array<Tester>;
    //dontThrow(): void; // (internally used by jest snapshot)
    equals: EqualsFunction;
    utils: Readonly<{
      stringify(value: unknown): string;
      printReceived(value: unknown): string;
      printExpected(value: unknown): string;
      matcherHint(
        matcherName: string,
        received?: unknown,
        expected?: unknown,
        options?: {
          isNot?: boolean;
          promise?: string;
          isDirectExpectCall?: boolean; // (internal)
          comment?: string;
          expectedColor?: MatcherHintColor;
          receivedColor?: MatcherHintColor;
          secondArgument?: string;
          secondArgumentColor?: MatcherHintColor;
        },
      ): string;
      //iterableEquality: Tester;
      //subsetEquality: Tester;
      // ...
    }>;
  }

  type MatcherContext = MatcherUtils & MatcherState;
}

declare module "test" {
  import BunTestModule = require("bun:test");
  export = BunTestModule;
}

declare namespace JestMock {
  /**
   * Copyright (c) Meta Platforms, Inc. and affiliates.
   *
   * This source code is licensed under the MIT license found in the
   * LICENSE file in the root directory of this source tree.
   */
  export type ClassLike = {
    new (...args: any): any;
  };

  export type ConstructorLikeKeys<T> = keyof {
    [K in keyof T as Required<T>[K] extends ClassLike ? K : never]: T[K];
  };

  // export const fn: <T extends FunctionLike = UnknownFunction>(
  //   implementation?: T | undefined,
  // ) => Mock<T>;

  export type FunctionLike = (...args: any) => any;

  export type MethodLikeKeys<T> = keyof {
    [K in keyof T as Required<T>[K] extends FunctionLike ? K : never]: T[K];
  };

  /**
   * All what the internal typings need is to be sure that we have any-function.
   * `FunctionLike` type ensures that and helps to constrain the type as well.
   * The default of `UnknownFunction` makes sure that `any`s do not leak to the
   * user side. For instance, calling `fn()` without implementation will return
   * a mock of `(...args: Array<unknown>) => unknown` type. If implementation
   * is provided, its typings are inferred correctly.
   */
  // export interface Mock<T extends FunctionLike = UnknownFunction>
  //   extends Function,
  //     MockInstance<T> {
  //   new (...args: Parameters<T>): ReturnType<T>;
  //   (...args: Parameters<T>): ReturnType<T>;
  // }

  // export type Mocked<T> = T extends ClassLike
  //   ? MockedClass<T>
  //   : T extends FunctionLike
  //   ? MockedFunction<T>
  //   : T extends object
  //   ? MockedObject<T>
  //   : T;

  // export const mocked: {
  //   <T extends object>(
  //     source: T,
  //     options?: {
  //       shallow: false;
  //     },
  //   ): Mocked<T>;
  //   <T_1 extends object>(
  //     source: T_1,
  //     options: {
  //       shallow: true;
  //     },
  //   ): MockedShallow<T_1>;
  // };

  // export type MockedClass<T extends ClassLike> = MockInstance<
  //   (...args: ConstructorParameters<T>) => Mocked<InstanceType<T>>
  // > &
  //   MockedObject<T>;

  // export type MockedFunction<T extends FunctionLike> = MockInstance<T> &
  //   MockedObject<T>;

  // type MockedFunctionShallow<T extends FunctionLike> = MockInstance<T> & T;

  // export type MockedObject<T extends object> = {
  //   [K in keyof T]: T[K] extends ClassLike
  //     ? MockedClass<T[K]>
  //     : T[K] extends FunctionLike
  //     ? MockedFunction<T[K]>
  //     : T[K] extends object
  //     ? MockedObject<T[K]>
  //     : T[K];
  // } & T;

  // type MockedObjectShallow<T extends object> = {
  //   [K in keyof T]: T[K] extends ClassLike
  //     ? MockedClass<T[K]>
  //     : T[K] extends FunctionLike
  //     ? MockedFunctionShallow<T[K]>
  //     : T[K];
  // } & T;

  // export type MockedShallow<T> = T extends ClassLike
  //   ? MockedClass<T>
  //   : T extends FunctionLike
  //   ? MockedFunctionShallow<T>
  //   : T extends object
  //   ? MockedObjectShallow<T>
  //   : T;

  // export type MockFunctionMetadata<
  //   T = unknown,
  //   MetadataType = MockMetadataType,
  // > = MockMetadata<T, MetadataType>;

  // export type MockFunctionMetadataType = MockMetadataType;

  type MockFunctionResult<T extends FunctionLike = UnknownFunction> =
    | MockFunctionResultIncomplete
    | MockFunctionResultReturn<T>
    | MockFunctionResultThrow;

  type MockFunctionResultIncomplete = {
    type: "incomplete";
    /**
     * Result of a single call to a mock function that has not yet completed.
     * This occurs if you test the result from within the mock function itself,
     * or from within a function that was called by the mock.
     */
    value: undefined;
  };

  type MockFunctionResultReturn<T extends FunctionLike = UnknownFunction> = {
    type: "return";
    /**
     * Result of a single call to a mock function that returned.
     */
    value: ReturnType<T>;
  };

  type MockFunctionResultThrow = {
    type: "throw";
    /**
     * Result of a single call to a mock function that threw.
     */
    value: unknown;
  };

  type MockFunctionState<T extends FunctionLike = FunctionLike> = {
    /**
     * List of the call arguments of all calls that have been made to the mock.
     */
    calls: Array<Parameters<T>>;
    /**
     * List of all the object instances that have been instantiated from the mock.
     */
    instances: Array<ReturnType<T>>;
    /**
     * List of all the function contexts that have been applied to calls to the mock.
     */
    contexts: Array<ThisParameterType<T>>;
    /**
     * List of the call order indexes of the mock. Jest is indexing the order of
     * invocations of all mocks in a test file. The index is starting with `1`.
     */
    invocationCallOrder: Array<number>;
    /**
     * List of the call arguments of the last call that was made to the mock.
     * If the function was not called, it will return `undefined`.
     */
    lastCall?: Parameters<T>;
    /**
     * List of the results of all calls that have been made to the mock.
     */
    results: Array<MockFunctionResult<T>>;
  };

  export interface MockInstance<T extends FunctionLike = UnknownFunction> {
    _isMockFunction: true;
    _protoImpl: Function;
    getMockImplementation(): T | undefined;
    getMockName(): string;
    mock: MockFunctionState<T>;
    mockClear(): this;
    mockReset(): this;
    mockRestore(): void;
    mockImplementation(fn: T): this;
    mockImplementationOnce(fn: T): this;
    withImplementation(fn: T, callback: () => Promise<unknown>): Promise<void>;
    withImplementation(fn: T, callback: () => void): void;
    mockName(name: string): this;
    mockReturnThis(): this;
    mockReturnValue(value: ReturnType<T>): this;
    mockReturnValueOnce(value: ReturnType<T>): this;
    mockResolvedValue(value: ResolveType<T>): this;
    mockResolvedValueOnce(value: ResolveType<T>): this;
    mockRejectedValue(value: RejectType<T>): this;
    mockRejectedValueOnce(value: RejectType<T>): this;
  }

  // export type MockMetadata<T, MetadataType = MockMetadataType> = {
  //   ref?: number;
  //   members?: Record<string, MockMetadata<T>>;
  //   mockImpl?: T;
  //   name?: string;
  //   refID?: number;
  //   type?: MetadataType;
  //   value?: T;
  //   length?: number;
  // };

  // export type MockMetadataType =
  //   | "object"
  //   | "array"
  //   | "regexp"
  //   | "function"
  //   | "constant"
  //   | "collection"
  //   | "null"
  //   | "undefined";

  // export class ModuleMocker {
  //   private readonly _environmentGlobal;
  //   private _mockState;
  //   private _mockConfigRegistry;
  //   private _spyState;
  //   private _invocationCallCounter;
  //   /**
  //    * @see README.md
  //    * @param global Global object of the test environment, used to create
  //    * mocks
  //    */
  //   constructor(global: typeof globalThis);
  //   private _getSlots;
  //   private _ensureMockConfig;
  //   private _ensureMockState;
  //   private _defaultMockConfig;
  //   private _defaultMockState;
  //   private _makeComponent;
  //   private _createMockFunction;
  //   private _generateMock;
  //   /**
  //    * Check whether the given property of an object has been already replaced.
  //    */
  //   private _findReplacedProperty;
  //   /**
  //    * @see README.md
  //    * @param metadata Metadata for the mock in the schema returned by the
  //    * getMetadata method of this module.
  //    */
  //   generateFromMetadata<T>(metadata: MockMetadata<T>): Mocked<T>;
  //   /**
  //    * @see README.md
  //    * @param component The component for which to retrieve metadata.
  //    */
  //   getMetadata<T = unknown>(
  //     component: T,
  //     _refs?: Map<T, number>,
  //   ): MockMetadata<T> | null;
  //   isMockFunction<T extends FunctionLike = UnknownFunction>(
  //     fn: MockInstance<T>,
  //   ): fn is MockInstance<T>;
  //   isMockFunction<P extends Array<unknown>, R>(
  //     fn: (...args: P) => R,
  //   ): fn is Mock<(...args: P) => R>;
  //   isMockFunction(fn: unknown): fn is Mock<UnknownFunction>;
  //   fn<T extends FunctionLike = UnknownFunction>(implementation?: T): Mock<T>;
  //   private _attachMockImplementation;
  //   spyOn<
  //     T extends object,
  //     K extends PropertyLikeKeys<T>,
  //     A extends "get" | "set",
  //   >(
  //     object: T,
  //     methodKey: K,
  //     accessType: A,
  //   ): A extends "get"
  //     ? SpiedGetter<T[K]>
  //     : A extends "set"
  //     ? SpiedSetter<T[K]>
  //     : never;
  //   spyOn<
  //     T extends object,
  //     K extends ConstructorLikeKeys<T> | MethodLikeKeys<T>,
  //     V extends Required<T>[K],
  //   >(
  //     object: T,
  //     methodKey: K,
  //   ): V extends ClassLike | FunctionLike ? Spied<V> : never;
  //   private _spyOnProperty;
  //   replaceProperty<
  //     T extends object,
  //     K extends PropertyLikeKeys<T>,
  //     V extends T[K],
  //   >(object: T, propertyKey: K, value: V): Replaced<T[K]>;
  //   clearAllMocks(): void;
  //   resetAllMocks(): void;
  //   restoreAllMocks(): void;
  //   private _typeOf;
  //   mocked<T extends object>(
  //     source: T,
  //     options?: {
  //       shallow: false;
  //     },
  //   ): Mocked<T>;
  //   mocked<T extends object>(
  //     source: T,
  //     options: {
  //       shallow: true;
  //     },
  //   ): MockedShallow<T>;
  // }

  export type PropertyLikeKeys<T> = Exclude<
    keyof T,
    ConstructorLikeKeys<T> | MethodLikeKeys<T>
  >;

  export type RejectType<T extends FunctionLike> =
    ReturnType<T> extends PromiseLike<any> ? unknown : never;

  export interface Replaced<T = unknown> {
    /**
     * Restore property to its original value known at the time of mocking.
     */
    restore(): void;
    /**
     * Change the value of the property.
     */
    replaceValue(value: T): this;
  }

  export const replaceProperty: <
    T extends object,
    K_2 extends Exclude<
      keyof T,
      | keyof {
          [K in keyof T as Required<T>[K] extends ClassLike ? K : never]: T[K];
        }
      | keyof {
          [K_1 in keyof T as Required<T>[K_1] extends FunctionLike
            ? K_1
            : never]: T[K_1];
        }
    >,
    V extends T[K_2],
  >(
    object: T,
    propertyKey: K_2,
    value: V,
  ) => Replaced<T[K_2]>;

  export type ResolveType<T extends FunctionLike> =
    ReturnType<T> extends PromiseLike<infer U> ? U : never;

  export type Spied<T extends ClassLike | FunctionLike> = T extends ClassLike
    ? SpiedClass<T>
    : T extends FunctionLike
    ? SpiedFunction<T>
    : never;

  export type SpiedClass<T extends ClassLike = UnknownClass> = MockInstance<
    (...args: ConstructorParameters<T>) => InstanceType<T>
  >;

  export type SpiedFunction<T extends FunctionLike = UnknownFunction> =
    MockInstance<(...args: Parameters<T>) => ReturnType<T>>;

  export type SpiedGetter<T> = MockInstance<() => T>;

  export type SpiedSetter<T> = MockInstance<(arg: T) => void>;

  export interface SpyInstance<T extends FunctionLike = UnknownFunction>
    extends MockInstance<T> {}

  export const spyOn: {
    <
      T extends object,
      K_2 extends Exclude<
        keyof T,
        | keyof {
            [K in keyof T as Required<T>[K] extends ClassLike
              ? K
              : never]: T[K];
          }
        | keyof {
            [K_1 in keyof T as Required<T>[K_1] extends FunctionLike
              ? K_1
              : never]: T[K_1];
          }
      >,
      V extends Required<T>[K_2],
      A extends "set" | "get",
    >(
      object: T,
      methodKey: K_2,
      accessType: A,
    ): A extends "get"
      ? SpiedGetter<V>
      : A extends "set"
      ? SpiedSetter<V>
      : never;
    <
      T_1 extends object,
      K_5 extends
        | keyof {
            [K_3 in keyof T_1 as Required<T_1>[K_3] extends ClassLike
              ? K_3
              : never]: T_1[K_3];
          }
        | keyof {
            [K_4 in keyof T_1 as Required<T_1>[K_4] extends FunctionLike
              ? K_4
              : never]: T_1[K_4];
          },
      V_1 extends Required<T_1>[K_5],
    >(
      object: T_1,
      methodKey: K_5,
    ): V_1 extends ClassLike | FunctionLike ? Spied<V_1> : never;
  };

  export type UnknownClass = {
    new (...args: Array<unknown>): unknown;
  };

  export type UnknownFunction = (...args: Array<unknown>) => unknown;

  export {};
}<|MERGE_RESOLUTION|>--- conflicted
+++ resolved
@@ -1398,7 +1398,10 @@
      * Ensure that a mock function is called with specific arguments for the last call.
      */
     toHaveBeenLastCalledWith(...expected: Array<unknown>): void;
-<<<<<<< HEAD
+    /**
+     * Ensure that a mock function is called with specific arguments for the nth call.
+     */
+    toHaveBeenNthCalledWith(n: number, ...expected: Array<unknown>): void;
   }
 
   /**
@@ -1433,12 +1436,6 @@
     [k in keyof M]: k extends keyof CustomMatchersDetected
       ? CustomMatcher<unknown, Parameters<CustomMatchersDetected[k]>>
       : CustomMatcher<unknown, any[]>;
-=======
-    /**
-     * Ensure that a mock function is called with specific arguments for the nth call.
-     */
-    toHaveBeenNthCalledWith(n: number, ...expected: Array<unknown>): void;
->>>>>>> 1840de36
   };
 
   /** Custom equality tester */
