--- conflicted
+++ resolved
@@ -76,17 +76,13 @@
      * expect(stdout.toString()).toBe("LOL!");
      * ```
      */
-<<<<<<< HEAD
-    env(newEnv: Record<string, string>): this;
+    env(newEnv: Record<string, string> | undefined): this;
     /**
      * By default, the shell will write to the current process's stdout and stderr, as well as buffering that output.
      *
      * This configures the shell to only buffer the output.
      */
     quiet(): this;
-=======
-    env(newEnv: Record<string, string | undefined>): this;
->>>>>>> e12114cf
   }
 
   export interface Shell {
