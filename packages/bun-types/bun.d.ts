--- conflicted
+++ resolved
@@ -1597,7 +1597,6 @@
 
     // TODO: writable: WritableStream;
 
-<<<<<<< HEAD
     /**
      * A UNIX timestamp indicating when the file was last modified.
      */
@@ -1639,788 +1638,6 @@
       options?: { highWaterMark?: number },
     ): Promise<number>;
 
-    /**
-     * Deletes the file.
-     */
-    unlink(): Promise<void>;
-
-    /**
-     * Deletes the file. ( same as unlink )
-     */
-    delete(): Promise<void>;
-
-    /**
-     *  Provides useful information about the file.
-     */
-    stat(): Promise<Stats>;
-  }
-  interface NetworkSink extends FileSink {
-    /**
-     * Write a chunk of data to the network.
-     *
-     * If the network is not writable yet, the data is buffered.
-     */
-    write(chunk: string | ArrayBufferView | ArrayBuffer | SharedArrayBuffer): number;
-    /**
-     * Flush the internal buffer, committing the data to the network.
-     */
-    flush(): number | Promise<number>;
-    /**
-     * Finish the upload. This also flushes the internal buffer.
-     */
-    end(error?: Error): number | Promise<number>;
-
-    /**
-     * Get the stat of the file.
-     */
-    stat(): Promise<Stats>;
-  }
-
-  var S3Client: S3Client;
-  var s3: S3Client;
-
-  /**
-   * Configuration options for S3 operations
-   */
-  interface S3Options extends BlobPropertyBag {
-    /**
-     * The Access Control List (ACL) policy for the file.
-     * Controls who can access the file and what permissions they have.
-     *
-     * @example
-     *     // Setting public read access
-     *     const file = s3("public-file.txt", {
-     *       acl: "public-read",
-     *       bucket: "my-bucket"
-     *     });
-     *
-     * @example
-     *     // Using with presigned URLs
-     *     const url = file.presign({
-     *       acl: "public-read",
-     *       expiresIn: 3600
-     *     });
-     */
-    acl?:
-      | "private"
-      | "public-read"
-      | "public-read-write"
-      | "aws-exec-read"
-      | "authenticated-read"
-      | "bucket-owner-read"
-      | "bucket-owner-full-control"
-      | "log-delivery-write";
-
-    /**
-     * The S3 bucket name. Can be set via `S3_BUCKET` or `AWS_BUCKET` environment variables.
-     *
-     * @example
-     *     // Using explicit bucket
-     *     const file = s3("my-file.txt", { bucket: "my-bucket" });
-     *
-     * @example
-     *     // Using environment variables
-     *     // With S3_BUCKET=my-bucket in .env
-     *     const file = s3("my-file.txt");
-     */
-    bucket?: string;
-
-    /**
-     * The AWS region. Can be set via `S3_REGION` or `AWS_REGION` environment variables.
-     *
-     * @example
-     *     const file = s3("my-file.txt", {
-     *       bucket: "my-bucket",
-     *       region: "us-west-2"
-     *     });
-     */
-    region?: string;
-
-    /**
-     * The access key ID for authentication.
-     * Can be set via `S3_ACCESS_KEY_ID` or `AWS_ACCESS_KEY_ID` environment variables.
-     */
-    accessKeyId?: string;
-
-    /**
-     * The secret access key for authentication.
-     * Can be set via `S3_SECRET_ACCESS_KEY` or `AWS_SECRET_ACCESS_KEY` environment variables.
-     */
-    secretAccessKey?: string;
-
-    /**
-     * Optional session token for temporary credentials.
-     * Can be set via `S3_SESSION_TOKEN` or `AWS_SESSION_TOKEN` environment variables.
-     *
-     * @example
-     *     // Using temporary credentials
-     *     const file = s3("my-file.txt", {
-     *       accessKeyId: tempAccessKey,
-     *       secretAccessKey: tempSecretKey,
-     *       sessionToken: tempSessionToken
-     *     });
-     */
-    sessionToken?: string;
-
-    /**
-     * The S3-compatible service endpoint URL.
-     * Can be set via `S3_ENDPOINT` or `AWS_ENDPOINT` environment variables.
-     *
-     * @example
-     *     // AWS S3
-     *     const file = s3("my-file.txt", {
-     *       endpoint: "https://s3.us-east-1.amazonaws.com"
-     *     });
-     *
-     * @example
-     *     // Cloudflare R2
-     *     const file = s3("my-file.txt", {
-     *       endpoint: "https://<account-id>.r2.cloudflarestorage.com"
-     *     });
-     *
-     * @example
-     *     // DigitalOcean Spaces
-     *     const file = s3("my-file.txt", {
-     *       endpoint: "https://<region>.digitaloceanspaces.com"
-     *     });
-     *
-     * @example
-     *     // MinIO (local development)
-     *     const file = s3("my-file.txt", {
-     *       endpoint: "http://localhost:9000"
-     *     });
-     */
-    endpoint?: string;
-
-    /**
-     * Use virtual hosted style endpoint. default to false, when true if `endpoint` is informed it will ignore the `bucket`
-     *
-     * @example
-     *     // Using virtual hosted style
-     *     const file = s3("my-file.txt", {
-     *       virtualHostedStyle: true,
-     *       endpoint: "https://my-bucket.s3.us-east-1.amazonaws.com"
-     *     });
-     */
-    virtualHostedStyle?: boolean;
-
-    /**
-     * The size of each part in multipart uploads (in bytes).
-     * - Minimum: 5 MiB
-     * - Maximum: 5120 MiB
-     * - Default: 5 MiB
-     *
-     * @example
-     *     // Configuring multipart uploads
-     *     const file = s3("large-file.dat", {
-     *       partSize: 10 * 1024 * 1024, // 10 MiB parts
-     *       queueSize: 4  // Upload 4 parts in parallel
-     *     });
-     *
-     *     const writer = file.writer();
-     *     // ... write large file in chunks
-     */
-    partSize?: number;
-
-    /**
-     * Number of parts to upload in parallel for multipart uploads.
-     * - Default: 5
-     * - Maximum: 255
-     *
-     * Increasing this value can improve upload speeds for large files
-     * but will use more memory.
-     */
-    queueSize?: number;
-
-    /**
-     * Number of retry attempts for failed uploads.
-     * - Default: 3
-     * - Maximum: 255
-     *
-     * @example
-     *    // Setting retry attempts
-     *     const file = s3("my-file.txt", {
-     *       retry: 5 // Retry failed uploads up to 5 times
-     *     });
-     */
-    retry?: number;
-
-    /**
-     * The Content-Type of the file.
-     * Automatically set based on file extension when possible.
-     *
-     * @example
-     *    // Setting explicit content type
-     *     const file = s3("data.bin", {
-     *       type: "application/octet-stream"
-     *     });
-     */
-    type?: string;
-
-    /**
-     * By default, Amazon S3 uses the STANDARD Storage Class to store newly created objects.
-     *
-     * @example
-     *    // Setting explicit Storage class
-     *     const file = s3("my-file.json", {
-     *       storageClass: "STANDARD_IA"
-     *     });
-     */
-    storageClass?:
-      | "STANDARD"
-      | "DEEP_ARCHIVE"
-      | "EXPRESS_ONEZONE"
-      | "GLACIER"
-      | "GLACIER_IR"
-      | "INTELLIGENT_TIERING"
-      | "ONEZONE_IA"
-      | "OUTPOSTS"
-      | "REDUCED_REDUNDANCY"
-      | "SNOW"
-      | "STANDARD_IA";
-
-    /**
-     * @deprecated The size of the internal buffer in bytes. Defaults to 5 MiB. use `partSize` and `queueSize` instead.
-     */
-    highWaterMark?: number;
-  }
-
-  /**
-   * Options for generating presigned URLs
-   */
-  interface S3FilePresignOptions extends S3Options {
-    /**
-     * Number of seconds until the presigned URL expires.
-     * - Default: 86400 (1 day)
-     *
-     * @example
-     *     // Short-lived URL
-     *     const url = file.presign({
-     *       expiresIn: 3600 // 1 hour
-     *     });
-     *
-     * @example
-     *     // Long-lived public URL
-     *     const url = file.presign({
-     *       expiresIn: 7 * 24 * 60 * 60, // 7 days
-     *       acl: "public-read"
-     *     });
-     */
-    expiresIn?: number;
-
-    /**
-     * The HTTP method allowed for the presigned URL.
-     *
-     * @example
-     *     // GET URL for downloads
-     *     const downloadUrl = file.presign({
-     *       method: "GET",
-     *       expiresIn: 3600
-     *     });
-     *
-     * @example
-     *     // PUT URL for uploads
-     *     const uploadUrl = file.presign({
-     *       method: "PUT",
-     *       expiresIn: 3600,
-     *       type: "application/json"
-     *     });
-     */
-    method?: "GET" | "POST" | "PUT" | "DELETE" | "HEAD";
-  }
-
-  interface S3Stats {
-    size: number;
-    lastModified: Date;
-    etag: string;
-    type: string;
-  }
-
-  /**
-   * Represents a file in an S3-compatible storage service.
-   * Extends the Blob interface for compatibility with web APIs.
-   */
-  interface S3File extends Blob {
-    /**
-     * The size of the file in bytes.
-     * This is a Promise because it requires a network request to determine the size.
-     *
-     * @example
-     *     // Getting file size
-     *     const size = await file.size;
-     *     console.log(`File size: ${size} bytes`);
-     *
-     * @example
-     *     // Check if file is larger than 1MB
-     *     if (await file.size > 1024 * 1024) {
-     *       console.log("Large file detected");
-     *     }
-     */
-    /**
-     * TODO: figure out how to get the typescript types to not error for this property.
-     */
-    // size: Promise<number>;
-
-    /**
-     * Creates a new S3File representing a slice of the original file.
-     * Uses HTTP Range headers for efficient partial downloads.
-     *
-     * @param begin - Starting byte offset
-     * @param end - Ending byte offset (exclusive)
-     * @param contentType - Optional MIME type for the slice
-     * @returns A new S3File representing the specified range
-     *
-     * @example
-     *  // Reading file header
-     *     const header = file.slice(0, 1024);
-     *     const headerText = await header.text();
-     *
-     * @example
-     *     // Reading with content type
-     *     const jsonSlice = file.slice(1024, 2048, "application/json");
-     *     const data = await jsonSlice.json();
-     *
-     * @example
-     *     // Reading from offset to end
-     *     const remainder = file.slice(1024);
-     *     const content = await remainder.text();
-     */
-    slice(begin?: number, end?: number, contentType?: string): S3File;
-    slice(begin?: number, contentType?: string): S3File;
-    slice(contentType?: string): S3File;
-
-    /**
-     * Creates a writable stream for uploading data.
-     * Suitable for large files as it uses multipart upload.
-     *
-     * @param options - Configuration for the upload
-     * @returns A NetworkSink for writing data
-     *
-     * @example
-     *     // Basic streaming write
-     *     const writer = file.writer({
-     *       type: "application/json"
-     *     });
-     *     writer.write('{"hello": ');
-     *     writer.write('"world"}');
-     *     await writer.end();
-     *
-     * @example
-     *     // Optimized large file upload
-     *     const writer = file.writer({
-     *       partSize: 10 * 1024 * 1024, // 10MB parts
-     *       queueSize: 4, // Upload 4 parts in parallel
-     *       retry: 3 // Retry failed parts
-     *     });
-     *
-     *     // Write large chunks of data efficiently
-     *     for (const chunk of largeDataChunks) {
-     *       writer.write(chunk);
-     *     }
-     *     await writer.end();
-     *
-     * @example
-     *     // Error handling
-     *     const writer = file.writer();
-     *     try {
-     *       writer.write(data);
-     *       await writer.end();
-     *     } catch (err) {
-     *       console.error('Upload failed:', err);
-     *       // Writer will automatically abort multipart upload on error
-     *     }
-     */
-    writer(options?: S3Options): NetworkSink;
-
-    /**
-     * Gets a readable stream of the file's content.
-     * Useful for processing large files without loading them entirely into memory.
-     *
-     * @returns A ReadableStream for the file content
-     *
-     * @example
-     *     // Basic streaming read
-     *     const stream = file.stream();
-     *     for await (const chunk of stream) {
-     *       console.log('Received chunk:', chunk);
-     *     }
-     *
-     * @example
-     *     // Piping to response
-     *     const stream = file.stream();
-     *     return new Response(stream, {
-     *       headers: { 'Content-Type': file.type }
-     *     });
-     *
-     * @example
-     *     // Processing large files
-     *     const stream = file.stream();
-     *     const textDecoder = new TextDecoder();
-     *     for await (const chunk of stream) {
-     *       const text = textDecoder.decode(chunk);
-     *       // Process text chunk by chunk
-     *     }
-     */
-    readonly readable: ReadableStream;
-    stream(): ReadableStream;
-
-    /**
-     * The name or path of the file in the bucket.
-     *
-     * @example
-     * const file = s3("folder/image.jpg");
-     * console.log(file.name); // "folder/image.jpg"
-     */
-    readonly name?: string;
-
-    /**
-     * The bucket name containing the file.
-     *
-     * @example
-     *    const file = s3("s3://my-bucket/file.txt");
-     *    console.log(file.bucket); // "my-bucket"
-     */
-    readonly bucket?: string;
-
-    /**
-     * Checks if the file exists in S3.
-     * Uses HTTP HEAD request to efficiently check existence without downloading.
-     *
-     * @returns Promise resolving to true if file exists, false otherwise
-     *
-     * @example
-     *     // Basic existence check
-     *    if (await file.exists()) {
-     *      console.log("File exists in S3");
-     *    }
-     *
-     * @example
-     *  // With error handling
-     *  try {
-     *    const exists = await file.exists();
-     *    if (!exists) {
-     *      console.log("File not found");
-     *    }
-     *  } catch (err) {
-     *    console.error("Error checking file:", err);
-     *  }
-     */
-    exists(): Promise<boolean>;
-
-    /**
-     * Uploads data to S3.
-     * Supports various input types and automatically handles large files.
-     *
-     * @param data - The data to upload
-     * @param options - Upload configuration options
-     * @returns Promise resolving to number of bytes written
-     *
-     * @example
-     *     // Writing string data
-     *     await file.write("Hello World", {
-     *       type: "text/plain"
-     *     });
-     *
-     * @example
-     *     // Writing JSON
-     *     const data = { hello: "world" };
-     *     await file.write(JSON.stringify(data), {
-     *       type: "application/json"
-     *     });
-     *
-     * @example
-     *     // Writing from Response
-     *     const response = await fetch("https://example.com/data");
-     *     await file.write(response);
-     *
-     * @example
-     *     // Writing with ACL
-     *     await file.write(data, {
-     *       acl: "public-read",
-     *       type: "application/octet-stream"
-     *     });
-     */
-    write(
-      data: string | ArrayBufferView | ArrayBuffer | SharedArrayBuffer | Request | Response | BunFile | S3File | Blob,
-      options?: S3Options,
-    ): Promise<number>;
-
-    /**
-     * Generates a presigned URL for the file.
-     * Allows temporary access to the file without exposing credentials.
-     *
-     * @param options - Configuration for the presigned URL
-     * @returns Presigned URL string
-     *
-     * @example
-     *     // Basic download URL
-     *     const url = file.presign({
-     *       expiresIn: 3600 // 1 hour
-     *     });
-     *
-     * @example
-     *     // Upload URL with specific content type
-     *     const uploadUrl = file.presign({
-     *       method: "PUT",
-     *       expiresIn: 3600,
-     *       type: "image/jpeg",
-     *       acl: "public-read"
-     *     });
-     *
-     * @example
-     *     // URL with custom permissions
-     *     const url = file.presign({
-     *       method: "GET",
-     *       expiresIn: 7 * 24 * 60 * 60, // 7 days
-     *       acl: "public-read"
-     *     });
-     */
-    presign(options?: S3FilePresignOptions): string;
-
-    /**
-     * Deletes the file from S3.
-     *
-     * @returns Promise that resolves when deletion is complete
-     *
-     * @example
-     *     // Basic deletion
-     *     await file.delete();
-     *
-     * @example
-     *     // With error handling
-     *     try {
-     *       await file.delete();
-     *       console.log("File deleted successfully");
-     *     } catch (err) {
-     *       console.error("Failed to delete file:", err);
-     *     }
-     */
-    delete(): Promise<void>;
-
-    /**
-     * Alias for delete() method.
-     * Provided for compatibility with Node.js fs API naming.
-     *
-     * @example
-     * await file.unlink();
-     */
-    unlink: S3File["delete"];
-
-    /**
-     * Get the stat of a file in an S3-compatible storage service.
-     *
-     * @returns Promise resolving to S3Stat
-     */
-    stat(): Promise<S3Stats>;
-  }
-
-  /**
-   * A configured S3 bucket instance for managing files.
-   * The instance is callable to create S3File instances and provides methods
-   * for common operations.
-   *
-   * @example
-   *     // Basic bucket setup
-   *     const bucket = new S3Client({
-   *       bucket: "my-bucket",
-   *       accessKeyId: "key",
-   *       secretAccessKey: "secret"
-   *     });
-   *
-   *     // Get file instance
-   *     const file = bucket("image.jpg");
-   *
-   *     // Common operations
-   *     await bucket.write("data.json", JSON.stringify({hello: "world"}));
-   *     const url = bucket.presign("file.pdf");
-   *     await bucket.unlink("old.txt");
-   */
-  interface S3ListObjectsOptions {
-    /** Limits the response to keys that begin with the specified prefix. */
-    prefix?: string;
-    /** ContinuationToken indicates to S3 that the list is being continued on this bucket with a token. ContinuationToken is obfuscated and is not a real key. You can use this ContinuationToken for pagination of the list results. */
-    continuationToken?: string;
-    /** A delimiter is a character that you use to group keys. */
-    delimiter?: string;
-    /** Sets the maximum number of keys returned in the response. By default, the action returns up to 1,000 key names. The response might contain fewer keys but will never contain more. */
-    maxKeys?: number;
-    /** StartAfter is where you want S3 to start listing from. S3 starts listing after this specified key. StartAfter can be any key in the bucket. */
-    startAfter?: string;
-    /** Encoding type used by S3 to encode the object keys in the response. Responses are encoded only in UTF-8. An object key can contain any Unicode character. However, the XML 1.0 parser can't parse certain characters, such as characters with an ASCII value from 0 to 10. For characters that aren't supported in XML 1.0, you can add this parameter to request that S3 encode the keys in the response. */
-    encodingType?: "url";
-    /** If you want to return the owner field with each key in the result, then set the FetchOwner field to true. */
-    fetchOwner?: boolean;
-  }
-
-  interface S3ListObjectsResponse {
-    /** All of the keys (up to 1,000) that share the same prefix are grouped together. When counting the total numbers of returns by this API operation, this group of keys is considered as one item.
-     *
-     * A response can contain CommonPrefixes only if you specify a delimiter.
-     *
-     * CommonPrefixes contains all (if there are any) keys between Prefix and the next occurrence of the string specified by a delimiter.
-     *
-     * CommonPrefixes lists keys that act like subdirectories in the directory specified by Prefix.
-     *
-     * For example, if the prefix is notes/ and the delimiter is a slash (/) as in notes/summer/july, the common prefix is notes/summer/. All of the keys that roll up into a common prefix count as a single return when calculating the number of returns. */
-    commonPrefixes?: { prefix: string }[];
-    /** Metadata about each object returned. */
-    contents?: {
-      /** The algorithm that was used to create a checksum of the object. */
-      checksumAlgorithm?: "CRC32" | "CRC32C" | "SHA1" | "SHA256" | "CRC64NVME";
-      /** The checksum type that is used to calculate the object’s checksum value. */
-      checksumType?: "COMPOSITE" | "FULL_OBJECT";
-      /**
-       * The entity tag is a hash of the object. The ETag reflects changes only to the contents of an object, not its metadata. The ETag may or may not be an MD5 digest of the object data. Whether or not it is depends on how the object was created and how it is encrypted as described below:
-       *
-       * - Objects created by the PUT Object, POST Object, or Copy operation, or through the AWS Management Console, and are encrypted by SSE-S3 or plaintext, have ETags that are an MD5 digest of their object data.
-       * - Objects created by the PUT Object, POST Object, or Copy operation, or through the AWS Management Console, and are encrypted by SSE-C or SSE-KMS, have ETags that are not an MD5 digest of their object data.
-       * - If an object is created by either the Multipart Upload or Part Copy operation, the ETag is not an MD5 digest, regardless of the method of encryption. If an object is larger than 16 MB, the AWS Management Console will upload or copy that object as a Multipart Upload, and therefore the ETag will not be an MD5 digest.
-       *
-       * MD5 is not supported by directory buckets.
-       */
-      eTag?: string;
-      /** The name that you assign to an object. You use the object key to retrieve the object. */
-      key: string;
-      /** Creation date of the object. */
-      lastModified?: string;
-      /** The owner of the object */
-      owner?: {
-        /** The ID of the owner. */
-        id?: string;
-        /** The display name of the owner. */
-        displayName?: string;
-      };
-      /** Specifies the restoration status of an object. Objects in certain storage classes must be restored before they can be retrieved. */
-      restoreStatus?: {
-        /** Specifies whether the object is currently being restored. */
-        isRestoreInProgress?: boolean;
-        /** Indicates when the restored copy will expire. This value is populated only if the object has already been restored. */
-        restoreExpiryDate?: string;
-      };
-      /** Size in bytes of the object */
-      size?: number;
-      /** The class of storage used to store the object. */
-      storageClass?:
-        | "STANDARD"
-        | "REDUCED_REDUNDANCY"
-        | "GLACIER"
-        | "STANDARD_IA"
-        | "ONEZONE_IA"
-        | "INTELLIGENT_TIERING"
-        | "DEEP_ARCHIVE"
-        | "OUTPOSTS"
-        | "GLACIER_IR"
-        | "SNOW"
-        | "EXPRESS_ONEZONE";
-    }[];
-    /** If ContinuationToken was sent with the request, it is included in the response. You can use the returned ContinuationToken for pagination of the list response.  */
-    continuationToken?: string;
-    /** Causes keys that contain the same string between the prefix and the first occurrence of the delimiter to be rolled up into a single result element in the CommonPrefixes collection. These rolled-up keys are not returned elsewhere in the response. Each rolled-up result counts as only one return against the MaxKeys value. */
-    delimiter?: string;
-    /** Encoding type used by S3 to encode object key names in the XML response. */
-    encodingType?: "url";
-    /** Set to false if all of the results were returned. Set to true if more keys are available to return. If the number of results exceeds that specified by MaxKeys, all of the results might not be returned. */
-    isTruncated?: boolean;
-    /** KeyCount is the number of keys returned with this request. KeyCount will always be less than or equal to the MaxKeys field. For example, if you ask for 50 keys, your result will include 50 keys or fewer. */
-    keyCount?: number;
-    /** Sets the maximum number of keys returned in the response. By default, the action returns up to 1,000 key names. The response might contain fewer keys but will never contain more. */
-    maxKeys?: number;
-    /** The bucket name. */
-    name?: string;
-    /** NextContinuationToken is sent when isTruncated is true, which means there are more keys in the bucket that can be listed. The next list requests to S3 can be continued with this NextContinuationToken. NextContinuationToken is obfuscated and is not a real key. */
-    nextContinuationToken?: string;
-    /** Keys that begin with the indicated prefix. */
-    prefix?: string;
-    /** If StartAfter was sent with the request, it is included in the response. */
-    startAfter?: string;
-  }
-
-  type S3Client = {
-    /**
-     * Create a new instance of an S3 bucket so that credentials can be managed
-     * from a single instance instead of being passed to every method.
-     *
-     * @param options The default options to use for the S3 client. Can be
-     * overriden by passing options to the methods.
-     *
-     * ## Keep S3 credentials in a single instance
-     *
-     * @example
-     *     const bucket = new Bun.S3Client({
-     *       accessKeyId: "your-access-key",
-     *       secretAccessKey: "your-secret-key",
-     *       bucket: "my-bucket",
-     *       endpoint: "https://s3.us-east-1.amazonaws.com",
-     *       sessionToken: "your-session-token",
-     *     });
-     *
-     *     // S3Client is callable, so you can do this:
-     *     const file = bucket.file("my-file.txt");
-     *
-     *     // or this:
-     *     await file.write("Hello Bun!");
-     *     await file.text();
-     *
-     *     // To delete the file:
-     *     await bucket.delete("my-file.txt");
-     *
-     *     // To write a file without returning the instance:
-     *     await bucket.write("my-file.txt", "Hello Bun!");
-     *
-     */
-    new (options?: S3Options): S3Client;
-
-=======
->>>>>>> 323d78df
-    /**
-     * A UNIX timestamp indicating when the file was last modified.
-     */
-    lastModified: number;
-    /**
-     * The name or path of the file, as specified in the constructor.
-     */
-    readonly name?: string;
-
-    /**
-     * Does the file exist?
-     *
-     * This returns true for regular files and FIFOs. It returns false for
-     * directories. Note that a race condition can occur where the file is
-     * deleted or renamed after this is called but before you open it.
-     *
-     * This does a system call to check if the file exists, which can be
-     * slow.
-     *
-     * If using this in an HTTP server, it's faster to instead use `return new
-     * Response(Bun.file(path))` and then an `error` handler to handle
-     * exceptions.
-     *
-     * Instead of checking for a file's existence and then performing the
-     * operation, it is faster to just perform the operation and handle the
-     * error.
-     *
-     * For empty Blob, this always returns true.
-     */
-    exists(): Promise<boolean>;
-
-    /**
-     * Write data to the file. This is equivalent to using {@link Bun.write} with a {@link BunFile}.
-     * @param data - The data to write.
-     * @param options - The options to use for the write.
-     */
-    write(
-      data: string | ArrayBufferView | ArrayBuffer | SharedArrayBuffer | Request | Response | BunFile,
-      options?: { highWaterMark?: number },
-    ): Promise<number>;
-
-    /** Returns some or all (up to 1,000) of the objects in a bucket with each request.
-     *
-     * You can  use the request parameters as selection criteria to return a subset of the objects in a bucket.
-     */
-    list(
-      input?: S3ListObjectsOptions | null,
-      options?: Pick<S3Options, "accessKeyId" | "secretAccessKey" | "sessionToken" | "region" | "bucket" | "endpoint">,
-    ): Promise<S3ListObjectsResponse>;
     /**
      * Deletes the file.
      */
