/**
 * Bun.js runtime APIs
 *
 * @example
 *
 * ```js
 * import {file} from 'bun';
 *
 * // Log the file to the console
 * const input = await file('/path/to/file.txt').text();
 * console.log(input);
 * ```
 *
 * This module aliases `globalThis.Bun`.
 */
declare module "bun" {
  type PathLike = string | NodeJS.TypedArray | ArrayBufferLike | URL;
  type ArrayBufferView<TArrayBuffer extends ArrayBufferLike = ArrayBufferLike> =
    | NodeJS.TypedArray<TArrayBuffer>
    | DataView<TArrayBuffer>;
  type BufferSource = NodeJS.TypedArray | DataView | ArrayBufferLike;
  type StringOrBuffer = string | NodeJS.TypedArray | ArrayBufferLike;
  type XMLHttpRequestBodyInit = Blob | BufferSource | FormData | URLSearchParams | string;
  type ReadableStreamController<T> = ReadableStreamDefaultController<T>;
  type ReadableStreamDefaultReadResult<T> =
    | ReadableStreamDefaultReadValueResult<T>
    | ReadableStreamDefaultReadDoneResult;
  type ReadableStreamReader<T> = ReadableStreamDefaultReader<T>;
  type Transferable = ArrayBuffer | MessagePort;
  type MessageEventSource = Bun.__internal.UseLibDomIfAvailable<"MessageEventSource", undefined>;
  type Encoding = "utf-8" | "windows-1252" | "utf-16";
  type UncaughtExceptionOrigin = "uncaughtException" | "unhandledRejection";
  type MultipleResolveType = "resolve" | "reject";
  type BeforeExitListener = (code: number) => void;
  type DisconnectListener = () => void;
  type ExitListener = (code: number) => void;
  type RejectionHandledListener = (promise: Promise<unknown>) => void;
  type FormDataEntryValue = File | string;
  type WarningListener = (warning: Error) => void;
  type MessageListener = (message: unknown, sendHandle: unknown) => void;
  type SignalsListener = (signal: NodeJS.Signals) => void;
  type BlobPart = string | Blob | BufferSource;
  type TimerHandler = (...args: any[]) => void;
  type DOMHighResTimeStamp = number;
  type EventListenerOrEventListenerObject = EventListener | EventListenerObject;
  type BlobOrStringOrBuffer = string | NodeJS.TypedArray | ArrayBufferLike | Blob;
  type MaybePromise<T> = T | Promise<T>;

  namespace __internal {
    type LibDomIsLoaded = typeof globalThis extends { onabort: any } ? true : false;

    /**
     * Helper type for avoiding conflicts in types.
     *
     * Uses the lib.dom.d.ts definition if it exists, otherwise defines it locally.
     *
     * This is to avoid type conflicts between lib.dom.d.ts and \@types/bun.
     *
     * Unfortunately some symbols cannot be defined when both Bun types and lib.dom.d.ts types are loaded,
     * and since we can't redeclare the symbol in a way that satisfies both, we need to fallback
     * to the type that lib.dom.d.ts provides.
     */
    type UseLibDomIfAvailable<GlobalThisKeyName extends PropertyKey, Otherwise> =
      // `onabort` is defined in lib.dom.d.ts, so we can check to see if lib dom is loaded by checking if `onabort` is defined
      LibDomIsLoaded extends true
        ? typeof globalThis extends { [K in GlobalThisKeyName]: infer T } // if it is loaded, infer it from `globalThis` and use that value
          ? T
          : Otherwise // Not defined in lib dom (or anywhere else), so no conflict. We can safely use our own definition
        : Otherwise; // Lib dom not loaded anyway, so no conflict. We can safely use our own definition

    /**
     * Like Omit, but correctly distributes over unions. Most useful for removing
     * properties from union options objects, like {@link Bun.SQL.Options}
     *
     * @example
     * ```ts
     * type X = Bun.DistributedOmit<{type?: 'a', url?: string} | {type?: 'b', flag?: boolean}, "url">
     * // `{type?: 'a'} | {type?: 'b', flag?: boolean}` (Omit applied to each union item instead of entire type)
     *
     * type X = Omit<{type?: 'a', url?: string} | {type?: 'b', flag?: boolean}, "url">;
     * // `{type?: "a" | "b" | undefined}` (Missing `flag` property and no longer a union)
     * ```
     */
    type DistributedOmit<T, K extends PropertyKey> = T extends T ? Omit<T, K> : never;

    type KeysInBoth<A, B> = Extract<keyof A, keyof B>;
    type MergeInner<A, B> = Omit<A, KeysInBoth<A, B>> &
      Omit<B, KeysInBoth<A, B>> & {
        [Key in KeysInBoth<A, B>]: A[Key] | B[Key];
      };
    type Merge<A, B> = MergeInner<A, B> & MergeInner<B, A>;
    type DistributedMerge<T, Else = T> = T extends T ? Merge<T, Exclude<Else, T>> : never;
  }

  interface ErrorEventInit extends EventInit {
    colno?: number;
    error?: any;
    filename?: string;
    lineno?: number;
    message?: string;
  }

  interface CloseEventInit extends EventInit {
    code?: number;
    reason?: string;
    wasClean?: boolean;
  }

  interface MessageEventInit<T = any> extends EventInit {
    data?: T;
    lastEventId?: string;
    origin?: string;
    source?: Bun.MessageEventSource | null;
  }

  interface EventInit {
    bubbles?: boolean;
    cancelable?: boolean;
    composed?: boolean;
  }

  interface EventListenerOptions {
    capture?: boolean;
  }

  interface CustomEventInit<T = any> extends Bun.EventInit {
    detail?: T;
  }

  /** A message received by a target object. */
  interface BunMessageEvent<T = any> extends Event {
    /** Returns the data of the message. */
    readonly data: T;
    /** Returns the last event ID string, for server-sent events. */
    readonly lastEventId: string;
    /** Returns the origin of the message, for server-sent events and cross-document messaging. */
    readonly origin: string;
    /** Returns the MessagePort array sent with the message, for cross-document messaging and channel messaging. */
    readonly ports: readonly MessagePort[]; // ReadonlyArray<typeof import("worker_threads").MessagePort["prototype"]>;
    readonly source: Bun.MessageEventSource | null;
  }

  type MessageEvent<T = any> = Bun.__internal.UseLibDomIfAvailable<"MessageEvent", BunMessageEvent<T>>;

  interface ReadableStreamDefaultReadManyResult<T> {
    done: boolean;
    /** Number of bytes */
    size: number;
    value: T[];
  }

  interface EventSourceEventMap {
    error: Event;
    message: MessageEvent;
    open: Event;
  }

  interface AddEventListenerOptions extends EventListenerOptions {
    /** When `true`, the listener is automatically removed when it is first invoked. Default: `false`. */
    once?: boolean;
    /** When `true`, serves as a hint that the listener will not call the `Event` object's `preventDefault()` method. Default: false. */
    passive?: boolean;
    signal?: AbortSignal;
  }

  interface EventListener {
    (evt: Event): void;
  }

  interface EventListenerObject {
    handleEvent(object: Event): void;
  }

  interface FetchEvent extends Event {
    readonly request: Request;
    readonly url: string;

    waitUntil(promise: Promise<any>): void;
    respondWith(response: Response | Promise<Response>): void;
  }

  interface EventMap {
    fetch: FetchEvent;
    message: MessageEvent;
    messageerror: MessageEvent;
    // exit: Event;
  }

  interface StructuredSerializeOptions {
    transfer?: Bun.Transferable[];
  }

  interface EventSource extends EventTarget {
    new (url: string | URL, eventSourceInitDict?: EventSourceInit): EventSource;

    onerror: ((this: EventSource, ev: Event) => any) | null;
    onmessage: ((this: EventSource, ev: MessageEvent) => any) | null;
    onopen: ((this: EventSource, ev: Event) => any) | null;
    /** Returns the state of this EventSource object's connection. It can have the values described below. */
    readonly readyState: number;
    /** Returns the URL providing the event stream. */
    readonly url: string;
    /** Returns true if the credentials mode for connection requests to the URL providing the event stream is set to "include", and false otherwise.
     *
     * Not supported in Bun
     */
    readonly withCredentials: boolean;
    /** Aborts any instances of the fetch algorithm started for this EventSource object, and sets the readyState attribute to CLOSED. */
    close(): void;
    readonly CLOSED: 2;
    readonly CONNECTING: 0;
    readonly OPEN: 1;
    addEventListener<K extends keyof EventSourceEventMap>(
      type: K,
      listener: (this: EventSource, ev: EventSourceEventMap[K]) => any,
      options?: boolean | AddEventListenerOptions,
    ): void;
    addEventListener(
      type: string,
      listener: (this: EventSource, event: MessageEvent) => any,
      options?: boolean | AddEventListenerOptions,
    ): void;
    addEventListener(
      type: string,
      listener: EventListenerOrEventListenerObject,
      options?: boolean | AddEventListenerOptions,
    ): void;
    removeEventListener<K extends keyof EventSourceEventMap>(
      type: K,
      listener: (this: EventSource, ev: EventSourceEventMap[K]) => any,
      options?: boolean | EventListenerOptions,
    ): void;
    removeEventListener(
      type: string,
      listener: (this: EventSource, event: MessageEvent) => any,
      options?: boolean | EventListenerOptions,
    ): void;
    removeEventListener(
      type: string,
      listener: EventListenerOrEventListenerObject,
      options?: boolean | EventListenerOptions,
    ): void;

    /**
     * Keep the event loop alive while connection is open or reconnecting
     *
     * Not available in browsers
     */
    ref(): void;

    /**
     * Do not keep the event loop alive while connection is open or reconnecting
     *
     * Not available in browsers
     */
    unref(): void;
  }

  interface TransformerFlushCallback<O> {
    (controller: TransformStreamDefaultController<O>): void | PromiseLike<void>;
  }

  interface TransformerStartCallback<O> {
    (controller: TransformStreamDefaultController<O>): any;
  }

  interface TransformerTransformCallback<I, O> {
    (chunk: I, controller: TransformStreamDefaultController<O>): void | PromiseLike<void>;
  }

  interface UnderlyingSinkAbortCallback {
    (reason?: any): void | PromiseLike<void>;
  }

  interface UnderlyingSinkCloseCallback {
    (): void | PromiseLike<void>;
  }

  interface UnderlyingSinkStartCallback {
    (controller: WritableStreamDefaultController): any;
  }

  interface UnderlyingSinkWriteCallback<W> {
    (chunk: W, controller: WritableStreamDefaultController): void | PromiseLike<void>;
  }

  interface UnderlyingSourceCancelCallback {
    (reason?: any): void | PromiseLike<void>;
  }

  interface UnderlyingSink<W = any> {
    abort?: UnderlyingSinkAbortCallback;
    close?: UnderlyingSinkCloseCallback;
    start?: UnderlyingSinkStartCallback;
    type?: undefined | "default" | "bytes";
    write?: UnderlyingSinkWriteCallback<W>;
  }

  interface UnderlyingSource<R = any> {
    cancel?: UnderlyingSourceCancelCallback;
    pull?: UnderlyingSourcePullCallback<R>;
    start?: UnderlyingSourceStartCallback<R>;
    /**
     * Mode "bytes" is not currently supported.
     */
    type?: undefined;
  }

  interface DirectUnderlyingSource<R = any> {
    cancel?: UnderlyingSourceCancelCallback;
    pull: (controller: ReadableStreamDirectController) => void | PromiseLike<void>;
    type: "direct";
  }

  interface UnderlyingSourcePullCallback<R> {
    (controller: ReadableStreamController<R>): void | PromiseLike<void>;
  }

  interface UnderlyingSourceStartCallback<R> {
    (controller: ReadableStreamController<R>): any;
  }

  interface GenericTransformStream {
    readonly readable: ReadableStream;
    readonly writable: WritableStream;
  }

  interface AbstractWorkerEventMap {
    error: ErrorEvent;
  }

  interface WorkerEventMap extends AbstractWorkerEventMap {
    message: MessageEvent;
    messageerror: MessageEvent;
    close: CloseEvent;
    open: Event;
  }

  type WorkerType = "classic" | "module";

  interface AbstractWorker {
    /** [MDN Reference](https://developer.mozilla.org/docs/Web/API/ServiceWorker/error_event) */
    onerror: ((this: AbstractWorker, ev: ErrorEvent) => any) | null;
    addEventListener<K extends keyof AbstractWorkerEventMap>(
      type: K,
      listener: (this: AbstractWorker, ev: AbstractWorkerEventMap[K]) => any,
      options?: boolean | AddEventListenerOptions,
    ): void;
    addEventListener(
      type: string,
      listener: EventListenerOrEventListenerObject,
      options?: boolean | AddEventListenerOptions,
    ): void;
    removeEventListener<K extends keyof AbstractWorkerEventMap>(
      type: K,
      listener: (this: AbstractWorker, ev: AbstractWorkerEventMap[K]) => any,
      options?: boolean | EventListenerOptions,
    ): void;
    removeEventListener(
      type: string,
      listener: EventListenerOrEventListenerObject,
      options?: boolean | EventListenerOptions,
    ): void;
  }

  /**
   * Bun's Web Worker constructor supports some extra options on top of the API browsers have.
   */
  interface WorkerOptions {
    /**
     * A string specifying an identifying name for the DedicatedWorkerGlobalScope representing the scope of
     * the worker, which is mainly useful for debugging purposes.
     */
    name?: string;

    /**
     * Use less memory, but make the worker slower.
     *
     * Internally, this sets the heap size configuration in JavaScriptCore to be
     * the small heap instead of the large heap.
     */
    smol?: boolean;

    /**
     * When `true`, the worker will keep the parent thread alive until the worker is terminated or `unref`'d.
     * When `false`, the worker will not keep the parent thread alive.
     *
     * By default, this is `false`.
     */
    ref?: boolean;

    /**
     * In Bun, this does nothing.
     */
    type?: Bun.WorkerType | undefined;

    /**
     * List of arguments which would be stringified and appended to
     * `Bun.argv` / `process.argv` in the worker. This is mostly similar to the `data`
     * but the values will be available on the global `Bun.argv` as if they
     * were passed as CLI options to the script.
     */
    argv?: any[] | undefined;

    /** If `true` and the first argument is a string, interpret the first argument to the constructor as a script that is executed once the worker is online. */
    // eval?: boolean | undefined;

    /**
     * If set, specifies the initial value of process.env inside the Worker thread. As a special value, worker.SHARE_ENV may be used to specify that the parent thread and the child thread should share their environment variables; in that case, changes to one thread's process.env object affect the other thread as well. Default: process.env.
     */
    env?: Record<string, string> | (typeof import("node:worker_threads"))["SHARE_ENV"] | undefined;

    /**
     * In Bun, this does nothing.
     */
    credentials?: import("undici-types").RequestCredentials | undefined;

    /**
     * @default true
     */
    // trackUnmanagedFds?: boolean;
    // resourceLimits?: import("worker_threads").ResourceLimits;

    /**
     * An array of module specifiers to preload in the worker.
     *
     * These modules load before the worker's entry point is executed.
     *
     * Equivalent to passing the `--preload` CLI argument, but only for this Worker.
     */
    preload?: string[] | string | undefined;
  }

  interface Worker extends EventTarget, AbstractWorker {
    /** [MDN Reference](https://developer.mozilla.org/docs/Web/API/Worker/message_event) */
    onmessage: ((this: Worker, ev: MessageEvent) => any) | null;
    /** [MDN Reference](https://developer.mozilla.org/docs/Web/API/Worker/messageerror_event) */
    onmessageerror: ((this: Worker, ev: MessageEvent) => any) | null;
    /**
     * Clones message and transmits it to worker's global environment. transfer can be passed as a list of objects that are to be transferred rather than cloned.
     *
     * [MDN Reference](https://developer.mozilla.org/docs/Web/API/Worker/postMessage)
     */
    postMessage(message: any, transfer: Transferable[]): void;
    postMessage(message: any, options?: StructuredSerializeOptions): void;
    /**
     * Aborts worker's associated global environment.
     *
     * [MDN Reference](https://developer.mozilla.org/docs/Web/API/Worker/terminate)
     */
    terminate(): void;
    addEventListener<K extends keyof WorkerEventMap>(
      type: K,
      listener: (this: Worker, ev: WorkerEventMap[K]) => any,
      options?: boolean | AddEventListenerOptions,
    ): void;
    addEventListener(
      type: string,
      listener: EventListenerOrEventListenerObject,
      options?: boolean | AddEventListenerOptions,
    ): void;
    removeEventListener<K extends keyof WorkerEventMap>(
      type: K,
      listener: (this: Worker, ev: WorkerEventMap[K]) => any,
      options?: boolean | EventListenerOptions,
    ): void;
    removeEventListener(
      type: string,
      listener: EventListenerOrEventListenerObject,
      options?: boolean | EventListenerOptions,
    ): void;

    /**
     * Opposite of `unref()`, calling `ref()` on a previously `unref()`ed worker does _not_ let the program exit if it's the only active handle left (the default
     * behavior). If the worker is `ref()`ed, calling `ref()` again has
     * no effect.
     * @since v10.5.0
     */
    ref(): void;

    /**
     * Calling `unref()` on a worker allows the thread to exit if this is the only
     * active handle in the event system. If the worker is already `unref()`ed calling`unref()` again has no effect.
     * @since v10.5.0
     */
    unref(): void;

    /**
     * An integer identifier for the referenced thread. Inside the worker thread,
     * it is available as `require('node:worker_threads').threadId`.
     * This value is unique for each `Worker` instance inside a single process.
     * @since v10.5.0
     */
    threadId: number;
  }

  interface Env {
    NODE_ENV?: string;
    /**
     * Can be used to change the default timezone at runtime
     */
    TZ?: string;
  }

  /**
   * The environment variables of the process
   *
   * Defaults to `process.env` as it was when the current Bun process launched.
   *
   * Changes to `process.env` at runtime won't automatically be reflected in the default value. For that, you can pass `process.env` explicitly.
   */
  const env: Env & NodeJS.ProcessEnv & ImportMetaEnv;

  /**
   * The raw arguments passed to the process, including flags passed to Bun. If you want to easily read flags passed to your script, consider using `process.argv` instead.
   */
  const argv: string[];

  interface WhichOptions {
    /**
     * Overrides the PATH environment variable
     */
    PATH?: string;

    /**
     * When given a relative path, use this path to join it.
     */
    cwd?: string;
  }

  /**
   * Find the path to an executable, similar to typing which in your terminal. Reads the `PATH` environment variable unless overridden with `options.PATH`.
   *
   * @category Utilities
   *
   * @param command The name of the executable or script to find
   * @param options Options for the search
   */
  function which(command: string, options?: WhichOptions): string | null;

  interface StringWidthOptions {
    /**
     * If `true`, count ANSI escape codes as part of the string width. If `false`, ANSI escape codes are ignored when calculating the string width.
     *
     * @default false
     */
    countAnsiEscapeCodes?: boolean;

    /**
     * When it's ambiugous and `true`, count emoji as 1 characters wide. If `false`, emoji are counted as 2 character wide.
     *
     * @default true
     */
    ambiguousIsNarrow?: boolean;
  }

  /**
   * Get the column count of a string as it would be displayed in a terminal.
   * Supports ANSI escape codes, emoji, and wide characters.
   *
   * This is useful for:
   * - Aligning text in a terminal
   * - Quickly checking if a string contains ANSI escape codes
   * - Measuring the width of a string in a terminal
   *
   * This API is designed to match the popular "string-width" package, so that
   * existing code can be easily ported to Bun and vice versa.
   *
   * @returns The width of the string in columns
   *
   * @example
   * ```ts
   * import { stringWidth } from "bun";
   *
   * console.log(stringWidth("abc")); // 3
   * console.log(stringWidth("👩‍👩‍👧‍👦")); // 1
   * console.log(stringWidth("\u001b[31mhello\u001b[39m")); // 5
   * console.log(stringWidth("\u001b[31mhello\u001b[39m", { countAnsiEscapeCodes: false })); // 5
   * console.log(stringWidth("\u001b[31mhello\u001b[39m", { countAnsiEscapeCodes: true })); // 13
   * ```
   */
  function stringWidth(
    /**
     * The string to measure
     */
    input: string,
    options?: StringWidthOptions,
  ): number;

  /**
   * Remove ANSI escape codes from a string.
   *
   * @category Utilities
   *
   * @param input The string to remove ANSI escape codes from.
   * @returns The string with ANSI escape codes removed.
   *
   * @example
   * ```ts
   * import { stripANSI } from "bun";
   *
   * console.log(stripANSI("\u001b[31mhello\u001b[39m")); // "hello"
   * ```
   */
  function stripANSI(input: string): string;

  /**
   * TOML related APIs
   */
  namespace TOML {
    /**
     * Parse a TOML string into a JavaScript object.
     *
     * @category Utilities
     *
     * @param input The TOML string to parse
     * @returns A JavaScript object
     */
    export function parse(input: string): object;
  }

  /**
<<<<<<< HEAD
   * JSONC related APIs
   */
  namespace JSONC {
    /**
     * Parse a JSONC (JSON with Comments) string into a JavaScript object.
     * 
     * Supports both single-line (//) and block comments (/* */), as well as 
     * trailing commas in objects and arrays.
     *
     * @category Utilities
     *
     * @param input The JSONC string to parse
     * @returns A JavaScript object
     * 
     * @example
     * ```js
     * const result = Bun.JSONC.parse(`{
     *   // This is a comment
     *   "name": "my-app",
     *   "version": "1.0.0", // trailing comma is allowed
     * }`);
     * ```
     */
    export function parse(input: string): object;
=======
   * YAML related APIs
   */
  namespace YAML {
    /**
     * Parse a YAML string into a JavaScript value
     *
     * @category Utilities
     *
     * @param input The YAML string to parse
     * @returns A JavaScript value
     *
     * @example
     * ```ts
     * import { YAML } from "bun";
     *
     * console.log(YAML.parse("123")) // 123
     * console.log(YAML.parse("123")) // null
     * console.log(YAML.parse("false")) // false
     * console.log(YAML.parse("abc")) // "abc"
     * console.log(YAML.parse("- abc")) // [ "abc" ]
     * console.log(YAML.parse("abc: def")) // { "abc": "def" }
     * ```
     */
    export function parse(input: string): unknown;
>>>>>>> 300f4861
  }

  /**
   * Synchronously resolve a `moduleId` as though it were imported from `parent`
   *
   * On failure, throws a `ResolveMessage`
   */
  function resolveSync(moduleId: string, parent: string): string;

  /**
   * Resolve a `moduleId` as though it were imported from `parent`
   *
   * On failure, throws a `ResolveMessage`
   *
   * For now, use the sync version. There is zero performance benefit to using this async version. It exists for future-proofing.
   */
  function resolve(moduleId: string, parent: string): Promise<string>;

  /**
   * Use the fastest syscalls available to copy from `input` into `destination`.
   *
   * If `destination` exists, it must be a regular file or symlink to a file. If `destination`'s directory does not exist, it will be created by default.
   *
   * @category File System
   *
   * @param destination The file or file path to write to
   * @param input The data to copy into `destination`.
   * @param options Options for the write
   *
   * @returns A promise that resolves with the number of bytes written.
   */
  function write(
    destination: BunFile | S3File | PathLike,
    input: Blob | NodeJS.TypedArray | ArrayBufferLike | string | BlobPart[],
    options?: {
      /**
       * If writing to a PathLike, set the permissions of the file.
       */
      mode?: number;
      /**
       * If `true`, create the parent directory if it doesn't exist. By default, this is `true`.
       *
       * If `false`, this will throw an error if the directory doesn't exist.
       *
       * @default true
       */
      createPath?: boolean;
    },
  ): Promise<number>;

  /**
   * Persist a {@link Response} body to disk.
   *
   * @param destination The file to write to. If the file doesn't exist,
   * it will be created and if the file does exist, it will be
   * overwritten. If `input`'s size is less than `destination`'s size,
   * `destination` will be truncated.
   * @param input - `Response` object
   * @param options Options for the write
   *
   * @returns A promise that resolves with the number of bytes written.
   */
  function write(
    destination: BunFile,
    input: Response,
    options?: {
      /**
       * If `true`, create the parent directory if it doesn't exist. By default, this is `true`.
       *
       * If `false`, this will throw an error if the directory doesn't exist.
       *
       * @default true
       */
      createPath?: boolean;
    },
  ): Promise<number>;

  /**
   * Persist a {@link Response} body to disk.
   *
   * @param destinationPath The file path to write to. If the file doesn't
   * exist, it will be created and if the file does exist, it will be
   * overwritten. If `input`'s size is less than `destination`'s size,
   * `destination` will be truncated.
   * @param input - `Response` object
   * @returns A promise that resolves with the number of bytes written.
   */
  function write(
    destinationPath: PathLike,
    input: Response,
    options?: {
      /**
       * If `true`, create the parent directory if it doesn't exist. By default, this is `true`.
       *
       * If `false`, this will throw an error if the directory doesn't exist.
       *
       * @default true
       */
      createPath?: boolean;
    },
  ): Promise<number>;

  /**
   * Use the fastest syscalls available to copy from `input` into `destination`.
   *
   * If `destination` exists, it must be a regular file or symlink to a file.
   *
   * On Linux, this uses `copy_file_range`.
   *
   * On macOS, when the destination doesn't already exist, this uses
   * [`clonefile()`](https://www.manpagez.com/man/2/clonefile/) and falls
   * back to [`fcopyfile()`](https://www.manpagez.com/man/2/fcopyfile/)
   *
   * @param destination The file to write to. If the file doesn't exist,
   * it will be created and if the file does exist, it will be
   * overwritten. If `input`'s size is less than `destination`'s size,
   * `destination` will be truncated.
   * @param input The file to copy from.
   * @returns A promise that resolves with the number of bytes written.
   */

  function write(
    destination: BunFile,
    input: BunFile,
    options?: {
      /**
       * If `true`, create the parent directory if it doesn't exist. By default, this is `true`.
       *
       * If `false`, this will throw an error if the directory doesn't exist.
       *
       * @default true
       */
      createPath?: boolean;
    },
  ): Promise<number>;

  /**
   * Use the fastest syscalls available to copy from `input` into `destination`.
   *
   * If `destination` exists, it must be a regular file or symlink to a file.
   *
   * On Linux, this uses `copy_file_range`.
   *
   * On macOS, when the destination doesn't already exist, this uses
   * [`clonefile()`](https://www.manpagez.com/man/2/clonefile/) and falls
   * back to [`fcopyfile()`](https://www.manpagez.com/man/2/fcopyfile/)
   *
   * @param destinationPath The file path to write to. If the file doesn't
   * exist, it will be created and if the file does exist, it will be
   * overwritten. If `input`'s size is less than `destination`'s size,
   * `destination` will be truncated.
   * @param input The file to copy from.
   * @returns A promise that resolves with the number of bytes written.
   */
  function write(
    destinationPath: PathLike,
    input: BunFile,
    options?: {
      /**
       * If `true`, create the parent directory if it doesn't exist. By default, this is `true`.
       *
       * If `false`, this will throw an error if the directory doesn't exist.
       *
       * @default true
       */
      createPath?: boolean;
    },
  ): Promise<number>;

  interface SystemError extends Error {
    errno?: number | undefined;
    code?: string | undefined;
    path?: string | undefined;
    syscall?: string | undefined;
  }

  /**
   * Concatenate an array of typed arrays into a single `ArrayBuffer`. This is a fast path.
   *
   * You can do this manually if you'd like, but this function will generally
   * be a little faster.
   *
   * If you want a `Uint8Array` instead, consider `Buffer.concat`.
   *
   * @param buffers An array of typed arrays to concatenate.
   * @returns An `ArrayBuffer` with the data from all the buffers.
   *
   * Here is similar code to do it manually, except about 30% slower:
   * ```js
   *   var chunks = [...];
   *   var size = 0;
   *   for (const chunk of chunks) {
   *     size += chunk.byteLength;
   *   }
   *   var buffer = new ArrayBuffer(size);
   *   var view = new Uint8Array(buffer);
   *   var offset = 0;
   *   for (const chunk of chunks) {
   *     view.set(chunk, offset);
   *     offset += chunk.byteLength;
   *   }
   *   return buffer;
   * ```
   *
   * This function is faster because it uses uninitialized memory when copying. Since the entire
   * length of the buffer is known, it is safe to use uninitialized memory.
   */
  function concatArrayBuffers(buffers: Array<ArrayBufferView | ArrayBufferLike>, maxLength?: number): ArrayBuffer;
  function concatArrayBuffers(
    buffers: Array<ArrayBufferView | ArrayBufferLike>,
    maxLength: number,
    asUint8Array: false,
  ): ArrayBuffer;
  function concatArrayBuffers(
    buffers: Array<ArrayBufferView | ArrayBufferLike>,
    maxLength: number,
    asUint8Array: true,
  ): Uint8Array<ArrayBuffer>;

  /**
   * Consume all data from a {@link ReadableStream} until it closes or errors.
   *
   * Concatenate the chunks into a single {@link ArrayBuffer}.
   *
   * Each chunk must be a TypedArray or an ArrayBuffer. If you need to support
   * chunks of different types, consider {@link readableStreamToBlob}
   *
   * @param stream The stream to consume.
   * @returns A promise that resolves with the concatenated chunks or the concatenated chunks as an `ArrayBuffer`.
   */
  function readableStreamToArrayBuffer(
    stream: ReadableStream<ArrayBufferView | ArrayBufferLike>,
  ): Promise<ArrayBuffer> | ArrayBuffer;

  /**
   * Consume all data from a {@link ReadableStream} until it closes or errors.
   *
   * Reads the multi-part or URL-encoded form data into a {@link FormData} object
   *
   * @param stream The stream to consume.
   * @param multipartBoundaryExcludingDashes Optional boundary to use for multipart form data. If none is provided, assumes it is a URLEncoded form.
   * @returns A promise that resolves with the data encoded into a {@link FormData} object.
   *
   * @example
   * **Multipart form data example**
   * ```ts
   * // without dashes
   * const boundary = "WebKitFormBoundary" + Math.random().toString(16).slice(2);
   *
   * const myStream = getStreamFromSomewhere() // ...
   * const formData = await Bun.readableStreamToFormData(stream, boundary);
   * formData.get("foo"); // "bar"
   * ```
   *
   * **URL-encoded form data example**
   * ```ts
   * const stream = new Response("hello=123").body;
   * const formData = await Bun.readableStreamToFormData(stream);
   * formData.get("hello"); // "123"
   * ```
   */
  function readableStreamToFormData(
    stream: ReadableStream<string | NodeJS.TypedArray | ArrayBufferView>,
    multipartBoundaryExcludingDashes?: string | NodeJS.TypedArray | ArrayBufferView,
  ): Promise<FormData>;

  /**
   * Consume all data from a {@link ReadableStream} until it closes or errors.
   *
   * @param stream The stream to consume
   * @returns A promise that resolves with the chunks as an array
   */
  function readableStreamToArray<T>(stream: ReadableStream<T>): Promise<T[]> | T[];

  /**
   * Escape the following characters in a string:
   *
   * @category Security
   *
   * - `"` becomes `"&quot;"`
   * - `&` becomes `"&amp;"`
   * - `'` becomes `"&#x27;"`
   * - `<` becomes `"&lt;"`
   * - `>` becomes `"&gt;"`
   *
   * This function is optimized for large input. On an M1X, it processes 480 MB/s -
   * 20 GB/s, depending on how much data is being escaped and whether there is non-ascii
   * text.
   *
   * Non-string types will be converted to a string before escaping.
   */
  function escapeHTML(input: string | object | number | boolean): string;

  /**
   * Convert a filesystem path to a file:// URL.
   *
   * @param path The path to convert.
   * @returns A {@link URL} with the file:// scheme.
   *
   * @category File System
   *
   * @example
   * ```js
   * const url = Bun.pathToFileURL("/foo/bar.txt");
   * console.log(url.href); // "file:///foo/bar.txt"
   * ```
   *
   * Internally, this function uses WebKit's URL API to
   * convert the path to a file:// URL.
   */
  function pathToFileURL(path: string): URL;

  /**
   * Extract the value from the Promise in the same tick of the event loop
   */
  function peek<T = undefined>(promise: T | Promise<T>): Promise<T> | T;
  namespace peek {
    function status<T = undefined>(promise: T | Promise<T>): "pending" | "fulfilled" | "rejected";
  }

  /**
   * Convert a {@link URL} to a filesystem path.
   *
   * @param url The URL to convert.
   * @returns A filesystem path.
   * @throws If the URL is not a URL.
   *
   * @category File System
   *
   * @example
   * ```js
   * const path = Bun.fileURLToPath(new URL("file:///foo/bar.txt"));
   * console.log(path); // "/foo/bar.txt"
   * ```
   */
  function fileURLToPath(url: URL | string): string;

  /**
   * Fast incremental writer that becomes an {@link ArrayBuffer} on end().
   */
  class ArrayBufferSink {
    start(options?: {
      asUint8Array?: boolean;
      /**
       * Preallocate an internal buffer of this size
       * This can significantly improve performance when the chunk size is small
       */
      highWaterMark?: number;
      /**
       * On {@link ArrayBufferSink.flush}, return the written data as a `Uint8Array`.
       * Writes will restart from the beginning of the buffer.
       */
      stream?: boolean;
    }): void;

    write(chunk: string | ArrayBufferView | ArrayBuffer | SharedArrayBuffer): number;
    /**
     * Flush the internal buffer
     *
     * If {@link ArrayBufferSink.start} was passed a `stream` option, this will return a `ArrayBuffer`
     * If {@link ArrayBufferSink.start} was passed a `stream` option and `asUint8Array`, this will return a `Uint8Array`
     * Otherwise, this will return the number of bytes written since the last flush
     *
     * This API might change later to separate Uint8ArraySink and ArrayBufferSink
     */
    flush(): number | Uint8Array<ArrayBuffer> | ArrayBuffer;
    end(): ArrayBuffer | Uint8Array<ArrayBuffer>;
  }

  /** DNS Related APIs */
  namespace dns {
    /**
     * Lookup the IP address for a hostname
     *
     * Uses non-blocking APIs by default
     *
     * @param hostname The hostname to lookup
     * @param options Options for the lookup
     *
     * @example
     * ## Basic usage
     * ```js
     * const [{ address }] = await Bun.dns.lookup('example.com');
     * ```
     *
     * ## Filter results to IPv4
     * ```js
     * import { dns } from 'bun';
     * const [{ address }] = await dns.lookup('example.com', {family: 4});
     * console.log(address); // "123.122.22.126"
     * ```
     *
     * ## Filter results to IPv6
     * ```js
     * import { dns } from 'bun';
     * const [{ address }] = await dns.lookup('example.com', {family: 6});
     * console.log(address); // "2001:db8::1"
     * ```
     *
     * ## DNS resolver client
     *
     * Bun supports three DNS resolvers:
     * - `c-ares` - Uses the c-ares library to perform DNS resolution. This is the default on Linux.
     * - `system` - Uses the system's non-blocking DNS resolver API if available, falls back to `getaddrinfo`. This is the default on macOS and the same as `getaddrinfo` on Linux.
     * - `getaddrinfo` - Uses the posix standard `getaddrinfo` function. Will cause performance issues under concurrent loads.
     *
     * To customize the DNS resolver, pass a `backend` option to `dns.lookup`:
     * ```js
     * import { dns } from 'bun';
     * const [{ address }] = await dns.lookup('example.com', {backend: 'getaddrinfo'});
     * console.log(address); // "19.42.52.62"
     * ```
     */
    function lookup(
      hostname: string,
      options?: {
        /**
         * Limit results to either IPv4, IPv6, or both
         */
        family?: 4 | 6 | 0 | "IPv4" | "IPv6" | "any";
        /**
         * Limit results to either UDP or TCP
         */
        socketType?: "udp" | "tcp";
        flags?: number;
        port?: number;

        /**
         * The DNS resolver implementation to use
         *
         * Defaults to `"c-ares"` on Linux and `"system"` on macOS. This default
         * may change in a future version of Bun if c-ares is not reliable
         * enough.
         *
         * On macOS, `system` uses the builtin macOS [non-blocking DNS
         * resolution
         * API](https://opensource.apple.com/source/Libinfo/Libinfo-222.1/lookup.subproj/netdb_async.h.auto.html).
         *
         * On Linux, `system` is the same as `getaddrinfo`.
         *
         * `c-ares` is more performant on Linux in some high concurrency
         * situations, but it lacks support support for mDNS (`*.local`,
         * `*.localhost` domains) along with some other advanced features. If
         * you run into issues using `c-ares`, you should try `system`. If the
         * hostname ends with `.local` or `.localhost`, Bun will automatically
         * use `system` instead of `c-ares`.
         *
         * [`getaddrinfo`](https://man7.org/linux/man-pages/man3/getaddrinfo.3.html)
         * is the POSIX standard function for blocking DNS resolution. Bun runs
         * it in Bun's thread pool, which is limited to `cpus / 2`. That means
         * if you run a lot of concurrent DNS lookups, concurrent IO will
         * potentially pause until the DNS lookups are done.
         *
         * On macOS, it shouldn't be necessary to use "`getaddrinfo`" because
         * `"system"` uses the same API underneath (except non-blocking).
         *
         * On Windows, libuv's non-blocking DNS resolver is used by default, and
         * when specifying backends "system", "libc", or "getaddrinfo". The c-ares
         * backend isn't currently supported on Windows.
         */
        backend?: "libc" | "c-ares" | "system" | "getaddrinfo";
      },
    ): Promise<DNSLookup[]>;

    /**
     *
     * **Experimental API**
     *
     * Prefetch a hostname.
     *
     * This will be used by fetch() and Bun.connect() to avoid DNS lookups.
     *
     * @param hostname The hostname to prefetch
     * @param port The port to prefetch. Default is 443. Port helps distinguish between IPv6 vs IPv4-only connections.
     *
     * @example
     * ```js
     * import { dns } from 'bun';
     * dns.prefetch('example.com');
     * // ... something expensive
     * await fetch('https://example.com');
     * ```
     */
    function prefetch(hostname: string, port?: number): void;

    /**
     * **Experimental API**
     */
    function getCacheStats(): {
      /**
       * The number of times a cached DNS entry that was already resolved was used.
       */
      cacheHitsCompleted: number;
      cacheHitsInflight: number;
      cacheMisses: number;
      size: number;
      errors: number;
      totalCount: number;
    };

    const ADDRCONFIG: number;
    const ALL: number;
    const V4MAPPED: number;
  }

  interface DNSLookup {
    /**
     * The IP address of the host as a string in IPv4 or IPv6 format.
     *
     * @example "127.0.0.1"
     * @example "192.168.0.1"
     * @example "2001:4860:4860::8888"
     */
    address: string;
    family: 4 | 6;

    /**
     * Time to live in seconds
     *
     * Only supported when using the `c-ares` DNS resolver via "backend" option
     * to {@link dns.lookup}. Otherwise, it's 0.
     */
    ttl: number;
  }

  interface FileBlob extends BunFile {}
  /**
   * [`Blob`](https://developer.mozilla.org/en-US/docs/Web/API/Blob) powered by the fastest system calls available for operating on files.
   *
   * This Blob is lazy. That means it won't do any work until you read from it.
   *
   * - `size` will not be valid until the contents of the file are read at least once.
   * - `type` is auto-set based on the file extension when possible
   *
   * @category File System
   *
   * @example
   * ```js
   * const file = Bun.file("./hello.json");
   * console.log(file.type); // "application/json"
   * console.log(await file.text()); // '{"hello":"world"}'
   * ```
   *
   * @example
   * ```js
   * await Bun.write(
   *   Bun.file("./hello.txt"),
   *   "Hello, world!"
   * );
   * ```
   */
  interface BunFile extends Blob {
    /**
     * Offset any operation on the file starting at `begin` and ending at `end`. `end` is relative to 0
     *
     * Similar to [`TypedArray.subarray`](https://developer.mozilla.org/en-US/docs/Web/JavaScript/Reference/Global_Objects/TypedArray/subarray). Does not copy the file, open the file, or modify the file.
     *
     * If `begin` > 0, {@link Bun.write()} will be slower on macOS
     *
     * @param begin - start offset in bytes
     * @param end - absolute offset in bytes (relative to 0)
     * @param contentType - MIME type for the new BunFile
     */
    slice(begin?: number, end?: number, contentType?: string): BunFile;

    /**
     * Offset any operation on the file starting at `begin`
     *
     * Similar to [`TypedArray.subarray`](https://developer.mozilla.org/en-US/docs/Web/JavaScript/Reference/Global_Objects/TypedArray/subarray). Does not copy the file, open the file, or modify the file.
     *
     * If `begin` > 0, {@link Bun.write}() will be slower on macOS
     *
     * @param begin - start offset in bytes
     * @param contentType - MIME type for the new BunFile
     */
    slice(begin?: number, contentType?: string): BunFile;

    /**
     * Slice the file from the beginning to the end, optionally with a new MIME type.
     *
     * @param contentType - MIME type for the new BunFile
     */
    slice(contentType?: string): BunFile;

    /**
     * Incremental writer for files and pipes.
     */
    writer(options?: { highWaterMark?: number }): FileSink;

    // TODO
    // readonly readable: ReadableStream<Uint8Array>;
    // readonly writable: WritableStream<Uint8Array>;

    /**
     * A UNIX timestamp indicating when the file was last modified.
     */
    lastModified: number;
    /**
     * The name or path of the file, as specified in the constructor.
     */
    readonly name?: string;

    /**
     * Does the file exist?
     *
     * This returns true for regular files and FIFOs. It returns false for
     * directories. Note that a race condition can occur where the file is
     * deleted or renamed after this is called but before you open it.
     *
     * This does a system call to check if the file exists, which can be
     * slow.
     *
     * If using this in an HTTP server, it's faster to instead use `return new
     * Response(Bun.file(path))` and then an `error` handler to handle
     * exceptions.
     *
     * Instead of checking for a file's existence and then performing the
     * operation, it is faster to just perform the operation and handle the
     * error.
     *
     * For empty Blob, this always returns true.
     */
    exists(): Promise<boolean>;

    /**
     * Write data to the file. This is equivalent to using {@link Bun.write} with a {@link BunFile}.
     * @param data - The data to write.
     * @param options - The options to use for the write.
     */
    write(
      data: string | ArrayBufferView | ArrayBuffer | SharedArrayBuffer | Request | Response | BunFile,
      options?: { highWaterMark?: number },
    ): Promise<number>;

    /**
     * Deletes the file.
     */
    unlink(): Promise<void>;

    /**
     * Deletes the file (same as unlink)
     */
    delete(): Promise<void>;

    /**
     *  Provides useful information about the file.
     */
    stat(): Promise<import("node:fs").Stats>;
  }

  type CSRFAlgorithm = "blake2b256" | "blake2b512" | "sha256" | "sha384" | "sha512" | "sha512-256";

  interface CSRFGenerateOptions {
    /**
     * The number of milliseconds until the token expires. 0 means the token never expires.
     * @default 24 * 60 * 60 * 1000 (24 hours)
     */
    expiresIn?: number;

    /**
     * The encoding of the token.
     * @default "base64url"
     */
    encoding?: "base64" | "base64url" | "hex";

    /**
     * The algorithm to use for the token.
     * @default "sha256"
     */
    algorithm?: CSRFAlgorithm;
  }

  interface CSRFVerifyOptions {
    /**
     * The secret to use for the token. If not provided, a random default secret will be generated in memory and used.
     */
    secret?: string;

    /**
     * The encoding of the token.
     * @default "base64url"
     */
    encoding?: "base64" | "base64url" | "hex";

    /**
     * The algorithm to use for the token.
     * @default "sha256"
     */
    algorithm?: CSRFAlgorithm;

    /**
     * The number of milliseconds until the token expires. 0 means the token never expires.
     * @default 24 * 60 * 60 * 1000 (24 hours)
     */
    maxAge?: number;
  }

  /**
   * Generate and verify CSRF tokens
   *
   * @category Security
   */
  namespace CSRF {
    /**
     * Generate a CSRF token.
     * @param secret The secret to use for the token. If not provided, a random default secret will be generated in memory and used.
     * @param options The options for the token.
     * @returns The generated token.
     */
    function generate(secret?: string, options?: CSRFGenerateOptions): string;

    /**
     * Verify a CSRF token.
     * @param token The token to verify.
     * @param options The options for the token.
     * @returns True if the token is valid, false otherwise.
     */
    function verify(token: string, options?: CSRFVerifyOptions): boolean;
  }

  /**
   *   This lets you use macros as regular imports
   *   @example
   *   ```
   *   {
   *     "react-relay": {
   *       "graphql": "bun-macro-relay/bun-macro-relay.tsx"
   *     }
   *   }
   *  ```
   */
  type MacroMap = Record<string, Record<string, string>>;

  /**
   * Hash a string or array buffer using Wyhash
   *
   * This is not a cryptographic hash function.
   * @param data The data to hash.
   * @param seed The seed to use.
   */
  const hash: ((
    data: string | ArrayBufferView | ArrayBuffer | SharedArrayBuffer,
    seed?: number | bigint,
  ) => number | bigint) &
    Hash;

  interface Hash {
    wyhash: (data: string | ArrayBufferView | ArrayBuffer | SharedArrayBuffer, seed?: bigint) => bigint;
    adler32: (data: string | ArrayBufferView | ArrayBuffer | SharedArrayBuffer) => number;
    crc32: (data: string | ArrayBufferView | ArrayBuffer | SharedArrayBuffer) => number;
    cityHash32: (data: string | ArrayBufferView | ArrayBuffer | SharedArrayBuffer) => number;
    cityHash64: (data: string | ArrayBufferView | ArrayBuffer | SharedArrayBuffer, seed?: bigint) => bigint;
    xxHash32: (data: string | ArrayBufferView | ArrayBuffer | SharedArrayBuffer, seed?: number) => number;
    xxHash64: (data: string | ArrayBufferView | ArrayBuffer | SharedArrayBuffer, seed?: bigint) => bigint;
    xxHash3: (data: string | ArrayBufferView | ArrayBuffer | SharedArrayBuffer, seed?: bigint) => bigint;
    murmur32v3: (data: string | ArrayBufferView | ArrayBuffer | SharedArrayBuffer, seed?: number) => number;
    murmur32v2: (data: string | ArrayBufferView | ArrayBuffer | SharedArrayBuffer, seed?: number) => number;
    murmur64v2: (data: string | ArrayBufferView | ArrayBuffer | SharedArrayBuffer, seed?: bigint) => bigint;
    rapidhash: (data: string | ArrayBufferView | ArrayBuffer | SharedArrayBuffer, seed?: bigint) => bigint;
  }

  type JavaScriptLoader = "jsx" | "js" | "ts" | "tsx";

  /**
   * Fast deep-equality check two objects.
   *
   * This also powers expect().toEqual in `bun:test`
   */
  function deepEquals(
    a: any,
    b: any,
    /** @default false */
    strict?: boolean,
  ): boolean;

  /**
   * Returns true if all properties in the subset exist in the
   * other and have equal values.
   *
   * This also powers expect().toMatchObject in `bun:test`
   */
  function deepMatch(subset: unknown, a: unknown): boolean;

  /**
   * tsconfig.json options supported by Bun
   */
  interface TSConfig {
    extends?: string;
    compilerOptions?: {
      paths?: Record<string, string[]>;
      baseUrl?: string;
      /** "preserve" is not supported yet */
      jsx?: "preserve" | "react" | "react-jsx" | "react-jsxdev";
      jsxFactory?: string;
      jsxFragmentFactory?: string;
      jsxImportSource?: string;
      useDefineForClassFields?: boolean;
      importsNotUsedAsValues?: "remove" | "preserve" | "error";
      /** moduleSuffixes is not supported yet */
      moduleSuffixes?: any;
    };
  }

  interface TranspilerOptions {
    /**
     * Replace key with value. Value must be a JSON string.
     * @example
     *  ```
     *  { "process.env.NODE_ENV": "\"production\"" }
     * ```
     */
    define?: Record<string, string>;

    /** What is the default loader used for this transpiler?  */
    loader?: JavaScriptLoader;

    /**  What platform are we targeting? This may affect how import and/or require is used */
    /**  @example "browser" */
    target?: Target;

    /**
     *  TSConfig.json file as stringified JSON or an object
     *  Use this to set a custom JSX factory, fragment, or import source
     *  For example, if you want to use Preact instead of React. Or if you want to use Emotion.
     */
    tsconfig?: string | TSConfig;

    /**
     *    Replace an import statement with a macro.
     *
     *    This will remove the import statement from the final output
     *    and replace any function calls or template strings with the result returned by the macro
     *
     *    @example
     *    ```json
     *    {
     *        "react-relay": {
     *            "graphql": "bun-macro-relay"
     *        }
     *    }
     *    ```
     *
     *    Code that calls `graphql` will be replaced with the result of the macro.
     *
     *    ```js
     *    import {graphql} from "react-relay";
     *
     *    // Input:
     *    const query = graphql`
     *        query {
     *            ... on User {
     *                id
     *            }
     *        }
     *    }`;
     *    ```
     *
     *    Will be replaced with:
     *
     *    ```js
     *    import UserQuery from "./UserQuery.graphql";
     *    const query = UserQuery;
     *    ```
     */
    macro?: MacroMap;

    autoImportJSX?: boolean;
    allowBunRuntime?: boolean;
    exports?: {
      eliminate?: string[];
      replace?: Record<string, string>;
    };
    treeShaking?: boolean;
    trimUnusedImports?: boolean;
    jsxOptimizationInline?: boolean;

    /**
     * **Experimental**
     *
     * Minify whitespace and comments from the output.
     */
    minifyWhitespace?: boolean;
    /**
     * **Experimental**
     *
     * Enabled by default, use this to disable dead code elimination.
     *
     * Some other transpiler options may still do some specific dead code elimination.
     */
    deadCodeElimination?: boolean;

    /**
     * This does two things (and possibly more in the future):
     * 1. `const` declarations to primitive types (excluding Object/Array) at the top of a scope before any `let` or `var` declarations will be inlined into their usages.
     * 2. `let` and `const` declarations only used once are inlined into their usages.
     *
     * JavaScript engines typically do these optimizations internally, however
     * it might only happen much later in the compilation pipeline, after code
     * has been executed many many times.
     *
     * This will typically shrink the output size of code, but it might increase
     * it in some cases. Do your own benchmarks!
     */
    inline?: boolean;

    /**
     * @default "warn"
     */
    logLevel?: "verbose" | "debug" | "info" | "warn" | "error";
  }

  /**
   * Quickly transpile TypeScript, JSX, or JS to modern JavaScript.
   *
   * @example
   * ```js
   * const transpiler = new Bun.Transpiler();
   * transpiler.transformSync(`
   *   const App = () => <div>Hello World</div>;
   * export default App;
   * `);
   * // This outputs:
   * const output = `
   * const App = () => jsx("div", {
   *   children: "Hello World"
   * }, undefined, false, undefined, this);
   * export default App;
   * `
   * ```
   */

  class Transpiler {
    constructor(options?: TranspilerOptions);

    /**
     * Transpile code from TypeScript or JSX into valid JavaScript.
     * This function does not resolve imports.
     * @param code The code to transpile
     */
    transform(code: Bun.StringOrBuffer, loader?: JavaScriptLoader): Promise<string>;
    /**
     * Transpile code from TypeScript or JSX into valid JavaScript.
     * This function does not resolve imports.
     * @param code The code to transpile
     */
    transformSync(code: Bun.StringOrBuffer, loader: JavaScriptLoader, ctx: object): string;
    /**
     * Transpile code from TypeScript or JSX into valid JavaScript.
     * This function does not resolve imports.
     * @param code The code to transpile
     * @param ctx An object to pass to macros
     */
    transformSync(code: Bun.StringOrBuffer, ctx: object): string;

    /**
     * Transpile code from TypeScript or JSX into valid JavaScript.
     * This function does not resolve imports.
     * @param code The code to transpile
     */
    transformSync(code: Bun.StringOrBuffer, loader?: JavaScriptLoader): string;

    /**
     * Get a list of import paths and paths from a TypeScript, JSX, TSX, or JavaScript file.
     * @param code The code to scan
     * @example
     * ```js
     * const {imports, exports} = transpiler.scan(`
     * import {foo} from "baz";
     * export const hello = "hi!";
     * `);
     *
     * console.log(imports); // ["baz"]
     * console.log(exports); // ["hello"]
     * ```
     */
    scan(code: Bun.StringOrBuffer): { exports: string[]; imports: Import[] };

    /**
     *  Get a list of import paths from a TypeScript, JSX, TSX, or JavaScript file.
     * @param code The code to scan
     * @example
     * ```js
     * const imports = transpiler.scanImports(`
     * import {foo} from "baz";
     * import type {FooType} from "bar";
     * import type {DogeType} from "wolf";
     * `);
     *
     * console.log(imports); // ["baz"]
     * ```
     * This is a fast path which performs less work than `scan`.
     */
    scanImports(code: Bun.StringOrBuffer): Import[];
  }

  type ImportKind =
    | "import-statement"
    | "require-call"
    | "require-resolve"
    | "dynamic-import"
    | "import-rule"
    | "url-token"
    | "internal"
    | "entry-point-run"
    | "entry-point-build";

  interface Import {
    path: string;
    kind: ImportKind;
  }

  namespace Build {
    type Architecture = "x64" | "arm64";
    type Libc = "glibc" | "musl";
    type SIMD = "baseline" | "modern";
    type Target =
      | `bun-darwin-${Architecture}`
      | `bun-darwin-x64-${SIMD}`
      | `bun-linux-${Architecture}`
      | `bun-linux-${Architecture}-${Libc}`
      | "bun-windows-x64"
      | `bun-windows-x64-${SIMD}`
      | `bun-linux-x64-${SIMD}-${Libc}`;
  }

  /**
   * @see [Bun.build API docs](https://bun.com/docs/bundler#api)
   */
  interface BuildConfigBase {
    entrypoints: string[]; // list of file path
    /**
     * @default "browser"
     */
    target?: Target; // default: "browser"
    /**
     * Output module format. Top-level await is only supported for `"esm"`.
     *
     * Can be:
     * - `"esm"`
     * - `"cjs"` (**experimental**)
     * - `"iife"` (**experimental**)
     *
     * @default "esm"
     */
    format?: /**

     * ECMAScript Module format
     */
    | "esm"
      /**
       * CommonJS format
       * **Experimental**
       */
      | "cjs"
      /**
       * IIFE format
       * **Experimental**
       */
      | "iife";
    naming?:
      | string
      | {
          chunk?: string;
          entry?: string;
          asset?: string;
        }; // | string;
    root?: string; // project root
    plugins?: BunPlugin[];
    // manifest?: boolean; // whether to return manifest
    external?: string[];
    packages?: "bundle" | "external";
    publicPath?: string;
    define?: Record<string, string>;
    // origin?: string; // e.g. http://mydomain.com
    loader?: { [k in string]: Loader };
    /**
     * Specifies if and how to generate source maps.
     *
     * - `"none"` - No source maps are generated
     * - `"linked"` - A separate `*.ext.map` file is generated alongside each
     *   `*.ext` file. A `//# sourceMappingURL` comment is added to the output
     *   file to link the two. Requires `outdir` to be set.
     * - `"inline"` - an inline source map is appended to the output file.
     * - `"external"` - Generate a separate source map file for each input file.
     *   No `//# sourceMappingURL` comment is added to the output file.
     *
     * `true` and `false` are aliases for `"inline"` and `"none"`, respectively.
     *
     * @default "none"
     *
     * @see {@link outdir} required for `"linked"` maps
     * @see {@link publicPath} to customize the base url of linked source maps
     */
    sourcemap?: "none" | "linked" | "inline" | "external" | "linked" | boolean;

    /**
     * package.json `exports` conditions used when resolving imports
     *
     * Equivalent to `--conditions` in `bun build` or `bun run`.
     *
     * https://nodejs.org/api/packages.html#exports
     */
    conditions?: Array<string> | string;

    /**
     * Controls how environment variables are handled during bundling.
     *
     * Can be one of:
     * - `"inline"`: Injects environment variables into the bundled output by converting `process.env.FOO`
     *   references to string literals containing the actual environment variable values
     * - `"disable"`: Disables environment variable injection entirely
     * - A string ending in `*`: Inlines environment variables that match the given prefix.
     *   For example, `"MY_PUBLIC_*"` will only include env vars starting with "MY_PUBLIC_"
     *
     * @example
     * ```ts
     * Bun.build({
     *   env: "MY_PUBLIC_*",
     *   entrypoints: ["src/index.ts"],
     * })
     * ```
     */
    env?: "inline" | "disable" | `${string}*`;

    /**
     * Whether to enable minification.
     *
     * Use `true`/`false` to enable/disable all minification options. Alternatively,
     * you can pass an object for granular control over certain minifications.
     *
     * @default false
     */
    minify?:
      | boolean
      | {
          whitespace?: boolean;
          syntax?: boolean;
          identifiers?: boolean;
        };

    /**
     * Ignore dead code elimination/tree-shaking annotations such as @__PURE__ and package.json
     * "sideEffects" fields. This should only be used as a temporary workaround for incorrect
     * annotations in libraries.
     */
    ignoreDCEAnnotations?: boolean;

    /**
     * Force emitting @__PURE__ annotations even if minify.whitespace is true.
     */
    emitDCEAnnotations?: boolean;

    // treeshaking?: boolean;

    // jsx?:
    //   | "automatic"
    //   | "classic"
    //   | /* later: "preserve" */ {
    //       runtime?: "automatic" | "classic"; // later: "preserve"
    //       /** Only works when runtime=classic */
    //       factory?: string; // default: "React.createElement"
    //       /** Only works when runtime=classic */
    //       fragment?: string; // default: "React.Fragment"
    //       /** Only works when runtime=automatic */
    //       importSource?: string; // default: "react"
    //     };

    /**
     * Generate bytecode for the output. This can dramatically improve cold
     * start times, but will make the final output larger and slightly increase
     * memory usage.
     *
     * Bytecode is currently only supported for CommonJS (`format: "cjs"`).
     *
     * Must be `target: "bun"`
     * @default false
     */
    bytecode?: boolean;

    /**
     * Add a banner to the bundled code such as "use client";
     */
    banner?: string;

    /**
     * Add a footer to the bundled code such as a comment block like
     *
     * `// made with bun!`
     */
    footer?: string;

    /**
     * Drop function calls to matching property accesses.
     */
    drop?: string[];

    /**
     * - When set to `true`, the returned promise rejects with an AggregateError when a build failure happens.
     * - When set to `false`, returns a {@link BuildOutput} with `{success: false}`
     *
     * @default true
     */
    throw?: boolean;

    /**
     * Custom tsconfig.json file path to use for path resolution.
     * Equivalent to `--tsconfig-override` in the CLI.
     * @example
     * ```ts
     * await Bun.build({
     *   entrypoints: ['./src/index.ts'],
     *   tsconfig: './custom-tsconfig.json'
     * });
     * ```
     */
    tsconfig?: string;

    outdir?: string;
  }

  interface CompileBuildOptions {
    target?: Bun.Build.Target;
    execArgv?: string[];
    executablePath?: string;
    outfile?: string;
    windows?: {
      hideConsole?: boolean;
      icon?: string;
      title?: string;
      publisher?: string;
      version?: string;
      description?: string;
      copyright?: string;
    };
  }

  // Compile build config - uses outfile for executable output
  interface CompileBuildConfig extends BuildConfigBase {
    /**
     * Create a standalone executable
     *
     * When `true`, creates an executable for the current platform.
     * When a target string, creates an executable for that platform.
     *
     * @example
     * ```ts
     * // Create executable for current platform
     * await Bun.build({
     *   entrypoints: ['./app.js'],
     *   compile: {
     *     target: 'linux-x64',
     *   },
     *   outfile: './my-app'
     * });
     *
     * // Cross-compile for Linux x64
     * await Bun.build({
     *   entrypoints: ['./app.js'],
     *   compile: 'linux-x64',
     *   outfile: './my-app'
     * });
     * ```
     */
    compile: boolean | Bun.Build.Target | CompileBuildOptions;
  }

  /**
   * @see [Bun.build API docs](https://bun.com/docs/bundler#api)
   */
  type BuildConfig = BuildConfigBase | CompileBuildConfig;

  /**
   * Hash and verify passwords using argon2 or bcrypt
   *
   * These are fast APIs that can run in a worker thread if used asynchronously.
   *
   * @see [Bun.password API docs](https://bun.com/guides/util/hash-a-password)
   *
   * @category Security
   */
  namespace Password {
    interface Argon2Algorithm {
      algorithm: "argon2id" | "argon2d" | "argon2i";

      /**
       * Memory cost, which defines the memory usage, given in kibibytes.
       */
      memoryCost?: number;
      /**
       * Defines the amount of computation realized and therefore the execution
       * time, given in number of iterations.
       */
      timeCost?: number;
    }

    interface BCryptAlgorithm {
      algorithm: "bcrypt";

      /**
       * A number between 4 and 31. The default is 10.
       */
      cost?: number;
    }

    type AlgorithmLabel = (BCryptAlgorithm | Argon2Algorithm)["algorithm"];
  }

  /**
   * Hash and verify passwords using argon2 or bcrypt. The default is argon2.
   * Password hashing functions are necessarily slow, and this object will
   * automatically run in a worker thread.
   *
   * @see [Bun.password API docs](https://bun.com/guides/util/hash-a-password)
   *
   * The underlying implementation of these functions are provided by the Zig
   * Standard Library. Thanks to \@jedisct1 and other Zig contributors for their
   * work on this.
   *
   * @example
   * **Example with argon2**
   * ```ts
   * import {password} from "bun";
   *
   * const hash = await password.hash("hello world");
   * const verify = await password.verify("hello world", hash);
   * console.log(verify); // true
   * ```
   *
   * **Example with bcrypt**
   * ```ts
   * import {password} from "bun";
   *
   * const hash = await password.hash("hello world", "bcrypt");
   * // algorithm is optional, will be inferred from the hash if not specified
   * const verify = await password.verify("hello world", hash, "bcrypt");
   *
   * console.log(verify); // true
   * ```
   *
   * @category Security
   */
  const password: {
    /**
     * Verify a password against a previously hashed password.
     *
     * @returns true if the password matches, false otherwise
     *
     * @example
     * ```ts
     * import {password} from "bun";
     * await password.verify("hey", "$argon2id$v=19$m=65536,t=2,p=1$ddbcyBcbAcagei7wSkZFiouX6TqnUQHmTyS5mxGCzeM$+3OIaFatZ3n6LtMhUlfWbgJyNp7h8/oIsLK+LzZO+WI");
     * // true
     * ```
     *
     * @throws If the algorithm is specified and does not match the hash
     * @throws If the algorithm is invalid
     * @throws if the hash is invalid
     */
    verify(
      /**
       * The password to verify.
       *
       * If empty, always returns false
       */
      password: Bun.StringOrBuffer,
      /**
       * Previously hashed password.
       * If empty, always returns false
       */
      hash: Bun.StringOrBuffer,
      /**
       * If not specified, the algorithm will be inferred from the hash.
       *
       * If specified and the algorithm does not match the hash, this function
       * throws an error.
       */
      algorithm?: Password.AlgorithmLabel,
    ): Promise<boolean>;
    /**
     * Asynchronously hash a password using argon2 or bcrypt. The default is argon2.
     *
     * @returns A promise that resolves to the hashed password
     *
     * @example
     * **Example with argon2**
     * ```ts
     * import {password} from "bun";
     * const hash = await password.hash("hello world");
     * console.log(hash); // $argon2id$v=1...
     * const verify = await password.verify("hello world", hash);
     * ```
     *
     * **Example with bcrypt**
     * ```ts
     * import {password} from "bun";
     * const hash = await password.hash("hello world", "bcrypt");
     * console.log(hash); // $2b$10$...
     * const verify = await password.verify("hello world", hash);
     * ```
     */
    hash(
      /**
       * The password to hash
       *
       * If empty, this function throws an error. It is usually a programming
       * mistake to hash an empty password.
       */
      password: Bun.StringOrBuffer,
      /**
       * When using bcrypt, passwords exceeding 72 characters will be SHA512'd before
       *
       * @default "argon2id"
       */
      algorithm?: Password.AlgorithmLabel | Password.Argon2Algorithm | Password.BCryptAlgorithm,
    ): Promise<string>;

    /**
     * Synchronously hash and verify passwords using argon2 or bcrypt. The default is argon2.
     * Warning: password hashing is slow, consider using {@link Bun.password.verify}
     * instead which runs in a worker thread.
     *
     * The underlying implementation of these functions are provided by the Zig
     * Standard Library. Thanks to \@jedisct1 and other Zig contributors for their
     * work on this.
     *
     * @example
     * **Example with argon2**
     * ```ts
     * import {password} from "bun";
     *
     * const hash = await password.hashSync("hello world");
     * const verify = await password.verifySync("hello world", hash);
     * console.log(verify); // true
     * ```
     *
     * **Example with bcrypt**
     * ```ts
     * import {password} from "bun";
     *
     * const hash = await password.hashSync("hello world", "bcrypt");
     * // algorithm is optional, will be inferred from the hash if not specified
     * const verify = await password.verifySync("hello world", hash, "bcrypt");
     *
     * console.log(verify); // true
     * ```
     */
    verifySync(
      /**
       * The password to verify.
       */
      password: Bun.StringOrBuffer,
      /**
       * The hash to verify against.
       */
      hash: Bun.StringOrBuffer,
      /**
       * If not specified, the algorithm will be inferred from the hash.
       */
      algorithm?: Password.AlgorithmLabel,
    ): boolean;

    /**
     * Synchronously hash and verify passwords using argon2 or bcrypt. The default is argon2.
     * Warning: password hashing is slow, consider using {@link Bun.password.hash}
     * instead which runs in a worker thread.
     *
     * The underlying implementation of these functions are provided by the Zig
     * Standard Library. Thanks to \@jedisct1 and other Zig contributors for their
     * work on this.
     *
     * @example
     * **Example with argon2**
     * ```ts
     * import {password} from "bun";
     *
     * const hash = await password.hashSync("hello world");
     * const verify = await password.verifySync("hello world", hash);
     * console.log(verify); // true
     * ```
     *
     * **Example with bcrypt**
     * ```ts
     * import {password} from "bun";
     *
     * const hash = await password.hashSync("hello world", "bcrypt");
     * // algorithm is optional, will be inferred from the hash if not specified
     * const verify = await password.verifySync("hello world", hash, "bcrypt");
     *
     * console.log(verify); // true
     * ```
     */
    hashSync(
      /**
       * The password to hash
       *
       * If empty, this function throws an error. It is usually a programming
       * mistake to hash an empty password.
       */
      password: Bun.StringOrBuffer,

      /**
       * When using bcrypt, passwords exceeding 72 characters will be SHA256'd before
       *
       * @default "argon2id"
       */
      algorithm?: Password.AlgorithmLabel | Password.Argon2Algorithm | Password.BCryptAlgorithm,
    ): string;
  };

  /**
   * Securely store and retrieve sensitive credentials using the operating system's native credential storage.
   *
   * Uses platform-specific secure storage:
   * - **macOS**: Keychain Services
   * - **Linux**: libsecret (GNOME Keyring, KWallet, etc.)
   * - **Windows**: Windows Credential Manager
   *
   * @category Security
   *
   * @example
   * ```ts
   * import { secrets } from "bun";
   *
   * // Store a credential
   * await secrets.set({
   *   service: "my-cli-tool",
   *   name: "github-token",
   *   value: "ghp_xxxxxxxxxxxxxxxxxxxx"
   * });
   *
   * // Retrieve a credential
   * const token = await secrets.get({
   *   service: "my-cli-tool",
   *   name: "github-token"
   * });
   *
   * if (token) {
   *   console.log("Token found:", token);
   * } else {
   *   console.log("Token not found");
   * }
   *
   * // Delete a credential
   * const deleted = await secrets.delete({
   *   service: "my-cli-tool",
   *   name: "github-token"
   * });
   * console.log("Deleted:", deleted); // true if deleted, false if not found
   * ```
   *
   * @example
   * ```ts
   * // Replace plaintext config files
   * import { secrets } from "bun";
   *
   * // Instead of storing in ~/.npmrc
   * await secrets.set({
   *   service: "npm-registry",
   *   name: "https://registry.npmjs.org",
   *   value: "npm_xxxxxxxxxxxxxxxxxxxx"
   * });
   *
   * // Instead of storing in ~/.aws/credentials
   * await secrets.set({
   *   service: "aws-cli",
   *   name: "default",
   *   value: process.env.AWS_SECRET_ACCESS_KEY
   * });
   *
   * // Load at runtime with fallback
   * const apiKey = await secrets.get({
   *   service: "my-app",
   *   name: "api-key"
   * }) || process.env.API_KEY;
   * ```
   */
  const secrets: {
    /**
     * Retrieve a stored credential from the operating system's secure storage.
     *
     * @param options - The service and name identifying the credential
     * @returns The stored credential value, or null if not found
     *
     * @example
     * ```ts
     * const password = await Bun.secrets.get({
     *   service: "my-database",
     *   name: "admin"
     * });
     *
     * if (password) {
     *   await connectToDatabase(password);
     * }
     * ```
     *
     * @example
     * ```ts
     * // Check multiple possible locations
     * const token =
     *   await Bun.secrets.get({ service: "github", name: "token" }) ||
     *   await Bun.secrets.get({ service: "gh-cli", name: "github.com" }) ||
     *   process.env.GITHUB_TOKEN;
     * ```
     */
    get(options: {
      /**
       * The service or application name.
       *
       * Use a unique identifier for your application to avoid conflicts.
       * Consider using reverse domain notation for production apps (e.g., "com.example.myapp").
       */
      service: string;

      /**
       * The account name, username, or resource identifier.
       *
       * This identifies the specific credential within the service.
       * Common patterns include usernames, email addresses, or resource URLs.
       */
      name: string;
    }): Promise<string | null>;

    /**
     * Store or update a credential in the operating system's secure storage.
     *
     * If a credential already exists for the given service/name combination, it will be replaced.
     * The credential is encrypted by the operating system and only accessible to the current user.
     *
     * @param options - The service and name identifying the credential
     * @param value - The secret value to store (e.g., password, API key, token)
     *
     * @example
     * ```ts
     * // Store an API key
     * await Bun.secrets.set({
     *   service: "openai-api",
     *   name: "production",
     *   value: "sk-proj-xxxxxxxxxxxxxxxxxxxx"
     * });
     * ```
     *
     * @example
     * ```ts
     * // Update an existing credential
     * const newPassword = generateSecurePassword();
     * await Bun.secrets.set({
     *   service: "email-server",
     *   name: "admin@example.com",
     *   value: newPassword
     * });
     * ```
     *
     * @example
     * ```ts
     * // Store credentials from environment variables
     * if (process.env.DATABASE_PASSWORD) {
     *   await Bun.secrets.set({
     *     service: "postgres",
     *     name: "production",
     *     value: process.env.DATABASE_PASSWORD
     *   });
     *   delete process.env.DATABASE_PASSWORD; // Remove from memory
     * }
     * ```
     *
     * @example
     * ```ts
     * // Delete a credential using empty string (equivalent to delete())
     * await Bun.secrets.set({
     *   service: "my-service",
     *   name: "api-key",
     *   value: "" // Empty string deletes the credential
     * });
     * ```
     *
     * @example
     * ```ts
     * // Store credential with unrestricted access for CI environments
     * await Bun.secrets.set({
     *   service: "github-actions",
     *   name: "deploy-token",
     *   value: process.env.DEPLOY_TOKEN,
     *   allowUnrestrictedAccess: true // Allows access without user interaction on macOS
     * });
     * ```
     */
    set(options: {
      /**
       * The service or application name.
       *
       * Use a unique identifier for your application to avoid conflicts.
       * Consider using reverse domain notation for production apps (e.g., "com.example.myapp").
       */
      service: string;

      /**
       * The account name, username, or resource identifier.
       *
       * This identifies the specific credential within the service.
       * Common patterns include usernames, email addresses, or resource URLs.
       */
      name: string;

      /**
       * The secret value to store.
       *
       * This should be a sensitive credential like a password, API key, or token.
       * The value is encrypted by the operating system before storage.
       *
       * Note: To delete a credential, use the delete() method or pass an empty string.
       * An empty string value will delete the credential if it exists.
       */
      value: string;

      /**
       * Allow unrestricted access to stored credentials on macOS.
       *
       * When true, allows all applications to access this keychain item without user interaction.
       * This is useful for CI environments but reduces security.
       *
       * @default false
       * @platform macOS - Only affects macOS keychain behavior. Ignored on other platforms.
       */
      allowUnrestrictedAccess?: boolean;
    }): Promise<void>;

    /**
     * Delete a stored credential from the operating system's secure storage.
     *
     * @param options - The service and name identifying the credential
     * @returns true if a credential was deleted, false if not found
     *
     * @example
     * ```ts
     * // Delete a single credential
     * const deleted = await Bun.secrets.delete({
     *   service: "my-app",
     *   name: "api-key"
     * });
     *
     * if (deleted) {
     *   console.log("Credential removed successfully");
     * } else {
     *   console.log("Credential was not found");
     * }
     * ```
     *
     * @example
     * ```ts
     * // Clean up multiple credentials
     * const services = ["github", "npm", "docker"];
     * for (const service of services) {
     *   await Bun.secrets.delete({
     *     service,
     *     name: "token"
     *   });
     * }
     * ```
     *
     * @example
     * ```ts
     * // Clean up on uninstall
     * if (process.argv.includes("--uninstall")) {
     *   const deleted = await Bun.secrets.delete({
     *     service: "my-cli-tool",
     *     name: "config"
     *   });
     *   process.exit(deleted ? 0 : 1);
     * }
     * ```
     */
    delete(options: {
      /**
       * The service or application name.
       *
       * Use a unique identifier for your application to avoid conflicts.
       * Consider using reverse domain notation for production apps (e.g., "com.example.myapp").
       */
      service: string;

      /**
       * The account name, username, or resource identifier.
       *
       * This identifies the specific credential within the service.
       * Common patterns include usernames, email addresses, or resource URLs.
       */
      name: string;
    }): Promise<boolean>;
  };

  /**
   * A build artifact represents a file that was generated by the bundler @see {@link Bun.build}
   *
   * @category Bundler
   */
  interface BuildArtifact extends Blob {
    path: string;
    loader: Loader;
    hash: string | null;
    kind: "entry-point" | "chunk" | "asset" | "sourcemap" | "bytecode";
    sourcemap: BuildArtifact | null;
  }

  /**
   * The output of a build
   *
   * @category Bundler
   */
  interface BuildOutput {
    outputs: BuildArtifact[];
    success: boolean;
    logs: Array<BuildMessage | ResolveMessage>;
  }

  /**
   * Bundles JavaScript, TypeScript, CSS, HTML and other supported files into optimized outputs.
   *
   * @param config - Build configuration options
   * @returns Promise that resolves to build output containing generated artifacts and build status
   * @throws {AggregateError} When build fails and config.throw is true (default in Bun 1.2+)
   *
   * @category Bundler
   *
   * @example
   * Basic usage - Bundle a single entrypoint and check results
   *```ts
   * const result = await Bun.build({
   *   entrypoints: ['./src/index.tsx'],
   *   outdir: './dist'
   * });
   *
   * if (!result.success) {
   *   console.error('Build failed:', result.logs);
   *   process.exit(1);
   * }
   *```
   *
   * @example
   * Set up multiple entrypoints with code splitting enabled
   *```ts
   * await Bun.build({
   *   entrypoints: ['./src/app.tsx', './src/admin.tsx'],
   *   outdir: './dist',
   *   splitting: true,
   *   sourcemap: "external"
   * });
   *```
   *
   * @example
   * Configure minification and optimization settings
   *```ts
   * await Bun.build({
   *   entrypoints: ['./src/index.tsx'],
   *   outdir: './dist',
   *   minify: {
   *     whitespace: true,
   *     identifiers: true,
   *     syntax: true
   *   },
   *   drop: ['console', 'debugger']
   * });
   *```
   *
   * @example
   * Set up custom loaders and mark packages as external
   *```ts
   * await Bun.build({
   *   entrypoints: ['./src/index.tsx'],
   *   outdir: './dist',
   *   loader: {
   *     '.png': 'dataurl',
   *     '.svg': 'file',
   *     '.txt': 'text',
   *     '.json': 'json'
   *   },
   *   external: ['react', 'react-dom']
   * });
   *```
   *
   * @example
   * Configure environment variable handling with different modes
   *```ts
   * // Inline all environment variables
   * await Bun.build({
   *   entrypoints: ['./src/index.tsx'],
   *   outdir: './dist',
   *   env: 'inline'
   * });
   *
   * // Only include specific env vars
   * await Bun.build({
   *   entrypoints: ['./src/index.tsx'],
   *   outdir: './dist',
   *   env: 'PUBLIC_*'
   * });
   *```
   *
   * @example
   * Set up custom naming patterns for all output types
   *```ts
   * await Bun.build({
   *   entrypoints: ['./src/index.tsx'],
   *   outdir: './dist',
   *   naming: {
   *     entry: '[dir]/[name]-[hash].[ext]',
   *     chunk: 'chunks/[name]-[hash].[ext]',
   *     asset: 'assets/[name]-[hash].[ext]'
   *   }
   * });
   *```
   *
   * @example
   * Work with build artifacts in different formats
   *```ts
   * const result = await Bun.build({
   *   entrypoints: ['./src/index.tsx']
   * });
   * for (const artifact of result.outputs) {
   *   const text = await artifact.text();
   *   const buffer = await artifact.arrayBuffer();
   *   const bytes = await artifact.bytes();
   *   new Response(artifact);
   *   await Bun.write(artifact.path, artifact);
   * }
   *```
   *
   * @example
   * Implement comprehensive error handling with position info
   *```ts
   * try {
   *   const result = await Bun.build({
   *     entrypoints: ['./src/index.tsx'],
   *   });
   * } catch (e) {
   *   const error = e as AggregateError;
   *   console.error('Build failed:');
   *   for (const msg of error.errors) {
   *     if ('position' in msg) {
   *       console.error(
   *         `${msg.message} at ${msg.position?.file}:${msg.position?.line}:${msg.position?.column}`
   *       );
   *     } else {
   *       console.error(msg.message);
   *     }
   *   }
   * }
   *```
   *
   * @example
   * Set up Node.js target with specific configurations
   *```ts
   * await Bun.build({
   *   entrypoints: ['./src/server.ts'],
   *   outdir: './dist',
   *   target: 'node',
   *   format: 'cjs',
   *   sourcemap: 'external',
   *   minify: false,
   *   packages: 'external'
   * });
   *```
   *
   * @example
   * Configure experimental CSS bundling with multiple themes
   *```ts
   * await Bun.build({
   *   entrypoints: [
   *     './src/styles.css',
   *     './src/themes/dark.css',
   *     './src/themes/light.css'
   *   ],
   *   outdir: './dist/css',
   * });
   *```
   *
   * @example
   * Define compile-time constants and version information
   *```ts
   * await Bun.build({
   *   entrypoints: ['./src/index.tsx'],
   *   outdir: './dist',
   *   define: {
   *     'process.env.NODE_ENV': JSON.stringify('production'),
   *     'CONSTANTS.VERSION': JSON.stringify('1.0.0'),
   *     'CONSTANTS.BUILD_TIME': JSON.stringify(new Date().toISOString())
   *   }
   * });
   *```
   *
   * @example
   * Create a custom plugin for handling special file types
   *```ts
   * await Bun.build({
   *   entrypoints: ['./src/index.tsx'],
   *   outdir: './dist',
   *   plugins: [
   *     {
   *       name: 'my-plugin',
   *       setup(build) {
   *         build.onLoad({ filter: /\.custom$/ }, async (args) => {
   *           const content = await Bun.file(args.path).text();
   *           return {
   *             contents: `export default ${JSON.stringify(content)}`,
   *             loader: 'js'
   *           };
   *         });
   *       }
   *     }
   *   ]
   * });
   *```
   *
   * @example
   * Enable bytecode generation for faster startup
   *```ts
   * await Bun.build({
   *   entrypoints: ['./src/server.ts'],
   *   outdir: './dist',
   *   target: 'bun',
   *   format: 'cjs',
   *   bytecode: true
   * });
   *```
   *
   * @example
   * Add custom banner and footer to output files
   *```ts
   * await Bun.build({
   *   entrypoints: ['./src/index.tsx'],
   *   outdir: './dist',
   *   banner: '"use client";\n// Built with Bun',
   *   footer: '// Generated on ' + new Date().toISOString()
   * });
   *```
   *
   * @example
   * Configure CDN public path for asset loading
   *```ts
   * await Bun.build({
   *   entrypoints: ['./src/index.tsx'],
   *   outdir: './dist',
   *   publicPath: 'https://cdn.example.com/assets/',
   *   loader: {
   *     '.png': 'file',
   *     '.svg': 'file'
   *   }
   * });
   *```
   *
   * @example
   * Set up package export conditions for different environments
   *```ts
   * await Bun.build({
   *   entrypoints: ['./src/index.tsx'],
   *   outdir: './dist',
   *   conditions: ['production', 'browser', 'module'],
   *   packages: 'external'
   * });
   *```
   */
  function build(config: BuildConfig): Promise<BuildOutput>;

  /**
   * A status that represents the outcome of a sent message.
   *
   * - if **0**, the message was **dropped**.
   * - if **-1**, there is **backpressure** of messages.
   * - if **>0**, it represents the **number of bytes sent**.
   *
   * @example
   * ```js
   * const status = ws.send("Hello!");
   * if (status === 0) {
   *   console.log("Message was dropped");
   * } else if (status === -1) {
   *   console.log("Backpressure was applied");
   * } else {
   *   console.log(`Success! Sent ${status} bytes`);
   * }
   * ```
   */
  type ServerWebSocketSendStatus = number;

  /**
   * A state that represents if a WebSocket is connected.
   *
   * - `WebSocket.CONNECTING` is `0`, the connection is pending.
   * - `WebSocket.OPEN` is `1`, the connection is established and `send()` is possible.
   * - `WebSocket.CLOSING` is `2`, the connection is closing.
   * - `WebSocket.CLOSED` is `3`, the connection is closed or couldn't be opened.
   *
   * @link https://developer.mozilla.org/en-US/docs/Web/API/WebSocket/readyState
   */
  type WebSocketReadyState = 0 | 1 | 2 | 3;

  /**
   * A fast WebSocket designed for servers.
   *
   * Features:
   * - **Message compression** - Messages can be compressed
   * - **Backpressure** - If the client is not ready to receive data, the server will tell you.
   * - **Dropped messages** - If the client cannot receive data, the server will tell you.
   * - **Topics** - Messages can be {@link ServerWebSocket.publish}ed to a specific topic and the client can {@link ServerWebSocket.subscribe} to topics
   *
   * This is slightly different than the browser {@link WebSocket} which Bun supports for clients.
   *
   * Powered by [uWebSockets](https://github.com/uNetworking/uWebSockets).
   *
   * @example
   * ```ts
   * Bun.serve({
   *   websocket: {
   *     open(ws) {
   *       console.log("Connected", ws.remoteAddress);
   *     },
   *     message(ws, data) {
   *       console.log("Received", data);
   *       ws.send(data);
   *     },
   *     close(ws, code, reason) {
   *       console.log("Disconnected", code, reason);
   *     },
   *   }
   * });
   * ```
   *
   * @category HTTP & Networking
   */
  interface ServerWebSocket<T = undefined> {
    /**
     * Sends a message to the client.
     *
     * @param data The data to send.
     * @param compress Should the data be compressed? If the client does not support compression, this is ignored.
     * @example
     * ws.send("Hello!");
     * ws.send("Compress this.", true);
     * ws.send(new Uint8Array([1, 2, 3, 4]));
     */
    send(data: string | BufferSource, compress?: boolean): ServerWebSocketSendStatus;

    /**
     * Sends a text message to the client.
     *
     * @param data The data to send.
     * @param compress Should the data be compressed? If the client does not support compression, this is ignored.
     * @example
     * ws.send("Hello!");
     * ws.send("Compress this.", true);
     */
    sendText(data: string, compress?: boolean): ServerWebSocketSendStatus;

    /**
     * Sends a binary message to the client.
     *
     * @param data The data to send.
     * @param compress Should the data be compressed? If the client does not support compression, this is ignored.
     * @example
     * ws.send(new TextEncoder().encode("Hello!"));
     * ws.send(new Uint8Array([1, 2, 3, 4]), true);
     */
    sendBinary(data: BufferSource, compress?: boolean): ServerWebSocketSendStatus;

    /**
     * Closes the connection.
     *
     * Here is a list of close codes:
     * - `1000` means "normal closure" **(default)**
     * - `1009` means a message was too big and was rejected
     * - `1011` means the server encountered an error
     * - `1012` means the server is restarting
     * - `1013` means the server is too busy or the client is rate-limited
     * - `4000` through `4999` are reserved for applications (you can use it!)
     *
     * To close the connection abruptly, use `terminate()`.
     *
     * @param code The close code to send
     * @param reason The close reason to send
     */
    close(code?: number, reason?: string): void;

    /**
     * Abruptly close the connection.
     *
     * To gracefully close the connection, use `close()`.
     */
    terminate(): void;

    /**
     * Sends a ping.
     *
     * @param data The data to send
     */
    ping(data?: string | BufferSource): ServerWebSocketSendStatus;

    /**
     * Sends a pong.
     *
     * @param data The data to send
     */
    pong(data?: string | BufferSource): ServerWebSocketSendStatus;

    /**
     * Sends a message to subscribers of the topic.
     *
     * @param topic The topic name.
     * @param data The data to send.
     * @param compress Should the data be compressed? If the client does not support compression, this is ignored.
     * @example
     * ws.publish("chat", "Hello!");
     * ws.publish("chat", "Compress this.", true);
     * ws.publish("chat", new Uint8Array([1, 2, 3, 4]));
     */
    publish(topic: string, data: string | BufferSource, compress?: boolean): ServerWebSocketSendStatus;

    /**
     * Sends a text message to subscribers of the topic.
     *
     * @param topic The topic name.
     * @param data The data to send.
     * @param compress Should the data be compressed? If the client does not support compression, this is ignored.
     * @example
     * ws.publish("chat", "Hello!");
     * ws.publish("chat", "Compress this.", true);
     */
    publishText(topic: string, data: string, compress?: boolean): ServerWebSocketSendStatus;

    /**
     * Sends a binary message to subscribers of the topic.
     *
     * @param topic The topic name.
     * @param data The data to send.
     * @param compress Should the data be compressed? If the client does not support compression, this is ignored.
     * @example
     * ws.publish("chat", new TextEncoder().encode("Hello!"));
     * ws.publish("chat", new Uint8Array([1, 2, 3, 4]), true);
     */
    publishBinary(topic: string, data: BufferSource, compress?: boolean): ServerWebSocketSendStatus;

    /**
     * Subscribes a client to the topic.
     *
     * @param topic The topic name.
     * @example
     * ws.subscribe("chat");
     */
    subscribe(topic: string): void;

    /**
     * Unsubscribes a client to the topic.
     *
     * @param topic The topic name.
     * @example
     * ws.unsubscribe("chat");
     */
    unsubscribe(topic: string): void;

    /**
     * Is the client subscribed to a topic?
     *
     * @param topic The topic name.
     * @example
     * ws.subscribe("chat");
     * console.log(ws.isSubscribed("chat")); // true
     */
    isSubscribed(topic: string): boolean;

    /**
     * Batches `send()` and `publish()` operations, which makes it faster to send data.
     *
     * The `message`, `open`, and `drain` callbacks are automatically corked, so
     * you only need to call this if you are sending messages outside of those
     * callbacks or in async functions.
     *
     * @param callback The callback to run.
     * @example
     * ws.cork((ctx) => {
     *   ctx.send("These messages");
     *   ctx.sendText("are sent");
     *   ctx.sendBinary(new TextEncoder().encode("together!"));
     * });
     */
    cork<T = unknown>(callback: (ws: ServerWebSocket<T>) => T): T;

    /**
     * The IP address of the client.
     *
     * @example
     * console.log(socket.remoteAddress); // "127.0.0.1"
     */
    readonly remoteAddress: string;

    /**
     * The ready state of the client.
     *
     * - if `0`, the client is connecting.
     * - if `1`, the client is connected.
     * - if `2`, the client is closing.
     * - if `3`, the client is closed.
     *
     * @example
     * console.log(socket.readyState); // 1
     */
    readonly readyState: WebSocketReadyState;

    /**
     * Sets how binary data is returned in events.
     *
     * - if `nodebuffer`, binary data is returned as `Buffer` objects. **(default)**
     * - if `arraybuffer`, binary data is returned as `ArrayBuffer` objects.
     * - if `uint8array`, binary data is returned as `Uint8Array` objects.
     *
     * @example
     * let ws: WebSocket;
     * ws.binaryType = "uint8array";
     * ws.addEventListener("message", ({ data }) => {
     *   console.log(data instanceof Uint8Array); // true
     * });
     */
    binaryType?: "nodebuffer" | "arraybuffer" | "uint8array";

    /**
     * Custom data that you can assign to a client, can be read and written at any time.
     *
     * @example
     * import { serve } from "bun";
     *
     * serve({
     *   fetch(request, server) {
     *     const data = {
     *       accessToken: request.headers.get("Authorization"),
     *     };
     *     if (server.upgrade(request, { data })) {
     *       return;
     *     }
     *     return new Response();
     *   },
     *   websocket: {
     *     open(ws) {
     *       console.log(ws.data.accessToken);
     *     }
     *   }
     * });
     */
    data: T;

    getBufferedAmount(): number;
  }

  /**
   * Compression options for WebSocket messages.
   */
  type WebSocketCompressor =
    | "disable"
    | "shared"
    | "dedicated"
    | "3KB"
    | "4KB"
    | "8KB"
    | "16KB"
    | "32KB"
    | "64KB"
    | "128KB"
    | "256KB";

  /**
   * Create a server-side {@link ServerWebSocket} handler for use with {@link Bun.serve}
   *
   * @category HTTP & Networking
   *
   * @example
   * ```ts
   * import { websocket, serve } from "bun";
   *
   * serve<{name: string}>({
   *   port: 3000,
   *   websocket: {
   *     open: (ws) => {
   *       console.log("Client connected");
   *    },
   *     message: (ws, message) => {
   *       console.log(`${ws.data.name}: ${message}`);
   *    },
   *     close: (ws) => {
   *       console.log("Client disconnected");
   *    },
   *  },
   *
   *   fetch(req, server) {
   *     const url = new URL(req.url);
   *     if (url.pathname === "/chat") {
   *       const upgraded = server.upgrade(req, {
   *         data: {
   *           name: new URL(req.url).searchParams.get("name"),
   *        },
   *      });
   *       if (!upgraded) {
   *         return new Response("Upgrade failed", { status: 400 });
   *      }
   *      return;
   *    }
   *     return new Response("Hello World");
   *  },
   * });
   * ```
   */
  interface WebSocketHandler<T = undefined> {
    /**
     * Called when the server receives an incoming message.
     *
     * If the message is not a `string`, its type is based on the value of `binaryType`.
     * - if `nodebuffer`, then the message is a `Buffer`.
     * - if `arraybuffer`, then the message is an `ArrayBuffer`.
     * - if `uint8array`, then the message is a `Uint8Array`.
     *
     * @param ws The websocket that sent the message
     * @param message The message received
     */
    message(ws: ServerWebSocket<T>, message: string | Buffer): void | Promise<void>;

    /**
     * Called when a connection is opened.
     *
     * @param ws The websocket that was opened
     */
    open?(ws: ServerWebSocket<T>): void | Promise<void>;

    /**
     * Called when a connection was previously under backpressure,
     * meaning it had too many queued messages, but is now ready to receive more data.
     *
     * @param ws The websocket that is ready for more data
     */
    drain?(ws: ServerWebSocket<T>): void | Promise<void>;

    /**
     * Called when a connection is closed.
     *
     * @param ws The websocket that was closed
     * @param code The close code
     * @param reason The close reason
     */
    close?(ws: ServerWebSocket<T>, code: number, reason: string): void | Promise<void>;

    /**
     * Called when a ping is sent.
     *
     * @param ws The websocket that received the ping
     * @param data The data sent with the ping
     */
    ping?(ws: ServerWebSocket<T>, data: Buffer): void | Promise<void>;

    /**
     * Called when a pong is received.
     *
     * @param ws The websocket that received the ping
     * @param data The data sent with the ping
     */
    pong?(ws: ServerWebSocket<T>, data: Buffer): void | Promise<void>;

    /**
     * Sets the maximum size of messages in bytes.
     *
     * Default is 16 MB, or `1024 * 1024 * 16` in bytes.
     */
    maxPayloadLength?: number;

    /**
     * Sets the maximum number of bytes that can be buffered on a single connection.
     *
     * Default is 16 MB, or `1024 * 1024 * 16` in bytes.
     */
    backpressureLimit?: number;

    /**
     * Sets if the connection should be closed if `backpressureLimit` is reached.
     *
     * Default is `false`.
     */
    closeOnBackpressureLimit?: boolean;

    /**
     * Sets the the number of seconds to wait before timing out a connection
     * due to no messages or pings.
     *
     * Default is 2 minutes, or `120` in seconds.
     */
    idleTimeout?: number;

    /**
     * Should `ws.publish()` also send a message to `ws` (itself), if it is subscribed?
     *
     * Default is `false`.
     */
    publishToSelf?: boolean;

    /**
     * Should the server automatically send and respond to pings to clients?
     *
     * Default is `true`.
     */
    sendPings?: boolean;

    /**
     * Sets the compression level for messages, for clients that supports it. By default, compression is disabled.
     *
     * Default is `false`.
     */
    perMessageDeflate?:
      | boolean
      | {
          /**
           * Sets the compression level.
           */
          compress?: WebSocketCompressor | boolean;
          /**
           * Sets the decompression level.
           */
          decompress?: WebSocketCompressor | boolean;
        };
  }

  namespace RouterTypes {
    type ExtractRouteParams<T> = T extends `${string}:${infer Param}/${infer Rest}`
      ? { [K in Param]: string } & ExtractRouteParams<Rest>
      : T extends `${string}:${infer Param}`
        ? { [K in Param]: string }
        : T extends `${string}*`
          ? {}
          : {};

    type RouteHandler<T extends string> = (req: BunRequest<T>, server: Server) => Response | Promise<Response>;

    type RouteHandlerWithWebSocketUpgrade<T extends string> = (
      req: BunRequest<T>,
      server: Server,
    ) => Response | undefined | void | Promise<Response | undefined | void>;

    type HTTPMethod = "GET" | "POST" | "PUT" | "DELETE" | "PATCH" | "HEAD" | "OPTIONS";

    type RouteHandlerObject<T extends string> = {
      [K in HTTPMethod]?: RouteHandler<T>;
    };

    type RouteHandlerWithWebSocketUpgradeObject<T extends string> = {
      [K in HTTPMethod]?: RouteHandlerWithWebSocketUpgrade<T>;
    };

    type RouteValue<T extends string> =
      | Response
      | false
      | RouteHandler<T>
      | RouteHandlerObject<T>
      | HTMLBundle
      | BunFile;
    type RouteValueWithWebSocketUpgrade<T extends string> =
      | RouteValue<T>
      | RouteHandlerWithWebSocketUpgrade<T>
      | RouteHandlerWithWebSocketUpgradeObject<T>;
  }

  interface BunRequest<T extends string = string> extends Request {
    params: RouterTypes.ExtractRouteParams<T>;
    readonly cookies: CookieMap;

    clone(): BunRequest<T>;
  }

  interface GenericServeOptions {
    /**
     * What URI should be used to make {@link Request.url} absolute?
     *
     * By default, looks at {@link hostname}, {@link port}, and whether or not SSL is enabled to generate one
     *
     * @example
     * ```js
     * "http://my-app.com"
     * ```
     *
     * @example
     * ```js
     * "https://wongmjane.com/"
     * ```
     *
     * This should be the public, absolute URL – include the protocol and {@link hostname}. If the port isn't 80 or 443, then include the {@link port} too.
     *
     * @example
     * "http://localhost:3000"
     */
    // baseURI?: string;

    /**
     * What is the maximum size of a request body? (in bytes)
     * @default 1024 * 1024 * 128 // 128MB
     */
    maxRequestBodySize?: number;

    /**
     * Render contextual errors? This enables bun's error page
     * @default process.env.NODE_ENV !== 'production'
     */
    development?:
      | boolean
      | {
          /**
           * Enable Hot Module Replacement for routes (including React Fast Refresh, if React is in use)
           *
           * @default true if process.env.NODE_ENV !== 'production'
           *
           */
          hmr?: boolean;

          /**
           * Enable console log streaming from browser to server
           * @default false
           */
          console?: boolean;

          /**
           * Enable automatic workspace folders for Chrome DevTools
           *
           * This lets you persistently edit files in the browser. It works by adding the following route to the server:
           * `/.well-known/appspecific/com.chrome.devtools.json`
           *
           * The response is a JSON object with the following shape:
           * ```json
           * {
           *   "workspace": {
           *     "root": "<cwd>",
           *     "uuid": "<uuid>"
           *   }
           * }
           * ```
           *
           * The `root` field is the current working directory of the server.
           * The `"uuid"` field is a hash of the file that started the server and a hash of the current working directory.
           *
           * For security reasons, if the remote socket address is not from localhost, 127.0.0.1, or ::1, the request is ignored.
           * @default true
           */
          chromeDevToolsAutomaticWorkspaceFolders?: boolean;
        };

    error?: (this: Server, error: ErrorLike) => Response | Promise<Response> | void | Promise<void>;

    /**
     * Uniquely identify a server instance with an ID
     *
     * ---
     *
     * **When bun is started with the `--hot` flag**:
     *
     * This string will be used to hot reload the server without interrupting
     * pending requests or websockets. If not provided, a value will be
     * generated. To disable hot reloading, set this value to `null`.
     *
     * **When bun is not started with the `--hot` flag**:
     *
     * This string will currently do nothing. But in the future it could be useful for logs or metrics.
     */
    id?: string | null;
  }

  interface ServeOptions extends GenericServeOptions {
    /**
     * What port should the server listen on?
     * @default process.env.PORT || "3000"
     */
    port?: string | number;

    /**
     * Whether the `SO_REUSEPORT` flag should be set.
     *
     * This allows multiple processes to bind to the same port, which is useful for load balancing.
     *
     * @default false
     */
    reusePort?: boolean;

    /**
     * Whether the `IPV6_V6ONLY` flag should be set.
     * @default false
     */
    ipv6Only?: boolean;

    /**
     * What hostname should the server listen on?
     *
     * @default
     * ```js
     * "0.0.0.0" // listen on all interfaces
     * ```
     * @example
     *  ```js
     * "127.0.0.1" // Only listen locally
     * ```
     * @example
     * ```js
     * "remix.run" // Only listen on remix.run
     * ````
     *
     * note: hostname should not include a {@link port}
     */
    hostname?: string;

    /**
     * If set, the HTTP server will listen on a unix socket instead of a port.
     * (Cannot use unix with port + hostname)
     */
    unix?: never;

    /**
     * Sets the the number of seconds to wait before timing out a connection
     * due to inactivity.
     *
     * Default is `10` seconds.
     */
    idleTimeout?: number;

    /**
     * Handle HTTP requests
     *
     * Respond to {@link Request} objects with a {@link Response} object.
     */
    fetch(this: Server, request: Request, server: Server): Response | Promise<Response>;
  }

  interface UnixServeOptions extends GenericServeOptions {
    /**
     * If set, the HTTP server will listen on a unix socket instead of a port.
     */
    unix: string;

    /**
     * If set, the HTTP server will listen on this port
     * (Cannot use port with unix)
     */
    port?: never;

    /**
     * If set, the HTTP server will listen on this hostname
     * (Cannot use hostname with unix)
     */
    hostname?: never;

    /**
     * Handle HTTP requests
     *
     * Respond to {@link Request} objects with a {@link Response} object.
     */
    fetch(this: Server, request: Request, server: Server): Response | Promise<Response>;
  }

  interface WebSocketServeOptions<WebSocketDataType = undefined> extends GenericServeOptions {
    /**
     * What port should the server listen on?
     * @default process.env.PORT || "3000"
     */
    port?: string | number;

    /**
     * What hostname should the server listen on?
     *
     * @default
     * ```js
     * "0.0.0.0" // listen on all interfaces
     * ```
     * @example
     *  ```js
     * "127.0.0.1" // Only listen locally
     * ```
     * @example
     * ```js
     * "remix.run" // Only listen on remix.run
     * ````
     *
     * note: hostname should not include a {@link port}
     */
    hostname?: string;

    /**
     * Enable websockets with {@link Bun.serve}
     *
     * For simpler type safety, see {@link Bun.websocket}
     *
     * @example
     * ```js
     * Bun.serve({
     *  websocket: {
     *    open: (ws) => {
     *      console.log("Client connected");
     *    },
     *    message: (ws, message) => {
     *      console.log("Client sent message", message);
     *    },
     *    close: (ws) => {
     *      console.log("Client disconnected");
     *    },
     *  },
     *  fetch(req, server) {
     *    const url = new URL(req.url);
     *    if (url.pathname === "/chat") {
     *      const upgraded = server.upgrade(req);
     *      if (!upgraded) {
     *        return new Response("Upgrade failed", { status: 400 });
     *      }
     *    }
     *    return new Response("Hello World");
     *  },
     * });
     * ```
     * Upgrade a {@link Request} to a {@link ServerWebSocket} via {@link Server.upgrade}
     *
     * Pass `data` in @{link Server.upgrade} to attach data to the {@link ServerWebSocket.data} property
     */
    websocket: WebSocketHandler<WebSocketDataType>;

    /**
     * Handle HTTP requests or upgrade them to a {@link ServerWebSocket}
     *
     * Respond to {@link Request} objects with a {@link Response} object.
     */
    fetch(
      this: Server,
      request: Request,
      server: Server,
    ): Response | undefined | void | Promise<Response | undefined | void>;
  }

  interface UnixWebSocketServeOptions<WebSocketDataType = undefined> extends GenericServeOptions {
    /**
     * If set, the HTTP server will listen on a unix socket instead of a port.
     * (Cannot be used with hostname+port)
     */
    unix: string;

    /**
     * Enable websockets with {@link Bun.serve}
     *
     * For simpler type safety, see {@link Bun.websocket}
     *
     * @example
     * ```js
     * import { serve } from "bun";
     * serve({
     *  websocket: {
     *    open: (ws) => {
     *      console.log("Client connected");
     *    },
     *    message: (ws, message) => {
     *      console.log("Client sent message", message);
     *    },
     *    close: (ws) => {
     *      console.log("Client disconnected");
     *    },
     *  },
     *  fetch(req, server) {
     *    const url = new URL(req.url);
     *    if (url.pathname === "/chat") {
     *      const upgraded = server.upgrade(req);
     *      if (!upgraded) {
     *        return new Response("Upgrade failed", { status: 400 });
     *      }
     *    }
     *    return new Response("Hello World");
     *  },
     * });
     * ```
     * Upgrade a {@link Request} to a {@link ServerWebSocket} via {@link Server.upgrade}
     *
     * Pass `data` in @{link Server.upgrade} to attach data to the {@link ServerWebSocket.data} property
     */
    websocket: WebSocketHandler<WebSocketDataType>;

    /**
     * Handle HTTP requests or upgrade them to a {@link ServerWebSocket}
     *
     * Respond to {@link Request} objects with a {@link Response} object.
     */
    fetch(this: Server, request: Request, server: Server): Response | undefined | Promise<Response | undefined>;
  }

  interface TLSWebSocketServeOptions<WebSocketDataType = undefined>
    extends WebSocketServeOptions<WebSocketDataType>,
      TLSOptionsAsDeprecated {
    unix?: never;
    tls?: TLSOptions | TLSOptions[];
  }

  interface UnixTLSWebSocketServeOptions<WebSocketDataType = undefined>
    extends UnixWebSocketServeOptions<WebSocketDataType>,
      TLSOptionsAsDeprecated {
    /**
     * If set, the HTTP server will listen on a unix socket instead of a port.
     * (Cannot be used with hostname+port)
     */
    unix: string;
    tls?: TLSOptions | TLSOptions[];
  }

  interface TLSServeOptions extends ServeOptions, TLSOptionsAsDeprecated {
    tls?: TLSOptions | TLSOptions[];
  }

  interface UnixTLSServeOptions extends UnixServeOptions, TLSOptionsAsDeprecated {
    tls?: TLSOptions | TLSOptions[];
  }

  interface ErrorLike extends Error {
    code?: string;
    errno?: number;
    syscall?: string;
  }

  /**
   * Options for TLS connections
   */
  interface TLSOptions {
    /**
     * Passphrase for the TLS key
     */
    passphrase?: string;

    /**
     * File path to a .pem file custom Diffie Helman parameters
     */
    dhParamsFile?: string;

    /**
     * Explicitly set a server name
     */
    serverName?: string;

    /**
     * This sets `OPENSSL_RELEASE_BUFFERS` to 1.
     * It reduces overall performance but saves some memory.
     * @default false
     */
    lowMemoryMode?: boolean;

    /**
     * If set to `false`, any certificate is accepted.
     * Default is `$NODE_TLS_REJECT_UNAUTHORIZED` environment variable, or `true` if it is not set.
     */
    rejectUnauthorized?: boolean;

    /**
     * If set to `true`, the server will request a client certificate.
     *
     * Default is `false`.
     */
    requestCert?: boolean;

    /**
     * Optionally override the trusted CA certificates. Default is to trust
     * the well-known CAs curated by Mozilla. Mozilla's CAs are completely
     * replaced when CAs are explicitly specified using this option.
     */
    ca?: string | BufferSource | BunFile | Array<string | BufferSource | BunFile> | undefined;
    /**
     *  Cert chains in PEM format. One cert chain should be provided per
     *  private key. Each cert chain should consist of the PEM formatted
     *  certificate for a provided private key, followed by the PEM
     *  formatted intermediate certificates (if any), in order, and not
     *  including the root CA (the root CA must be pre-known to the peer,
     *  see ca). When providing multiple cert chains, they do not have to
     *  be in the same order as their private keys in key. If the
     *  intermediate certificates are not provided, the peer will not be
     *  able to validate the certificate, and the handshake will fail.
     */
    cert?: string | BufferSource | BunFile | Array<string | BufferSource | BunFile> | undefined;
    /**
     * Private keys in PEM format. PEM allows the option of private keys
     * being encrypted. Encrypted keys will be decrypted with
     * options.passphrase. Multiple keys using different algorithms can be
     * provided either as an array of unencrypted key strings or buffers,
     * or an array of objects in the form {pem: <string|buffer>[,
     * passphrase: <string>]}. The object form can only occur in an array.
     * object.passphrase is optional. Encrypted keys will be decrypted with
     * object.passphrase if provided, or options.passphrase if it is not.
     */
    key?: string | BufferSource | BunFile | Array<string | BufferSource | BunFile> | undefined;
    /**
     * Optionally affect the OpenSSL protocol behavior, which is not
     * usually necessary. This should be used carefully if at all! Value is
     * a numeric bitmask of the SSL_OP_* options from OpenSSL Options
     */
    secureOptions?: number | undefined; // Value is a numeric bitmask of the `SSL_OP_*` options

    keyFile?: string;

    certFile?: string;

    ALPNProtocols?: string | BufferSource;

    ciphers?: string;

    clientRenegotiationLimit?: number;

    clientRenegotiationWindow?: number;
  }

  // Note for contributors: TLSOptionsAsDeprecated should be considered immutable
  // and new TLS option keys should only be supported on the `.tls` property (which comes
  // from the TLSOptions interface above).
  /**
   * This exists because Bun.serve() extends the TLSOptions object, but
   * they're now considered deprecated. You should be passing the
   * options on `.tls` instead.
   *
   * @example
   * ```ts
   * //// OLD ////
   * Bun.serve({
   *   fetch: () => new Response("Hello World"),
   *   passphrase: "secret",
   * });
   *
   * //// NEW ////
   * Bun.serve({
   *   fetch: () => new Response("Hello World"),
   *   tls: {
   *     passphrase: "secret",
   *   },
   * });
   * ```
   */
  interface TLSOptionsAsDeprecated {
    /**
     * Passphrase for the TLS key
     *
     * @deprecated Use `.tls.passphrase` instead
     */
    passphrase?: string;

    /**
     * File path to a .pem file custom Diffie Helman parameters
     *
     * @deprecated Use `.tls.dhParamsFile` instead
     */
    dhParamsFile?: string;

    /**
     * Explicitly set a server name
     *
     * @deprecated Use `.tls.serverName` instead
     */
    serverName?: string;

    /**
     * This sets `OPENSSL_RELEASE_BUFFERS` to 1.
     * It reduces overall performance but saves some memory.
     * @default false
     *
     * @deprecated Use `.tls.lowMemoryMode` instead
     */
    lowMemoryMode?: boolean;

    /**
     * If set to `false`, any certificate is accepted.
     * Default is `$NODE_TLS_REJECT_UNAUTHORIZED` environment variable, or `true` if it is not set.
     *
     * @deprecated Use `.tls.rejectUnauthorized` instead
     */
    rejectUnauthorized?: boolean;

    /**
     * If set to `true`, the server will request a client certificate.
     *
     * Default is `false`.
     *
     * @deprecated Use `.tls.requestCert` instead
     */
    requestCert?: boolean;

    /**
     * Optionally override the trusted CA certificates. Default is to trust
     * the well-known CAs curated by Mozilla. Mozilla's CAs are completely
     * replaced when CAs are explicitly specified using this option.
     *
     * @deprecated Use `.tls.ca` instead
     */
    ca?: string | Buffer | BunFile | Array<string | Buffer | BunFile> | undefined;
    /**
     *  Cert chains in PEM format. One cert chain should be provided per
     *  private key. Each cert chain should consist of the PEM formatted
     *  certificate for a provided private key, followed by the PEM
     *  formatted intermediate certificates (if any), in order, and not
     *  including the root CA (the root CA must be pre-known to the peer,
     *  see ca). When providing multiple cert chains, they do not have to
     *  be in the same order as their private keys in key. If the
     *  intermediate certificates are not provided, the peer will not be
     *  able to validate the certificate, and the handshake will fail.
     *
     * @deprecated Use `.tls.cert` instead
     */
    cert?: string | Buffer | BunFile | Array<string | Buffer | BunFile> | undefined;
    /**
     * Private keys in PEM format. PEM allows the option of private keys
     * being encrypted. Encrypted keys will be decrypted with
     * options.passphrase. Multiple keys using different algorithms can be
     * provided either as an array of unencrypted key strings or buffers,
     * or an array of objects in the form {pem: <string|buffer>[,
     * passphrase: <string>]}. The object form can only occur in an array.
     * object.passphrase is optional. Encrypted keys will be decrypted with
     * object.passphrase if provided, or options.passphrase if it is not.
     *
     * @deprecated Use `.tls.key` instead
     */
    key?: string | Buffer | BunFile | Array<string | Buffer | BunFile> | undefined;
    /**
     * Optionally affect the OpenSSL protocol behavior, which is not
     * usually necessary. This should be used carefully if at all! Value is
     * a numeric bitmask of the SSL_OP_* options from OpenSSL Options
     *
     * @deprecated `Use .tls.secureOptions` instead
     */
    secureOptions?: number | undefined; // Value is a numeric bitmask of the `SSL_OP_*` options
  }

  interface SocketAddress {
    /**
     * The IP address of the client.
     */
    address: string;
    /**
     * The port of the client.
     */
    port: number;
    /**
     * The IP family ("IPv4" or "IPv6").
     */
    family: "IPv4" | "IPv6";
  }

  /**
   * HTTP & HTTPS Server
   *
   * To start the server, see {@link serve}
   *
   * For performance, Bun pre-allocates most of the data for 2048 concurrent requests.
   * That means starting a new server allocates about 500 KB of memory. Try to
   * avoid starting and stopping the server often (unless it's a new instance of bun).
   *
   * Powered by a fork of [uWebSockets](https://github.com/uNetworking/uWebSockets). Thank you \@alexhultman.
   *
   * @category HTTP & Networking
   */
  interface Server extends Disposable {
    /**
     * Stop listening to prevent new connections from being accepted.
     *
     * By default, it does not cancel in-flight requests or websockets. That means it may take some time before all network activity stops.
     *
     * @param closeActiveConnections Immediately terminate in-flight requests, websockets, and stop accepting new connections.
     * @default false
     */
    stop(closeActiveConnections?: boolean): Promise<void>;

    /**
     * Update the `fetch` and `error` handlers without restarting the server.
     *
     * This is useful if you want to change the behavior of your server without
     * restarting it or for hot reloading.
     *
     * @example
     *
     * ```js
     * // create the server
     * const server = Bun.serve({
     *  fetch(request) {
     *    return new Response("Hello World v1")
     *  }
     * });
     *
     * // Update the server to return a different response
     * server.reload({
     *   fetch(request) {
     *     return new Response("Hello World v2")
     *   }
     * });
     * ```
     *
     * Passing other options such as `port` or `hostname` won't do anything.
     */
    reload<T, R extends { [K in keyof R]: RouterTypes.RouteValue<K & string> }>(
      options: ServeFunctionOptions<T, R> & {
        /**
         * @deprecated Use `routes` instead in new code. This will continue to work for awhile though.
         */
        static?: R;
      },
    ): Server;

    /**
     * Mock the fetch handler for a running server.
     *
     * This feature is not fully implemented yet. It doesn't normalize URLs
     * consistently in all cases and it doesn't yet call the `error` handler
     * consistently. This needs to be fixed
     */
    fetch(request: Request | string): Response | Promise<Response>;

    /**
     * Upgrade a {@link Request} to a {@link ServerWebSocket}
     *
     * @param request The {@link Request} to upgrade
     * @param options Pass headers or attach data to the {@link ServerWebSocket}
     *
     * @returns `true` if the upgrade was successful and `false` if it failed
     *
     * @example
     * ```js
     * import { serve } from "bun";
     *  serve({
     *    websocket: {
     *      open: (ws) => {
     *        console.log("Client connected");
     *      },
     *      message: (ws, message) => {
     *        console.log("Client sent message", message);
     *      },
     *      close: (ws) => {
     *        console.log("Client disconnected");
     *      },
     *    },
     *    fetch(req, server) {
     *      const url = new URL(req.url);
     *      if (url.pathname === "/chat") {
     *        const upgraded = server.upgrade(req);
     *        if (!upgraded) {
     *          return new Response("Upgrade failed", { status: 400 });
     *        }
     *      }
     *      return new Response("Hello World");
     *    },
     *  });
     * ```
     *  What you pass to `data` is available on the {@link ServerWebSocket.data} property
     */
    // eslint-disable-next-line @definitelytyped/no-unnecessary-generics
    upgrade<T = undefined>(
      request: Request,
      options?: {
        /**
         * Send any additional headers while upgrading, like cookies
         */
        headers?: HeadersInit;
        /**
         * This value is passed to the {@link ServerWebSocket.data} property
         */
        data?: T;
      },
    ): boolean;

    /**
     * Send a message to all connected {@link ServerWebSocket} subscribed to a topic
     *
     * @param topic The topic to publish to
     * @param data The data to send
     * @param compress Should the data be compressed? Ignored if the client does not support compression.
     *
     * @returns 0 if the message was dropped, -1 if backpressure was applied, or the number of bytes sent.
     *
     * @example
     *
     * ```js
     * server.publish("chat", "Hello World");
     * ```
     *
     * @example
     * ```js
     * server.publish("chat", new Uint8Array([1, 2, 3, 4]));
     * ```
     *
     * @example
     * ```js
     * server.publish("chat", new ArrayBuffer(4), true);
     * ```
     *
     * @example
     * ```js
     * server.publish("chat", new DataView(new ArrayBuffer(4)));
     * ```
     */
    publish(
      topic: string,
      data: string | ArrayBufferView | ArrayBuffer | SharedArrayBuffer,
      compress?: boolean,
    ): ServerWebSocketSendStatus;

    /**
     * A count of connections subscribed to a given topic
     *
     * This operation will loop through each topic internally to get the count.
     *
     * @param topic the websocket topic to check how many subscribers are connected to
     * @returns the number of subscribers
     */
    subscriberCount(topic: string): number;

    /**
     * Returns the client IP address and port of the given Request. If the request was closed or is a unix socket, returns null.
     *
     * @example
     * ```js
     * export default {
     *  async fetch(request, server) {
     *    return new Response(server.requestIP(request));
     *  }
     * }
     * ```
     */
    requestIP(request: Request): SocketAddress | null;

    /**
     * Reset the idleTimeout of the given Request to the number in seconds. 0 means no timeout.
     *
     * @example
     * ```js
     * export default {
     *  async fetch(request, server) {
     *    server.timeout(request, 60);
     *    await Bun.sleep(30000);
     *    return new Response("30 seconds have passed");
     *  }
     * }
     * ```
     */
    timeout(request: Request, seconds: number): void;
    /**
     * Undo a call to {@link Server.unref}
     *
     * If the Server has already been stopped, this does nothing.
     *
     * If {@link Server.ref} is called multiple times, this does nothing. Think of it as a boolean toggle.
     */
    ref(): void;

    /**
     * Don't keep the process alive if this server is the only thing left.
     * Active connections may continue to keep the process alive.
     *
     * By default, the server is ref'd.
     *
     * To prevent new connections from being accepted, use {@link Server.stop}
     */
    unref(): void;

    /**
     * How many requests are in-flight right now?
     */
    readonly pendingRequests: number;

    /**
     * How many {@link ServerWebSocket}s are in-flight right now?
     */
    readonly pendingWebSockets: number;

    readonly url: URL;

    /**
     * The port the server is listening on.
     *
     * This will be undefined when the server is listening on a unix socket.
     *
     * @example
     * ```js
     * 3000
     * ```
     */
    readonly port: number | undefined;

    /**
     * The hostname the server is listening on. Does not include the port.
     *
     * This will be `undefined` when the server is listening on a unix socket.
     *
     * @example
     * ```js
     * "localhost"
     * ```
     */
    readonly hostname: string | undefined;

    /**
     * Is the server running in development mode?
     *
     * In development mode, `Bun.serve()` returns rendered error messages with
     * stack traces instead of a generic 500 error. This makes debugging easier,
     * but development mode shouldn't be used in production or you will risk
     * leaking sensitive information.
     */
    readonly development: boolean;

    /**
     * An identifier of the server instance
     *
     * When bun is started with the `--hot` flag, this ID is used to hot reload the server without interrupting pending requests or websockets.
     *
     * When bun is not started with the `--hot` flag, this ID is currently unused.
     */
    readonly id: string;
  }

  /**
   * The type of options that can be passed to {@link serve}
   */
  type Serve<WebSocketDataType = undefined> =
    | ServeOptions
    | TLSServeOptions
    | UnixServeOptions
    | UnixTLSServeOptions
    | WebSocketServeOptions<WebSocketDataType>
    | TLSWebSocketServeOptions<WebSocketDataType>
    | UnixWebSocketServeOptions<WebSocketDataType>
    | UnixTLSWebSocketServeOptions<WebSocketDataType>;

  /**
   * The type of options that can be passed to {@link serve}, with support for `routes` and a safer requirement for `fetch`
   */
  type ServeFunctionOptions<T, R extends { [K in keyof R]: RouterTypes.RouteValue<Extract<K, string>> }> =
    | (__internal.DistributedOmit<Exclude<Serve<T>, WebSocketServeOptions<T>>, "fetch"> & {
        routes: R;
        fetch?: (this: Server, request: Request, server: Server) => Response | Promise<Response>;
      })
    | (__internal.DistributedOmit<Exclude<Serve<T>, WebSocketServeOptions<T>>, "routes"> & {
        routes?: never;
        fetch: (this: Server, request: Request, server: Server) => Response | Promise<Response>;
      })
    | (Omit<WebSocketServeOptions<T>, "fetch"> & {
        routes: {
          [K in keyof R]: RouterTypes.RouteValueWithWebSocketUpgrade<Extract<K, string>>;
        };
        fetch?: (
          this: Server,
          request: Request,
          server: Server,
        ) => Response | Promise<Response | void | undefined> | void | undefined;
      })
    | (Omit<WebSocketServeOptions<T>, "fetch"> & {
        routes?: never;
        fetch: (
          this: Server,
          request: Request,
          server: Server,
        ) => Response | Promise<Response | void | undefined> | void | undefined;
      });

  /**
   * Bun.serve provides a high-performance HTTP server with built-in routing support.
   * It enables both function-based and object-based route handlers with type-safe
   * parameters and method-specific handling.
   *
   * @param options - Server configuration options
   *
   * @category HTTP & Networking
   *
   * @example Basic Usage
   * ```ts
   * Bun.serve({
   *   port: 3000,
   *   fetch(req) {
   *     return new Response("Hello World");
   *   }
   * });
   * ```
   *
   * @example Route-based Handlers
   * ```ts
   * Bun.serve({
   *   routes: {
   *     // Static responses
   *     "/": new Response("Home page"),
   *
   *     // Function handlers with type-safe parameters
   *     "/users/:id": (req) => {
   *       // req.params.id is typed as string
   *       return new Response(`User ${req.params.id}`);
   *     },
   *
   *     // Method-specific handlers
   *     "/api/posts": {
   *       GET: () => new Response("Get posts"),
   *       POST: async (req) => {
   *         const body = await req.json();
   *         return new Response("Created post");
   *       },
   *       DELETE: (req) => new Response("Deleted post")
   *     },
   *
   *     // Wildcard routes
   *     "/static/*": (req) => {
   *       // Handle any path under /static/
   *       return new Response("Static file");
   *     },
   *
   *     // Disable route (fall through to fetch handler)
   *     "/api/legacy": false
   *   },
   *
   *   // Fallback handler for unmatched routes
   *   fetch(req) {
   *     return new Response("Not Found", { status: 404 });
   *   }
   * });
   * ```
   *
   * @example Path Parameters
   * ```ts
   * Bun.serve({
   *   routes: {
   *     // Single parameter
   *     "/users/:id": (req: BunRequest<"/users/:id">) => {
   *       return new Response(`User ID: ${req.params.id}`);
   *     },
   *
   *     // Multiple parameters
   *     "/posts/:postId/comments/:commentId": (
   *       req: BunRequest<"/posts/:postId/comments/:commentId">
   *     ) => {
   *       return new Response(JSON.stringify(req.params));
   *       // Output: {"postId": "123", "commentId": "456"}
   *     }
   *   }
   * });
   * ```
   *
   * @example Route Precedence
   * ```ts
   * // Routes are matched in the following order:
   * // 1. Exact static routes ("/about")
   * // 2. Parameter routes ("/users/:id")
   * // 3. Wildcard routes ("/api/*")
   *
   * Bun.serve({
   *   routes: {
   *     "/api/users": () => new Response("Users list"),
   *     "/api/users/:id": (req) => new Response(`User ${req.params.id}`),
   *     "/api/*": () => new Response("API catchall"),
   *     "/*": () => new Response("Root catchall")
   *   }
   * });
   * ```
   *
   * @example Error Handling
   * ```ts
   * Bun.serve({
   *   routes: {
   *     "/error": () => {
   *       throw new Error("Something went wrong");
   *     }
   *   },
   *   error(error) {
   *     // Custom error handler
   *     console.error(error);
   *     return new Response(`Error: ${error.message}`, {
   *       status: 500
   *     });
   *   }
   * });
   * ```
   *
   * @example Server Lifecycle
   * ```ts
   * const server = Bun.serve({
   *   // Server config...
   * });
   *
   * // Update routes at runtime
   * server.reload({
   *   routes: {
   *     "/": () => new Response("Updated route")
   *   }
   * });
   *
   * // Stop the server
   * server.stop();
   * ```
   *
   * @example Development Mode
   * ```ts
   * Bun.serve({
   *   development: true, // Enable hot reloading
   *   routes: {
   *     // Routes will auto-reload on changes
   *   }
   * });
   * ```
   *
   * @example Type-Safe Request Handling
   * ```ts
   * type Post = {
   *   id: string;
   *   title: string;
   * };
   *
   * Bun.serve({
   *   routes: {
   *     "/api/posts/:id": async (
   *       req: BunRequest<"/api/posts/:id">
   *     ) => {
   *       if (req.method === "POST") {
   *         const body: Post = await req.json();
   *         return Response.json(body);
   *       }
   *       return new Response("Method not allowed", {
   *         status: 405
   *       });
   *     }
   *   }
   * });
   * ```
   */
  function serve<T, R extends { [K in keyof R]: RouterTypes.RouteValue<K & string> }>(
    options: ServeFunctionOptions<T, R> & {
      /**
       * @deprecated Use `routes` instead in new code. This will continue to work for a while though.
       */
      static?: R;
    },
  ): Server;

  /**
   * [`Blob`](https://developer.mozilla.org/en-US/docs/Web/API/Blob) powered by the fastest system calls available for operating on files.
   *
   * This Blob is lazy. That means it won't do any work until you read from it.
   *
   * - `size` will not be valid until the contents of the file are read at least once.
   * - `type` is auto-set based on the file extension when possible
   *
   * @example
   * ```js
   * const file = Bun.file("./hello.json");
   * console.log(file.type); // "application/json"
   * console.log(await file.json()); // { hello: "world" }
   * ```
   *
   * @example
   * ```js
   * await Bun.write(
   *   Bun.file("./hello.txt"),
   *   "Hello, world!"
   * );
   * ```
   * @param path The path to the file (lazily loaded) if the path starts with `s3://` it will behave like {@link S3File}
   */
  function file(path: string | URL, options?: BlobPropertyBag): BunFile;

  /**
   * A list of files embedded into the standalone executable. Lexigraphically sorted by name.
   *
   * If the process is not a standalone executable, this returns an empty array.
   */
  const embeddedFiles: ReadonlyArray<Blob>;

  /**
   * `Blob` that leverages the fastest system calls available to operate on files.
   *
   * This Blob is lazy. It won't do any work until you read from it. Errors propagate as promise rejections.
   *
   * `Blob.size` will not be valid until the contents of the file are read at least once.
   * `Blob.type` will have a default set based on the file extension
   *
   * @example
   * ```js
   * const file = Bun.file(new TextEncoder.encode("./hello.json"));
   * console.log(file.type); // "application/json"
   * ```
   *
   * @param path The path to the file as a byte buffer (the buffer is copied) if the path starts with `s3://` it will behave like {@link S3File}
   */
  function file(path: ArrayBufferLike | Uint8Array<ArrayBuffer>, options?: BlobPropertyBag): BunFile;

  /**
   * [`Blob`](https://developer.mozilla.org/en-US/docs/Web/API/Blob) powered by the fastest system calls available for operating on files.
   *
   * This Blob is lazy. That means it won't do any work until you read from it.
   *
   * - `size` will not be valid until the contents of the file are read at least once.
   *
   * @example
   * ```js
   * const file = Bun.file(fd);
   * ```
   *
   * @param fileDescriptor The file descriptor of the file
   */
  function file(fileDescriptor: number, options?: BlobPropertyBag): BunFile;

  /**
   * Allocate a new [`Uint8Array`](https://developer.mozilla.org/en-US/docs/Web/JavaScript/Reference/Global_Objects/Uint8Array) without zeroing the bytes.
   *
   * This can be 3.5x faster than `new Uint8Array(size)`, but if you send uninitialized memory to your users (even unintentionally), it can potentially leak anything recently in memory.
   */
  function allocUnsafe(size: number): Uint8Array<ArrayBuffer>;

  /**
   * Options for `Bun.inspect`
   */
  interface BunInspectOptions {
    /**
     * Whether to colorize the output
     */
    colors?: boolean;
    /**
     * The depth of the inspection
     */
    depth?: number;
    /**
     * Whether to sort the properties of the object
     */
    sorted?: boolean;
    /**
     * Whether to compact the output
     */
    compact?: boolean;
  }

  type WebSocketOptionsProtocolsOrProtocol =
    | {
        /**
         * Protocols to use for the WebSocket connection
         */
        protocols?: string | string[];
      }
    | {
        /**
         * Protocol to use for the WebSocket connection
         */
        protocol?: string;
      };

  type WebSocketOptionsTLS = {
    /**
     * Options for the TLS connection
     */
    tls?: {
      /**
       * Whether to reject the connection if the certificate is not valid
       *
       * @default true
       */
      rejectUnauthorized?: boolean;
    };
  };

  type WebSocketOptionsHeaders = {
    /**
     * Headers to send to the server
     */
    headers?: import("node:http").OutgoingHttpHeaders;
  };

  /**
   * Constructor options for the `Bun.WebSocket` client
   */
  type WebSocketOptions = WebSocketOptionsProtocolsOrProtocol & WebSocketOptionsTLS & WebSocketOptionsHeaders;

  interface WebSocketEventMap {
    close: CloseEvent;
    error: Event;
    message: MessageEvent;
    open: Event;
  }

  /**
   * A WebSocket client implementation
   *
   * @example
   * ```ts
   * const ws = new WebSocket("ws://localhost:8080", {
   *  headers: {
   *    "x-custom-header": "hello",
   *  },
   * });
   *
   * ws.addEventListener("open", () => {
   *   console.log("Connected to server");
   * });
   *
   * ws.addEventListener("message", (event) => {
   *   console.log("Received message:", event.data);
   * });
   *
   * ws.send("Hello, server!");
   * ws.terminate();
   * ```
   */
  interface WebSocket extends EventTarget {
    /**
     * The URL of the WebSocket connection
     */
    readonly url: string;

    /**
     * Legacy URL property (same as url)
     * @deprecated Use url instead
     */
    readonly URL: string;

    /**
     * The current state of the connection
     */
    readonly readyState:
      | typeof WebSocket.CONNECTING
      | typeof WebSocket.OPEN
      | typeof WebSocket.CLOSING
      | typeof WebSocket.CLOSED;

    /**
     * The number of bytes of data that have been queued using send() but not yet transmitted to the network
     */
    readonly bufferedAmount: number;

    /**
     * The protocol selected by the server
     */
    readonly protocol: string;

    /**
     * The extensions selected by the server
     */
    readonly extensions: string;

    /**
     * The type of binary data being received.
     */
    binaryType: "arraybuffer" | "nodebuffer";

    /**
     * Event handler for open event
     */
    onopen: ((this: WebSocket, ev: Event) => any) | null;

    /**
     * Event handler for message event
     */
    onmessage: ((this: WebSocket, ev: MessageEvent) => any) | null;

    /**
     * Event handler for error event
     */
    onerror: ((this: WebSocket, ev: Event) => any) | null;

    /**
     * Event handler for close event
     */
    onclose: ((this: WebSocket, ev: CloseEvent) => any) | null;

    /**
     * Transmits data to the server
     * @param data The data to send to the server
     */
    send(data: string | ArrayBufferLike | ArrayBufferView): void;

    /**
     * Closes the WebSocket connection
     * @param code A numeric value indicating the status code
     * @param reason A human-readable string explaining why the connection is closing
     */
    close(code?: number, reason?: string): void;

    /**
     * Sends a ping frame to the server
     * @param data Optional data to include in the ping frame
     */
    ping(data?: string | ArrayBufferLike | ArrayBufferView): void;

    /**
     * Sends a pong frame to the server
     * @param data Optional data to include in the pong frame
     */
    pong(data?: string | ArrayBufferLike | ArrayBufferView): void;

    /**
     * Immediately terminates the connection
     */
    terminate(): void;

    /**
     * Registers an event handler of a specific event type on the WebSocket.
     * @param type A case-sensitive string representing the event type to listen for
     * @param listener The function to be called when the event occurs
     * @param options An options object that specifies characteristics about the event listener
     */
    addEventListener<K extends keyof WebSocketEventMap>(
      type: K,
      listener: (this: WebSocket, ev: WebSocketEventMap[K]) => any,
      options?: boolean | AddEventListenerOptions,
    ): void;
    addEventListener(
      type: string,
      listener: EventListenerOrEventListenerObject,
      options?: boolean | AddEventListenerOptions,
    ): void;

    /**
     * Removes an event listener previously registered with addEventListener()
     * @param type A case-sensitive string representing the event type to remove
     * @param listener The function to remove from the event target
     * @param options An options object that specifies characteristics about the event listener
     */
    removeEventListener<K extends keyof WebSocketEventMap>(
      type: K,
      listener: (this: WebSocket, ev: WebSocketEventMap[K]) => any,
      options?: boolean | EventListenerOptions,
    ): void;
    removeEventListener(
      type: string,
      listener: EventListenerOrEventListenerObject,
      options?: boolean | EventListenerOptions,
    ): void;

    /** @deprecated Use instance property instead */
    readonly CONNECTING: 0;
    /** @deprecated Use instance property instead */
    readonly OPEN: 1;
    /** @deprecated Use instance property instead */
    readonly CLOSING: 2;
    /** @deprecated Use instance property instead */
    readonly CLOSED: 3;
  }

  /**
   * Pretty-print an object the same as {@link console.log} to a `string`
   *
   * Supports JSX
   *
   * @param arg The value to inspect
   * @param options Options for the inspection
   */
  function inspect(arg: any, options?: BunInspectOptions): string;
  namespace inspect {
    /**
     * That can be used to declare custom inspect functions.
     */
    const custom: typeof import("util").inspect.custom;

    /**
     * Pretty-print an object or array as a table
     *
     * Like {@link console.table}, except it returns a string
     */
    function table(tabularData: object | unknown[], properties?: string[], options?: { colors?: boolean }): string;
    function table(tabularData: object | unknown[], options?: { colors?: boolean }): string;
  }

  interface MMapOptions {
    /**
     * Sets MAP_SYNC flag on Linux. Ignored on macOS due to lack of support.
     */
    sync?: boolean;
    /**
     * Allow other processes to see results instantly?
     * This enables MAP_SHARED. If false, it enables MAP_PRIVATE.
     * @default true
     */
    shared?: boolean;
  }
  /**
   * Open a file as a live-updating `Uint8Array` without copying memory
   * - Writing to the array writes to the file.
   * - Reading from the array reads from the file.
   *
   * This uses the [`mmap()`](https://man7.org/linux/man-pages/man2/mmap.2.html) syscall under the hood.
   *
   * ---
   *
   * This API inherently has some rough edges:
   * - It does not support empty files. It will throw a `SystemError` with `EINVAL`
   * - Usage on shared/networked filesystems is discouraged. It will be very slow.
   * - If you delete or truncate the file, that will crash bun. This is called a segmentation fault.
   *
   * ---
   *
   * To close the file, set the array to `null` and it will be garbage collected eventually.
   */
  function mmap(path: PathLike, opts?: MMapOptions): Uint8Array<ArrayBuffer>;

  /**
   * Write to stdout
   */
  const stdout: BunFile;

  /**
   * Write to stderr
   */
  const stderr: BunFile;

  /**
   * Read from stdin
   *
   * This is a read-only BunFile
   */
  const stdin: BunFile;

  type StringLike = string | { toString(): string };

  /**
   * Valid inputs for {@link color}
   *
   * @category Utilities
   */
  type ColorInput =
    | { r: number; g: number; b: number; a?: number }
    | [number, number, number]
    | [number, number, number, number]
    | Uint8Array<ArrayBuffer>
    | Uint8ClampedArray<ArrayBuffer>
    | Float32Array
    | Float64Array
    | string
    | number
    | { toString(): string };

  /**
   * Converts formats of colors
   *
   * @category Utilities
   *
   * @param input A value that could possibly be a color
   * @param outputFormat An optional output format
   */
  function color(
    input: ColorInput,
    outputFormat?: /**
     * True color ANSI color string, for use in terminals
     * @example \x1b[38;2;100;200;200m
     */
    | "ansi"
      | "ansi-16"
      | "ansi-16m"
      /**
       * 256 color ANSI color string, for use in terminals which don't support true color
       *
       * Tries to match closest 24-bit color to 256 color palette
       */
      | "ansi-256"
      /**
       * Picks the format that produces the shortest output
       */
      | "css"
      /**
       * Lowercase hex color string without alpha
       * @example #ff9800
       */
      | "hex"
      /**
       * Uppercase hex color string without alpha
       * @example #FF9800
       */
      | "HEX"
      /**
       * @example hsl(35.764706, 1, 0.5)
       */
      | "hsl"
      /**
       * @example lab(0.72732764, 33.938198, -25.311619)
       */
      | "lab"
      /**
       * @example 16750592
       */
      | "number"
      /**
       * RGB color string without alpha
       * @example rgb(255, 152, 0)
       */
      | "rgb"
      /**
       * RGB color string with alpha
       * @example rgba(255, 152, 0, 1)
       */
      | "rgba",
  ): string | null;

  /**
   * Convert any color input to rgb
   * @param input Any color input
   * @param outputFormat Specify `[rgb]` to output as an array with `r`, `g`, and `b` properties
   */
  function color(input: ColorInput, outputFormat: "[rgb]"): [number, number, number] | null;
  /**
   * Convert any color input to rgba
   * @param input Any color input
   * @param outputFormat Specify `[rgba]` to output as an array with `r`, `g`, `b`, and `a` properties
   */
  function color(input: ColorInput, outputFormat: "[rgba]"): [number, number, number, number] | null;
  /**
   * Convert any color input to a number
   * @param input Any color input
   * @param outputFormat Specify `{rgb}` to output as an object with `r`, `g`, and `b` properties
   */
  function color(input: ColorInput, outputFormat: "{rgb}"): { r: number; g: number; b: number } | null;
  /**
   * Convert any color input to rgba
   * @param input Any color input
   * @param outputFormat Specify {rgba} to output as an object with `r`, `g`, `b`, and `a` properties
   */
  function color(input: ColorInput, outputFormat: "{rgba}"): { r: number; g: number; b: number; a: number } | null;
  /**
   * Convert any color input to a number
   * @param input Any color input
   * @param outputFormat Specify `number` to output as a number
   */
  function color(input: ColorInput, outputFormat: "number"): number | null;

  /**
   * Bun.semver provides a fast way to parse and compare version numbers.
   */
  namespace semver {
    /**
     * Test if the version satisfies the range. Stringifies both arguments. Returns `true` or `false`.
     */
    function satisfies(version: StringLike, range: StringLike): boolean;

    /**
     * Returns 0 if the versions are equal, 1 if `v1` is greater, or -1 if `v2` is greater.
     * Throws an error if either version is invalid.
     */
    function order(v1: StringLike, v2: StringLike): -1 | 0 | 1;
  }

  namespace unsafe {
    /**
     * Cast bytes to a `String` without copying. This is the fastest way to get a `String` from a `Uint8Array` or `ArrayBuffer`.
     *
     * **Only use this for ASCII strings**. If there are non-ascii characters, your application may crash and/or very confusing bugs will happen such as `"foo" !== "foo"`.
     *
     * **The input buffer must not be garbage collected**. That means you will need to hold on to it for the duration of the string's lifetime.
     */
    function arrayBufferToString(buffer: Uint8Array<ArrayBuffer> | ArrayBufferLike): string;

    /**
     * Cast bytes to a `String` without copying. This is the fastest way to get a `String` from a `Uint16Array`
     *
     * **The input must be a UTF-16 encoded string**. This API does no validation whatsoever.
     *
     * **The input buffer must not be garbage collected**. That means you will need to hold on to it for the duration of the string's lifetime.
     */

    function arrayBufferToString(buffer: Uint16Array): string;

    /**
     * Force the garbage collector to run extremely often,
     * especially inside `bun:test`.
     *
     * - `0`: default, disable
     * - `1`: asynchronously call the garbage collector more often
     * - `2`: synchronously call the garbage collector more often.
     *
     * This is a global setting. It's useful for debugging seemingly random crashes.
     *
     * `BUN_GARBAGE_COLLECTOR_LEVEL` environment variable is also supported.
     *
     * @param level
     * @returns The previous level
     */
    function gcAggressionLevel(level?: 0 | 1 | 2): 0 | 1 | 2;

    /**
     * Dump the mimalloc heap to the console
     */
    function mimallocDump(): void;
  }

  type DigestEncoding = "utf8" | "ucs2" | "utf16le" | "latin1" | "ascii" | "base64" | "base64url" | "hex";

  /**
   * Are ANSI colors enabled for stdin and stdout?
   *
   * Used for {@link console.log}
   */
  const enableANSIColors: boolean;

  /**
   * What script launched Bun?
   *
   * Absolute file path
   *
   * @example "/never-gonna-give-you-up.js"
   */
  const main: string;

  /**
   * Manually trigger the garbage collector
   *
   * This does two things:
   * 1. It tells JavaScriptCore to run the garbage collector
   * 2. It tells [mimalloc](https://github.com/microsoft/mimalloc) to clean up fragmented memory. Mimalloc manages the heap not used in JavaScriptCore.
   *
   * @param force Synchronously run the garbage collector
   */
  function gc(force?: boolean): void;

  /**
   * JavaScriptCore engine's internal heap snapshot
   *
   * I don't know how to make this something Chrome or Safari can read.
   *
   * If you have any ideas, please file an issue https://github.com/oven-sh/bun
   */
  interface HeapSnapshot {
    /** 2 */
    version: number;

    /** "Inspector" */
    type: string;

    nodes: number[];

    nodeClassNames: string[];
    edges: number[];
    edgeTypes: string[];
    edgeNames: string[];
  }

  /**
   * Returns the number of nanoseconds since the process was started.
   *
   * This function uses a high-resolution monotonic system timer to provide precise time measurements.
   * In JavaScript, numbers are represented as double-precision floating-point values (IEEE 754),
   * which can safely represent integers up to 2^53 - 1 (Number.MAX_SAFE_INTEGER).
   *
   * Due to this limitation, while the internal counter may continue beyond this point,
   * the precision of the returned value will degrade after 14.8 weeks of uptime (when the nanosecond
   * count exceeds Number.MAX_SAFE_INTEGER). Beyond this point, the function will continue to count but
   * with reduced precision, which might affect time calculations and comparisons in long-running applications.
   *
   * @returns {number} The number of nanoseconds since the process was started, with precise values up to
   * Number.MAX_SAFE_INTEGER.
   */
  function nanoseconds(): number;

  /**
   * Show precise statistics about memory usage of your application
   *
   * Generate a heap snapshot in JavaScriptCore's format that can be viewed with `bun --inspect` or Safari's Web Inspector
   */
  function generateHeapSnapshot(format?: "jsc"): HeapSnapshot;

  /**
   * Show precise statistics about memory usage of your application
   *
   * Generate a V8 Heap Snapshot that can be used with Chrome DevTools & Visual Studio Code
   *
   * This is a JSON string that can be saved to a file.
   * ```ts
   * const snapshot = Bun.generateHeapSnapshot("v8");
   * await Bun.write("heap.heapsnapshot", snapshot);
   * ```
   */
  function generateHeapSnapshot(format: "v8"): string;

  /**
   * The next time JavaScriptCore is idle, clear unused memory and attempt to reduce the heap size.
   *
   * @deprecated
   */
  function shrink(): void;

  /**
   * Open a file in your local editor. Auto-detects via `$VISUAL` || `$EDITOR`
   *
   * @param path path to open
   */
  function openInEditor(path: string, options?: EditorOptions): void;

  var fetch: typeof globalThis.fetch;

  interface EditorOptions {
    editor?: "vscode" | "subl";
    line?: number;
    column?: number;
  }

  /**
   * This class only exists in types
   */
  abstract class CryptoHashInterface<T> {
    /**
     * Update the hash with data
     *
     * @param data
     */
    update(data: Bun.BlobOrStringOrBuffer): T;

    /**
     * Finalize the hash
     *
     * @param encoding `DigestEncoding` to return the hash in. If none is provided, it will return a `Uint8Array`.
     */
    digest(encoding: DigestEncoding): string;

    /**
     * Finalize the hash
     *
     * @param hashInto `TypedArray` to write the hash into. Faster than creating a new one each time
     */
    digest(hashInto?: NodeJS.TypedArray): NodeJS.TypedArray;

    /**
     * Run the hash over the given data
     *
     * @param input `string`, `Uint8Array`, or `ArrayBuffer` to hash. `Uint8Array` or `ArrayBuffer` is faster.
     *
     * @param hashInto `TypedArray` to write the hash into. Faster than creating a new one each time
     */
    static hash(input: Bun.BlobOrStringOrBuffer, hashInto?: NodeJS.TypedArray): NodeJS.TypedArray;

    /**
     * Run the hash over the given data
     *
     * @param input `string`, `Uint8Array`, or `ArrayBuffer` to hash. `Uint8Array` or `ArrayBuffer` is faster.
     *
     * @param encoding `DigestEncoding` to return the hash in
     */
    static hash(input: Bun.BlobOrStringOrBuffer, encoding: DigestEncoding): string;
  }

  type SupportedCryptoAlgorithms =
    | "blake2b256"
    | "blake2b512"
    | "md4"
    | "md5"
    | "ripemd160"
    | "sha1"
    | "sha224"
    | "sha256"
    | "sha384"
    | "sha512"
    | "sha512-224"
    | "sha512-256"
    | "sha3-224"
    | "sha3-256"
    | "sha3-384"
    | "sha3-512"
    | "shake128"
    | "shake256";

  /**
   * Hardware-accelerated cryptographic hash functions
   *
   * Used for `crypto.createHash()`
   */
  class CryptoHasher {
    /**
     * The algorithm chosen to hash the data
     */
    readonly algorithm: SupportedCryptoAlgorithms;

    /**
     * The length of the output hash in bytes
     */
    readonly byteLength: number;

    /**
     * Create a new hasher
     *
     * @param algorithm The algorithm to use. See {@link algorithms} for a list of supported algorithms
     * @param hmacKey Optional key for HMAC. Must be a string or `TypedArray`. If not provided, the hasher will be a non-HMAC hasher.
     */
    constructor(algorithm: SupportedCryptoAlgorithms, hmacKey?: string | NodeJS.TypedArray);

    /**
     * Update the hash with data
     *
     * @param input
     */
    update(input: Bun.BlobOrStringOrBuffer, inputEncoding?: import("crypto").Encoding): CryptoHasher;

    /**
     * Perform a deep copy of the hasher
     */
    copy(): CryptoHasher;

    /**
     * Finalize the hash. Resets the CryptoHasher so it can be reused.
     *
     * @param encoding `DigestEncoding` to return the hash in. If none is provided, it will return a `Uint8Array`.
     */
    digest(encoding: DigestEncoding): string;

    /**
     * Finalize the hash and return a `Buffer`
     */
    digest(): Buffer;

    /**
     * Finalize the hash
     *
     * @param hashInto `TypedArray` to write the hash into. Faster than creating a new one each time
     */
    digest(hashInto: NodeJS.TypedArray): NodeJS.TypedArray;

    /**
     * Run the hash over the given data
     *
     * @param input `string`, `Uint8Array`, or `ArrayBuffer` to hash. `Uint8Array` or `ArrayBuffer` is faster.
     */
    static hash(algorithm: SupportedCryptoAlgorithms, input: Bun.BlobOrStringOrBuffer): Buffer;

    /**
     * Run the hash over the given data
     *
     * @param input `string`, `Uint8Array`, or `ArrayBuffer` to hash. `Uint8Array` or `ArrayBuffer` is faster.
     *
     * @param hashInto `TypedArray` to write the hash into. Faster than creating a new one each time
     */
    static hash(
      algorithm: SupportedCryptoAlgorithms,
      input: Bun.BlobOrStringOrBuffer,
      hashInto: NodeJS.TypedArray,
    ): NodeJS.TypedArray;

    /**
     * Run the hash over the given data
     *
     * @param input `string`, `Uint8Array`, or `ArrayBuffer` to hash. `Uint8Array` or `ArrayBuffer` is faster.
     *
     * @param encoding `DigestEncoding` to return the hash in
     */
    static hash(
      algorithm: SupportedCryptoAlgorithms,
      input: Bun.BlobOrStringOrBuffer,
      encoding: DigestEncoding,
    ): string;

    /**
     * List of supported hash algorithms
     *
     * These are hardware accelerated with BoringSSL
     */
    static readonly algorithms: SupportedCryptoAlgorithms[];
  }

  /**
   * Resolve a `Promise` after milliseconds. This is like
   * {@link setTimeout} except it returns a `Promise`.
   *
   * @category Utilities
   *
   * @param ms milliseconds to delay resolving the promise. This is a minimum
   * number. It may take longer. If a {@link Date} is passed, it will sleep until the
   * {@link Date} is reached.
   *
   * @example
   * ## Sleep for 1 second
   * ```ts
   * import { sleep } from "bun";
   *
   * await sleep(1000);
   * ```
   * ## Sleep for 10 milliseconds
   * ```ts
   * await Bun.sleep(10);
   * ```
   * ## Sleep until `Date`
   *
   * ```ts
   * const target = new Date();
   * target.setSeconds(target.getSeconds() + 1);
   * await Bun.sleep(target);
   * ```
   * Internally, `Bun.sleep` is the equivalent of
   * ```ts
   * await new Promise((resolve) => setTimeout(resolve, ms));
   * ```
   * As always, you can use `Bun.sleep` or the imported `sleep` function interchangeably.
   */
  function sleep(ms: number | Date): Promise<void>;

  /**
   * Sleep the thread for a given number of milliseconds
   *
   * This is a blocking function.
   *
   * Internally, it calls [nanosleep(2)](https://man7.org/linux/man-pages/man2/nanosleep.2.html)
   */
  function sleepSync(ms: number): void;

  /**
   * Hash `input` using [SHA-2 512/256](https://en.wikipedia.org/wiki/SHA-2#Comparison_of_SHA_functions)
   *
   * @category Utilities
   *
   * @param input `string`, `Uint8Array`, or `ArrayBuffer` to hash. `Uint8Array` or `ArrayBuffer` will be faster
   * @param hashInto optional `Uint8Array` to write the hash to. 32 bytes minimum.
   *
   * This hashing function balances speed with cryptographic strength. This does not encrypt or decrypt data.
   *
   * The implementation uses [BoringSSL](https://boringssl.googlesource.com/boringssl) (used in Chromium & Go)
   *
   * The equivalent `openssl` command is:
   *
   * ```bash
   * # You will need OpenSSL 3 or later
   * openssl sha512-256 /path/to/file
   * ```
   */
  function sha(input: Bun.StringOrBuffer, hashInto?: NodeJS.TypedArray): NodeJS.TypedArray;

  /**
   * Hash `input` using [SHA-2 512/256](https://en.wikipedia.org/wiki/SHA-2#Comparison_of_SHA_functions)
   *
   * @category Utilities
   *
   * @param input `string`, `Uint8Array`, or `ArrayBuffer` to hash. `Uint8Array` or `ArrayBuffer` will be faster
   * @param encoding `DigestEncoding` to return the hash in
   *
   * This hashing function balances speed with cryptographic strength. This does not encrypt or decrypt data.
   *
   * The implementation uses [BoringSSL](https://boringssl.googlesource.com/boringssl) (used in Chromium & Go)
   *
   * The equivalent `openssl` command is:
   *
   * ```bash
   * # You will need OpenSSL 3 or later
   * openssl sha512-256 /path/to/file
   * ```
   */
  function sha(input: Bun.StringOrBuffer, encoding: DigestEncoding): string;

  /**
   * This is not the default because it's not cryptographically secure and it's slower than {@link SHA512}
   *
   * Consider using the ugly-named {@link SHA512_256} instead
   */
  class SHA1 extends CryptoHashInterface<SHA1> {
    constructor();

    /**
     * The number of bytes the hash will produce
     */
    static readonly byteLength: 20;
  }
  class MD5 extends CryptoHashInterface<MD5> {
    constructor();

    /**
     * The number of bytes the hash will produce
     */
    static readonly byteLength: 16;
  }
  class MD4 extends CryptoHashInterface<MD4> {
    constructor();

    /**
     * The number of bytes the hash will produce
     */
    static readonly byteLength: 16;
  }
  class SHA224 extends CryptoHashInterface<SHA224> {
    constructor();

    /**
     * The number of bytes the hash will produce
     */
    static readonly byteLength: 28;
  }
  class SHA512 extends CryptoHashInterface<SHA512> {
    constructor();

    /**
     * The number of bytes the hash will produce
     */
    static readonly byteLength: 64;
  }
  class SHA384 extends CryptoHashInterface<SHA384> {
    constructor();

    /**
     * The number of bytes the hash will produce
     */
    static readonly byteLength: 48;
  }
  class SHA256 extends CryptoHashInterface<SHA256> {
    constructor();

    /**
     * The number of bytes the hash will produce
     */
    static readonly byteLength: 32;
  }
  /**
   * See also {@link sha}
   */
  class SHA512_256 extends CryptoHashInterface<SHA512_256> {
    constructor();

    /**
     * The number of bytes the hash will produce
     */
    static readonly byteLength: 32;
  }

  /** Compression options for `Bun.deflateSync` and `Bun.gzipSync` */
  interface ZlibCompressionOptions {
    /**
     * The compression level to use. Must be between `-1` and `9`.
     * - A value of `-1` uses the default compression level (Currently `6`)
     * - A value of `0` gives no compression
     * - A value of `1` gives least compression, fastest speed
     * - A value of `9` gives best compression, slowest speed
     */
    level?: -1 | 0 | 1 | 2 | 3 | 4 | 5 | 6 | 7 | 8 | 9;
    /**
     * How much memory should be allocated for the internal compression state.
     *
     * A value of `1` uses minimum memory but is slow and reduces compression ratio.
     *
     * A value of `9` uses maximum memory for optimal speed. The default is `8`.
     */
    memLevel?: 1 | 2 | 3 | 4 | 5 | 6 | 7 | 8 | 9;
    /**
     * The base 2 logarithm of the window size (the size of the history buffer).
     *
     * Larger values of this parameter result in better compression at the expense of memory usage.
     *
     * The following value ranges are supported:
     * - `9..15`: The output will have a zlib header and footer (Deflate)
     * - `-9..-15`: The output will **not** have a zlib header or footer (Raw Deflate)
     * - `25..31` (16+`9..15`): The output will have a gzip header and footer (gzip)
     *
     * The gzip header will have no file name, no extra data, no comment, no modification time (set to zero) and no header CRC.
     */
    windowBits?:
      | -9
      | -10
      | -11
      | -12
      | -13
      | -14
      | -15
      | 9
      | 10
      | 11
      | 12
      | 13
      | 14
      | 15
      | 25
      | 26
      | 27
      | 28
      | 29
      | 30
      | 31;
    /**
     * Tunes the compression algorithm.
     *
     * - `Z_DEFAULT_STRATEGY`: For normal data **(Default)**
     * - `Z_FILTERED`: For data produced by a filter or predictor
     * - `Z_HUFFMAN_ONLY`: Force Huffman encoding only (no string match)
     * - `Z_RLE`: Limit match distances to one (run-length encoding)
     * - `Z_FIXED` prevents the use of dynamic Huffman codes
     *
     * `Z_RLE` is designed to be almost as fast as `Z_HUFFMAN_ONLY`, but give better compression for PNG image data.
     *
     * `Z_FILTERED` forces more Huffman coding and less string matching, it is
     * somewhat intermediate between `Z_DEFAULT_STRATEGY` and `Z_HUFFMAN_ONLY`.
     * Filtered data consists mostly of small values with a somewhat random distribution.
     */
    strategy?: number;

    library?: "zlib";
  }

  interface LibdeflateCompressionOptions {
    level?: 0 | 1 | 2 | 3 | 4 | 5 | 6 | 7 | 8 | 9 | 10 | 11 | 12;
    library?: "libdeflate";
  }

  /**
   * Compresses a chunk of data with `zlib` DEFLATE algorithm.
   * @param data The buffer of data to compress
   * @param options Compression options to use
   * @returns The output buffer with the compressed data
   */
  function deflateSync(
    data: Uint8Array<ArrayBuffer> | string | ArrayBuffer,
    options?: ZlibCompressionOptions | LibdeflateCompressionOptions,
  ): Uint8Array<ArrayBuffer>;
  /**
   * Compresses a chunk of data with `zlib` GZIP algorithm.
   * @param data The buffer of data to compress
   * @param options Compression options to use
   * @returns The output buffer with the compressed data
   */
  function gzipSync(
    data: Uint8Array<ArrayBuffer> | string | ArrayBuffer,
    options?: ZlibCompressionOptions | LibdeflateCompressionOptions,
  ): Uint8Array<ArrayBuffer>;
  /**
   * Decompresses a chunk of data with `zlib` INFLATE algorithm.
   * @param data The buffer of data to decompress
   * @returns The output buffer with the decompressed data
   */
  function inflateSync(
    data: Uint8Array<ArrayBuffer> | string | ArrayBuffer,
    options?: ZlibCompressionOptions | LibdeflateCompressionOptions,
  ): Uint8Array<ArrayBuffer>;
  /**
   * Decompresses a chunk of data with `zlib` GUNZIP algorithm.
   * @param data The buffer of data to decompress
   * @returns The output buffer with the decompressed data
   */
  function gunzipSync(
    data: Uint8Array<ArrayBuffer> | string | ArrayBuffer,
    options?: ZlibCompressionOptions | LibdeflateCompressionOptions,
  ): Uint8Array<ArrayBuffer>;

  /**
   * Compresses a chunk of data with the Zstandard (zstd) compression algorithm.
   * @param data The buffer of data to compress
   * @param options Compression options to use
   * @returns The output buffer with the compressed data
   */
  function zstdCompressSync(
    data: NodeJS.TypedArray | Buffer | string | ArrayBuffer,
    options?: { level?: number },
  ): Buffer;

  /**
   * Compresses a chunk of data with the Zstandard (zstd) compression algorithm.
   * @param data The buffer of data to compress
   * @param options Compression options to use
   * @returns A promise that resolves to the output buffer with the compressed data
   */
  function zstdCompress(
    data: NodeJS.TypedArray | Buffer | string | ArrayBuffer,
    options?: { level?: number },
  ): Promise<Buffer>;

  /**
   * Decompresses a chunk of data with the Zstandard (zstd) decompression algorithm.
   * @param data The buffer of data to decompress
   * @returns The output buffer with the decompressed data
   */
  function zstdDecompressSync(data: NodeJS.TypedArray | Buffer | string | ArrayBuffer): Buffer;

  /**
   * Decompresses a chunk of data with the Zstandard (zstd) decompression algorithm.
   * @param data The buffer of data to decompress
   * @returns A promise that resolves to the output buffer with the decompressed data
   */
  function zstdDecompress(data: NodeJS.TypedArray | Buffer | string | ArrayBuffer): Promise<Buffer>;

  type Target =
    /**
     * For generating bundles that are intended to be run by the Bun runtime. In many cases,
     * it isn't necessary to bundle server-side code; you can directly execute the source code
     * without modification. However, bundling your server code can reduce startup times and
     * improve running performance.
     *
     * All bundles generated with `target: "bun"` are marked with a special `// @bun` pragma, which
     * indicates to the Bun runtime that there's no need to re-transpile the file before execution.
     */
    | "bun"
    /**
     * The plugin will be applied to Node.js builds
     */
    | "node"
    /**
     * The plugin will be applied to browser builds
     */
    | "browser";

  /** https://bun.com/docs/bundler/loaders */
  type Loader = "js" | "jsx" | "ts" | "tsx" | "json" | "toml" | "file" | "napi" | "wasm" | "text" | "css" | "html";

  interface PluginConstraints {
    /**
     * Only apply the plugin when the import specifier matches this regular expression
     *
     * @example
     * ```ts
     * // Only apply the plugin when the import specifier matches the regex
     * Bun.plugin({
     *  setup(builder) {
     *     builder.onLoad({ filter: /node_modules\/underscore/ }, (args) => {
     *      return { contents: "throw new Error('Please use lodash instead of underscore.')" };
     *     });
     *  }
     * })
     * ```
     */
    filter: RegExp;

    /**
     * Only apply the plugin when the import specifier has a namespace matching
     * this string
     *
     * Namespaces are prefixes in import specifiers. For example, `"bun:ffi"`
     * has the namespace `"bun"`.
     *
     * The default namespace is `"file"` and it can be omitted from import
     * specifiers.
     */
    namespace?: string;
  }

  interface OnLoadResultSourceCode {
    /**
     * The source code of the module
     */
    contents: string | ArrayBufferView | ArrayBuffer | SharedArrayBuffer;
    /**
     * The loader to use for this file
     *
     * "css" will be added in a future version of Bun.
     */
    loader?: Loader;
  }

  interface OnLoadResultObject {
    /**
     * The object to use as the module
     * @example
     * ```ts
     * // In your loader
     * builder.onLoad({ filter: /^hello:world$/ }, (args) => {
     *    return { exports: { foo: "bar" }, loader: "object" };
     * });
     *
     * // In your script
     * import {foo} from "hello:world";
     * console.log(foo); // "bar"
     * ```
     */
    exports: Record<string, unknown>;
    /**
     * The loader to use for this file
     */
    loader: "object";
  }

  interface OnLoadArgs {
    /**
     * The resolved import specifier of the module being loaded
     * @example
     * ```ts
     * builder.onLoad({ filter: /^hello:world$/ }, (args) => {
     *   console.log(args.path); // "hello:world"
     *   return { exports: { foo: "bar" }, loader: "object" };
     * });
     * ```
     */
    path: string;
    /**
     * The namespace of the module being loaded
     */
    namespace: string;
    /**
     * The default loader for this file extension
     */
    loader: Loader;
    /**
     * Defer the execution of this callback until all other modules have been parsed.
     *
     * @returns Promise which will be resolved when all modules have been parsed
     */
    defer: () => Promise<void>;
  }

  type OnLoadResult = OnLoadResultSourceCode | OnLoadResultObject | undefined | void;
  type OnLoadCallback = (args: OnLoadArgs) => OnLoadResult | Promise<OnLoadResult>;
  type OnStartCallback = () => void | Promise<void>;
  type OnEndCallback = (result: BuildOutput) => void | Promise<void>;

  interface OnResolveArgs {
    /**
     * The import specifier of the module being loaded
     */
    path: string;
    /**
     * The module that imported the module being resolved
     */
    importer: string;
    /**
     * The namespace of the importer.
     */
    namespace: string;
    /**
     * The directory to perform file-based resolutions in.
     */
    resolveDir: string;
    /**
     * The kind of import this resolve is for.
     */
    kind: ImportKind;
    // resolveDir: string;
    // pluginData: any;
  }

  interface OnResolveResult {
    /**
     * The destination of the import
     */
    path: string;
    /**
     * The namespace of the destination
     * It will be concatenated with `path` to form the final import specifier
     * @example
     * ```ts
     * "foo" // "foo:bar"
     * ```
     */
    namespace?: string;
    external?: boolean;
  }

  type OnResolveCallback = (
    args: OnResolveArgs,
  ) => OnResolveResult | Promise<OnResolveResult | undefined | null> | undefined | null;

  type FFIFunctionCallable = Function & {
    // Making a nominally typed function so that the user must get it from dlopen
    readonly __ffi_function_callable: typeof import("bun:ffi").FFIFunctionCallableSymbol;
  };

  /**
   * The builder object passed to `Bun.plugin`
   *
   * @category Bundler
   */
  interface PluginBuilder {
    /**
     * Register a callback which will be invoked when bundling starts. When
     * using hot module reloading, this is called at the start of each
     * incremental rebuild.
     *
     * @example
     * ```ts
     * Bun.plugin({
     *   setup(builder) {
     *     builder.onStart(() => {
     *       console.log("bundle just started!!")
     *     });
     *   },
     * });
     * ```
     *
     * @returns `this` for method chaining
     */
    onStart(callback: OnStartCallback): this;
    /**
     * Register a callback which will be invoked when bundling ends. This is
     * called after all modules have been bundled and the build is complete.
     *
     * @example
     * ```ts
     * const plugin: Bun.BunPlugin = {
     *   name: "my-plugin",
     *   setup(builder) {
     *     builder.onEnd((result) => {
     *       console.log("bundle just finished!!", result);
     *     });
     *   },
     * };
     * ```
     *
     * @returns `this` for method chaining
     */
    onEnd(callback: OnEndCallback): this;
    onBeforeParse(
      constraints: PluginConstraints,
      callback: {
        napiModule: unknown;
        symbol: string;
        external?: unknown | undefined;
      },
    ): this;
    /**
     * Register a callback to load imports with a specific import specifier
     * @param constraints The constraints to apply the plugin to
     * @param callback The callback to handle the import
     * @example
     * ```ts
     * Bun.plugin({
     *   setup(builder) {
     *     builder.onLoad({ filter: /^hello:world$/ }, (args) => {
     *       return { exports: { foo: "bar" }, loader: "object" };
     *     });
     *   },
     * });
     * ```
     *
     * @returns `this` for method chaining
     */
    onLoad(constraints: PluginConstraints, callback: OnLoadCallback): this;
    /**
     * Register a callback to resolve imports matching a filter and/or namespace
     * @param constraints The constraints to apply the plugin to
     * @param callback The callback to handle the import
     * @example
     * ```ts
     * Bun.plugin({
     *   setup(builder) {
     *     builder.onResolve({ filter: /^wat$/ }, (args) => {
     *       return { path: "/tmp/woah.js" };
     *     });
     *   },
     * });
     * ```
     *
     * @returns `this` for method chaining
     */
    onResolve(constraints: PluginConstraints, callback: OnResolveCallback): this;
    /**
     * The config object passed to `Bun.build` as is. Can be mutated.
     */
    config: BuildConfig & { plugins: BunPlugin[] };

    /**
     * Create a lazy-loaded virtual module that can be `import`ed or `require`d from other modules
     *
     * @param specifier The module specifier to register the callback for
     * @param callback The function to run when the module is imported or required
     *
     * @example
     * ```ts
     * Bun.plugin({
     *   setup(builder) {
     *     builder.module("hello:world", () => {
     *       return { exports: { foo: "bar" }, loader: "object" };
     *     });
     *   },
     * });
     *
     * // sometime later
     * const { foo } = await import("hello:world");
     * console.log(foo); // "bar"
     *
     * // or
     * const { foo } = require("hello:world");
     * console.log(foo); // "bar"
     * ```
     *
     * @returns `this` for method chaining
     */
    module(specifier: string, callback: () => OnLoadResult | Promise<OnLoadResult>): this;
  }

  /**
   * A Bun plugin. Used for extending Bun's behavior at runtime, or with {@link Bun.build}
   *
   * @category Bundler
   */
  interface BunPlugin {
    /**
     * Human-readable name of the plugin
     *
     * In a future version of Bun, this will be used in error messages.
     */
    name: string;

    /**
     * The target JavaScript environment the plugin should be applied to.
     * - `bun`: The default environment when using `bun run` or `bun` to load a script
     * - `browser`: The plugin will be applied to browser builds
     * - `node`: The plugin will be applied to Node.js builds
     *
     * If unspecified, it is assumed that the plugin is compatible with all targets.
     *
     * This field is not read by {@link Bun.plugin}, only {@link Bun.build} and `bun build`
     */
    target?: Target;

    /**
     * A function that will be called when the plugin is loaded.
     *
     * This function may be called in the same tick that it is registered, or it
     * may be called later. It could potentially be called multiple times for
     * different targets.
     */
    setup(
      /**
       * A builder object that can be used to register plugin hooks
       * @example
       * ```ts
       * builder.onLoad({ filter: /\.yaml$/ }, ({ path }) => ({
       *   loader: "object",
       *   exports: require("js-yaml").load(fs.readFileSync(path, "utf8")),
       * }));
       * ```
       */
      build: PluginBuilder,
    ): void | Promise<void>;
  }

  /**
   * Extend Bun's module resolution and loading behavior
   *
   * Plugins are applied in the order they are defined.
   *
   * Today, there are two kinds of hooks:
   * - `onLoad` lets you return source code or an object that will become the module's exports
   * - `onResolve` lets you redirect a module specifier to another module specifier. It does not chain.
   *
   * Plugin hooks must define a `filter` RegExp and will only be matched if the
   * import specifier contains a "." or a ":".
   *
   * ES Module resolution semantics mean that plugins may be initialized _after_
   * a module is resolved. You might need to load plugins at the very beginning
   * of the application and then use a dynamic import to load the rest of the
   * application. A future version of Bun may also support specifying plugins
   * via `bunfig.toml`.
   *
   * @example
   * A YAML loader plugin
   *
   * ```js
   * Bun.plugin({
   *  setup(builder) {
   *   builder.onLoad({ filter: /\.yaml$/ }, ({path}) => ({
   *     loader: "object",
   *     exports: require("js-yaml").load(fs.readFileSync(path, "utf8"))
   *   }));
   * });
   *
   * // You can use require()
   * const {foo} = require("./file.yaml");
   *
   * // Or import
   * await import("./file.yaml");
   *
   * ```
   */
  interface BunRegisterPlugin {
    <T extends BunPlugin>(options: T): ReturnType<T["setup"]>;

    /**
     * Deactivate all plugins
     *
     * This prevents registered plugins from being applied to future builds.
     */
    clearAll(): void;
  }

  const plugin: BunRegisterPlugin;

  /**
   * Is the current global scope the main thread?
   */
  const isMainThread: boolean;

  /**
   * Used when importing an HTML file at runtime or at build time.
   *
   * @example
   *
   * ```ts
   * import app from "./index.html";
   * ```
   *
   */

  interface HTMLBundle {
    index: string;

    /** Array of generated output files with metadata. This only exists when built ahead of time with `Bun.build` or `bun build` */
    files?: Array<{
      /** Original source file path. */
      input?: string;
      /** Generated output file path (with content hash, if included in naming) */
      path: string;
      /** File type/loader used (js, css, html, file, etc.) */
      loader: Loader;
      /** Whether this file is an entry point */
      isEntry: boolean;
      /** HTTP headers including ETag and Content-Type */
      headers: {
        /** ETag for caching */
        etag: string;
        /** MIME type with charset */
        "content-type": string;

        /**
         * Additional headers may be added in the future.
         */
        [key: string]: string;
      };
    }>;
  }

  /**
   * Represents a TCP or TLS socket connection used for network communication.
   * This interface provides methods for reading, writing, managing the connection state,
   * and handling TLS-specific features if applicable.
   *
   * Sockets are created using `Bun.connect()` or accepted by a `Bun.listen()` server.
   *
   * @category HTTP & Networking
   */
  interface Socket<Data = undefined> extends Disposable {
    /**
     * Writes `data` to the socket. This method is unbuffered and non-blocking. This uses the `sendto(2)` syscall internally.
     *
     * For optimal performance with multiple small writes, consider batching multiple
     * writes together into a single `socket.write()` call.
     *
     * @param data The data to write. Can be a string (encoded as UTF-8), `ArrayBuffer`, `TypedArray`, or `DataView`.
     * @param byteOffset The offset in bytes within the buffer to start writing from. Defaults to 0. Ignored for strings.
     * @param byteLength The number of bytes to write from the buffer. Defaults to the remaining length of the buffer from the offset. Ignored for strings.
     * @returns The number of bytes written. Returns `-1` if the socket is closed or shutting down. Can return less than the input size if the socket's buffer is full (backpressure).
     * @example
     * ```ts
     * // Send a string
     * const bytesWritten = socket.write("Hello, world!\n");
     *
     * // Send binary data
     * const buffer = new Uint8Array([0x01, 0x02, 0x03]);
     * socket.write(buffer);
     *
     * // Send part of a buffer
     * const largeBuffer = new Uint8Array(1024);
     * // ... fill largeBuffer ...
     * socket.write(largeBuffer, 100, 50); // Write 50 bytes starting from index 100
     * ```
     */
    write(data: string | BufferSource, byteOffset?: number, byteLength?: number): number;

    /**
     * The user-defined data associated with this socket instance.
     * This can be set when the socket is created via `Bun.connect({ data: ... })`.
     * It can be read or updated at any time.
     *
     * @example
     * ```ts
     * // In a socket handler
     * function open(socket: Socket<{ userId: string }>) {
     *   console.log(`Socket opened for user: ${socket.data.userId}`);
     *   socket.data.lastActivity = Date.now(); // Update data
     * }
     * ```
     */
    data: Data;

    /**
     * Sends the final data chunk and initiates a graceful shutdown of the socket's write side.
     * After calling `end()`, no more data can be written using `write()` or `end()`.
     * The socket remains readable until the remote end also closes its write side or the connection is terminated.
     * This sends a TCP FIN packet after writing the data.
     *
     * @param data Optional final data to write before closing. Same types as `write()`.
     * @param byteOffset Optional offset for buffer data.
     * @param byteLength Optional length for buffer data.
     * @returns The number of bytes written for the final chunk. Returns `-1` if the socket was already closed or shutting down.
     * @example
     * ```ts
     * // send some data and close the write side
     * socket.end("Goodbye!");
     * // or close write side without sending final data
     * socket.end();
     * ```
     */
    end(data?: string | BufferSource, byteOffset?: number, byteLength?: number): number;

    /**
     * Close the socket immediately
     */
    end(): void;

    /**
     * Keep Bun's process alive at least until this socket is closed
     *
     * After the socket has closed, the socket is unref'd, the process may exit,
     * and this becomes a no-op
     */
    ref(): void;

    /**
     * Set a timeout until the socket automatically closes.
     *
     * To reset the timeout, call this function again.
     *
     * When a timeout happens, the `timeout` callback is called and the socket is closed.
     */
    timeout(seconds: number): void;

    /**
     * Forcefully closes the socket connection immediately. This is an abrupt termination, unlike the graceful shutdown initiated by `end()`.
     * It uses `SO_LINGER` with `l_onoff=1` and `l_linger=0` before calling `close(2)`.
     * Consider using {@link close close()} or {@link end end()} for graceful shutdowns.
     *
     * @example
     * ```ts
     * socket.terminate();
     * ```
     */
    terminate(): void;

    /**
     * Shuts down the write-half or both halves of the connection.
     * This allows the socket to enter a half-closed state where it can still receive data
     * but can no longer send data (`halfClose = true`), or close both read and write
     * (`halfClose = false`, similar to `end()` but potentially more immediate depending on OS).
     * Calls `shutdown(2)` syscall internally.
     *
     * @param halfClose If `true`, only shuts down the write side (allows receiving). If `false` or omitted, shuts down both read and write. Defaults to `false`.
     * @example
     * ```ts
     * // Stop sending data, but allow receiving
     * socket.shutdown(true);
     *
     * // Shutdown both reading and writing
     * socket.shutdown();
     * ```
     */
    shutdown(halfClose?: boolean): void;

    /**
     * The ready state of the socket.
     *
     * You can assume that a positive value means the socket is open and usable
     *
     * - `-2` = Shutdown
     * - `-1` = Detached
     * - `0` = Closed
     * - `1` = Established
     * - `2` = Else
     */
    readonly readyState: -2 | -1 | 0 | 1 | 2;

    /**
     * Allow Bun's process to exit even if this socket is still open
     *
     * After the socket has closed, this function does nothing.
     */
    unref(): void;

    /**
     * Flush any buffered data to the socket
     * This attempts to send the data immediately, but success depends on the network conditions
     * and the receiving end.
     * It might be necessary after several `write` calls if immediate sending is critical,
     * though often the OS handles flushing efficiently. Note that `write` calls outside
     * `open`/`data`/`drain` might benefit from manual `cork`/`flush`.
     */
    flush(): void;

    /**
     * Reset the socket's callbacks. This is useful with `bun --hot` to facilitate hot reloading.
     *
     * This will apply to all sockets from the same {@link Listener}. it is per socket only for {@link Bun.connect}.
     */
    reload(handler: SocketHandler): void;

    /**
     * Get the server that created this socket
     *
     * This will return undefined if the socket was created by {@link Bun.connect} or if the listener has already closed.
     */
    readonly listener?: SocketListener;

    readonly remoteFamily: "IPv4" | "IPv6";

    /**
     * Remote IP address connected to the socket
     * @example "192.168.1.100" | "2001:db8::1"
     */
    readonly remoteAddress: string;

    /**
     * Remote port connected to the socket
     * @example 8080
     */
    readonly remotePort: number;

    /**
     * IP protocol family used for the local endpoint of the socket
     * @example "IPv4" | "IPv6"
     */
    readonly localFamily: "IPv4" | "IPv6";

    /**
     * Local IP address connected to the socket
     * @example "192.168.1.100" | "2001:db8::1"
     */
    readonly localAddress: string;

    /**
     * local port connected to the socket
     * @example 8080
     */
    readonly localPort: number;

    /**
     * This property is `true` if the peer certificate was signed by one of the CAs
     * specified when creating the `Socket` instance, otherwise `false`.
     */
    readonly authorized: boolean;

    /**
     * String containing the selected ALPN protocol.
     * Before a handshake has completed, this value is always null.
     * When a handshake is completed but not ALPN protocol was selected, socket.alpnProtocol equals false.
     */
    readonly alpnProtocol: string | false | null;

    /**
     * Disables TLS renegotiation for this `Socket` instance. Once called, attempts
     * to renegotiate will trigger an `error` handler on the `Socket`.
     *
     * There is no support for renegotiation as a server. (Attempts by clients will result in a fatal alert so that ClientHello messages cannot be used to flood a server and escape higher-level limits.)
     */
    disableRenegotiation(): void;

    /**
     * Keying material is used for validations to prevent different kind of attacks in
     * network protocols, for example in the specifications of IEEE 802.1X.
     *
     * Example
     *
     * ```js
     * const keyingMaterial = socket.exportKeyingMaterial(
     *   128,
     *   'client finished');
     *
     * /*
     *  Example return value of keyingMaterial:
     *  <Buffer 76 26 af 99 c5 56 8e 42 09 91 ef 9f 93 cb ad 6c 7b 65 f8 53 f1 d8 d9
     *     12 5a 33 b8 b5 25 df 7b 37 9f e0 e2 4f b8 67 83 a3 2f cd 5d 41 42 4c 91
     *     74 ef 2c ... 78 more bytes>
     *
     * ```
     *
     * @param length number of bytes to retrieve from keying material
     * @param label an application specific label, typically this will be a value from the [IANA Exporter Label
     * Registry](https://www.iana.org/assignments/tls-parameters/tls-parameters.xhtml#exporter-labels).
     * @param context Optionally provide a context.
     * @return requested bytes of the keying material
     */
    exportKeyingMaterial(length: number, label: string, context: Buffer): Buffer;

    /**
     * Returns the reason why the peer's certificate was not been verified. This
     * property is set only when `socket.authorized === false`.
     */
    getAuthorizationError(): Error | null;

    /**
     * Returns an object representing the local certificate. The returned object has
     * some properties corresponding to the fields of the certificate.
     *
     * If there is no local certificate, an empty object will be returned. If the
     * socket has been destroyed, `null` will be returned.
     */
    getCertificate(): import("tls").PeerCertificate | object | null;
    getX509Certificate(): import("node:crypto").X509Certificate | undefined;

    /**
     * Returns an object containing information on the negotiated cipher suite.
     *
     * For example, a TLSv1.2 protocol with AES256-SHA cipher:
     *
     * ```json
     * {
     *     "name": "AES256-SHA",
     *     "standardName": "TLS_RSA_WITH_AES_256_CBC_SHA",
     *     "version": "SSLv3"
     * }
     * ```
     *
     */
    getCipher(): import("tls").CipherNameAndProtocol;

    /**
     * Returns an object representing the type, name, and size of parameter of
     * an ephemeral key exchange in `perfect forward secrecy` on a client
     * connection. It returns an empty object when the key exchange is not
     * ephemeral. As this is only supported on a client socket; `null` is returned
     * if called on a server socket. The supported types are `'DH'` and `'ECDH'`. The`name` property is available only when type is `'ECDH'`.
     *
     * For example: `{ type: 'ECDH', name: 'prime256v1', size: 256 }`.
     */
    getEphemeralKeyInfo(): import("tls").EphemeralKeyInfo | object | null;

    /**
     * Returns an object representing the peer's certificate. If the peer does not
     * provide a certificate, an empty object will be returned. If the socket has been
     * destroyed, `null` will be returned.
     *
     * If the full certificate chain was requested, each certificate will include an`issuerCertificate` property containing an object representing its issuer's
     * certificate.
     * @return A certificate object.
     */
    getPeerCertificate(): import("node:tls").PeerCertificate;
    getPeerX509Certificate(): import("node:crypto").X509Certificate;

    /**
     * See [SSL\_get\_shared\_sigalgs](https://www.openssl.org/docs/man1.1.1/man3/SSL_get_shared_sigalgs.html) for more information.
     * @since v12.11.0
     * @return List of signature algorithms shared between the server and the client in the order of decreasing preference.
     */
    getSharedSigalgs(): string[];

    /**
     * As the `Finished` messages are message digests of the complete handshake
     * (with a total of 192 bits for TLS 1.0 and more for SSL 3.0), they can
     * be used for external authentication procedures when the authentication
     * provided by SSL/TLS is not desired or is not enough.
     *
     * @return The latest `Finished` message that has been sent to the socket as part of a SSL/TLS handshake, or `undefined` if no `Finished` message has been sent yet.
     */
    getTLSFinishedMessage(): Buffer | undefined;

    /**
     * As the `Finished` messages are message digests of the complete handshake
     * (with a total of 192 bits for TLS 1.0 and more for SSL 3.0), they can
     * be used for external authentication procedures when the authentication
     * provided by SSL/TLS is not desired or is not enough.
     *
     * @return The latest `Finished` message that is expected or has actually been received from the socket as part of a SSL/TLS handshake, or `undefined` if there is no `Finished` message so
     * far.
     */
    getTLSPeerFinishedMessage(): Buffer | undefined;

    /**
     * For a client, returns the TLS session ticket if one is available, or`undefined`. For a server, always returns `undefined`.
     *
     * It may be useful for debugging.
     *
     * See `Session Resumption` for more information.
     */
    getTLSTicket(): Buffer | undefined;

    /**
     * Returns a string containing the negotiated SSL/TLS protocol version of the
     * current connection. The value `'unknown'` will be returned for connected
     * sockets that have not completed the handshaking process. The value `null` will
     * be returned for server sockets or disconnected client sockets.
     *
     * Protocol versions are:
     *
     * * `'SSLv3'`
     * * `'TLSv1'`
     * * `'TLSv1.1'`
     * * `'TLSv1.2'`
     * * `'TLSv1.3'`
     *
     */
    getTLSVersion(): string;

    /**
     * See `Session Resumption` for more information.
     * @return `true` if the session was reused, `false` otherwise.
     * **TLS Only:** Checks if the current TLS session was resumed from a previous session.
     * Returns `true` if the session was resumed, `false` otherwise.
     */
    isSessionReused(): boolean;

    /**
     * The `socket.setMaxSendFragment()` method sets the maximum TLS fragment size.
     * Returns `true` if setting the limit succeeded; `false` otherwise.
     *
     * Smaller fragment sizes decrease the buffering latency on the client: larger
     * fragments are buffered by the TLS layer until the entire fragment is received
     * and its integrity is verified; large fragments can span multiple roundtrips
     * and their processing can be delayed due to packet loss or reordering. However,
     * smaller fragments add extra TLS framing bytes and CPU overhead, which may
     * decrease overall server throughput.
     * @param [size=16384] The maximum TLS fragment size. The maximum value is `16384`.
     */
    setMaxSendFragment(size: number): boolean;

    /**
     * Enable/disable the use of Nagle's algorithm.
     * Only available for already connected sockets, will return false otherwise
     * @param noDelay Default: `true`
     * @returns true if is able to setNoDelay and false if it fails.
     */
    setNoDelay(noDelay?: boolean): boolean;

    /**
     * Enable/disable keep-alive functionality, and optionally set the initial delay before the first keepalive probe is sent on an idle socket.
     * Set `initialDelay` (in milliseconds) to set the delay between the last data packet received and the first keepalive probe.
     * Only available for already connected sockets, will return false otherwise.
     *
     * Enabling the keep-alive functionality will set the following socket options:
     * SO_KEEPALIVE=1
     * TCP_KEEPIDLE=initialDelay
     * TCP_KEEPCNT=10
     * TCP_KEEPINTVL=1
     * @param enable Default: `false`
     * @param initialDelay Default: `0`
     * @returns true if is able to setNoDelay and false if it fails.
     */
    setKeepAlive(enable?: boolean, initialDelay?: number): boolean;

    /**
     * The total number of bytes successfully written to the socket since it was established.
     * This includes data currently buffered by the OS but not yet acknowledged by the remote peer.
     */
    readonly bytesWritten: number;

    /**
     * Alias for `socket.end()`. Allows the socket to be used with `using` declarations
     * for automatic resource management.
     * @example
     * ```ts
     * async function processSocket() {
     *   using socket = await Bun.connect({ ... });
     *   socket.write("Data");
     *   // socket.end() is called automatically when exiting the scope
     * }
     * ```
     */
    [Symbol.dispose](): void;

    resume(): void;

    pause(): void;

    /**
     * If this is a TLS Socket
     */
    renegotiate(): void;

    /**
     * Sets the verify mode of the socket.
     *
     * @param requestCert Whether to request a certificate.
     * @param rejectUnauthorized Whether to reject unauthorized certificates.
     */
    setVerifyMode(requestCert: boolean, rejectUnauthorized: boolean): void;

    getSession(): void;

    /**
     * Sets the session of the socket.
     *
     * @param session The session to set.
     */
    setSession(session: string | Buffer | BufferSource): void;

    /**
     * Exports the keying material of the socket.
     *
     * @param length The length of the keying material to export.
     * @param label The label of the keying material to export.
     * @param context The context of the keying material to export.
     */
    exportKeyingMaterial(length: number, label: string, context?: string | BufferSource): void;

    /**
     * Upgrades the socket to a TLS socket.
     *
     * @param options The options for the upgrade.
     * @returns A tuple containing the raw socket and the TLS socket.
     * @see {@link TLSUpgradeOptions}
     */
    upgradeTLS<Data>(options: TLSUpgradeOptions<Data>): [raw: Socket<Data>, tls: Socket<Data>];

    /**
     * Closes the socket.
     *
     * This is a wrapper around `end()` and `shutdown()`.
     *
     * @see {@link end}
     * @see {@link shutdown}
     */
    close(): void;

    /**
     * Returns the servername of the socket.
     *
     * @see {@link setServername}
     */
    getServername(): string;

    /**
     * Sets the servername of the socket.
     *
     * @see {@link getServername}
     */
    setServername(name: string): void;
  }

  interface TLSUpgradeOptions<Data> {
    data?: Data;
    tls: TLSOptions | boolean;
    socket: SocketHandler<Data>;
  }

  interface SocketListener<Data = undefined> extends Disposable {
    stop(closeActiveConnections?: boolean): void;
    ref(): void;
    unref(): void;
    reload(options: Pick<Partial<SocketOptions>, "socket">): void;
    data: Data;
  }
  interface TCPSocketListener<Data = unknown> extends SocketListener<Data> {
    readonly port: number;
    readonly hostname: string;
  }
  interface UnixSocketListener<Data> extends SocketListener<Data> {
    readonly unix: string;
  }

  interface TCPSocket extends Socket {}
  interface TLSSocket extends Socket {}

  interface BinaryTypeList {
    arraybuffer: ArrayBuffer;
    buffer: Buffer;
    uint8array: Uint8Array<ArrayBuffer>;
    // TODO: DataView
    // dataview: DataView;
  }
  type BinaryType = keyof BinaryTypeList;

  interface SocketHandler<Data = unknown, DataBinaryType extends BinaryType = "buffer"> {
    /**
     * Is called when the socket connects, or in case of TLS if no handshake is provided
     * this will be called only after handshake
     * @param socket
     */
    open?(socket: Socket<Data>): void | Promise<void>;
    close?(socket: Socket<Data>, error?: Error): void | Promise<void>;
    error?(socket: Socket<Data>, error: Error): void | Promise<void>;
    data?(socket: Socket<Data>, data: BinaryTypeList[DataBinaryType]): void | Promise<void>;
    drain?(socket: Socket<Data>): void | Promise<void>;

    /**
     * When handshake is completed, this functions is called.
     * @param socket
     * @param success Indicates if the server authorized despite the authorizationError.
     * @param authorizationError Certificate Authorization Error or null.
     */
    handshake?(socket: Socket<Data>, success: boolean, authorizationError: Error | null): void;

    /**
     * When the socket has been shutdown from the other end, this function is
     * called. This is a TCP FIN packet.
     */
    end?(socket: Socket<Data>): void | Promise<void>;

    /**
     * When the socket fails to be created, this function is called.
     *
     * The promise returned by `Bun.connect` rejects **after** this function is
     * called.
     *
     * When `connectError` is specified, the rejected promise will not be
     * added to the promise rejection queue (so it won't be reported as an
     * unhandled promise rejection, since connectError handles it).
     *
     * When `connectError` is not specified, the rejected promise will be added
     * to the promise rejection queue.
     */
    connectError?(socket: Socket<Data>, error: Error): void | Promise<void>;

    /**
     * Called when a message times out.
     */
    timeout?(socket: Socket<Data>): void | Promise<void>;
    /**
     * Choose what `ArrayBufferView` is returned in the {@link SocketHandler.data} callback.
     *
     * @default "buffer"
     *
     * @remarks
     * This lets you select the desired binary type for the `data` callback.
     * It's a small performance optimization to let you avoid creating extra
     * ArrayBufferView objects when possible.
     *
     * Bun originally defaulted to `Uint8Array` but when dealing with network
     * data, it's more useful to be able to directly read from the bytes which
     * `Buffer` allows.
     */
    binaryType?: BinaryType;
  }

  interface SocketOptions<Data = unknown> {
    /**
     * Handlers for socket events
     */
    socket: SocketHandler<Data>;
    /**
     * The per-instance data context
     */
    data?: Data;
    /**
     * Whether to allow half-open connections.
     *
     * A half-open connection occurs when one end of the connection has called `close()`
     * or sent a FIN packet, while the other end remains open. When set to `true`:
     *
     * - The socket won't automatically send FIN when the remote side closes its end
     * - The local side can continue sending data even after the remote side has closed
     * - The application must explicitly call `end()` to fully close the connection
     *
     * When `false`, the socket automatically closes both ends of the connection when
     * either side closes.
     *
     * @default false
     */
    allowHalfOpen?: boolean;
  }

  interface TCPSocketListenOptions<Data = undefined> extends SocketOptions<Data> {
    /**
     * The hostname to listen on
     */
    hostname: string;
    /**
     * The port to listen on
     */
    port: number;
    /**
     * The TLS configuration object with which to create the server
     */
    tls?: TLSOptions | boolean;
    /**
     * Whether to use exclusive mode.
     *
     * When set to `true`, the socket binds exclusively to the specified address:port
     * combination, preventing other processes from binding to the same port.
     *
     * When `false` (default), other sockets may be able to bind to the same port
     * depending on the operating system's socket sharing capabilities and settings.
     *
     * Exclusive mode is useful in scenarios where you want to ensure only one
     * instance of your server can bind to a specific port at a time.
     *
     * @default false
     */
    exclusive?: boolean;
    /**
     * Whether to allow half-open connections.
     *
     * A half-open connection occurs when one end of the connection has called `close()`
     * or sent a FIN packet, while the other end remains open. When set to `true`:
     *
     * - The socket won't automatically send FIN when the remote side closes its end
     * - The local side can continue sending data even after the remote side has closed
     * - The application must explicitly call `end()` to fully close the connection
     *
     * When `false` (default), the socket automatically closes both ends of the connection
     * when either side closes.
     *
     * @default false
     */
    allowHalfOpen?: boolean;
  }

  interface TCPSocketConnectOptions<Data = undefined> extends SocketOptions<Data> {
    /**
     * The hostname to connect to
     */
    hostname: string;
    /**
     * The port to connect to
     */
    port: number;
    /**
     * TLS Configuration with which to create the socket
     */
    tls?: TLSOptions | boolean;
    /**
     * Whether to use exclusive mode.
     *
     * When set to `true`, the socket binds exclusively to the specified address:port
     * combination, preventing other processes from binding to the same port.
     *
     * When `false` (default), other sockets may be able to bind to the same port
     * depending on the operating system's socket sharing capabilities and settings.
     *
     * Exclusive mode is useful in scenarios where you want to ensure only one
     * instance of your server can bind to a specific port at a time.
     *
     * @default false
     */
    exclusive?: boolean;
    reusePort?: boolean;
    ipv6Only?: boolean;
  }

  interface UnixSocketOptions<Data = undefined> extends SocketOptions<Data> {
    /**
     * The unix socket to listen on or connect to
     */
    unix: string;

    /**
     * TLS Configuration with which to create the socket
     */
    tls?: TLSOptions | boolean;
  }

  interface FdSocketOptions<Data = undefined> extends SocketOptions<Data> {
    /**
     * TLS Configuration with which to create the socket
     */
    tls?: TLSOptions | boolean;
    /**
     * The file descriptor to connect to
     */
    fd: number;
  }

  /**
   * Create a TCP client that connects to a server via a TCP socket
   *
   * @category HTTP & Networking
   */
  function connect<Data = undefined>(options: TCPSocketConnectOptions<Data>): Promise<Socket<Data>>;
  /**
   * Create a TCP client that connects to a server via a unix socket
   *
   * @category HTTP & Networking
   */
  function connect<Data = undefined>(options: UnixSocketOptions<Data>): Promise<Socket<Data>>;

  /**
   * Create a TCP server that listens on a port
   *
   * @category HTTP & Networking
   */
  function listen<Data = undefined>(options: TCPSocketListenOptions<Data>): TCPSocketListener<Data>;
  /**
   * Create a TCP server that listens on a unix socket
   *
   * @category HTTP & Networking
   */
  function listen<Data = undefined>(options: UnixSocketOptions<Data>): UnixSocketListener<Data>;

  /**
   * @category HTTP & Networking
   */
  namespace udp {
    type Data = string | ArrayBufferView | ArrayBufferLike;

    export interface SocketHandler<DataBinaryType extends BinaryType> {
      data?(
        socket: Socket<DataBinaryType>,
        data: BinaryTypeList[DataBinaryType],
        port: number,
        address: string,
      ): void | Promise<void>;
      drain?(socket: Socket<DataBinaryType>): void | Promise<void>;
      error?(socket: Socket<DataBinaryType>, error: Error): void | Promise<void>;
    }

    export interface ConnectedSocketHandler<DataBinaryType extends BinaryType> {
      data?(
        socket: ConnectedSocket<DataBinaryType>,
        data: BinaryTypeList[DataBinaryType],
        port: number,
        address: string,
      ): void | Promise<void>;
      drain?(socket: ConnectedSocket<DataBinaryType>): void | Promise<void>;
      error?(socket: ConnectedSocket<DataBinaryType>, error: Error): void | Promise<void>;
    }

    export interface SocketOptions<DataBinaryType extends BinaryType> {
      hostname?: string;
      port?: number;
      binaryType?: DataBinaryType;
      socket?: SocketHandler<DataBinaryType>;
    }

    export interface ConnectSocketOptions<DataBinaryType extends BinaryType> {
      hostname?: string;
      port?: number;
      binaryType?: DataBinaryType;
      socket?: ConnectedSocketHandler<DataBinaryType>;
      connect: {
        hostname: string;
        port: number;
      };
    }

    export interface BaseUDPSocket {
      readonly hostname: string;
      readonly port: number;
      readonly address: SocketAddress;
      readonly binaryType: BinaryType;
      readonly closed: boolean;
      ref(): void;
      unref(): void;
      close(): void;
    }

    export interface ConnectedSocket<DataBinaryType extends BinaryType> extends BaseUDPSocket {
      readonly remoteAddress: SocketAddress;
      sendMany(packets: readonly Data[]): number;
      send(data: Data): boolean;
      reload(handler: ConnectedSocketHandler<DataBinaryType>): void;
    }

    export interface Socket<DataBinaryType extends BinaryType> extends BaseUDPSocket {
      sendMany(packets: readonly (Data | string | number)[]): number;
      send(data: Data, port: number, address: string): boolean;
      reload(handler: SocketHandler<DataBinaryType>): void;
    }
  }

  /**
   * Create a UDP socket
   *
   * @param options The options to use when creating the server
   * @param options.socket The socket handler to use
   * @param options.hostname The hostname to listen on
   * @param options.port The port to listen on
   * @param options.binaryType The binary type to use for the socket
   * @param options.connect The hostname and port to connect to
   *
   * @category HTTP & Networking
   */
  export function udpSocket<DataBinaryType extends BinaryType = "buffer">(
    options: udp.SocketOptions<DataBinaryType>,
  ): Promise<udp.Socket<DataBinaryType>>;
  export function udpSocket<DataBinaryType extends BinaryType = "buffer">(
    options: udp.ConnectSocketOptions<DataBinaryType>,
  ): Promise<udp.ConnectedSocket<DataBinaryType>>;

  namespace SpawnOptions {
    /**
     * Option for stdout/stderr
     */
    type Readable =
      | "pipe"
      | "inherit"
      | "ignore"
      | null // equivalent to "ignore"
      | undefined // to use default
      | BunFile
      | ArrayBufferView
      | number;

    /**
     * Option for stdin
     */
    type Writable =
      | "pipe"
      | "inherit"
      | "ignore"
      | null // equivalent to "ignore"
      | undefined // to use default
      | BunFile
      | ArrayBufferView
      | number
      | ReadableStream
      | Blob
      | Response
      | Request;

    interface OptionsObject<In extends Writable, Out extends Readable, Err extends Readable> {
      /**
       * The current working directory of the process
       *
       * Defaults to `process.cwd()`
       */
      cwd?: string;

      /**
       * The environment variables of the process
       *
       * Defaults to `process.env` as it was when the current Bun process launched.
       *
       * Changes to `process.env` at runtime won't automatically be reflected in the default value. For that, you can pass `process.env` explicitly.
       */
      env?: Record<string, string | undefined>;

      /**
       * The standard file descriptors of the process, in the form [stdin, stdout, stderr].
       * This overrides the `stdin`, `stdout`, and `stderr` properties.
       *
       * For stdin you may pass:
       *
       * - `"ignore"`, `null`, `undefined`: The process will have no standard input (default)
       * - `"pipe"`: The process will have a new {@link FileSink} for standard input
       * - `"inherit"`: The process will inherit the standard input of the current process
       * - `ArrayBufferView`, `Blob`, `Bun.file()`, `Response`, `Request`: The process will read from buffer/stream.
       * - `number`: The process will read from the file descriptor
       *
       * For stdout and stdin you may pass:
       *
       * - `"pipe"`, `undefined`: The process will have a {@link ReadableStream} for standard output/error
       * - `"ignore"`, `null`: The process will have no standard output/error
       * - `"inherit"`: The process will inherit the standard output/error of the current process
       * - `ArrayBufferView`: The process write to the preallocated buffer. Not implemented.
       * - `number`: The process will write to the file descriptor
       *
       * @default ["ignore", "pipe", "inherit"] for `spawn`
       * ["ignore", "pipe", "pipe"] for `spawnSync`
       */
      stdio?: [In, Out, Err, ...Readable[]];

      /**
       * The file descriptor for the standard input. It may be:
       *
       * - `"ignore"`, `null`, `undefined`: The process will have no standard input
       * - `"pipe"`: The process will have a new {@link FileSink} for standard input
       * - `"inherit"`: The process will inherit the standard input of the current process
       * - `ArrayBufferView`, `Blob`: The process will read from the buffer
       * - `number`: The process will read from the file descriptor
       *
       * @default "ignore"
       */
      stdin?: In;
      /**
       * The file descriptor for the standard output. It may be:
       *
       * - `"pipe"`, `undefined`: The process will have a {@link ReadableStream} for standard output/error
       * - `"ignore"`, `null`: The process will have no standard output/error
       * - `"inherit"`: The process will inherit the standard output/error of the current process
       * - `ArrayBufferView`: The process write to the preallocated buffer. Not implemented.
       * - `number`: The process will write to the file descriptor
       *
       * @default "pipe"
       */
      stdout?: Out;
      /**
       * The file descriptor for the standard error. It may be:
       *
       * - `"pipe"`, `undefined`: The process will have a {@link ReadableStream} for standard output/error
       * - `"ignore"`, `null`: The process will have no standard output/error
       * - `"inherit"`: The process will inherit the standard output/error of the current process
       * - `ArrayBufferView`: The process write to the preallocated buffer. Not implemented.
       * - `number`: The process will write to the file descriptor
       *
       * @default "inherit" for `spawn`
       * "pipe" for `spawnSync`
       */
      stderr?: Err;

      /**
       * Callback that runs when the {@link Subprocess} exits
       *
       * This is called even if the process exits with a non-zero exit code.
       *
       * Warning: this may run before the `Bun.spawn` function returns.
       *
       * A simple alternative is `await subprocess.exited`.
       *
       * @example
       *
       * ```ts
       * const subprocess = spawn({
       *  cmd: ["echo", "hello"],
       *  onExit: (subprocess, code) => {
       *    console.log(`Process exited with code ${code}`);
       *   },
       * });
       * ```
       */
      onExit?(
        subprocess: Subprocess<In, Out, Err>,
        exitCode: number | null,
        signalCode: number | null,
        /**
         * If an error occurred in the call to waitpid2, this will be the error.
         */
        error?: ErrorLike,
      ): void | Promise<void>;

      /**
       * When specified, Bun will open an IPC channel to the subprocess. The passed callback is called for
       * incoming messages, and `subprocess.send` can send messages to the subprocess. Messages are serialized
       * using the JSC serialize API, which allows for the same types that `postMessage`/`structuredClone` supports.
       *
       * The subprocess can send and receive messages by using `process.send` and `process.on("message")`,
       * respectively. This is the same API as what Node.js exposes when `child_process.fork()` is used.
       *
       * Currently, this is only compatible with processes that are other `bun` instances.
       */
      ipc?(
        message: any,
        /**
         * The {@link Subprocess} that received the message
         */
        subprocess: Subprocess<In, Out, Err>,
        handle?: unknown,
      ): void;

      /**
       * The serialization format to use for IPC messages. Defaults to `"advanced"`.
       *
       * To communicate with Node.js processes, use `"json"`.
       *
       * When `ipc` is not specified, this is ignored.
       */
      serialization?: "json" | "advanced";

      /**
       * If true, the subprocess will have a hidden window.
       */
      windowsHide?: boolean;

      /**
       * If true, no quoting or escaping of arguments is done on Windows.
       */
      windowsVerbatimArguments?: boolean;

      /**
       * Path to the executable to run in the subprocess. This defaults to `cmds[0]`.
       *
       * One use-case for this is for applications which wrap other applications or to simulate a symlink.
       *
       * @default cmds[0]
       */
      argv0?: string;

      /**
       * An {@link AbortSignal} that can be used to abort the subprocess.
       *
       * This is useful for aborting a subprocess when some other part of the
       * program is aborted, such as a `fetch` response.
       *
       * If the signal is aborted, the process will be killed with the signal
       * specified by `killSignal` (defaults to SIGTERM).
       *
       * @example
       * ```ts
       * const controller = new AbortController();
       * const { signal } = controller;
       * const start = performance.now();
       * const subprocess = Bun.spawn({
       *  cmd: ["sleep", "100"],
       *  signal,
       * });
       * await Bun.sleep(1);
       * controller.abort();
       * await subprocess.exited;
       * const end = performance.now();
       * console.log(end - start); // 1ms instead of 101ms
       * ```
       */
      signal?: AbortSignal;

      /**
       * The maximum amount of time the process is allowed to run in milliseconds.
       *
       * If the timeout is reached, the process will be killed with the signal
       * specified by `killSignal` (defaults to SIGTERM).
       *
       * @example
       * ```ts
       * // Kill the process after 5 seconds
       * const subprocess = Bun.spawn({
       *   cmd: ["sleep", "10"],
       *   timeout: 5000,
       * });
       * await subprocess.exited; // Will resolve after 5 seconds
       * ```
       */
      timeout?: number;

      /**
       * The signal to use when killing the process after a timeout, when the AbortSignal is aborted,
       * or when the process goes over the `maxBuffer` limit.
       *
       * @default "SIGTERM" (signal 15)
       *
       * @example
       * ```ts
       * // Kill the process with SIGKILL after 5 seconds
       * const subprocess = Bun.spawn({
       *   cmd: ["sleep", "10"],
       *   timeout: 5000,
       *   killSignal: "SIGKILL",
       * });
       * ```
       */
      killSignal?: string | number;

      /**
       * The maximum number of bytes the process may output. If the process goes over this limit,
       * it is killed with signal `killSignal` (defaults to SIGTERM).
       *
       * @default undefined (no limit)
       */
      maxBuffer?: number;
    }

    type ReadableToIO<X extends Readable> = X extends "pipe" | undefined
      ? ReadableStream<Uint8Array<ArrayBuffer>>
      : X extends BunFile | ArrayBufferView | number
        ? number
        : undefined;

    type ReadableToSyncIO<X extends Readable> = X extends "pipe" | undefined ? Buffer : undefined;

    type WritableIO = FileSink | number | undefined;

    type WritableToIO<X extends Writable> = X extends "pipe"
      ? FileSink
      : X extends BunFile | ArrayBufferView | Blob | Request | Response | number
        ? number
        : undefined;
  }

  interface ResourceUsage {
    /**
     * The number of voluntary and involuntary context switches that the process made.
     */
    contextSwitches: {
      /**
       * Voluntary context switches (context switches that the process initiated).
       */
      voluntary: number;
      /**
       * Involuntary context switches (context switches initiated by the system scheduler).
       */
      involuntary: number;
    };

    /**
     * The amount of CPU time used by the process, in microseconds.
     */
    cpuTime: {
      /**
       * User CPU time used by the process, in microseconds.
       */
      user: number;
      /**
       * System CPU time used by the process, in microseconds.
       */
      system: number;
      /**
       * Total CPU time used by the process, in microseconds.
       */
      total: number;
    };
    /**
     * The maximum amount of resident set size (in bytes) used by the process during its lifetime.
     */
    maxRSS: number;

    /**
     * IPC messages sent and received by the process.
     */
    messages: {
      /**
       * The number of IPC messages sent.
       */
      sent: number;
      /**
       * The number of IPC messages received.
       */
      received: number;
    };
    /**
     * The number of IO operations done by the process.
     */
    ops: {
      /**
       * The number of input operations via the file system.
       */
      in: number;
      /**
       * The number of output operations via the file system.
       */
      out: number;
    };
    /**
     * The amount of shared memory that the process used.
     */
    shmSize: number;
    /**
     * The number of signals delivered to the process.
     */
    signalCount: number;
    /**
     *  The number of times the process was swapped out of main memory.
     */
    swapCount: number;
  }

  /**
   * A process created by {@link Bun.spawn}.
   *
   * This type accepts 3 optional type parameters which correspond to the `stdio` array from the options object. Instead of specifying these, you should use one of the following utility types instead:
   * - {@link ReadableSubprocess} (any, pipe, pipe)
   * - {@link WritableSubprocess} (pipe, any, any)
   * - {@link PipedSubprocess} (pipe, pipe, pipe)
   * - {@link NullSubprocess} (ignore, ignore, ignore)
   */
  interface Subprocess<
    In extends SpawnOptions.Writable = SpawnOptions.Writable,
    Out extends SpawnOptions.Readable = SpawnOptions.Readable,
    Err extends SpawnOptions.Readable = SpawnOptions.Readable,
  > extends AsyncDisposable {
    readonly stdin: SpawnOptions.WritableToIO<In>;
    readonly stdout: SpawnOptions.ReadableToIO<Out>;
    readonly stderr: SpawnOptions.ReadableToIO<Err>;

    /**
     * Access extra file descriptors passed to the `stdio` option in the options object.
     */
    readonly stdio: [null, null, null, ...number[]];

    /**
     * This returns the same value as {@link Subprocess.stdout}
     *
     * It exists for compatibility with {@link ReadableStream.pipeThrough}
     */
    readonly readable: SpawnOptions.ReadableToIO<Out>;

    /**
     * The process ID of the child process
     * @example
     * ```ts
     * const { pid } = Bun.spawn({ cmd: ["echo", "hello"] });
     * console.log(pid); // 1234
     * ```
     */
    readonly pid: number;

    /**
     * The exit code of the process
     *
     * The promise will resolve when the process exits
     */
    readonly exited: Promise<number>;

    /**
     * Synchronously get the exit code of the process
     *
     * If the process hasn't exited yet, this will return `null`
     */
    readonly exitCode: number | null;

    /**
     * Synchronously get the signal code of the process
     *
     * If the process never sent a signal code, this will return `null`
     *
     * To receive signal code changes, use the `onExit` callback.
     *
     * If the signal code is unknown, it will return the original signal code
     * number, but that case should essentially never happen.
     */
    readonly signalCode: NodeJS.Signals | null;

    /**
     * Has the process exited?
     */
    readonly killed: boolean;

    /**
     * Kill the process
     * @param exitCode The exitCode to send to the process
     */
    kill(exitCode?: number | NodeJS.Signals): void;

    /**
     * This method will tell Bun to wait for this process to exit after you already
     * called `unref()`.
     *
     * Before shutting down, Bun will wait for all subprocesses to exit by default
     */
    ref(): void;

    /**
     * Before shutting down, Bun will wait for all subprocesses to exit by default
     *
     * This method will tell Bun to not wait for this process to exit before shutting down.
     */
    unref(): void;

    /**
     * Send a message to the subprocess. This is only supported if the subprocess
     * was created with the `ipc` option, and is another instance of `bun`.
     *
     * Messages are serialized using the JSC serialize API, which allows for the same types that `postMessage`/`structuredClone` supports.
     */
    send(message: any): void;

    /**
     * Disconnect the IPC channel to the subprocess. This is only supported if the subprocess
     * was created with the `ipc` option.
     */
    disconnect(): void;

    /**
     * Get the resource usage information of the process (max RSS, CPU time, etc)
     *
     * Only available after the process has exited
     *
     * If the process hasn't exited yet, this will return `undefined`
     */
    resourceUsage(): ResourceUsage | undefined;
  }

  /**
   * A process created by {@link Bun.spawnSync}.
   *
   * This type accepts 2 optional type parameters which correspond to the `stdout` and `stderr` options. Instead of specifying these, you should use one of the following utility types instead:
   * - {@link ReadableSyncSubprocess} (pipe, pipe)
   * - {@link NullSyncSubprocess} (ignore, ignore)
   */
  interface SyncSubprocess<
    Out extends SpawnOptions.Readable = SpawnOptions.Readable,
    Err extends SpawnOptions.Readable = SpawnOptions.Readable,
  > {
    stdout: SpawnOptions.ReadableToSyncIO<Out>;
    stderr: SpawnOptions.ReadableToSyncIO<Err>;
    exitCode: number;
    success: boolean;
    /**
     * Get the resource usage information of the process (max RSS, CPU time, etc)
     */
    resourceUsage: ResourceUsage;

    signalCode?: string;
    exitedDueToTimeout?: boolean;
    exitedDueToMaxBuffer?: boolean;
    pid: number;
  }

  /**
   * Spawn a new process
   *
   * @category Process Management
   *
   * ```js
   * const subprocess = Bun.spawn({
   *  cmd: ["echo", "hello"],
   *  stdout: "pipe",
   * });
   * const text = await readableStreamToText(subprocess.stdout);
   * console.log(text); // "hello\n"
   * ```
   *
   * Internally, this uses [posix_spawn(2)](https://developer.apple.com/library/archive/documentation/System/Conceptual/ManPages_iPhoneOS/man2/posix_spawn.2.html)
   */
  function spawn<
    const In extends SpawnOptions.Writable = "ignore",
    const Out extends SpawnOptions.Readable = "pipe",
    const Err extends SpawnOptions.Readable = "inherit",
  >(
    options: SpawnOptions.OptionsObject<In, Out, Err> & {
      /**
       * The command to run
       *
       * The first argument will be resolved to an absolute executable path. It must be a file, not a directory.
       *
       * If you explicitly set `PATH` in `env`, that `PATH` will be used to resolve the executable instead of the default `PATH`.
       *
       * To check if the command exists before running it, use `Bun.which(bin)`.
       *
       * @example
       * ```ts
       * const subprocess = Bun.spawn(["echo", "hello"]);
       * ```
       */
      cmd: string[]; // to support dynamically constructed commands
    },
  ): Subprocess<In, Out, Err>;

  /**
   * Spawn a new process
   *
   * ```js
   * const {stdout} = Bun.spawn(["echo", "hello"]);
   * const text = await readableStreamToText(stdout);
   * console.log(text); // "hello\n"
   * ```
   *
   * Internally, this uses [posix_spawn(2)](https://developer.apple.com/library/archive/documentation/System/Conceptual/ManPages_iPhoneOS/man2/posix_spawn.2.html)
   */
  function spawn<
    const In extends SpawnOptions.Writable = "ignore",
    const Out extends SpawnOptions.Readable = "pipe",
    const Err extends SpawnOptions.Readable = "inherit",
  >(
    /**
     * The command to run
     *
     * The first argument will be resolved to an absolute executable path. It must be a file, not a directory.
     *
     * If you explicitly set `PATH` in `env`, that `PATH` will be used to resolve the executable instead of the default `PATH`.
     *
     * To check if the command exists before running it, use `Bun.which(bin)`.
     *
     * @example
     * ```ts
     * const subprocess = Bun.spawn(["echo", "hello"]);
     * ```
     */
    cmds: string[],
    options?: SpawnOptions.OptionsObject<In, Out, Err>,
  ): Subprocess<In, Out, Err>;

  /**
   * Spawn a new process
   *
   * @category Process Management
   *
   * ```js
   * const {stdout} = Bun.spawnSync({
   *  cmd: ["echo", "hello"],
   * });
   * console.log(stdout.toString()); // "hello\n"
   * ```
   *
   * Internally, this uses [posix_spawn(2)](https://developer.apple.com/library/archive/documentation/System/Conceptual/ManPages_iPhoneOS/man2/posix_spawn.2.html)
   */
  function spawnSync<
    const In extends SpawnOptions.Writable = "ignore",
    const Out extends SpawnOptions.Readable = "pipe",
    const Err extends SpawnOptions.Readable = "pipe",
  >(
    options: SpawnOptions.OptionsObject<In, Out, Err> & {
      /**
       * The command to run
       *
       * The first argument will be resolved to an absolute executable path. It must be a file, not a directory.
       *
       * If you explicitly set `PATH` in `env`, that `PATH` will be used to resolve the executable instead of the default `PATH`.
       *
       * To check if the command exists before running it, use `Bun.which(bin)`.
       *
       * @example
       * ```ts
       * const subprocess = Bun.spawnSync({ cmd: ["echo", "hello"] });
       * ```
       */
      cmd: string[];

      onExit?: never;
    },
  ): SyncSubprocess<Out, Err>;

  /**
   * Synchronously spawn a new process
   *
   * ```js
   * const {stdout} = Bun.spawnSync(["echo", "hello"]);
   * console.log(stdout.toString()); // "hello\n"
   * ```
   *
   * Internally, this uses [posix_spawn(2)](https://developer.apple.com/library/archive/documentation/System/Conceptual/ManPages_iPhoneOS/man2/posix_spawn.2.html)
   */
  function spawnSync<
    const In extends SpawnOptions.Writable = "ignore",
    const Out extends SpawnOptions.Readable = "pipe",
    const Err extends SpawnOptions.Readable = "pipe",
  >(
    /**
     * The command to run
     *
     * The first argument will be resolved to an absolute executable path. It must be a file, not a directory.
     *
     * If you explicitly set `PATH` in `env`, that `PATH` will be used to resolve the executable instead of the default `PATH`.
     *
     * To check if the command exists before running it, use `Bun.which(bin)`.
     *
     * @example
     * ```ts
     * const subprocess = Bun.spawnSync(["echo", "hello"]);
     * ```
     */
    cmds: string[],
    options?: SpawnOptions.OptionsObject<In, Out, Err>,
  ): SyncSubprocess<Out, Err>;

  /** Utility type for any process from {@link Bun.spawn()} with both stdout and stderr set to `"pipe"` */
  type ReadableSubprocess = Subprocess<any, "pipe", "pipe">;
  /** Utility type for any process from {@link Bun.spawn()} with stdin set to `"pipe"` */
  type WritableSubprocess = Subprocess<"pipe", any, any>;
  /** Utility type for any process from {@link Bun.spawn()} with stdin, stdout, stderr all set to `"pipe"`. A combination of {@link ReadableSubprocess} and {@link WritableSubprocess} */
  type PipedSubprocess = Subprocess<"pipe", "pipe", "pipe">;
  /** Utility type for any process from {@link Bun.spawn()} with stdin, stdout, stderr all set to `null` or similar. */
  type NullSubprocess = Subprocess<
    "ignore" | "inherit" | null | undefined,
    "ignore" | "inherit" | null | undefined,
    "ignore" | "inherit" | null | undefined
  >;
  /** Utility type for any process from {@link Bun.spawnSync()} with both stdout and stderr set to `"pipe"` */
  type ReadableSyncSubprocess = SyncSubprocess<"pipe", "pipe">;
  /** Utility type for any process from {@link Bun.spawnSync()} with both stdout and stderr set to `null` or similar */
  type NullSyncSubprocess = SyncSubprocess<
    "ignore" | "inherit" | null | undefined,
    "ignore" | "inherit" | null | undefined
  >;

  // Blocked on https://github.com/oven-sh/bun/issues/8329
  // /**
  //  *
  //  * Count the visible width of a string, as it would be displayed in a terminal.
  //  *
  //  * By default, strips ANSI escape codes before measuring the string. This is
  //  * because ANSI escape codes are not visible characters. If passed a non-string,
  //  * it will return 0.
  //  *
  //  * @param str The string to measure
  //  * @param options
  //  */
  // function stringWidth(
  //   str: string,
  //   options?: {
  //     /**
  //      * Whether to include ANSI escape codes in the width calculation
  //      *
  //      * Slightly faster if set to `false`, but less accurate if the string contains ANSI escape codes.
  //      * @default false
  //      */
  //     countAnsiEscapeCodes?: boolean;
  //   },
  // ): number;

  class FileSystemRouter {
    /**
     * Create a new {@link FileSystemRouter}.
     *
     * @example
     * ```ts
     * const router = new FileSystemRouter({
     *   dir: process.cwd() + "/pages",
     *   style: "nextjs",
     * });
     *
     * const {params} = router.match("/blog/2020/01/01/hello-world");
     * console.log(params); // {year: "2020", month: "01", day: "01", slug: "hello-world"}
     * ```
     * @param options The options to use when creating the router
     * @param options.dir The root directory containing the files to route
     * @param options.style The style of router to use (only "nextjs" supported
     * for now)
     */
    constructor(options: {
      /**
       * The root directory containing the files to route
       *
       * There is no default value for this option.
       *
       * @example
       *   ```ts
       *   const router = new FileSystemRouter({
       *   dir:
       */
      dir: string;
      style: "nextjs";

      /** The base path to use when routing */
      assetPrefix?: string;
      origin?: string;
      /** Limit the pages to those with particular file extensions. */
      fileExtensions?: string[];
    });

    // todo: URL
    match(input: string | Request | Response): MatchedRoute | null;

    readonly assetPrefix: string;
    readonly origin: string;
    readonly style: string;
    readonly routes: Record<string, string>;

    reload(): void;
  }

  interface MatchedRoute {
    /**
     * A map of the parameters from the route
     *
     * @example
     * ```ts
     * const router = new FileSystemRouter({
     *   dir: "/path/to/files",
     *   style: "nextjs",
     * });
     * const {params} = router.match("/blog/2020/01/01/hello-world");
     * console.log(params.year); // "2020"
     * console.log(params.month); // "01"
     * console.log(params.day); // "01"
     * console.log(params.slug); // "hello-world"
     * ```
     */
    readonly params: Record<string, string>;
    readonly filePath: string;
    readonly pathname: string;
    readonly query: Record<string, string>;
    readonly name: string;
    readonly kind: "exact" | "catch-all" | "optional-catch-all" | "dynamic";
    readonly src: string;
  }

  /**
   * The current version of Bun
   * @example
   * "1.2.0"
   */
  const version: string;

  /**
   * The current version of Bun with the shortened commit sha of the build
   * @example "v1.2.0 (a1b2c3d4)"
   */
  const version_with_sha: string;

  /**
   * The git sha at the time the currently-running version of Bun was compiled
   * @example
   * "a1b2c3d4e5f6a1b2c3d4e5f6a1b2c3d4e5f6a1b2"
   */
  const revision: string;

  /**
   * Find the index of a newline character in potentially ill-formed UTF-8 text.
   *
   * This is sort of like readline() except without the IO.
   */
  function indexOfLine(buffer: ArrayBufferView | ArrayBufferLike, offset?: number): number;

  interface GlobScanOptions {
    /**
     * The root directory to start matching from. Defaults to `process.cwd()`
     */
    cwd?: string;

    /**
     * Allow patterns to match entries that begin with a period (`.`).
     *
     * @default false
     */
    dot?: boolean;

    /**
     * Return the absolute path for entries.
     *
     * @default false
     */
    absolute?: boolean;

    /**
     * Indicates whether to traverse descendants of symbolic link directories.
     *
     * @default false
     */
    followSymlinks?: boolean;

    /**
     * Throw an error when symbolic link is broken
     *
     * @default false
     */
    throwErrorOnBrokenSymlink?: boolean;

    /**
     * Return only files.
     *
     * @default true
     */
    onlyFiles?: boolean;
  }

  /**
   * Match files using [glob patterns](https://en.wikipedia.org/wiki/Glob_(programming)).
   *
   * The supported pattern syntax for is:
   *
   * - `?`
   *     Matches any single character.
   * - `*`
   *     Matches zero or more characters, except for path separators ('/' or '\').
   * - `**`
   *     Matches zero or more characters, including path separators.
   *     Must match a complete path segment, i.e. followed by a path separator or
   *     at the end of the pattern.
   * - `[ab]`
   *     Matches one of the characters contained in the brackets.
   *     Character ranges (e.g. "[a-z]") are also supported.
   *     Use "[!ab]" or "[^ab]" to match any character *except* those contained
   *     in the brackets.
   * - `{a,b}`
   *     Match one of the patterns contained in the braces.
   *     Any of the wildcards listed above can be used in the sub patterns.
   *     Braces may be nested up to 10 levels deep.
   * - `!`
   *     Negates the result when at the start of the pattern.
   *     Multiple "!" characters negate the pattern multiple times.
   * - `\`
   *     Used to escape any of the special characters above.
   *
   * @example
   * ```js
   * const glob = new Glob("*.{ts,tsx}");
   * const scannedFiles = await Array.fromAsync(glob.scan({ cwd: './src' }))
   * ```
   */
  export class Glob {
    constructor(pattern: string);

    /**
     * Scan a root directory recursively for files that match this glob pattern. Returns an async iterator.
     *
     * @throws {ENOTDIR} Given root cwd path must be a directory
     *
     * @example
     * ```js
     * const glob = new Glob("*.{ts,tsx}");
     * const scannedFiles = await Array.fromAsync(glob.scan({ cwd: './src' }))
     * ```
     *
     * @example
     * ```js
     * const glob = new Glob("*.{ts,tsx}");
     * for await (const path of glob.scan()) {
     *   // do something
     * }
     * ```
     */
    scan(optionsOrCwd?: string | GlobScanOptions): AsyncIterableIterator<string>;

    /**
     * Synchronously scan a root directory recursively for files that match this glob pattern. Returns an iterator.
     *
     * @throws {ENOTDIR} Given root cwd path must be a directory
     *
     * @example
     * ```js
     * const glob = new Glob("*.{ts,tsx}");
     * const scannedFiles = Array.from(glob.scan({ cwd: './src' }))
     * ```
     *
     * @example
     * ```js
     * const glob = new Glob("*.{ts,tsx}");
     * for (const path of glob.scan()) {
     *   // do something
     * }
     * ```
     */
    scanSync(optionsOrCwd?: string | GlobScanOptions): IterableIterator<string>;

    /**
     * Match the glob against a string
     *
     * @example
     * ```js
     * const glob = new Glob("*.{ts,tsx}");
     * expect(glob.match('foo.ts')).toBeTrue();
     * ```
     */
    match(str: string): boolean;
  }

  /**
   * Generate a UUIDv7, which is a sequential ID based on the current timestamp with a random component.
   *
   * When the same timestamp is used multiple times, a monotonically increasing
   * counter is appended to allow sorting. The final 8 bytes are
   * cryptographically random. When the timestamp changes, the counter resets to
   * a psuedo-random integer.
   *
   * @param encoding "hex" | "base64" | "base64url"
   * @param timestamp Unix timestamp in milliseconds, defaults to `Date.now()`
   *
   * @example
   * ```js
   * import { randomUUIDv7 } from "bun";
   * const array = [
   *   randomUUIDv7(),
   *   randomUUIDv7(),
   *   randomUUIDv7(),
   * ]
   * [
   *   "0192ce07-8c4f-7d66-afec-2482b5c9b03c",
   *   "0192ce07-8c4f-7d67-805f-0f71581b5622",
   *   "0192ce07-8c4f-7d68-8170-6816e4451a58"
   * ]
   * ```
   */
  function randomUUIDv7(
    /**
     * @default "hex"
     */
    encoding?: "hex" | "base64" | "base64url",
    /**
     * @default Date.now()
     */
    timestamp?: number | Date,
  ): string;

  /**
   * Generate a UUIDv7 as a Buffer
   *
   * @param encoding "buffer"
   * @param timestamp Unix timestamp in milliseconds, defaults to `Date.now()`
   */
  function randomUUIDv7(
    encoding: "buffer",
    /**
     * @default Date.now()
     */
    timestamp?: number | Date,
  ): Buffer;

  /**
   * Generate a UUIDv5, which is a name-based UUID based on the SHA-1 hash of a namespace UUID and a name.
   *
   * @param name The name to use for the UUID
   * @param namespace The namespace to use for the UUID
   * @param encoding The encoding to use for the UUID
   *
   *
   * @example
   * ```js
   * import { randomUUIDv5 } from "bun";
   * const uuid = randomUUIDv5("www.example.com", "dns");
   * console.log(uuid); // "6ba7b810-9dad-11d1-80b4-00c04fd430c8"
   * ```
   *
   * ```js
   * import { randomUUIDv5 } from "bun";
   * const uuid = randomUUIDv5("www.example.com", "url");
   * console.log(uuid); // "6ba7b811-9dad-11d1-80b4-00c04fd430c8"
   * ```
   */
  function randomUUIDv5(
    name: string | BufferSource,
    namespace: string | BufferSource | "dns" | "url" | "oid" | "x500",
    /**
     * @default "hex"
     */
    encoding?: "hex" | "base64" | "base64url",
  ): string;

  /**
   * Generate a UUIDv5 as a Buffer
   *
   * @param name The name to use for the UUID
   * @param namespace The namespace to use for the UUID
   * @param encoding The encoding to use for the UUID
   *
   * @example
   * ```js
   * import { randomUUIDv5 } from "bun";
   * const uuid = randomUUIDv5("www.example.com", "url", "buffer");
   * console.log(uuid); // <Buffer 6b a7 b8 11 9d ad 11 d1 80 b4 00 c0 4f d4 30 c8>
   * ```
   */
  function randomUUIDv5(
    name: string | BufferSource,
    namespace: string | BufferSource | "dns" | "url" | "oid" | "x500",
    encoding: "buffer",
  ): Buffer;

  /**
   * Types for `bun.lock`
   */
  type BunLockFile = {
    lockfileVersion: 0 | 1;
    workspaces: {
      [workspace: string]: BunLockFileWorkspacePackage;
    };
    /** @see https://bun.com/docs/install/overrides */
    overrides?: Record<string, string>;
    /** @see https://bun.com/docs/install/patch */
    patchedDependencies?: Record<string, string>;
    /** @see https://bun.com/docs/install/lifecycle#trusteddependencies */
    trustedDependencies?: string[];
    /** @see https://bun.com/docs/install/catalogs */
    catalog?: Record<string, string>;
    /** @see https://bun.com/docs/install/catalogs */
    catalogs?: Record<string, Record<string, string>>;

    /**
     * ```
     * INFO = { prod/dev/optional/peer dependencies, os, cpu, libc (TODO), bin, binDir }
     *
     * // first index is resolution for each type of package
     * npm         -> [ "name@version", registry (TODO: remove if default), INFO, integrity]
     * symlink     -> [ "name@link:path", INFO ]
     * folder      -> [ "name@file:path", INFO ]
     * workspace   -> [ "name@workspace:path" ] // workspace is only path
     * tarball     -> [ "name@tarball", INFO ]
     * root        -> [ "name@root:", { bin, binDir } ]
     * git         -> [ "name@git+repo", INFO, .bun-tag string (TODO: remove this) ]
     * github      -> [ "name@github:user/repo", INFO, .bun-tag string (TODO: remove this) ]
     * ```
     * */
    packages: {
      [pkg: string]: BunLockFilePackageArray;
    };
  };

  type BunLockFileBasePackageInfo = {
    dependencies?: Record<string, string>;
    devDependencies?: Record<string, string>;
    optionalDependencies?: Record<string, string>;
    peerDependencies?: Record<string, string>;
    optionalPeers?: string[];
    bin?: string | Record<string, string>;
    binDir?: string;
  };

  type BunLockFileWorkspacePackage = BunLockFileBasePackageInfo & {
    name?: string;
    version?: string;
  };

  type BunLockFilePackageInfo = BunLockFileBasePackageInfo & {
    os?: string | string[];
    cpu?: string | string[];
    bundled?: true;
  };

  /** @see {@link BunLockFile.packages} for more info */
  type BunLockFilePackageArray =
    /** npm */
    | [pkg: string, registry: string, info: BunLockFilePackageInfo, integrity: string]
    /** symlink, folder, tarball */
    | [pkg: string, info: BunLockFilePackageInfo]
    /** workspace */
    | [pkg: string]
    /** git, github */
    | [pkg: string, info: BunLockFilePackageInfo, bunTag: string]
    /** root */
    | [pkg: string, info: Pick<BunLockFileBasePackageInfo, "bin" | "binDir">];

  interface CookieInit {
    name?: string;
    value?: string;
    domain?: string;
    /** Defaults to '/'. To allow the browser to set the path, use an empty string. */
    path?: string;
    expires?: number | Date | string;
    secure?: boolean;
    /** Defaults to `lax`. */
    sameSite?: CookieSameSite;
    httpOnly?: boolean;
    partitioned?: boolean;
    maxAge?: number;
  }

  interface CookieStoreDeleteOptions {
    name: string;
    domain?: string | null;
    path?: string;
  }

  interface CookieStoreGetOptions {
    name?: string;
    url?: string;
  }

  type CookieSameSite = "strict" | "lax" | "none";

  /**
   * A class for working with a single cookie
   *
   * @example
   * ```js
   * const cookie = new Bun.Cookie("name", "value");
   * console.log(cookie.toString()); // "name=value; Path=/; SameSite=Lax"
   * ```
   */
  class Cookie {
    /**
     * Create a new cookie
     * @param name - The name of the cookie
     * @param value - The value of the cookie
     * @param options - Optional cookie attributes
     */
    constructor(name: string, value: string, options?: CookieInit);

    /**
     * Create a new cookie from a cookie string
     * @param cookieString - The cookie string
     */
    constructor(cookieString: string);

    /**
     * Create a new cookie from a cookie object
     * @param cookieObject - The cookie object
     */
    constructor(cookieObject?: CookieInit);

    /**
     * The name of the cookie
     */
    readonly name: string;

    /**
     * The value of the cookie
     */
    value: string;

    /**
     * The domain of the cookie
     */
    domain?: string;

    /**
     * The path of the cookie
     */
    path: string;

    /**
     * The expiration date of the cookie
     */
    expires?: Date;

    /**
     * Whether the cookie is secure
     */
    secure: boolean;

    /**
     * The same-site attribute of the cookie
     */
    sameSite: CookieSameSite;

    /**
     * Whether the cookie is partitioned
     */
    partitioned: boolean;

    /**
     * The maximum age of the cookie in seconds
     */
    maxAge?: number;

    /**
     * Whether the cookie is HTTP-only
     */
    httpOnly: boolean;

    /**
     * Whether the cookie is expired
     */
    isExpired(): boolean;

    /**
     * Serialize the cookie to a string
     *
     * @example
     * ```ts
     * const cookie = Bun.Cookie.from("session", "abc123", {
     *   domain: "example.com",
     *   path: "/",
     *   secure: true,
     *   httpOnly: true
     * }).serialize(); // "session=abc123; Domain=example.com; Path=/; Secure; HttpOnly; SameSite=Lax"
     * ```
     */
    serialize(): string;

    /**
     * Serialize the cookie to a string
     *
     * Alias of {@link Cookie.serialize}
     */
    toString(): string;

    /**
     * Serialize the cookie to a JSON object
     */
    toJSON(): CookieInit;

    /**
     * Parse a cookie string into a Cookie object
     * @param cookieString - The cookie string
     */
    static parse(cookieString: string): Cookie;

    /**
     * Create a new cookie from a name and value and optional options
     */
    static from(name: string, value: string, options?: CookieInit): Cookie;
  }

  /**
   * A Map-like interface for working with collections of cookies.
   *
   * Implements the `Iterable` interface, allowing use with `for...of` loops.
   */
  class CookieMap implements Iterable<[string, string]> {
    /**
     * Creates a new CookieMap instance.
     *
     * @param init - Optional initial data for the cookie map:
     *   - string: A cookie header string (e.g., "name=value; foo=bar")
     *   - string[][]: An array of name/value pairs (e.g., [["name", "value"], ["foo", "bar"]])
     *   - Record<string, string>: An object with cookie names as keys (e.g., { name: "value", foo: "bar" })
     */
    constructor(init?: string[][] | Record<string, string> | string);

    /**
     * Gets the value of a cookie with the specified name.
     *
     * @param name - The name of the cookie to retrieve
     * @returns The cookie value as a string, or null if the cookie doesn't exist
     */
    get(name: string): string | null;

    /**
     * Gets an array of values for Set-Cookie headers in order to apply all changes to cookies.
     *
     * @returns An array of values for Set-Cookie headers
     */
    toSetCookieHeaders(): string[];

    /**
     * Checks if a cookie with the given name exists.
     *
     * @param name - The name of the cookie to check
     * @returns true if the cookie exists, false otherwise
     */
    has(name: string): boolean;

    /**
     * Adds or updates a cookie in the map.
     *
     * @param name - The name of the cookie
     * @param value - The value of the cookie
     * @param options - Optional cookie attributes
     */
    set(name: string, value: string, options?: CookieInit): void;

    /**
     * Adds or updates a cookie in the map using a cookie options object.
     *
     * @param options - Cookie options including name and value
     */
    set(options: CookieInit): void;

    /**
     * Removes a cookie from the map.
     *
     * @param name - The name of the cookie to delete
     */
    delete(name: string): void;

    /**
     * Removes a cookie from the map.
     *
     * @param options - The options for the cookie to delete
     */
    delete(options: CookieStoreDeleteOptions): void;

    /**
     * Removes a cookie from the map.
     *
     * @param name - The name of the cookie to delete
     * @param options - The options for the cookie to delete
     */
    delete(name: string, options: Omit<CookieStoreDeleteOptions, "name">): void;

    /**
     * Converts the cookie map to a serializable format.
     *
     * @returns An array of name/value pairs
     */
    toJSON(): Record<string, string>;

    /**
     * The number of cookies in the map.
     */
    readonly size: number;

    /**
     * Returns an iterator of [name, value] pairs for every cookie in the map.
     *
     * @returns An iterator for the entries in the map
     */
    entries(): IterableIterator<[string, string]>;

    /**
     * Returns an iterator of all cookie names in the map.
     *
     * @returns An iterator for the cookie names
     */
    keys(): IterableIterator<string>;

    /**
     * Returns an iterator of all cookie values in the map.
     *
     * @returns An iterator for the cookie values
     */
    values(): IterableIterator<string>;

    /**
     * Executes a provided function once for each cookie in the map.
     *
     * @param callback - Function to execute for each entry
     */
    forEach(callback: (value: string, key: string, map: CookieMap) => void): void;

    /**
     * Returns the default iterator for the CookieMap.
     * Used by for...of loops to iterate over all entries.
     *
     * @returns An iterator for the entries in the map
     */
    [Symbol.iterator](): IterableIterator<[string, string]>;
  }
}<|MERGE_RESOLUTION|>--- conflicted
+++ resolved
@@ -620,7 +620,6 @@
   }
 
   /**
-<<<<<<< HEAD
    * JSONC related APIs
    */
   namespace JSONC {
@@ -645,7 +644,8 @@
      * ```
      */
     export function parse(input: string): object;
-=======
+  }
+
    * YAML related APIs
    */
   namespace YAML {
@@ -670,7 +670,6 @@
      * ```
      */
     export function parse(input: string): unknown;
->>>>>>> 300f4861
   }
 
   /**
