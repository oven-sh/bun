--- conflicted
+++ resolved
@@ -108,13 +108,14 @@
      */
     braces(pattern: string): string[];
 
-    /**
-<<<<<<< HEAD
+
+    /**
      * Escape strings for input into shell commands.
      * @param input
      */
     escape(input: string): string;
-=======
+
+    /**
      *
      * Change the default environment variables for shells created by this instance.
      *
@@ -140,7 +141,6 @@
 
     readonly ShellPromise: typeof ShellPromise;
     readonly Shell: ShellConstructor;
->>>>>>> 0cc5528b
   }
 
   export interface ShellOutput {
