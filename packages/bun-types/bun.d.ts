/**
 * Bun.js runtime APIs
 *
 * @example
 *
 * ```js
 * import {file} from 'bun';
 *
 * // Log the file to the console
 * const input = await file('/path/to/file.txt').text();
 * console.log(input);
 * ```
 *
 * This module aliases `globalThis.Bun`.
 */
declare module "bun" {
  type DistributedOmit<T, K extends PropertyKey> = T extends T ? Omit<T, K> : never;
  type PathLike = string | NodeJS.TypedArray | ArrayBufferLike | URL;
  type ArrayBufferView<TArrayBuffer extends ArrayBufferLike = ArrayBufferLike> =
    | NodeJS.TypedArray<TArrayBuffer>
    | DataView<TArrayBuffer>;
  type BufferSource = NodeJS.TypedArray | DataView | ArrayBufferLike;
  type StringOrBuffer = string | NodeJS.TypedArray | ArrayBufferLike;
  type XMLHttpRequestBodyInit = Blob | BufferSource | string | FormData | Iterable<Uint8Array>;
  type ReadableStreamController<T> = ReadableStreamDefaultController<T>;
  type ReadableStreamDefaultReadResult<T> =
    | ReadableStreamDefaultReadValueResult<T>
    | ReadableStreamDefaultReadDoneResult;
  type ReadableStreamReader<T> = ReadableStreamDefaultReader<T>;
  type Transferable = ArrayBuffer | MessagePort;
  type MessageEventSource = Bun.__internal.UseLibDomIfAvailable<"MessageEventSource", undefined>;
  type Encoding = "utf-8" | "windows-1252" | "utf-16";
  type UncaughtExceptionOrigin = "uncaughtException" | "unhandledRejection";
  type MultipleResolveType = "resolve" | "reject";
  type BeforeExitListener = (code: number) => void;
  type DisconnectListener = () => void;
  type ExitListener = (code: number) => void;
  type RejectionHandledListener = (promise: Promise<unknown>) => void;
  type FormDataEntryValue = File | string;
  type WarningListener = (warning: Error) => void;
  type MessageListener = (message: unknown, sendHandle: unknown) => void;
  type SignalsListener = (signal: NodeJS.Signals) => void;
  type BlobPart = string | Blob | BufferSource;
  type TimerHandler = (...args: any[]) => void;
  type DOMHighResTimeStamp = number;
  type EventListenerOrEventListenerObject = EventListener | EventListenerObject;
  type BlobOrStringOrBuffer = string | NodeJS.TypedArray | ArrayBufferLike | Blob;

<<<<<<< HEAD
  /**
   * Maps specific union types to their primitive counterparts
   * Recursively handles arrays, tuples, and object properties
   */
  // prettier-ignore
  type Wider<T> =
    T extends [] ? [] :
    T extends [infer A, ...infer B] ? [Wider<A>, ...Wider<B>] :
    T extends Array<infer U> ? Array<Wider<U>> :
    T extends string ? string :
    T extends number ? number :
    T extends boolean ? boolean :
    T extends bigint ? bigint :
    T extends symbol ? symbol :
    T extends null ? null :
    T extends {} ? { [K in keyof T]: Wider<T[K]> } :
    T extends undefined ? undefined :
    T;

  /**
   * @private
   */
=======
>>>>>>> 032713c5
  namespace __internal {
    type LibDomIsLoaded = typeof globalThis extends { onabort: any } ? true : false;

    /**
     * Helper type for avoiding conflicts in types.
     *
     * Uses the lib.dom.d.ts definition if it exists, otherwise defines it locally.
     *
     * This is to avoid type conflicts between lib.dom.d.ts and \@types/bun.
     *
     * Unfortunately some symbols cannot be defined when both Bun types and lib.dom.d.ts types are loaded,
     * and since we can't redeclare the symbol in a way that satisfies both, we need to fallback
     * to the type that lib.dom.d.ts provides.
     */
    type UseLibDomIfAvailable<GlobalThisKeyName extends PropertyKey, Otherwise> =
      // `onabort` is defined in lib.dom.d.ts, so we can check to see if lib dom is loaded by checking if `onabort` is defined
      LibDomIsLoaded extends true
        ? typeof globalThis extends { [K in GlobalThisKeyName]: infer T } // if it is loaded, infer it from `globalThis` and use that value
          ? T
          : Otherwise // Not defined in lib dom (or anywhere else), so no conflict. We can safely use our own definition
        : Otherwise; // Lib dom not loaded anyway, so no conflict. We can safely use our own definition
  }

  /** @deprecated This type is unused in Bun's types and might be removed in the near future */
  type Platform =
    | "aix"
    | "android"
    | "darwin"
    | "freebsd"
    | "haiku"
    | "linux"
    | "openbsd"
    | "sunos"
    | "win32"
    | "cygwin"
    | "netbsd";

  /** @deprecated This type is unused in Bun's types and might be removed in the near future */
  type Architecture = "arm" | "arm64" | "ia32" | "mips" | "mipsel" | "ppc" | "ppc64" | "s390" | "s390x" | "x64";

  /** @deprecated This type is unused in Bun's types and might be removed in the near future */
  type UncaughtExceptionListener = (error: Error, origin: UncaughtExceptionOrigin) => void;

  /**
   * Most of the time the unhandledRejection will be an Error, but this should not be relied upon
   * as *anything* can be thrown/rejected, it is therefore unsafe to assume that the value is an Error.
   *
   * @deprecated This type is unused in Bun's types and might be removed in the near future
   */
  type UnhandledRejectionListener = (reason: unknown, promise: Promise<unknown>) => void;

  /** @deprecated This type is unused in Bun's types and might be removed in the near future */
  type MultipleResolveListener = (type: MultipleResolveType, promise: Promise<unknown>, value: unknown) => void;

  interface ErrorEventInit extends EventInit {
    colno?: number;
    error?: any;
    filename?: string;
    lineno?: number;
    message?: string;
  }

  interface CloseEventInit extends EventInit {
    code?: number;
    reason?: string;
    wasClean?: boolean;
  }

  interface MessageEventInit<T = any> extends EventInit {
    data?: T;
    lastEventId?: string;
    origin?: string;
    source?: Bun.MessageEventSource | null;
  }

  interface EventInit {
    bubbles?: boolean;
    cancelable?: boolean;
    composed?: boolean;
  }

  interface EventListenerOptions {
    capture?: boolean;
  }

  interface CustomEventInit<T = any> extends Bun.EventInit {
    detail?: T;
  }

  /** A message received by a target object. */
  interface BunMessageEvent<T = any> extends Event {
    /** Returns the data of the message. */
    readonly data: T;
    /** Returns the last event ID string, for server-sent events. */
    readonly lastEventId: string;
    /** Returns the origin of the message, for server-sent events and cross-document messaging. */
    readonly origin: string;
    /** Returns the MessagePort array sent with the message, for cross-document messaging and channel messaging. */
    readonly ports: readonly MessagePort[]; // ReadonlyArray<typeof import("worker_threads").MessagePort["prototype"]>;
    readonly source: Bun.MessageEventSource | null;
  }

  type MessageEvent<T = any> = Bun.__internal.UseLibDomIfAvailable<"MessageEvent", BunMessageEvent<T>>;

  interface ReadableStreamDefaultReadManyResult<T> {
    done: boolean;
    /** Number of bytes */
    size: number;
    value: T[];
  }

  interface EventSourceEventMap {
    error: Event;
    message: MessageEvent;
    open: Event;
  }

  interface AddEventListenerOptions extends EventListenerOptions {
    /** When `true`, the listener is automatically removed when it is first invoked. Default: `false`. */
    once?: boolean;
    /** When `true`, serves as a hint that the listener will not call the `Event` object's `preventDefault()` method. Default: false. */
    passive?: boolean;
    signal?: AbortSignal;
  }

  interface EventListener {
    (evt: Event): void;
  }

  interface EventListenerObject {
    handleEvent(object: Event): void;
  }

  interface FetchEvent extends Event {
    readonly request: Request;
    readonly url: string;

    waitUntil(promise: Promise<any>): void;
    respondWith(response: Response | Promise<Response>): void;
  }

  interface EventMap {
    fetch: FetchEvent;
    message: MessageEvent;
    messageerror: MessageEvent;
    // exit: Event;
  }

  interface StructuredSerializeOptions {
    transfer?: Bun.Transferable[];
  }

  interface EventSource extends EventTarget {
    new (url: string | URL, eventSourceInitDict?: EventSourceInit): EventSource;

    onerror: ((this: EventSource, ev: Event) => any) | null;
    onmessage: ((this: EventSource, ev: MessageEvent) => any) | null;
    onopen: ((this: EventSource, ev: Event) => any) | null;
    /** Returns the state of this EventSource object's connection. It can have the values described below. */
    readonly readyState: number;
    /** Returns the URL providing the event stream. */
    readonly url: string;
    /** Returns true if the credentials mode for connection requests to the URL providing the event stream is set to "include", and false otherwise.
     *
     * Not supported in Bun
     */
    readonly withCredentials: boolean;
    /** Aborts any instances of the fetch algorithm started for this EventSource object, and sets the readyState attribute to CLOSED. */
    close(): void;
    readonly CLOSED: 2;
    readonly CONNECTING: 0;
    readonly OPEN: 1;
    addEventListener<K extends keyof EventSourceEventMap>(
      type: K,
      listener: (this: EventSource, ev: EventSourceEventMap[K]) => any,
      options?: boolean | AddEventListenerOptions,
    ): void;
    addEventListener(
      type: string,
      listener: (this: EventSource, event: MessageEvent) => any,
      options?: boolean | AddEventListenerOptions,
    ): void;
    addEventListener(
      type: string,
      listener: EventListenerOrEventListenerObject,
      options?: boolean | AddEventListenerOptions,
    ): void;
    removeEventListener<K extends keyof EventSourceEventMap>(
      type: K,
      listener: (this: EventSource, ev: EventSourceEventMap[K]) => any,
      options?: boolean | EventListenerOptions,
    ): void;
    removeEventListener(
      type: string,
      listener: (this: EventSource, event: MessageEvent) => any,
      options?: boolean | EventListenerOptions,
    ): void;
    removeEventListener(
      type: string,
      listener: EventListenerOrEventListenerObject,
      options?: boolean | EventListenerOptions,
    ): void;

    /**
     * Keep the event loop alive while connection is open or reconnecting
     *
     * Not available in browsers
     */
    ref(): void;

    /**
     * Do not keep the event loop alive while connection is open or reconnecting
     *
     * Not available in browsers
     */
    unref(): void;
  }

  interface TransformerFlushCallback<O> {
    (controller: TransformStreamDefaultController<O>): void | PromiseLike<void>;
  }

  interface TransformerStartCallback<O> {
    (controller: TransformStreamDefaultController<O>): any;
  }

  interface TransformerTransformCallback<I, O> {
    (chunk: I, controller: TransformStreamDefaultController<O>): void | PromiseLike<void>;
  }

  interface UnderlyingSinkAbortCallback {
    (reason?: any): void | PromiseLike<void>;
  }

  interface UnderlyingSinkCloseCallback {
    (): void | PromiseLike<void>;
  }

  interface UnderlyingSinkStartCallback {
    (controller: WritableStreamDefaultController): any;
  }

  interface UnderlyingSinkWriteCallback<W> {
    (chunk: W, controller: WritableStreamDefaultController): void | PromiseLike<void>;
  }

  interface UnderlyingSourceCancelCallback {
    (reason?: any): void | PromiseLike<void>;
  }

  interface UnderlyingSink<W = any> {
    abort?: UnderlyingSinkAbortCallback;
    close?: UnderlyingSinkCloseCallback;
    start?: UnderlyingSinkStartCallback;
    type?: undefined | "default" | "bytes";
    write?: UnderlyingSinkWriteCallback<W>;
  }

  interface UnderlyingSource<R = any> {
    cancel?: UnderlyingSourceCancelCallback;
    pull?: UnderlyingSourcePullCallback<R>;
    start?: UnderlyingSourceStartCallback<R>;
    /**
     * Mode "bytes" is not currently supported.
     */
    type?: undefined;
  }

  interface DirectUnderlyingSource<R = any> {
    cancel?: UnderlyingSourceCancelCallback;
    pull: (controller: ReadableStreamDirectController) => void | PromiseLike<void>;
    type: "direct";
  }

  interface UnderlyingSourcePullCallback<R> {
    (controller: ReadableStreamController<R>): void | PromiseLike<void>;
  }

  interface UnderlyingSourceStartCallback<R> {
    (controller: ReadableStreamController<R>): any;
  }

  interface GenericTransformStream {
    readonly readable: ReadableStream;
    readonly writable: WritableStream;
  }

  interface AbstractWorkerEventMap {
    error: ErrorEvent;
  }

  interface WorkerEventMap extends AbstractWorkerEventMap {
    message: MessageEvent;
    messageerror: MessageEvent;
    close: CloseEvent;
    open: Event;
  }

  type WorkerType = "classic" | "module";

  interface AbstractWorker {
    /** [MDN Reference](https://developer.mozilla.org/docs/Web/API/ServiceWorker/error_event) */
    onerror: ((this: AbstractWorker, ev: ErrorEvent) => any) | null;
    addEventListener<K extends keyof AbstractWorkerEventMap>(
      type: K,
      listener: (this: AbstractWorker, ev: AbstractWorkerEventMap[K]) => any,
      options?: boolean | AddEventListenerOptions,
    ): void;
    addEventListener(
      type: string,
      listener: EventListenerOrEventListenerObject,
      options?: boolean | AddEventListenerOptions,
    ): void;
    removeEventListener<K extends keyof AbstractWorkerEventMap>(
      type: K,
      listener: (this: AbstractWorker, ev: AbstractWorkerEventMap[K]) => any,
      options?: boolean | EventListenerOptions,
    ): void;
    removeEventListener(
      type: string,
      listener: EventListenerOrEventListenerObject,
      options?: boolean | EventListenerOptions,
    ): void;
  }

  /**
   * Bun's Web Worker constructor supports some extra options on top of the API browsers have.
   */
  interface WorkerOptions {
    /**
     * A string specifying an identifying name for the DedicatedWorkerGlobalScope representing the scope of
     * the worker, which is mainly useful for debugging purposes.
     */
    name?: string;

    /**
     * Use less memory, but make the worker slower.
     *
     * Internally, this sets the heap size configuration in JavaScriptCore to be
     * the small heap instead of the large heap.
     */
    smol?: boolean;

    /**
     * When `true`, the worker will keep the parent thread alive until the worker is terminated or `unref`'d.
     * When `false`, the worker will not keep the parent thread alive.
     *
     * By default, this is `false`.
     */
    ref?: boolean;

    /**
     * In Bun, this does nothing.
     */
    type?: Bun.WorkerType | undefined;

    /**
     * List of arguments which would be stringified and appended to
     * `Bun.argv` / `process.argv` in the worker. This is mostly similar to the `data`
     * but the values will be available on the global `Bun.argv` as if they
     * were passed as CLI options to the script.
     */
    argv?: any[] | undefined;

    /** If `true` and the first argument is a string, interpret the first argument to the constructor as a script that is executed once the worker is online. */
    // eval?: boolean | undefined;

    /**
     * If set, specifies the initial value of process.env inside the Worker thread. As a special value, worker.SHARE_ENV may be used to specify that the parent thread and the child thread should share their environment variables; in that case, changes to one thread's process.env object affect the other thread as well. Default: process.env.
     */
    env?: Record<string, string> | (typeof import("node:worker_threads"))["SHARE_ENV"] | undefined;

    /**
     * In Bun, this does nothing.
     */
    credentials?: import("undici-types").RequestCredentials | undefined;

    /**
     * @default true
     */
    // trackUnmanagedFds?: boolean;
    // resourceLimits?: import("worker_threads").ResourceLimits;

    /**
     * An array of module specifiers to preload in the worker.
     *
     * These modules load before the worker's entry point is executed.
     *
     * Equivalent to passing the `--preload` CLI argument, but only for this Worker.
     */
    preload?: string[] | string | undefined;
  }

  interface Worker extends EventTarget, AbstractWorker {
    /** [MDN Reference](https://developer.mozilla.org/docs/Web/API/Worker/message_event) */
    onmessage: ((this: Worker, ev: MessageEvent) => any) | null;
    /** [MDN Reference](https://developer.mozilla.org/docs/Web/API/Worker/messageerror_event) */
    onmessageerror: ((this: Worker, ev: MessageEvent) => any) | null;
    /**
     * Clones message and transmits it to worker's global environment. transfer can be passed as a list of objects that are to be transferred rather than cloned.
     *
     * [MDN Reference](https://developer.mozilla.org/docs/Web/API/Worker/postMessage)
     */
    postMessage(message: any, transfer: Transferable[]): void;
    postMessage(message: any, options?: StructuredSerializeOptions): void;
    /**
     * Aborts worker's associated global environment.
     *
     * [MDN Reference](https://developer.mozilla.org/docs/Web/API/Worker/terminate)
     */
    terminate(): void;
    addEventListener<K extends keyof WorkerEventMap>(
      type: K,
      listener: (this: Worker, ev: WorkerEventMap[K]) => any,
      options?: boolean | AddEventListenerOptions,
    ): void;
    addEventListener(
      type: string,
      listener: EventListenerOrEventListenerObject,
      options?: boolean | AddEventListenerOptions,
    ): void;
    removeEventListener<K extends keyof WorkerEventMap>(
      type: K,
      listener: (this: Worker, ev: WorkerEventMap[K]) => any,
      options?: boolean | EventListenerOptions,
    ): void;
    removeEventListener(
      type: string,
      listener: EventListenerOrEventListenerObject,
      options?: boolean | EventListenerOptions,
    ): void;

    /**
     * Opposite of `unref()`, calling `ref()` on a previously `unref()`ed worker does _not_ let the program exit if it's the only active handle left (the default
     * behavior). If the worker is `ref()`ed, calling `ref()` again has
     * no effect.
     * @since v10.5.0
     */
    ref(): void;

    /**
     * Calling `unref()` on a worker allows the thread to exit if this is the only
     * active handle in the event system. If the worker is already `unref()`ed calling`unref()` again has no effect.
     * @since v10.5.0
     */
    unref(): void;

    /**
     * An integer identifier for the referenced thread. Inside the worker thread,
     * it is available as `require('node:worker_threads').threadId`.
     * This value is unique for each `Worker` instance inside a single process.
     * @since v10.5.0
     */
    threadId: number;
  }

  interface Env {
    NODE_ENV?: string;
    /**
     * Can be used to change the default timezone at runtime
     */
    TZ?: string;
  }

  /**
   * The environment variables of the process
   *
   * Defaults to `process.env` as it was when the current Bun process launched.
   *
   * Changes to `process.env` at runtime won't automatically be reflected in the default value. For that, you can pass `process.env` explicitly.
   */
  const env: Env & NodeJS.ProcessEnv & ImportMetaEnv;

  /**
   * The raw arguments passed to the process, including flags passed to Bun. If you want to easily read flags passed to your script, consider using `process.argv` instead.
   */
  const argv: string[];

  interface WhichOptions {
    /**
     * Overrides the PATH environment variable
     */
    PATH?: string;

    /**
     * When given a relative path, use this path to join it.
     */
    cwd?: string;
  }

  /**
   * Find the path to an executable, similar to typing which in your terminal. Reads the `PATH` environment variable unless overridden with `options.PATH`.
   *
   * @category Utilities
   *
   * @param command The name of the executable or script to find
   * @param options Options for the search
   */
  function which(command: string, options?: WhichOptions): string | null;

  interface StringWidthOptions {
    /**
     * If `true`, count ANSI escape codes as part of the string width. If `false`, ANSI escape codes are ignored when calculating the string width.
     *
     * @default false
     */
    countAnsiEscapeCodes?: boolean;

    /**
     * When it's ambiugous and `true`, count emoji as 1 characters wide. If `false`, emoji are counted as 2 character wide.
     *
     * @default true
     */
    ambiguousIsNarrow?: boolean;
  }

  /**
   * Get the column count of a string as it would be displayed in a terminal.
   * Supports ANSI escape codes, emoji, and wide characters.
   *
   * This is useful for:
   * - Aligning text in a terminal
   * - Quickly checking if a string contains ANSI escape codes
   * - Measuring the width of a string in a terminal
   *
   * This API is designed to match the popular "string-width" package, so that
   * existing code can be easily ported to Bun and vice versa.
   *
   * @returns The width of the string in columns
   *
   * @example
   * ```ts
   * import { stringWidth } from "bun";
   *
   * console.log(stringWidth("abc")); // 3
   * console.log(stringWidth("👩‍👩‍👧‍👦")); // 1
   * console.log(stringWidth("\u001b[31mhello\u001b[39m")); // 5
   * console.log(stringWidth("\u001b[31mhello\u001b[39m", { countAnsiEscapeCodes: false })); // 5
   * console.log(stringWidth("\u001b[31mhello\u001b[39m", { countAnsiEscapeCodes: true })); // 13
   * ```
   */
  function stringWidth(
    /**
     * The string to measure
     */
    input: string,
    options?: StringWidthOptions,
  ): number;

  /**
   * TOML related APIs
   */
  namespace TOML {
    /**
     * Parse a TOML string into a JavaScript object.
     *
     * @category Utilities
     *
     * @param input The TOML string to parse
     * @returns A JavaScript object
     */
    export function parse(input: string): object;
  }

  /**
   * Synchronously resolve a `moduleId` as though it were imported from `parent`
   *
   * On failure, throws a `ResolveMessage`
   */
  function resolveSync(moduleId: string, parent: string): string;

  /**
   * Resolve a `moduleId` as though it were imported from `parent`
   *
   * On failure, throws a `ResolveMessage`
   *
   * For now, use the sync version. There is zero performance benefit to using this async version. It exists for future-proofing.
   */
  function resolve(moduleId: string, parent: string): Promise<string>;

  /**
   * Use the fastest syscalls available to copy from `input` into `destination`.
   *
   * If `destination` exists, it must be a regular file or symlink to a file. If `destination`'s directory does not exist, it will be created by default.
   *
   * @category File System
   *
   * @param destination The file or file path to write to
   * @param input The data to copy into `destination`.
   * @param options Options for the write
   *
   * @returns A promise that resolves with the number of bytes written.
   */
  function write(
    destination: BunFile | S3File | PathLike,
    input: Blob | NodeJS.TypedArray | ArrayBufferLike | string | BlobPart[],
    options?: {
      /**
       * If writing to a PathLike, set the permissions of the file.
       */
      mode?: number;
      /**
       * If `true`, create the parent directory if it doesn't exist. By default, this is `true`.
       *
       * If `false`, this will throw an error if the directory doesn't exist.
       *
       * @default true
       */
      createPath?: boolean;
    },
  ): Promise<number>;

  /**
   * Persist a {@link Response} body to disk.
   *
   * @param destination The file to write to. If the file doesn't exist,
   * it will be created and if the file does exist, it will be
   * overwritten. If `input`'s size is less than `destination`'s size,
   * `destination` will be truncated.
   * @param input - `Response` object
   * @param options Options for the write
   *
   * @returns A promise that resolves with the number of bytes written.
   */
  function write(
    destination: BunFile,
    input: Response,
    options?: {
      /**
       * If `true`, create the parent directory if it doesn't exist. By default, this is `true`.
       *
       * If `false`, this will throw an error if the directory doesn't exist.
       *
       * @default true
       */
      createPath?: boolean;
    },
  ): Promise<number>;

  /**
   * Persist a {@link Response} body to disk.
   *
   * @param destinationPath The file path to write to. If the file doesn't
   * exist, it will be created and if the file does exist, it will be
   * overwritten. If `input`'s size is less than `destination`'s size,
   * `destination` will be truncated.
   * @param input - `Response` object
   * @returns A promise that resolves with the number of bytes written.
   */
  function write(
    destinationPath: PathLike,
    input: Response,
    options?: {
      /**
       * If `true`, create the parent directory if it doesn't exist. By default, this is `true`.
       *
       * If `false`, this will throw an error if the directory doesn't exist.
       *
       * @default true
       */
      createPath?: boolean;
    },
  ): Promise<number>;

  /**
   * Use the fastest syscalls available to copy from `input` into `destination`.
   *
   * If `destination` exists, it must be a regular file or symlink to a file.
   *
   * On Linux, this uses `copy_file_range`.
   *
   * On macOS, when the destination doesn't already exist, this uses
   * [`clonefile()`](https://www.manpagez.com/man/2/clonefile/) and falls
   * back to [`fcopyfile()`](https://www.manpagez.com/man/2/fcopyfile/)
   *
   * @param destination The file to write to. If the file doesn't exist,
   * it will be created and if the file does exist, it will be
   * overwritten. If `input`'s size is less than `destination`'s size,
   * `destination` will be truncated.
   * @param input The file to copy from.
   * @returns A promise that resolves with the number of bytes written.
   */

  function write(
    destination: BunFile,
    input: BunFile,
    options?: {
      /**
       * If `true`, create the parent directory if it doesn't exist. By default, this is `true`.
       *
       * If `false`, this will throw an error if the directory doesn't exist.
       *
       * @default true
       */
      createPath?: boolean;
    },
  ): Promise<number>;

  /**
   * Use the fastest syscalls available to copy from `input` into `destination`.
   *
   * If `destination` exists, it must be a regular file or symlink to a file.
   *
   * On Linux, this uses `copy_file_range`.
   *
   * On macOS, when the destination doesn't already exist, this uses
   * [`clonefile()`](https://www.manpagez.com/man/2/clonefile/) and falls
   * back to [`fcopyfile()`](https://www.manpagez.com/man/2/fcopyfile/)
   *
   * @param destinationPath The file path to write to. If the file doesn't
   * exist, it will be created and if the file does exist, it will be
   * overwritten. If `input`'s size is less than `destination`'s size,
   * `destination` will be truncated.
   * @param input The file to copy from.
   * @returns A promise that resolves with the number of bytes written.
   */
  function write(
    destinationPath: PathLike,
    input: BunFile,
    options?: {
      /**
       * If `true`, create the parent directory if it doesn't exist. By default, this is `true`.
       *
       * If `false`, this will throw an error if the directory doesn't exist.
       *
       * @default true
       */
      createPath?: boolean;
    },
  ): Promise<number>;

  interface SystemError extends Error {
    errno?: number | undefined;
    code?: string | undefined;
    path?: string | undefined;
    syscall?: string | undefined;
  }

  /**
   * Concatenate an array of typed arrays into a single `ArrayBuffer`. This is a fast path.
   *
   * You can do this manually if you'd like, but this function will generally
   * be a little faster.
   *
   * If you want a `Uint8Array` instead, consider `Buffer.concat`.
   *
   * @param buffers An array of typed arrays to concatenate.
   * @returns An `ArrayBuffer` with the data from all the buffers.
   *
   * Here is similar code to do it manually, except about 30% slower:
   * ```js
   *   var chunks = [...];
   *   var size = 0;
   *   for (const chunk of chunks) {
   *     size += chunk.byteLength;
   *   }
   *   var buffer = new ArrayBuffer(size);
   *   var view = new Uint8Array(buffer);
   *   var offset = 0;
   *   for (const chunk of chunks) {
   *     view.set(chunk, offset);
   *     offset += chunk.byteLength;
   *   }
   *   return buffer;
   * ```
   *
   * This function is faster because it uses uninitialized memory when copying. Since the entire
   * length of the buffer is known, it is safe to use uninitialized memory.
   */
  function concatArrayBuffers(buffers: Array<ArrayBufferView | ArrayBufferLike>, maxLength?: number): ArrayBuffer;
  function concatArrayBuffers(
    buffers: Array<ArrayBufferView | ArrayBufferLike>,
    maxLength: number,
    asUint8Array: false,
  ): ArrayBuffer;
  function concatArrayBuffers(
    buffers: Array<ArrayBufferView | ArrayBufferLike>,
    maxLength: number,
    asUint8Array: true,
  ): Uint8Array;

  /**
   * Consume all data from a {@link ReadableStream} until it closes or errors.
   *
   * Concatenate the chunks into a single {@link ArrayBuffer}.
   *
   * Each chunk must be a TypedArray or an ArrayBuffer. If you need to support
   * chunks of different types, consider {@link readableStreamToBlob}
   *
   * @param stream The stream to consume.
   * @returns A promise that resolves with the concatenated chunks or the concatenated chunks as an `ArrayBuffer`.
   */
  function readableStreamToArrayBuffer(
    stream: ReadableStream<ArrayBufferView | ArrayBufferLike>,
  ): Promise<ArrayBuffer> | ArrayBuffer;

  /**
   * Consume all data from a {@link ReadableStream} until it closes or errors.
   *
   * Concatenate the chunks into a single {@link ArrayBuffer}.
   *
   * Each chunk must be a TypedArray or an ArrayBuffer. If you need to support
   * chunks of different types, consider {@link readableStreamToBlob}
   *
   * @param stream The stream to consume.
   * @returns A promise that resolves with the concatenated chunks or the concatenated chunks as a {@link Uint8Array}.
   */
  function readableStreamToBytes(
    stream: ReadableStream<ArrayBufferView | ArrayBufferLike>,
  ): Promise<Uint8Array> | Uint8Array;

  /**
   * Consume all data from a {@link ReadableStream} until it closes or errors.
   *
   * Concatenate the chunks into a single {@link Blob}.
   *
   * @param stream The stream to consume.
   * @returns A promise that resolves with the concatenated chunks as a {@link Blob}.
   */
  function readableStreamToBlob(stream: ReadableStream): Promise<Blob>;

  /**
   * Consume all data from a {@link ReadableStream} until it closes or errors.
   *
   * Reads the multi-part or URL-encoded form data into a {@link FormData} object
   *
   * @param stream The stream to consume.
   * @param multipartBoundaryExcludingDashes Optional boundary to use for multipart form data. If none is provided, assumes it is a URLEncoded form.
   * @returns A promise that resolves with the data encoded into a {@link FormData} object.
   *
   * @example
   * **Multipart form data example**
   * ```ts
   * // without dashes
   * const boundary = "WebKitFormBoundary" + Math.random().toString(16).slice(2);
   *
   * const myStream = getStreamFromSomewhere() // ...
   * const formData = await Bun.readableStreamToFormData(stream, boundary);
   * formData.get("foo"); // "bar"
   * ```
   *
   * **URL-encoded form data example**
   * ```ts
   * const stream = new Response("hello=123").body;
   * const formData = await Bun.readableStreamToFormData(stream);
   * formData.get("hello"); // "123"
   * ```
   */
  function readableStreamToFormData(
    stream: ReadableStream<string | NodeJS.TypedArray | ArrayBufferView>,
    multipartBoundaryExcludingDashes?: string | NodeJS.TypedArray | ArrayBufferView,
  ): Promise<FormData>;

  /**
   * Consume all data from a {@link ReadableStream} until it closes or errors.
   *
   * Concatenate the chunks into a single string. Chunks must be a TypedArray or an ArrayBuffer. If you need to support chunks of different types, consider {@link readableStreamToBlob}.
   *
   * @param stream The stream to consume.
   * @returns A promise that resolves with the concatenated chunks as a {@link String}.
   */
  function readableStreamToText(stream: ReadableStream): Promise<string>;

  /**
   * Consume all data from a {@link ReadableStream} until it closes or errors.
   *
   * Concatenate the chunks into a single string and parse as JSON. Chunks must be a TypedArray or an ArrayBuffer. If you need to support chunks of different types, consider {@link readableStreamToBlob}.
   *
   * @param stream The stream to consume.
   * @returns A promise that resolves with the concatenated chunks as a {@link String}.
   */
  function readableStreamToJSON(stream: ReadableStream): Promise<any>;

  /**
   * Consume all data from a {@link ReadableStream} until it closes or errors.
   *
   * @param stream The stream to consume
   * @returns A promise that resolves with the chunks as an array
   */
  function readableStreamToArray<T>(stream: ReadableStream<T>): Promise<T[]> | T[];

  /**
   * Escape the following characters in a string:
   *
   * @category Security
   *
   * - `"` becomes `"&quot;"`
   * - `&` becomes `"&amp;"`
   * - `'` becomes `"&#x27;"`
   * - `<` becomes `"&lt;"`
   * - `>` becomes `"&gt;"`
   *
   * This function is optimized for large input. On an M1X, it processes 480 MB/s -
   * 20 GB/s, depending on how much data is being escaped and whether there is non-ascii
   * text.
   *
   * Non-string types will be converted to a string before escaping.
   */
  function escapeHTML(input: string | object | number | boolean): string;

  /**
   * Convert a filesystem path to a file:// URL.
   *
   * @param path The path to convert.
   * @returns A {@link URL} with the file:// scheme.
   *
   * @category File System
   *
   * @example
   * ```js
   * const url = Bun.pathToFileURL("/foo/bar.txt");
   * console.log(url.href); // "file:///foo/bar.txt"
   * ```
   *
   * Internally, this function uses WebKit's URL API to
   * convert the path to a file:// URL.
   */
  function pathToFileURL(path: string): URL;

  /**
   * Extract the value from the Promise in the same tick of the event loop
   */
  function peek<T = undefined>(promise: T | Promise<T>): Promise<T> | T;
  namespace peek {
    function status<T = undefined>(promise: T | Promise<T>): "pending" | "fulfilled" | "rejected";
  }

  /**
   * Convert a {@link URL} to a filesystem path.
   *
   * @param url The URL to convert.
   * @returns A filesystem path.
   * @throws If the URL is not a URL.
   *
   * @category File System
   *
   * @example
   * ```js
   * const path = Bun.fileURLToPath(new URL("file:///foo/bar.txt"));
   * console.log(path); // "/foo/bar.txt"
   * ```
   */
  function fileURLToPath(url: URL | string): string;

  /**
   * Fast incremental writer that becomes an `ArrayBuffer` on end().
   */
  class ArrayBufferSink {
    constructor();

    start(options?: {
      asUint8Array?: boolean;
      /**
       * Preallocate an internal buffer of this size
       * This can significantly improve performance when the chunk size is small
       */
      highWaterMark?: number;
      /**
       * On {@link ArrayBufferSink.flush}, return the written data as a `Uint8Array`.
       * Writes will restart from the beginning of the buffer.
       */
      stream?: boolean;
    }): void;

    write(chunk: string | ArrayBufferView | ArrayBuffer | SharedArrayBuffer): number;
    /**
     * Flush the internal buffer
     *
     * If {@link ArrayBufferSink.start} was passed a `stream` option, this will return a `ArrayBuffer`
     * If {@link ArrayBufferSink.start} was passed a `stream` option and `asUint8Array`, this will return a `Uint8Array`
     * Otherwise, this will return the number of bytes written since the last flush
     *
     * This API might change later to separate Uint8ArraySink and ArrayBufferSink
     */
    flush(): number | Uint8Array | ArrayBuffer;
    end(): ArrayBuffer | Uint8Array;
  }

  /** DNS Related APIs */
  namespace dns {
    /**
     * Lookup the IP address for a hostname
     *
     * Uses non-blocking APIs by default
     *
     * @param hostname The hostname to lookup
     * @param options Options for the lookup
     *
     * @example
     * ## Basic usage
     * ```js
     * const [{ address }] = await Bun.dns.lookup('example.com');
     * ```
     *
     * ## Filter results to IPv4
     * ```js
     * import { dns } from 'bun';
     * const [{ address }] = await dns.lookup('example.com', {family: 4});
     * console.log(address); // "123.122.22.126"
     * ```
     *
     * ## Filter results to IPv6
     * ```js
     * import { dns } from 'bun';
     * const [{ address }] = await dns.lookup('example.com', {family: 6});
     * console.log(address); // "2001:db8::1"
     * ```
     *
     * ## DNS resolver client
     *
     * Bun supports three DNS resolvers:
     * - `c-ares` - Uses the c-ares library to perform DNS resolution. This is the default on Linux.
     * - `system` - Uses the system's non-blocking DNS resolver API if available, falls back to `getaddrinfo`. This is the default on macOS and the same as `getaddrinfo` on Linux.
     * - `getaddrinfo` - Uses the posix standard `getaddrinfo` function. Will cause performance issues under concurrent loads.
     *
     * To customize the DNS resolver, pass a `backend` option to `dns.lookup`:
     * ```js
     * import { dns } from 'bun';
     * const [{ address }] = await dns.lookup('example.com', {backend: 'getaddrinfo'});
     * console.log(address); // "19.42.52.62"
     * ```
     */
    function lookup(
      hostname: string,
      options?: {
        /**
         * Limit results to either IPv4, IPv6, or both
         */
        family?: 4 | 6 | 0 | "IPv4" | "IPv6" | "any";
        /**
         * Limit results to either UDP or TCP
         */
        socketType?: "udp" | "tcp";
        flags?: number;
        port?: number;

        /**
         * The DNS resolver implementation to use
         *
         * Defaults to `"c-ares"` on Linux and `"system"` on macOS. This default
         * may change in a future version of Bun if c-ares is not reliable
         * enough.
         *
         * On macOS, `system` uses the builtin macOS [non-blocking DNS
         * resolution
         * API](https://opensource.apple.com/source/Libinfo/Libinfo-222.1/lookup.subproj/netdb_async.h.auto.html).
         *
         * On Linux, `system` is the same as `getaddrinfo`.
         *
         * `c-ares` is more performant on Linux in some high concurrency
         * situations, but it lacks support support for mDNS (`*.local`,
         * `*.localhost` domains) along with some other advanced features. If
         * you run into issues using `c-ares`, you should try `system`. If the
         * hostname ends with `.local` or `.localhost`, Bun will automatically
         * use `system` instead of `c-ares`.
         *
         * [`getaddrinfo`](https://man7.org/linux/man-pages/man3/getaddrinfo.3.html)
         * is the POSIX standard function for blocking DNS resolution. Bun runs
         * it in Bun's thread pool, which is limited to `cpus / 2`. That means
         * if you run a lot of concurrent DNS lookups, concurrent IO will
         * potentially pause until the DNS lookups are done.
         *
         * On macOS, it shouldn't be necessary to use "`getaddrinfo`" because
         * `"system"` uses the same API underneath (except non-blocking).
         *
         * On Windows, libuv's non-blocking DNS resolver is used by default, and
         * when specifying backends "system", "libc", or "getaddrinfo". The c-ares
         * backend isn't currently supported on Windows.
         */
        backend?: "libc" | "c-ares" | "system" | "getaddrinfo";
      },
    ): Promise<DNSLookup[]>;

    /**
     *
     * **Experimental API**
     *
     * Prefetch a hostname.
     *
     * This will be used by fetch() and Bun.connect() to avoid DNS lookups.
     *
     * @param hostname The hostname to prefetch
     *
     * @example
     * ```js
     * import { dns } from 'bun';
     * dns.prefetch('example.com');
     * // ... something expensive
     * await fetch('https://example.com');
     * ```
     */
    function prefetch(hostname: string): void;

    /**
     * **Experimental API**
     */
    function getCacheStats(): {
      /**
       * The number of times a cached DNS entry that was already resolved was used.
       */
      cacheHitsCompleted: number;
      cacheHitsInflight: number;
      cacheMisses: number;
      size: number;
      errors: number;
      totalCount: number;
    };

    const ADDRCONFIG: number;
    const ALL: number;
    const V4MAPPED: number;
  }

  interface DNSLookup {
    /**
     * The IP address of the host as a string in IPv4 or IPv6 format.
     *
     * @example "127.0.0.1"
     * @example "192.168.0.1"
     * @example "2001:4860:4860::8888"
     */
    address: string;
    family: 4 | 6;

    /**
     * Time to live in seconds
     *
     * Only supported when using the `c-ares` DNS resolver via "backend" option
     * to {@link dns.lookup}. Otherwise, it's 0.
     */
    ttl: number;
  }

  interface FileBlob extends BunFile {}
  /**
   * [`Blob`](https://developer.mozilla.org/en-US/docs/Web/API/Blob) powered by the fastest system calls available for operating on files.
   *
   * This Blob is lazy. That means it won't do any work until you read from it.
   *
   * - `size` will not be valid until the contents of the file are read at least once.
   * - `type` is auto-set based on the file extension when possible
   *
   * @category File System
   *
   * @example
   * ```js
   * const file = Bun.file("./hello.json");
   * console.log(file.type); // "application/json"
   * console.log(await file.text()); // '{"hello":"world"}'
   * ```
   *
   * @example
   * ```js
   * await Bun.write(
   *   Bun.file("./hello.txt"),
   *   "Hello, world!"
   * );
   * ```
   */
  interface BunFile extends Blob {
    /**
     * Offset any operation on the file starting at `begin` and ending at `end`. `end` is relative to 0
     *
     * Similar to [`TypedArray.subarray`](https://developer.mozilla.org/en-US/docs/Web/JavaScript/Reference/Global_Objects/TypedArray/subarray). Does not copy the file, open the file, or modify the file.
     *
     * If `begin` > 0, {@link Bun.write()} will be slower on macOS
     *
     * @param begin - start offset in bytes
     * @param end - absolute offset in bytes (relative to 0)
     * @param contentType - MIME type for the new BunFile
     */
    slice(begin?: number, end?: number, contentType?: string): BunFile;

    /**
     * Offset any operation on the file starting at `begin`
     *
     * Similar to [`TypedArray.subarray`](https://developer.mozilla.org/en-US/docs/Web/JavaScript/Reference/Global_Objects/TypedArray/subarray). Does not copy the file, open the file, or modify the file.
     *
     * If `begin` > 0, {@link Bun.write}() will be slower on macOS
     *
     * @param begin - start offset in bytes
     * @param contentType - MIME type for the new BunFile
     */
    slice(begin?: number, contentType?: string): BunFile;

    /**
     * Slice the file from the beginning to the end, optionally with a new MIME type.
     *
     * @param contentType - MIME type for the new BunFile
     */
    slice(contentType?: string): BunFile;

    /**
     * Incremental writer for files and pipes.
     */
    writer(options?: { highWaterMark?: number }): FileSink;

    readonly readable: ReadableStream;

    // TODO: writable: WritableStream;

    /**
     * A UNIX timestamp indicating when the file was last modified.
     */
    lastModified: number;
    /**
     * The name or path of the file, as specified in the constructor.
     */
    readonly name?: string;

    /**
     * Does the file exist?
     *
     * This returns true for regular files and FIFOs. It returns false for
     * directories. Note that a race condition can occur where the file is
     * deleted or renamed after this is called but before you open it.
     *
     * This does a system call to check if the file exists, which can be
     * slow.
     *
     * If using this in an HTTP server, it's faster to instead use `return new
     * Response(Bun.file(path))` and then an `error` handler to handle
     * exceptions.
     *
     * Instead of checking for a file's existence and then performing the
     * operation, it is faster to just perform the operation and handle the
     * error.
     *
     * For empty Blob, this always returns true.
     */
    exists(): Promise<boolean>;

    /**
     * Write data to the file. This is equivalent to using {@link Bun.write} with a {@link BunFile}.
     * @param data - The data to write.
     * @param options - The options to use for the write.
     */
    write(
      data: string | ArrayBufferView | ArrayBuffer | SharedArrayBuffer | Request | Response | BunFile,
      options?: { highWaterMark?: number },
    ): Promise<number>;

    /**
     * Deletes the file.
     */
    unlink(): Promise<void>;

    /**
     * Deletes the file (same as unlink)
     */
    delete(): Promise<void>;

    /**
     *  Provides useful information about the file.
     */
    stat(): Promise<import("node:fs").Stats>;
  }

  /**
   * Configuration options for SQL client connection and behavior
   *  @example
   * const config: SQLOptions = {
   *   host: 'localhost',
   *   port: 5432,
   *   user: 'dbuser',
   *   password: 'secretpass',
   *   database: 'myapp',
   *   idleTimeout: 30,
   *   max: 20,
   *   onconnect: (client) => {
   *     console.log('Connected to database');
   *   }
   * };
   */
  type SQLOptions = {
    /** Connection URL (can be string or URL object) */
    url?: URL | string;
    /** Database server hostname */
    host?: string;
    /** Database server hostname (alias for host) */
    hostname?: string;
    /** Database server port number */
    port?: number | string;
    /** Database user for authentication */
    username?: string;
    /** Database user for authentication (alias for username) */
    user?: string;
    /** Database password for authentication */
    password?: string | (() => Promise<string>);
    /** Database password for authentication (alias for password) */
    pass?: string | (() => Promise<string>);
    /** Name of the database to connect to */
    database?: string;
    /** Name of the database to connect to (alias for database) */
    db?: string;
    /** Database adapter/driver to use */
    adapter?: string;
    /** Maximum time in seconds to wait for connection to become available */
    idleTimeout?: number;
    /** Maximum time in seconds to wait for connection to become available (alias for idleTimeout) */
    idle_timeout?: number;
    /** Maximum time in seconds to wait when establishing a connection */
    connectionTimeout?: number;
    /** Maximum time in seconds to wait when establishing a connection (alias for connectionTimeout) */
    connection_timeout?: number;
    /** Maximum lifetime in seconds of a connection */
    maxLifetime?: number;
    /** Maximum lifetime in seconds of a connection (alias for maxLifetime) */
    max_lifetime?: number;
    /** Whether to use TLS/SSL for the connection */
    tls?: TLSOptions | boolean;
    /** Whether to use TLS/SSL for the connection (alias for tls) */
    ssl?: TLSOptions | boolean;
    /** Callback function executed when a connection is established */
    onconnect?: (client: SQL) => void;
    /** Callback function executed when a connection is closed */
    onclose?: (client: SQL) => void;
    /** Maximum number of connections in the pool */
    max?: number;
    /** By default values outside i32 range are returned as strings. If this is true, values outside i32 range are returned as BigInts. */
    bigint?: boolean;
    /** Automatic creation of prepared statements, defaults to true */
    prepare?: boolean;
  };

  /**
   * Represents a SQL query that can be executed, with additional control methods
   * Extends Promise to allow for async/await usage
   */
  interface SQLQuery extends Promise<any> {
    /** Indicates if the query is currently executing */
    active: boolean;
    /** Indicates if the query has been cancelled */
    cancelled: boolean;
    /** Cancels the executing query */
    cancel(): SQLQuery;
    /** Execute as a simple query, no parameters are allowed but can execute multiple commands separated by semicolons */
    simple(): SQLQuery;
    /** Executes the query */
    execute(): SQLQuery;
    /** Returns the raw query result */
    raw(): SQLQuery;
    /** Returns only the values from the query result */
    values(): SQLQuery;
  }

  /**
   * Callback function type for transaction contexts
   * @param sql Function to execute SQL queries within the transaction
   */
  type SQLTransactionContextCallback = (sql: TransactionSQL) => Promise<any> | Array<SQLQuery>;
  /**
   * Callback function type for savepoint contexts
   * @param sql Function to execute SQL queries within the savepoint
   */
  type SQLSavepointContextCallback = (sql: SavepointSQL) => Promise<any> | Array<SQLQuery>;

  /**
   * Main SQL client interface providing connection and transaction management
   */
  interface SQL {
    /** Creates a new SQL client instance
     * @example
     * const sql = new SQL("postgres://localhost:5432/mydb");
     * const sql = new SQL(new URL("postgres://localhost:5432/mydb"));
     */
    new (connectionString: string | URL): SQL;
    /** Creates a new SQL client instance with options
     * @example
     * const sql = new SQL("postgres://localhost:5432/mydb", { idleTimeout: 1000 });
     */
    new (connectionString: string | URL, options: SQLOptions): SQL;
    /** Creates a new SQL client instance with options
     * @example
     * const sql = new SQL({ url: "postgres://localhost:5432/mydb", idleTimeout: 1000 });
     */
    new (options?: SQLOptions): SQL;
    /** Executes a SQL query using template literals
     * @example
     * const [user] = await sql`select * from users where id = ${1}`;
     */
    (strings: string | TemplateStringsArray, ...values: any[]): SQLQuery;
    /**
     * Helper function to allow easy use to insert values into a query
     * @example
     * const result = await sql`insert into users ${sql(users)} RETURNING *`;
     */
    (obj: any): SQLQuery;
    /** Commits a distributed transaction also know as prepared transaction in postgres or XA transaction in MySQL
     * @example
     * await sql.commitDistributed("my_distributed_transaction");
     */
    commitDistributed(name: string): Promise<void>;
    /** Rolls back a distributed transaction also know as prepared transaction in postgres or XA transaction in MySQL
     * @example
     * await sql.rollbackDistributed("my_distributed_transaction");
     */
    rollbackDistributed(name: string): Promise<void>;
    /** Waits for the database connection to be established
     * @example
     * await sql.connect();
     */
    connect(): Promise<SQL>;
    /** Closes the database connection with optional timeout in seconds. If timeout is 0, it will close immediately, if is not provided it will wait for all queries to finish before closing.
     * @example
     * await sql.close({ timeout: 1 });
     */
    close(options?: { timeout?: number }): Promise<void>;
    /** Closes the database connection with optional timeout in seconds. If timeout is 0, it will close immediately, if is not provided it will wait for all queries to finish before closing.
     * @alias close
     * @example
     * await sql.end({ timeout: 1 });
     */
    end(options?: { timeout?: number }): Promise<void>;
    /** Flushes any pending operations */
    flush(): void;
    /**  The reserve method pulls out a connection from the pool, and returns a client that wraps the single connection.
     *   This can be used for running queries on an isolated connection.
     *   Calling reserve in a reserved Sql will return a new reserved connection, not the same connection (behavior matches postgres package).
     * @example
     * const reserved = await sql.reserve();
     * await reserved`select * from users`;
     * await reserved.release();
     * // with in a production scenario would be something more like
     * const reserved = await sql.reserve();
     * try {
     *   // ... queries
     * } finally {
     *   await reserved.release();
     * }
     * //To make it simpler bun supportsSymbol.dispose and Symbol.asyncDispose
     * {
     * // always release after context (safer)
     * using reserved = await sql.reserve()
     * await reserved`select * from users`
     * }
     */
    reserve(): Promise<ReservedSQL>;
    /** Begins a new transaction
     * Will reserve a connection for the transaction and supply a scoped sql instance for all transaction uses in the callback function. sql.begin will resolve with the returned value from the callback function.
     * BEGIN is automatically sent with the optional options, and if anything fails ROLLBACK will be called so the connection can be released and execution can continue.
     * @example
     * const [user, account] = await sql.begin(async sql => {
     *   const [user] = await sql`
     *     insert into users (
     *       name
     *     ) values (
     *       'Murray'
     *     )
     *     returning *
     *   `
     *   const [account] = await sql`
     *     insert into accounts (
     *       user_id
     *     ) values (
     *       ${ user.user_id }
     *     )
     *     returning *
     *   `
     *   return [user, account]
     * })
     */
    begin(fn: SQLTransactionContextCallback): Promise<any>;
    /** Begins a new transaction with options
     * Will reserve a connection for the transaction and supply a scoped sql instance for all transaction uses in the callback function. sql.begin will resolve with the returned value from the callback function.
     * BEGIN is automatically sent with the optional options, and if anything fails ROLLBACK will be called so the connection can be released and execution can continue.
     * @example
     * const [user, account] = await sql.begin("read write", async sql => {
     *   const [user] = await sql`
     *     insert into users (
     *       name
     *     ) values (
     *       'Murray'
     *     )
     *     returning *
     *   `
     *   const [account] = await sql`
     *     insert into accounts (
     *       user_id
     *     ) values (
     *       ${ user.user_id }
     *     )
     *     returning *
     *   `
     *   return [user, account]
     * })
     */
    begin(options: string, fn: SQLTransactionContextCallback): Promise<any>;
    /** Alternative method to begin a transaction
     * Will reserve a connection for the transaction and supply a scoped sql instance for all transaction uses in the callback function. sql.transaction will resolve with the returned value from the callback function.
     * BEGIN is automatically sent with the optional options, and if anything fails ROLLBACK will be called so the connection can be released and execution can continue.
     * @alias begin
     * @example
     * const [user, account] = await sql.transaction(async sql => {
     *   const [user] = await sql`
     *     insert into users (
     *       name
     *     ) values (
     *       'Murray'
     *     )
     *     returning *
     *   `
     *   const [account] = await sql`
     *     insert into accounts (
     *       user_id
     *     ) values (
     *       ${ user.user_id }
     *     )
     *     returning *
     *   `
     *   return [user, account]
     * })
     */
    transaction(fn: SQLTransactionContextCallback): Promise<any>;
    /** Alternative method to begin a transaction with options
     * Will reserve a connection for the transaction and supply a scoped sql instance for all transaction uses in the callback function. sql.transaction will resolve with the returned value from the callback function.
     * BEGIN is automatically sent with the optional options, and if anything fails ROLLBACK will be called so the connection can be released and execution can continue.
     * @alias begin
     * @example
     * const [user, account] = await sql.transaction("read write", async sql => {
     *   const [user] = await sql`
     *     insert into users (
     *       name
     *     ) values (
     *       'Murray'
     *     )
     *     returning *
     *   `
     *   const [account] = await sql`
     *     insert into accounts (
     *       user_id
     *     ) values (
     *       ${ user.user_id }
     *     )
     *     returning *
     *   `
     *   return [user, account]
     * })
     */
    transaction(options: string, fn: SQLTransactionContextCallback): Promise<any>;
    /** Begins a distributed transaction
     * Also know as Two-Phase Commit, in a distributed transaction, Phase 1 involves the coordinator preparing nodes by ensuring data is written and ready to commit, while Phase 2 finalizes with nodes committing or rolling back based on the coordinator's decision, ensuring durability and releasing locks.
     * In PostgreSQL and MySQL distributed transactions persist beyond the original session, allowing privileged users or coordinators to commit/rollback them, ensuring support for distributed transactions, recovery, and administrative tasks.
     * beginDistributed will automatic rollback if any exception are not caught, and you can commit and rollback later if everything goes well.
     * PostgreSQL natively supports distributed transactions using PREPARE TRANSACTION, while MySQL uses XA Transactions, and MSSQL also supports distributed/XA transactions. However, in MSSQL, distributed transactions are tied to the original session, the DTC coordinator, and the specific connection.
     * These transactions are automatically committed or rolled back following the same rules as regular transactions, with no option for manual intervention from other sessions, in MSSQL distributed transactions are used to coordinate transactions using Linked Servers.
     * @example
     * await sql.beginDistributed("numbers", async sql => {
     *   await sql`create table if not exists numbers (a int)`;
     *   await sql`insert into numbers values(1)`;
     * });
     * // later you can call
     * await sql.commitDistributed("numbers");
     * // or await sql.rollbackDistributed("numbers");
     */
    beginDistributed(name: string, fn: SQLTransactionContextCallback): Promise<any>;
    /** Alternative method to begin a distributed transaction
     * @alias beginDistributed
     */
    distributed(name: string, fn: SQLTransactionContextCallback): Promise<any>;
    /**If you know what you're doing, you can use unsafe to pass any string you'd like.
     * Please note that this can lead to SQL injection if you're not careful.
     * You can also nest sql.unsafe within a safe sql expression. This is useful if only part of your fraction has unsafe elements.
     * @example
     * const result = await sql.unsafe(`select ${danger} from users where id = ${dragons}`)
     */
    unsafe(string: string, values?: any[]): SQLQuery;
    /**
     * Reads a file and uses the contents as a query.
     * Optional parameters can be used if the file includes $1, $2, etc
     * @example
     * const result = await sql.file("query.sql", [1, 2, 3]);
     */
    file(filename: string, values?: any[]): SQLQuery;

    /** Current client options */
    options: SQLOptions;

    [Symbol.asyncDispose](): Promise<any>;
  }

  /**
   * Represents a reserved connection from the connection pool
   * Extends SQL with additional release functionality
   */
  interface ReservedSQL extends SQL {
    /** Releases the client back to the connection pool */
    release(): void;
    [Symbol.dispose](): void;
  }

  /**
   * Represents a client within a transaction context
   * Extends SQL with savepoint functionality
   */
  interface TransactionSQL extends SQL {
    /** Creates a savepoint within the current transaction */
    savepoint(name: string, fn: SQLSavepointContextCallback): Promise<any>;
    savepoint(fn: SQLSavepointContextCallback): Promise<any>;
  }
  /**
   * Represents a savepoint within a transaction
   */
  interface SavepointSQL extends SQL {}

  type CSRFAlgorithm = "blake2b256" | "blake2b512" | "sha256" | "sha384" | "sha512" | "sha512-256";
  interface CSRFGenerateOptions {
    /**
     * The number of milliseconds until the token expires. 0 means the token never expires.
     * @default 24 * 60 * 60 * 1000 (24 hours)
     */
    expiresIn?: number;
    /**
     * The encoding of the token.
     * @default "base64url"
     */
    encoding?: "base64" | "base64url" | "hex";
    /**
     * The algorithm to use for the token.
     * @default "sha256"
     */
    algorithm?: CSRFAlgorithm;
  }

  interface CSRFVerifyOptions {
    /**
     * The secret to use for the token. If not provided, a random default secret will be generated in memory and used.
     */
    secret?: string;
    /**
     * The encoding of the token.
     * @default "base64url"
     */
    encoding?: "base64" | "base64url" | "hex";
    /**
     * The algorithm to use for the token.
     * @default "sha256"
     */
    algorithm?: CSRFAlgorithm;
    /**
     * The number of milliseconds until the token expires. 0 means the token never expires.
     * @default 24 * 60 * 60 * 1000 (24 hours)
     */
    maxAge?: number;
  }

  /**
   * SQL client
   *
   * @category Database
   */
  var sql: SQL;

  /**
   * SQL client for PostgreSQL
   *
   * @category Database
   */
  var postgres: SQL;

  /**
   * The SQL constructor
   *
   * @category Database
   */
  var SQL: SQL;

  /**
   * Generate and verify CSRF tokens
   *
   * @category Security
   */
  namespace CSRF {
    /**
     * Generate a CSRF token.
     * @param secret The secret to use for the token. If not provided, a random default secret will be generated in memory and used.
     * @param options The options for the token.
     * @returns The generated token.
     */
    function generate(secret?: string, options?: CSRFGenerateOptions): string;

    /**
     * Verify a CSRF token.
     * @param token The token to verify.
     * @param options The options for the token.
     * @returns True if the token is valid, false otherwise.
     */
    function verify(token: string, options?: CSRFVerifyOptions): boolean;
  }

  /**
   *   This lets you use macros as regular imports
   *   @example
   *   ```
   *   {
   *     "react-relay": {
   *       "graphql": "bun-macro-relay/bun-macro-relay.tsx"
   *     }
   *   }
   *  ```
   */
  type MacroMap = Record<string, Record<string, string>>;

  /**
   * Hash a string or array buffer using Wyhash
   *
   * This is not a cryptographic hash function.
   * @param data The data to hash.
   * @param seed The seed to use.
   */
  const hash: ((
    data: string | ArrayBufferView | ArrayBuffer | SharedArrayBuffer,
    seed?: number | bigint,
  ) => number | bigint) &
    Hash;

  interface Hash {
    wyhash: (data: string | ArrayBufferView | ArrayBuffer | SharedArrayBuffer, seed?: bigint) => bigint;
    adler32: (data: string | ArrayBufferView | ArrayBuffer | SharedArrayBuffer) => number;
    crc32: (data: string | ArrayBufferView | ArrayBuffer | SharedArrayBuffer) => number;
    cityHash32: (data: string | ArrayBufferView | ArrayBuffer | SharedArrayBuffer) => number;
    cityHash64: (data: string | ArrayBufferView | ArrayBuffer | SharedArrayBuffer, seed?: bigint) => bigint;
    xxHash32: (data: string | ArrayBufferView | ArrayBuffer | SharedArrayBuffer, seed?: number) => number;
    xxHash64: (data: string | ArrayBufferView | ArrayBuffer | SharedArrayBuffer, seed?: bigint) => bigint;
    xxHash3: (data: string | ArrayBufferView | ArrayBuffer | SharedArrayBuffer, seed?: bigint) => bigint;
    murmur32v3: (data: string | ArrayBufferView | ArrayBuffer | SharedArrayBuffer, seed?: number) => number;
    murmur32v2: (data: string | ArrayBufferView | ArrayBuffer | SharedArrayBuffer, seed?: number) => number;
    murmur64v2: (data: string | ArrayBufferView | ArrayBuffer | SharedArrayBuffer, seed?: bigint) => bigint;
  }

  type JavaScriptLoader = "jsx" | "js" | "ts" | "tsx";

  /**
   * Fast deep-equality check two objects.
   *
   * This also powers expect().toEqual in `bun:test`
   */
  function deepEquals(
    a: any,
    b: any,
    /** @default false */
    strict?: boolean,
  ): boolean;

  /**
   * Returns true if all properties in the subset exist in the
   * other and have equal values.
   *
   * This also powers expect().toMatchObject in `bun:test`
   */
  function deepMatch(subset: unknown, a: unknown): boolean;

  /**
   * tsconfig.json options supported by Bun
   */
  interface TSConfig {
    extends?: string;
    compilerOptions?: {
      paths?: Record<string, string[]>;
      baseUrl?: string;
      /** "preserve" is not supported yet */
      jsx?: "preserve" | "react" | "react-jsx" | "react-jsxdev";
      jsxFactory?: string;
      jsxFragmentFactory?: string;
      jsxImportSource?: string;
      useDefineForClassFields?: boolean;
      importsNotUsedAsValues?: "remove" | "preserve" | "error";
      /** moduleSuffixes is not supported yet */
      moduleSuffixes?: any;
    };
  }

  interface TranspilerOptions {
    /**
     * Replace key with value. Value must be a JSON string.
     * @example
     *  ```
     *  { "process.env.NODE_ENV": "\"production\"" }
     * ```
     */
    define?: Record<string, string>;

    /** What is the default loader used for this transpiler?  */
    loader?: JavaScriptLoader;

    /**  What platform are we targeting? This may affect how import and/or require is used */
    /**  @example "browser" */
    target?: Target;

    /**
     *  TSConfig.json file as stringified JSON or an object
     *  Use this to set a custom JSX factory, fragment, or import source
     *  For example, if you want to use Preact instead of React. Or if you want to use Emotion.
     */
    tsconfig?: string | TSConfig;

    /**
     *    Replace an import statement with a macro.
     *
     *    This will remove the import statement from the final output
     *    and replace any function calls or template strings with the result returned by the macro
     *
     *    @example
     *    ```json
     *    {
     *        "react-relay": {
     *            "graphql": "bun-macro-relay"
     *        }
     *    }
     *    ```
     *
     *    Code that calls `graphql` will be replaced with the result of the macro.
     *
     *    ```js
     *    import {graphql} from "react-relay";
     *
     *    // Input:
     *    const query = graphql`
     *        query {
     *            ... on User {
     *                id
     *            }
     *        }
     *    }`;
     *    ```
     *
     *    Will be replaced with:
     *
     *    ```js
     *    import UserQuery from "./UserQuery.graphql";
     *    const query = UserQuery;
     *    ```
     */
    macro?: MacroMap;

    autoImportJSX?: boolean;
    allowBunRuntime?: boolean;
    exports?: {
      eliminate?: string[];
      replace?: Record<string, string>;
    };
    treeShaking?: boolean;
    trimUnusedImports?: boolean;
    jsxOptimizationInline?: boolean;

    /**
     * **Experimental**
     *
     * Minify whitespace and comments from the output.
     */
    minifyWhitespace?: boolean;
    /**
     * **Experimental**
     *
     * Enabled by default, use this to disable dead code elimination.
     *
     * Some other transpiler options may still do some specific dead code elimination.
     */
    deadCodeElimination?: boolean;

    /**
     * This does two things (and possibly more in the future):
     * 1. `const` declarations to primitive types (excluding Object/Array) at the top of a scope before any `let` or `var` declarations will be inlined into their usages.
     * 2. `let` and `const` declarations only used once are inlined into their usages.
     *
     * JavaScript engines typically do these optimizations internally, however
     * it might only happen much later in the compilation pipeline, after code
     * has been executed many many times.
     *
     * This will typically shrink the output size of code, but it might increase
     * it in some cases. Do your own benchmarks!
     */
    inline?: boolean;

    /**
     * @default "warn"
     */
    logLevel?: "verbose" | "debug" | "info" | "warn" | "error";
  }

  /**
   * Quickly transpile TypeScript, JSX, or JS to modern JavaScript.
   *
   * @example
   * ```js
   * const transpiler = new Bun.Transpiler();
   * transpiler.transformSync(`
   *   const App = () => <div>Hello World</div>;
   * export default App;
   * `);
   * // This outputs:
   * const output = `
   * const App = () => jsx("div", {
   *   children: "Hello World"
   * }, undefined, false, undefined, this);
   * export default App;
   * `
   * ```
   */

  class Transpiler {
    constructor(options?: TranspilerOptions);

    /**
     * Transpile code from TypeScript or JSX into valid JavaScript.
     * This function does not resolve imports.
     * @param code The code to transpile
     */
    transform(code: Bun.StringOrBuffer, loader?: JavaScriptLoader): Promise<string>;
    /**
     * Transpile code from TypeScript or JSX into valid JavaScript.
     * This function does not resolve imports.
     * @param code The code to transpile
     */
    transformSync(code: Bun.StringOrBuffer, loader: JavaScriptLoader, ctx: object): string;
    /**
     * Transpile code from TypeScript or JSX into valid JavaScript.
     * This function does not resolve imports.
     * @param code The code to transpile
     * @param ctx An object to pass to macros
     */
    transformSync(code: Bun.StringOrBuffer, ctx: object): string;

    /**
     * Transpile code from TypeScript or JSX into valid JavaScript.
     * This function does not resolve imports.
     * @param code The code to transpile
     */
    transformSync(code: Bun.StringOrBuffer, loader?: JavaScriptLoader): string;

    /**
     * Get a list of import paths and paths from a TypeScript, JSX, TSX, or JavaScript file.
     * @param code The code to scan
     * @example
     * ```js
     * const {imports, exports} = transpiler.scan(`
     * import {foo} from "baz";
     * export const hello = "hi!";
     * `);
     *
     * console.log(imports); // ["baz"]
     * console.log(exports); // ["hello"]
     * ```
     */
    scan(code: Bun.StringOrBuffer): { exports: string[]; imports: Import[] };

    /**
     *  Get a list of import paths from a TypeScript, JSX, TSX, or JavaScript file.
     * @param code The code to scan
     * @example
     * ```js
     * const imports = transpiler.scanImports(`
     * import {foo} from "baz";
     * import type {FooType} from "bar";
     * import type {DogeType} from "wolf";
     * `);
     *
     * console.log(imports); // ["baz"]
     * ```
     * This is a fast path which performs less work than `scan`.
     */
    scanImports(code: Bun.StringOrBuffer): Import[];
  }

  type ImportKind =
    | "import-statement"
    | "require-call"
    | "require-resolve"
    | "dynamic-import"
    | "import-rule"
    | "url-token"
    | "internal"
    | "entry-point-run"
    | "entry-point-build";

  interface Import {
    path: string;
    kind: ImportKind;
  }

  /**
   * @see [Bun.build API docs](https://bun.sh/docs/bundler#api)
   */
  interface BuildConfig {
    entrypoints: string[]; // list of file path
    outdir?: string; // output directory
    /**
     * @default "browser"
     */
    target?: Target; // default: "browser"
    /**
     * Output module format. Top-level await is only supported for `"esm"`.
     *
     * Can be:
     * - `"esm"`
     * - `"cjs"` (**experimental**)
     * - `"iife"` (**experimental**)
     *
     * @default "esm"
     */
    format?: /**

     * ECMAScript Module format
     */
    | "esm"
      /**
       * CommonJS format
       * **Experimental**
       */
      | "cjs"
      /**
       * IIFE format
       * **Experimental**
       */
      | "iife";
    naming?:
      | string
      | {
          chunk?: string;
          entry?: string;
          asset?: string;
        }; // | string;
    root?: string; // project root
    splitting?: boolean; // default true, enable code splitting
    plugins?: BunPlugin[];
    // manifest?: boolean; // whether to return manifest
    external?: string[];
    packages?: "bundle" | "external";
    publicPath?: string;
    define?: Record<string, string>;
    // origin?: string; // e.g. http://mydomain.com
    loader?: { [k in string]: Loader };
    /**
     * Specifies if and how to generate source maps.
     *
     * - `"none"` - No source maps are generated
     * - `"linked"` - A separate `*.ext.map` file is generated alongside each
     *   `*.ext` file. A `//# sourceMappingURL` comment is added to the output
     *   file to link the two. Requires `outdir` to be set.
     * - `"inline"` - an inline source map is appended to the output file.
     * - `"external"` - Generate a separate source map file for each input file.
     *   No `//# sourceMappingURL` comment is added to the output file.
     *
     * `true` and `false` are aliases for `"inline"` and `"none"`, respectively.
     *
     * @default "none"
     *
     * @see {@link outdir} required for `"linked"` maps
     * @see {@link publicPath} to customize the base url of linked source maps
     */
    sourcemap?: "none" | "linked" | "inline" | "external" | "linked" | boolean;

    /**
     * package.json `exports` conditions used when resolving imports
     *
     * Equivalent to `--conditions` in `bun build` or `bun run`.
     *
     * https://nodejs.org/api/packages.html#exports
     */
    conditions?: Array<string> | string;

    /**
     * Controls how environment variables are handled during bundling.
     *
     * Can be one of:
     * - `"inline"`: Injects environment variables into the bundled output by converting `process.env.FOO`
     *   references to string literals containing the actual environment variable values
     * - `"disable"`: Disables environment variable injection entirely
     * - A string ending in `*`: Inlines environment variables that match the given prefix.
     *   For example, `"MY_PUBLIC_*"` will only include env vars starting with "MY_PUBLIC_"
     *
     * @example
     * ```ts
     * Bun.build({
     *   env: "MY_PUBLIC_*",
     *   entrypoints: ["src/index.ts"],
     * })
     * ```
     */
    env?: "inline" | "disable" | `${string}*`;

    /**
     * Whether to enable minification.
     *
     * Use `true`/`false` to enable/disable all minification options. Alternatively,
     * you can pass an object for granular control over certain minifications.
     *
     * @default false
     */
    minify?:
      | boolean
      | {
          whitespace?: boolean;
          syntax?: boolean;
          identifiers?: boolean;
        };

    /**
     * Ignore dead code elimination/tree-shaking annotations such as @__PURE__ and package.json
     * "sideEffects" fields. This should only be used as a temporary workaround for incorrect
     * annotations in libraries.
     */
    ignoreDCEAnnotations?: boolean;

    /**
     * Force emitting @__PURE__ annotations even if minify.whitespace is true.
     */
    emitDCEAnnotations?: boolean;

    // treeshaking?: boolean;

    // jsx?:
    //   | "automatic"
    //   | "classic"
    //   | /* later: "preserve" */ {
    //       runtime?: "automatic" | "classic"; // later: "preserve"
    //       /** Only works when runtime=classic */
    //       factory?: string; // default: "React.createElement"
    //       /** Only works when runtime=classic */
    //       fragment?: string; // default: "React.Fragment"
    //       /** Only works when runtime=automatic */
    //       importSource?: string; // default: "react"
    //     };

    /**
     * Generate bytecode for the output. This can dramatically improve cold
     * start times, but will make the final output larger and slightly increase
     * memory usage.
     *
     * Bytecode is currently only supported for CommonJS (`format: "cjs"`).
     *
     * Must be `target: "bun"`
     * @default false
     */
    bytecode?: boolean;

    /**
     * Add a banner to the bundled code such as "use client";
     */
    banner?: string;

    /**
     * Add a footer to the bundled code such as a comment block like
     *
     * `// made with bun!`
     */
    footer?: string;

    /**
     * Drop function calls to matching property accesses.
     */
    drop?: string[];

    /**
     * When set to `true`, the returned promise rejects with an AggregateError when a build failure happens.
     * When set to `false`, the `success` property of the returned object will be `false` when a build failure happens.
     * This defaults to `true`.
     */
    throw?: boolean;
  }

  /**
   * Hash and verify passwords using argon2 or bcrypt
   *
   * These are fast APIs that can run in a worker thread if used asynchronously.
   *
   * @see [Bun.password API docs](https://bun.sh/guides/util/hash-a-password)
   *
   * @category Security
   */
  namespace Password {
    interface Argon2Algorithm {
      algorithm: "argon2id" | "argon2d" | "argon2i";

      /**
       * Memory cost, which defines the memory usage, given in kibibytes.
       */
      memoryCost?: number;
      /**
       * Defines the amount of computation realized and therefore the execution
       * time, given in number of iterations.
       */
      timeCost?: number;
    }

    interface BCryptAlgorithm {
      algorithm: "bcrypt";

      /**
       * A number between 4 and 31. The default is 10.
       */
      cost?: number;
    }

    type AlgorithmLabel = (BCryptAlgorithm | Argon2Algorithm)["algorithm"];
  }

  /**
   * Hash and verify passwords using argon2 or bcrypt. The default is argon2.
   * Password hashing functions are necessarily slow, and this object will
   * automatically run in a worker thread.
   *
   * @see [Bun.password API docs](https://bun.sh/guides/util/hash-a-password)
   *
   * The underlying implementation of these functions are provided by the Zig
   * Standard Library. Thanks to \@jedisct1 and other Zig contributors for their
   * work on this.
   *
   * @example
   * **Example with argon2**
   * ```ts
   * import {password} from "bun";
   *
   * const hash = await password.hash("hello world");
   * const verify = await password.verify("hello world", hash);
   * console.log(verify); // true
   * ```
   *
   * **Example with bcrypt**
   * ```ts
   * import {password} from "bun";
   *
   * const hash = await password.hash("hello world", "bcrypt");
   * // algorithm is optional, will be inferred from the hash if not specified
   * const verify = await password.verify("hello world", hash, "bcrypt");
   *
   * console.log(verify); // true
   * ```
   *
   * @category Security
   */
  const password: {
    /**
     * Verify a password against a previously hashed password.
     *
     * @returns true if the password matches, false otherwise
     *
     * @example
     * ```ts
     * import {password} from "bun";
     * await password.verify("hey", "$argon2id$v=19$m=65536,t=2,p=1$ddbcyBcbAcagei7wSkZFiouX6TqnUQHmTyS5mxGCzeM$+3OIaFatZ3n6LtMhUlfWbgJyNp7h8/oIsLK+LzZO+WI");
     * // true
     * ```
     *
     * @throws If the algorithm is specified and does not match the hash
     * @throws If the algorithm is invalid
     * @throws if the hash is invalid
     */
    verify(
      /**
       * The password to verify.
       *
       * If empty, always returns false
       */
      password: Bun.StringOrBuffer,
      /**
       * Previously hashed password.
       * If empty, always returns false
       */
      hash: Bun.StringOrBuffer,
      /**
       * If not specified, the algorithm will be inferred from the hash.
       *
       * If specified and the algorithm does not match the hash, this function
       * throws an error.
       */
      algorithm?: Password.AlgorithmLabel,
    ): Promise<boolean>;
    /**
     * Asynchronously hash a password using argon2 or bcrypt. The default is argon2.
     *
     * @returns A promise that resolves to the hashed password
     *
     * @example
     * **Example with argon2**
     * ```ts
     * import {password} from "bun";
     * const hash = await password.hash("hello world");
     * console.log(hash); // $argon2id$v=1...
     * const verify = await password.verify("hello world", hash);
     * ```
     *
     * **Example with bcrypt**
     * ```ts
     * import {password} from "bun";
     * const hash = await password.hash("hello world", "bcrypt");
     * console.log(hash); // $2b$10$...
     * const verify = await password.verify("hello world", hash);
     * ```
     */
    hash(
      /**
       * The password to hash
       *
       * If empty, this function throws an error. It is usually a programming
       * mistake to hash an empty password.
       */
      password: Bun.StringOrBuffer,
      /**
       * When using bcrypt, passwords exceeding 72 characters will be SHA512'd before
       *
       * @default "argon2id"
       */
      algorithm?: Password.AlgorithmLabel | Password.Argon2Algorithm | Password.BCryptAlgorithm,
    ): Promise<string>;

    /**
     * Synchronously hash and verify passwords using argon2 or bcrypt. The default is argon2.
     * Warning: password hashing is slow, consider using {@link Bun.password.verify}
     * instead which runs in a worker thread.
     *
     * The underlying implementation of these functions are provided by the Zig
     * Standard Library. Thanks to \@jedisct1 and other Zig contributors for their
     * work on this.
     *
     * @example
     * **Example with argon2**
     * ```ts
     * import {password} from "bun";
     *
     * const hash = await password.hashSync("hello world");
     * const verify = await password.verifySync("hello world", hash);
     * console.log(verify); // true
     * ```
     *
     * **Example with bcrypt**
     * ```ts
     * import {password} from "bun";
     *
     * const hash = await password.hashSync("hello world", "bcrypt");
     * // algorithm is optional, will be inferred from the hash if not specified
     * const verify = await password.verifySync("hello world", hash, "bcrypt");
     *
     * console.log(verify); // true
     * ```
     */
    verifySync(
      /**
       * The password to verify.
       */
      password: Bun.StringOrBuffer,
      /**
       * The hash to verify against.
       */
      hash: Bun.StringOrBuffer,
      /**
       * If not specified, the algorithm will be inferred from the hash.
       */
      algorithm?: Password.AlgorithmLabel,
    ): boolean;

    /**
     * Synchronously hash and verify passwords using argon2 or bcrypt. The default is argon2.
     * Warning: password hashing is slow, consider using {@link Bun.password.hash}
     * instead which runs in a worker thread.
     *
     * The underlying implementation of these functions are provided by the Zig
     * Standard Library. Thanks to \@jedisct1 and other Zig contributors for their
     * work on this.
     *
     * @example
     * **Example with argon2**
     * ```ts
     * import {password} from "bun";
     *
     * const hash = await password.hashSync("hello world");
     * const verify = await password.verifySync("hello world", hash);
     * console.log(verify); // true
     * ```
     *
     * **Example with bcrypt**
     * ```ts
     * import {password} from "bun";
     *
     * const hash = await password.hashSync("hello world", "bcrypt");
     * // algorithm is optional, will be inferred from the hash if not specified
     * const verify = await password.verifySync("hello world", hash, "bcrypt");
     *
     * console.log(verify); // true
     * ```
     */
    hashSync(
      /**
       * The password to hash
       *
       * If empty, this function throws an error. It is usually a programming
       * mistake to hash an empty password.
       */
      password: Bun.StringOrBuffer,

      /**
       * When using bcrypt, passwords exceeding 72 characters will be SHA256'd before
       *
       * @default "argon2id"
       */
      algorithm?: Password.AlgorithmLabel | Password.Argon2Algorithm | Password.BCryptAlgorithm,
    ): string;
  };

  /**
   * A build artifact represents a file that was generated by the bundler @see {@link Bun.build}
   *
   * @category Bundler
   */
  interface BuildArtifact extends Blob {
    path: string;
    loader: Loader;
    hash: string | null;
    kind: "entry-point" | "chunk" | "asset" | "sourcemap" | "bytecode";
    sourcemap: BuildArtifact | null;
  }

  /**
   * The output of a build
   *
   * @category Bundler
   */
  interface BuildOutput {
    outputs: BuildArtifact[];
    success: boolean;
    logs: Array<BuildMessage | ResolveMessage>;
  }

  /**
   * Bundles JavaScript, TypeScript, CSS, HTML and other supported files into optimized outputs.
   *
   * @param config - Build configuration options
   * @returns Promise that resolves to build output containing generated artifacts and build status
   * @throws {AggregateError} When build fails and config.throw is true (default in Bun 1.2+)
   *
   * @category Bundler
   *
   * @example
   * Basic usage - Bundle a single entrypoint and check results
   *```ts
   * const result = await Bun.build({
   *   entrypoints: ['./src/index.tsx'],
   *   outdir: './dist'
   * });
   *
   * if (!result.success) {
   *   console.error('Build failed:', result.logs);
   *   process.exit(1);
   * }
   *```
   *
   * @example
   * Set up multiple entrypoints with code splitting enabled
   *```ts
   * await Bun.build({
   *   entrypoints: ['./src/app.tsx', './src/admin.tsx'],
   *   outdir: './dist',
   *   splitting: true,
   *   sourcemap: "external"
   * });
   *```
   *
   * @example
   * Configure minification and optimization settings
   *```ts
   * await Bun.build({
   *   entrypoints: ['./src/index.tsx'],
   *   outdir: './dist',
   *   minify: {
   *     whitespace: true,
   *     identifiers: true,
   *     syntax: true
   *   },
   *   drop: ['console', 'debugger']
   * });
   *```
   *
   * @example
   * Set up custom loaders and mark packages as external
   *```ts
   * await Bun.build({
   *   entrypoints: ['./src/index.tsx'],
   *   outdir: './dist',
   *   loader: {
   *     '.png': 'dataurl',
   *     '.svg': 'file',
   *     '.txt': 'text',
   *     '.json': 'json'
   *   },
   *   external: ['react', 'react-dom']
   * });
   *```
   *
   * @example
   * Configure environment variable handling with different modes
   *```ts
   * // Inline all environment variables
   * await Bun.build({
   *   entrypoints: ['./src/index.tsx'],
   *   outdir: './dist',
   *   env: 'inline'
   * });
   *
   * // Only include specific env vars
   * await Bun.build({
   *   entrypoints: ['./src/index.tsx'],
   *   outdir: './dist',
   *   env: 'PUBLIC_*'
   * });
   *```
   *
   * @example
   * Set up custom naming patterns for all output types
   *```ts
   * await Bun.build({
   *   entrypoints: ['./src/index.tsx'],
   *   outdir: './dist',
   *   naming: {
   *     entry: '[dir]/[name]-[hash].[ext]',
   *     chunk: 'chunks/[name]-[hash].[ext]',
   *     asset: 'assets/[name]-[hash].[ext]'
   *   }
   * });
   *```
   *
   * @example
   * Work with build artifacts in different formats
   *```ts
   * const result = await Bun.build({
   *   entrypoints: ['./src/index.tsx']
   * });
   * for (const artifact of result.outputs) {
   *   const text = await artifact.text();
   *   const buffer = await artifact.arrayBuffer();
   *   const bytes = await artifact.bytes();
   *   new Response(artifact);
   *   await Bun.write(artifact.path, artifact);
   * }
   *```
   *
   * @example
   * Implement comprehensive error handling with position info
   *```ts
   * try {
   *   const result = await Bun.build({
   *     entrypoints: ['./src/index.tsx'],
   *   });
   * } catch (e) {
   *   const error = e as AggregateError;
   *   console.error('Build failed:');
   *   for (const msg of error.errors) {
   *     if ('position' in msg) {
   *       console.error(
   *         `${msg.message} at ${msg.position?.file}:${msg.position?.line}:${msg.position?.column}`
   *       );
   *     } else {
   *       console.error(msg.message);
   *     }
   *   }
   * }
   *```
   *
   * @example
   * Set up Node.js target with specific configurations
   *```ts
   * await Bun.build({
   *   entrypoints: ['./src/server.ts'],
   *   outdir: './dist',
   *   target: 'node',
   *   format: 'cjs',
   *   sourcemap: 'external',
   *   minify: false,
   *   packages: 'external'
   * });
   *```
   *
   * @example
   * Configure experimental CSS bundling with multiple themes
   *```ts
   * await Bun.build({
   *   entrypoints: [
   *     './src/styles.css',
   *     './src/themes/dark.css',
   *     './src/themes/light.css'
   *   ],
   *   outdir: './dist/css',
   * });
   *```
   *
   * @example
   * Define compile-time constants and version information
   *```ts
   * await Bun.build({
   *   entrypoints: ['./src/index.tsx'],
   *   outdir: './dist',
   *   define: {
   *     'process.env.NODE_ENV': JSON.stringify('production'),
   *     'CONSTANTS.VERSION': JSON.stringify('1.0.0'),
   *     'CONSTANTS.BUILD_TIME': JSON.stringify(new Date().toISOString())
   *   }
   * });
   *```
   *
   * @example
   * Create a custom plugin for handling special file types
   *```ts
   * await Bun.build({
   *   entrypoints: ['./src/index.tsx'],
   *   outdir: './dist',
   *   plugins: [
   *     {
   *       name: 'my-plugin',
   *       setup(build) {
   *         build.onLoad({ filter: /\.custom$/ }, async (args) => {
   *           const content = await Bun.file(args.path).text();
   *           return {
   *             contents: `export default ${JSON.stringify(content)}`,
   *             loader: 'js'
   *           };
   *         });
   *       }
   *     }
   *   ]
   * });
   *```
   *
   * @example
   * Enable bytecode generation for faster startup
   *```ts
   * await Bun.build({
   *   entrypoints: ['./src/server.ts'],
   *   outdir: './dist',
   *   target: 'bun',
   *   format: 'cjs',
   *   bytecode: true
   * });
   *```
   *
   * @example
   * Add custom banner and footer to output files
   *```ts
   * await Bun.build({
   *   entrypoints: ['./src/index.tsx'],
   *   outdir: './dist',
   *   banner: '"use client";\n// Built with Bun',
   *   footer: '// Generated on ' + new Date().toISOString()
   * });
   *```
   *
   * @example
   * Configure CDN public path for asset loading
   *```ts
   * await Bun.build({
   *   entrypoints: ['./src/index.tsx'],
   *   outdir: './dist',
   *   publicPath: 'https://cdn.example.com/assets/',
   *   loader: {
   *     '.png': 'file',
   *     '.svg': 'file'
   *   }
   * });
   *```
   *
   * @example
   * Set up package export conditions for different environments
   *```ts
   * await Bun.build({
   *   entrypoints: ['./src/index.tsx'],
   *   outdir: './dist',
   *   conditions: ['production', 'browser', 'module'],
   *   packages: 'external'
   * });
   *```
   */
  function build(config: BuildConfig): Promise<BuildOutput>;

  /**
   * A status that represents the outcome of a sent message.
   *
   * - if **0**, the message was **dropped**.
   * - if **-1**, there is **backpressure** of messages.
   * - if **>0**, it represents the **number of bytes sent**.
   *
   * @example
   * ```js
   * const status = ws.send("Hello!");
   * if (status === 0) {
   *   console.log("Message was dropped");
   * } else if (status === -1) {
   *   console.log("Backpressure was applied");
   * } else {
   *   console.log(`Success! Sent ${status} bytes`);
   * }
   * ```
   */
  type ServerWebSocketSendStatus = number;

  /**
   * A state that represents if a WebSocket is connected.
   *
   * - `WebSocket.CONNECTING` is `0`, the connection is pending.
   * - `WebSocket.OPEN` is `1`, the connection is established and `send()` is possible.
   * - `WebSocket.CLOSING` is `2`, the connection is closing.
   * - `WebSocket.CLOSED` is `3`, the connection is closed or couldn't be opened.
   *
   * @link https://developer.mozilla.org/en-US/docs/Web/API/WebSocket/readyState
   */
  type WebSocketReadyState = 0 | 1 | 2 | 3;

  /**
   * A fast WebSocket designed for servers.
   *
   * Features:
   * - **Message compression** - Messages can be compressed
   * - **Backpressure** - If the client is not ready to receive data, the server will tell you.
   * - **Dropped messages** - If the client cannot receive data, the server will tell you.
   * - **Topics** - Messages can be {@link ServerWebSocket.publish}ed to a specific topic and the client can {@link ServerWebSocket.subscribe} to topics
   *
   * This is slightly different than the browser {@link WebSocket} which Bun supports for clients.
   *
   * Powered by [uWebSockets](https://github.com/uNetworking/uWebSockets).
   *
   * @example
   * ```ts
   * Bun.serve({
   *   websocket: {
   *     open(ws) {
   *       console.log("Connected", ws.remoteAddress);
   *     },
   *     message(ws, data) {
   *       console.log("Received", data);
   *       ws.send(data);
   *     },
   *     close(ws, code, reason) {
   *       console.log("Disconnected", code, reason);
   *     },
   *   }
   * });
   * ```
   *
   * @category HTTP & Networking
   */
  interface ServerWebSocket<T = undefined> {
    /**
     * Sends a message to the client.
     *
     * @param data The data to send.
     * @param compress Should the data be compressed? If the client does not support compression, this is ignored.
     * @example
     * ws.send("Hello!");
     * ws.send("Compress this.", true);
     * ws.send(new Uint8Array([1, 2, 3, 4]));
     */
    send(data: string | BufferSource, compress?: boolean): ServerWebSocketSendStatus;

    /**
     * Sends a text message to the client.
     *
     * @param data The data to send.
     * @param compress Should the data be compressed? If the client does not support compression, this is ignored.
     * @example
     * ws.send("Hello!");
     * ws.send("Compress this.", true);
     */
    sendText(data: string, compress?: boolean): ServerWebSocketSendStatus;

    /**
     * Sends a binary message to the client.
     *
     * @param data The data to send.
     * @param compress Should the data be compressed? If the client does not support compression, this is ignored.
     * @example
     * ws.send(new TextEncoder().encode("Hello!"));
     * ws.send(new Uint8Array([1, 2, 3, 4]), true);
     */
    sendBinary(data: BufferSource, compress?: boolean): ServerWebSocketSendStatus;

    /**
     * Closes the connection.
     *
     * Here is a list of close codes:
     * - `1000` means "normal closure" **(default)**
     * - `1009` means a message was too big and was rejected
     * - `1011` means the server encountered an error
     * - `1012` means the server is restarting
     * - `1013` means the server is too busy or the client is rate-limited
     * - `4000` through `4999` are reserved for applications (you can use it!)
     *
     * To close the connection abruptly, use `terminate()`.
     *
     * @param code The close code to send
     * @param reason The close reason to send
     */
    close(code?: number, reason?: string): void;

    /**
     * Abruptly close the connection.
     *
     * To gracefully close the connection, use `close()`.
     */
    terminate(): void;

    /**
     * Sends a ping.
     *
     * @param data The data to send
     */
    ping(data?: string | BufferSource): ServerWebSocketSendStatus;

    /**
     * Sends a pong.
     *
     * @param data The data to send
     */
    pong(data?: string | BufferSource): ServerWebSocketSendStatus;

    /**
     * Sends a message to subscribers of the topic.
     *
     * @param topic The topic name.
     * @param data The data to send.
     * @param compress Should the data be compressed? If the client does not support compression, this is ignored.
     * @example
     * ws.publish("chat", "Hello!");
     * ws.publish("chat", "Compress this.", true);
     * ws.publish("chat", new Uint8Array([1, 2, 3, 4]));
     */
    publish(topic: string, data: string | BufferSource, compress?: boolean): ServerWebSocketSendStatus;

    /**
     * Sends a text message to subscribers of the topic.
     *
     * @param topic The topic name.
     * @param data The data to send.
     * @param compress Should the data be compressed? If the client does not support compression, this is ignored.
     * @example
     * ws.publish("chat", "Hello!");
     * ws.publish("chat", "Compress this.", true);
     */
    publishText(topic: string, data: string, compress?: boolean): ServerWebSocketSendStatus;

    /**
     * Sends a binary message to subscribers of the topic.
     *
     * @param topic The topic name.
     * @param data The data to send.
     * @param compress Should the data be compressed? If the client does not support compression, this is ignored.
     * @example
     * ws.publish("chat", new TextEncoder().encode("Hello!"));
     * ws.publish("chat", new Uint8Array([1, 2, 3, 4]), true);
     */
    publishBinary(topic: string, data: BufferSource, compress?: boolean): ServerWebSocketSendStatus;

    /**
     * Subscribes a client to the topic.
     *
     * @param topic The topic name.
     * @example
     * ws.subscribe("chat");
     */
    subscribe(topic: string): void;

    /**
     * Unsubscribes a client to the topic.
     *
     * @param topic The topic name.
     * @example
     * ws.unsubscribe("chat");
     */
    unsubscribe(topic: string): void;

    /**
     * Is the client subscribed to a topic?
     *
     * @param topic The topic name.
     * @example
     * ws.subscribe("chat");
     * console.log(ws.isSubscribed("chat")); // true
     */
    isSubscribed(topic: string): boolean;

    /**
     * Batches `send()` and `publish()` operations, which makes it faster to send data.
     *
     * The `message`, `open`, and `drain` callbacks are automatically corked, so
     * you only need to call this if you are sending messages outside of those
     * callbacks or in async functions.
     *
     * @param callback The callback to run.
     * @example
     * ws.cork((ctx) => {
     *   ctx.send("These messages");
     *   ctx.sendText("are sent");
     *   ctx.sendBinary(new TextEncoder().encode("together!"));
     * });
     */
    cork<T = unknown>(callback: (ws: ServerWebSocket<T>) => T): T;

    /**
     * The IP address of the client.
     *
     * @example
     * console.log(socket.remoteAddress); // "127.0.0.1"
     */
    readonly remoteAddress: string;

    /**
     * The ready state of the client.
     *
     * - if `0`, the client is connecting.
     * - if `1`, the client is connected.
     * - if `2`, the client is closing.
     * - if `3`, the client is closed.
     *
     * @example
     * console.log(socket.readyState); // 1
     */
    readonly readyState: WebSocketReadyState;

    /**
     * Sets how binary data is returned in events.
     *
     * - if `nodebuffer`, binary data is returned as `Buffer` objects. **(default)**
     * - if `arraybuffer`, binary data is returned as `ArrayBuffer` objects.
     * - if `uint8array`, binary data is returned as `Uint8Array` objects.
     *
     * @example
     * let ws: WebSocket;
     * ws.binaryType = "uint8array";
     * ws.addEventListener("message", ({ data }) => {
     *   console.log(data instanceof Uint8Array); // true
     * });
     */
    binaryType?: "nodebuffer" | "arraybuffer" | "uint8array";

    /**
     * Custom data that you can assign to a client, can be read and written at any time.
     *
     * @example
     * import { serve } from "bun";
     *
     * serve({
     *   fetch(request, server) {
     *     const data = {
     *       accessToken: request.headers.get("Authorization"),
     *     };
     *     if (server.upgrade(request, { data })) {
     *       return;
     *     }
     *     return new Response();
     *   },
     *   websocket: {
     *     open(ws) {
     *       console.log(ws.data.accessToken);
     *     }
     *   }
     * });
     */
    data: T;

    getBufferedAmount(): number;
  }

  /**
   * Compression options for WebSocket messages.
   */
  type WebSocketCompressor =
    | "disable"
    | "shared"
    | "dedicated"
    | "3KB"
    | "4KB"
    | "8KB"
    | "16KB"
    | "32KB"
    | "64KB"
    | "128KB"
    | "256KB";

  /**
   * Create a server-side {@link ServerWebSocket} handler for use with {@link Bun.serve}
   *
   * @category HTTP & Networking
   *
   * @example
   * ```ts
   * import { websocket, serve } from "bun";
   *
   * serve<{name: string}>({
   *   port: 3000,
   *   websocket: {
   *     open: (ws) => {
   *       console.log("Client connected");
   *    },
   *     message: (ws, message) => {
   *       console.log(`${ws.data.name}: ${message}`);
   *    },
   *     close: (ws) => {
   *       console.log("Client disconnected");
   *    },
   *  },
   *
   *   fetch(req, server) {
   *     const url = new URL(req.url);
   *     if (url.pathname === "/chat") {
   *       const upgraded = server.upgrade(req, {
   *         data: {
   *           name: new URL(req.url).searchParams.get("name"),
   *        },
   *      });
   *       if (!upgraded) {
   *         return new Response("Upgrade failed", { status: 400 });
   *      }
   *      return;
   *    }
   *     return new Response("Hello World");
   *  },
   * });
   * ```
   */
  interface WebSocketHandler<T = undefined> {
    /**
     * Called when the server receives an incoming message.
     *
     * If the message is not a `string`, its type is based on the value of `binaryType`.
     * - if `nodebuffer`, then the message is a `Buffer`.
     * - if `arraybuffer`, then the message is an `ArrayBuffer`.
     * - if `uint8array`, then the message is a `Uint8Array`.
     *
     * @param ws The websocket that sent the message
     * @param message The message received
     */
    message(ws: ServerWebSocket<T>, message: string | Buffer): void | Promise<void>;

    /**
     * Called when a connection is opened.
     *
     * @param ws The websocket that was opened
     */
    open?(ws: ServerWebSocket<T>): void | Promise<void>;

    /**
     * Called when a connection was previously under backpressure,
     * meaning it had too many queued messages, but is now ready to receive more data.
     *
     * @param ws The websocket that is ready for more data
     */
    drain?(ws: ServerWebSocket<T>): void | Promise<void>;

    /**
     * Called when a connection is closed.
     *
     * @param ws The websocket that was closed
     * @param code The close code
     * @param reason The close reason
     */
    close?(ws: ServerWebSocket<T>, code: number, reason: string): void | Promise<void>;

    /**
     * Called when a ping is sent.
     *
     * @param ws The websocket that received the ping
     * @param data The data sent with the ping
     */
    ping?(ws: ServerWebSocket<T>, data: Buffer): void | Promise<void>;

    /**
     * Called when a pong is received.
     *
     * @param ws The websocket that received the ping
     * @param data The data sent with the ping
     */
    pong?(ws: ServerWebSocket<T>, data: Buffer): void | Promise<void>;

    /**
     * Sets the maximum size of messages in bytes.
     *
     * Default is 16 MB, or `1024 * 1024 * 16` in bytes.
     */
    maxPayloadLength?: number;

    /**
     * Sets the maximum number of bytes that can be buffered on a single connection.
     *
     * Default is 16 MB, or `1024 * 1024 * 16` in bytes.
     */
    backpressureLimit?: number;

    /**
     * Sets if the connection should be closed if `backpressureLimit` is reached.
     *
     * Default is `false`.
     */
    closeOnBackpressureLimit?: boolean;

    /**
     * Sets the the number of seconds to wait before timing out a connection
     * due to no messages or pings.
     *
     * Default is 2 minutes, or `120` in seconds.
     */
    idleTimeout?: number;

    /**
     * Should `ws.publish()` also send a message to `ws` (itself), if it is subscribed?
     *
     * Default is `false`.
     */
    publishToSelf?: boolean;

    /**
     * Should the server automatically send and respond to pings to clients?
     *
     * Default is `true`.
     */
    sendPings?: boolean;

    /**
     * Sets the compression level for messages, for clients that supports it. By default, compression is disabled.
     *
     * Default is `false`.
     */
    perMessageDeflate?:
      | boolean
      | {
          /**
           * Sets the compression level.
           */
          compress?: WebSocketCompressor | boolean;
          /**
           * Sets the decompression level.
           */
          decompress?: WebSocketCompressor | boolean;
        };
  }

  namespace RouterTypes {
    type ExtractRouteParams<T> = T extends `${string}:${infer Param}/${infer Rest}`
      ? { [K in Param]: string } & ExtractRouteParams<Rest>
      : T extends `${string}:${infer Param}`
        ? { [K in Param]: string }
        : T extends `${string}*`
          ? {}
          : {};

    type RouteHandler<T extends string> = (req: BunRequest<T>, server: Server) => Response | Promise<Response>;

    type RouteHandlerWithWebSocketUpgrade<T extends string> = (
      req: BunRequest<T>,
      server: Server,
    ) => Response | undefined | void | Promise<Response | undefined | void>;

    type HTTPMethod = "GET" | "POST" | "PUT" | "DELETE" | "PATCH" | "HEAD" | "OPTIONS";

    type RouteHandlerObject<T extends string> = {
      [K in HTTPMethod]?: RouteHandler<T>;
    };

    type RouteHandlerWithWebSocketUpgradeObject<T extends string> = {
      [K in HTTPMethod]?: RouteHandlerWithWebSocketUpgrade<T>;
    };

    type RouteValue<T extends string> = Response | false | RouteHandler<T> | RouteHandlerObject<T>;
    type RouteValueWithWebSocketUpgrade<T extends string> =
      | RouteValue<T>
      | RouteHandlerWithWebSocketUpgrade<T>
      | RouteHandlerWithWebSocketUpgradeObject<T>;
  }

  interface BunRequest<T extends string = string> extends Request {
    params: RouterTypes.ExtractRouteParams<T>;
    readonly cookies: CookieMap;
  }

  interface GenericServeOptions {
    /**
     * What URI should be used to make {@link Request.url} absolute?
     *
     * By default, looks at {@link hostname}, {@link port}, and whether or not SSL is enabled to generate one
     *
     * @example
     * ```js
     * "http://my-app.com"
     * ```
     *
     * @example
     * ```js
     * "https://wongmjane.com/"
     * ```
     *
     * This should be the public, absolute URL – include the protocol and {@link hostname}. If the port isn't 80 or 443, then include the {@link port} too.
     *
     * @example
     * "http://localhost:3000"
     */
    // baseURI?: string;

    /**
     * What is the maximum size of a request body? (in bytes)
     * @default 1024 * 1024 * 128 // 128MB
     */
    maxRequestBodySize?: number;

    /**
     * Render contextual errors? This enables bun's error page
     * @default process.env.NODE_ENV !== 'production'
     */
    development?:
      | boolean
      | {
          /**
           * Enable Hot Module Replacement for routes (including React Fast Refresh, if React is in use)
           *
           * @default true if process.env.NODE_ENV !== 'production'
           *
           */
          hmr?: boolean;
        };

    error?: (this: Server, error: ErrorLike) => Response | Promise<Response> | void | Promise<void>;

    /**
     * Uniquely identify a server instance with an ID
     *
     * ---
     *
     * **When bun is started with the `--hot` flag**:
     *
     * This string will be used to hot reload the server without interrupting
     * pending requests or websockets. If not provided, a value will be
     * generated. To disable hot reloading, set this value to `null`.
     *
     * **When bun is not started with the `--hot` flag**:
     *
     * This string will currently do nothing. But in the future it could be useful for logs or metrics.
     */
    id?: string | null;
  }

  interface ServeOptions extends GenericServeOptions {
    /**
     * What port should the server listen on?
     * @default process.env.PORT || "3000"
     */
    port?: string | number;

    /**
     * Whether the `SO_REUSEPORT` flag should be set.
     *
     * This allows multiple processes to bind to the same port, which is useful for load balancing.
     *
     * @default false
     */
    reusePort?: boolean;

    /**
     * Whether the `IPV6_V6ONLY` flag should be set.
     * @default false
     */
    ipv6Only?: boolean;

    /**
     * What hostname should the server listen on?
     *
     * @default
     * ```js
     * "0.0.0.0" // listen on all interfaces
     * ```
     * @example
     *  ```js
     * "127.0.0.1" // Only listen locally
     * ```
     * @example
     * ```js
     * "remix.run" // Only listen on remix.run
     * ````
     *
     * note: hostname should not include a {@link port}
     */
    hostname?: string;

    /**
     * If set, the HTTP server will listen on a unix socket instead of a port.
     * (Cannot be used with hostname+port)
     */
    unix?: never;

    /**
     * Sets the the number of seconds to wait before timing out a connection
     * due to inactivity.
     *
     * Default is `10` seconds.
     */
    idleTimeout?: number;

    /**
     * Handle HTTP requests
     *
     * Respond to {@link Request} objects with a {@link Response} object.
     */
    fetch(this: Server, request: Request, server: Server): Response | Promise<Response>;
  }

  interface UnixServeOptions extends GenericServeOptions {
    /**
     * If set, the HTTP server will listen on a unix socket instead of a port.
     * (Cannot be used with hostname+port)
     */
    unix: string;
    /**
     * Handle HTTP requests
     *
     * Respond to {@link Request} objects with a {@link Response} object.
     */
    fetch(this: Server, request: Request, server: Server): Response | Promise<Response>;
  }

  interface WebSocketServeOptions<WebSocketDataType = undefined> extends GenericServeOptions {
    /**
     * What port should the server listen on?
     * @default process.env.PORT || "3000"
     */
    port?: string | number;

    /**
     * What hostname should the server listen on?
     *
     * @default
     * ```js
     * "0.0.0.0" // listen on all interfaces
     * ```
     * @example
     *  ```js
     * "127.0.0.1" // Only listen locally
     * ```
     * @example
     * ```js
     * "remix.run" // Only listen on remix.run
     * ````
     *
     * note: hostname should not include a {@link port}
     */
    hostname?: string;

    /**
     * Enable websockets with {@link Bun.serve}
     *
     * For simpler type safety, see {@link Bun.websocket}
     *
     * @example
     * ```js
     * Bun.serve({
     *  websocket: {
     *    open: (ws) => {
     *      console.log("Client connected");
     *    },
     *    message: (ws, message) => {
     *      console.log("Client sent message", message);
     *    },
     *    close: (ws) => {
     *      console.log("Client disconnected");
     *    },
     *  },
     *  fetch(req, server) {
     *    const url = new URL(req.url);
     *    if (url.pathname === "/chat") {
     *      const upgraded = server.upgrade(req);
     *      if (!upgraded) {
     *        return new Response("Upgrade failed", { status: 400 });
     *      }
     *    }
     *    return new Response("Hello World");
     *  },
     * });
     * ```
     * Upgrade a {@link Request} to a {@link ServerWebSocket} via {@link Server.upgrade}
     *
     * Pass `data` in @{link Server.upgrade} to attach data to the {@link ServerWebSocket.data} property
     */
    websocket: WebSocketHandler<WebSocketDataType>;

    /**
     * Handle HTTP requests or upgrade them to a {@link ServerWebSocket}
     *
     * Respond to {@link Request} objects with a {@link Response} object.
     */
    fetch(
      this: Server,
      request: Request,
      server: Server,
    ): Response | undefined | void | Promise<Response | undefined | void>;
  }

  interface UnixWebSocketServeOptions<WebSocketDataType = undefined> extends GenericServeOptions {
    /**
     * If set, the HTTP server will listen on a unix socket instead of a port.
     * (Cannot be used with hostname+port)
     */
    unix: string;

    /**
     * Enable websockets with {@link Bun.serve}
     *
     * For simpler type safety, see {@link Bun.websocket}
     *
     * @example
     * ```js
     * import { serve } from "bun";
     * serve({
     *  websocket: {
     *    open: (ws) => {
     *      console.log("Client connected");
     *    },
     *    message: (ws, message) => {
     *      console.log("Client sent message", message);
     *    },
     *    close: (ws) => {
     *      console.log("Client disconnected");
     *    },
     *  },
     *  fetch(req, server) {
     *    const url = new URL(req.url);
     *    if (url.pathname === "/chat") {
     *      const upgraded = server.upgrade(req);
     *      if (!upgraded) {
     *        return new Response("Upgrade failed", { status: 400 });
     *      }
     *    }
     *    return new Response("Hello World");
     *  },
     * });
     * ```
     * Upgrade a {@link Request} to a {@link ServerWebSocket} via {@link Server.upgrade}
     *
     * Pass `data` in @{link Server.upgrade} to attach data to the {@link ServerWebSocket.data} property
     */
    websocket: WebSocketHandler<WebSocketDataType>;

    /**
     * Handle HTTP requests or upgrade them to a {@link ServerWebSocket}
     *
     * Respond to {@link Request} objects with a {@link Response} object.
     */
    fetch(this: Server, request: Request, server: Server): Response | undefined | Promise<Response | undefined>;
  }

  interface TLSWebSocketServeOptions<WebSocketDataType = undefined>
    extends WebSocketServeOptions<WebSocketDataType>,
      TLSOptionsAsDeprecated {
    unix?: never;
    tls?: TLSOptions | TLSOptions[];
  }

  interface UnixTLSWebSocketServeOptions<WebSocketDataType = undefined>
    extends UnixWebSocketServeOptions<WebSocketDataType>,
      TLSOptionsAsDeprecated {
    /**
     * If set, the HTTP server will listen on a unix socket instead of a port.
     * (Cannot be used with hostname+port)
     */
    unix: string;
    tls?: TLSOptions | TLSOptions[];
  }

  interface TLSServeOptions extends ServeOptions, TLSOptionsAsDeprecated {
    tls?: TLSOptions | TLSOptions[];
  }

  interface UnixTLSServeOptions extends UnixServeOptions, TLSOptionsAsDeprecated {
    tls?: TLSOptions | TLSOptions[];
  }

  interface ErrorLike extends Error {
    code?: string;
    errno?: number;
    syscall?: string;
  }

  /**
   * Options for TLS connections
   */
  interface TLSOptions {
    /**
     * Passphrase for the TLS key
     */
    passphrase?: string;

    /**
     * File path to a .pem file custom Diffie Helman parameters
     */
    dhParamsFile?: string;

    /**
     * Explicitly set a server name
     */
    serverName?: string;

    /**
     * This sets `OPENSSL_RELEASE_BUFFERS` to 1.
     * It reduces overall performance but saves some memory.
     * @default false
     */
    lowMemoryMode?: boolean;

    /**
     * If set to `false`, any certificate is accepted.
     * Default is `$NODE_TLS_REJECT_UNAUTHORIZED` environment variable, or `true` if it is not set.
     */
    rejectUnauthorized?: boolean;

    /**
     * If set to `true`, the server will request a client certificate.
     *
     * Default is `false`.
     */
    requestCert?: boolean;

    /**
     * Optionally override the trusted CA certificates. Default is to trust
     * the well-known CAs curated by Mozilla. Mozilla's CAs are completely
     * replaced when CAs are explicitly specified using this option.
     */
    ca?: string | Buffer | BunFile | Array<string | Buffer | BunFile> | undefined;
    /**
     *  Cert chains in PEM format. One cert chain should be provided per
     *  private key. Each cert chain should consist of the PEM formatted
     *  certificate for a provided private key, followed by the PEM
     *  formatted intermediate certificates (if any), in order, and not
     *  including the root CA (the root CA must be pre-known to the peer,
     *  see ca). When providing multiple cert chains, they do not have to
     *  be in the same order as their private keys in key. If the
     *  intermediate certificates are not provided, the peer will not be
     *  able to validate the certificate, and the handshake will fail.
     */
    cert?: string | Buffer | BunFile | Array<string | Buffer | BunFile> | undefined;
    /**
     * Private keys in PEM format. PEM allows the option of private keys
     * being encrypted. Encrypted keys will be decrypted with
     * options.passphrase. Multiple keys using different algorithms can be
     * provided either as an array of unencrypted key strings or buffers,
     * or an array of objects in the form {pem: <string|buffer>[,
     * passphrase: <string>]}. The object form can only occur in an array.
     * object.passphrase is optional. Encrypted keys will be decrypted with
     * object.passphrase if provided, or options.passphrase if it is not.
     */
    key?: string | Buffer | BunFile | Array<string | Buffer | BunFile> | undefined;
    /**
     * Optionally affect the OpenSSL protocol behavior, which is not
     * usually necessary. This should be used carefully if at all! Value is
     * a numeric bitmask of the SSL_OP_* options from OpenSSL Options
     */
    secureOptions?: number | undefined; // Value is a numeric bitmask of the `SSL_OP_*` options
  }

  // Note for contributors: TLSOptionsAsDeprecated should be considered immutable
  // and new TLS option keys should only be supported on the `.tls` property (which comes
  // from the TLSOptions interface above).
  /**
   * This exists because Bun.serve() extends the TLSOptions object, but
   * they're now considered deprecated. You should be passing the
   * options on `.tls` instead.
   *
   * @example
   * ```ts
   * //// OLD ////
   * Bun.serve({
   *   fetch: () => new Response("Hello World"),
   *   passphrase: "secret",
   * });
   *
   * //// NEW ////
   * Bun.serve({
   *   fetch: () => new Response("Hello World"),
   *   tls: {
   *     passphrase: "secret",
   *   },
   * });
   * ```
   */
  interface TLSOptionsAsDeprecated {
    /**
     * Passphrase for the TLS key
     *
     * @deprecated Use `.tls.passphrase` instead
     */
    passphrase?: string;

    /**
     * File path to a .pem file custom Diffie Helman parameters
     *
     * @deprecated Use `.tls.dhParamsFile` instead
     */
    dhParamsFile?: string;

    /**
     * Explicitly set a server name
     *
     * @deprecated Use `.tls.serverName` instead
     */
    serverName?: string;

    /**
     * This sets `OPENSSL_RELEASE_BUFFERS` to 1.
     * It reduces overall performance but saves some memory.
     * @default false
     *
     * @deprecated Use `.tls.lowMemoryMode` instead
     */
    lowMemoryMode?: boolean;

    /**
     * If set to `false`, any certificate is accepted.
     * Default is `$NODE_TLS_REJECT_UNAUTHORIZED` environment variable, or `true` if it is not set.
     *
     * @deprecated Use `.tls.rejectUnauthorized` instead
     */
    rejectUnauthorized?: boolean;

    /**
     * If set to `true`, the server will request a client certificate.
     *
     * Default is `false`.
     *
     * @deprecated Use `.tls.requestCert` instead
     */
    requestCert?: boolean;

    /**
     * Optionally override the trusted CA certificates. Default is to trust
     * the well-known CAs curated by Mozilla. Mozilla's CAs are completely
     * replaced when CAs are explicitly specified using this option.
     *
     * @deprecated Use `.tls.ca` instead
     */
    ca?: string | Buffer | BunFile | Array<string | Buffer | BunFile> | undefined;
    /**
     *  Cert chains in PEM format. One cert chain should be provided per
     *  private key. Each cert chain should consist of the PEM formatted
     *  certificate for a provided private key, followed by the PEM
     *  formatted intermediate certificates (if any), in order, and not
     *  including the root CA (the root CA must be pre-known to the peer,
     *  see ca). When providing multiple cert chains, they do not have to
     *  be in the same order as their private keys in key. If the
     *  intermediate certificates are not provided, the peer will not be
     *  able to validate the certificate, and the handshake will fail.
     *
     * @deprecated Use `.tls.cert` instead
     */
    cert?: string | Buffer | BunFile | Array<string | Buffer | BunFile> | undefined;
    /**
     * Private keys in PEM format. PEM allows the option of private keys
     * being encrypted. Encrypted keys will be decrypted with
     * options.passphrase. Multiple keys using different algorithms can be
     * provided either as an array of unencrypted key strings or buffers,
     * or an array of objects in the form {pem: <string|buffer>[,
     * passphrase: <string>]}. The object form can only occur in an array.
     * object.passphrase is optional. Encrypted keys will be decrypted with
     * object.passphrase if provided, or options.passphrase if it is not.
     *
     * @deprecated Use `.tls.key` instead
     */
    key?: string | Buffer | BunFile | Array<string | Buffer | BunFile> | undefined;
    /**
     * Optionally affect the OpenSSL protocol behavior, which is not
     * usually necessary. This should be used carefully if at all! Value is
     * a numeric bitmask of the SSL_OP_* options from OpenSSL Options
     *
     * @deprecated `Use .tls.secureOptions` instead
     */
    secureOptions?: number | undefined; // Value is a numeric bitmask of the `SSL_OP_*` options
  }

  interface SocketAddress {
    /**
     * The IP address of the client.
     */
    address: string;
    /**
     * The port of the client.
     */
    port: number;
    /**
     * The IP family ("IPv4" or "IPv6").
     */
    family: "IPv4" | "IPv6";
  }

  /**
   * HTTP & HTTPS Server
   *
   * To start the server, see {@link serve}
   *
   * For performance, Bun pre-allocates most of the data for 2048 concurrent requests.
   * That means starting a new server allocates about 500 KB of memory. Try to
   * avoid starting and stopping the server often (unless it's a new instance of bun).
   *
   * Powered by a fork of [uWebSockets](https://github.com/uNetworking/uWebSockets). Thank you \@alexhultman.
   *
   * @category HTTP & Networking
   */
  interface Server extends Disposable {
    /**
     * Stop listening to prevent new connections from being accepted.
     *
     * By default, it does not cancel in-flight requests or websockets. That means it may take some time before all network activity stops.
     *
     * @param closeActiveConnections Immediately terminate in-flight requests, websockets, and stop accepting new connections.
     * @default false
     */
    stop(closeActiveConnections?: boolean): Promise<void>;

    /**
     * Update the `fetch` and `error` handlers without restarting the server.
     *
     * This is useful if you want to change the behavior of your server without
     * restarting it or for hot reloading.
     *
     * @example
     *
     * ```js
     * // create the server
     * const server = Bun.serve({
     *  fetch(request) {
     *    return new Response("Hello World v1")
     *  }
     * });
     *
     * // Update the server to return a different response
     * server.reload({
     *   fetch(request) {
     *     return new Response("Hello World v2")
     *   }
     * });
     * ```
     *
     * Passing other options such as `port` or `hostname` won't do anything.
     */
    reload<T, R extends { [K in keyof R]: RouterTypes.RouteValue<K & string> }>(
      options: ServeFunctionOptions<T, R> & {
        /**
         * @deprecated Use `routes` instead in new code. This will continue to work for awhile though.
         */
        static?: R;
      },
    ): Server;

    /**
     * Mock the fetch handler for a running server.
     *
     * This feature is not fully implemented yet. It doesn't normalize URLs
     * consistently in all cases and it doesn't yet call the `error` handler
     * consistently. This needs to be fixed
     */
    fetch(request: Request | string): Response | Promise<Response>;

    /**
     * Upgrade a {@link Request} to a {@link ServerWebSocket}
     *
     * @param request The {@link Request} to upgrade
     * @param options Pass headers or attach data to the {@link ServerWebSocket}
     *
     * @returns `true` if the upgrade was successful and `false` if it failed
     *
     * @example
     * ```js
     * import { serve } from "bun";
     *  serve({
     *    websocket: {
     *      open: (ws) => {
     *        console.log("Client connected");
     *      },
     *      message: (ws, message) => {
     *        console.log("Client sent message", message);
     *      },
     *      close: (ws) => {
     *        console.log("Client disconnected");
     *      },
     *    },
     *    fetch(req, server) {
     *      const url = new URL(req.url);
     *      if (url.pathname === "/chat") {
     *        const upgraded = server.upgrade(req);
     *        if (!upgraded) {
     *          return new Response("Upgrade failed", { status: 400 });
     *        }
     *      }
     *      return new Response("Hello World");
     *    },
     *  });
     * ```
     *  What you pass to `data` is available on the {@link ServerWebSocket.data} property
     */
    // eslint-disable-next-line @definitelytyped/no-unnecessary-generics
    upgrade<T = undefined>(
      request: Request,
      options?: {
        /**
         * Send any additional headers while upgrading, like cookies
         */
        headers?: HeadersInit;
        /**
         * This value is passed to the {@link ServerWebSocket.data} property
         */
        data?: T;
      },
    ): boolean;

    /**
     * Send a message to all connected {@link ServerWebSocket} subscribed to a topic
     *
     * @param topic The topic to publish to
     * @param data The data to send
     * @param compress Should the data be compressed? Ignored if the client does not support compression.
     *
     * @returns 0 if the message was dropped, -1 if backpressure was applied, or the number of bytes sent.
     *
     * @example
     *
     * ```js
     * server.publish("chat", "Hello World");
     * ```
     *
     * @example
     * ```js
     * server.publish("chat", new Uint8Array([1, 2, 3, 4]));
     * ```
     *
     * @example
     * ```js
     * server.publish("chat", new ArrayBuffer(4), true);
     * ```
     *
     * @example
     * ```js
     * server.publish("chat", new DataView(new ArrayBuffer(4)));
     * ```
     */
    publish(
      topic: string,
      data: string | ArrayBufferView | ArrayBuffer | SharedArrayBuffer,
      compress?: boolean,
    ): ServerWebSocketSendStatus;

    /**
     * A count of connections subscribed to a given topic
     *
     * This operation will loop through each topic internally to get the count.
     *
     * @param topic the websocket topic to check how many subscribers are connected to
     * @returns the number of subscribers
     */
    subscriberCount(topic: string): number;

    /**
     * Returns the client IP address and port of the given Request. If the request was closed or is a unix socket, returns null.
     *
     * @example
     * ```js
     * export default {
     *  async fetch(request, server) {
     *    return new Response(server.requestIP(request));
     *  }
     * }
     * ```
     */
    requestIP(request: Request): SocketAddress | null;

    /**
     * Reset the idleTimeout of the given Request to the number in seconds. 0 means no timeout.
     *
     * @example
     * ```js
     * export default {
     *  async fetch(request, server) {
     *    server.timeout(request, 60);
     *    await Bun.sleep(30000);
     *    return new Response("30 seconds have passed");
     *  }
     * }
     * ```
     */
    timeout(request: Request, seconds: number): void;
    /**
     * Undo a call to {@link Server.unref}
     *
     * If the Server has already been stopped, this does nothing.
     *
     * If {@link Server.ref} is called multiple times, this does nothing. Think of it as a boolean toggle.
     */
    ref(): void;

    /**
     * Don't keep the process alive if this server is the only thing left.
     * Active connections may continue to keep the process alive.
     *
     * By default, the server is ref'd.
     *
     * To prevent new connections from being accepted, use {@link Server.stop}
     */
    unref(): void;

    /**
     * How many requests are in-flight right now?
     */
    readonly pendingRequests: number;

    /**
     * How many {@link ServerWebSocket}s are in-flight right now?
     */
    readonly pendingWebSockets: number;

    readonly url: URL;

    /**
     * The port the server is listening on.
     *
     * This will be undefined when the server is listening on a unix socket.
     *
     * @example
     * ```js
     * 3000
     * ```
     */
    readonly port: number | undefined;

    /**
     * The hostname the server is listening on. Does not include the port.
     *
     * This will be `undefined` when the server is listening on a unix socket.
     *
     * @example
     * ```js
     * "localhost"
     * ```
     */
    readonly hostname: string | undefined;

    /**
     * Is the server running in development mode?
     *
     * In development mode, `Bun.serve()` returns rendered error messages with
     * stack traces instead of a generic 500 error. This makes debugging easier,
     * but development mode shouldn't be used in production or you will risk
     * leaking sensitive information.
     */
    readonly development: boolean;

    /**
     * An identifier of the server instance
     *
     * When bun is started with the `--hot` flag, this ID is used to hot reload the server without interrupting pending requests or websockets.
     *
     * When bun is not started with the `--hot` flag, this ID is currently unused.
     */
    readonly id: string;
  }

  /**
   * The type of options that can be passed to {@link serve}
   */
  type Serve<WebSocketDataType = undefined> =
    | ServeOptions
    | TLSServeOptions
    | UnixServeOptions
    | UnixTLSServeOptions
    | WebSocketServeOptions<WebSocketDataType>
    | TLSWebSocketServeOptions<WebSocketDataType>
    | UnixWebSocketServeOptions<WebSocketDataType>
    | UnixTLSWebSocketServeOptions<WebSocketDataType>;

  /**
   * The type of options that can be passed to {@link serve}, with support for `routes` and a safer requirement for `fetch`
   */
  type ServeFunctionOptions<T, R extends { [K in keyof R]: RouterTypes.RouteValue<Extract<K, string>> }> =
    | (DistributedOmit<Exclude<Serve<T>, WebSocketServeOptions<T>>, "fetch"> & {
        routes: R;
        fetch?: (this: Server, request: Request, server: Server) => Response | Promise<Response>;
      })
    | (DistributedOmit<Exclude<Serve<T>, WebSocketServeOptions<T>>, "routes"> & {
        routes?: never;
        fetch: (this: Server, request: Request, server: Server) => Response | Promise<Response>;
      })
    | (Omit<WebSocketServeOptions<T>, "fetch"> & {
        routes: {
          [K in keyof R]: RouterTypes.RouteValueWithWebSocketUpgrade<Extract<K, string>>;
        };
        fetch?: (
          this: Server,
          request: Request,
          server: Server,
        ) => Response | Promise<Response | void | undefined> | void | undefined;
      })
    | (Omit<WebSocketServeOptions<T>, "fetch"> & {
        routes?: never;
        fetch: (
          this: Server,
          request: Request,
          server: Server,
        ) => Response | Promise<Response | void | undefined> | void | undefined;
      });

  /**
   * Bun.serve provides a high-performance HTTP server with built-in routing support.
   * It enables both function-based and object-based route handlers with type-safe
   * parameters and method-specific handling.
   *
   * @param options - Server configuration options
   *
   * @category HTTP & Networking
   *
   * @example Basic Usage
   * ```ts
   * Bun.serve({
   *   port: 3000,
   *   fetch(req) {
   *     return new Response("Hello World");
   *   }
   * });
   * ```
   *
   * @example Route-based Handlers
   * ```ts
   * Bun.serve({
   *   routes: {
   *     // Static responses
   *     "/": new Response("Home page"),
   *
   *     // Function handlers with type-safe parameters
   *     "/users/:id": (req) => {
   *       // req.params.id is typed as string
   *       return new Response(`User ${req.params.id}`);
   *     },
   *
   *     // Method-specific handlers
   *     "/api/posts": {
   *       GET: () => new Response("Get posts"),
   *       POST: async (req) => {
   *         const body = await req.json();
   *         return new Response("Created post");
   *       },
   *       DELETE: (req) => new Response("Deleted post")
   *     },
   *
   *     // Wildcard routes
   *     "/static/*": (req) => {
   *       // Handle any path under /static/
   *       return new Response("Static file");
   *     },
   *
   *     // Disable route (fall through to fetch handler)
   *     "/api/legacy": false
   *   },
   *
   *   // Fallback handler for unmatched routes
   *   fetch(req) {
   *     return new Response("Not Found", { status: 404 });
   *   }
   * });
   * ```
   *
   * @example Path Parameters
   * ```ts
   * Bun.serve({
   *   routes: {
   *     // Single parameter
   *     "/users/:id": (req: BunRequest<"/users/:id">) => {
   *       return new Response(`User ID: ${req.params.id}`);
   *     },
   *
   *     // Multiple parameters
   *     "/posts/:postId/comments/:commentId": (
   *       req: BunRequest<"/posts/:postId/comments/:commentId">
   *     ) => {
   *       return new Response(JSON.stringify(req.params));
   *       // Output: {"postId": "123", "commentId": "456"}
   *     }
   *   }
   * });
   * ```
   *
   * @example Route Precedence
   * ```ts
   * // Routes are matched in the following order:
   * // 1. Exact static routes ("/about")
   * // 2. Parameter routes ("/users/:id")
   * // 3. Wildcard routes ("/api/*")
   *
   * Bun.serve({
   *   routes: {
   *     "/api/users": () => new Response("Users list"),
   *     "/api/users/:id": (req) => new Response(`User ${req.params.id}`),
   *     "/api/*": () => new Response("API catchall"),
   *     "/*": () => new Response("Root catchall")
   *   }
   * });
   * ```
   *
   * @example Error Handling
   * ```ts
   * Bun.serve({
   *   routes: {
   *     "/error": () => {
   *       throw new Error("Something went wrong");
   *     }
   *   },
   *   error(error) {
   *     // Custom error handler
   *     console.error(error);
   *     return new Response(`Error: ${error.message}`, {
   *       status: 500
   *     });
   *   }
   * });
   * ```
   *
   * @example Server Lifecycle
   * ```ts
   * const server = Bun.serve({
   *   // Server config...
   * });
   *
   * // Update routes at runtime
   * server.reload({
   *   routes: {
   *     "/": () => new Response("Updated route")
   *   }
   * });
   *
   * // Stop the server
   * server.stop();
   * ```
   *
   * @example Development Mode
   * ```ts
   * Bun.serve({
   *   development: true, // Enable hot reloading
   *   routes: {
   *     // Routes will auto-reload on changes
   *   }
   * });
   * ```
   *
   * @example Type-Safe Request Handling
   * ```ts
   * type Post = {
   *   id: string;
   *   title: string;
   * };
   *
   * Bun.serve({
   *   routes: {
   *     "/api/posts/:id": async (
   *       req: BunRequest<"/api/posts/:id">
   *     ) => {
   *       if (req.method === "POST") {
   *         const body: Post = await req.json();
   *         return Response.json(body);
   *       }
   *       return new Response("Method not allowed", {
   *         status: 405
   *       });
   *     }
   *   }
   * });
   * ```
   */
  function serve<T, R extends { [K in keyof R]: RouterTypes.RouteValue<K & string> }>(
    options: ServeFunctionOptions<T, R> & {
      /**
       * @deprecated Use `routes` instead in new code. This will continue to work for a while though.
       */
      static?: R;
    },
  ): Server;

  /**
   * [`Blob`](https://developer.mozilla.org/en-US/docs/Web/API/Blob) powered by the fastest system calls available for operating on files.
   *
   * This Blob is lazy. That means it won't do any work until you read from it.
   *
   * - `size` will not be valid until the contents of the file are read at least once.
   * - `type` is auto-set based on the file extension when possible
   *
   * @example
   * ```js
   * const file = Bun.file("./hello.json");
   * console.log(file.type); // "application/json"
   * console.log(await file.json()); // { hello: "world" }
   * ```
   *
   * @example
   * ```js
   * await Bun.write(
   *   Bun.file("./hello.txt"),
   *   "Hello, world!"
   * );
   * ```
   * @param path The path to the file (lazily loaded) if the path starts with `s3://` it will behave like {@link S3File}
   */
  function file(path: string | URL, options?: BlobPropertyBag): BunFile;

  /**
   * A list of files embedded into the standalone executable. Lexigraphically sorted by name.
   *
   * If the process is not a standalone executable, this returns an empty array.
   */
  const embeddedFiles: ReadonlyArray<Blob>;

  /**
   * `Blob` that leverages the fastest system calls available to operate on files.
   *
   * This Blob is lazy. It won't do any work until you read from it. Errors propagate as promise rejections.
   *
   * `Blob.size` will not be valid until the contents of the file are read at least once.
   * `Blob.type` will have a default set based on the file extension
   *
   * @example
   * ```js
   * const file = Bun.file(new TextEncoder.encode("./hello.json"));
   * console.log(file.type); // "application/json"
   * ```
   *
   * @param path The path to the file as a byte buffer (the buffer is copied) if the path starts with `s3://` it will behave like {@link S3File}
   */
  function file(path: ArrayBufferLike | Uint8Array, options?: BlobPropertyBag): BunFile;

  /**
   * [`Blob`](https://developer.mozilla.org/en-US/docs/Web/API/Blob) powered by the fastest system calls available for operating on files.
   *
   * This Blob is lazy. That means it won't do any work until you read from it.
   *
   * - `size` will not be valid until the contents of the file are read at least once.
   *
   * @example
   * ```js
   * const file = Bun.file(fd);
   * ```
   *
   * @param fileDescriptor The file descriptor of the file
   */
  function file(fileDescriptor: number, options?: BlobPropertyBag): BunFile;

  /**
   * Allocate a new [`Uint8Array`](https://developer.mozilla.org/en-US/docs/Web/JavaScript/Reference/Global_Objects/Uint8Array) without zeroing the bytes.
   *
   * This can be 3.5x faster than `new Uint8Array(size)`, but if you send uninitialized memory to your users (even unintentionally), it can potentially leak anything recently in memory.
   */
  function allocUnsafe(size: number): Uint8Array;

  /**
   * Options for `Bun.inspect`
   */
  interface BunInspectOptions {
    /**
     * Whether to colorize the output
     */
    colors?: boolean;
    /**
     * The depth of the inspection
     */
    depth?: number;
    /**
     * Whether to sort the properties of the object
     */
    sorted?: boolean;
    /**
     * Whether to compact the output
     */
    compact?: boolean;
  }

  type WebSocketOptionsProtocolsOrProtocol =
    | {
        /**
         * Protocols to use for the WebSocket connection
         */
        protocols?: string | string[];
      }
    | {
        /**
         * Protocol to use for the WebSocket connection
         */
        protocol?: string;
      };

  type WebSocketOptionsTLS = {
    /**
     * Options for the TLS connection
     */
    tls?: {
      /**
       * Whether to reject the connection if the certificate is not valid
       *
       * @default true
       */
      rejectUnauthorized?: boolean;
    };
  };

  type WebSocketOptionsHeaders = {
    /**
     * Headers to send to the server
     */
    headers?: import("node:http").OutgoingHttpHeaders;
  };

  /**
   * Constructor options for the `Bun.WebSocket` client
   */
  type WebSocketOptions = WebSocketOptionsProtocolsOrProtocol & WebSocketOptionsTLS & WebSocketOptionsHeaders;

  interface WebSocketEventMap {
    close: CloseEvent;
    error: Event;
    message: MessageEvent;
    open: Event;
  }

  /**
   * A WebSocket client implementation
   *
   * @example
   * ```ts
   * const ws = new WebSocket("ws://localhost:8080", {
   *  headers: {
   *    "x-custom-header": "hello",
   *  },
   * });
   *
   * ws.addEventListener("open", () => {
   *   console.log("Connected to server");
   * });
   *
   * ws.addEventListener("message", (event) => {
   *   console.log("Received message:", event.data);
   * });
   *
   * ws.send("Hello, server!");
   * ws.terminate();
   * ```
   */
  interface WebSocket extends EventTarget {
    /**
     * The URL of the WebSocket connection
     */
    readonly url: string;

    /**
     * Legacy URL property (same as url)
     * @deprecated Use url instead
     */
    readonly URL: string;

    /**
     * The current state of the connection
     */
    readonly readyState:
      | typeof WebSocket.CONNECTING
      | typeof WebSocket.OPEN
      | typeof WebSocket.CLOSING
      | typeof WebSocket.CLOSED;

    /**
     * The number of bytes of data that have been queued using send() but not yet transmitted to the network
     */
    readonly bufferedAmount: number;

    /**
     * The protocol selected by the server
     */
    readonly protocol: string;

    /**
     * The extensions selected by the server
     */
    readonly extensions: string;

    /**
     * The type of binary data being received.
     */
    binaryType: "arraybuffer" | "nodebuffer";

    /**
     * Event handler for open event
     */
    onopen: ((this: WebSocket, ev: Event) => any) | null;

    /**
     * Event handler for message event
     */
    onmessage: ((this: WebSocket, ev: MessageEvent) => any) | null;

    /**
     * Event handler for error event
     */
    onerror: ((this: WebSocket, ev: Event) => any) | null;

    /**
     * Event handler for close event
     */
    onclose: ((this: WebSocket, ev: CloseEvent) => any) | null;

    /**
     * Transmits data to the server
     * @param data The data to send to the server
     */
    send(data: string | ArrayBufferLike | ArrayBufferView): void;

    /**
     * Closes the WebSocket connection
     * @param code A numeric value indicating the status code
     * @param reason A human-readable string explaining why the connection is closing
     */
    close(code?: number, reason?: string): void;

    /**
     * Sends a ping frame to the server
     * @param data Optional data to include in the ping frame
     */
    ping(data?: string | ArrayBufferLike | ArrayBufferView): void;

    /**
     * Sends a pong frame to the server
     * @param data Optional data to include in the pong frame
     */
    pong(data?: string | ArrayBufferLike | ArrayBufferView): void;

    /**
     * Immediately terminates the connection
     */
    terminate(): void;

    /**
     * Registers an event handler of a specific event type on the WebSocket.
     * @param type A case-sensitive string representing the event type to listen for
     * @param listener The function to be called when the event occurs
     * @param options An options object that specifies characteristics about the event listener
     */
    addEventListener<K extends keyof WebSocketEventMap>(
      type: K,
      listener: (this: WebSocket, ev: WebSocketEventMap[K]) => any,
      options?: boolean | AddEventListenerOptions,
    ): void;
    addEventListener(
      type: string,
      listener: EventListenerOrEventListenerObject,
      options?: boolean | AddEventListenerOptions,
    ): void;

    /**
     * Removes an event listener previously registered with addEventListener()
     * @param type A case-sensitive string representing the event type to remove
     * @param listener The function to remove from the event target
     * @param options An options object that specifies characteristics about the event listener
     */
    removeEventListener<K extends keyof WebSocketEventMap>(
      type: K,
      listener: (this: WebSocket, ev: WebSocketEventMap[K]) => any,
      options?: boolean | EventListenerOptions,
    ): void;
    removeEventListener(
      type: string,
      listener: EventListenerOrEventListenerObject,
      options?: boolean | EventListenerOptions,
    ): void;

    /** @deprecated Use instance property instead */
    readonly CONNECTING: 0;
    /** @deprecated Use instance property instead */
    readonly OPEN: 1;
    /** @deprecated Use instance property instead */
    readonly CLOSING: 2;
    /** @deprecated Use instance property instead */
    readonly CLOSED: 3;
  }

  /**
   * Pretty-print an object the same as {@link console.log} to a `string`
   *
   * Supports JSX
   *
   * @param arg The value to inspect
   * @param options Options for the inspection
   */
  function inspect(arg: any, options?: BunInspectOptions): string;
  namespace inspect {
    /**
     * That can be used to declare custom inspect functions.
     */
    const custom: typeof import("util").inspect.custom;

    /**
     * Pretty-print an object or array as a table
     *
     * Like {@link console.table}, except it returns a string
     */
    function table(tabularData: object | unknown[], properties?: string[], options?: { colors?: boolean }): string;
    function table(tabularData: object | unknown[], options?: { colors?: boolean }): string;
  }

  interface MMapOptions {
    /**
     * Sets MAP_SYNC flag on Linux. Ignored on macOS due to lack of support.
     */
    sync?: boolean;
    /**
     * Allow other processes to see results instantly?
     * This enables MAP_SHARED. If false, it enables MAP_PRIVATE.
     * @default true
     */
    shared?: boolean;
  }
  /**
   * Open a file as a live-updating `Uint8Array` without copying memory
   * - Writing to the array writes to the file.
   * - Reading from the array reads from the file.
   *
   * This uses the [`mmap()`](https://man7.org/linux/man-pages/man2/mmap.2.html) syscall under the hood.
   *
   * ---
   *
   * This API inherently has some rough edges:
   * - It does not support empty files. It will throw a `SystemError` with `EINVAL`
   * - Usage on shared/networked filesystems is discouraged. It will be very slow.
   * - If you delete or truncate the file, that will crash bun. This is called a segmentation fault.
   *
   * ---
   *
   * To close the file, set the array to `null` and it will be garbage collected eventually.
   */
  function mmap(path: PathLike, opts?: MMapOptions): Uint8Array;

  /**
   * Write to stdout
   */
  const stdout: BunFile;

  /**
   * Write to stderr
   */
  const stderr: BunFile;

  /**
   * Read from stdin
   *
   * This is a read-only BunFile
   */
  const stdin: BunFile;

  type StringLike = string | { toString(): string };

  /**
   * Valid inputs for {@link color}
   *
   * @category Utilities
   */
  type ColorInput =
    | { r: number; g: number; b: number; a?: number }
    | [number, number, number]
    | [number, number, number, number]
    | Uint8Array
    | Uint8ClampedArray
    | Float32Array
    | Float64Array
    | string
    | number
    | { toString(): string };

  /**
   * Converts formats of colors
   *
   * @category Utilities
   *
   * @param input A value that could possibly be a color
   * @param outputFormat An optional output format
   */
  function color(
    input: ColorInput,
    outputFormat?: /**
     * True color ANSI color string, for use in terminals
     * @example \x1b[38;2;100;200;200m
     */
    | "ansi"
      | "ansi-16"
      | "ansi-16m"
      /**
       * 256 color ANSI color string, for use in terminals which don't support true color
       *
       * Tries to match closest 24-bit color to 256 color palette
       */
      | "ansi-256"
      /**
       * Picks the format that produces the shortest output
       */
      | "css"
      /**
       * Lowercase hex color string without alpha
       * @example #ff9800
       */
      | "hex"
      /**
       * Uppercase hex color string without alpha
       * @example #FF9800
       */
      | "HEX"
      /**
       * @example hsl(35.764706, 1, 0.5)
       */
      | "hsl"
      /**
       * @example lab(0.72732764, 33.938198, -25.311619)
       */
      | "lab"
      /**
       * @example 16750592
       */
      | "number"
      /**
       * RGB color string without alpha
       * @example rgb(255, 152, 0)
       */
      | "rgb"
      /**
       * RGB color string with alpha
       * @example rgba(255, 152, 0, 1)
       */
      | "rgba",
  ): string | null;

  /**
   * Convert any color input to rgb
   * @param input Any color input
   * @param outputFormat Specify `[rgb]` to output as an array with `r`, `g`, and `b` properties
   */
  function color(input: ColorInput, outputFormat: "[rgb]"): [number, number, number] | null;
  /**
   * Convert any color input to rgba
   * @param input Any color input
   * @param outputFormat Specify `[rgba]` to output as an array with `r`, `g`, `b`, and `a` properties
   */
  function color(input: ColorInput, outputFormat: "[rgba]"): [number, number, number, number] | null;
  /**
   * Convert any color input to a number
   * @param input Any color input
   * @param outputFormat Specify `{rgb}` to output as an object with `r`, `g`, and `b` properties
   */
  function color(input: ColorInput, outputFormat: "{rgb}"): { r: number; g: number; b: number } | null;
  /**
   * Convert any color input to rgba
   * @param input Any color input
   * @param outputFormat Specify {rgba} to output as an object with `r`, `g`, `b`, and `a` properties
   */
  function color(input: ColorInput, outputFormat: "{rgba}"): { r: number; g: number; b: number; a: number } | null;
  /**
   * Convert any color input to a number
   * @param input Any color input
   * @param outputFormat Specify `number` to output as a number
   */
  function color(input: ColorInput, outputFormat: "number"): number | null;

  /**
   * Bun.semver provides a fast way to parse and compare version numbers.
   */
  namespace semver {
    /**
     * Test if the version satisfies the range. Stringifies both arguments. Returns `true` or `false`.
     */
    function satisfies(version: StringLike, range: StringLike): boolean;

    /**
     * Returns 0 if the versions are equal, 1 if `v1` is greater, or -1 if `v2` is greater.
     * Throws an error if either version is invalid.
     */
    function order(v1: StringLike, v2: StringLike): -1 | 0 | 1;
  }

  namespace unsafe {
    /**
     * Cast bytes to a `String` without copying. This is the fastest way to get a `String` from a `Uint8Array` or `ArrayBuffer`.
     *
     * **Only use this for ASCII strings**. If there are non-ascii characters, your application may crash and/or very confusing bugs will happen such as `"foo" !== "foo"`.
     *
     * **The input buffer must not be garbage collected**. That means you will need to hold on to it for the duration of the string's lifetime.
     */
    function arrayBufferToString(buffer: Uint8Array | ArrayBufferLike): string;

    /**
     * Cast bytes to a `String` without copying. This is the fastest way to get a `String` from a `Uint16Array`
     *
     * **The input must be a UTF-16 encoded string**. This API does no validation whatsoever.
     *
     * **The input buffer must not be garbage collected**. That means you will need to hold on to it for the duration of the string's lifetime.
     */

    function arrayBufferToString(buffer: Uint16Array): string;

    /**
     * Force the garbage collector to run extremely often,
     * especially inside `bun:test`.
     *
     * - `0`: default, disable
     * - `1`: asynchronously call the garbage collector more often
     * - `2`: synchronously call the garbage collector more often.
     *
     * This is a global setting. It's useful for debugging seemingly random crashes.
     *
     * `BUN_GARBAGE_COLLECTOR_LEVEL` environment variable is also supported.
     *
     * @param level
     * @returns The previous level
     */
    function gcAggressionLevel(level?: 0 | 1 | 2): 0 | 1 | 2;

    /**
     * Dump the mimalloc heap to the console
     */
    function mimallocDump(): void;
  }

  type DigestEncoding = "utf8" | "ucs2" | "utf16le" | "latin1" | "ascii" | "base64" | "base64url" | "hex";

  /**
   * Are ANSI colors enabled for stdin and stdout?
   *
   * Used for {@link console.log}
   */
  const enableANSIColors: boolean;

  /**
   * What script launched Bun?
   *
   * Absolute file path
   *
   * @example "/never-gonna-give-you-up.js"
   */
  const main: string;

  /**
   * Manually trigger the garbage collector
   *
   * This does two things:
   * 1. It tells JavaScriptCore to run the garbage collector
   * 2. It tells [mimalloc](https://github.com/microsoft/mimalloc) to clean up fragmented memory. Mimalloc manages the heap not used in JavaScriptCore.
   *
   * @param force Synchronously run the garbage collector
   */
  function gc(force: boolean): void;

  /**
   * JavaScriptCore engine's internal heap snapshot
   *
   * I don't know how to make this something Chrome or Safari can read.
   *
   * If you have any ideas, please file an issue https://github.com/oven-sh/bun
   */
  interface HeapSnapshot {
    /** 2 */
    version: number;

    /** "Inspector" */
    type: string;

    nodes: number[];

    nodeClassNames: string[];
    edges: number[];
    edgeTypes: string[];
    edgeNames: string[];
  }

  /**
   * Returns the number of nanoseconds since the process was started.
   *
   * This function uses a high-resolution monotonic system timer to provide precise time measurements.
   * In JavaScript, numbers are represented as double-precision floating-point values (IEEE 754),
   * which can safely represent integers up to 2^53 - 1 (Number.MAX_SAFE_INTEGER).
   *
   * Due to this limitation, while the internal counter may continue beyond this point,
   * the precision of the returned value will degrade after 14.8 weeks of uptime (when the nanosecond
   * count exceeds Number.MAX_SAFE_INTEGER). Beyond this point, the function will continue to count but
   * with reduced precision, which might affect time calculations and comparisons in long-running applications.
   *
   * @returns {number} The number of nanoseconds since the process was started, with precise values up to
   * Number.MAX_SAFE_INTEGER.
   */
  function nanoseconds(): number;

  /**
   * Show precise statistics about memory usage of your application
   *
   * Generate a heap snapshot in JavaScriptCore's format that can be viewed with `bun --inspect` or Safari's Web Inspector
   */
  function generateHeapSnapshot(format?: "jsc"): HeapSnapshot;

  /**
   * Show precise statistics about memory usage of your application
   *
   * Generate a V8 Heap Snapshot that can be used with Chrome DevTools & Visual Studio Code
   *
   * This is a JSON string that can be saved to a file.
   * ```ts
   * const snapshot = Bun.generateHeapSnapshot("v8");
   * await Bun.write("heap.heapsnapshot", snapshot);
   * ```
   */
  function generateHeapSnapshot(format: "v8"): string;

  /**
   * The next time JavaScriptCore is idle, clear unused memory and attempt to reduce the heap size.
   *
   * @deprecated
   */
  function shrink(): void;

  /**
   * Open a file in your local editor. Auto-detects via `$VISUAL` || `$EDITOR`
   *
   * @param path path to open
   */
  function openInEditor(path: string, options?: EditorOptions): void;

  var fetch: typeof globalThis.fetch;

  interface EditorOptions {
    editor?: "vscode" | "subl";
    line?: number;
    column?: number;
  }

  /**
   * This class only exists in types
   */
  abstract class CryptoHashInterface<T> {
    /**
     * Update the hash with data
     *
     * @param data
     */
    update(data: Bun.BlobOrStringOrBuffer): T;

    /**
     * Finalize the hash
     *
     * @param encoding `DigestEncoding` to return the hash in. If none is provided, it will return a `Uint8Array`.
     */
    digest(encoding: DigestEncoding): string;

    /**
     * Finalize the hash
     *
     * @param hashInto `TypedArray` to write the hash into. Faster than creating a new one each time
     */
    digest(hashInto?: NodeJS.TypedArray): NodeJS.TypedArray;

    /**
     * Run the hash over the given data
     *
     * @param input `string`, `Uint8Array`, or `ArrayBuffer` to hash. `Uint8Array` or `ArrayBuffer` is faster.
     *
     * @param hashInto `TypedArray` to write the hash into. Faster than creating a new one each time
     */
    static hash(input: Bun.BlobOrStringOrBuffer, hashInto?: NodeJS.TypedArray): NodeJS.TypedArray;

    /**
     * Run the hash over the given data
     *
     * @param input `string`, `Uint8Array`, or `ArrayBuffer` to hash. `Uint8Array` or `ArrayBuffer` is faster.
     *
     * @param encoding `DigestEncoding` to return the hash in
     */
    static hash(input: Bun.BlobOrStringOrBuffer, encoding: DigestEncoding): string;
  }

  type SupportedCryptoAlgorithms =
    | "blake2b256"
    | "blake2b512"
    | "md4"
    | "md5"
    | "ripemd160"
    | "sha1"
    | "sha224"
    | "sha256"
    | "sha384"
    | "sha512"
    | "sha512-224"
    | "sha512-256"
    | "sha3-224"
    | "sha3-256"
    | "sha3-384"
    | "sha3-512"
    | "shake128"
    | "shake256";

  /**
   * Hardware-accelerated cryptographic hash functions
   *
   * Used for `crypto.createHash()`
   */
  class CryptoHasher {
    /**
     * The algorithm chosen to hash the data
     */
    readonly algorithm: SupportedCryptoAlgorithms;

    /**
     * The length of the output hash in bytes
     */
    readonly byteLength: number;

    /**
     * Create a new hasher
     *
     * @param algorithm The algorithm to use. See {@link algorithms} for a list of supported algorithms
     * @param hmacKey Optional key for HMAC. Must be a string or `TypedArray`. If not provided, the hasher will be a non-HMAC hasher.
     */
    constructor(algorithm: SupportedCryptoAlgorithms, hmacKey?: string | NodeJS.TypedArray);

    /**
     * Update the hash with data
     *
     * @param input
     */
    update(input: Bun.BlobOrStringOrBuffer, inputEncoding?: import("crypto").Encoding): CryptoHasher;

    /**
     * Perform a deep copy of the hasher
     */
    copy(): CryptoHasher;

    /**
     * Finalize the hash. Resets the CryptoHasher so it can be reused.
     *
     * @param encoding `DigestEncoding` to return the hash in. If none is provided, it will return a `Uint8Array`.
     */
    digest(encoding: DigestEncoding): string;

    /**
     * Finalize the hash and return a `Buffer`
     */
    digest(): Buffer;

    /**
     * Finalize the hash
     *
     * @param hashInto `TypedArray` to write the hash into. Faster than creating a new one each time
     */
    digest(hashInto: NodeJS.TypedArray): NodeJS.TypedArray;

    /**
     * Run the hash over the given data
     *
     * @param input `string`, `Uint8Array`, or `ArrayBuffer` to hash. `Uint8Array` or `ArrayBuffer` is faster.
     */
    static hash(algorithm: SupportedCryptoAlgorithms, input: Bun.BlobOrStringOrBuffer): Buffer;

    /**
     * Run the hash over the given data
     *
     * @param input `string`, `Uint8Array`, or `ArrayBuffer` to hash. `Uint8Array` or `ArrayBuffer` is faster.
     *
     * @param hashInto `TypedArray` to write the hash into. Faster than creating a new one each time
     */
    static hash(
      algorithm: SupportedCryptoAlgorithms,
      input: Bun.BlobOrStringOrBuffer,
      hashInto: NodeJS.TypedArray,
    ): NodeJS.TypedArray;

    /**
     * Run the hash over the given data
     *
     * @param input `string`, `Uint8Array`, or `ArrayBuffer` to hash. `Uint8Array` or `ArrayBuffer` is faster.
     *
     * @param encoding `DigestEncoding` to return the hash in
     */
    static hash(
      algorithm: SupportedCryptoAlgorithms,
      input: Bun.BlobOrStringOrBuffer,
      encoding: DigestEncoding,
    ): string;

    /**
     * List of supported hash algorithms
     *
     * These are hardware accelerated with BoringSSL
     */
    static readonly algorithms: SupportedCryptoAlgorithms[];
  }

  /**
   * Resolve a `Promise` after milliseconds. This is like
   * {@link setTimeout} except it returns a `Promise`.
   *
   * @category Utilities
   *
   * @param ms milliseconds to delay resolving the promise. This is a minimum
   * number. It may take longer. If a {@link Date} is passed, it will sleep until the
   * {@link Date} is reached.
   *
   * @example
   * ## Sleep for 1 second
   * ```ts
   * import { sleep } from "bun";
   *
   * await sleep(1000);
   * ```
   * ## Sleep for 10 milliseconds
   * ```ts
   * await Bun.sleep(10);
   * ```
   * ## Sleep until `Date`
   *
   * ```ts
   * const target = new Date();
   * target.setSeconds(target.getSeconds() + 1);
   * await Bun.sleep(target);
   * ```
   * Internally, `Bun.sleep` is the equivalent of
   * ```ts
   * await new Promise((resolve) => setTimeout(resolve, ms));
   * ```
   * As always, you can use `Bun.sleep` or the imported `sleep` function interchangeably.
   */
  function sleep(ms: number | Date): Promise<void>;

  /**
   * Sleep the thread for a given number of milliseconds
   *
   * This is a blocking function.
   *
   * Internally, it calls [nanosleep(2)](https://man7.org/linux/man-pages/man2/nanosleep.2.html)
   */
  function sleepSync(ms: number): void;

  /**
   * Hash `input` using [SHA-2 512/256](https://en.wikipedia.org/wiki/SHA-2#Comparison_of_SHA_functions)
   *
   * @category Utilities
   *
   * @param input `string`, `Uint8Array`, or `ArrayBuffer` to hash. `Uint8Array` or `ArrayBuffer` will be faster
   * @param hashInto optional `Uint8Array` to write the hash to. 32 bytes minimum.
   *
   * This hashing function balances speed with cryptographic strength. This does not encrypt or decrypt data.
   *
   * The implementation uses [BoringSSL](https://boringssl.googlesource.com/boringssl) (used in Chromium & Go)
   *
   * The equivalent `openssl` command is:
   *
   * ```bash
   * # You will need OpenSSL 3 or later
   * openssl sha512-256 /path/to/file
   * ```
   */
  function sha(input: Bun.StringOrBuffer, hashInto?: NodeJS.TypedArray): NodeJS.TypedArray;

  /**
   * Hash `input` using [SHA-2 512/256](https://en.wikipedia.org/wiki/SHA-2#Comparison_of_SHA_functions)
   *
   * @category Utilities
   *
   * @param input `string`, `Uint8Array`, or `ArrayBuffer` to hash. `Uint8Array` or `ArrayBuffer` will be faster
   * @param encoding `DigestEncoding` to return the hash in
   *
   * This hashing function balances speed with cryptographic strength. This does not encrypt or decrypt data.
   *
   * The implementation uses [BoringSSL](https://boringssl.googlesource.com/boringssl) (used in Chromium & Go)
   *
   * The equivalent `openssl` command is:
   *
   * ```bash
   * # You will need OpenSSL 3 or later
   * openssl sha512-256 /path/to/file
   * ```
   */
  function sha(input: Bun.StringOrBuffer, encoding: DigestEncoding): string;

  /**
   * This is not the default because it's not cryptographically secure and it's slower than {@link SHA512}
   *
   * Consider using the ugly-named {@link SHA512_256} instead
   */
  class SHA1 extends CryptoHashInterface<SHA1> {
    constructor();

    /**
     * The number of bytes the hash will produce
     */
    static readonly byteLength: 20;
  }
  class MD5 extends CryptoHashInterface<MD5> {
    constructor();

    /**
     * The number of bytes the hash will produce
     */
    static readonly byteLength: 16;
  }
  class MD4 extends CryptoHashInterface<MD4> {
    constructor();

    /**
     * The number of bytes the hash will produce
     */
    static readonly byteLength: 16;
  }
  class SHA224 extends CryptoHashInterface<SHA224> {
    constructor();

    /**
     * The number of bytes the hash will produce
     */
    static readonly byteLength: 28;
  }
  class SHA512 extends CryptoHashInterface<SHA512> {
    constructor();

    /**
     * The number of bytes the hash will produce
     */
    static readonly byteLength: 64;
  }
  class SHA384 extends CryptoHashInterface<SHA384> {
    constructor();

    /**
     * The number of bytes the hash will produce
     */
    static readonly byteLength: 48;
  }
  class SHA256 extends CryptoHashInterface<SHA256> {
    constructor();

    /**
     * The number of bytes the hash will produce
     */
    static readonly byteLength: 32;
  }
  /**
   * See also {@link sha}
   */
  class SHA512_256 extends CryptoHashInterface<SHA512_256> {
    constructor();

    /**
     * The number of bytes the hash will produce
     */
    static readonly byteLength: 32;
  }

  /** Compression options for `Bun.deflateSync` and `Bun.gzipSync` */
  interface ZlibCompressionOptions {
    /**
     * The compression level to use. Must be between `-1` and `9`.
     * - A value of `-1` uses the default compression level (Currently `6`)
     * - A value of `0` gives no compression
     * - A value of `1` gives least compression, fastest speed
     * - A value of `9` gives best compression, slowest speed
     */
    level?: -1 | 0 | 1 | 2 | 3 | 4 | 5 | 6 | 7 | 8 | 9;
    /**
     * How much memory should be allocated for the internal compression state.
     *
     * A value of `1` uses minimum memory but is slow and reduces compression ratio.
     *
     * A value of `9` uses maximum memory for optimal speed. The default is `8`.
     */
    memLevel?: 1 | 2 | 3 | 4 | 5 | 6 | 7 | 8 | 9;
    /**
     * The base 2 logarithm of the window size (the size of the history buffer).
     *
     * Larger values of this parameter result in better compression at the expense of memory usage.
     *
     * The following value ranges are supported:
     * - `9..15`: The output will have a zlib header and footer (Deflate)
     * - `-9..-15`: The output will **not** have a zlib header or footer (Raw Deflate)
     * - `25..31` (16+`9..15`): The output will have a gzip header and footer (gzip)
     *
     * The gzip header will have no file name, no extra data, no comment, no modification time (set to zero) and no header CRC.
     */
    windowBits?:
      | -9
      | -10
      | -11
      | -12
      | -13
      | -14
      | -15
      | 9
      | 10
      | 11
      | 12
      | 13
      | 14
      | 15
      | 25
      | 26
      | 27
      | 28
      | 29
      | 30
      | 31;
    /**
     * Tunes the compression algorithm.
     *
     * - `Z_DEFAULT_STRATEGY`: For normal data **(Default)**
     * - `Z_FILTERED`: For data produced by a filter or predictor
     * - `Z_HUFFMAN_ONLY`: Force Huffman encoding only (no string match)
     * - `Z_RLE`: Limit match distances to one (run-length encoding)
     * - `Z_FIXED` prevents the use of dynamic Huffman codes
     *
     * `Z_RLE` is designed to be almost as fast as `Z_HUFFMAN_ONLY`, but give better compression for PNG image data.
     *
     * `Z_FILTERED` forces more Huffman coding and less string matching, it is
     * somewhat intermediate between `Z_DEFAULT_STRATEGY` and `Z_HUFFMAN_ONLY`.
     * Filtered data consists mostly of small values with a somewhat random distribution.
     */
    strategy?: number;

    library?: "zlib";
  }

  interface LibdeflateCompressionOptions {
    level?: 0 | 1 | 2 | 3 | 4 | 5 | 6 | 7 | 8 | 9 | 10 | 11 | 12;
    library?: "libdeflate";
  }

  /**
   * Compresses a chunk of data with `zlib` DEFLATE algorithm.
   * @param data The buffer of data to compress
   * @param options Compression options to use
   * @returns The output buffer with the compressed data
   */
  function deflateSync(
    data: Uint8Array | string | ArrayBuffer,
    options?: ZlibCompressionOptions | LibdeflateCompressionOptions,
  ): Uint8Array;
  /**
   * Compresses a chunk of data with `zlib` GZIP algorithm.
   * @param data The buffer of data to compress
   * @param options Compression options to use
   * @returns The output buffer with the compressed data
   */
  function gzipSync(
    data: Uint8Array | string | ArrayBuffer,
    options?: ZlibCompressionOptions | LibdeflateCompressionOptions,
  ): Uint8Array;
  /**
   * Decompresses a chunk of data with `zlib` INFLATE algorithm.
   * @param data The buffer of data to decompress
   * @returns The output buffer with the decompressed data
   */
  function inflateSync(
    data: Uint8Array | string | ArrayBuffer,
    options?: ZlibCompressionOptions | LibdeflateCompressionOptions,
  ): Uint8Array;
  /**
   * Decompresses a chunk of data with `zlib` GUNZIP algorithm.
   * @param data The buffer of data to decompress
   * @returns The output buffer with the decompressed data
   */
  function gunzipSync(
    data: Uint8Array | string | ArrayBuffer,
    options?: ZlibCompressionOptions | LibdeflateCompressionOptions,
  ): Uint8Array;

  type Target =
    /**
     * For generating bundles that are intended to be run by the Bun runtime. In many cases,
     * it isn't necessary to bundle server-side code; you can directly execute the source code
     * without modification. However, bundling your server code can reduce startup times and
     * improve running performance.
     *
     * All bundles generated with `target: "bun"` are marked with a special `// @bun` pragma, which
     * indicates to the Bun runtime that there's no need to re-transpile the file before execution.
     */
    | "bun"
    /**
     * The plugin will be applied to Node.js builds
     */
    | "node"
    /**
     * The plugin will be applied to browser builds
     */
    | "browser";

  /** https://bun.sh/docs/bundler/loaders */
  type Loader = "js" | "jsx" | "ts" | "tsx" | "json" | "toml" | "file" | "napi" | "wasm" | "text" | "css" | "html";

  interface PluginConstraints {
    /**
     * Only apply the plugin when the import specifier matches this regular expression
     *
     * @example
     * ```ts
     * // Only apply the plugin when the import specifier matches the regex
     * Bun.plugin({
     *  setup(builder) {
     *     builder.onLoad({ filter: /node_modules\/underscore/ }, (args) => {
     *      return { contents: "throw new Error('Please use lodash instead of underscore.')" };
     *     });
     *  }
     * })
     * ```
     */
    filter: RegExp;

    /**
     * Only apply the plugin when the import specifier has a namespace matching
     * this string
     *
     * Namespaces are prefixes in import specifiers. For example, `"bun:ffi"`
     * has the namespace `"bun"`.
     *
     * The default namespace is `"file"` and it can be omitted from import
     * specifiers.
     */
    namespace?: string;
  }

  interface OnLoadResultSourceCode {
    /**
     * The source code of the module
     */
    contents: string | ArrayBufferView | ArrayBuffer | SharedArrayBuffer;
    /**
     * The loader to use for this file
     *
     * "css" will be added in a future version of Bun.
     */
    loader?: Loader;
  }

  interface OnLoadResultObject {
    /**
     * The object to use as the module
     * @example
     * ```ts
     * // In your loader
     * builder.onLoad({ filter: /^hello:world$/ }, (args) => {
     *    return { exports: { foo: "bar" }, loader: "object" };
     * });
     *
     * // In your script
     * import {foo} from "hello:world";
     * console.log(foo); // "bar"
     * ```
     */
    exports: Record<string, unknown>;
    /**
     * The loader to use for this file
     */
    loader: "object";
  }

  interface OnLoadArgs {
    /**
     * The resolved import specifier of the module being loaded
     * @example
     * ```ts
     * builder.onLoad({ filter: /^hello:world$/ }, (args) => {
     *   console.log(args.path); // "hello:world"
     *   return { exports: { foo: "bar" }, loader: "object" };
     * });
     * ```
     */
    path: string;
    /**
     * The namespace of the module being loaded
     */
    namespace: string;
    /**
     * The default loader for this file extension
     */
    loader: Loader;
    /**
     * Defer the execution of this callback until all other modules have been parsed.
     *
     * @returns Promise which will be resolved when all modules have been parsed
     */
    defer: () => Promise<void>;
  }

  type OnLoadResult = OnLoadResultSourceCode | OnLoadResultObject | undefined | void;
  type OnLoadCallback = (args: OnLoadArgs) => OnLoadResult | Promise<OnLoadResult>;
  type OnStartCallback = () => void | Promise<void>;

  interface OnResolveArgs {
    /**
     * The import specifier of the module being loaded
     */
    path: string;
    /**
     * The module that imported the module being resolved
     */
    importer: string;
    /**
     * The namespace of the importer.
     */
    namespace: string;
    /**
     * The directory to perform file-based resolutions in.
     */
    resolveDir: string;
    /**
     * The kind of import this resolve is for.
     */
    kind: ImportKind;
    // resolveDir: string;
    // pluginData: any;
  }

  interface OnResolveResult {
    /**
     * The destination of the import
     */
    path: string;
    /**
     * The namespace of the destination
     * It will be concatenated with `path` to form the final import specifier
     * @example
     * ```ts
     * "foo" // "foo:bar"
     * ```
     */
    namespace?: string;
    external?: boolean;
  }

  type OnResolveCallback = (
    args: OnResolveArgs,
  ) => OnResolveResult | Promise<OnResolveResult | undefined | null> | undefined | null;

  type FFIFunctionCallable = Function & {
    // Making a nominally typed function so that the user must get it from dlopen
    readonly __ffi_function_callable: typeof import("bun:ffi").FFIFunctionCallableSymbol;
  };

  /**
   * The builder object passed to `Bun.plugin`
   *
   * @category Bundler
   */
  interface PluginBuilder {
    /**
     * Register a callback which will be invoked when bundling starts. When
     * using hot module reloading, this is called at the start of each
     * incremental rebuild.
     *
     * @example
     * ```ts
     * Bun.plugin({
     *   setup(builder) {
     *     builder.onStart(() => {
     *       console.log("bundle just started!!")
     *     });
     *   },
     * });
     * ```
     *
     * @returns `this` for method chaining
     */
    onStart(callback: OnStartCallback): this;
    onBeforeParse(
      constraints: PluginConstraints,
      callback: {
        napiModule: unknown;
        symbol: string;
        external?: unknown | undefined;
      },
    ): this;
    /**
     * Register a callback to load imports with a specific import specifier
     * @param constraints The constraints to apply the plugin to
     * @param callback The callback to handle the import
     * @example
     * ```ts
     * Bun.plugin({
     *   setup(builder) {
     *     builder.onLoad({ filter: /^hello:world$/ }, (args) => {
     *       return { exports: { foo: "bar" }, loader: "object" };
     *     });
     *   },
     * });
     * ```
     *
     * @returns `this` for method chaining
     */
    onLoad(constraints: PluginConstraints, callback: OnLoadCallback): this;
    /**
     * Register a callback to resolve imports matching a filter and/or namespace
     * @param constraints The constraints to apply the plugin to
     * @param callback The callback to handle the import
     * @example
     * ```ts
     * Bun.plugin({
     *   setup(builder) {
     *     builder.onResolve({ filter: /^wat$/ }, (args) => {
     *       return { path: "/tmp/woah.js" };
     *     });
     *   },
     * });
     * ```
     *
     * @returns `this` for method chaining
     */
    onResolve(constraints: PluginConstraints, callback: OnResolveCallback): this;
    /**
     * The config object passed to `Bun.build` as is. Can be mutated.
     */
    config: BuildConfig & { plugins: BunPlugin[] };

    /**
     * Create a lazy-loaded virtual module that can be `import`ed or `require`d from other modules
     *
     * @param specifier The module specifier to register the callback for
     * @param callback The function to run when the module is imported or required
     *
     * @example
     * ```ts
     * Bun.plugin({
     *   setup(builder) {
     *     builder.module("hello:world", () => {
     *       return { exports: { foo: "bar" }, loader: "object" };
     *     });
     *   },
     * });
     *
     * // sometime later
     * const { foo } = await import("hello:world");
     * console.log(foo); // "bar"
     *
     * // or
     * const { foo } = require("hello:world");
     * console.log(foo); // "bar"
     * ```
     *
     * @returns `this` for method chaining
     */
    module(specifier: string, callback: () => OnLoadResult | Promise<OnLoadResult>): this;
  }

  /**
   * A Bun plugin. Used for extending Bun's behavior at runtime, or with {@link Bun.build}
   *
   * @category Bundler
   */
  interface BunPlugin {
    /**
     * Human-readable name of the plugin
     *
     * In a future version of Bun, this will be used in error messages.
     */
    name: string;

    /**
     * The target JavaScript environment the plugin should be applied to.
     * - `bun`: The default environment when using `bun run` or `bun` to load a script
     * - `browser`: The plugin will be applied to browser builds
     * - `node`: The plugin will be applied to Node.js builds
     *
     * If unspecified, it is assumed that the plugin is compatible with all targets.
     *
     * This field is not read by {@link Bun.plugin}, only {@link Bun.build} and `bun build`
     */
    target?: Target;

    /**
     * A function that will be called when the plugin is loaded.
     *
     * This function may be called in the same tick that it is registered, or it
     * may be called later. It could potentially be called multiple times for
     * different targets.
     */
    setup(
      /**
       * A builder object that can be used to register plugin hooks
       * @example
       * ```ts
       * builder.onLoad({ filter: /\.yaml$/ }, ({ path }) => ({
       *   loader: "object",
       *   exports: require("js-yaml").load(fs.readFileSync(path, "utf8")),
       * }));
       * ```
       */
      build: PluginBuilder,
    ): void | Promise<void>;
  }

  /**
   * Extend Bun's module resolution and loading behavior
   *
   * Plugins are applied in the order they are defined.
   *
   * Today, there are two kinds of hooks:
   * - `onLoad` lets you return source code or an object that will become the module's exports
   * - `onResolve` lets you redirect a module specifier to another module specifier. It does not chain.
   *
   * Plugin hooks must define a `filter` RegExp and will only be matched if the
   * import specifier contains a "." or a ":".
   *
   * ES Module resolution semantics mean that plugins may be initialized _after_
   * a module is resolved. You might need to load plugins at the very beginning
   * of the application and then use a dynamic import to load the rest of the
   * application. A future version of Bun may also support specifying plugins
   * via `bunfig.toml`.
   *
   * @example
   * A YAML loader plugin
   *
   * ```js
   * Bun.plugin({
   *  setup(builder) {
   *   builder.onLoad({ filter: /\.yaml$/ }, ({path}) => ({
   *     loader: "object",
   *     exports: require("js-yaml").load(fs.readFileSync(path, "utf8"))
   *   }));
   * });
   *
   * // You can use require()
   * const {foo} = require("./file.yaml");
   *
   * // Or import
   * await import("./file.yaml");
   *
   * ```
   */
  interface BunRegisterPlugin {
    <T extends BunPlugin>(options: T): ReturnType<T["setup"]>;

    /**
     * Deactivate all plugins
     *
     * This prevents registered plugins from being applied to future builds.
     */
    clearAll(): void;
  }

  const plugin: BunRegisterPlugin;

  /**
   * Is the current global scope the main thread?
   */
  const isMainThread: boolean;

  /**
   * Used when importing an HTML file at runtime.
   *
   * @example
   *
   * ```ts
   * import app from "./index.html";
   * ```
   *
   * Bun.build support for this isn't imlpemented yet.
   */
  interface HTMLBundle {
    index: string;
  }

  interface Socket<Data = undefined> extends Disposable {
    /**
     * Write `data` to the socket
     *
     * @param data The data to write to the socket
     * @param byteOffset The offset in the buffer to start writing from (defaults to 0)
     * @param byteLength The number of bytes to write (defaults to the length of the buffer)
     *
     * When passed a string, `byteOffset` and `byteLength` refer to the UTF-8 offset, not the string character offset.
     *
     * This is unbuffered as of Bun v0.2.2. That means individual write() calls
     * will be slow. In the future, Bun will buffer writes and flush them at the
     * end of the tick, when the event loop is idle, or sooner if the buffer is full.
     */
    write(data: string | BufferSource, byteOffset?: number, byteLength?: number): number;

    /**
     * The data context for the socket.
     */
    data: Data;

    /**
     * Like {@link Socket.write} except it includes a TCP FIN packet
     *
     * Use it to send your last message and close the connection.
     */
    end(data?: string | BufferSource, byteOffset?: number, byteLength?: number): number;

    /**
     * Close the socket immediately
     */
    end(): void;

    /**
     * Keep Bun's process alive at least until this socket is closed
     *
     * After the socket has closed, the socket is unref'd, the process may exit,
     * and this becomes a no-op
     */
    ref(): void;

    /**
     * Set a timeout until the socket automatically closes.
     *
     * To reset the timeout, call this function again.
     *
     * When a timeout happens, the `timeout` callback is called and the socket is closed.
     */
    timeout(seconds: number): void;

    /**
     * Forcefully close the socket. The other end may not receive all data, and
     * the socket will be closed immediately.
     *
     * This passes `SO_LINGER` with `l_onoff` set to `1` and `l_linger` set to
     * `0` and then calls `close(2)`.
     */
    terminate(): void;

    /**
     * Shutdown writes to a socket
     *
     * This makes the socket a half-closed socket. It can still receive data.
     *
     * This calls [shutdown(2)](https://man7.org/linux/man-pages/man2/shutdown.2.html) internally
     */
    shutdown(halfClose?: boolean): void;

    /**
     * The ready state of the socket.
     *
     * You can assume that a positive value means the socket is open and usable
     *
     * - `-2` = Shutdown
     * - `-1` = Detached
     * - `0` = Closed
     * - `1` = Established
     * - `2` = Else
     */
    readonly readyState: -2 | -1 | 0 | 1 | 2;

    /**
     * Allow Bun's process to exit even if this socket is still open
     *
     * After the socket has closed, this function does nothing.
     */
    unref(): void;

    /**
     * Flush any buffered data to the socket
     */
    flush(): void;

    /**
     * Reset the socket's callbacks. This is useful with `bun --hot` to facilitate hot reloading.
     *
     * This will apply to all sockets from the same {@link Listener}. it is per socket only for {@link Bun.connect}.
     */
    reload(handler: SocketHandler): void;

    /**
     * Get the server that created this socket
     *
     * This will return undefined if the socket was created by {@link Bun.connect} or if the listener has already closed.
     */
    readonly listener?: SocketListener;

    readonly remoteFamily: "IPv4" | "IPv6";

    /**
     * Remote IP address connected to the socket
     */
    readonly remoteAddress: string;

    readonly remotePort: number;

    readonly localFamily: "IPv4" | "IPv6";

    readonly localAddress: string;

    /**
     * local port connected to the socket
     */
    readonly localPort: number;

    /**
     * This property is `true` if the peer certificate was signed by one of the CAs
     * specified when creating the `Socket` instance, otherwise `false`.
     */
    readonly authorized: boolean;

    /**
     * String containing the selected ALPN protocol.
     * Before a handshake has completed, this value is always null.
     * When a handshake is completed but not ALPN protocol was selected, socket.alpnProtocol equals false.
     */
    readonly alpnProtocol: string | false | null;

    /**
     * Disables TLS renegotiation for this `Socket` instance. Once called, attempts
     * to renegotiate will trigger an `error` handler on the `Socket`.
     *
     * There is no support for renegotiation as a server. (Attempts by clients will result in a fatal alert so that ClientHello messages cannot be used to flood a server and escape higher-level limits.)
     */
    disableRenegotiation(): void;

    /**
     * Keying material is used for validations to prevent different kind of attacks in
     * network protocols, for example in the specifications of IEEE 802.1X.
     *
     * Example
     *
     * ```js
     * const keyingMaterial = socket.exportKeyingMaterial(
     *   128,
     *   'client finished');
     *
     * /*
     *  Example return value of keyingMaterial:
     *  <Buffer 76 26 af 99 c5 56 8e 42 09 91 ef 9f 93 cb ad 6c 7b 65 f8 53 f1 d8 d9
     *     12 5a 33 b8 b5 25 df 7b 37 9f e0 e2 4f b8 67 83 a3 2f cd 5d 41 42 4c 91
     *     74 ef 2c ... 78 more bytes>
     *
     * ```
     *
     * @param length number of bytes to retrieve from keying material
     * @param label an application specific label, typically this will be a value from the [IANA Exporter Label
     * Registry](https://www.iana.org/assignments/tls-parameters/tls-parameters.xhtml#exporter-labels).
     * @param context Optionally provide a context.
     * @return requested bytes of the keying material
     */
    exportKeyingMaterial(length: number, label: string, context: Buffer): Buffer;

    /**
     * Returns the reason why the peer's certificate was not been verified. This
     * property is set only when `socket.authorized === false`.
     */
    getAuthorizationError(): Error | null;

    /**
     * Returns an object representing the local certificate. The returned object has
     * some properties corresponding to the fields of the certificate.
     *
     * If there is no local certificate, an empty object will be returned. If the
     * socket has been destroyed, `null` will be returned.
     */
    getCertificate(): import("tls").PeerCertificate | object | null;
    getX509Certificate(): import("node:crypto").X509Certificate | undefined;

    /**
     * Returns an object containing information on the negotiated cipher suite.
     *
     * For example, a TLSv1.2 protocol with AES256-SHA cipher:
     *
     * ```json
     * {
     *     "name": "AES256-SHA",
     *     "standardName": "TLS_RSA_WITH_AES_256_CBC_SHA",
     *     "version": "SSLv3"
     * }
     * ```
     *
     */
    getCipher(): import("tls").CipherNameAndProtocol;

    /**
     * Returns an object representing the type, name, and size of parameter of
     * an ephemeral key exchange in `perfect forward secrecy` on a client
     * connection. It returns an empty object when the key exchange is not
     * ephemeral. As this is only supported on a client socket; `null` is returned
     * if called on a server socket. The supported types are `'DH'` and `'ECDH'`. The`name` property is available only when type is `'ECDH'`.
     *
     * For example: `{ type: 'ECDH', name: 'prime256v1', size: 256 }`.
     */
    getEphemeralKeyInfo(): import("tls").EphemeralKeyInfo | object | null;

    /**
     * Returns an object representing the peer's certificate. If the peer does not
     * provide a certificate, an empty object will be returned. If the socket has been
     * destroyed, `null` will be returned.
     *
     * If the full certificate chain was requested, each certificate will include an`issuerCertificate` property containing an object representing its issuer's
     * certificate.
     * @return A certificate object.
     */
    getPeerCertificate(): import("tls").PeerCertificate;
    getPeerX509Certificate(): import("node:crypto").X509Certificate;

    /**
     * See [SSL\_get\_shared\_sigalgs](https://www.openssl.org/docs/man1.1.1/man3/SSL_get_shared_sigalgs.html) for more information.
     * @since v12.11.0
     * @return List of signature algorithms shared between the server and the client in the order of decreasing preference.
     */
    getSharedSigalgs(): string[];

    /**
     * As the `Finished` messages are message digests of the complete handshake
     * (with a total of 192 bits for TLS 1.0 and more for SSL 3.0), they can
     * be used for external authentication procedures when the authentication
     * provided by SSL/TLS is not desired or is not enough.
     *
     * @return The latest `Finished` message that has been sent to the socket as part of a SSL/TLS handshake, or `undefined` if no `Finished` message has been sent yet.
     */
    getTLSFinishedMessage(): Buffer | undefined;

    /**
     * As the `Finished` messages are message digests of the complete handshake
     * (with a total of 192 bits for TLS 1.0 and more for SSL 3.0), they can
     * be used for external authentication procedures when the authentication
     * provided by SSL/TLS is not desired or is not enough.
     *
     * @return The latest `Finished` message that is expected or has actually been received from the socket as part of a SSL/TLS handshake, or `undefined` if there is no `Finished` message so
     * far.
     */
    getTLSPeerFinishedMessage(): Buffer | undefined;

    /**
     * For a client, returns the TLS session ticket if one is available, or`undefined`. For a server, always returns `undefined`.
     *
     * It may be useful for debugging.
     *
     * See `Session Resumption` for more information.
     */
    getTLSTicket(): Buffer | undefined;

    /**
     * Returns a string containing the negotiated SSL/TLS protocol version of the
     * current connection. The value `'unknown'` will be returned for connected
     * sockets that have not completed the handshaking process. The value `null` will
     * be returned for server sockets or disconnected client sockets.
     *
     * Protocol versions are:
     *
     * * `'SSLv3'`
     * * `'TLSv1'`
     * * `'TLSv1.1'`
     * * `'TLSv1.2'`
     * * `'TLSv1.3'`
     *
     */
    getTLSVersion(): string;

    /**
     * See `Session Resumption` for more information.
     * @return `true` if the session was reused, `false` otherwise.
     */
    isSessionReused(): boolean;

    /**
     * The `socket.setMaxSendFragment()` method sets the maximum TLS fragment size.
     * Returns `true` if setting the limit succeeded; `false` otherwise.
     *
     * Smaller fragment sizes decrease the buffering latency on the client: larger
     * fragments are buffered by the TLS layer until the entire fragment is received
     * and its integrity is verified; large fragments can span multiple roundtrips
     * and their processing can be delayed due to packet loss or reordering. However,
     * smaller fragments add extra TLS framing bytes and CPU overhead, which may
     * decrease overall server throughput.
     * @param [size=16384] The maximum TLS fragment size. The maximum value is `16384`.
     */
    setMaxSendFragment(size: number): boolean;

    /**
     * Enable/disable the use of Nagle's algorithm.
     * Only available for already connected sockets, will return false otherwise
     * @param noDelay Default: `true`
     * @returns true if is able to setNoDelay and false if it fails.
     */
    setNoDelay(noDelay?: boolean): boolean;

    /**
     * Enable/disable keep-alive functionality, and optionally set the initial delay before the first keepalive probe is sent on an idle socket.
     * Set `initialDelay` (in milliseconds) to set the delay between the last data packet received and the first keepalive probe.
     * Only available for already connected sockets, will return false otherwise.
     *
     * Enabling the keep-alive functionality will set the following socket options:
     * SO_KEEPALIVE=1
     * TCP_KEEPIDLE=initialDelay
     * TCP_KEEPCNT=10
     * TCP_KEEPINTVL=1
     * @param enable Default: `false`
     * @param initialDelay Default: `0`
     * @returns true if is able to setNoDelay and false if it fails.
     */
    setKeepAlive(enable?: boolean, initialDelay?: number): boolean;

    /**
     * The number of bytes written to the socket.
     */
    readonly bytesWritten: number;
  }

  interface SocketListener<Data = undefined> extends Disposable {
    stop(closeActiveConnections?: boolean): void;
    ref(): void;
    unref(): void;
    reload(options: Pick<Partial<SocketOptions>, "socket">): void;
    data: Data;
  }
  interface TCPSocketListener<Data = unknown> extends SocketListener<Data> {
    readonly port: number;
    readonly hostname: string;
  }
  interface UnixSocketListener<Data> extends SocketListener<Data> {
    readonly unix: string;
  }

  interface TCPSocket extends Socket {}
  interface TLSSocket extends Socket {}

  interface BinaryTypeList {
    arraybuffer: ArrayBuffer;
    buffer: Buffer;
    uint8array: Uint8Array;
    // TODO: DataView
    // dataview: DataView;
  }
  type BinaryType = keyof BinaryTypeList;

  interface SocketHandler<Data = unknown, DataBinaryType extends BinaryType = "buffer"> {
    /**
     * Is called when the socket connects, or in case of TLS if no handshake is provided
     * this will be called only after handshake
     * @param socket
     */
    open?(socket: Socket<Data>): void | Promise<void>;
    close?(socket: Socket<Data>, error?: Error): void | Promise<void>;
    error?(socket: Socket<Data>, error: Error): void | Promise<void>;
    data?(socket: Socket<Data>, data: BinaryTypeList[DataBinaryType]): void | Promise<void>;
    drain?(socket: Socket<Data>): void | Promise<void>;

    /**
     * When handshake is completed, this functions is called.
     * @param socket
     * @param success Indicates if the server authorized despite the authorizationError.
     * @param authorizationError Certificate Authorization Error or null.
     */
    handshake?(socket: Socket<Data>, success: boolean, authorizationError: Error | null): void;

    /**
     * When the socket has been shutdown from the other end, this function is
     * called. This is a TCP FIN packet.
     */
    end?(socket: Socket<Data>): void | Promise<void>;

    /**
     * When the socket fails to be created, this function is called.
     *
     * The promise returned by `Bun.connect` rejects **after** this function is
     * called.
     *
     * When `connectError` is specified, the rejected promise will not be
     * added to the promise rejection queue (so it won't be reported as an
     * unhandled promise rejection, since connectError handles it).
     *
     * When `connectError` is not specified, the rejected promise will be added
     * to the promise rejection queue.
     */
    connectError?(socket: Socket<Data>, error: Error): void | Promise<void>;

    /**
     * Called when a message times out.
     */
    timeout?(socket: Socket<Data>): void | Promise<void>;
    /**
     * Choose what `ArrayBufferView` is returned in the {@link SocketHandler.data} callback.
     *
     * @default "buffer"
     *
     * @remarks
     * This lets you select the desired binary type for the `data` callback.
     * It's a small performance optimization to let you avoid creating extra
     * ArrayBufferView objects when possible.
     *
     * Bun originally defaulted to `Uint8Array` but when dealing with network
     * data, it's more useful to be able to directly read from the bytes which
     * `Buffer` allows.
     */
    binaryType?: BinaryType;
  }

  interface SocketOptions<Data = unknown> {
    /**
     * Handlers for socket events
     */
    socket: SocketHandler<Data>;
    /**
     * The per-instance data context
     */
    data?: Data;
  }

  interface TCPSocketListenOptions<Data = undefined> extends SocketOptions<Data> {
    /**
     * The hostname to listen on
     */
    hostname: string;
    /**
     * The port to listen on
     */
    port: number;
    /**
     * The TLS configuration object with which to create the server
     */
    tls?: TLSOptions;
    /**
     * Whether to use exclusive mode.
     *
     * When set to `true`, the socket binds exclusively to the specified address:port
     * combination, preventing other processes from binding to the same port.
     *
     * When `false` (default), other sockets may be able to bind to the same port
     * depending on the operating system's socket sharing capabilities and settings.
     *
     * Exclusive mode is useful in scenarios where you want to ensure only one
     * instance of your server can bind to a specific port at a time.
     *
     * @default false
     */
    exclusive?: boolean;
    /**
     * Whether to allow half-open connections.
     *
     * A half-open connection occurs when one end of the connection has called `close()`
     * or sent a FIN packet, while the other end remains open. When set to `true`:
     *
     * - The socket won't automatically send FIN when the remote side closes its end
     * - The local side can continue sending data even after the remote side has closed
     * - The application must explicitly call `end()` to fully close the connection
     *
     * When `false` (default), the socket automatically closes both ends of the connection
     * when either side closes.
     *
     * @default false
     */
    allowHalfOpen?: boolean;
  }

  interface TCPSocketConnectOptions<Data = undefined> extends SocketOptions<Data> {
    /**
     * The hostname to connect to
     */
    hostname: string;
    /**
     * The port to connect to
     */
    port: number;
    /**
     * TLS Configuration with which to create the socket
     */
    tls?: boolean;
    /**
     * Whether to use exclusive mode.
     *
     * When set to `true`, the socket binds exclusively to the specified address:port
     * combination, preventing other processes from binding to the same port.
     *
     * When `false` (default), other sockets may be able to bind to the same port
     * depending on the operating system's socket sharing capabilities and settings.
     *
     * Exclusive mode is useful in scenarios where you want to ensure only one
     * instance of your server can bind to a specific port at a time.
     *
     * @default false
     */
    exclusive?: boolean;
    /**
     * Whether to allow half-open connections.
     *
     * A half-open connection occurs when one end of the connection has called `close()`
     * or sent a FIN packet, while the other end remains open. When set to `true`:
     *
     * - The socket won't automatically send FIN when the remote side closes its end
     * - The local side can continue sending data even after the remote side has closed
     * - The application must explicitly call `end()` to fully close the connection
     *
     * When `false` (default), the socket automatically closes both ends of the connection
     * when either side closes.
     *
     * @default false
     */
    allowHalfOpen?: boolean;
  }

  interface UnixSocketOptions<Data = undefined> extends SocketOptions<Data> {
    /**
     * The unix socket to listen on or connect to
     */
    unix: string;
    /**
     * TLS Configuration with which to create the socket
     */
    tls?: TLSOptions;
  }

  interface FdSocketOptions<Data = undefined> extends SocketOptions<Data> {
    /**
     * TLS Configuration with which to create the socket
     */
    tls?: TLSOptions;
    /**
     * The file descriptor to connect to
     */
    fd: number;
  }

  /**
   * Create a TCP client that connects to a server via a TCP socket
   *
   * @category HTTP & Networking
   */
  function connect<Data = undefined>(options: TCPSocketConnectOptions<Data>): Promise<Socket<Data>>;
  /**
   * Create a TCP client that connects to a server via a unix socket
   *
   * @category HTTP & Networking
   */
  function connect<Data = undefined>(options: UnixSocketOptions<Data>): Promise<Socket<Data>>;

  /**
   * Create a TCP server that listens on a port
   *
   * @category HTTP & Networking
   */
  function listen<Data = undefined>(options: TCPSocketListenOptions<Data>): TCPSocketListener<Data>;
  /**
   * Create a TCP server that listens on a unix socket
   *
   * @category HTTP & Networking
   */
  function listen<Data = undefined>(options: UnixSocketOptions<Data>): UnixSocketListener<Data>;

  /**
   * @category HTTP & Networking
   */
  namespace udp {
    type Data = string | ArrayBufferView | ArrayBufferLike;

    export interface SocketHandler<DataBinaryType extends BinaryType> {
      data?(
        socket: Socket<DataBinaryType>,
        data: BinaryTypeList[DataBinaryType],
        port: number,
        address: string,
      ): void | Promise<void>;
      drain?(socket: Socket<DataBinaryType>): void | Promise<void>;
      error?(socket: Socket<DataBinaryType>, error: Error): void | Promise<void>;
    }

    export interface ConnectedSocketHandler<DataBinaryType extends BinaryType> {
      data?(
        socket: ConnectedSocket<DataBinaryType>,
        data: BinaryTypeList[DataBinaryType],
        port: number,
        address: string,
      ): void | Promise<void>;
      drain?(socket: ConnectedSocket<DataBinaryType>): void | Promise<void>;
      error?(socket: ConnectedSocket<DataBinaryType>, error: Error): void | Promise<void>;
    }

    export interface SocketOptions<DataBinaryType extends BinaryType> {
      hostname?: string;
      port?: number;
      binaryType?: DataBinaryType;
      socket?: SocketHandler<DataBinaryType>;
    }

    export interface ConnectSocketOptions<DataBinaryType extends BinaryType> {
      hostname?: string;
      port?: number;
      binaryType?: DataBinaryType;
      socket?: ConnectedSocketHandler<DataBinaryType>;
      connect: {
        hostname: string;
        port: number;
      };
    }

    export interface BaseUDPSocket {
      readonly hostname: string;
      readonly port: number;
      readonly address: SocketAddress;
      readonly binaryType: BinaryType;
      readonly closed: boolean;
      ref(): void;
      unref(): void;
      close(): void;
    }

    export interface ConnectedSocket<DataBinaryType extends BinaryType> extends BaseUDPSocket {
      readonly remoteAddress: SocketAddress;
      sendMany(packets: readonly Data[]): number;
      send(data: Data): boolean;
      reload(handler: ConnectedSocketHandler<DataBinaryType>): void;
    }

    export interface Socket<DataBinaryType extends BinaryType> extends BaseUDPSocket {
      sendMany(packets: readonly (Data | string | number)[]): number;
      send(data: Data, port: number, address: string): boolean;
      reload(handler: SocketHandler<DataBinaryType>): void;
    }
  }

  /**
   * Create a UDP socket
   *
   * @param options The options to use when creating the server
   * @param options.socket The socket handler to use
   * @param options.hostname The hostname to listen on
   * @param options.port The port to listen on
   * @param options.binaryType The binary type to use for the socket
   * @param options.connect The hostname and port to connect to
   *
   * @category HTTP & Networking
   */
  export function udpSocket<DataBinaryType extends BinaryType = "buffer">(
    options: udp.SocketOptions<DataBinaryType>,
  ): Promise<udp.Socket<DataBinaryType>>;
  export function udpSocket<DataBinaryType extends BinaryType = "buffer">(
    options: udp.ConnectSocketOptions<DataBinaryType>,
  ): Promise<udp.ConnectedSocket<DataBinaryType>>;

  namespace SpawnOptions {
    /**
     * Option for stdout/stderr
     */
    type Readable =
      | "pipe"
      | "inherit"
      | "ignore"
      | null // equivalent to "ignore"
      | undefined // to use default
      | BunFile
      | ArrayBufferView
      | number;

    /**
     * Option for stdin
     */
    type Writable =
      | "pipe"
      | "inherit"
      | "ignore"
      | null // equivalent to "ignore"
      | undefined // to use default
      | BunFile
      | ArrayBufferView
      | number
      | ReadableStream
      | Blob
      | Response
      | Request;

    interface OptionsObject<
      In extends Writable = Writable,
      Out extends Readable = Readable,
      Err extends Readable = Readable,
    > {
      /**
       * The current working directory of the process
       *
       * Defaults to `process.cwd()`
       */
      cwd?: string;

      /**
       * The environment variables of the process
       *
       * Defaults to `process.env` as it was when the current Bun process launched.
       *
       * Changes to `process.env` at runtime won't automatically be reflected in the default value. For that, you can pass `process.env` explicitly.
       */
      env?: Record<string, string | undefined>;

      /**
       * The standard file descriptors of the process, in the form [stdin, stdout, stderr].
       * This overrides the `stdin`, `stdout`, and `stderr` properties.
       *
       * For stdin you may pass:
       *
       * - `"ignore"`, `null`, `undefined`: The process will have no standard input (default)
       * - `"pipe"`: The process will have a new {@link FileSink} for standard input
       * - `"inherit"`: The process will inherit the standard input of the current process
       * - `ArrayBufferView`, `Blob`, `Bun.file()`, `Response`, `Request`: The process will read from buffer/stream.
       * - `number`: The process will read from the file descriptor
       *
       * For stdout and stdin you may pass:
       *
       * - `"pipe"`, `undefined`: The process will have a {@link ReadableStream} for standard output/error
       * - `"ignore"`, `null`: The process will have no standard output/error
       * - `"inherit"`: The process will inherit the standard output/error of the current process
       * - `ArrayBufferView`: The process write to the preallocated buffer. Not implemented.
       * - `number`: The process will write to the file descriptor
       *
       * @default ["ignore", "pipe", "inherit"] for `spawn`
       * ["ignore", "pipe", "pipe"] for `spawnSync`
       */
      stdio?: [In, Out, Err];
      /**
       * The file descriptor for the standard input. It may be:
       *
       * - `"ignore"`, `null`, `undefined`: The process will have no standard input
       * - `"pipe"`: The process will have a new {@link FileSink} for standard input
       * - `"inherit"`: The process will inherit the standard input of the current process
       * - `ArrayBufferView`, `Blob`: The process will read from the buffer
       * - `number`: The process will read from the file descriptor
       *
       * @default "ignore"
       */
      stdin?: In;
      /**
       * The file descriptor for the standard output. It may be:
       *
       * - `"pipe"`, `undefined`: The process will have a {@link ReadableStream} for standard output/error
       * - `"ignore"`, `null`: The process will have no standard output/error
       * - `"inherit"`: The process will inherit the standard output/error of the current process
       * - `ArrayBufferView`: The process write to the preallocated buffer. Not implemented.
       * - `number`: The process will write to the file descriptor
       *
       * @default "pipe"
       */
      stdout?: Out;
      /**
       * The file descriptor for the standard error. It may be:
       *
       * - `"pipe"`, `undefined`: The process will have a {@link ReadableStream} for standard output/error
       * - `"ignore"`, `null`: The process will have no standard output/error
       * - `"inherit"`: The process will inherit the standard output/error of the current process
       * - `ArrayBufferView`: The process write to the preallocated buffer. Not implemented.
       * - `number`: The process will write to the file descriptor
       *
       * @default "inherit" for `spawn`
       * "pipe" for `spawnSync`
       */
      stderr?: Err;

      /**
       * Callback that runs when the {@link Subprocess} exits
       *
       * This is called even if the process exits with a non-zero exit code.
       *
       * Warning: this may run before the `Bun.spawn` function returns.
       *
       * A simple alternative is `await subprocess.exited`.
       *
       * @example
       *
       * ```ts
       * const subprocess = spawn({
       *  cmd: ["echo", "hello"],
       *  onExit: (subprocess, code) => {
       *    console.log(`Process exited with code ${code}`);
       *   },
       * });
       * ```
       */
      onExit?(
        subprocess: Subprocess<In, Out, Err>,
        exitCode: number | null,
        signalCode: number | null,
        /**
         * If an error occurred in the call to waitpid2, this will be the error.
         */
        error?: ErrorLike,
      ): void | Promise<void>;

      /**
       * When specified, Bun will open an IPC channel to the subprocess. The passed callback is called for
       * incoming messages, and `subprocess.send` can send messages to the subprocess. Messages are serialized
       * using the JSC serialize API, which allows for the same types that `postMessage`/`structuredClone` supports.
       *
       * The subprocess can send and recieve messages by using `process.send` and `process.on("message")`,
       * respectively. This is the same API as what Node.js exposes when `child_process.fork()` is used.
       *
       * Currently, this is only compatible with processes that are other `bun` instances.
       */
      ipc?(
        message: any,
        /**
         * The {@link Subprocess} that sent the message
         */
        subprocess: Subprocess<In, Out, Err>,
      ): void;

      /**
       * The serialization format to use for IPC messages. Defaults to `"advanced"`.
       *
       * To communicate with Node.js processes, use `"json"`.
       *
       * When `ipc` is not specified, this is ignored.
       */
      serialization?: "json" | "advanced";

      /**
       * If true, the subprocess will have a hidden window.
       */
      windowsHide?: boolean;

      /**
       * If true, no quoting or escaping of arguments is done on Windows.
       */
      windowsVerbatimArguments?: boolean;

      /**
       * Path to the executable to run in the subprocess. This defaults to `cmds[0]`.
       *
       * One use-case for this is for applications which wrap other applications or to simulate a symlink.
       *
       * @default cmds[0]
       */
      argv0?: string;

      /**
       * An {@link AbortSignal} that can be used to abort the subprocess.
       *
       * This is useful for aborting a subprocess when some other part of the
       * program is aborted, such as a `fetch` response.
       *
       * If the signal is aborted, the process will be killed with the signal
       * specified by `killSignal` (defaults to SIGTERM).
       *
       * @example
       * ```ts
       * const controller = new AbortController();
       * const { signal } = controller;
       * const start = performance.now();
       * const subprocess = Bun.spawn({
       *  cmd: ["sleep", "100"],
       *  signal,
       * });
       * await Bun.sleep(1);
       * controller.abort();
       * await subprocess.exited;
       * const end = performance.now();
       * console.log(end - start); // 1ms instead of 101ms
       * ```
       */
      signal?: AbortSignal;

      /**
       * The maximum amount of time the process is allowed to run in milliseconds.
       *
       * If the timeout is reached, the process will be killed with the signal
       * specified by `killSignal` (defaults to SIGTERM).
       *
       * @example
       * ```ts
       * // Kill the process after 5 seconds
       * const subprocess = Bun.spawn({
       *   cmd: ["sleep", "10"],
       *   timeout: 5000,
       * });
       * await subprocess.exited; // Will resolve after 5 seconds
       * ```
       */
      timeout?: number;

      /**
       * The signal to use when killing the process after a timeout, when the AbortSignal is aborted,
       * or when the process goes over the `maxBuffer` limit.
       *
       * @default "SIGTERM" (signal 15)
       *
       * @example
       * ```ts
       * // Kill the process with SIGKILL after 5 seconds
       * const subprocess = Bun.spawn({
       *   cmd: ["sleep", "10"],
       *   timeout: 5000,
       *   killSignal: "SIGKILL",
       * });
       * ```
       */
      killSignal?: string | number;

      /**
       * The maximum number of bytes the process may output. If the process goes over this limit,
       * it is killed with signal `killSignal` (defaults to SIGTERM).
       *
       * @default undefined (no limit)
       */
      maxBuffer?: number;
    }

    type OptionsToSubprocess<Opts extends OptionsObject> =
      Opts extends OptionsObject<infer In, infer Out, infer Err>
        ? Subprocess<
            // "Writable extends In" means "if In === Writable",
            // aka if true that means the user didn't specify anything
            Writable extends In ? "ignore" : In,
            Readable extends Out ? "pipe" : Out,
            Readable extends Err ? "inherit" : Err
          >
        : Subprocess<Writable, Readable, Readable>;

    type OptionsToSyncSubprocess<Opts extends OptionsObject> =
      Opts extends OptionsObject<any, infer Out, infer Err>
        ? SyncSubprocess<Readable extends Out ? "pipe" : Out, Readable extends Err ? "pipe" : Err>
        : SyncSubprocess<Readable, Readable>;

    type ReadableIO = ReadableStream<Uint8Array> | number | undefined;

    type ReadableToIO<X extends Readable> = X extends "pipe" | undefined
      ? ReadableStream<Uint8Array>
      : X extends BunFile | ArrayBufferView | number
        ? number
        : undefined;

    type ReadableToSyncIO<X extends Readable> = X extends "pipe" | undefined ? Buffer : undefined;

    type WritableIO = FileSink | number | undefined;

    type WritableToIO<X extends Writable> = X extends "pipe"
      ? FileSink
      : X extends BunFile | ArrayBufferView | Blob | Request | Response | number
        ? number
        : undefined;
  }

  interface ResourceUsage {
    /**
     * The number of voluntary and involuntary context switches that the process made.
     */
    contextSwitches: {
      /**
       * Voluntary context switches (context switches that the process initiated).
       */
      voluntary: number;
      /**
       * Involuntary context switches (context switches initiated by the system scheduler).
       */
      involuntary: number;
    };

    /**
     * The amount of CPU time used by the process, in microseconds.
     */
    cpuTime: {
      /**
       * User CPU time used by the process, in microseconds.
       */
      user: number;
      /**
       * System CPU time used by the process, in microseconds.
       */
      system: number;
      /**
       * Total CPU time used by the process, in microseconds.
       */
      total: number;
    };
    /**
     * The maximum amount of resident set size (in bytes) used by the process during its lifetime.
     */
    maxRSS: number;

    /**
     * IPC messages sent and received by the process.
     */
    messages: {
      /**
       * The number of IPC messages sent.
       */
      sent: number;
      /**
       * The number of IPC messages received.
       */
      received: number;
    };
    /**
     * The number of IO operations done by the process.
     */
    ops: {
      /**
       * The number of input operations via the file system.
       */
      in: number;
      /**
       * The number of output operations via the file system.
       */
      out: number;
    };
    /**
     * The amount of shared memory that the process used.
     */
    shmSize: number;
    /**
     * The number of signals delivered to the process.
     */
    signalCount: number;
    /**
     *  The number of times the process was swapped out of main memory.
     */
    swapCount: number;
  }

  /**
   * A process created by {@link Bun.spawn}.
   *
   * This type accepts 3 optional type parameters which correspond to the `stdio` array from the options object. Instead of specifying these, you should use one of the following utility types instead:
   * - {@link ReadableSubprocess} (any, pipe, pipe)
   * - {@link WritableSubprocess} (pipe, any, any)
   * - {@link PipedSubprocess} (pipe, pipe, pipe)
   * - {@link NullSubprocess} (ignore, ignore, ignore)
   */
  interface Subprocess<
    In extends SpawnOptions.Writable = SpawnOptions.Writable,
    Out extends SpawnOptions.Readable = SpawnOptions.Readable,
    Err extends SpawnOptions.Readable = SpawnOptions.Readable,
  > extends AsyncDisposable {
    readonly stdin: SpawnOptions.WritableToIO<In>;
    readonly stdout: SpawnOptions.ReadableToIO<Out>;
    readonly stderr: SpawnOptions.ReadableToIO<Err>;

    /**
     * This returns the same value as {@link Subprocess.stdout}
     *
     * It exists for compatibility with {@link ReadableStream.pipeThrough}
     */
    readonly readable: SpawnOptions.ReadableToIO<Out>;

    /**
     * The process ID of the child process
     * @example
     * ```ts
     * const { pid } = Bun.spawn({ cmd: ["echo", "hello"] });
     * console.log(pid); // 1234
     * ```
     */
    readonly pid: number;
    /**
     * The exit code of the process
     *
     * The promise will resolve when the process exits
     */
    readonly exited: Promise<number>;

    /**
     * Synchronously get the exit code of the process
     *
     * If the process hasn't exited yet, this will return `null`
     */
    readonly exitCode: number | null;

    /**
     * Synchronously get the signal code of the process
     *
     * If the process never sent a signal code, this will return `null`
     *
     * To receive signal code changes, use the `onExit` callback.
     *
     * If the signal code is unknown, it will return the original signal code
     * number, but that case should essentially never happen.
     */
    readonly signalCode: NodeJS.Signals | null;

    /**
     * Has the process exited?
     */
    readonly killed: boolean;

    /**
     * Kill the process
     * @param exitCode The exitCode to send to the process
     */
    kill(exitCode?: number | NodeJS.Signals): void;

    /**
     * This method will tell Bun to wait for this process to exit after you already
     * called `unref()`.
     *
     * Before shutting down, Bun will wait for all subprocesses to exit by default
     */
    ref(): void;

    /**
     * Before shutting down, Bun will wait for all subprocesses to exit by default
     *
     * This method will tell Bun to not wait for this process to exit before shutting down.
     */
    unref(): void;

    /**
     * Send a message to the subprocess. This is only supported if the subprocess
     * was created with the `ipc` option, and is another instance of `bun`.
     *
     * Messages are serialized using the JSC serialize API, which allows for the same types that `postMessage`/`structuredClone` supports.
     */
    send(message: any): void;

    /**
     * Disconnect the IPC channel to the subprocess. This is only supported if the subprocess
     * was created with the `ipc` option.
     */
    disconnect(): void;

    /**
     * Get the resource usage information of the process (max RSS, CPU time, etc)
     *
     * Only available after the process has exited
     *
     * If the process hasn't exited yet, this will return `undefined`
     */
    resourceUsage(): ResourceUsage | undefined;
  }

  /**
   * A process created by {@link Bun.spawnSync}.
   *
   * This type accepts 2 optional type parameters which correspond to the `stdout` and `stderr` options. Instead of specifying these, you should use one of the following utility types instead:
   * - {@link ReadableSyncSubprocess} (pipe, pipe)
   * - {@link NullSyncSubprocess} (ignore, ignore)
   */
  interface SyncSubprocess<
    Out extends SpawnOptions.Readable = SpawnOptions.Readable,
    Err extends SpawnOptions.Readable = SpawnOptions.Readable,
  > {
    stdout: SpawnOptions.ReadableToSyncIO<Out>;
    stderr: SpawnOptions.ReadableToSyncIO<Err>;
    exitCode: number;
    success: boolean;
    /**
     * Get the resource usage information of the process (max RSS, CPU time, etc)
     */
    resourceUsage: ResourceUsage;

    signalCode?: string;
    exitedDueToTimeout?: boolean;
    exitedDueToMaxBuffer?: boolean;
    pid: number;
  }

  /**
   * Spawn a new process
   *
   * @category Process Management
   *
   * ```js
   * const subprocess = Bun.spawn({
   *  cmd: ["echo", "hello"],
   *  stdout: "pipe",
   * });
   * const text = await readableStreamToText(subprocess.stdout);
   * console.log(text); // "hello\n"
   * ```
   *
   * Internally, this uses [posix_spawn(2)](https://developer.apple.com/library/archive/documentation/System/Conceptual/ManPages_iPhoneOS/man2/posix_spawn.2.html)
   */
  function spawn<Opts extends SpawnOptions.OptionsObject>(
    options: Opts & {
      /**
       * The command to run
       *
       * The first argument will be resolved to an absolute executable path. It must be a file, not a directory.
       *
       * If you explicitly set `PATH` in `env`, that `PATH` will be used to resolve the executable instead of the default `PATH`.
       *
       * To check if the command exists before running it, use `Bun.which(bin)`.
       *
       * @example
       * ```ts
       * const subprocess = Bun.spawn(["echo", "hello"]);
       * ```
       */
      cmd: string[]; // to support dynamically constructed commands
    },
  ): SpawnOptions.OptionsToSubprocess<Opts>;

  /**
   * Spawn a new process
   *
   * ```js
   * const {stdout} = Bun.spawn(["echo", "hello"]);
   * const text = await readableStreamToText(stdout);
   * console.log(text); // "hello\n"
   * ```
   *
   * Internally, this uses [posix_spawn(2)](https://developer.apple.com/library/archive/documentation/System/Conceptual/ManPages_iPhoneOS/man2/posix_spawn.2.html)
   */
  function spawn<Opts extends SpawnOptions.OptionsObject>(
    /**
     * The command to run
     *
     * The first argument will be resolved to an absolute executable path. It must be a file, not a directory.
     *
     * If you explicitly set `PATH` in `env`, that `PATH` will be used to resolve the executable instead of the default `PATH`.
     *
     * To check if the command exists before running it, use `Bun.which(bin)`.
     *
     * @example
     * ```ts
     * const subprocess = Bun.spawn(["echo", "hello"]);
     * ```
     */
    cmds: string[],
    options?: Opts,
  ): SpawnOptions.OptionsToSubprocess<Opts>;

  /**
   * Spawn a new process
   *
   * @category Process Management
   *
   * ```js
   * const {stdout} = Bun.spawnSync({
   *  cmd: ["echo", "hello"],
   * });
   * console.log(stdout.toString()); // "hello\n"
   * ```
   *
   * Internally, this uses [posix_spawn(2)](https://developer.apple.com/library/archive/documentation/System/Conceptual/ManPages_iPhoneOS/man2/posix_spawn.2.html)
   */
  function spawnSync<Opts extends SpawnOptions.OptionsObject>(
    options: Opts & {
      /**
       * The command to run
       *
       * The first argument will be resolved to an absolute executable path. It must be a file, not a directory.
       *
       * If you explicitly set `PATH` in `env`, that `PATH` will be used to resolve the executable instead of the default `PATH`.
       *
       * To check if the command exists before running it, use `Bun.which(bin)`.
       *
       * @example
       * ```ts
       * const subprocess = Bun.spawnSync({ cmd: ["echo", "hello"] });
       * ```
       */
      cmd: string[];

      onExit?: never;
    },
  ): SpawnOptions.OptionsToSyncSubprocess<Opts>;

  /**
   * Synchronously spawn a new process
   *
   * ```js
   * const {stdout} = Bun.spawnSync(["echo", "hello"]);
   * console.log(stdout.toString()); // "hello\n"
   * ```
   *
   * Internally, this uses [posix_spawn(2)](https://developer.apple.com/library/archive/documentation/System/Conceptual/ManPages_iPhoneOS/man2/posix_spawn.2.html)
   */
  function spawnSync<Opts extends SpawnOptions.OptionsObject>(
    /**
     * The command to run
     *
     * The first argument will be resolved to an absolute executable path. It must be a file, not a directory.
     *
     * If you explicitly set `PATH` in `env`, that `PATH` will be used to resolve the executable instead of the default `PATH`.
     *
     * To check if the command exists before running it, use `Bun.which(bin)`.
     *
     * @example
     * ```ts
     * const subprocess = Bun.spawnSync(["echo", "hello"]);
     * ```
     */
    cmds: string[],
    options?: Opts,
  ): SpawnOptions.OptionsToSyncSubprocess<Opts>;

  /** Utility type for any process from {@link Bun.spawn()} with both stdout and stderr set to `"pipe"` */
  type ReadableSubprocess = Subprocess<any, "pipe", "pipe">;
  /** Utility type for any process from {@link Bun.spawn()} with stdin set to `"pipe"` */
  type WritableSubprocess = Subprocess<"pipe", any, any>;
  /** Utility type for any process from {@link Bun.spawn()} with stdin, stdout, stderr all set to `"pipe"`. A combination of {@link ReadableSubprocess} and {@link WritableSubprocess} */
  type PipedSubprocess = Subprocess<"pipe", "pipe", "pipe">;
  /** Utility type for any process from {@link Bun.spawn()} with stdin, stdout, stderr all set to `null` or similar. */
  type NullSubprocess = Subprocess<
    "ignore" | "inherit" | null | undefined,
    "ignore" | "inherit" | null | undefined,
    "ignore" | "inherit" | null | undefined
  >;
  /** Utility type for any process from {@link Bun.spawnSync()} with both stdout and stderr set to `"pipe"` */
  type ReadableSyncSubprocess = SyncSubprocess<"pipe", "pipe">;
  /** Utility type for any process from {@link Bun.spawnSync()} with both stdout and stderr set to `null` or similar */
  type NullSyncSubprocess = SyncSubprocess<
    "ignore" | "inherit" | null | undefined,
    "ignore" | "inherit" | null | undefined
  >;

  // Blocked on https://github.com/oven-sh/bun/issues/8329
  // /**
  //  *
  //  * Count the visible width of a string, as it would be displayed in a terminal.
  //  *
  //  * By default, strips ANSI escape codes before measuring the string. This is
  //  * because ANSI escape codes are not visible characters. If passed a non-string,
  //  * it will return 0.
  //  *
  //  * @param str The string to measure
  //  * @param options
  //  */
  // function stringWidth(
  //   str: string,
  //   options?: {
  //     /**
  //      * Whether to include ANSI escape codes in the width calculation
  //      *
  //      * Slightly faster if set to `false`, but less accurate if the string contains ANSI escape codes.
  //      * @default false
  //      */
  //     countAnsiEscapeCodes?: boolean;
  //   },
  // ): number;

  class FileSystemRouter {
    /**
     * Create a new {@link FileSystemRouter}.
     *
     * @example
     * ```ts
     * const router = new FileSystemRouter({
     *   dir: process.cwd() + "/pages",
     *   style: "nextjs",
     * });
     *
     * const {params} = router.match("/blog/2020/01/01/hello-world");
     * console.log(params); // {year: "2020", month: "01", day: "01", slug: "hello-world"}
     * ```
     * @param options The options to use when creating the router
     * @param options.dir The root directory containing the files to route
     * @param options.style The style of router to use (only "nextjs" supported
     * for now)
     */
    constructor(options: {
      /**
       * The root directory containing the files to route
       *
       * There is no default value for this option.
       *
       * @example
       *   ```ts
       *   const router = new FileSystemRouter({
       *   dir:
       */
      dir: string;
      style: "nextjs";

      /** The base path to use when routing */
      assetPrefix?: string;
      origin?: string;
      /** Limit the pages to those with particular file extensions. */
      fileExtensions?: string[];
    });

    // todo: URL
    match(input: string | Request | Response): MatchedRoute | null;

    readonly assetPrefix: string;
    readonly origin: string;
    readonly style: string;
    readonly routes: Record<string, string>;

    reload(): void;
  }

  interface MatchedRoute {
    /**
     * A map of the parameters from the route
     *
     * @example
     * ```ts
     * const router = new FileSystemRouter({
     *   dir: "/path/to/files",
     *   style: "nextjs",
     * });
     * const {params} = router.match("/blog/2020/01/01/hello-world");
     * console.log(params.year); // "2020"
     * console.log(params.month); // "01"
     * console.log(params.day); // "01"
     * console.log(params.slug); // "hello-world"
     * ```
     */
    readonly params: Record<string, string>;
    readonly filePath: string;
    readonly pathname: string;
    readonly query: Record<string, string>;
    readonly name: string;
    readonly kind: "exact" | "catch-all" | "optional-catch-all" | "dynamic";
    readonly src: string;
  }

  /**
   * The current version of Bun
   * @example
   * "1.2.0"
   */
  const version: string;

  /**
   * The current version of Bun with the shortened commit sha of the build
   * @example "v1.2.0 (a1b2c3d4)"
   */
  const version_with_sha: string;

  /**
   * The git sha at the time the currently-running version of Bun was compiled
   * @example
   * "a1b2c3d4e5f6a1b2c3d4e5f6a1b2c3d4e5f6a1b2"
   */
  const revision: string;

  /**
   * Find the index of a newline character in potentially ill-formed UTF-8 text.
   *
   * This is sort of like readline() except without the IO.
   */
  function indexOfLine(buffer: ArrayBufferView | ArrayBufferLike, offset?: number): number;

  interface GlobScanOptions {
    /**
     * The root directory to start matching from. Defaults to `process.cwd()`
     */
    cwd?: string;

    /**
     * Allow patterns to match entries that begin with a period (`.`).
     *
     * @default false
     */
    dot?: boolean;

    /**
     * Return the absolute path for entries.
     *
     * @default false
     */
    absolute?: boolean;

    /**
     * Indicates whether to traverse descendants of symbolic link directories.
     *
     * @default false
     */
    followSymlinks?: boolean;

    /**
     * Throw an error when symbolic link is broken
     *
     * @default false
     */
    throwErrorOnBrokenSymlink?: boolean;

    /**
     * Return only files.
     *
     * @default true
     */
    onlyFiles?: boolean;
  }

  /**
   * Match files using [glob patterns](https://en.wikipedia.org/wiki/Glob_(programming)).
   *
   * The supported pattern syntax for is:
   *
   * - `?`
   *     Matches any single character.
   * - `*`
   *     Matches zero or more characters, except for path separators ('/' or '\').
   * - `**`
   *     Matches zero or more characters, including path separators.
   *     Must match a complete path segment, i.e. followed by a path separator or
   *     at the end of the pattern.
   * - `[ab]`
   *     Matches one of the characters contained in the brackets.
   *     Character ranges (e.g. "[a-z]") are also supported.
   *     Use "[!ab]" or "[^ab]" to match any character *except* those contained
   *     in the brackets.
   * - `{a,b}`
   *     Match one of the patterns contained in the braces.
   *     Any of the wildcards listed above can be used in the sub patterns.
   *     Braces may be nested up to 10 levels deep.
   * - `!`
   *     Negates the result when at the start of the pattern.
   *     Multiple "!" characters negate the pattern multiple times.
   * - `\`
   *     Used to escape any of the special characters above.
   *
   * @example
   * ```js
   * const glob = new Glob("*.{ts,tsx}");
   * const scannedFiles = await Array.fromAsync(glob.scan({ cwd: './src' }))
   * ```
   */
  export class Glob {
    constructor(pattern: string);

    /**
     * Scan a root directory recursively for files that match this glob pattern. Returns an async iterator.
     *
     * @throws {ENOTDIR} Given root cwd path must be a directory
     *
     * @example
     * ```js
     * const glob = new Glob("*.{ts,tsx}");
     * const scannedFiles = await Array.fromAsync(glob.scan({ cwd: './src' }))
     * ```
     *
     * @example
     * ```js
     * const glob = new Glob("*.{ts,tsx}");
     * for await (const path of glob.scan()) {
     *   // do something
     * }
     * ```
     */
    scan(optionsOrCwd?: string | GlobScanOptions): AsyncIterableIterator<string>;

    /**
     * Synchronously scan a root directory recursively for files that match this glob pattern. Returns an iterator.
     *
     * @throws {ENOTDIR} Given root cwd path must be a directory
     *
     * @example
     * ```js
     * const glob = new Glob("*.{ts,tsx}");
     * const scannedFiles = Array.from(glob.scan({ cwd: './src' }))
     * ```
     *
     * @example
     * ```js
     * const glob = new Glob("*.{ts,tsx}");
     * for (const path of glob.scan()) {
     *   // do something
     * }
     * ```
     */
    scanSync(optionsOrCwd?: string | GlobScanOptions): IterableIterator<string>;

    /**
     * Match the glob against a string
     *
     * @example
     * ```js
     * const glob = new Glob("*.{ts,tsx}");
     * expect(glob.match('foo.ts')).toBeTrue();
     * ```
     */
    match(str: string): boolean;
  }

  /**
   * Generate a UUIDv7, which is a sequential ID based on the current timestamp with a random component.
   *
   * When the same timestamp is used multiple times, a monotonically increasing
   * counter is appended to allow sorting. The final 8 bytes are
   * cryptographically random. When the timestamp changes, the counter resets to
   * a psuedo-random integer.
   *
   * @param encoding "hex" | "base64" | "base64url"
   * @param timestamp Unix timestamp in milliseconds, defaults to `Date.now()`
   *
   * @example
   * ```js
   * import { randomUUIDv7 } from "bun";
   * const array = [
   *   randomUUIDv7(),
   *   randomUUIDv7(),
   *   randomUUIDv7(),
   * ]
   * [
   *   "0192ce07-8c4f-7d66-afec-2482b5c9b03c",
   *   "0192ce07-8c4f-7d67-805f-0f71581b5622",
   *   "0192ce07-8c4f-7d68-8170-6816e4451a58"
   * ]
   * ```
   */
  function randomUUIDv7(
    /**
     * @default "hex"
     */
    encoding?: "hex" | "base64" | "base64url",
    /**
     * @default Date.now()
     */
    timestamp?: number | Date,
  ): string;

  /**
   * Generate a UUIDv7 as a Buffer
   *
   * @param encoding "buffer"
   * @param timestamp Unix timestamp in milliseconds, defaults to `Date.now()`
   */
  function randomUUIDv7(
    encoding: "buffer",
    /**
     * @default Date.now()
     */
    timestamp?: number | Date,
  ): Buffer;

  /**
   * Types for `bun.lock`
   */
  type BunLockFile = {
    lockfileVersion: 0 | 1;
    workspaces: {
      [workspace: string]: BunLockFileWorkspacePackage;
    };
    overrides?: Record<string, string>;
    patchedDependencies?: Record<string, string>;
    trustedDependencies?: string[];

    /**
     * ```
     * INFO = { prod/dev/optional/peer dependencies, os, cpu, libc (TODO), bin, binDir }
     *
     * // first index is resolution for each type of package
     * npm         -> [ "name@version", registry (TODO: remove if default), INFO, integrity]
     * symlink     -> [ "name@link:path", INFO ]
     * folder      -> [ "name@file:path", INFO ]
     * workspace   -> [ "name@workspace:path" ] // workspace is only path
     * tarball     -> [ "name@tarball", INFO ]
     * root        -> [ "name@root:", { bin, binDir } ]
     * git         -> [ "name@git+repo", INFO, .bun-tag string (TODO: remove this) ]
     * github      -> [ "name@github:user/repo", INFO, .bun-tag string (TODO: remove this) ]
     * ```
     * */
    packages: {
      [pkg: string]: BunLockFilePackageArray;
    };
  };

  type BunLockFileBasePackageInfo = {
    dependencies?: Record<string, string>;
    devDependencies?: Record<string, string>;
    optionalDependencies?: Record<string, string>;
    peerDependencies?: Record<string, string>;
    optionalPeers?: string[];
    bin?: string | Record<string, string>;
    binDir?: string;
  };

  type BunLockFileWorkspacePackage = BunLockFileBasePackageInfo & {
    name?: string;
    version?: string;
  };

  type BunLockFilePackageInfo = BunLockFileBasePackageInfo & {
    os?: string | string[];
    cpu?: string | string[];
    bundled?: true;
  };

  /** @see {@link BunLockFile.packages} for more info */
  type BunLockFilePackageArray =
    /** npm */
    | [pkg: string, registry: string, info: BunLockFilePackageInfo, integrity: string]
    /** symlink, folder, tarball */
    | [pkg: string, info: BunLockFilePackageInfo]
    /** workspace */
    | [pkg: string]
    /** git, github */
    | [pkg: string, info: BunLockFilePackageInfo, bunTag: string]
    /** root */
    | [pkg: string, info: Pick<BunLockFileBasePackageInfo, "bin" | "binDir">];

  interface CookieInit {
    name?: string;
    value?: string;
    domain?: string;
    /** Defaults to '/'. To allow the browser to set the path, use an empty string. */
    path?: string;
    expires?: number | Date | string;
    secure?: boolean;
    /** Defaults to `lax`. */
    sameSite?: CookieSameSite;
    httpOnly?: boolean;
    partitioned?: boolean;
    maxAge?: number;
  }

  interface CookieStoreDeleteOptions {
    name: string;
    domain?: string | null;
    path?: string;
  }

  interface CookieStoreGetOptions {
    name?: string;
    url?: string;
  }

  type CookieSameSite = "strict" | "lax" | "none";

  /**
   * A class for working with a single cookie
   *
   * @example
   * ```js
   * const cookie = new Bun.Cookie("name", "value");
   * console.log(cookie.toString()); // "name=value; Path=/; SameSite=Lax"
   * ```
   */
  class Cookie {
    /**
     * Create a new cookie
     * @param name - The name of the cookie
     * @param value - The value of the cookie
     * @param options - Optional cookie attributes
     */
    constructor(name: string, value: string, options?: CookieInit);

    /**
     * Create a new cookie from a cookie string
     * @param cookieString - The cookie string
     */
    constructor(cookieString: string);

    /**
     * Create a new cookie from a cookie object
     * @param cookieObject - The cookie object
     */
    constructor(cookieObject?: CookieInit);

    /**
     * The name of the cookie
     */
    readonly name: string;

    /**
     * The value of the cookie
     */
    value: string;

    /**
     * The domain of the cookie
     */
    domain?: string;

    /**
     * The path of the cookie
     */
    path: string;

    /**
     * The expiration date of the cookie
     */
    expires?: Date;

    /**
     * Whether the cookie is secure
     */
    secure: boolean;

    /**
     * The same-site attribute of the cookie
     */
    sameSite: CookieSameSite;

    /**
     * Whether the cookie is partitioned
     */
    partitioned: boolean;

    /**
     * The maximum age of the cookie in seconds
     */
    maxAge?: number;

    /**
     * Whether the cookie is HTTP-only
     */
    httpOnly: boolean;

    /**
     * Whether the cookie is expired
     */
    isExpired(): boolean;

    /**
     * Serialize the cookie to a string
     *
     * @example
     * ```ts
     * const cookie = Bun.Cookie.from("session", "abc123", {
     *   domain: "example.com",
     *   path: "/",
     *   secure: true,
     *   httpOnly: true
     * }).serialize(); // "session=abc123; Domain=example.com; Path=/; Secure; HttpOnly; SameSite=Lax"
     * ```
     */
    serialize(): string;

    /**
     * Serialize the cookie to a string
     *
     * Alias of {@link Cookie.serialize}
     */
    toString(): string;

    /**
     * Serialize the cookie to a JSON object
     */
    toJSON(): CookieInit;

    /**
     * Parse a cookie string into a Cookie object
     * @param cookieString - The cookie string
     */
    static parse(cookieString: string): Cookie;

    /**
     * Create a new cookie from a name and value and optional options
     */
    static from(name: string, value: string, options?: CookieInit): Cookie;
  }

  /**
   * A Map-like interface for working with collections of cookies.
   *
   * Implements the `Iterable` interface, allowing use with `for...of` loops.
   */
  class CookieMap implements Iterable<[string, string]> {
    /**
     * Creates a new CookieMap instance.
     *
     * @param init - Optional initial data for the cookie map:
     *   - string: A cookie header string (e.g., "name=value; foo=bar")
     *   - string[][]: An array of name/value pairs (e.g., [["name", "value"], ["foo", "bar"]])
     *   - Record<string, string>: An object with cookie names as keys (e.g., { name: "value", foo: "bar" })
     */
    constructor(init?: string[][] | Record<string, string> | string);

    /**
     * Gets the value of a cookie with the specified name.
     *
     * @param name - The name of the cookie to retrieve
     * @returns The cookie value as a string, or null if the cookie doesn't exist
     */
    get(name: string): string | null;

    /**
     * Gets an array of values for Set-Cookie headers in order to apply all changes to cookies.
     *
     * @returns An array of values for Set-Cookie headers
     */
    toSetCookieHeaders(): string[];

    /**
     * Checks if a cookie with the given name exists.
     *
     * @param name - The name of the cookie to check
     * @returns true if the cookie exists, false otherwise
     */
    has(name: string): boolean;

    /**
     * Adds or updates a cookie in the map.
     *
     * @param name - The name of the cookie
     * @param value - The value of the cookie
     * @param options - Optional cookie attributes
     */
    set(name: string, value: string, options?: CookieInit): void;

    /**
     * Adds or updates a cookie in the map using a cookie options object.
     *
     * @param options - Cookie options including name and value
     */
    set(options: CookieInit): void;

    /**
     * Removes a cookie from the map.
     *
     * @param name - The name of the cookie to delete
     */
    delete(name: string): void;

    /**
     * Removes a cookie from the map.
     *
     * @param options - The options for the cookie to delete
     */
    delete(options: CookieStoreDeleteOptions): void;

    /**
     * Removes a cookie from the map.
     *
     * @param name - The name of the cookie to delete
     * @param options - The options for the cookie to delete
     */
    delete(name: string, options: Omit<CookieStoreDeleteOptions, "name">): void;

    /**
     * Converts the cookie map to a serializable format.
     *
     * @returns An array of name/value pairs
     */
    toJSON(): Record<string, string>;

    /**
     * The number of cookies in the map.
     */
    readonly size: number;

    /**
     * Returns an iterator of [name, value] pairs for every cookie in the map.
     *
     * @returns An iterator for the entries in the map
     */
    entries(): IterableIterator<[string, string]>;

    /**
     * Returns an iterator of all cookie names in the map.
     *
     * @returns An iterator for the cookie names
     */
    keys(): IterableIterator<string>;

    /**
     * Returns an iterator of all cookie values in the map.
     *
     * @returns An iterator for the cookie values
     */
    values(): IterableIterator<string>;

    /**
     * Executes a provided function once for each cookie in the map.
     *
     * @param callback - Function to execute for each entry
     */
    forEach(callback: (value: string, key: string, map: CookieMap) => void): void;

    /**
     * Returns the default iterator for the CookieMap.
     * Used by for...of loops to iterate over all entries.
     *
     * @returns An iterator for the entries in the map
     */
    [Symbol.iterator](): IterableIterator<[string, string]>;
  }
}<|MERGE_RESOLUTION|>--- conflicted
+++ resolved
@@ -46,7 +46,6 @@
   type EventListenerOrEventListenerObject = EventListener | EventListenerObject;
   type BlobOrStringOrBuffer = string | NodeJS.TypedArray | ArrayBufferLike | Blob;
 
-<<<<<<< HEAD
   /**
    * Maps specific union types to their primitive counterparts
    * Recursively handles arrays, tuples, and object properties
@@ -66,11 +65,6 @@
     T extends undefined ? undefined :
     T;
 
-  /**
-   * @private
-   */
-=======
->>>>>>> 032713c5
   namespace __internal {
     type LibDomIsLoaded = typeof globalThis extends { onabort: any } ? true : false;
 
