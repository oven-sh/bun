--- conflicted
+++ resolved
@@ -1389,18 +1389,6 @@
        */
       pass?: string | (() => MaybePromise<string>) | undefined;
 
-<<<<<<< HEAD
-  /**
-   * Callback function type for transaction contexts
-   * @param sql Function to execute SQL queries within the transaction
-   */
-  type SQLTransactionContextCallback = (sql: TransactionSQL) => Promise<any> | Array<SQLQuery>;
-  /**
-   * Callback function type for savepoint contexts
-   * @param sql Function to execute SQL queries within the savepoint
-   */
-  type SQLSavepointContextCallback = (sql: SavepointSQL) => Promise<any> | Array<SQLQuery>;
-=======
       /**
        * Name of the database to connect to
        * @default The username value
@@ -1598,7 +1586,6 @@
     }
   }
 
->>>>>>> 5c65c18e
   /**
    * Main SQL client interface providing connection and transaction management
    */
