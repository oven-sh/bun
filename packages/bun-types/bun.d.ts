--- conflicted
+++ resolved
@@ -1556,79 +1556,9 @@
    * );
    * ```
    */
-<<<<<<< HEAD
-
-  interface S3DeleteObjectsObjectIdentifier {
-    /**
-     * An entity tag (ETag) is an identifier assigned by a web server to a specific version of a resource found at a URL.
-     *
-     * This header field makes the request method conditional on ETags.
-     *
-     * Entity tags (ETags) for S3 Express One Zone are random alphanumeric strings unique to the object.
-     */
-    ETag?: string;
-    /**
-     * Key name of the object.
-     *
-     * Replacement must be made for object keys containing special characters (such as carriage returns).
-     *
-     * For more information
-     * @see https://docs.aws.amazon.com/AmazonS3/latest/userguide/object-keys.html#object-key-xml-related-constraints
-     */
-    Key: string;
-    /**
-     * If present, the objects are deleted only if its modification times matches the provided Timestamp.
-     *
-     * This functionality is only supported for directory buckets.
-     */
-    LastModifiedTime?: string;
-    /**
-     * If present, the objects are deleted only if its size matches the provided size in bytes.
-     *
-     * This functionality is only supported for directory buckets.
-     */
-    Size?: number;
-    /**
-     * Version ID for the specific version of the object to delete.
-     *
-     * This functionality is not supported for directory buckets.
-     */
-    VersionId?: string;
-  }
-
-  type S3DeleteObjectsInput = string | S3DeleteObjectsObjectIdentifier;
-
-  type S3DeleteObjectsOptions = {
-    /**
-     * DeleteObjects operation supports two modes for the response: verbose and quiet.
-     *
-     * By default, the operation uses verbose mode in which the response includes the result of deletion of each key in your request.
-     *
-     * In quiet mode the response includes only keys where the delete operation encountered an error.
-     *
-     * For a successful deletion in a quiet mode, the operation does not return any information about the delete in the response body.
-     */
-    quiet?: true;
-  } & Pick<S3Options, "accessKeyId" | "secretAccessKey" | "sessionToken" | "bucket" | "endpoint">;
-
-  interface S3DeleteObjectsResponse {
-    Deleted?: { Key: string; VersionId?: string; DeleteMarker?: boolean; DeleteMarkerVersionId?: string }[];
-    Errors?: { Code?: string; Key: string; Message?: string; VersionId?: string }[];
-  }
-  type S3Client = {
-    /**
-     * Create a new instance of an S3 bucket so that credentials can be managed
-     * from a single instance instead of being passed to every method.
-     *
-     * @param options The default options to use for the S3 client. Can be
-     * overriden by passing options to the methods.
-     *
-     * ## Keep S3 credentials in a single instance
-=======
   interface BunFile extends Blob {
     /**.p
      * Offset any operation on the file starting at `begin` and ending at `end`. `end` is relative to 0
->>>>>>> e75d2269
      *
      * Similar to [`TypedArray.subarray`](https://developer.mozilla.org/en-US/docs/Web/JavaScript/Reference/Global_Objects/TypedArray/subarray). Does not copy the file, open the file, or modify the file.
      *
@@ -1708,7 +1638,6 @@
       options?: { highWaterMark?: number },
     ): Promise<number>;
 
-    deleteObjects(keys: S3DeleteObjectsInput[], options?: S3DeleteObjectsOptions): Promise<S3DeleteObjectsResponse>;
     /**
      * Deletes the file.
      */
