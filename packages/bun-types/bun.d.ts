--- conflicted
+++ resolved
@@ -160,18 +160,6 @@
     error: Event;
     message: MessageEvent;
     open: Event;
-  }
-
-<<<<<<< HEAD
-  interface EventInit {
-    bubbles?: boolean;
-    cancelable?: boolean;
-    composed?: boolean;
-=======
-  interface EventListenerOptions {
-    /** Not directly used by Node.js. Added for API completeness. Default: `false`. */
-    capture?: boolean;
->>>>>>> 74ab6d9f
   }
 
   interface AddEventListenerOptions extends EventListenerOptions {
