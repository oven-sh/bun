--- conflicted
+++ resolved
@@ -1,2510 +1,3 @@
-<<<<<<< HEAD
-/**
- * "blob" is not supported yet
- */
-type BinaryType = "nodebuffer" | "arraybuffer" | "blob";
-type Transferable = ArrayBuffer | MessagePort;
-type MessageEventSource = undefined;
-type Encoding = "utf-8" | "windows-1252" | "utf-16";
-type Platform =
-  | "aix"
-  | "android"
-  | "darwin"
-  | "freebsd"
-  | "haiku"
-  | "linux"
-  | "openbsd"
-  | "sunos"
-  | "win32"
-  | "cygwin"
-  | "netbsd";
-type Architecture =
-  | "arm"
-  | "arm64"
-  | "ia32"
-  | "mips"
-  | "mipsel"
-  | "ppc"
-  | "ppc64"
-  | "s390"
-  | "s390x"
-  | "x64";
-type Signals =
-  | "SIGABRT"
-  | "SIGALRM"
-  | "SIGBUS"
-  | "SIGCHLD"
-  | "SIGCONT"
-  | "SIGFPE"
-  | "SIGHUP"
-  | "SIGILL"
-  | "SIGINT"
-  | "SIGIO"
-  | "SIGIOT"
-  | "SIGKILL"
-  | "SIGPIPE"
-  | "SIGPOLL"
-  | "SIGPROF"
-  | "SIGPWR"
-  | "SIGQUIT"
-  | "SIGSEGV"
-  | "SIGSTKFLT"
-  | "SIGSTOP"
-  | "SIGSYS"
-  | "SIGTERM"
-  | "SIGTRAP"
-  | "SIGTSTP"
-  | "SIGTTIN"
-  | "SIGTTOU"
-  | "SIGUNUSED"
-  | "SIGURG"
-  | "SIGUSR1"
-  | "SIGUSR2"
-  | "SIGVTALRM"
-  | "SIGWINCH"
-  | "SIGXCPU"
-  | "SIGXFSZ"
-  | "SIGBREAK"
-  | "SIGLOST"
-  | "SIGINFO";
-
-interface ArrayConstructor {
-  fromAsync<T>(
-    asyncItems: AsyncIterable<T> | Iterable<T> | ArrayLike<T>,
-    mapfn?: (value: any, index: number) => any,
-    thisArg?: any,
-  ): Promise<Array<T>>;
-}
-
-type UncaughtExceptionOrigin = "uncaughtException" | "unhandledRejection";
-type MultipleResolveType = "resolve" | "reject";
-type BeforeExitListener = (code: number) => void;
-type DisconnectListener = () => void;
-type ExitListener = (code: number) => void;
-type RejectionHandledListener = (promise: Promise<unknown>) => void;
-type UncaughtExceptionListener = (
-  error: Error,
-  origin: UncaughtExceptionOrigin,
-) => void;
-/**
- * Most of the time the unhandledRejection will be an Error, but this should not be relied upon
- * as *anything* can be thrown/rejected, it is therefore unsafe to assume that the value is an Error.
- */
-type UnhandledRejectionListener = (
-  reason: unknown,
-  promise: Promise<unknown>,
-) => void;
-type WarningListener = (warning: Error) => void;
-type MessageListener = (message: unknown, sendHandle: unknown) => void;
-type SignalsListener = (signal: Signals) => void;
-type MultipleResolveListener = (
-  type: MultipleResolveType,
-  promise: Promise<unknown>,
-  value: unknown,
-) => void;
-// type WorkerListener = (worker: Worker) => void;
-
-interface ConsoleOptions {
-  stdout: import("stream").Writable;
-  stderr?: import("stream").Writable;
-  ignoreErrors?: boolean;
-  colorMode?: boolean | "auto";
-  inspectOptions?: import("util").InspectOptions;
-  groupIndentation?: number;
-}
-
-interface Console {
-  /**
-   * Asynchronously read lines from standard input (fd 0)
-   *
-   * ```ts
-   * for await (const line of console) {
-   *   console.log(line);
-   * }
-   * ```
-   */
-  [Symbol.asyncIterator](): AsyncIterableIterator<string>;
-
-  /**
-   * Write text or bytes to stdout
-   *
-   * Unlike {@link console.log}, this does no formatting and doesn't add a
-   * newline or spaces between arguments. You can pass it strings or bytes or
-   * any combination of the two.
-   *
-   * ```ts
-   * console.write("hello world!", "\n"); // "hello world\n"
-   * ```
-   *
-   * @param data - The data to write
-   * @returns The number of bytes written
-   *
-   * This function is not available in the browser.
-   */
-  write(...data: Array<string | ArrayBufferView | ArrayBuffer>): number;
-
-  /**
-   * Clear the console
-   */
-  clear(): void;
-
-  assert(condition?: boolean, ...data: any[]): void;
-
-  /**
-   * Increment a [count](https://www.youtube.com/watch?v=2AoxCkySv34&t=22s)
-   * @param label label counter
-   */
-  count(label?: string): void;
-  countReset(label?: string): void;
-  debug(...data: any[]): void;
-  dir(item?: any, options?: any): void;
-  dirxml(...data: any[]): void;
-  /**
-   * Log to stderr in your terminal
-   *
-   * Appears in red
-   *
-   * @param data something to display
-   */
-  error(...data: any[]): void;
-  /** Does nothing currently */
-  group(...data: any[]): void;
-  /** Does nothing currently */
-  groupCollapsed(...data: any[]): void;
-  /** Does nothing currently */
-  groupEnd(): void;
-  info(...data: any[]): void;
-  log(...data: any[]): void;
-  /** Does nothing currently */
-  table(tabularData?: any, properties?: string[]): void;
-  /**
-   * Begin a timer to log with {@link console.timeEnd}
-   *
-   * @param label - The label to use for the timer
-   *
-   * ```ts
-   *  console.time("how long????");
-   * for (let i = 0; i < 999999; i++) {
-   *    // do stuff
-   *    let x = i * i;
-   * }
-   * console.timeEnd("how long????");
-   * ```
-   */
-  time(label?: string): void;
-  /**
-   * End a timer to log with {@link console.time}
-   *
-   * @param label - The label to use for the timer
-   *
-   * ```ts
-   *  console.time("how long????");
-   * for (let i = 0; i < 999999; i++) {
-   *  // do stuff
-   *  let x = i * i;
-   * }
-   * console.timeEnd("how long????");
-   * ```
-   */
-  timeEnd(label?: string): void;
-  timeLog(label?: string, ...data: any[]): void;
-  timeStamp(label?: string): void;
-  trace(...data: any[]): void;
-  warn(...data: any[]): void;
-}
-
-declare var console: Console & {
-  /**
-   * Creates a new Console with one or two writable stream instances. stdout is a writable stream to print log or info output. stderr is used for warning or error output. If stderr is not provided, stdout is used for stderr.
-   */
-  Console: {
-    new (options: ConsoleOptions): Console;
-    new (
-      stdout: import("stream").Writable,
-      stderr?: import("stream").Writable,
-      ignoreErrors?: boolean,
-    ): Console;
-  };
-};
-
-declare namespace NodeJS {
-  interface RequireResolve {
-    (id: string, options?: { paths?: string[] | undefined }): string;
-    paths(request: string): string[] | null;
-  }
-
-  interface Require {
-    (id: string): any;
-    resolve: RequireResolve;
-  }
-  interface ProcessEnv {}
-  type Signals =
-    | "SIGABRT"
-    | "SIGALRM"
-    | "SIGBUS"
-    | "SIGCHLD"
-    | "SIGCONT"
-    | "SIGFPE"
-    | "SIGHUP"
-    | "SIGILL"
-    | "SIGINT"
-    | "SIGIO"
-    | "SIGIOT"
-    | "SIGKILL"
-    | "SIGPIPE"
-    | "SIGPOLL"
-    | "SIGPROF"
-    | "SIGPWR"
-    | "SIGQUIT"
-    | "SIGSEGV"
-    | "SIGSTKFLT"
-    | "SIGSTOP"
-    | "SIGSYS"
-    | "SIGTERM"
-    | "SIGTRAP"
-    | "SIGTSTP"
-    | "SIGTTIN"
-    | "SIGTTOU"
-    | "SIGUNUSED"
-    | "SIGURG"
-    | "SIGUSR1"
-    | "SIGUSR2"
-    | "SIGVTALRM"
-    | "SIGWINCH"
-    | "SIGXCPU"
-    | "SIGXFSZ"
-    | "SIGBREAK"
-    | "SIGLOST"
-    | "SIGINFO";
-}
-
-interface ImportMeta {
-  /**
-   * `file://` url string for the current module.
-   *
-   * @example
-   * ```ts
-   * console.log(import.meta.url);
-   * "file:///Users/me/projects/my-app/src/my-app.ts"
-   * ```
-   */
-  readonly url: string;
-  /**
-   * Absolute path to the source file
-   */
-  readonly path: string;
-  /**
-   * Absolute path to the directory containing the source file.
-   *
-   * Does not have a trailing slash
-   */
-  readonly dir: string;
-  /**
-   * Filename of the source file
-   */
-  readonly file: string;
-  /**
-   * Resolve a module ID the same as if you imported it. Returns a `file:` URL string. If a relative
-   * or absolute file path is given, this will always succeed.
-   */
-  resolve(moduleId: string): string;
-  /**
-   * Resolve a module ID as though it were imported from `parent`. Returns a `file:` URL string. If
-   * a relative or absolute file path is given, this will always succeed.
-   */
-  // tslint:disable-next-line:unified-signatures
-  resolve(moduleId: string, parent: string): string;
-
-  /**
-   * Resolve a module ID the same as if you imported it
-   *
-   * The `parent` argument is optional, and defaults to the current module's path.
-   *
-   * Will throw if the module does not exist.
-   */
-  resolveSync(moduleId: string, parent?: string): string;
-
-  /**
-   * Load a CommonJS module
-   *
-   * Internally, this is a synchronous version of ESModule's `import()`, with extra code for handling:
-   * - CommonJS modules
-   * - *.node files
-   * - *.json files
-   *
-   * Warning: **This API is not stable** and may change in the future. Use at your
-   * own risk. Usually, you should use `require` instead and Bun's transpiler
-   * will automatically rewrite your code to use `import.meta.require` if
-   * relevant.
-   */
-  require: NodeJS.Require;
-
-  /**
-   * Did the current file start the process?
-   *
-   * @example
-   * ```ts
-   * if (import.meta.main) {
-   *  console.log("I started the process!");
-   * }
-   * ```
-   *
-   * @example
-   * ```ts
-   * console.log(
-   *   import.meta.main === (import.meta.path === Bun.main)
-   * )
-   * ```
-   */
-  readonly main: boolean;
-}
-
-/**
- * NodeJS-style `require` function. Supports loading ES modules that do not use top-level `await`.
- *
- * @param moduleId - The module ID to resolve
- */
-declare var require: NodeJS.Require;
-
-/** @deprecated Please use `import.meta.path` instead. */
-declare var __filename: string;
-
-/** @deprecated Please use `import.meta.dir` instead. */
-declare var __dirname: string;
-
-interface StructuredSerializeOptions {
-  transfer?: Transferable[];
-}
-
-/**
- * Creates a deep clone of an object.
- *
- * [MDN Reference](https://developer.mozilla.org/docs/Web/API/structuredClone)
- */
-declare function structuredClone<T>(
-  value: T,
-  options?: StructuredSerializeOptions,
-): T;
-
-declare var MessagePort: typeof import("worker_threads").MessagePort;
-declare type MessagePort = import("worker_threads").MessagePort;
-declare var MessageChannel: typeof import("worker_threads").MessageChannel;
-declare type MessageChannel = import("worker_threads").MessageChannel;
-declare var BroadcastChannel: typeof import("worker_threads").BroadcastChannel;
-declare type BroadcastChannel = import("worker_threads").BroadcastChannel;
-
-interface AbstractWorkerEventMap {
-  error: ErrorEvent;
-}
-
-interface WorkerEventMap extends AbstractWorkerEventMap {
-  message: MessageEvent;
-  messageerror: MessageEvent;
-  close: CloseEvent;
-  open: Event;
-}
-
-interface AbstractWorker {
-  /** [MDN Reference](https://developer.mozilla.org/docs/Web/API/ServiceWorker/error_event) */
-  onerror: ((this: AbstractWorker, ev: ErrorEvent) => any) | null;
-  addEventListener<K extends keyof AbstractWorkerEventMap>(
-    type: K,
-    listener: (this: AbstractWorker, ev: AbstractWorkerEventMap[K]) => any,
-    options?: boolean | AddEventListenerOptions,
-  ): void;
-  addEventListener(
-    type: string,
-    listener: EventListenerOrEventListenerObject,
-    options?: boolean | AddEventListenerOptions,
-  ): void;
-  removeEventListener<K extends keyof AbstractWorkerEventMap>(
-    type: K,
-    listener: (this: AbstractWorker, ev: AbstractWorkerEventMap[K]) => any,
-    options?: boolean | EventListenerOptions,
-  ): void;
-  removeEventListener(
-    type: string,
-    listener: EventListenerOrEventListenerObject,
-    options?: boolean | EventListenerOptions,
-  ): void;
-}
-
-/**
- * Bun's Web Worker constructor supports some extra options on top of the API browsers have.
- */
-interface WorkerOptions {
-  /**
-   * A string specifying an identifying name for the DedicatedWorkerGlobalScope representing the scope of
-   * the worker, which is mainly useful for debugging purposes.
-   */
-  name?: string;
-
-  /**
-   * Use less memory, but make the worker slower.
-   *
-   * Internally, this sets the heap size configuration in JavaScriptCore to be
-   * the small heap instead of the large heap.
-   */
-  smol?: boolean;
-
-  /**
-   * When `true`, the worker will keep the parent thread alive until the worker is terminated or `unref`'d.
-   * When `false`, the worker will not keep the parent thread alive.
-   *
-   * By default, this is `false`.
-   */
-  ref?: boolean;
-
-  /**
-   * In Bun, this does nothing.
-   */
-  type?: string;
-
-  /**
-   * List of arguments which would be stringified and appended to
-   * `Bun.argv` / `process.argv` in the worker. This is mostly similar to the `data`
-   * but the values will be available on the global `Bun.argv` as if they
-   * were passed as CLI options to the script.
-   */
-  // argv?: any[] | undefined;
-
-  /** If `true` and the first argument is a string, interpret the first argument to the constructor as a script that is executed once the worker is online. */
-  // eval?: boolean | undefined;
-
-  /**
-   * If set, specifies the initial value of process.env inside the Worker thread. As a special value, worker.SHARE_ENV may be used to specify that the parent thread and the child thread should share their environment variables; in that case, changes to one thread's process.env object affect the other thread as well. Default: process.env.
-   */
-  env?:
-    | Record<string, string>
-    | typeof import("node:worker_threads")["SHARE_ENV"]
-    | undefined;
-
-  /**
-   * In Bun, this does nothing.
-   */
-  credentials?: string;
-
-  /**
-   * @default true
-   */
-  // trackUnmanagedFds?: boolean;
-
-  // resourceLimits?: import("worker_threads").ResourceLimits;
-}
-
-interface Worker extends EventTarget, AbstractWorker {
-  /** [MDN Reference](https://developer.mozilla.org/docs/Web/API/Worker/message_event) */
-  onmessage: ((this: Worker, ev: MessageEvent) => any) | null;
-  /** [MDN Reference](https://developer.mozilla.org/docs/Web/API/Worker/messageerror_event) */
-  onmessageerror: ((this: Worker, ev: MessageEvent) => any) | null;
-  /**
-   * Clones message and transmits it to worker's global environment. transfer can be passed as a list of objects that are to be transferred rather than cloned.
-   *
-   * [MDN Reference](https://developer.mozilla.org/docs/Web/API/Worker/postMessage)
-   */
-  postMessage(message: any, transfer: Transferable[]): void;
-  postMessage(message: any, options?: StructuredSerializeOptions): void;
-  /**
-   * Aborts worker's associated global environment.
-   *
-   * [MDN Reference](https://developer.mozilla.org/docs/Web/API/Worker/terminate)
-   */
-  terminate(): void;
-  addEventListener<K extends keyof WorkerEventMap>(
-    type: K,
-    listener: (this: Worker, ev: WorkerEventMap[K]) => any,
-    options?: boolean | AddEventListenerOptions,
-  ): void;
-  addEventListener(
-    type: string,
-    listener: EventListenerOrEventListenerObject,
-    options?: boolean | AddEventListenerOptions,
-  ): void;
-  removeEventListener<K extends keyof WorkerEventMap>(
-    type: K,
-    listener: (this: Worker, ev: WorkerEventMap[K]) => any,
-    options?: boolean | EventListenerOptions,
-  ): void;
-  removeEventListener(
-    type: string,
-    listener: EventListenerOrEventListenerObject,
-    options?: boolean | EventListenerOptions,
-  ): void;
-
-  /**
-   * Opposite of `unref()`, calling `ref()` on a previously `unref()`ed worker does _not_ let the program exit if it's the only active handle left (the default
-   * behavior). If the worker is `ref()`ed, calling `ref()` again has
-   * no effect.
-   * @since v10.5.0
-   */
-  ref(): void;
-  /**
-   * Calling `unref()` on a worker allows the thread to exit if this is the only
-   * active handle in the event system. If the worker is already `unref()`ed calling`unref()` again has no effect.
-   * @since v10.5.0
-   */
-  unref(): void;
-
-  threadId: number;
-}
-
-declare var Worker: {
-  prototype: Worker;
-  new (scriptURL: string | URL, options?: WorkerOptions): Worker;
-  /**
-   * This is the cloned value of the `data` property passed to `new Worker()`
-   *
-   * This is Bun's equivalent of `workerData` in Node.js.
-   */
-  data: any;
-};
-
-interface EncodeIntoResult {
-  /**
-   * The read Unicode code units of input.
-   */
-  read: number;
-  /**
-   * The written UTF-8 bytes of output.
-   */
-  written: number;
-}
-
-interface Process {
-  /**
-   * A Node.js LTS version
-   *
-   * To see the current Bun version, use {@link Bun.version}
-   */
-  version: string;
-  /**
-   * Run a function on the next tick of the event loop
-   *
-   * This is the same as {@link queueMicrotask}
-   *
-   * @param callback - The function to run
-   */
-  nextTick(callback: (...args: any) => any, ...args: any): void;
-  title: string;
-  exitCode: number;
-  browser: boolean;
-  versions: Record<string, string>;
-  ppid: number;
-  hrtime: {
-    (time?: [number, number]): [number, number];
-    bigint(): bigint;
-  };
-  pid: number;
-  arch: Architecture;
-  platform: Platform;
-  argv: string[];
-  execArgv: string[];
-  env: import("bun").Env;
-  allowedNodeEnvironmentFlags: Set<string>;
-  debugPort: number;
-
-  /** Whether you are using Bun */
-  isBun: 1; // FIXME: this should actually return a boolean
-  /** The current git sha of Bun **/
-  revision: string;
-  chdir(directory: string): void;
-  cwd(): string;
-  exit(code?: number): never;
-  reallyExit(code?: number): never;
-  getgid(): number;
-  // setgid(id: number | string): void;
-  getuid(): number;
-  // setuid(id: number | string): void;
-  geteuid: () => number;
-  // seteuid: (id: number | string) => void;
-  getegid: () => number;
-  // setegid: (id: number | string) => void;
-  getgroups: () => number[];
-  // setgroups?: (groups: ReadonlyArray<string | number>) => void;
-  dlopen(module: { exports: any }, filename: string, flags?: number): void;
-  stdin: import("tty").ReadStream;
-  stdout: import("tty").WriteStream;
-  stderr: import("tty").WriteStream;
-
-  /**
-   *
-   * @deprecated This is deprecated; use the "node:assert" module instead.
-   */
-  assert(value: unknown, message?: string | Error): asserts value;
-
-  /**
-   * exit the process with a fatal exception, sending SIGABRT
-   */
-  abort(): never;
-
-  /**
-   * Resolved absolute file path to the current Bun executable that is running
-   */
-  readonly execPath: string;
-  /**
-   * The original argv[0] passed to Bun
-   */
-  readonly argv0: string;
-
-  /**
-   * Number of seconds the process has been running
-   *
-   * This uses a high-resolution timer, but divides from nanoseconds to seconds
-   * so there may be some loss of precision.
-   *
-   * For a more precise value, use `performance.timeOrigin` and `performance.now()` instead.
-   */
-  uptime(): number;
-
-  /**
-   * Bun process's file mode creation mask.
-   *
-   * @returns Bun process's file mode creation mask.
-   */
-  umask(mask?: number): number;
-
-  emitWarning(warning: string | Error /*name?: string, ctor?: Function*/): void;
-
-  readonly config: Object;
-
-  memoryUsage: {
-    (delta?: MemoryUsageObject): MemoryUsageObject;
-
-    rss(): number;
-  };
-
-  cpuUsage(previousValue?: CPUUsageObject): CPUUsageObject;
-
-  /**
-   * Does nothing in Bun
-   */
-  setSourceMapsEnabled(enabled: boolean): void;
-
-  kill(pid: number, signal?: string | number): void;
-
-  on(event: "beforeExit", listener: BeforeExitListener): this;
-  // on(event: "disconnect", listener: DisconnectListener): this;
-  on(event: "exit", listener: ExitListener): this;
-  // on(event: "rejectionHandled", listener: RejectionHandledListener): this;
-  // on(event: "uncaughtException", listener: UncaughtExceptionListener): this;
-  // on(
-  //   event: "uncaughtExceptionMonitor",
-  //   listener: UncaughtExceptionListener,
-  // ): this;
-  // on(event: "unhandledRejection", listener: UnhandledRejectionListener): this;
-  // on(event: "warning", listener: WarningListener): this;
-  // on(event: "message", listener: MessageListener): this;
-  on(event: Signals, listener: SignalsListener): this;
-  // on(event: "multipleResolves", listener: MultipleResolveListener): this;
-  // on(event: "worker", listener: WorkerListener): this;
-  on(event: string | symbol, listener: (...args: any[]) => void): this;
-  once(event: "beforeExit", listener: BeforeExitListener): this;
-  // once(event: "disconnect", listener: DisconnectListener): this;
-  once(event: "exit", listener: ExitListener): this;
-  // once(event: "rejectionHandled", listener: RejectionHandledListener): this;
-  // once(event: "uncaughtException", listener: UncaughtExceptionListener): this;
-  // once(
-  //   event: "uncaughtExceptionMonitor",
-  //   listener: UncaughtExceptionListener,
-  // ): this;
-  // once(event: "unhandledRejection", listener: UnhandledRejectionListener): this;
-  // once(event: "warning", listener: WarningListener): this;
-  // once(event: "message", listener: MessageListener): this;
-  once(event: Signals, listener: SignalsListener): this;
-  // once(event: "multipleResolves", listener: MultipleResolveListener): this;
-  // once(event: "worker", listener: WorkerListener): this;
-  once(event: string | symbol, listener: (...args: any[]) => void): this;
-
-  /**
-   * Returns the number of listeners listening for the event named `eventName`.
-   * If `listener` is provided, it will return how many times the listener is found
-   * in the list of the listeners of the event.
-   * @since v3.2.0
-   * @param eventName The name of the event being listened for
-   * @param listener The event handler function
-   */
-  listenerCount(eventName: string | symbol, listener?: Function): number;
-}
-
-interface MemoryUsageObject {
-  rss: number;
-  heapTotal: number;
-  heapUsed: number;
-  external: number;
-  arrayBuffers: number;
-}
-
-interface CPUUsageObject {
-  user: number;
-  system: number;
-}
-
-declare var process: Process;
-
-declare module "process" {
-  var process: Process;
-  export = process;
-}
-declare module "node:process" {
-  import process = require("process");
-  export = process;
-}
-
-interface BlobInterface {
-  text(): Promise<string>;
-  arrayBuffer(): Promise<ArrayBuffer>;
-  json<TJSONReturnType = any>(): Promise<TJSONReturnType>;
-  formData(): Promise<FormData>;
-}
-
-type BlobPart = string | Blob | BufferSource;
-interface BlobPropertyBag {
-  /** Set a default "type". Not yet implemented. */
-  type?: string;
-  /** Not implemented in Bun yet. */
-  // endings?: "transparent" | "native";
-}
-
-/**
- * This Fetch API interface allows you to perform various actions on HTTP
- * request and response headers. These actions include retrieving, setting,
- * adding to, and removing. A Headers object has an associated header list,
- * which is initially empty and consists of zero or more name and value
- * pairs.
- *
- * You can add to this using methods like append()
- *
- * In all methods of this interface, header names are matched by
- * case-insensitive byte sequence.
- */
-interface Headers {
-  append(name: string, value: string): void;
-  delete(name: string): void;
-  get(name: string): string | null;
-  has(name: string): boolean;
-  set(name: string, value: string): void;
-  entries(): IterableIterator<[string, string]>;
-  keys(): IterableIterator<string>;
-  values(): IterableIterator<string>;
-  [Symbol.iterator](): IterableIterator<[string, string]>;
-  forEach(
-    callbackfn: (value: string, key: string, parent: Headers) => void,
-    thisArg?: any,
-  ): void;
-
-  /**
-   * Convert {@link Headers} to a plain JavaScript object.
-   *
-   * About 10x faster than `Object.fromEntries(headers.entries())`
-   *
-   * Called when you run `JSON.stringify(headers)`
-   *
-   * Does not preserve insertion order. Well-known header names are lowercased. Other header names are left as-is.
-   */
-  toJSON(): Record<string, string>;
-
-  /**
-   * Get the total number of headers
-   */
-  readonly count: number;
-
-  /**
-   * Get all headers matching the name
-   *
-   * Only supports `"Set-Cookie"`. All other headers are empty arrays.
-   *
-   * @param name - The header name to get
-   *
-   * @returns An array of header values
-   *
-   * @example
-   * ```ts
-   * const headers = new Headers();
-   * headers.append("Set-Cookie", "foo=bar");
-   * headers.append("Set-Cookie", "baz=qux");
-   * headers.getAll("Set-Cookie"); // ["foo=bar", "baz=qux"]
-   * ```
-   */
-  getAll(name: "set-cookie" | "Set-Cookie"): string[];
-}
-
-declare var Headers: {
-  prototype: Headers;
-  new (init?: HeadersInit): Headers;
-};
-
-type HeadersInit =
-  | Headers
-  | Record<string, string>
-  | Array<[string, string]>
-  | IterableIterator<[string, string]>;
-type ResponseType =
-  | "basic"
-  | "cors"
-  | "default"
-  | "error"
-  | "opaque"
-  | "opaqueredirect";
-
-type FormDataEntryValue = File | string;
-
-/** Provides a way to easily construct a set of key/value pairs representing
- * form fields and their values, which can then be easily sent using the
- * XMLHttpRequest.send() method. It uses the same format a form would use if the
- * encoding type were set to "multipart/form-data".
- */
-interface FormData {
-  /**
-   * Appends a new value onto an existing key inside a FormData object, or adds
-   * the key if it does not already exist.
-   *
-   * @param name The name of the field whose data is contained in value.
-   * @param value The field's value.
-   * @param fileName The filename reported to the server.
-   *
-   * ## Upload a file
-   * ```ts
-   * const formData = new FormData();
-   * formData.append("username", "abc123");
-   * formData.append("avatar", Bun.file("avatar.png"), "avatar.png");
-   * await fetch("https://example.com", { method: "POST", body: formData });
-   * ```
-   */
-  append(name: string, value: string | Blob, fileName?: string): void;
-  delete(name: string): void;
-  get(name: string): FormDataEntryValue | null;
-  getAll(name: string): FormDataEntryValue[];
-  has(name: string): boolean;
-  set(name: string, value: string | Blob, fileName?: string): void;
-  keys(): IterableIterator<string>;
-  values(): IterableIterator<FormDataEntryValue>;
-  entries(): IterableIterator<[string, FormDataEntryValue]>;
-  [Symbol.iterator](): IterableIterator<[string, FormDataEntryValue]>;
-  forEach(
-    callback: (value: FormDataEntryValue, key: string, parent: this) => void,
-    thisArg?: any,
-  ): void;
-}
-
-declare var FormData: {
-  prototype: FormData;
-  new (): FormData;
-};
-
-declare interface Blob {
-  /**
-   * Create a new view **without 🚫 copying** the underlying data.
-   *
-   * Similar to [`BufferSource.subarray`](https://developer.mozilla.org/en-US/docs/Web/JavaScript/Reference/Global_Objects/BufferSource/subarray)
-   *
-   * @param begin The index that sets the beginning of the view.
-   * @param end The index that sets the end of the view.
-   *
-   */
-  slice(begin?: number, end?: number, contentType?: string): Blob;
-
-  /**
-   * Create a new view **without 🚫 copying** the underlying data.
-   *
-   * Similar to [`BufferSource.subarray`](https://developer.mozilla.org/en-US/docs/Web/JavaScript/Reference/Global_Objects/BufferSource/subarray)
-   *
-   * @param begin The index that sets the beginning of the view.
-   * @param end The index that sets the end of the view.
-   *
-   */
-  slice(begin?: number, contentType?: string): Blob;
-
-  /**
-   * Create a new view **without 🚫 copying** the underlying data.
-   *
-   * Similar to [`BufferSource.subarray`](https://developer.mozilla.org/en-US/docs/Web/JavaScript/Reference/Global_Objects/BufferSource/subarray)
-   *
-   * @param begin The index that sets the beginning of the view.
-   * @param end The index that sets the end of the view.
-   *
-   */
-  slice(contentType?: string): Blob;
-
-  /**
-   * Read the data from the blob as a string. It will be decoded from UTF-8.
-   */
-  text(): Promise<string>;
-
-  /**
-   * Read the data from the blob as a ReadableStream.
-   */
-  stream(chunkSize?: number): ReadableStream<Uint8Array>;
-
-  /**
-   * Read the data from the blob as an ArrayBuffer.
-   *
-   * This copies the data into a new ArrayBuffer.
-   */
-  arrayBuffer(): Promise<ArrayBuffer>;
-
-  /**
-   * Read the data from the blob as a JSON object.
-   *
-   * This first decodes the data from UTF-8, then parses it as JSON.
-   *
-   */
-  json<TJSONReturnType = any>(): Promise<TJSONReturnType>;
-
-  /**
-   * Read the data from the blob as a {@link FormData} object.
-   *
-   * This first decodes the data from UTF-8, then parses it as a
-   * `multipart/form-data` body or a `application/x-www-form-urlencoded` body.
-   *
-   * The `type` property of the blob is used to determine the format of the
-   * body.
-   *
-   * This is a non-standard addition to the `Blob` API, to make it conform more
-   * closely to the `BodyMixin` API.
-   */
-  formData(): Promise<FormData>;
-
-  type: string;
-  readonly size: number;
-}
-declare var Blob: {
-  prototype: Blob;
-  /**
-   * Create a new [Blob](https://developer.mozilla.org/en-US/docs/Web/API/Blob)
-   *
-   * @param `parts` - An array of strings, numbers, BufferSource, or [Blob](https://developer.mozilla.org/en-US/docs/Web/API/Blob) objects
-   * @param `options` - An object containing properties to be added to the [Blob](https://developer.mozilla.org/en-US/docs/Web/API/Blob)
-   */
-  new (parts?: BlobPart[], options?: BlobPropertyBag): Blob;
-};
-
-interface File extends Blob {
-  readonly lastModified: number;
-  readonly name: string;
-}
-
-declare var File: {
-  prototype: File;
-
-  /**
-   * Create a new [File](https://developer.mozilla.org/en-US/docs/Web/API/File)
-   *
-   * @param `parts` - An array of strings, numbers, BufferSource, or [Blob](https://developer.mozilla.org/en-US/docs/Web/API/Blob) objects
-   * @param `name` - The name of the file
-   * @param `options` - An object containing properties to be added to the [File](https://developer.mozilla.org/en-US/docs/Web/API/File)
-   */
-  new (
-    parts: BlobPart[],
-    name: string,
-    options?: BlobPropertyBag & { lastModified?: Date | number },
-  ): File;
-};
-
-interface ResponseInit {
-  headers?: HeadersInit;
-  /** @default 200 */
-  status?: number | bigint;
-
-  /** @default "OK" */
-  statusText?: string;
-}
-
-/**
- * Represents an HTTP [Response](https://developer.mozilla.org/en-US/docs/Web/API/Response)
- *
- * Use it to get the body of the response, the status code, and other information.
- *
- * @example
- * ```ts
- * const response: Response = await fetch("https://remix.run");
- * await response.text();
- * ```
- * @example
- * ```ts
- * const response: Response = await fetch("https://remix.run");
- * await Bun.write("remix.html", response);
- * ```
- */
-declare class Response implements BlobInterface {
-  constructor(
-    body?:
-      | ReadableStream
-      | BlobPart
-      | BlobPart[]
-      | FormData
-      | URLSearchParams
-      | null,
-    options?: ResponseInit,
-  );
-
-  /**
-   * Create a new {@link Response} with a JSON body
-   *
-   * @param body - The body of the response
-   * @param options - options to pass to the response
-   *
-   * @example
-   *
-   * ```ts
-   * const response = Response.json({hi: "there"});
-   * console.assert(
-   *   await response.text(),
-   *   `{"hi":"there"}`
-   * );
-   * ```
-   * -------
-   *
-   * This is syntactic sugar for:
-   * ```js
-   *  new Response(JSON.stringify(body), {headers: { "Content-Type": "application/json" }})
-   * ```
-   * @link https://github.com/whatwg/fetch/issues/1389
-   */
-  static json(body?: any, options?: ResponseInit | number): Response;
-  /**
-   * Create a new {@link Response} that redirects to url
-   *
-   * @param url - the URL to redirect to
-   * @param status - the HTTP status code to use for the redirect
-   */
-  // tslint:disable-next-line:unified-signatures
-  static redirect(url: string, status?: number): Response;
-
-  /**
-   * Create a new {@link Response} that redirects to url
-   *
-   * @param url - the URL to redirect to
-   * @param options - options to pass to the response
-   */
-  // tslint:disable-next-line:unified-signatures
-  static redirect(url: string, options?: ResponseInit): Response;
-
-  /**
-   * Create a new {@link Response} that has a network error
-   */
-  static error(): Response;
-
-  /**
-   * HTTP [Headers](https://developer.mozilla.org/en-US/docs/Web/API/Headers) sent with the response.
-   *
-   * @example
-   * ```ts
-   * const {headers} = await fetch("https://remix.run");
-   * headers.get("Content-Type");
-   * headers.get("Content-Length");
-   * headers.get("Set-Cookie");
-   * ```
-   */
-  readonly headers: Headers;
-
-  /**
-   * HTTP response body as a [ReadableStream](https://developer.mozilla.org/en-US/docs/Web/API/ReadableStream)
-   *
-   * This is part of web Streams
-   *
-   * @example
-   * ```ts
-   * const {body} = await fetch("https://remix.run");
-   * const reader = body.getReader();
-   * const {done, value} = await reader.read();
-   * console.log(value); // Uint8Array
-   * ```
-   */
-  readonly body: ReadableStream | null;
-
-  /**
-   * Has the body of the response already been consumed?
-   */
-  readonly bodyUsed: boolean;
-
-  /**
-   * Read the data from the Response as a string. It will be decoded from UTF-8.
-   *
-   * When the body is valid latin1, this operation is zero copy.
-   */
-  text(): Promise<string>;
-
-  /**
-   * Read the data from the Response as a string. It will be decoded from UTF-8.
-   *
-   * When the body is valid latin1, this operation is zero copy.
-   */
-  arrayBuffer(): Promise<ArrayBuffer>;
-
-  /**
-   * Read the data from the Response as a JSON object.
-   *
-   * This first decodes the data from UTF-8, then parses it as JSON.
-   *
-   */
-  json<TJSONReturnType = any>(): Promise<TJSONReturnType>;
-
-  /**
-   * Read the data from the Response as a Blob.
-   *
-   * This allows you to reuse the underlying data.
-   *
-   * @returns Promise<Blob> - The body of the response as a {@link Blob}.
-   */
-  blob(): Promise<Blob>;
-
-  /**
-   * Read the data from the Response as a {@link FormData} object.
-   *
-   * This first decodes the data from UTF-8, then parses it as a
-   * `multipart/form-data` body or a `application/x-www-form-urlencoded` body.
-   *
-   * If no `Content-Type` header is present, the promise will be rejected.
-   *
-   * @returns Promise<FormData> - The body of the response as a {@link FormData}.
-   */
-  formData(): Promise<FormData>;
-
-  readonly ok: boolean;
-  readonly redirected: boolean;
-  /**
-   * HTTP status code
-   *
-   * @example
-   * 200
-   *
-   * 0 for network errors
-   */
-  readonly status: number;
-  readonly statusText: string;
-  readonly type: ResponseType;
-  /** HTTP url as a string */
-  readonly url: string;
-
-  /** Copy the Response object into a new Response, including the body */
-  clone(): Response;
-}
-
-type RequestCache =
-  | "default"
-  | "force-cache"
-  | "no-cache"
-  | "no-store"
-  | "only-if-cached"
-  | "reload";
-type RequestCredentials = "include" | "omit" | "same-origin";
-type RequestDestination =
-  | ""
-  | "audio"
-  | "audioworklet"
-  | "document"
-  | "embed"
-  | "font"
-  | "frame"
-  | "iframe"
-  | "image"
-  | "manifest"
-  | "object"
-  | "paintworklet"
-  | "report"
-  | "script"
-  | "sharedworker"
-  | "style"
-  | "track"
-  | "video"
-  | "worker"
-  | "xslt";
-type RequestMode = "cors" | "navigate" | "no-cors" | "same-origin";
-type RequestRedirect = "error" | "follow" | "manual";
-type ReferrerPolicy =
-  | ""
-  | "no-referrer"
-  | "no-referrer-when-downgrade"
-  | "origin"
-  | "origin-when-cross-origin"
-  | "same-origin"
-  | "strict-origin"
-  | "strict-origin-when-cross-origin"
-  | "unsafe-url";
-// type RequestInfo = Request | string | RequestInit;
-
-type BodyInit = ReadableStream | XMLHttpRequestBodyInit | URLSearchParams;
-type XMLHttpRequestBodyInit = Blob | BufferSource | string | FormData;
-type ReadableStreamController<T> = ReadableStreamDefaultController<T>;
-type ReadableStreamDefaultReadResult<T> =
-  | ReadableStreamDefaultReadValueResult<T>
-  | ReadableStreamDefaultReadDoneResult;
-interface ReadableStreamDefaultReadManyResult<T> {
-  done: boolean;
-  /** Number of bytes */
-  size: number;
-  value: T[];
-}
-type ReadableStreamReader<T> = ReadableStreamDefaultReader<T>;
-
-interface RequestInit {
-  /**
-   * A BodyInit object or null to set request's body.
-   */
-  body?: BodyInit | null;
-  /**
-   * A string indicating how the request will interact with the browser's cache to set request's cache.
-   *
-   * Note: as of Bun v0.5.7, this is not implemented yet.
-   */
-  cache?: RequestCache;
-  /**
-   * A string indicating whether credentials will be sent with the request always, never, or only when sent to a same-origin URL. Sets request's credentials.
-   */
-  credentials?: RequestCredentials;
-  /**
-   * A Headers object, an object literal, or an array of two-item arrays to set request's headers.
-   */
-  headers?: HeadersInit;
-  /**
-   * A cryptographic hash of the resource to be fetched by request. Sets request's integrity.
-   *
-   * Note: as of Bun v0.5.7, this is not implemented yet.
-   */
-  integrity?: string;
-  /**
-   * A boolean to set request's keepalive.
-   *
-   * Available in Bun v0.2.0 and above.
-   *
-   * This is enabled by default
-   */
-  keepalive?: boolean;
-  /**
-   * A string to set request's method.
-   */
-  method?: string;
-  /**
-   * A string to indicate whether the request will use CORS, or will be restricted to same-origin URLs. Sets request's mode.
-   */
-  mode?: RequestMode;
-  /**
-   * A string indicating whether request follows redirects, results in an error upon encountering a redirect, or returns the redirect (in an opaque fashion). Sets request's redirect.
-   */
-  redirect?: RequestRedirect;
-  /**
-   * A string whose value is a same-origin URL, "about:client", or the empty string, to set request's referrer.
-   */
-  referrer?: string;
-  /**
-   * A referrer policy to set request's referrerPolicy.
-   */
-  referrerPolicy?: ReferrerPolicy;
-  /**
-   * An AbortSignal to set request's signal.
-   */
-  signal?: AbortSignal | null;
-  /**
-   * Can only be null. Used to disassociate request from any Window.
-   *
-   * This does nothing in Bun
-   */
-  window?: any;
-
-  /**
-   * Enable or disable HTTP request timeout
-   */
-  timeout?: boolean;
-}
-
-interface FetchRequestInit extends RequestInit {
-  /**
-   * Log the raw HTTP request & response to stdout. This API may be
-   * removed in a future version of Bun without notice.
-   * This is a custom property that is not part of the Fetch API specification.
-   * It exists mostly as a debugging tool
-   */
-  verbose?: boolean;
-  /**
-   * Override http_proxy or HTTPS_PROXY
-   * This is a custom property that is not part of the Fetch API specification.
-   */
-  proxy?: string;
-
-  /**
-   * Override the default TLS options
-   */
-  tls?: {
-    rejectUnauthorized?: boolean | undefined; // Defaults to true
-    checkServerIdentity?: any | undefined; // TODO: change `any` to `checkServerIdentity`
-  };
-}
-
-/**
- * [`Request`](https://developer.mozilla.org/en-US/docs/Web/API/Request) represents an HTTP request.
- *
- * @example
- * ```ts
- * const request = new Request("https://remix.run/");
- * await fetch(request);
- * ```
- *
- * @example
- * ```ts
- * const request = new Request("https://remix.run/");
- * await fetch(request);
- * ```
- */
-declare class Request implements BlobInterface {
-  // Request | string | RequestInit;
-  constructor(requestInfo: string, requestInit?: RequestInit);
-  constructor(requestInfo: RequestInit & { url: string });
-  constructor(requestInfo: Request, requestInit?: RequestInit);
-
-  /**
-   * Read or write the HTTP headers for this request.
-   *
-   * @example
-   * ```ts
-   * const request = new Request("https://remix.run/");
-   * request.headers.set("Content-Type", "application/json");
-   * request.headers.set("Accept", "application/json");
-   * await fetch(request);
-   * ```
-   */
-  headers: Headers;
-
-  /**
-   * The URL (as a string) corresponding to the HTTP request
-   * @example
-   * ```ts
-   * const request = new Request("https://remix.run/");
-   * request.url; // "https://remix.run/"
-   * ```
-   */
-  readonly url: string;
-
-  /**
-   * Consume the [`Request`](https://developer.mozilla.org/en-US/docs/Web/API/Request) body as a string. It will be decoded from UTF-8.
-   *
-   * When the body is valid latin1, this operation is zero copy.
-   */
-  text(): Promise<string>;
-
-  /**
-   * Consume the [`Request`](https://developer.mozilla.org/en-US/docs/Web/API/Request) body as a {@link ReadableStream}.
-   *
-   * Streaming **outgoing** HTTP request bodies via `fetch()` is not yet supported in
-   * Bun.
-   *
-   * Reading **incoming** HTTP request bodies via `ReadableStream` in `Bun.serve()` is supported
-   * as of Bun v0.2.0.
-   *
-   *
-   */
-  get body(): ReadableStream | null;
-
-  /**
-   * Consume the [`Request`](https://developer.mozilla.org/en-US/docs/Web/API/Request) body as an ArrayBuffer.
-   *
-   */
-  arrayBuffer(): Promise<ArrayBuffer>;
-
-  /**
-   * Consume the [`Request`](https://developer.mozilla.org/en-US/docs/Web/API/Request) body as a JSON object.
-   *
-   * This first decodes the data from UTF-8, then parses it as JSON.
-   *
-   */
-  json<TJSONReturnType = any>(): Promise<TJSONReturnType>;
-
-  /**
-   * Consume the [`Request`](https://developer.mozilla.org/en-US/docs/Web/API/Request) body as a `Blob`.
-   *
-   * This allows you to reuse the underlying data.
-   *
-   */
-  blob(): Promise<Blob>;
-
-  /**
-   * Returns the cache mode associated with request, which is a string indicating how the request will interact with the browser's cache when fetching.
-   */
-  readonly cache: RequestCache;
-  /**
-   * Returns the credentials mode associated with request, which is a string indicating whether credentials will be sent with the request always, never, or only when sent to a same-origin URL.
-   */
-  readonly credentials: RequestCredentials;
-  /**
-   * Returns the kind of resource requested by request, e.g., "document" or "script".
-   *
-   * In Bun, this always returns "navigate".
-   */
-  readonly destination: RequestDestination;
-  /**
-   * Returns request's subresource integrity metadata, which is a cryptographic hash of the resource being fetched. Its value consists of multiple hashes separated by whitespace. [SRI]
-   *
-   * This does nothing in Bun right now.
-   */
-  readonly integrity: string;
-  /**
-   * Returns a boolean indicating whether or not request can outlive the global in which it was created.
-   *
-   * In Bun, this always returns false.
-   */
-  readonly keepalive: boolean;
-  /**
-   * Returns request's HTTP method, which is "GET" by default.
-   */
-  readonly method: string;
-  /**
-   * Returns the mode associated with request, which is a string indicating whether the request will use CORS, or will be restricted to same-origin URLs.
-   */
-  readonly mode: RequestMode;
-  /**
-   * Returns the redirect mode associated with request, which is a string indicating how redirects for the request will be handled during fetching. A request will follow redirects by default.
-   */
-  readonly redirect: RequestRedirect;
-  /**
-   * Returns the referrer of request. Its value can be a same-origin URL
-   * if explicitly set in init, the empty string to indicate no referrer,
-   * and "about:client" when defaulting to the global's default. This is
-   * used during fetching to determine the value of the `Referer` header
-   * of the request being made.
-   */
-  readonly referrer: string;
-  /**
-   * Returns the referrer policy associated with request. This is used during fetching to compute the value of the request's referrer.
-   */
-  readonly referrerPolicy: ReferrerPolicy;
-  /**
-   * Returns the signal associated with request, which is an AbortSignal object indicating whether or not request has been aborted, and its abort event handler.
-   */
-  readonly signal: AbortSignal;
-
-  /** Copy the Request object into a new Request, including the body */
-  clone(): Request;
-
-  /**
-   * Read the body from the Request as a {@link FormData} object.
-   *
-   * This first decodes the data from UTF-8, then parses it as a
-   * `multipart/form-data` body or a `application/x-www-form-urlencoded` body.
-   *
-   * @returns Promise<FormData> - The body of the request as a {@link FormData}.
-   */
-  formData(): Promise<FormData>;
-
-  /**
-   * Has the body of the request been read?
-   *
-   * [Request.bodyUsed](https://developer.mozilla.org/en-US/docs/Web/API/Request/bodyUsed)
-   */
-  readonly bodyUsed: boolean;
-}
-
-declare interface Crypto {
-  readonly subtle: SubtleCrypto;
-
-  getRandomValues<T extends BufferSource = BufferSource>(array: T): T;
-  /**
-   * Generate a cryptographically secure random UUID.
-   *
-   * @example
-   *
-   * ```js
-   * crypto.randomUUID()
-   * '5e6adf82-f516-4468-b1e1-33d6f664d7dc'
-   * ```
-   */
-  randomUUID(): string;
-}
-declare var Crypto: {
-  prototype: Crypto;
-  new (): Crypto;
-};
-
-declare var crypto: Crypto;
-
-/**
- * [`atob`](https://developer.mozilla.org/en-US/docs/Web/API/atob) decodes base64 into ascii text.
- *
- * @param asciiText The base64 string to decode.
- */
-declare function atob(encodedData: string): string;
-
-/**
- * [`btoa`](https://developer.mozilla.org/en-US/docs/Web/API/btoa) encodes ascii text into base64.
- *
- * @param stringToEncode The ascii text to encode.
- */
-declare function btoa(stringToEncode: string): string;
-
-/**
- * An implementation of the [WHATWG Encoding Standard](https://encoding.spec.whatwg.org/) `TextEncoder` API. All
- * instances of `TextEncoder` only support UTF-8 encoding.
- *
- * ```js
- * const encoder = new TextEncoder();
- * const uint8array = encoder.encode('this is some data');
- * ```
- *
- */
-declare class TextEncoder {
-  /**
-   * The encoding supported by the `TextEncoder` instance. Always set to `'utf-8'`.
-   */
-  readonly encoding: "utf-8";
-
-  constructor(encoding?: "utf-8");
-
-  /**
-   * UTF-8 encodes the `input` string and returns a `Uint8Array` containing the
-   * encoded bytes.
-   * @param [input='an empty string'] The text to encode.
-   */
-  encode(input?: string): Uint8Array;
-  /**
-   * UTF-8 encodes the `src` string to the `dest` Uint8Array and returns an object
-   * containing the read Unicode code units and written UTF-8 bytes.
-   *
-   * ```js
-   * const encoder = new TextEncoder();
-   * const src = 'this is some data';
-   * const dest = new Uint8Array(10);
-   * const { read, written } = encoder.encodeInto(src, dest);
-   * ```
-   * @param src The text to encode.
-   * @param dest The array to hold the encode result.
-   */
-  encodeInto(src?: string, dest?: BufferSource): EncodeIntoResult;
-}
-
-/**
- * An implementation of the [WHATWG Encoding Standard](https://encoding.spec.whatwg.org/) `TextDecoder` API.
- *
- * ```js
- * const decoder = new TextDecoder();
- * const u8arr = new Uint8Array([72, 101, 108, 108, 111]);
- * console.log(decoder.decode(u8arr)); // Hello
- * ```
- */
-declare class TextDecoder {
-  /**
-   * The encoding supported by the `TextDecoder` instance.
-   */
-  readonly encoding: string;
-  /**
-   * The value will be `true` if decoding errors result in a `TypeError` being
-   * thrown.
-   */
-  readonly fatal: boolean;
-  /**
-   * The value will be `true` if the decoding result will include the byte order
-   * mark.
-   */
-  readonly ignoreBOM: boolean;
-
-  constructor(
-    encoding?: Encoding,
-    options?: { fatal?: boolean; ignoreBOM?: boolean },
-  );
-
-  /**
-   * Decodes the `input` and returns a string. If `options.stream` is `true`, any
-   * incomplete byte sequences occurring at the end of the `input` are buffered
-   * internally and emitted after the next call to `textDecoder.decode()`.
-   *
-   * If `textDecoder.fatal` is `true`, decoding errors that occur will result in a`TypeError` being thrown.
-   * @param input An `ArrayBuffer`, `DataView` or `BufferSource` instance containing the encoded data.
-   */
-  decode(input?: BufferSource | ArrayBuffer): string;
-}
-
-/**
- * ShadowRealms are a distinct global environment, with its own global object
- * containing its own intrinsics and built-ins (standard objects that are not
- * bound to global variables, like the initial value of Object.prototype).
- *
- *
- * @example
- *
- * ```js
- * const red = new ShadowRealm();
- *
- * // realms can import modules that will execute within it's own environment.
- * // When the module is resolved, it captured the binding value, or creates a new
- * // wrapped function that is connected to the callable binding.
- * const redAdd = await red.importValue('./inside-code.js', 'add');
- *
- * // redAdd is a wrapped function exotic object that chains it's call to the
- * // respective imported binding.
- * let result = redAdd(2, 3);
- *
- * console.assert(result === 5); // yields true
- *
- * // The evaluate method can provide quick code evaluation within the constructed
- * // shadowRealm without requiring any module loading, while it still requires CSP
- * // relaxing.
- * globalThis.someValue = 1;
- * red.evaluate('globalThis.someValue = 2'); // Affects only the ShadowRealm's global
- * console.assert(globalThis.someValue === 1);
- *
- * // The wrapped functions can also wrap other functions the other way around.
- * const setUniqueValue =
- * await red.importValue('./inside-code.js', 'setUniqueValue');
- *
- * // setUniqueValue = (cb) => (cb(globalThis.someValue) * 2);
- *
- * result = setUniqueValue((x) => x ** 3);
- *
- * console.assert(result === 16); // yields true
- * ```
- */
-declare class ShadowRealm {
-  /**
-   * Creates a new [ShadowRealm](https://github.com/tc39/proposal-shadowrealm/blob/main/explainer.md#introduction)
-   *
-   * @example
-   *
-   * ```js
-   * const red = new ShadowRealm();
-   *
-   * // realms can import modules that will execute within it's own environment.
-   * // When the module is resolved, it captured the binding value, or creates a new
-   * // wrapped function that is connected to the callable binding.
-   * const redAdd = await red.importValue('./inside-code.js', 'add');
-   *
-   * // redAdd is a wrapped function exotic object that chains it's call to the
-   * // respective imported binding.
-   * let result = redAdd(2, 3);
-   *
-   * console.assert(result === 5); // yields true
-   *
-   * // The evaluate method can provide quick code evaluation within the constructed
-   * // shadowRealm without requiring any module loading, while it still requires CSP
-   * // relaxing.
-   * globalThis.someValue = 1;
-   * red.evaluate('globalThis.someValue = 2'); // Affects only the ShadowRealm's global
-   * console.assert(globalThis.someValue === 1);
-   *
-   * // The wrapped functions can also wrap other functions the other way around.
-   * const setUniqueValue =
-   * await red.importValue('./inside-code.js', 'setUniqueValue');
-   *
-   * // setUniqueValue = (cb) => (cb(globalThis.someValue) * 2);
-   *
-   * result = setUniqueValue((x) => x ** 3);
-   *
-   * console.assert(result === 16); // yields true
-   * ```
-   */
-  constructor();
-  importValue(specifier: string, bindingName: string): Promise<any>;
-  evaluate(sourceText: string): any;
-}
-
-declare var performance: {
-  /**
-   * Milliseconds since Bun.js started
-   *
-   * Uses a high-precision system timer to measure the time elapsed since the
-   * Bun.js runtime was initialized. The value is represented as a double
-   * precision floating point number. The value is monotonically increasing
-   * during the lifetime of the runtime.
-   *
-   */
-  now: () => number;
-
-  /**
-   * The timeOrigin read-only property of the Performance interface returns the
-   * high resolution timestamp that is used as the baseline for
-   * performance-related timestamps.
-   *
-   * @link https://developer.mozilla.org/en-US/docs/Web/API/Performance/timeOrigin
-   */
-  readonly timeOrigin: number;
-};
-
-/**
- * Cancel a repeating timer by its timer ID.
- * @param id timer id
- */
-declare function clearInterval(id?: number | Timer): void;
-/**
- * Cancel a delayed function call by its timer ID.
- * @param id timer id
- */
-declare function clearTimeout(id?: number | Timer): void;
-/**
- * Cancel an immediate function call by its immediate ID.
- * @param id immediate id
- */
-declare function clearImmediate(id?: number | Timer): void;
-// declare function createImageBitmap(image: ImageBitmapSource, options?: ImageBitmapOptions): Promise<ImageBitmap>;
-// declare function createImageBitmap(image: ImageBitmapSource, sx: number, sy: number, sw: number, sh: number, options?: ImageBitmapOptions): Promise<ImageBitmap>;
-
-/**
- * Send a HTTP(s) request
- *
- * @param request Request object
- * @param init A structured value that contains settings for the fetch() request.
- *
- * @returns A promise that resolves to {@link Response} object.
- *
- *
- */
-// tslint:disable-next-line:unified-signatures
-declare function fetch(request: Request, init?: RequestInit): Promise<Response>;
-/**
- * Send a HTTP(s) request
- *
- * @param url URL string
- * @param init A structured value that contains settings for the fetch() request.
- *
- * @returns A promise that resolves to {@link Response} object.
- *
- *
- */
-declare function fetch(
-  url: string | URL | Request,
-  init?: FetchRequestInit,
-): Promise<Response>;
-
-declare function queueMicrotask(callback: (...args: any[]) => void): void;
-/**
- * Log an error using the default exception handler
- * @param error Error or string
- */
-declare function reportError(error: any): void;
-
-interface Timer {
-  ref(): Timer;
-  unref(): Timer;
-  hasRef(): boolean;
-
-  [Symbol.toPrimitive](): number;
-}
-
-/**
- * Run a function immediately after main event loop is vacant
- * @param handler function to call
- */
-declare function setImmediate(
-  handler: TimerHandler,
-  ...arguments: any[]
-): Timer;
-/**
- * Run a function every `interval` milliseconds
- * @param handler function to call
- * @param interval milliseconds to wait between calls
- */
-declare function setInterval(
-  handler: TimerHandler,
-  interval?: number,
-  ...arguments: any[]
-): Timer;
-/**
- * Run a function after `timeout` (milliseconds)
- * @param handler function to call
- * @param timeout milliseconds to wait between calls
- */
-declare function setTimeout(
-  handler: TimerHandler,
-  timeout?: number,
-  ...arguments: any[]
-): Timer;
-declare function addEventListener<K extends keyof EventMap>(
-  type: K,
-  listener: (this: object, ev: EventMap[K]) => any,
-  options?: boolean | AddEventListenerOptions,
-): void;
-declare function addEventListener(
-  type: string,
-  listener: EventListenerOrEventListenerObject,
-  options?: boolean | AddEventListenerOptions,
-): void;
-declare function removeEventListener<K extends keyof EventMap>(
-  type: K,
-  listener: (this: object, ev: EventMap[K]) => any,
-  options?: boolean | EventListenerOptions,
-): void;
-declare function removeEventListener(
-  type: string,
-  listener: EventListenerOrEventListenerObject,
-  options?: boolean | EventListenerOptions,
-): void;
-
-// -----------------------
-// -----------------------
-// --- libdom.d.ts
-
-interface ErrorEventInit extends EventInit {
-  colno?: number;
-  error?: any;
-  filename?: string;
-  lineno?: number;
-  message?: string;
-}
-
-interface CloseEventInit extends EventInit {
-  code?: number;
-  reason?: string;
-  wasClean?: boolean;
-}
-
-interface MessageEventInit<T = any> extends EventInit {
-  data?: T;
-  lastEventId?: string;
-  origin?: string;
-  source?: MessageEventSource;
-}
-
-interface EventInit {
-  bubbles?: boolean;
-  cancelable?: boolean;
-  composed?: boolean;
-}
-
-interface EventListenerOptions {
-  capture?: boolean;
-}
-
-interface UIEventInit extends EventInit {
-  detail?: number;
-  view?: null;
-  /** @deprecated */
-  which?: number;
-}
-
-interface EventModifierInit extends UIEventInit {
-  altKey?: boolean;
-  ctrlKey?: boolean;
-  metaKey?: boolean;
-  modifierAltGraph?: boolean;
-  modifierCapsLock?: boolean;
-  modifierFn?: boolean;
-  modifierFnLock?: boolean;
-  modifierHyper?: boolean;
-  modifierNumLock?: boolean;
-  modifierScrollLock?: boolean;
-  modifierSuper?: boolean;
-  modifierSymbol?: boolean;
-  modifierSymbolLock?: boolean;
-  shiftKey?: boolean;
-}
-
-interface EventSourceInit {
-  withCredentials?: boolean;
-}
-
-/** A controller object that allows you to abort one or more DOM requests as and when desired. */
-interface AbortController {
-  /**
-   * Returns the AbortSignal object associated with this object.
-   */
-  readonly signal: AbortSignal;
-  /**
-   * Invoking this method will set this object's AbortSignal's aborted flag and signal to any observers that the associated activity is to be aborted.
-   */
-  abort(reason?: any): void;
-}
-
-/** EventTarget is a DOM interface implemented by objects that can receive events and may have listeners for them. */
-interface EventTarget {
-  /**
-   * Appends an event listener for events whose type attribute value is
-   * type. The callback argument sets the callback that will be invoked
-   * when the event is dispatched.
-   *
-   * The options argument sets listener-specific options. For
-   * compatibility this can be a boolean, in which case the method behaves
-   * exactly as if the value was specified as options's capture.
-   *
-   * When set to true, options's capture prevents callback from being
-   * invoked when the event's eventPhase attribute value is
-   * BUBBLING_PHASE. When false (or not present), callback will not be
-   * invoked when event's eventPhase attribute value is CAPTURING_PHASE.
-   * Either way,callback will be invoked if event's eventPhase attribute
-   * value is AT_TARGET.
-   *
-   * When set to true, options's passive indicates that the callback will
-   * not cancel the event by invoking preventDefault(). This is used to
-   * enable performance optimizations described in § 2.8 Observing event
-   * listeners.
-   *
-   * When set to true, options's once indicates that the callback will
-   * only be invoked once after which the event listener will be removed.
-   *
-   * If an AbortSignal is passed for options's signal, then the event
-   * listener will be removed when signal is aborted.
-   *
-   * The event listener is appended to target's event listener list and is
-   * not appended if it has the same type, callback, and capture.
-   */
-  addEventListener(
-    type: string,
-    callback: EventListenerOrEventListenerObject | null,
-    options?: AddEventListenerOptions | boolean,
-  ): void;
-  /** Dispatches a synthetic event event to target and returns true if either event's cancelable attribute value is false or its preventDefault() method was not invoked, and false otherwise. */
-  dispatchEvent(event: Event): boolean;
-  /** Removes the event listener in target's event listener list with the same type, callback, and options. */
-  removeEventListener(
-    type: string,
-    callback: EventListenerOrEventListenerObject | null,
-    options?: EventListenerOptions | boolean,
-  ): void;
-}
-
-declare var EventTarget: {
-  prototype: EventTarget;
-  new (): EventTarget;
-};
-
-/** An event which takes place in the DOM. */
-interface Event<T extends EventTarget = EventTarget> {
-  /**
-   * Returns true or false depending on how event was initialized. True
-   * if event goes through its target's ancestors in reverse tree order,
-   * and false otherwise.
-   */
-  readonly bubbles: boolean;
-  cancelBubble: boolean;
-  /**
-   * Returns true or false depending on how event was initialized. Its
-   * return value does not always carry meaning, but true can indicate
-   * that part of the operation during which event was dispatched, can be
-   * canceled by invoking the preventDefault() method.
-   */
-  readonly cancelable: boolean;
-  /**
-   * Returns true or false depending on how event was initialized. True
-   * if event invokes listeners past a ShadowRoot node that is the root of
-   * its target, and false otherwise.
-   */
-  readonly composed: boolean;
-  /**
-   * Returns the object whose event listener's callback is currently
-   * being invoked.
-   */
-  readonly currentTarget: T | null;
-  /**
-   * Returns true if preventDefault() was invoked successfully to
-   * indicate cancelation, and false otherwise.
-   */
-  readonly defaultPrevented: boolean;
-  /**
-   * Returns the event's phase, which is one of NONE, CAPTURING_PHASE,
-   * AT_TARGET, and BUBBLING_PHASE.
-   */
-  readonly eventPhase: number;
-  /**
-   * Returns true if event was dispatched by the user agent, and false
-   * otherwise.
-   */
-  readonly isTrusted: boolean;
-  /**
-   * @deprecated
-   */
-  returnValue: boolean;
-  /**
-   * @deprecated
-   */
-  readonly srcElement: EventTarget | null;
-  /**
-   * Returns the object to which event is dispatched (its target).
-   */
-  readonly target: EventTarget | null;
-  /**
-   * Returns the event's timestamp as the number of milliseconds measured
-   * relative to the time origin.
-   */
-  readonly timeStamp: DOMHighResTimeStamp;
-  /**
-   * Returns the type of event, e.g. "click", "hashchange", or "submit".
-   */
-  readonly type: string;
-  /**
-   * Returns the invocation target objects of event's path (objects on
-   * which listeners will be invoked), except for any nodes in shadow
-   * trees of which the shadow root's mode is "closed" that are not
-   * reachable from event's currentTarget.
-   */
-  composedPath(): EventTarget[];
-  /**
-   * @deprecated
-   */
-  initEvent(type: string, bubbles?: boolean, cancelable?: boolean): void;
-  /**
-   * If invoked when the cancelable attribute value is true, and while
-   * executing a listener for the event with passive set to false, signals
-   * to the operation that caused event to be dispatched that it needs to
-   * be canceled.
-   */
-  preventDefault(): void;
-  /**
-   * Invoking this method prevents event from reaching any registered
-   * event listeners after the current one finishes running and, when
-   * dispatched in a tree, also prevents event from reaching any other
-   * objects.
-   */
-  stopImmediatePropagation(): void;
-  /**
-   * When dispatched in a tree, invoking this method prevents event from
-   * reaching any objects other than the current object.
-   */
-  stopPropagation(): void;
-  readonly AT_TARGET: number;
-  readonly BUBBLING_PHASE: number;
-  readonly CAPTURING_PHASE: number;
-  readonly NONE: number;
-}
-
-declare var Event: {
-  prototype: Event;
-  new (type: string, eventInitDict?: EventInit): Event;
-  readonly AT_TARGET: number;
-  readonly BUBBLING_PHASE: number;
-  readonly CAPTURING_PHASE: number;
-  readonly NONE: number;
-};
-
-/**
- * Events providing information related to errors in scripts or in files.
- */
-interface ErrorEvent extends Event {
-  readonly colno: number;
-  readonly error: any;
-  readonly filename: string;
-  readonly lineno: number;
-  readonly message: string;
-}
-
-declare var ErrorEvent: {
-  prototype: ErrorEvent;
-  new (type: string, eventInitDict?: ErrorEventInit): ErrorEvent;
-};
-
-/** A CloseEvent is sent to clients using WebSockets when the connection is closed. This is delivered to the listener indicated by the WebSocket object's onclose attribute. */
-interface CloseEvent extends Event {
-  /** Returns the WebSocket connection close code provided by the server. */
-  readonly code: number;
-  /** Returns the WebSocket connection close reason provided by the server. */
-  readonly reason: string;
-  /** Returns true if the connection closed cleanly; false otherwise. */
-  readonly wasClean: boolean;
-}
-
-declare var CloseEvent: {
-  prototype: CloseEvent;
-  new (type: string, eventInitDict?: CloseEventInit): CloseEvent;
-};
-
-/** A message received by a target object. */
-interface MessageEvent<T = any> extends Event {
-  /** Returns the data of the message. */
-  readonly data: T;
-  /** Returns the last event ID string, for server-sent events. */
-  readonly lastEventId: string;
-  /** Returns the origin of the message, for server-sent events and cross-document messaging. */
-  readonly origin: string;
-  /** Returns the MessagePort array sent with the message, for cross-document messaging and channel messaging. */
-  readonly ports: ReadonlyArray<MessagePort>;
-  readonly source: MessageEventSource;
-  /** @deprecated */
-  initMessageEvent(
-    type: string,
-    bubbles?: boolean,
-    cancelable?: boolean,
-    data?: any,
-    origin?: string,
-    lastEventId?: string,
-    source?: null,
-  ): void;
-}
-
-declare var MessageEvent: {
-  prototype: MessageEvent;
-  new <T>(type: string, eventInitDict?: MessageEventInit<T>): MessageEvent<T>;
-};
-
-interface CustomEventInit<T = any> extends EventInit {
-  detail?: T;
-}
-
-interface CustomEvent<T = any> extends Event {
-  /** Returns any custom data event was created with. Typically used for synthetic events. */
-  readonly detail: T;
-  /** @deprecated */
-  initCustomEvent(
-    type: string,
-    bubbles?: boolean,
-    cancelable?: boolean,
-    detail?: T,
-  ): void;
-}
-
-declare var CustomEvent: {
-  prototype: CustomEvent;
-  new <T>(type: string, eventInitDict?: CustomEventInit<T>): CustomEvent<T>;
-};
-
-/**
- * A map of WebSocket event names to event types.
- */
-type WebSocketEventMap = {
-  open: Event;
-  message: MessageEvent<string | Buffer>;
-  close: CloseEvent;
-  ping: MessageEvent<Buffer>;
-  pong: MessageEvent<Buffer>;
-  error: Event;
-};
-
-/**
- * A state that represents if a WebSocket is connected.
- *
- * - `WebSocket.CONNECTING` is `0`, the connection is pending.
- * - `WebSocket.OPEN` is `1`, the connection is established and `send()` is possible.
- * - `WebSocket.CLOSING` is `2`, the connection is closing.
- * - `WebSocket.CLOSED` is `3`, the connection is closed or couldn't be opened.
- *
- * @link https://developer.mozilla.org/en-US/docs/Web/API/WebSocket/readyState
- */
-type WebSocketReadyState = 0 | 1 | 2 | 3;
-
-/**
- * A client that makes an outgoing WebSocket connection.
- *
- * @see https://developer.mozilla.org/en-US/docs/Web/API/WebSocket
- * @example
- * const ws = new WebSocket("wss://ws.postman-echo.com/raw");
- *
- * ws.addEventListener("open", () => {
- *   console.log("Connected");
- * });
- * ws.addEventListener("message", ({ data }) => {
- *   console.log("Received:", data); // string or Buffer
- * });
- * ws.addEventListener("close", ({ code, reason }) => {
- *   console.log("Disconnected:", code, reason);
- * });
- */
-interface WebSocket extends EventTarget {
-  /**
-   * Sends a message.
-   *
-   * @param data the string, ArrayBuffer, or ArrayBufferView to send
-   * @example
-   * let ws: WebSocket;
-   * ws.send("Hello!");
-   * ws.send(new TextEncoder().encode("Hello?"));
-   */
-  send(data: string | BufferSource): void;
-
-  /**
-   * Closes the connection.
-   *
-   * Here is a list of close codes:
-   * - `1000` means "normal closure" **(default)**
-   * - `1001` means the client is "going away"
-   * - `1009` means a message was too big and was rejected
-   * - `1011` means the server encountered an error
-   * - `1012` means the server is restarting
-   * - `1013` means the server is too busy or the client is rate-limited
-   * - `4000` through `4999` are reserved for applications (you can use it!)
-   *
-   * To abruptly close the connection without a code, use `terminate()` instead.
-   *
-   * @param code the close code
-   * @param reason the close reason
-   * @example
-   * let ws: WebSocket;
-   * ws.close(1013, "Exceeded the rate limit of 100 messages per minute.");
-   */
-  close(code?: number, reason?: string): void;
-
-  /**
-   * Closes the connection, abruptly.
-   *
-   * To gracefuly close the connection, use `close()` instead.
-   */
-  terminate(): void;
-
-  /**
-   * Sends a ping.
-   *
-   * @param data the string, ArrayBuffer, or ArrayBufferView to send
-   */
-  ping(data?: string | BufferSource): void;
-
-  /**
-   * Sends a pong.
-   *
-   * @param data the string, ArrayBuffer, or ArrayBufferView to send
-   */
-  pong(data?: string | BufferSource): void;
-
-  /**
-   * Sets how binary data is returned in events.
-   *
-   * - if `nodebuffer`, binary data is returned as `Buffer` objects. **(default)**
-   * - if `arraybuffer`, binary data is returned as `ArrayBuffer` objects.
-   * - if `blob`, binary data is returned as `Blob` objects. **(not supported)**
-   *
-   * In browsers, the default is `blob`, however in Bun, the default is `nodebuffer`.
-   *
-   * @example
-   * let ws: WebSocket;
-   * ws.binaryType = "arraybuffer";
-   * ws.addEventListener("message", ({ data }) => {
-   *   console.log(data instanceof ArrayBuffer); // true
-   * });
-   */
-  binaryType: BinaryType;
-
-  /**
-   * The ready state of the connection.
-   *
-   * - `WebSocket.CONNECTING` is `0`, the connection is pending.
-   * - `WebSocket.OPEN` is `1`, the connection is established and `send()` is possible.
-   * - `WebSocket.CLOSING` is `2`, the connection is closing.
-   * - `WebSocket.CLOSED` is `3`, the connection is closed or couldn't be opened.
-   */
-  readonly readyState: WebSocketReadyState;
-
-  /**
-   * The resolved URL that established the connection.
-   */
-  readonly url: string;
-
-  /**
-   * The number of bytes that are queued, but not yet sent.
-   *
-   * When the connection is closed, the value is not reset to zero.
-   */
-  readonly bufferedAmount: number;
-
-  /**
-   * The protocol selected by the server, if any, otherwise empty.
-   */
-  readonly protocol: string;
-
-  /**
-   * The extensions selected by the server, if any, otherwise empty.
-   */
-  readonly extensions: string;
-
-  /**
-   * Sets the event handler for `open` events.
-   *
-   * If you need multiple event handlers, use `addEventListener("open")` instead.
-   */
-  onopen: ((this: WebSocket, ev: Event) => unknown) | null;
-
-  /**
-   * Sets the event handler for `close` events.
-   *
-   * If you need multiple event handlers, use `addEventListener("close")` instead.
-   */
-  onclose: ((this: WebSocket, event: CloseEvent) => unknown) | null;
-
-  /**
-   * Sets the event handler for `message` events.
-   *
-   * If you need multiple event handlers, use `addEventListener("message")` instead.
-   */
-  onmessage:
-    | ((this: WebSocket, event: MessageEvent<string | Buffer>) => unknown)
-    | null;
-
-  /**
-   * Sets the event handler for `error` events.
-   *
-   * If you need multiple event handlers, use `addEventListener("error")` instead.
-   */
-  onerror: ((this: WebSocket, event: Event) => unknown) | null;
-
-  addEventListener<T extends keyof WebSocketEventMap>(
-    type: T,
-    listener: (this: WebSocket, event: WebSocketEventMap[T]) => unknown,
-    options?: boolean | AddEventListenerOptions,
-  ): void;
-
-  addEventListener(
-    type: string,
-    listener: (this: WebSocket, event: Event) => unknown,
-    options?: boolean | AddEventListenerOptions,
-  ): void;
-
-  removeEventListener<T extends keyof WebSocketEventMap>(
-    type: T,
-    listener: (this: WebSocket, event: WebSocketEventMap[T]) => unknown,
-    options?: boolean | EventListenerOptions,
-  ): void;
-
-  removeEventListener(
-    type: string,
-    listener: (this: WebSocket, event: Event) => unknown,
-    options?: boolean | EventListenerOptions,
-  ): void;
-}
-
-/**
- * A client that makes an outgoing WebSocket connection.
- *
- * @see https://developer.mozilla.org/en-US/docs/Web/API/WebSocket
- * @example
- * const ws = new WebSocket("wss://ws.postman-echo.com/raw");
- *
- * ws.addEventListener("open", () => {
- *   console.log("Connected");
- * });
- * ws.addEventListener("message", ({ data }) => {
- *   console.log("Received:", data); // string or Buffer
- * });
- * ws.addEventListener("close", ({ code, reason }) => {
- *   console.log("Disconnected:", code, reason);
- * });
- */
-declare var WebSocket: {
-  prototype: WebSocket;
-
-  new (url: string | URL, protocols?: string | string[]): WebSocket;
-
-  new (
-    url: string | URL,
-    options: {
-      /**
-       * Sets the headers when establishing a connection.
-       */
-      headers?: HeadersInit;
-      /**
-       * Sets the sub-protocol the client is willing to accept.
-       */
-      protocol?: string;
-      /**
-       * Sets the sub-protocols the client is willing to accept.
-       */
-      protocols?: string[];
-    },
-  ): WebSocket;
-
-  /**
-   * The connection is pending.
-   */
-  readonly CONNECTING: 0;
-
-  /**
-   * The connection is established and `send()` is possible.
-   */
-  readonly OPEN: 1;
-
-  /**
-   * The connection is closing.
-   */
-  readonly CLOSING: 2;
-
-  /**
-   * The connection is closed or couldn't be opened.
-   */
-  readonly CLOSED: 3;
-};
-
-/**
- * The URL interface represents an object providing static methods used for
- * creating object URLs.
- */
-interface URL {
-  hash: string;
-  host: string;
-  hostname: string;
-  href: string;
-  toString(): string;
-  readonly origin: string;
-  password: string;
-  pathname: string;
-  port: string;
-  protocol: string;
-  search: string;
-  readonly searchParams: URLSearchParams;
-  username: string;
-  toJSON(): string;
-}
-
-interface URLSearchParams {
-  /** Appends a specified key/value pair as a new search parameter. */
-  append(name: string, value: string): void;
-  /** Deletes the given search parameter, and its associated value, from the list of all search parameters. */
-  delete(name: string): void;
-  /** Returns the first value associated to the given search parameter. */
-  get(name: string): string | null;
-  /** Returns all the values association with a given search parameter. */
-  getAll(name: string): string[];
-  /** Returns a Boolean indicating if such a search parameter exists. */
-  has(name: string): boolean;
-  /** Sets the value associated to a given search parameter to the given value. If there were several values, delete the others. */
-  set(name: string, value: string): void;
-  sort(): void;
-  entries(): IterableIterator<[string, string]>;
-  /** Returns an iterator allowing to go through all keys of the key/value pairs of this search parameter. */
-  keys(): IterableIterator<string>;
-  /** Returns an iterator allowing to go through all values of the key/value pairs of this search parameter. */
-  values(): IterableIterator<string>;
-  forEach(
-    callbackfn: (value: string, key: string, parent: URLSearchParams) => void,
-    thisArg?: any,
-  ): void;
-  /** Returns a string containing a query string suitable for use in a URL. Does not include the question mark. */
-  toString(): string;
-  [Symbol.iterator](): IterableIterator<[string, string]>;
-}
-
-declare var URLSearchParams: {
-  prototype: URLSearchParams;
-  new (
-    init?: string[][] | Record<string, string> | string | URLSearchParams,
-  ): URLSearchParams;
-  toString(): string;
-};
-
-declare var URL: {
-  prototype: URL;
-  new (url: string | URL, base?: string | URL): URL;
-  /** Not implemented yet */
-  createObjectURL(obj: Blob): string;
-  /** Not implemented yet */
-  revokeObjectURL(url: string): void;
-
-  /**
-   * Check if `url` is a valid URL string
-   *
-   * @param url URL string to parse
-   * @param base URL to resolve against
-   */
-  canParse(url: string, base?: string): boolean;
-};
-
-type TimerHandler = (...args: any[]) => void;
-
-interface EventListener {
-  (evt: Event): void;
-}
-
-interface EventListenerObject {
-  handleEvent(object: Event): void;
-}
-
-declare var AbortController: {
-  prototype: AbortController;
-  new (): AbortController;
-};
-
-interface FetchEvent extends Event {
-  readonly request: Request;
-  readonly url: string;
-
-  waitUntil(promise: Promise<any>): void;
-  respondWith(response: Response | Promise<Response>): void;
-}
-
-interface EventMap {
-  fetch: FetchEvent;
-  message: MessageEvent;
-  messageerror: MessageEvent;
-  // exit: Event;
-}
-=======
 export {};
 
 type _ReadableStream<T> = typeof globalThis extends {
@@ -2647,7 +140,6 @@
 import type { MessagePort } from "worker_threads";
 import type { TextEncoder as NodeTextEncoder, TextDecoder as NodeTextDecoder } from "util";
 import type { WebSocket as _WebSocket } from "ws";
->>>>>>> 9ee39cac
 
 declare module "*.txt" {
   var text: string;
