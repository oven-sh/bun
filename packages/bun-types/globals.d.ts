export { };

type _Event = {
  /** This is not used in Node.js and is provided purely for completeness. */
  readonly bubbles: boolean;
  /** Alias for event.stopPropagation(). This is not used in Node.js and is provided purely for completeness. */
  cancelBubble: () => void;
  /** True if the event was created with the cancelable option */
  readonly cancelable: boolean;
  /** This is not used in Node.js and is provided purely for completeness. */
  readonly composed: boolean;
  /** Returns an array containing the current EventTarget as the only entry or empty if the event is not being dispatched. This is not used in Node.js and is provided purely for completeness. */
  composedPath(): [EventTarget?];
  /** Alias for event.target. */
  readonly currentTarget: EventTarget | null;
  /** Is true if cancelable is true and event.preventDefault() has been called. */
  readonly defaultPrevented: boolean;
  /** This is not used in Node.js and is provided purely for completeness. */
  readonly eventPhase: 0 | 2;
  /** The `AbortSignal` "abort" event is emitted with `isTrusted` set to `true`. The value is `false` in all other cases. */
  readonly isTrusted: boolean;
  /** Sets the `defaultPrevented` property to `true` if `cancelable` is `true`. */
  preventDefault(): void;
  /** This is not used in Node.js and is provided purely for completeness. */
  returnValue: boolean;
  /** Alias for event.target. */
  readonly srcElement: EventTarget | null;
  /** Stops the invocation of event listeners after the current one completes. */
  stopImmediatePropagation(): void;
  /** This is not used in Node.js and is provided purely for completeness. */
  stopPropagation(): void;
  /** The `EventTarget` dispatching the event */
  readonly target: EventTarget | null;
  /** The millisecond timestamp when the Event object was created. */
  readonly timeStamp: number;
  /** Returns the type of event, e.g. "click", "hashchange", or "submit". */
  readonly type: string;
};

type _EventTarget = {
  /**
   * Adds a new handler for the `type` event. Any given `listener` is added only once per `type` and per `capture` option value.
   *
   * If the `once` option is true, the `listener` is removed after the next time a `type` event is dispatched.
   *
   * The `capture` option is not used by Node.js in any functional way other than tracking registered event listeners per the `EventTarget` specification.
   * Specifically, the `capture` option is used as part of the key when registering a `listener`.
   * Any individual `listener` may be added once with `capture = false`, and once with `capture = true`.
   */
  addEventListener(
    type: string,
    listener: EventListener | EventListenerObject,
    options?: AddEventListenerOptions | boolean,
  ): void;
  /** Dispatches a synthetic event event to target and returns true if either event's cancelable attribute value is false or its preventDefault() method was not invoked, and false otherwise. */
  dispatchEvent(event: Event): boolean;
  /** Removes the event listener in target's event listener list with the same type, callback, and options. */
  removeEventListener(
    type: string,
    listener: EventListener | EventListenerObject,
    options?: Bun.EventListenerOptions | boolean,
  ): void;
};

declare global {
  var Bun: typeof import("bun");

  namespace NodeJS {
    interface Process {
      readonly version: string;
      browser: boolean;

      /** Whether you are using Bun */
      isBun: true;
      /** The current git sha of Bun **/
      revision: string;
      reallyExit(code?: number): never;
      dlopen(module: { exports: any }, filename: string, flags?: number): void;
    }
  }

  namespace Bun {
    type ArrayBufferView = NodeJS.TypedArray | DataView;
    type StringOrBuffer = string | NodeJS.TypedArray | ArrayBufferLike;
    type PathLike = import("bun").PathLike;
    type BodyInit = ReadableStream | XMLHttpRequestBodyInit | URLSearchParams;
    type XMLHttpRequestBodyInit = Blob | BufferSource | string | FormData;
    type ReadableStreamController<T> = ReadableStreamDefaultController<T>;
    type ReadableStreamDefaultReadResult<T> =
      | ReadableStreamDefaultReadValueResult<T>
      | ReadableStreamDefaultReadDoneResult;
    type ReadableStreamReader<T> = ReadableStreamDefaultReader<T>;
    type Transferable = ArrayBuffer | import("worker_threads").MessagePort;
    type MessageEventSource = undefined;
    type Encoding = "utf-8" | "windows-1252" | "utf-16";
    type UncaughtExceptionOrigin = "uncaughtException" | "unhandledRejection";
    type MultipleResolveType = "resolve" | "reject";
    type BeforeExitListener = (code: number) => void;
    type DisconnectListener = () => void;
    type ExitListener = (code: number) => void;
    type RejectionHandledListener = (promise: Promise<unknown>) => void;
    type FormDataEntryValue = File | string;
    type WarningListener = (warning: Error) => void;
    type MessageListener = (message: unknown, sendHandle: unknown) => void;
    type SignalsListener = (signal: NodeJS.Signals) => void;
    type BlobPart = string | Blob | BufferSource;
    type TimerHandler = (...args: any[]) => void;
    type BufferSource = NodeJS.TypedArray | DataView | ArrayBufferLike;
    type DOMHighResTimeStamp = number;
    type EventListenerOrEventListenerObject = EventListener | EventListenerObject;

    type BlobOrStringOrBuffer = string | NodeJS.TypedArray | ArrayBufferLike | Blob;

    type Platform =
      | "aix"
      | "android"
      | "darwin"
      | "freebsd"
      | "haiku"
      | "linux"
      | "openbsd"
      | "sunos"
      | "win32"
      | "cygwin"
      | "netbsd";
    type Architecture = "arm" | "arm64" | "ia32" | "mips" | "mipsel" | "ppc" | "ppc64" | "s390" | "s390x" | "x64";

    type UncaughtExceptionListener = (error: Error, origin: UncaughtExceptionOrigin) => void;
    /**
     * Most of the time the unhandledRejection will be an Error, but this should not be relied upon
     * as *anything* can be thrown/rejected, it is therefore unsafe to assume that the value is an Error.
     */
    type UnhandledRejectionListener = (reason: unknown, promise: Promise<unknown>) => void;

    type MultipleResolveListener = (type: MultipleResolveType, promise: Promise<unknown>, value: unknown) => void;

    type HeadersInit = Headers | Record<string, string> | Array<[string, string]> | IterableIterator<[string, string]>;

    type ResponseType = "basic" | "cors" | "default" | "error" | "opaque" | "opaqueredirect";

    type _TextEncoder = import("util").TextEncoder;
    interface TextEncoder extends _TextEncoder {
      new (encoding?: Bun.Encoding, options?: { fatal?: boolean; ignoreBOM?: boolean }): TextEncoder;
      /**
       * UTF-8 encodes the `src` string to the `dest` Uint8Array and returns an object
       * containing the read Unicode code units and written UTF-8 bytes.
       *
       * ```js
       * const encoder = new TextEncoder();
       * const src = 'this is some data';
       * const dest = new Uint8Array(10);
       * const { read, written } = encoder.encodeInto(src, dest);
       * ```
       * @param src The text to encode.
       * @param dest The array to hold the encode result.
       */
      encodeInto(src?: string, dest?: Bun.BufferSource): import("util").EncodeIntoResult;
    }

    type _TextDecoder = import("util").TextDecoder;
    interface TextDecoder extends _TextDecoder {
      new (encoding?: Bun.Encoding, options?: { fatal?: boolean; ignoreBOM?: boolean }): TextDecoder;
    }

    interface ErrorEventInit extends EventInit {
      colno?: number;
      error?: any;
      filename?: string;
      lineno?: number;
      message?: string;
    }

    interface CloseEventInit extends EventInit {
      code?: number;
      reason?: string;
      wasClean?: boolean;
    }

    interface MessageEventInit<T = any> extends EventInit {
      data?: T;
      lastEventId?: string;
      origin?: string;
      source?: Bun.MessageEventSource | null;
    }

    interface EventInit {
      bubbles?: boolean;
      cancelable?: boolean;
      composed?: boolean;
    }

    interface EventListenerOptions {
      capture?: boolean;
    }

    interface CustomEventInit<T = any> extends Bun.EventInit {
      detail?: T;
    }

    /** A message received by a target object. */
    interface MessageEvent<T = any> extends Event {
      /** Returns the data of the message. */
      readonly data: T;
      /** Returns the last event ID string, for server-sent events. */
      readonly lastEventId: string;
      /** Returns the origin of the message, for server-sent events and cross-document messaging. */
      readonly origin: string;
      /** Returns the MessagePort array sent with the message, for cross-document messaging and channel messaging. */
      readonly ports: readonly (typeof MessagePort)[]; // ReadonlyArray<typeof import("worker_threads").MessagePort["prototype"]>;
      readonly source: Bun.MessageEventSource | null;
    }

    interface ReadableStreamDefaultReadManyResult<T> {
      done: boolean;
      /** Number of bytes */
      size: number;
      value: T[];
    }

    interface ResponseInit {
      headers?: HeadersInit;
      /** @default 200 */
      status?: number;

      /** @default "OK" */
      statusText?: string;
    }

    interface EventSourceEventMap {
      error: Event;
      message: MessageEvent;
      open: Event;
    }

    interface EventInit {
      bubbles?: boolean;
      cancelable?: boolean;
      composed?: boolean;
    }

    interface EventListenerOptions {
      /** Not directly used by Node.js. Added for API completeness. Default: `false`. */
      capture?: boolean;
    }

    interface AddEventListenerOptions extends EventListenerOptions {
      /** When `true`, the listener is automatically removed when it is first invoked. Default: `false`. */
      once?: boolean;
      /** When `true`, serves as a hint that the listener will not call the `Event` object's `preventDefault()` method. Default: false. */
      passive?: boolean;
      signal?: AbortSignal;
    }

    interface EventListener {
      (evt: Event): void;
    }

    interface EventListenerObject {
      handleEvent(object: Event): void;
    }

    interface FetchEvent extends Event {
      readonly request: Request;
      readonly url: string;

      waitUntil(promise: Promise<any>): void;
      respondWith(response: Response | Promise<Response>): void;
    }

    interface EventMap {
      fetch: FetchEvent;
      message: MessageEvent;
      messageerror: MessageEvent;
      // exit: Event;
    }

    interface StructuredSerializeOptions {
      transfer?: Bun.Transferable[];
    }

    interface EventSource extends EventTarget {
      new (url: string | URL, eventSourceInitDict?: EventSourceInit): EventSource;

      onerror: ((this: EventSource, ev: Event) => any) | null;
      onmessage: ((this: EventSource, ev: MessageEvent) => any) | null;
      onopen: ((this: EventSource, ev: Event) => any) | null;
      /** Returns the state of this EventSource object's connection. It can have the values described below. */
      readonly readyState: number;
      /** Returns the URL providing the event stream. */
      readonly url: string;
      /** Returns true if the credentials mode for connection requests to the URL providing the event stream is set to "include", and false otherwise.
       *
       * Not supported in Bun
       */
      readonly withCredentials: boolean;
      /** Aborts any instances of the fetch algorithm started for this EventSource object, and sets the readyState attribute to CLOSED. */
      close(): void;
      readonly CLOSED: 2;
      readonly CONNECTING: 0;
      readonly OPEN: 1;
      addEventListener<K extends keyof EventSourceEventMap>(
        type: K,
        listener: (this: EventSource, ev: EventSourceEventMap[K]) => any,
        options?: boolean | AddEventListenerOptions,
      ): void;
      addEventListener(
        type: string,
        listener: (this: EventSource, event: MessageEvent) => any,
        options?: boolean | AddEventListenerOptions,
      ): void;
      addEventListener(
        type: string,
        listener: EventListenerOrEventListenerObject,
        options?: boolean | AddEventListenerOptions,
      ): void;
      removeEventListener<K extends keyof EventSourceEventMap>(
        type: K,
        listener: (this: EventSource, ev: EventSourceEventMap[K]) => any,
        options?: boolean | EventListenerOptions,
      ): void;
      removeEventListener(
        type: string,
        listener: (this: EventSource, event: MessageEvent) => any,
        options?: boolean | EventListenerOptions,
      ): void;
      removeEventListener(
        type: string,
        listener: EventListenerOrEventListenerObject,
        options?: boolean | EventListenerOptions,
      ): void;

      /**
       * Keep the event loop alive while connection is open or reconnecting
       *
       * Not available in browsers
       */
      ref(): void;

      /**
       * Do not keep the event loop alive while connection is open or reconnecting
       *
       * Not available in browsers
       */
      unref(): void;
    }

    interface TransformerFlushCallback<O> {
      (controller: TransformStreamDefaultController<O>): void | PromiseLike<void>;
    }

    interface TransformerStartCallback<O> {
      (controller: TransformStreamDefaultController<O>): any;
    }

    interface TransformerTransformCallback<I, O> {
      (chunk: I, controller: TransformStreamDefaultController<O>): void | PromiseLike<void>;
    }

    interface UnderlyingSinkAbortCallback {
      (reason?: any): void | PromiseLike<void>;
    }

    interface UnderlyingSinkCloseCallback {
      (): void | PromiseLike<void>;
    }

    interface UnderlyingSinkStartCallback {
      (controller: WritableStreamDefaultController): any;
    }

    interface UnderlyingSinkWriteCallback<W> {
      (chunk: W, controller: WritableStreamDefaultController): void | PromiseLike<void>;
    }

    interface UnderlyingSourceCancelCallback {
      (reason?: any): void | PromiseLike<void>;
    }

    interface UnderlyingSink<W = any> {
      abort?: UnderlyingSinkAbortCallback;
      close?: UnderlyingSinkCloseCallback;
      start?: UnderlyingSinkStartCallback;
      type?: undefined | "default" | "bytes";
      write?: UnderlyingSinkWriteCallback<W>;
    }

    interface UnderlyingSource<R = any> {
      cancel?: UnderlyingSourceCancelCallback;
      pull?: UnderlyingSourcePullCallback<R>;
      start?: UnderlyingSourceStartCallback<R>;
      /**
       * Mode "bytes" is not currently supported.
       */
      type?: undefined;
    }

    interface DirectUnderlyingSource<R = any> {
      cancel?: UnderlyingSourceCancelCallback;
      pull: (controller: ReadableStreamDirectController) => void | PromiseLike<void>;
      type: "direct";
    }

    interface UnderlyingSourcePullCallback<R> {
      (controller: ReadableStreamController<R>): void | PromiseLike<void>;
    }

    interface UnderlyingSourceStartCallback<R> {
      (controller: ReadableStreamController<R>): any;
    }

    interface GenericTransformStream {
      readonly readable: ReadableStream;
      readonly writable: WritableStream;
    }

    interface AbstractWorkerEventMap {
      error: ErrorEvent;
    }

    interface WorkerEventMap extends AbstractWorkerEventMap {
      message: MessageEvent;
      messageerror: MessageEvent;
      close: CloseEvent;
      open: Event;
    }

    type WorkerType = "classic" | "module";

    interface AbstractWorker {
      /** [MDN Reference](https://developer.mozilla.org/docs/Web/API/ServiceWorker/error_event) */
      onerror: ((this: AbstractWorker, ev: ErrorEvent) => any) | null;
      addEventListener<K extends keyof AbstractWorkerEventMap>(
        type: K,
        listener: (this: AbstractWorker, ev: AbstractWorkerEventMap[K]) => any,
        options?: boolean | AddEventListenerOptions,
      ): void;
      addEventListener(
        type: string,
        listener: EventListenerOrEventListenerObject,
        options?: boolean | AddEventListenerOptions,
      ): void;
      removeEventListener<K extends keyof AbstractWorkerEventMap>(
        type: K,
        listener: (this: AbstractWorker, ev: AbstractWorkerEventMap[K]) => any,
        options?: boolean | EventListenerOptions,
      ): void;
      removeEventListener(
        type: string,
        listener: EventListenerOrEventListenerObject,
        options?: boolean | EventListenerOptions,
      ): void;
    }

    /**
     * Bun's Web Worker constructor supports some extra options on top of the API browsers have.
     */
    interface WorkerOptions {
      /**
       * A string specifying an identifying name for the DedicatedWorkerGlobalScope representing the scope of
       * the worker, which is mainly useful for debugging purposes.
       */
      name?: string;

      /**
       * Use less memory, but make the worker slower.
       *
       * Internally, this sets the heap size configuration in JavaScriptCore to be
       * the small heap instead of the large heap.
       */
      smol?: boolean;

      /**
       * When `true`, the worker will keep the parent thread alive until the worker is terminated or `unref`'d.
       * When `false`, the worker will not keep the parent thread alive.
       *
       * By default, this is `false`.
       */
      ref?: boolean;

      /**
       * In Bun, this does nothing.
       */
      type?: Bun.WorkerType | undefined;

      /**
       * List of arguments which would be stringified and appended to
       * `Bun.argv` / `process.argv` in the worker. This is mostly similar to the `data`
       * but the values will be available on the global `Bun.argv` as if they
       * were passed as CLI options to the script.
       */
      argv?: any[] | undefined;

      /** If `true` and the first argument is a string, interpret the first argument to the constructor as a script that is executed once the worker is online. */
      // eval?: boolean | undefined;

      /**
       * If set, specifies the initial value of process.env inside the Worker thread. As a special value, worker.SHARE_ENV may be used to specify that the parent thread and the child thread should share their environment variables; in that case, changes to one thread's process.env object affect the other thread as well. Default: process.env.
       */
      env?: Record<string, string> | (typeof import("node:worker_threads"))["SHARE_ENV"] | undefined;

      /**
       * In Bun, this does nothing.
       */
      credentials?: import("undici-types").RequestCredentials | undefined;

      /**
       * @default true
       */
      // trackUnmanagedFds?: boolean;
      // resourceLimits?: import("worker_threads").ResourceLimits;

      /**
       * An array of module specifiers to preload in the worker.
       *
       * These modules load before the worker's entry point is executed.
       *
       * Equivalent to passing the `--preload` CLI argument, but only for this Worker.
       */
      preload?: string[] | string | undefined;
    }

    interface Worker extends EventTarget, AbstractWorker {
      /** [MDN Reference](https://developer.mozilla.org/docs/Web/API/Worker/message_event) */
      onmessage: ((this: Worker, ev: MessageEvent) => any) | null;
      /** [MDN Reference](https://developer.mozilla.org/docs/Web/API/Worker/messageerror_event) */
      onmessageerror: ((this: Worker, ev: MessageEvent) => any) | null;
      /**
       * Clones message and transmits it to worker's global environment. transfer can be passed as a list of objects that are to be transferred rather than cloned.
       *
       * [MDN Reference](https://developer.mozilla.org/docs/Web/API/Worker/postMessage)
       */
      postMessage(message: any, transfer: Transferable[]): void;
      postMessage(message: any, options?: StructuredSerializeOptions): void;
      /**
       * Aborts worker's associated global environment.
       *
       * [MDN Reference](https://developer.mozilla.org/docs/Web/API/Worker/terminate)
       */
      terminate(): void;
      addEventListener<K extends keyof WorkerEventMap>(
        type: K,
        listener: (this: Worker, ev: WorkerEventMap[K]) => any,
        options?: boolean | AddEventListenerOptions,
      ): void;
      addEventListener(
        type: string,
        listener: EventListenerOrEventListenerObject,
        options?: boolean | AddEventListenerOptions,
      ): void;
      removeEventListener<K extends keyof WorkerEventMap>(
        type: K,
        listener: (this: Worker, ev: WorkerEventMap[K]) => any,
        options?: boolean | EventListenerOptions,
      ): void;
      removeEventListener(
        type: string,
        listener: EventListenerOrEventListenerObject,
        options?: boolean | EventListenerOptions,
      ): void;

      /**
       * Opposite of `unref()`, calling `ref()` on a previously `unref()`ed worker does _not_ let the program exit if it's the only active handle left (the default
       * behavior). If the worker is `ref()`ed, calling `ref()` again has
       * no effect.
       * @since v10.5.0
       */
      ref(): void;

      /**
       * Calling `unref()` on a worker allows the thread to exit if this is the only
       * active handle in the event system. If the worker is already `unref()`ed calling`unref()` again has no effect.
       * @since v10.5.0
       */
      unref(): void;

      /**
       * An integer identifier for the referenced thread. Inside the worker thread,
       * it is available as `require('node:worker_threads').threadId`.
       * This value is unique for each `Worker` instance inside a single process.
       * @since v10.5.0
       */
      threadId: number;
    }
  }

  type _ReadableStream = import("stream/web").ReadableStream;
  interface ReadableStream<R = any> extends _ReadableStream {}
  var ReadableStream: {
    prototype: ReadableStream;
    new <R = any>(underlyingSource?: Bun.UnderlyingSource<R>, strategy?: QueuingStrategy<R>): ReadableStream<R>;
    new <R = any>(underlyingSource?: Bun.DirectUnderlyingSource<R>, strategy?: QueuingStrategy<R>): ReadableStream<R>;
  };

  type _WritableStream = import("stream/web").WritableStream;
  interface WritableStream<W = any> extends _WritableStream {}
  var WritableStream: {
    prototype: WritableStream;
    new <W = any>(underlyingSink?: Bun.UnderlyingSink<W>, strategy?: QueuingStrategy<W>): WritableStream<W>;
  };

  type _Worker = import("worker_threads").Worker;
  interface Worker extends _Worker {}
  var Worker: {
    prototype: Worker;
    new (scriptURL: string | URL, options?: Bun.WorkerOptions | undefined): Worker;
    /**
     * This is the cloned value of the `data` property passed to `new Worker()`
     *
     * This is Bun's equivalent of `workerData` in Node.js.
     */
    data: any;
  };

  var WebSocket: typeof import("ws").WebSocket;

  type _Crypto = import("crypto").webcrypto.Crypto;
  interface Crypto extends _Crypto {}
  var Crypto: {
    prototype: Crypto;
    new (): Crypto;
  };

  var crypto: Crypto;

  /**
   * An implementation of the [WHATWG Encoding Standard](https://encoding.spec.whatwg.org/) `TextEncoder` API. All
   * instances of `TextEncoder` only support UTF-8 encoding.
   *
   * ```js
   * const encoder = new TextEncoder();
   * const uint8array = encoder.encode('this is some data');
   * ```
   */
  interface TextEncoder extends Bun.TextEncoder {}
  var TextEncoder: typeof TextEncoder;

  interface TextDecoder extends Bun.TextDecoder {}
  var TextDecoder: typeof TextDecoder;

  type _Performance = import("perf_hooks").Performance;
  interface Performance extends _Performance {}
  var performance: Performance;

  interface Event extends _Event {}
  var Event: {
    prototype: Event;
    new (type: string, eventInitDict?: Bun.EventInit): Event;
  };

  interface EventTarget extends _EventTarget {}
  var EventTarget: {
    prototype: EventTarget;
    new (): EventTarget;
  };

  interface File extends Blob {
    /**
     * Create a new [File](https://developer.mozilla.org/en-US/docs/Web/API/File)
     *
     * @param `parts` - An array of strings, numbers, BufferSource, or [Blob](https://developer.mozilla.org/en-US/docs/Web/API/Blob) objects
     * @param `name` - The name of the file
     * @param `options` - An object containing properties to be added to the [File](https://developer.mozilla.org/en-US/docs/Web/API/File)
     */
    new (parts: Bun.BlobPart[], name: string, options?: BlobPropertyBag & { lastModified?: Date | number }): File;
    readonly lastModified: number;
    readonly name: string;
  }

  var File: typeof File;

  type _RequestInit = import("undici-types").RequestInit;
  interface RequestInit extends _RequestInit {
    /**
     * Log the raw HTTP request & response to stdout. This API may be
     * removed in a future version of Bun without notice.
     * This is a custom property that is not part of the Fetch API specification.
     * It exists mostly as a debugging tool
     */
    verbose?: boolean;
    /**
     * Override http_proxy or HTTPS_PROXY
     * This is a custom property that is not part of the Fetch API specification.
     */
    proxy?: string;

    /**
     * Override the default S3 options
     */
    s3?: import("bun").S3Options;
  }

  /**
   * ShadowRealms are a distinct global environment, with its own global object
   * containing its own intrinsics and built-ins (standard objects that are not
   * bound to global variables, like the initial value of Object.prototype).
   *
   * @example
   *
   * ```js
   * const red = new ShadowRealm();
   *
   * // realms can import modules that will execute within it's own environment.
   * // When the module is resolved, it captured the binding value, or creates a new
   * // wrapped function that is connected to the callable binding.
   * const redAdd = await red.importValue('./inside-code.js', 'add');
   *
   * // redAdd is a wrapped function exotic object that chains it's call to the
   * // respective imported binding.
   * let result = redAdd(2, 3);
   *
   * console.assert(result === 5); // yields true
   *
   * // The evaluate method can provide quick code evaluation within the constructed
   * // shadowRealm without requiring any module loading, while it still requires CSP
   * // relaxing.
   * globalThis.someValue = 1;
   * red.evaluate('globalThis.someValue = 2'); // Affects only the ShadowRealm's global
   * console.assert(globalThis.someValue === 1);
   *
   * // The wrapped functions can also wrap other functions the other way around.
   * const setUniqueValue =
   * await red.importValue('./inside-code.js', 'setUniqueValue');
   *
   * // setUniqueValue = (cb) => (cb(globalThis.someValue) * 2);
   *
   * result = setUniqueValue((x) => x ** 3);
   *
   * console.assert(result === 16); // yields true
   * ```
   */
  interface ShadowRealm {
    /**
     * Creates a new [ShadowRealm](https://github.com/tc39/proposal-shadowrealm/blob/main/explainer.md#introduction)
     *
     * @example
     *
     * ```js
     * const red = new ShadowRealm();
     *
     * // realms can import modules that will execute within it's own environment.
     * // When the module is resolved, it captured the binding value, or creates a new
     * // wrapped function that is connected to the callable binding.
     * const redAdd = await red.importValue('./inside-code.js', 'add');
     *
     * // redAdd is a wrapped function exotic object that chains it's call to the
     * // respective imported binding.
     * let result = redAdd(2, 3);
     *
     * console.assert(result === 5); // yields true
     *
     * // The evaluate method can provide quick code evaluation within the constructed
     * // shadowRealm without requiring any module loading, while it still requires CSP
     * // relaxing.
     * globalThis.someValue = 1;
     * red.evaluate('globalThis.someValue = 2'); // Affects only the ShadowRealm's global
     * console.assert(globalThis.someValue === 1);
     *
     * // The wrapped functions can also wrap other functions the other way around.
     * const setUniqueValue =
     * await red.importValue('./inside-code.js', 'setUniqueValue');
     *
     * // setUniqueValue = (cb) => (cb(globalThis.someValue) * 2);
     *
     * result = setUniqueValue((x) => x ** 3);
     *
     * console.assert(result === 16); // yields true
     * ```
     */
    importValue(specifier: string, bindingName: string): Promise<any>;
    evaluate(sourceText: string): any;
  }

  var ShadowRealm: {
    prototype: ShadowRealm;
    new (): ShadowRealm;
  };

  function queueMicrotask(callback: (...args: any[]) => void): void;
  /**
   * Log an error using the default exception handler
   * @param error Error or string
   */
  function reportError(error: any): void;

  interface Timer {
    ref(): Timer;
    unref(): Timer;
    hasRef(): boolean;
    refresh(): Timer;

    [Symbol.toPrimitive](): number;
  }

  /**
   * Cancel a repeating timer by its timer ID.
   * @param id timer id
   */
  function clearInterval(id?: number | Timer): void;
  /**
   * Cancel a delayed function call by its timer ID.
   * @param id timer id
   */
  function clearTimeout(id?: number | Timer): void;
  /**
   * Cancel an immediate function call by its immediate ID.
   * @param id immediate id
   */
  function clearImmediate(id?: number | Timer): void;
  /**
   * Run a function immediately after main event loop is vacant
   * @param handler function to call
   */
  function setImmediate(handler: Bun.TimerHandler, ...arguments: any[]): Timer;
  /**
   * Run a function every `interval` milliseconds
   * @param handler function to call
   * @param interval milliseconds to wait between calls
   */
  function setInterval(handler: Bun.TimerHandler, interval?: number, ...arguments: any[]): Timer;
  /**
   * Run a function after `timeout` (milliseconds)
   * @param handler function to call
   * @param timeout milliseconds to wait between calls
   */
  function setTimeout(handler: Bun.TimerHandler, timeout?: number, ...arguments: any[]): Timer;

  function addEventListener<K extends keyof EventMap>(
    type: K,
    listener: (this: object, ev: EventMap[K]) => any,
    options?: boolean | AddEventListenerOptions,
  ): void;
  function addEventListener(
    type: string,
    listener: Bun.EventListenerOrEventListenerObject,
    options?: boolean | AddEventListenerOptions,
  ): void;
  function removeEventListener<K extends keyof EventMap>(
    type: K,
    listener: (this: object, ev: EventMap[K]) => any,
    options?: boolean | Bun.EventListenerOptions,
  ): void;
  function removeEventListener(
    type: string,
    listener: Bun.EventListenerOrEventListenerObject,
    options?: boolean | Bun.EventListenerOptions,
  ): void;

  /**
   * Events providing information related to errors in scripts or in files.
   */
  interface ErrorEvent extends Event {
    readonly colno: number;
    readonly error: any;
    readonly filename: string;
    readonly lineno: number;
    readonly message: string;
  }

  var ErrorEvent: {
    prototype: ErrorEvent;
    new (type: string, eventInitDict?: Bun.ErrorEventInit): ErrorEvent;
  };

  /** A CloseEvent is sent to clients using WebSockets when the connection is closed. This is delivered to the listener indicated by the WebSocket object's onclose attribute. */
  interface CloseEvent extends Event {
    /** Returns the WebSocket connection close code provided by the server. */
    readonly code: number;
    /** Returns the WebSocket connection close reason provided by the server. */
    readonly reason: string;
    /** Returns true if the connection closed cleanly; false otherwise. */
    readonly wasClean: boolean;
  }

  var CloseEvent: {
    prototype: CloseEvent;
    new (type: string, eventInitDict?: Bun.CloseEventInit): CloseEvent;
  };

  interface MessageEvent<T = any> extends Bun.MessageEvent<T> {}
  var MessageEvent: {
    prototype: MessageEvent;
    new <T>(type: string, eventInitDict?: Bun.MessageEventInit<T>): MessageEvent<T>;
  };

  interface CustomEvent<T = any> extends Event {
    /** Returns any custom data event was created with. Typically used for synthetic events. */
    readonly detail: T;
  }

  var CustomEvent: {
    prototype: CustomEvent;
    new <T>(type: string, eventInitDict?: Bun.CustomEventInit<T>): CustomEvent<T>;
  };

  // /**
  //  * The URL interface represents an object providing static methods used for
  //  * creating object URLs.
  //  */
  // interface URL extends _URL {
  //   new (url: string | URL, base?: string | URL): URL;
  //   /** Not implemented yet */
  //   createObjectURL(obj: Blob): string;
  //   /** Not implemented yet */
  //   revokeObjectURL(url: string): void;

  //   /**
  //    * Check if `url` is a valid URL string
  //    *
  //    * @param url URL string to parse
  //    * @param base URL to resolve against
  //    */
  //   canParse(url: string, base?: string): boolean;
  // }

  interface EventListener {
    (evt: Event): void;
  }

  interface EventListenerObject {
    handleEvent(object: Event): void;
  }

  interface FetchEvent extends Event {
    readonly request: Request;
    readonly url: string;

    waitUntil(promise: Promise<any>): void;
    respondWith(response: Response | Promise<Response>): void;
  }

  interface EventMap {
    fetch: FetchEvent;
    message: MessageEvent;
    messageerror: MessageEvent;
    // exit: Event;
  }

  interface AddEventListenerOptions extends Bun.EventListenerOptions {
    once?: boolean;
    passive?: boolean;
    signal?: AbortSignal;
  }

  /**
   * Low-level JavaScriptCore API for accessing the native ES Module loader (not a Bun API)
   *
   * Before using this, be aware of a few things:
   *
   * **Using this incorrectly will crash your application**.
   *
   * This API may change any time JavaScriptCore is updated.
   *
   * Bun may rewrite ESM import specifiers to point to bundled code. This will
   * be confusing when using this API, as it will return a string like
   * "/node_modules.server.bun".
   *
   * Bun may inject additional imports into your code. This usually has a `bun:` prefix.
   */
  var Loader: {
    /**
     * ESM module registry
     *
     * This lets you implement live reload in Bun. If you
     * delete a module specifier from this map, the next time it's imported, it
     * will be re-transpiled and loaded again.
     *
     * The keys are the module specifiers and the
     * values are metadata about the module.
     *
     * The keys are an implementation detail for Bun that will change between
     * versions.
     *
     * - Userland modules are an absolute file path
     * - Virtual modules have a `bun:` prefix or `node:` prefix
     * - JS polyfills start with `"/bun-vfs/"`. `"buffer"` is an example of a JS polyfill
     * - If you have a `node_modules.bun` file, many modules will point to that file
     *
     * Virtual modules and JS polyfills are embedded in bun's binary. They don't
     * point to anywhere in your local filesystem.
     */
    registry: Map<
      string,
      {
        key: string;
        /**
         * This refers to the state the ESM module is in
         *
         * TODO: make an enum for this number
         */
        state: number;
        fetch: Promise<any>;
        instantiate: Promise<any>;
        satisfy: Promise<any>;
        dependencies: Array<(typeof Loader)["registry"] extends Map<any, infer V> ? V : any>;
        /**
         * Your application will probably crash if you mess with this.
         */
        module: {
          dependenciesMap: (typeof Loader)["registry"];
        };
        linkError?: any;
        linkSucceeded: boolean;
        evaluated: boolean;
        then?: any;
        isAsync: boolean;
      }
    >;
    /**
     * For an already-evaluated module, return the dependencies as module specifiers
     *
     * This list is already sorted and uniqued.
     *
     * @example
     *
     * For this code:
     * ```js
     * // /foo.js
     * import classNames from 'classnames';
     * import React from 'react';
     * import {createElement} from 'react';
     * ```
     *
     * This would return:
     * ```js
     * Loader.dependencyKeysIfEvaluated("/foo.js")
     * ["bun:wrap", "/path/to/node_modules/classnames/index.js", "/path/to/node_modules/react/index.js"]
     * ```
     *
     * @param specifier - module specifier as it appears in transpiled source code
     */
    dependencyKeysIfEvaluated: (specifier: string) => string[];
    /**
     * The function JavaScriptCore internally calls when you use an import statement.
     *
     * This may return a path to `node_modules.server.bun`, which will be confusing.
     *
     * Consider {@link Bun.resolve} or {@link ImportMeta.resolve}
     * instead.
     *
     * @param specifier - module specifier as it appears in transpiled source code
     * @param referrer - module specifier that is resolving this specifier
     */
    resolve: (specifier: string, referrer: string) => string;
  };

  interface QueuingStrategy<T = any> {
    highWaterMark?: number;
    size?: QueuingStrategySize<T>;
  }

  interface QueuingStrategyInit {
    /**
     * Creates a new ByteLengthQueuingStrategy with the provided high water mark.
     *
     * Note that the provided high water mark will not be validated ahead of time. Instead, if it is negative, NaN, or not a number, the resulting ByteLengthQueuingStrategy will cause the corresponding stream constructor to throw.
     */
    highWaterMark: number;
  }

  /** This Streams API interface provides a built-in byte length queuing strategy that can be used when constructing streams. */
  interface ByteLengthQueuingStrategy extends QueuingStrategy<ArrayBufferView> {
    readonly highWaterMark: number;
    // changed from QueuingStrategySize<BufferSource>
    // to avoid conflict with lib.dom.d.ts
    readonly size: QueuingStrategySize<ArrayBufferView>;
  }

  var ByteLengthQueuingStrategy: {
    prototype: ByteLengthQueuingStrategy;
    new (init: QueuingStrategyInit): ByteLengthQueuingStrategy;
  };

  interface ReadableStreamDefaultController<R = any> {
    readonly desiredSize: number | null;
    close(): void;
    enqueue(chunk?: R): void;
    error(e?: any): void;
  }

  interface ReadableStreamDirectController {
    close(error?: Error): void;
    write(data: Bun.BufferSource | ArrayBuffer | string): number | Promise<number>;
    end(): number | Promise<number>;
    flush(): number | Promise<number>;
    start(): void;
  }

  var ReadableStreamDefaultController: {
    prototype: ReadableStreamDefaultController;
    new (): ReadableStreamDefaultController;
  };

  interface ReadableStreamDefaultReader<R = any> extends ReadableStreamGenericReader {
    read(): Promise<Bun.ReadableStreamDefaultReadResult<R>>;
    /**
     * Only available in Bun. If there are multiple chunks in the queue, this will return all of them at the same time.
     * Will only return a promise if the data is not immediately available.
     */
    readMany(): Promise<Bun.ReadableStreamDefaultReadManyResult<R>> | Bun.ReadableStreamDefaultReadManyResult<R>;
    releaseLock(): void;
  }

  var ReadableStreamDefaultReader: {
    prototype: ReadableStreamDefaultReader;
    new <R = any>(stream: ReadableStream<R>): ReadableStreamDefaultReader<R>;
  };

  interface ReadableStreamGenericReader {
    readonly closed: Promise<undefined>;
    cancel(reason?: any): Promise<void>;
  }

  interface ReadableStreamDefaultReadDoneResult {
    done: true;
    value?: undefined;
  }

  interface ReadableStreamDefaultReadValueResult<T> {
    done: false;
    value: T;
  }

  interface ReadableWritablePair<R = any, W = any> {
    readable: ReadableStream<R>;
    /**
     * Provides a convenient, chainable way of piping this readable stream through a transform stream (or any other { writable, readable } pair). It simply pipes the stream into the writable side of the supplied pair, and returns the readable side for further use.
     *
     * Piping a stream will lock it for the duration of the pipe, preventing any other consumer from acquiring a reader.
     */
    writable: WritableStream<W>;
  }

  interface WritableStreamDefaultController {
    error(e?: any): void;
  }

  var WritableStreamDefaultController: {
    prototype: WritableStreamDefaultController;
    new (): WritableStreamDefaultController;
  };

  /** This Streams API interface is the object returned by WritableStream.getWriter() and once created locks the < writer to the WritableStream ensuring that no other streams can write to the underlying sink. */
  interface WritableStreamDefaultWriter<W = any> {
    readonly closed: Promise<undefined>;
    readonly desiredSize: number | null;
    readonly ready: Promise<undefined>;
    abort(reason?: any): Promise<void>;
    close(): Promise<void>;
    releaseLock(): void;
    write(chunk?: W): Promise<void>;
  }

  var WritableStreamDefaultWriter: {
    prototype: WritableStreamDefaultWriter;
    new <W = any>(stream: WritableStream<W>): WritableStreamDefaultWriter<W>;
  };

  interface TransformStream<I = any, O = any> {
    readonly readable: ReadableStream<O>;
    readonly writable: WritableStream<I>;
  }

  var TransformStream: {
    prototype: TransformStream;
    new <I = any, O = any>(
      transformer?: Transformer<I, O>,
      writableStrategy?: QueuingStrategy<I>,
      readableStrategy?: QueuingStrategy<O>,
    ): TransformStream<I, O>;
  };

  interface TransformStreamDefaultController<O = any> {
    readonly desiredSize: number | null;
    enqueue(chunk?: O): void;
    error(reason?: any): void;
    terminate(): void;
  }

  var TransformStreamDefaultController: {
    prototype: TransformStreamDefaultController;
    new (): TransformStreamDefaultController;
  };

  interface StreamPipeOptions {
    preventAbort?: boolean;
    preventCancel?: boolean;
    /**
     * Pipes this readable stream to a given writable stream destination. The way in which the piping process behaves under various error conditions can be customized with a number of passed options. It returns a promise that fulfills when the piping process completes successfully, or rejects if any errors were encountered.
     *
     * Piping a stream will lock it for the duration of the pipe, preventing any other consumer from acquiring a reader.
     *
     * Errors and closures of the source and destination streams propagate as follows:
     *
     * An error in this source readable stream will abort destination, unless preventAbort is truthy. The returned promise will be rejected with the source's error, or with any error that occurs during aborting the destination.
     *
     * An error in destination will cancel this source readable stream, unless preventCancel is truthy. The returned promise will be rejected with the destination's error, or with any error that occurs during canceling the source.
     *
     * When this source readable stream closes, destination will be closed, unless preventClose is truthy. The returned promise will be fulfilled once this process completes, unless an error is encountered while closing the destination, in which case it will be rejected with that error.
     *
     * If destination starts out closed or closing, this source readable stream will be canceled, unless preventCancel is true. The returned promise will be rejected with an error indicating piping to a closed stream failed, or with any error that occurs during canceling the source.
     *
     * The signal option can be set to an AbortSignal to allow aborting an ongoing pipe operation via the corresponding AbortController. In this case, this source readable stream will be canceled, and destination aborted, unless the respective options preventCancel or preventAbort are set.
     */
    preventClose?: boolean;
    signal?: AbortSignal;
  }

  /** This Streams API interface provides a built-in byte length queuing strategy that can be used when constructing streams. */
  interface CountQueuingStrategy extends QueuingStrategy {
    readonly highWaterMark: number;
    readonly size: QueuingStrategySize;
  }

  var CountQueuingStrategy: {
    prototype: CountQueuingStrategy;
    new (init: QueuingStrategyInit): CountQueuingStrategy;
  };

  interface QueuingStrategySize<T = any> {
    (chunk?: T): number;
  }

  interface Transformer<I = any, O = any> {
    flush?: Bun.TransformerFlushCallback<O>;
    readableType?: undefined;
    start?: Bun.TransformerStartCallback<O>;
    transform?: Bun.TransformerTransformCallback<I, O>;
    writableType?: undefined;
  }

  interface Dict<T> {
    [key: string]: T | undefined;
  }

  interface ReadOnlyDict<T> {
    readonly [key: string]: T | undefined;
  }

  interface ErrnoException extends Error {
    errno?: number | undefined;
    code?: string | undefined;
    path?: string | undefined;
    syscall?: string | undefined;
  }

  /** An abnormal event (called an exception) which occurs as a result of calling a method or accessing a property of a web API. */
  interface DOMException extends Error {
    readonly message: string;
    readonly name: string;
    readonly INDEX_SIZE_ERR: 1;
    readonly DOMSTRING_SIZE_ERR: 2;
    readonly HIERARCHY_REQUEST_ERR: 3;
    readonly WRONG_DOCUMENT_ERR: 4;
    readonly INVALID_CHARACTER_ERR: 5;
    readonly NO_DATA_ALLOWED_ERR: 6;
    readonly NO_MODIFICATION_ALLOWED_ERR: 7;
    readonly NOT_FOUND_ERR: 8;
    readonly NOT_SUPPORTED_ERR: 9;
    readonly INUSE_ATTRIBUTE_ERR: 10;
    readonly INVALID_STATE_ERR: 11;
    readonly SYNTAX_ERR: 12;
    readonly INVALID_MODIFICATION_ERR: 13;
    readonly NAMESPACE_ERR: 14;
    readonly INVALID_ACCESS_ERR: 15;
    readonly VALIDATION_ERR: 16;
    readonly TYPE_MISMATCH_ERR: 17;
    readonly SECURITY_ERR: 18;
    readonly NETWORK_ERR: 19;
    readonly ABORT_ERR: 20;
    readonly URL_MISMATCH_ERR: 21;
    readonly QUOTA_EXCEEDED_ERR: 22;
    readonly TIMEOUT_ERR: 23;
    readonly INVALID_NODE_TYPE_ERR: 24;
    readonly DATA_CLONE_ERR: 25;
  }

  var DOMException: {
    prototype: DOMException;
    new (message?: string, name?: string): DOMException;
  };

  function alert(message?: string): void;
  function confirm(message?: string): boolean;
  function prompt(message?: string, _default?: string): string | null;

  type _SubtleCrypto = import("crypto").webcrypto.SubtleCrypto;
  var SubtleCrypto: {
    prototype: _SubtleCrypto;
    new (): _SubtleCrypto;
  };

  type _CryptoKey = import("crypto").webcrypto.CryptoKey;
  interface CryptoKey extends _CryptoKey {}
  var CryptoKey: {
    prototype: CryptoKey;
    new (): CryptoKey;
  };

  interface Position {
    lineText: string;
    file: string;
    namespace: string;
    line: number;
    column: number;
    length: number;
    offset: number;
  }

  class ResolveMessage {
    readonly name: "ResolveMessage";
    readonly position: Position | null;
    readonly code: string;
    readonly message: string;
    readonly referrer: string;
    readonly specifier: string;
    readonly importKind:
      | "entry_point"
      | "stmt"
      | "require"
      | "import"
      | "dynamic"
      | "require_resolve"
      | "at"
      | "at_conditional"
      | "url"
      | "internal";
    readonly level: "error" | "warning" | "info" | "debug" | "verbose";

    toString(): string;
  }

  class BuildMessage {
    readonly name: "BuildMessage";
    readonly position: Position | null;
    readonly message: string;
    readonly level: "error" | "warning" | "info" | "debug" | "verbose";
  }

  // Declare "static" methods in Error
  interface ErrorConstructor {
    /** Create .stack property on a target object */
    // eslint-disable-next-line @typescript-eslint/ban-types
    captureStackTrace(targetObject: object, constructorOpt?: Function): void;

    /**
     * Optional override for formatting stack traces
     *
     * @see https://v8.dev/docs/stack-trace-api#customizing-stack-traces
     */
    prepareStackTrace?: ((err: Error, stackTraces: NodeJS.CallSite[]) => any) | undefined;

    stackTraceLimit: number;
  }

  interface ArrayBufferConstructor {
    new (byteLength: number, options: { maxByteLength?: number }): ArrayBuffer;
  }

  interface ArrayBuffer {
    /**
     * Read-only. The length of the ArrayBuffer (in bytes).
     */
    readonly byteLength: number;
    /**
     * Resize an ArrayBuffer in-place.
     */
    resize(byteLength: number): ArrayBuffer;

    /**
     * Returns a section of an ArrayBuffer.
     */
    slice(begin: number, end?: number): ArrayBuffer;
    readonly [Symbol.toStringTag]: string;
  }

  interface SharedArrayBuffer {
    /**
     * Grow the SharedArrayBuffer in-place.
     */
    grow(size: number): SharedArrayBuffer;
  }

  interface ArrayConstructor {
    /**
     * Create an array from an iterable or async iterable object.
     * Values from the iterable are awaited.
     *
     * ```ts
     * await Array.fromAsync([1]); // [1]
     * await Array.fromAsync([Promise.resolve(1)]); // [1]
     * await Array.fromAsync((async function*() { yield 1 })()); // [1]
     * ```
     *
     * @param arrayLike - The iterable or async iterable to convert to an array.
     * @returns A {@link Promise} whose fulfillment is a new {@link Array} instance containing the values from the iterator.
     */
    fromAsync<T>(arrayLike: AsyncIterable<T> | Iterable<T> | ArrayLike<T>): Promise<Awaited<T>[]>;

    /**
     * Create an array from an iterable or async iterable object.
     * Values from the iterable are awaited. Results of the map function are also awaited.
     *
     * ```ts
     * await Array.fromAsync([1]); // [1]
     * await Array.fromAsync([Promise.resolve(1)]); // [1]
     * await Array.fromAsync((async function*() { yield 1 })()); // [1]
     * await Array.fromAsync([1], (n) => n + 1); // [2]
     * await Array.fromAsync([1], (n) => Promise.resolve(n + 1)); // [2]
     * ```
     *
     * @param arrayLike - The iterable or async iterable to convert to an array.
     * @param mapFn - A mapper function that transforms each element of `arrayLike` after awaiting them.
     * @param thisArg - The `this` to which `mapFn` is bound.
     * @returns A {@link Promise} whose fulfillment is a new {@link Array} instance containing the values from the iterator.
     */
    fromAsync<T, U>(
      arrayLike: AsyncIterable<T> | Iterable<T> | ArrayLike<T>,
      mapFn?: (value: T, index: number) => U,
      thisArg?: any,
    ): Promise<Awaited<U>[]>;
  }

  interface ConsoleOptions {
    stdout: import("stream").Writable;
    stderr?: import("stream").Writable;
    ignoreErrors?: boolean;
    colorMode?: boolean | "auto";
    inspectOptions?: import("util").InspectOptions;
    groupIndentation?: number;
  }

  interface Console {
    /**
     * Asynchronously read lines from standard input (fd 0)
     *
     * ```ts
     * for await (const line of console) {
     *   console.log(line);
     * }
     * ```
     */
    [Symbol.asyncIterator](): AsyncIterableIterator<string>;

    /**
     * Write text or bytes to stdout
     *
     * Unlike {@link console.log}, this does no formatting and doesn't add a
     * newline or spaces between arguments. You can pass it strings or bytes or
     * any combination of the two.
     *
     * ```ts
     * console.write("hello world!", "\n"); // "hello world\n"
     * ```
     *
     * @param data - The data to write
     * @returns The number of bytes written
     *
     * This function is not available in the browser.
     */
    write(...data: Array<string | ArrayBufferView | ArrayBuffer>): number;

    /**
     * Clear the console
     */
    clear(): void;

    assert(condition?: boolean, ...data: any[]): void;

    /**
     * Increment a [count](https://www.youtube.com/watch?v=2AoxCkySv34&t=22s)
     * @param label label counter
     */
    count(label?: string): void;
    countReset(label?: string): void;
    debug(...data: any[]): void;
    dir(item?: any, options?: any): void;
    dirxml(...data: any[]): void;
    /**
     * Log to stderr in your terminal
     *
     * Appears in red
     *
     * @param data something to display
     */
    error(...data: any[]): void;
    /** Does nothing currently */
    group(...data: any[]): void;
    /** Does nothing currently */
    groupCollapsed(...data: any[]): void;
    /** Does nothing currently */
    groupEnd(): void;
    info(...data: any[]): void;
    log(...data: any[]): void;
    /**
     * Try to construct a table with the columns of the properties of `tabularData` (or use `properties`) and rows of `tabularData` and log it. Falls back to just
     * logging the argument if it can't be parsed as tabular.
     *
     * ```js
     * // These can't be parsed as tabular data
     * console.table(Symbol());
     * // Symbol()
     *
     * console.table(undefined);
     * // undefined
     *
     * console.table([{ a: 1, b: 'Y' }, { a: 'Z', b: 2 }]);
     * // ┌────┬─────┬─────┐
     * // │    │  a  │  b  │
     * // ├────┼─────┼─────┤
     * // │  0 │  1  │ 'Y' │
     * // │  1 │ 'Z' │  2  │
     * // └────┴─────┴─────┘
     *
     * console.table([{ a: 1, b: 'Y' }, { a: 'Z', b: 2 }], ['a']);
     * // ┌────┬─────┐
     * // │    │  a  │
     * // ├────┼─────┤
     * // │ 0  │  1  │
     * // │ 1  │ 'Z' │
     * // └────┴─────┘
     * ```
     * @param properties Alternate properties for constructing the table.
     */
    table(tabularData?: any, properties?: string[]): void;
    /**
     * Begin a timer to log with {@link console.timeEnd}
     *
     * @param label - The label to use for the timer
     *
     * ```ts
     *  console.time("how long????");
     * for (let i = 0; i < 999999; i++) {
     *    // do stuff
     *    let x = i * i;
     * }
     * console.timeEnd("how long????");
     * ```
     */
    time(label?: string): void;
    /**
     * End a timer to log with {@link console.time}
     *
     * @param label - The label to use for the timer
     *
     * ```ts
     *  console.time("how long????");
     * for (let i = 0; i < 999999; i++) {
     *  // do stuff
     *  let x = i * i;
     * }
     * console.timeEnd("how long????");
     * ```
     */
    timeEnd(label?: string): void;
    timeLog(label?: string, ...data: any[]): void;
    timeStamp(label?: string): void;
    trace(...data: any[]): void;
    warn(...data: any[]): void;

    /**
     * Creates a new Console with one or two writable stream instances. stdout is a writable stream to print log or info output. stderr is used for warning or error output. If stderr is not provided, stdout is used for stderr.
     */
    // Console: {
    //   new (options: ConsoleOptions): Console;
    //   new (
    //     stdout: import("stream").Writable,
    //     stderr?: import("stream").Writable,
    //     ignoreErrors?: boolean,
    //   ): Console;
    // };
  }

  var console: Console;

  interface ImportMeta {
    /**
     * `file://` url string for the current module.
     *
     * @example
     * ```ts
     * console.log(import.meta.url);
     * "file:///Users/me/projects/my-app/src/my-app.ts"
     * ```
     */
    url: string;
    /**
     * Absolute path to the source file
     */
    readonly path: string;
    /**
     * Absolute path to the directory containing the source file.
     *
     * Does not have a trailing slash
     */
    readonly dir: string;
    /**
     * Filename of the source file
     */
    readonly file: string;
    /**
     * The environment variables of the process
     *
     * ```ts
     * import.meta.env === process.env
     * ```
     */
    readonly env: NodeJS.ProcessEnv;

    /**
     * @deprecated Use `require.resolve` or `Bun.resolveSync(moduleId, path.dirname(parent))` instead
     *
     * Resolve a module ID the same as if you imported it
     *
     * The `parent` argument is optional, and defaults to the current module's path.
     */
    resolveSync(moduleId: string, parent?: string): string;

    /**
     * Load a CommonJS module within an ES Module. Bun's transpiler rewrites all
     * calls to `require` with `import.meta.require` when transpiling ES Modules
     * for the runtime.
     *
     * Warning: **This API is not stable** and may change or be removed in the
     * future. Use at your own risk.
     */
    require: NodeJS.Require;

    /**
     * Did the current file start the process?
     *
     * @example
     * ```ts
     * if (import.meta.main) {
     *  console.log("I started the process!");
     * }
     * ```
     *
     * @example
     * ```ts
     * console.log(
     *   import.meta.main === (import.meta.path === Bun.main)
     * )
     * ```
     */
    readonly main: boolean;

    /** Alias of `import.meta.dir`. Exists for Node.js compatibility */
    dirname: string;

    /** Alias of `import.meta.path`. Exists for Node.js compatibility */
    filename: string;
  }

  /**
   * NodeJS-style `require` function
   *
   * @param moduleId - The module ID to resolve
   */
  var require: NodeJS.Require;

  /** Same as module.exports */
  var exports: any;

  interface NodeModule {
    exports: any;
  }

  var module: NodeModule;

  /**
   * Creates a deep clone of an object.
   *
   * [MDN Reference](https://developer.mozilla.org/docs/Web/API/structuredClone)
   */
  function structuredClone<T>(value: T, options?: Bun.StructuredSerializeOptions): T;

  /**
   * Post a message to the parent thread.
   *
   * Only useful in a worker thread; calling this from the main thread does nothing.
   */
  function postMessage(message: any, transfer?: Bun.Transferable[]): void;

  interface EventSourceInit {
    withCredentials?: boolean;
  }

  interface PromiseConstructor {
    /**
     * Create a deferred promise, with exposed `resolve` and `reject` methods which can be called
     * separately.
     *
     * This is useful when you want to return a Promise and have code outside the Promise
     * resolve or reject it.
     *
     * ## Example
     * ```ts
     * const { promise, resolve, reject } = Promise.withResolvers();
     *
     * setTimeout(() => {
     *  resolve("Hello world!");
     * }, 1000);
     *
     * await promise; // "Hello world!"
     * ```
     *
     * `Promise.withResolvers()` is a [stage3 proposal](https://github.com/tc39/proposal-promise-with-resolvers).
     */
    withResolvers<T>(): {
      promise: Promise<T>;
      resolve: (value?: T | PromiseLike<T>) => void;
      reject: (reason?: any) => void;
    };
  }

  interface Navigator {
    readonly userAgent: string;
    readonly platform: "MacIntel" | "Win32" | "Linux x86_64";
    readonly hardwareConcurrency: number;
  }

  var navigator: Navigator;

  interface BlobPropertyBag {
    /** Set a default "type". Not yet implemented. */
    type?: string;
    /** Not implemented in Bun yet. */
    // endings?: "transparent" | "native";
  }

  interface Blob {
    /**
     * Create a new [Blob](https://developer.mozilla.org/en-US/docs/Web/API/Blob)
     *
     * @param `parts` - An array of strings, numbers, BufferSource, or [Blob](https://developer.mozilla.org/en-US/docs/Web/API/Blob) objects
     * @param `options` - An object containing properties to be added to the [Blob](https://developer.mozilla.org/en-US/docs/Web/API/Blob)
     */
    new (parts?: Bun.BlobPart[], options?: BlobPropertyBag): Blob;
    /**
     * Read the data from the blob as a JSON object.
     *
     * This first decodes the data from UTF-8, then parses it as JSON.
     */
    // eslint-disable-next-line @definitelytyped/no-unnecessary-generics
    json(): Promise<any>;

    /**
     * Read the data from the blob as a {@link FormData} object.
     *
     * This first decodes the data from UTF-8, then parses it as a
     * `multipart/form-data` body or a `application/x-www-form-urlencoded` body.
     *
     * The `type` property of the blob is used to determine the format of the
     * body.
     *
     * This is a non-standard addition to the `Blob` API, to make it conform more
     * closely to the `BodyMixin` API.
     */
    formData(): Promise<FormData>;

    arrayBuffer(): Promise<ArrayBuffer>;

    /**
     * Returns a promise that resolves to the contents of the blob as a Uint8Array (array of bytes) its the same as `new Uint8Array(await blob.arrayBuffer())`
     */
    bytes(): Promise<Uint8Array>;
  }

<<<<<<< HEAD
=======
  interface Headers {
    /**
     * Convert {@link Headers} to a plain JavaScript object.
     *
     * About 10x faster than `Object.fromEntries(headers.entries())`
     *
     * Called when you run `JSON.stringify(headers)`
     *
     * Does not preserve insertion order. Well-known header names are lowercased. Other header names are left as-is.
     */
    toJSON(): Record<string, string>;
    /**
     * Get the total number of headers
     */
    readonly count: number;
    /**
     * Get all headers matching the name
     *
     * Only supports `"Set-Cookie"`. All other headers are empty arrays.
     *
     * @param name - The header name to get
     *
     * @returns An array of header values
     *
     * @example
     * ```ts
     * const headers = new Headers();
     * headers.append("Set-Cookie", "foo=bar");
     * headers.append("Set-Cookie", "baz=qux");
     * headers.getAll("Set-Cookie"); // ["foo=bar", "baz=qux"]
     * ```
     */
    getAll(name: "set-cookie" | "Set-Cookie"): string[];
  }

>>>>>>> 0cc9586f
  interface Uint8Array {
    /**
     * Convert the Uint8Array to a base64 encoded string
     * @returns The base64 encoded string representation of the Uint8Array
     */
    toBase64(options?: {
      alphabet?: 'base64' | 'base64url';
      omitPadding?: boolean;
    }): string;

    /**
     * Set the contents of the Uint8Array from a base64 encoded string
     * @param base64 The base64 encoded string to decode into the array
     * @param offset Optional starting index to begin setting the decoded bytes (default: 0)
     */
    setFromBase64(base64: string, offset?: number): void;
  }

  interface Uint8ArrayConstructor {
    /**
     * Create a new Uint8Array from a base64 encoded string
     * @param base64 The base64 encoded string to convert to a Uint8Array
     * @returns A new Uint8Array containing the decoded data
     */
    fromBase64(base64: string): Uint8Array;
  }

  var Blob: typeof Blob;
}<|MERGE_RESOLUTION|>--- conflicted
+++ resolved
@@ -1765,45 +1765,8 @@
      */
     bytes(): Promise<Uint8Array>;
   }
-
-<<<<<<< HEAD
-=======
-  interface Headers {
-    /**
-     * Convert {@link Headers} to a plain JavaScript object.
-     *
-     * About 10x faster than `Object.fromEntries(headers.entries())`
-     *
-     * Called when you run `JSON.stringify(headers)`
-     *
-     * Does not preserve insertion order. Well-known header names are lowercased. Other header names are left as-is.
-     */
-    toJSON(): Record<string, string>;
-    /**
-     * Get the total number of headers
-     */
-    readonly count: number;
-    /**
-     * Get all headers matching the name
-     *
-     * Only supports `"Set-Cookie"`. All other headers are empty arrays.
-     *
-     * @param name - The header name to get
-     *
-     * @returns An array of header values
-     *
-     * @example
-     * ```ts
-     * const headers = new Headers();
-     * headers.append("Set-Cookie", "foo=bar");
-     * headers.append("Set-Cookie", "baz=qux");
-     * headers.getAll("Set-Cookie"); // ["foo=bar", "baz=qux"]
-     * ```
-     */
-    getAll(name: "set-cookie" | "Set-Cookie"): string[];
-  }
-
->>>>>>> 0cc9586f
+  var Blob: typeof Blob;
+
   interface Uint8Array {
     /**
      * Convert the Uint8Array to a base64 encoded string
@@ -1830,6 +1793,4 @@
      */
     fromBase64(base64: string): Uint8Array;
   }
-
-  var Blob: typeof Blob;
 }