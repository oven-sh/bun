declare module "bun" {
  export interface RedisOptions {
    /**
     * Connection timeout in milliseconds
     * @default 10000
     */
    connectionTimeout?: number;

    /**
     * Idle timeout in milliseconds
     * @default 0 (no timeout)
     */
    idleTimeout?: number;

    /**
     * Whether to automatically reconnect
     * @default true
     */
    autoReconnect?: boolean;

    /**
     * Maximum number of reconnection attempts
     * @default 10
     */
    maxRetries?: number;

    /**
     * Whether to queue commands when disconnected
     * @default true
     */
    enableOfflineQueue?: boolean;

    /**
     * TLS options
     * Can be a boolean or an object with TLS options
     */
    tls?:
      | boolean
      | {
          key?: string | Buffer;
          cert?: string | Buffer;
          ca?: string | Buffer | Array<string | Buffer>;
          rejectUnauthorized?: boolean;
        };

    /**
     * Whether to enable auto-pipelining
     * @default true
     */
    enableAutoPipelining?: boolean;
  }

  export namespace RedisClient {
    type KeyLike = string | ArrayBufferView | Blob;
  }

  export class RedisClient {
    /**
     * Creates a new Redis client
     * @param url URL to connect to, defaults to process.env.VALKEY_URL, process.env.REDIS_URL, or "valkey://localhost:6379"
     * @param options Additional options
     *
     * @example
     * ```ts
     * const valkey = new RedisClient();
     *
     * await valkey.set("hello", "world");
     *
     * console.log(await valkey.get("hello"));
     * ```
     */
    constructor(url?: string, options?: RedisOptions);

    /**
     * Whether the client is connected to the Redis server
     */
    readonly connected: boolean;

    /**
     * Amount of data buffered in bytes
     */
    readonly bufferedAmount: number;

    /**
     * Callback fired when the client connects to the Redis server
     */
    onconnect: ((this: RedisClient) => void) | null;

    /**
     * Callback fired when the client disconnects from the Redis server
     * @param error The error that caused the disconnection
     */
    onclose: ((this: RedisClient, error: Error) => void) | null;

    /**
     * Connect to the Redis server
     * @returns A promise that resolves when connected
     */
    connect(): Promise<void>;

    /**
     * Disconnect from the Redis server
     */
    close(): void;

    /**
     * Send a raw command to the Redis server
     * @param command The command to send
     * @param args The arguments to the command
     * @returns A promise that resolves with the command result
     */
    send(command: string, args: string[]): Promise<any>;

    /**
     * Get the value of a key
     * @param key The key to get
     * @returns Promise that resolves with the key's value as a string, or null if the key doesn't exist
     */
    get(key: RedisClient.KeyLike): Promise<string | null>;

    /**
     * Get the value of a key as a Uint8Array
     * @param key The key to get
     * @returns Promise that resolves with the key's value as a Uint8Array, or null if the key doesn't exist
     */
    getBuffer(key: RedisClient.KeyLike): Promise<Uint8Array<ArrayBuffer> | null>;

    /**
     * Set key to hold the string value
     * @param key The key to set
     * @param value The value to set
     * @returns Promise that resolves with "OK" on success
     */
    set(key: RedisClient.KeyLike, value: RedisClient.KeyLike): Promise<"OK">;

    /**
     * Set key to hold the string value with expiration
     * @param key The key to set
     * @param value The value to set
     * @param ex Set the specified expire time, in seconds
     * @returns Promise that resolves with "OK" on success
     */
    set(key: RedisClient.KeyLike, value: RedisClient.KeyLike, ex: "EX", seconds: number): Promise<"OK">;

    /**
     * Set key to hold the string value with expiration
     * @param key The key to set
     * @param value The value to set
     * @param px Set the specified expire time, in milliseconds
     * @returns Promise that resolves with "OK" on success
     */
    set(key: RedisClient.KeyLike, value: RedisClient.KeyLike, px: "PX", milliseconds: number): Promise<"OK">;

    /**
     * Set key to hold the string value with expiration at a specific Unix timestamp
     * @param key The key to set
     * @param value The value to set
     * @param exat Set the specified Unix time at which the key will expire, in seconds
     * @returns Promise that resolves with "OK" on success
     */
    set(key: RedisClient.KeyLike, value: RedisClient.KeyLike, exat: "EXAT", timestampSeconds: number): Promise<"OK">;

    /**
     * Set key to hold the string value with expiration at a specific Unix timestamp
     * @param key The key to set
     * @param value The value to set
     * @param pxat Set the specified Unix time at which the key will expire, in milliseconds
     * @returns Promise that resolves with "OK" on success
     */
    set(
      key: RedisClient.KeyLike,
      value: RedisClient.KeyLike,
      pxat: "PXAT",
      timestampMilliseconds: number,
    ): Promise<"OK">;

    /**
     * Set key to hold the string value only if key does not exist
     * @param key The key to set
     * @param value The value to set
     * @param nx Only set the key if it does not already exist
     * @returns Promise that resolves with "OK" on success, or null if the key already exists
     */
    set(key: RedisClient.KeyLike, value: RedisClient.KeyLike, nx: "NX"): Promise<"OK" | null>;

    /**
     * Set key to hold the string value only if key already exists
     * @param key The key to set
     * @param value The value to set
     * @param xx Only set the key if it already exists
     * @returns Promise that resolves with "OK" on success, or null if the key does not exist
     */
    set(key: RedisClient.KeyLike, value: RedisClient.KeyLike, xx: "XX"): Promise<"OK" | null>;

    /**
     * Set key to hold the string value and return the old value
     * @param key The key to set
     * @param value The value to set
     * @param get Return the old string stored at key, or null if key did not exist
     * @returns Promise that resolves with the old value, or null if key did not exist
     */
    set(key: RedisClient.KeyLike, value: RedisClient.KeyLike, get: "GET"): Promise<string | null>;

    /**
     * Set key to hold the string value and retain the time to live
     * @param key The key to set
     * @param value The value to set
     * @param keepttl Retain the time to live associated with the key
     * @returns Promise that resolves with "OK" on success
     */
    set(key: RedisClient.KeyLike, value: RedisClient.KeyLike, keepttl: "KEEPTTL"): Promise<"OK">;

    /**
     * Set key to hold the string value with various options
     * @param key The key to set
     * @param value The value to set
     * @param options Array of options (EX, PX, EXAT, PXAT, NX, XX, KEEPTTL, GET)
     * @returns Promise that resolves with "OK" on success, null if NX/XX condition not met, or the old value if GET is specified
     */
    set(key: RedisClient.KeyLike, value: RedisClient.KeyLike, ...options: string[]): Promise<"OK" | string | null>;

    /**
     * Delete a key(s)
     * @param keys The keys to delete
     * @returns Promise that resolves with the number of keys removed
     */
    del(...keys: RedisClient.KeyLike[]): Promise<number>;

    /**
     * Increment the integer value of a key by one
     * @param key The key to increment
     * @returns Promise that resolves with the new value
     */
    incr(key: RedisClient.KeyLike): Promise<number>;

    /**
     * Decrement the integer value of a key by one
     * @param key The key to decrement
     * @returns Promise that resolves with the new value
     */
    decr(key: RedisClient.KeyLike): Promise<number>;

    /**
     * Determine if a key exists
     * @param key The key to check
     * @returns Promise that resolves with true if the key exists, false otherwise
     */
    exists(key: RedisClient.KeyLike): Promise<boolean>;

    /**
     * Set a key's time to live in seconds
     * @param key The key to set the expiration for
     * @param seconds The number of seconds until expiration
     * @returns Promise that resolves with 1 if the timeout was set, 0 if not
     */
    expire(key: RedisClient.KeyLike, seconds: number): Promise<number>;

    /**
     * Get the time to live for a key in seconds
     * @param key The key to get the TTL for
     * @returns Promise that resolves with the TTL, -1 if no expiry, or -2 if key doesn't exist
     */
    ttl(key: RedisClient.KeyLike): Promise<number>;

    /**
     * Set multiple hash fields to multiple values
     * @param key The hash key
     * @param fieldValues An array of alternating field names and values
     * @returns Promise that resolves with "OK" on success
     */
    hmset(key: RedisClient.KeyLike, fieldValues: string[]): Promise<string>;

    /**
     * Get the values of all the given hash fields
     * @param key The hash key
     * @param fields The fields to get
     * @returns Promise that resolves with an array of values
     */
    hmget(key: RedisClient.KeyLike, fields: string[]): Promise<Array<string | null>>;

    /**
     * Check if a value is a member of a set
     * @param key The set key
     * @param member The member to check
     * @returns Promise that resolves with true if the member exists, false otherwise
     */
    sismember(key: RedisClient.KeyLike, member: string): Promise<boolean>;

    /**
     * Add a member to a set
     * @param key The set key
     * @param member The member to add
     * @returns Promise that resolves with 1 if the member was added, 0 if it already existed
     */
    sadd(key: RedisClient.KeyLike, member: string): Promise<number>;

    /**
     * Remove a member from a set
     * @param key The set key
     * @param member The member to remove
     * @returns Promise that resolves with 1 if the member was removed, 0 if it didn't exist
     */
    srem(key: RedisClient.KeyLike, member: string): Promise<number>;

    /**
     * Get all the members in a set
     * @param key The set key
     * @returns Promise that resolves with an array of all members
     */
    smembers(key: RedisClient.KeyLike): Promise<string[]>;

    /**
     * Get a random member from a set
     * @param key The set key
     * @returns Promise that resolves with a random member, or null if the set is empty
     */
    srandmember(key: RedisClient.KeyLike): Promise<string | null>;

    /**
     * Remove and return a random member from a set
     * @param key The set key
     * @returns Promise that resolves with the removed member, or null if the set is empty
     */
    spop(key: RedisClient.KeyLike): Promise<string | null>;

    /**
     * Increment the integer value of a hash field by the given number
     * @param key The hash key
     * @param field The field to increment
     * @param increment The amount to increment by
     * @returns Promise that resolves with the new value
     */
    hincrby(key: RedisClient.KeyLike, field: string, increment: string | number): Promise<number>;

    /**
     * Increment the float value of a hash field by the given amount
     * @param key The hash key
     * @param field The field to increment
     * @param increment The amount to increment by
     * @returns Promise that resolves with the new value as a string
     */
    hincrbyfloat(key: RedisClient.KeyLike, field: string, increment: string | number): Promise<string>;

    /**
     * Get all the fields and values in a hash
     * @param key The hash key
     * @returns Promise that resolves with an object containing all fields and values
     */
    hgetall(key: RedisClient.KeyLike): Promise<Record<string, string> | null>;

    /**
     * Get all field names in a hash
     * @param key The hash key
     * @returns Promise that resolves with an array of field names
     */
    hkeys(key: RedisClient.KeyLike): Promise<string[]>;

    /**
     * Get the number of fields in a hash
     * @param key The hash key
     * @returns Promise that resolves with the number of fields
     */
    hlen(key: RedisClient.KeyLike): Promise<number>;

    /**
     * Get all values in a hash
     * @param key The hash key
     * @returns Promise that resolves with an array of values
     */
    hvals(key: RedisClient.KeyLike): Promise<string[]>;

    /**
     * Find all keys matching the given pattern
     * @param pattern The pattern to match
     * @returns Promise that resolves with an array of matching keys
     */
    keys(pattern: string): Promise<string[]>;

    /**
     * Get the length of a list
     * @param key The list key
     * @returns Promise that resolves with the length of the list
     */
    llen(key: RedisClient.KeyLike): Promise<number>;

    /**
     * Remove and get the first element in a list
     * @param key The list key
     * @returns Promise that resolves with the first element, or null if the list is empty
     */
    lpop(key: RedisClient.KeyLike): Promise<string | null>;

    /**
     * Remove the expiration from a key
     * @param key The key to persist
     * @returns Promise that resolves with 1 if the timeout was removed, 0 if the key doesn't exist or has no timeout
     */
    persist(key: RedisClient.KeyLike): Promise<number>;

    /**
     * Get the expiration time of a key as a UNIX timestamp in milliseconds
     * @param key The key to check
     * @returns Promise that resolves with the timestamp, or -1 if the key has no expiration, or -2 if the key doesn't exist
     */
    pexpiretime(key: RedisClient.KeyLike): Promise<number>;

    /**
     * Get the time to live for a key in milliseconds
     * @param key The key to check
     * @returns Promise that resolves with the TTL in milliseconds, or -1 if the key has no expiration, or -2 if the key doesn't exist
     */
    pttl(key: RedisClient.KeyLike): Promise<number>;

    /**
     * Remove and get the last element in a list
     * @param key The list key
     * @returns Promise that resolves with the last element, or null if the list is empty
     */
    rpop(key: RedisClient.KeyLike): Promise<string | null>;

    /**
     * Get the number of members in a set
     * @param key The set key
     * @returns Promise that resolves with the cardinality (number of elements) of the set
     */
    scard(key: RedisClient.KeyLike): Promise<number>;

    /**
     * Get the length of the value stored in a key
     * @param key The key to check
     * @returns Promise that resolves with the length of the string value, or 0 if the key doesn't exist
     */
    strlen(key: RedisClient.KeyLike): Promise<number>;

    /**
     * Get the number of members in a sorted set
     * @param key The sorted set key
     * @returns Promise that resolves with the cardinality (number of elements) of the sorted set
     */
    zcard(key: RedisClient.KeyLike): Promise<number>;

    /**
     * Remove and return members with the highest scores in a sorted set
     * @param key The sorted set key
     * @returns Promise that resolves with the removed member and its score, or null if the set is empty
     */
    zpopmax(key: RedisClient.KeyLike): Promise<string | null>;

    /**
     * Remove and return members with the lowest scores in a sorted set
     * @param key The sorted set key
     * @returns Promise that resolves with the removed member and its score, or null if the set is empty
     */
    zpopmin(key: RedisClient.KeyLike): Promise<string | null>;

    /**
     * Get one or multiple random members from a sorted set
     * @param key The sorted set key
     * @returns Promise that resolves with a random member, or null if the set is empty
     */
    zrandmember(key: RedisClient.KeyLike): Promise<string | null>;

    /**
     * Append a value to a key
     * @param key The key to append to
     * @param value The value to append
     * @returns Promise that resolves with the length of the string after the append operation
     */
    append(key: RedisClient.KeyLike, value: RedisClient.KeyLike): Promise<number>;

    /**
     * Set the value of a key and return its old value
     * @param key The key to set
     * @param value The value to set
     * @returns Promise that resolves with the old value, or null if the key didn't exist
     */
    getset(key: RedisClient.KeyLike, value: RedisClient.KeyLike): Promise<string | null>;

    /**
     * Prepend one or multiple values to a list
     * @param key The list key
     * @param value The value to prepend
     * @returns Promise that resolves with the length of the list after the push operation
     */
    lpush(key: RedisClient.KeyLike, value: RedisClient.KeyLike): Promise<number>;

    /**
     * Prepend a value to a list, only if the list exists
     * @param key The list key
     * @param value The value to prepend
     * @returns Promise that resolves with the length of the list after the push operation, or 0 if the list doesn't exist
     */
    lpushx(key: RedisClient.KeyLike, value: RedisClient.KeyLike): Promise<number>;

    /**
     * Add one or more members to a HyperLogLog
     * @param key The HyperLogLog key
     * @param element The element to add
     * @returns Promise that resolves with 1 if the HyperLogLog was altered, 0 otherwise
     */
    pfadd(key: RedisClient.KeyLike, element: string): Promise<number>;

    /**
     * Append one or multiple values to a list
     * @param key The list key
     * @param value The value to append
     * @returns Promise that resolves with the length of the list after the push operation
     */
    rpush(key: RedisClient.KeyLike, value: RedisClient.KeyLike): Promise<number>;

    /**
     * Append a value to a list, only if the list exists
     * @param key The list key
     * @param value The value to append
     * @returns Promise that resolves with the length of the list after the push operation, or 0 if the list doesn't exist
     */
    rpushx(key: RedisClient.KeyLike, value: RedisClient.KeyLike): Promise<number>;

    /**
     * Set the value of a key, only if the key does not exist
     * @param key The key to set
     * @param value The value to set
     * @returns Promise that resolves with 1 if the key was set, 0 if the key was not set
     */
    setnx(key: RedisClient.KeyLike, value: RedisClient.KeyLike): Promise<number>;

    /**
     * Get the score associated with the given member in a sorted set
     * @param key The sorted set key
     * @param member The member to get the score for
     * @returns Promise that resolves with the score of the member as a string, or null if the member or key doesn't exist
     */
    zscore(key: RedisClient.KeyLike, member: string): Promise<string | null>;

    /**
     * Get the values of all specified keys
     * @param keys The keys to get
     * @returns Promise that resolves with an array of values, with null for keys that don't exist
     */
    mget(...keys: RedisClient.KeyLike[]): Promise<(string | null)[]>;

    /**
     * Count the number of set bits (population counting) in a string
     * @param key The key to count bits in
     * @returns Promise that resolves with the number of bits set to 1
     */
    bitcount(key: RedisClient.KeyLike): Promise<number>;

    /**
     * Return a serialized version of the value stored at the specified key
     * @param key The key to dump
     * @returns Promise that resolves with the serialized value, or null if the key doesn't exist
     */
    dump(key: RedisClient.KeyLike): Promise<string | null>;

    /**
     * Get the expiration time of a key as a UNIX timestamp in seconds
     * @param key The key to check
     * @returns Promise that resolves with the timestamp, or -1 if the key has no expiration, or -2 if the key doesn't exist
     */
    expiretime(key: RedisClient.KeyLike): Promise<number>;

    /**
     * Get the value of a key and delete the key
     * @param key The key to get and delete
     * @returns Promise that resolves with the value of the key, or null if the key doesn't exist
     */
    getdel(key: RedisClient.KeyLike): Promise<string | null>;

    /**
     * Get the value of a key and optionally set its expiration
     * @param key The key to get
     * @returns Promise that resolves with the value of the key, or null if the key doesn't exist
     */
<<<<<<< HEAD
    getex(key: string | ArrayBufferView | Blob): Promise<string | null>;

    /**
     * Increment the integer value of a key by the given number
     * @param key The key to increment
     * @param count The amount to increment by
     * @returns Promise that resolves with the new value
     */
    incrby(key: string | ArrayBufferView | Blob, count: string | number): Promise<number>;

    /**
     * Decrement the integer value of a key by the given number
     * @param key The key to decrement
     * @param count The amount to decrement by
     * @returns Promise that resolves with the new value
     */
    decrby(key: string | ArrayBufferView | Blob, count: string | number): Promise<number>;

    /**
     * Increment the float value of a key by the given amount
     * @param key The key to increment
     * @param count The amount to increment by (float or integer)
     * @returns Promise that resolves with the new value as a string
     */
    incrbyfloat(key: string | ArrayBufferView | Blob, count: string | number): Promise<string>;
=======
    getex(key: RedisClient.KeyLike): Promise<string | null>;

    /**
     *  Ping the server
     *  @returns Promise that resolves with "PONG" if the server is reachable, or throws an error if the server is not reachable
     */
    ping(): Promise<"PONG">;

    /**
     *  Ping the server with a message
     *  @param message The message to send to the server
     *  @returns Promise that resolves with the message if the server is reachable, or throws an error if the server is not reachable
     */
    ping(message: RedisClient.KeyLike): Promise<string>;
>>>>>>> 00df6cb4
  }

  /**
   * Default Redis client
   *
   * Connection information populated from one of, in order of preference:
   * - `process.env.VALKEY_URL`
   * - `process.env.REDIS_URL`
   * - `"valkey://localhost:6379"`
   *
   */
  export const redis: RedisClient;
}<|MERGE_RESOLUTION|>--- conflicted
+++ resolved
@@ -572,8 +572,7 @@
      * @param key The key to get
      * @returns Promise that resolves with the value of the key, or null if the key doesn't exist
      */
-<<<<<<< HEAD
-    getex(key: string | ArrayBufferView | Blob): Promise<string | null>;
+    getex(key: RedisClient.KeyLike): Promise<string | null>;
 
     /**
      * Increment the integer value of a key by the given number
@@ -581,7 +580,7 @@
      * @param count The amount to increment by
      * @returns Promise that resolves with the new value
      */
-    incrby(key: string | ArrayBufferView | Blob, count: string | number): Promise<number>;
+    incrby(key: RedisClient.KeyLike, count: string | number): Promise<number>;
 
     /**
      * Decrement the integer value of a key by the given number
@@ -589,7 +588,7 @@
      * @param count The amount to decrement by
      * @returns Promise that resolves with the new value
      */
-    decrby(key: string | ArrayBufferView | Blob, count: string | number): Promise<number>;
+    decrby(key: RedisClient.KeyLike, count: string | number): Promise<number>;
 
     /**
      * Increment the float value of a key by the given amount
@@ -597,9 +596,7 @@
      * @param count The amount to increment by (float or integer)
      * @returns Promise that resolves with the new value as a string
      */
-    incrbyfloat(key: string | ArrayBufferView | Blob, count: string | number): Promise<string>;
-=======
-    getex(key: RedisClient.KeyLike): Promise<string | null>;
+    incrbyfloat(key: RedisClient.KeyLike, count: string | number): Promise<string>;
 
     /**
      *  Ping the server
@@ -613,7 +610,6 @@
      *  @returns Promise that resolves with the message if the server is reachable, or throws an error if the server is not reachable
      */
     ping(message: RedisClient.KeyLike): Promise<string>;
->>>>>>> 00df6cb4
   }
 
   /**
