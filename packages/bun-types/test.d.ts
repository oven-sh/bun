--- conflicted
+++ resolved
@@ -1161,7 +1161,6 @@
      * expect(o).not.toContainAnyValues(['qux']);
      * @param expected the expected value
      */
-<<<<<<< HEAD
     toContainAnyValues(expected: unknown): void;
     /**
      * Asserts that an `object` contain provided key value.
@@ -1217,9 +1216,6 @@
      * @param expected the expected value
      */
     toContainAnyEntries(expected: unknown): void;
-=======
-    toContainAnyValues(expected: Array<unknown>): void;
->>>>>>> bcbba978
 
     /**
      * Asserts that an `object` contains all the provided keys.
