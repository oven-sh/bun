/*
 * Authored by Alex Hultman, 2018-2019.
 * Intellectual property of third-party.

 * Licensed under the Apache License, Version 2.0 (the "License");
 * you may not use this file except in compliance with the License.
 * You may obtain a copy of the License at

 *     http://www.apache.org/licenses/LICENSE-2.0

 * Unless required by applicable law or agreed to in writing, software
 * distributed under the License is distributed on an "AS IS" BASIS,
 * WITHOUT WARRANTIES OR CONDITIONS OF ANY KIND, either express or implied.
 * See the License for the specific language governing permissions and
 * limitations under the License.
 */

#if (defined(LIBUS_USE_OPENSSL) || defined(LIBUS_USE_WOLFSSL))
/* These are in sni_tree.cpp */
void *sni_new();
void sni_free(void *sni, void (*cb)(void *));
int sni_add(void *sni, const char *hostname, void *user);
void *sni_remove(void *sni, const char *hostname);
void *sni_find(void *sni, const char *hostname);

#include "internal/internal.h"
#include "libusockets.h"
#include <string.h>

/* This module contains the entire OpenSSL implementation
 * of the SSL socket and socket context interfaces. */
#ifdef LIBUS_USE_OPENSSL
#include <openssl/bio.h>
#include <openssl/dh.h>
#include <openssl/err.h>
#include <openssl/ssl.h>
#elif LIBUS_USE_WOLFSSL
#include <wolfssl/openssl/bio.h>
#include <wolfssl/openssl/dh.h>
#include <wolfssl/openssl/err.h>
#include <wolfssl/openssl/ssl.h>
#include <wolfssl/options.h>
#endif

#include "./root_certs.h"

/* These are in root_certs.cpp */
extern X509_STORE *us_get_default_ca_store();

struct loop_ssl_data {
  char *ssl_read_input, *ssl_read_output;
  unsigned int ssl_read_input_length;
  unsigned int ssl_read_input_offset;

  struct us_socket_t *ssl_socket;

  int last_write_was_msg_more;
  int msg_more;

  BIO *shared_rbio;
  BIO *shared_wbio;
  BIO_METHOD *shared_biom;
};

struct us_internal_ssl_socket_context_t {
  struct us_socket_context_t sc;

  // this thing can be shared with other socket contexts via socket transfer!
  // maybe instead of holding once you hold many, a vector or set
  // when a socket that belongs to another socket context transfers to a new
  // socket context
  SSL_CTX *ssl_context;
  int is_parent;
#if ALLOW_SERVER_RENEGOTIATION
  unsigned int client_renegotiation_limit;
  unsigned int client_renegotiation_window;
#endif
  /* These decorate the base implementation */
  struct us_internal_ssl_socket_t *(*on_open)(struct us_internal_ssl_socket_t *,
                                              int is_client, char *ip,
                                              int ip_length);
  struct us_internal_ssl_socket_t *(*on_data)(struct us_internal_ssl_socket_t *,
                                              char *data, int length);
  struct us_internal_ssl_socket_t *(*on_writable)(
      struct us_internal_ssl_socket_t *);
  struct us_internal_ssl_socket_t *(*on_close)(
      struct us_internal_ssl_socket_t *, int code, void *reason);

  /* Called for missing SNI hostnames, if not NULL */
  void (*on_server_name)(struct us_internal_ssl_socket_context_t *,
                         const char *hostname);

  /* Pointer to sni tree, created when the context is created and freed likewise
   * when freed */
  void *sni;

  us_internal_on_handshake_t on_handshake;
  void *handshake_data;
};

// same here, should or shouldn't it
enum {
  HANDSHAKE_PENDING = 0,
  HANDSHAKE_COMPLETED = 1,
  HANDSHAKE_RENEGOTIATION_PENDING = 2,
};

struct us_internal_ssl_socket_t {
  struct us_socket_t s;
  SSL *ssl;
#if ALLOW_SERVER_RENEGOTIATION
  unsigned int client_pending_renegotiations;
  uint64_t last_ssl_renegotiation;
  unsigned int is_client : 1;
#endif
  unsigned int ssl_write_wants_read : 1; // we use this for now
  unsigned int ssl_read_wants_write : 1;
  unsigned int handshake_state : 2;
  unsigned int received_ssl_shutdown : 1;
};

int passphrase_cb(char *buf, int size, int rwflag, void *u) {
  const char *passphrase = (const char *)u;
  size_t passphrase_length = strlen(passphrase);
  memcpy(buf, passphrase, passphrase_length);
  // put null at end? no?
  return (int)passphrase_length;
}

int BIO_s_custom_create(BIO *bio) {
  BIO_set_init(bio, 1);
  return 1;
}

long BIO_s_custom_ctrl(BIO *bio, int cmd, long num, void *user) {
  switch (cmd) {
  case BIO_CTRL_FLUSH:
    return 1;
  default:
    return 0;
  }
}

int BIO_s_custom_write(BIO *bio, const char *data, int length) {
  struct loop_ssl_data *loop_ssl_data =
      (struct loop_ssl_data *)BIO_get_data(bio);

  loop_ssl_data->last_write_was_msg_more =
      loop_ssl_data->msg_more || length == 16413;
  int written = us_socket_write(0, loop_ssl_data->ssl_socket, data, length,
                                loop_ssl_data->last_write_was_msg_more);

  if (!written) {
    BIO_set_flags(bio, BIO_FLAGS_SHOULD_RETRY | BIO_FLAGS_WRITE);
    return -1;
  }

  return written;
}

int BIO_s_custom_read(BIO *bio, char *dst, int length) {
  struct loop_ssl_data *loop_ssl_data =
      (struct loop_ssl_data *)BIO_get_data(bio);

  if (!loop_ssl_data->ssl_read_input_length) {
    BIO_set_flags(bio, BIO_FLAGS_SHOULD_RETRY | BIO_FLAGS_READ);
    return -1;
  }

  if ((unsigned int)length > loop_ssl_data->ssl_read_input_length) {
    length = loop_ssl_data->ssl_read_input_length;
  }

  memcpy(dst,
         loop_ssl_data->ssl_read_input + loop_ssl_data->ssl_read_input_offset,
         length);

  loop_ssl_data->ssl_read_input_offset += length;
  loop_ssl_data->ssl_read_input_length -= length;
  return length;
}

struct us_internal_ssl_socket_t *ssl_on_open(struct us_internal_ssl_socket_t *s,
                                             int is_client, char *ip,
                                             int ip_length) {

  struct us_internal_ssl_socket_context_t *context =
      (struct us_internal_ssl_socket_context_t *)us_socket_context(0, &s->s);

  struct us_loop_t *loop = us_socket_context_loop(0, &context->sc);
  struct loop_ssl_data *loop_ssl_data =
      (struct loop_ssl_data *)loop->data.ssl_data;

  s->ssl = SSL_new(context->ssl_context);
#if ALLOW_SERVER_RENEGOTIATION
  s->client_pending_renegotiations = context->client_renegotiation_limit;
  s->last_ssl_renegotiation = 0;
  s->is_client = is_client ? 1 : 0;

#endif
  s->ssl_write_wants_read = 0;
  s->ssl_read_wants_write = 0;
  s->handshake_state = HANDSHAKE_PENDING;
  s->received_ssl_shutdown = 0;

  SSL_set_bio(s->ssl, loop_ssl_data->shared_rbio, loop_ssl_data->shared_wbio);
// if we allow renegotiation, we need to set the mode here
// https://github.com/oven-sh/bun/issues/6197
// https://github.com/oven-sh/bun/issues/5363
// renegotiation is only valid for <= TLS1_2_VERSION
// this can be a DoS vector for servers, so we enable it using a limit
// we do not use ssl_renegotiate_freely, since ssl_renegotiate_explicit is
// more performant when using BoringSSL
#if ALLOW_SERVER_RENEGOTIATION
  if (context->client_renegotiation_limit) {
    SSL_set_renegotiate_mode(s->ssl, ssl_renegotiate_explicit);
  } else {
    SSL_set_renegotiate_mode(s->ssl, ssl_renegotiate_never);
  }
#endif

  BIO_up_ref(loop_ssl_data->shared_rbio);
  BIO_up_ref(loop_ssl_data->shared_wbio);

  if (is_client) {
#if ALLOW_SERVER_RENEGOTIATION == 0
    SSL_set_renegotiate_mode(s->ssl, ssl_renegotiate_explicit);
#endif
    SSL_set_connect_state(s->ssl);
  } else {
    SSL_set_accept_state(s->ssl);
  }

  struct us_internal_ssl_socket_t *result =
      (struct us_internal_ssl_socket_t *)context->on_open(s, is_client, ip,
                                                          ip_length);

  // Hello Message!
  // always handshake after open
  // this is important because some servers/clients can get stuck waiting for
  // this
  us_internal_update_handshake(s);

  return result;
}

void us_internal_on_ssl_handshake(
    struct us_internal_ssl_socket_context_t *context,
    void (*on_handshake)(struct us_internal_ssl_socket_t *, int success,
                         struct us_bun_verify_error_t verify_error,
                         void *custom_data),
    void *custom_data) {
  context->on_handshake = on_handshake;
  context->handshake_data = custom_data;
}

struct us_internal_ssl_socket_t *
us_internal_ssl_socket_close(struct us_internal_ssl_socket_t *s, int code,
                             void *reason) {
<<<<<<< HEAD
  // struct us_internal_ssl_socket_context_t *context =
  //     (struct us_internal_ssl_socket_context_t *)us_socket_context(0, &s->s);

=======
>>>>>>> 164b2f61
  if (s->handshake_state != HANDSHAKE_COMPLETED) {
    // if we have some pending handshake we cancel it and try to check the
    // latest handshake error this way we will always call on_handshake with the
    // latest error before closing this should always call
    // secureConnection/secure before close if we remove this here, we will need
    // to do this check on every on_close event on sockets, fetch etc and will
    // increase complexity on a lot of places
    us_internal_trigger_handshake_callback(s, 0);
  }

  return (struct us_internal_ssl_socket_t *)us_socket_close(
      0, (struct us_socket_t *)s, code, reason);
}

void us_internal_trigger_handshake_callback(struct us_internal_ssl_socket_t *s,
                                            int success) {
  struct us_internal_ssl_socket_context_t *context =
      (struct us_internal_ssl_socket_context_t *)us_socket_context(0, &s->s);

  // always set the handshake state to completed
  s->handshake_state = HANDSHAKE_COMPLETED;

  if (context->on_handshake != NULL) {
    struct us_bun_verify_error_t verify_error = us_internal_verify_error(s);
    context->on_handshake(s, success, verify_error, context->handshake_data);
  }
}
int us_internal_ssl_renegotiate(struct us_internal_ssl_socket_t *s) {
  // handle renegotation here since we are using ssl_renegotiate_explicit

  // if is a server and we have no pending renegotiation we can check
  // the limits
  s->handshake_state = HANDSHAKE_RENEGOTIATION_PENDING;
#if ALLOW_SERVER_RENEGOTIATION
  if (!s->is_client && !SSL_renegotiate_pending(s->ssl)) {
    uint64_t now = time(NULL);
    struct us_internal_ssl_socket_context_t *context =
        (struct us_internal_ssl_socket_context_t *)us_socket_context(0, &s->s);
    // if is not the first time we negotiate and we are outside the time
    // window, reset the limits
    if (s->last_ssl_renegotiation && (now - s->last_ssl_renegotiation) >=
                                         context->client_renegotiation_window) {
      // reset the limits
      s->client_pending_renegotiations = context->client_renegotiation_limit;
    }
    // if we have no more renegotiations, we should close the connection
    if (s->client_pending_renegotiations == 0) {
      return 0;
    }
    s->last_ssl_renegotiation = now;
    s->client_pending_renegotiations--;
  }
#endif
  if (!SSL_renegotiate(s->ssl)) {
    // we failed to renegotiate
    us_internal_trigger_handshake_callback(s, 0);
    return 0;
  }
  return 1;
}

void us_internal_update_handshake(struct us_internal_ssl_socket_t *s) {
  struct us_internal_ssl_socket_context_t *context =
      (struct us_internal_ssl_socket_context_t *)us_socket_context(0, &s->s);

  // nothing todo here, renegotiation must be handled in SSL_read
  if (s->handshake_state != HANDSHAKE_PENDING)
    return;

  struct us_loop_t *loop = us_socket_context_loop(0, &context->sc);
  struct loop_ssl_data *loop_ssl_data =
      (struct loop_ssl_data *)loop->data.ssl_data;

  loop_ssl_data->ssl_read_input_length = 0;
  loop_ssl_data->ssl_read_input_offset = 0;
  loop_ssl_data->ssl_socket = &s->s;
  loop_ssl_data->msg_more = 0;

  if (us_socket_is_closed(0, &s->s) || us_internal_ssl_socket_is_shut_down(s) ||
      SSL_get_shutdown(s->ssl) & SSL_RECEIVED_SHUTDOWN) {

    us_internal_trigger_handshake_callback(s, 0);
    return;
  }

  int result = SSL_do_handshake(s->ssl);

  if (SSL_get_shutdown(s->ssl) & SSL_RECEIVED_SHUTDOWN) {
    s->received_ssl_shutdown = 1;
    us_internal_ssl_socket_close(s, 0, NULL);
    return;
  }

  if (result <= 0) {
    int err = SSL_get_error(s->ssl, result);
    // as far as I know these are the only errors we want to handle
    if (err != SSL_ERROR_WANT_READ && err != SSL_ERROR_WANT_WRITE) {
      us_internal_trigger_handshake_callback(s, 1);

      // clear per thread error queue if it may contain something
      if (err == SSL_ERROR_SSL || err == SSL_ERROR_SYSCALL) {
        ERR_clear_error();
      }
      return;
    }
    s->handshake_state = HANDSHAKE_PENDING;
    // Ensure that we'll cycle through internal openssl's state
    if (!us_socket_is_closed(0, &s->s) &&
        !us_internal_ssl_socket_is_shut_down(s)) {
      us_socket_write(1, loop_ssl_data->ssl_socket, "\0", 0, 0);
    }

    return;
  }
  // success
  us_internal_trigger_handshake_callback(s, 1);
  // Ensure that we'll cycle through internal openssl's state
  if (!us_socket_is_closed(0, &s->s) &&
      !us_internal_ssl_socket_is_shut_down(s)) {
    us_socket_write(1, loop_ssl_data->ssl_socket, "\0", 0, 0);
  }
}

struct us_internal_ssl_socket_t *
ssl_on_close(struct us_internal_ssl_socket_t *s, int code, void *reason) {
  struct us_internal_ssl_socket_context_t *context =
      (struct us_internal_ssl_socket_context_t *)us_socket_context(0, &s->s);

  SSL_free(s->ssl);

  return context->on_close(s, code, reason);
}

struct us_internal_ssl_socket_t *
ssl_on_end(struct us_internal_ssl_socket_t *s) {
  // whatever state we are in, a TCP FIN is always an answered shutdown

  /* Todo: this should report CLEANLY SHUTDOWN as reason */
  return us_internal_ssl_socket_close(s, 0, NULL);
}

// this whole function needs a complete clean-up
struct us_internal_ssl_socket_t *ssl_on_data(struct us_internal_ssl_socket_t *s,
                                             void *data, int length) {

  // note: this context can change when we adopt the socket!
  struct us_internal_ssl_socket_context_t *context =
      (struct us_internal_ssl_socket_context_t *)us_socket_context(0, &s->s);

  struct us_loop_t *loop = us_socket_context_loop(0, &context->sc);
  struct loop_ssl_data *loop_ssl_data =
      (struct loop_ssl_data *)loop->data.ssl_data;

  // note: if we put data here we should never really clear it (not in write
  // either, it still should be available for SSL_write to read from!)
  loop_ssl_data->ssl_read_input = data;
  loop_ssl_data->ssl_read_input_length = length;
  loop_ssl_data->ssl_read_input_offset = 0;
  loop_ssl_data->ssl_socket = &s->s;
  loop_ssl_data->msg_more = 0;

  if (us_socket_is_closed(0, &s->s) || s->received_ssl_shutdown) {
    return NULL;
  }

  if (us_internal_ssl_socket_is_shut_down(s)) {

    int ret = 0;
    if ((ret = SSL_shutdown(s->ssl)) == 1) {
      // two phase shutdown is complete here

      /* Todo: this should also report some kind of clean shutdown */
      return us_internal_ssl_socket_close(s, 0, NULL);
    } else if (ret < 0) {

      int err = SSL_get_error(s->ssl, ret);

      if (err == SSL_ERROR_SSL || err == SSL_ERROR_SYSCALL) {
        // we need to clear the error queue in case these added to the thread
        // local queue
        ERR_clear_error();
      }
    }

    // no further processing of data when in shutdown state
    return s;
  }
  // bug checking: this loop needs a lot of attention and clean-ups and
  // check-ups
  int read = 0;
restart:
  // read until shutdown
  while (!s->received_ssl_shutdown) {
    int just_read = SSL_read(s->ssl,
                             loop_ssl_data->ssl_read_output +
                                 LIBUS_RECV_BUFFER_PADDING + read,
                             LIBUS_RECV_BUFFER_LENGTH - read);
    // we need to check if we received a shutdown here
    if (SSL_get_shutdown(s->ssl) & SSL_RECEIVED_SHUTDOWN) {
      s->received_ssl_shutdown = 1;
      // we will only close after we handle the data and errors
    }

    if (just_read <= 0) {
      int err = SSL_get_error(s->ssl, just_read);
      // as far as I know these are the only errors we want to handle
      if (err != SSL_ERROR_WANT_READ && err != SSL_ERROR_WANT_WRITE) {
        if (err == SSL_ERROR_WANT_RENEGOTIATE) {
          if (us_internal_ssl_renegotiate(s)) {
            // ok, we are done here, we need to call SSL_read again
            // this dont mean that we are done with the handshake renegotiation
            // we need to call SSL_read again
            continue;
          }
          // clean and close renegotiation failed
          err = SSL_ERROR_SSL;
        } else if (err == SSL_ERROR_ZERO_RETURN) {
          // zero return can be EOF/FIN, if we have data just signal on_data and
          // close
          if (read) {
            context =
                (struct us_internal_ssl_socket_context_t *)us_socket_context(
                    0, &s->s);

            s = context->on_data(
                s, loop_ssl_data->ssl_read_output + LIBUS_RECV_BUFFER_PADDING,
                read);
            if (!s || us_socket_is_closed(0, &s->s)) {
              return s;
            }
          }
          // terminate connection here
          return us_internal_ssl_socket_close(s, 0, NULL);
        }

        if (err == SSL_ERROR_SSL || err == SSL_ERROR_SYSCALL) {
          // clear per thread error queue if it may contain something
          ERR_clear_error();
        }

        // terminate connection here
        return us_internal_ssl_socket_close(s, 0, NULL);
      } else {
        // emit the data we have and exit

        if (err == SSL_ERROR_WANT_WRITE) {
          // here we need to trigger writable event next ssl_read!
          s->ssl_read_wants_write = 1;
        }

        // assume we emptied the input buffer fully or error here as well!
        if (loop_ssl_data->ssl_read_input_length) {
          return us_internal_ssl_socket_close(s, 0, NULL);
        }

        // cannot emit zero length to app
        if (!read) {
          break;
        }

        context = (struct us_internal_ssl_socket_context_t *)us_socket_context(
            0, &s->s);

        s = context->on_data(
            s, loop_ssl_data->ssl_read_output + LIBUS_RECV_BUFFER_PADDING,
            read);
        if (!s || us_socket_is_closed(0, &s->s)) {
          return s;
        }

        break;
      }
    } else if (s->handshake_state == HANDSHAKE_RENEGOTIATION_PENDING) {
      // renegotiation ended successfully call on_handshake
      us_internal_trigger_handshake_callback(s, 1);
    }

    read += just_read;

    // at this point we might be full and need to emit the data to application
    // and start over
    if (read == LIBUS_RECV_BUFFER_LENGTH) {

      context = (struct us_internal_ssl_socket_context_t *)us_socket_context(
          0, &s->s);

      // emit data and restart
      s = context->on_data(
          s, loop_ssl_data->ssl_read_output + LIBUS_RECV_BUFFER_PADDING, read);
      if (!s || us_socket_is_closed(0, &s->s)) {
        return s;
      }

      read = 0;
      goto restart;
    }
  }

  // we received the shutdown after reading so we close
  if (s->received_ssl_shutdown) {
    us_internal_ssl_socket_close(s, 0, NULL);
    return NULL;
  }
  // trigger writable if we failed last write with want read
  if (s->ssl_write_wants_read) {
    s->ssl_write_wants_read = 0;

    // make sure to update context before we call (context can change if the
    // user adopts the socket!)
    context =
        (struct us_internal_ssl_socket_context_t *)us_socket_context(0, &s->s);

    s = (struct us_internal_ssl_socket_t *)context->sc.on_writable(
        &s->s); // cast here!
    // if we are closed here, then exit
    if (!s || us_socket_is_closed(0, &s->s)) {
      return s;
    }
  }

  return s;
}

struct us_internal_ssl_socket_t *
ssl_on_writable(struct us_internal_ssl_socket_t *s) {
  us_internal_update_handshake(s);

  struct us_internal_ssl_socket_context_t *context =
      (struct us_internal_ssl_socket_context_t *)us_socket_context(0, &s->s);

  // todo: cork here so that we efficiently output both from reading and from
  // writing?
  if (s->ssl_read_wants_write) {
    s->ssl_read_wants_write = 0;

    // make sure to update context before we call (context can change if the
    // user adopts the socket!)
    context =
        (struct us_internal_ssl_socket_context_t *)us_socket_context(0, &s->s);

    // if this one fails to write data, it sets ssl_read_wants_write again
    s = (struct us_internal_ssl_socket_t *)context->sc.on_data(&s->s, 0,
                                                               0); // cast here!
  }
  // Do not call on_writable if the socket is closed.
  // on close means the socket data is no longer accessible
  if (!s || us_socket_is_closed(0, &s->s)) {
    return 0;
  }

  s = context->on_writable(s);

  return s;
}

/* Lazily inits loop ssl data first time */
void us_internal_init_loop_ssl_data(struct us_loop_t *loop) {
  if (!loop->data.ssl_data) {
    struct loop_ssl_data *loop_ssl_data =
        us_calloc(1, sizeof(struct loop_ssl_data));
    loop_ssl_data->ssl_read_input_length = 0;
    loop_ssl_data->ssl_read_input_offset = 0;
    loop_ssl_data->last_write_was_msg_more = 0;
    loop_ssl_data->msg_more = 0;

    loop_ssl_data->ssl_read_output =
        us_malloc(LIBUS_RECV_BUFFER_LENGTH + LIBUS_RECV_BUFFER_PADDING * 2);

    OPENSSL_init_ssl(0, NULL);

    loop_ssl_data->shared_biom = BIO_meth_new(BIO_TYPE_MEM, "µS BIO");
    BIO_meth_set_create(loop_ssl_data->shared_biom, BIO_s_custom_create);
    BIO_meth_set_write(loop_ssl_data->shared_biom, BIO_s_custom_write);
    BIO_meth_set_read(loop_ssl_data->shared_biom, BIO_s_custom_read);
    BIO_meth_set_ctrl(loop_ssl_data->shared_biom, BIO_s_custom_ctrl);

    loop_ssl_data->shared_rbio = BIO_new(loop_ssl_data->shared_biom);
    loop_ssl_data->shared_wbio = BIO_new(loop_ssl_data->shared_biom);
    BIO_set_data(loop_ssl_data->shared_rbio, loop_ssl_data);
    BIO_set_data(loop_ssl_data->shared_wbio, loop_ssl_data);

    loop->data.ssl_data = loop_ssl_data;
  }
}

/* Called by loop free, clears any loop ssl data */
void us_internal_free_loop_ssl_data(struct us_loop_t *loop) {
  struct loop_ssl_data *loop_ssl_data =
      (struct loop_ssl_data *)loop->data.ssl_data;

  if (loop_ssl_data) {
    us_free(loop_ssl_data->ssl_read_output);

    BIO_free(loop_ssl_data->shared_rbio);
    BIO_free(loop_ssl_data->shared_wbio);

    BIO_meth_free(loop_ssl_data->shared_biom);

    us_free(loop_ssl_data);
  }
}

// we throttle reading data for ssl sockets that are in init state. here we
// actually use the kernel buffering to our advantage
int ssl_is_low_prio(struct us_internal_ssl_socket_t *s) {
  /* We use SSL_in_before() instead of SSL_in_init(), because only the first
   * step is CPU intensive, and we want to speed up the rest of connection
   * establishing if the CPU intensive work is already done, so fully
   * established connections increase lineary over time under high load */
  return SSL_in_init(s->ssl);
}

/* Per-context functions */
void *us_internal_ssl_socket_context_get_native_handle(
    struct us_internal_ssl_socket_context_t *context) {
  return context->ssl_context;
}

struct us_internal_ssl_socket_context_t *
us_internal_create_child_ssl_socket_context(
    struct us_internal_ssl_socket_context_t *context, int context_ext_size) {
  /* Create a new non-SSL context */
  struct us_socket_context_options_t options = {0};
  struct us_internal_ssl_socket_context_t *child_context =
      (struct us_internal_ssl_socket_context_t *)us_create_socket_context(
          0, context->sc.loop,
          sizeof(struct us_internal_ssl_socket_context_t) + context_ext_size,
          options);

  /* The only thing we share is SSL_CTX */
  child_context->ssl_context = context->ssl_context;
  child_context->is_parent = 0;

  return child_context;
}

/* Common function for creating a context from options.
 * We must NOT free a SSL_CTX with only SSL_CTX_free! Also free any password */
void free_ssl_context(SSL_CTX *ssl_context) {
  if (!ssl_context) {
    return;
  }

  /* If we have set a password string, free it here */
  void *password = SSL_CTX_get_default_passwd_cb_userdata(ssl_context);
  /* OpenSSL returns NULL if we have no set password */
  us_free(password);

  SSL_CTX_free(ssl_context);
}

/* This function should take any options and return SSL_CTX - which has to be
 * free'd with our destructor function - free_ssl_context() */
SSL_CTX *
create_ssl_context_from_options(struct us_socket_context_options_t options) {
  /* Create the context */
  SSL_CTX *ssl_context = SSL_CTX_new(TLS_method());

  /* Default options we rely on - changing these will break our logic */
  SSL_CTX_set_read_ahead(ssl_context, 1);
  SSL_CTX_set_mode(ssl_context, SSL_MODE_ACCEPT_MOVING_WRITE_BUFFER);

  /* Anything below TLS 1.2 is disabled */
  SSL_CTX_set_min_proto_version(ssl_context, TLS1_2_VERSION);

  /* The following are helpers. You may easily implement whatever you want by
   * using the native handle directly */

  /* Important option for lowering memory usage, but lowers performance slightly
   */
  if (options.ssl_prefer_low_memory_usage) {
    SSL_CTX_set_mode(ssl_context, SSL_MODE_RELEASE_BUFFERS);
  }

  if (options.passphrase) {
    /* When freeing the CTX we need to check
     * SSL_CTX_get_default_passwd_cb_userdata and free it if set */
    SSL_CTX_set_default_passwd_cb_userdata(ssl_context,
                                           (void *)strdup(options.passphrase));
    SSL_CTX_set_default_passwd_cb(ssl_context, passphrase_cb);
  }

  /* This one most probably do not need the cert_file_name string to be kept
   * alive */
  if (options.cert_file_name) {
    if (SSL_CTX_use_certificate_chain_file(ssl_context,
                                           options.cert_file_name) != 1) {
      free_ssl_context(ssl_context);
      return NULL;
    }
  }

  /* Same as above - we can discard this string afterwards I suppose */
  if (options.key_file_name) {
    if (SSL_CTX_use_PrivateKey_file(ssl_context, options.key_file_name,
                                    SSL_FILETYPE_PEM) != 1) {
      free_ssl_context(ssl_context);
      return NULL;
    }
  }

  if (options.ca_file_name) {
    STACK_OF(X509_NAME) * ca_list;
    ca_list = SSL_load_client_CA_file(options.ca_file_name);
    if (ca_list == NULL) {
      free_ssl_context(ssl_context);
      return NULL;
    }
    SSL_CTX_set_client_CA_list(ssl_context, ca_list);
    if (SSL_CTX_load_verify_locations(ssl_context, options.ca_file_name,
                                      NULL) != 1) {
      free_ssl_context(ssl_context);
      return NULL;
    }
    SSL_CTX_set_verify(ssl_context, SSL_VERIFY_PEER, NULL);
  }

  if (options.dh_params_file_name) {
    /* Set up ephemeral DH parameters. */
    DH *dh_2048 = NULL;
    FILE *paramfile;
    paramfile = fopen(options.dh_params_file_name, "r");

    if (paramfile) {
      dh_2048 = PEM_read_DHparams(paramfile, NULL, NULL, NULL);
      fclose(paramfile);
    } else {
      free_ssl_context(ssl_context);
      return NULL;
    }

    if (dh_2048 == NULL) {
      free_ssl_context(ssl_context);
      return NULL;
    }

    const long set_tmp_dh = SSL_CTX_set_tmp_dh(ssl_context, dh_2048);
    DH_free(dh_2048);

    if (set_tmp_dh != 1) {
      free_ssl_context(ssl_context);
      return NULL;
    }

    /* OWASP Cipher String 'A+'
     * (https://www.owasp.org/index.php/TLS_Cipher_String_Cheat_Sheet) */
    if (SSL_CTX_set_cipher_list(
            ssl_context,
            "DHE-RSA-AES256-GCM-SHA384:DHE-RSA-AES128-GCM-SHA256:ECDHE-RSA-"
            "AES256-GCM-SHA384:ECDHE-RSA-AES128-GCM-SHA256") != 1) {
      free_ssl_context(ssl_context);
      return NULL;
    }
  }

  if (options.ssl_ciphers) {
    if (SSL_CTX_set_cipher_list(ssl_context, options.ssl_ciphers) != 1) {
      free_ssl_context(ssl_context);
      return NULL;
    }
  }

  /* This must be free'd with free_ssl_context, not SSL_CTX_free */
  return ssl_context;
}

int us_ssl_ctx_use_privatekey_content(SSL_CTX *ctx, const char *content,
                                      int type) {
  int reason_code, ret = 0;
  BIO *in;
  EVP_PKEY *pkey = NULL;
  in = BIO_new_mem_buf(content, strlen(content));
  if (in == NULL) {
    OPENSSL_PUT_ERROR(SSL, ERR_R_BUF_LIB);
    goto end;
  }

  if (type == SSL_FILETYPE_PEM) {
    reason_code = ERR_R_PEM_LIB;
    pkey = PEM_read_bio_PrivateKey(in, NULL, SSL_CTX_get_default_passwd_cb(ctx),
                                   SSL_CTX_get_default_passwd_cb_userdata(ctx));
  } else if (type == SSL_FILETYPE_ASN1) {
    reason_code = ERR_R_ASN1_LIB;
    pkey = d2i_PrivateKey_bio(in, NULL);
  } else {
    OPENSSL_PUT_ERROR(SSL, SSL_R_BAD_SSL_FILETYPE);
    goto end;
  }

  if (pkey == NULL) {
    OPENSSL_PUT_ERROR(SSL, reason_code);
    goto end;
  }
  ret = SSL_CTX_use_PrivateKey(ctx, pkey);
  EVP_PKEY_free(pkey);

end:
  BIO_free(in);
  return ret;
}

int add_ca_cert_to_ctx_store(SSL_CTX *ctx, const char *content,
                             X509_STORE *store) {

  X509 *x = NULL;
  ERR_clear_error(); // clear error stack for SSL_CTX_use_certificate()
  int count = 0;
  BIO *in = BIO_new_mem_buf(content, strlen(content));
  if (in == NULL) {
    OPENSSL_PUT_ERROR(SSL, ERR_R_BUF_LIB);
    goto end;
  }

  while ((x = PEM_read_bio_X509(in, NULL, SSL_CTX_get_default_passwd_cb(ctx),
                                SSL_CTX_get_default_passwd_cb_userdata(ctx)))) {

    X509_STORE_add_cert(store, x);

    if (!SSL_CTX_add_client_CA(ctx, x)) {
      X509_free(x);
      BIO_free(in);
      return 0;
    }
    count++;
    X509_free(x);
  }

end:
  BIO_free(in);

  return count > 0;
}

int us_ssl_ctx_use_certificate_chain(SSL_CTX *ctx, const char *content) {
  BIO *in;
  int ret = 0;
  X509 *x = NULL;

  ERR_clear_error(); // clear error stack for SSL_CTX_use_certificate()

  in = BIO_new_mem_buf(content, strlen(content));
  if (in == NULL) {
    OPENSSL_PUT_ERROR(SSL, ERR_R_BUF_LIB);
    goto end;
  }

  x = PEM_read_bio_X509_AUX(in, NULL, SSL_CTX_get_default_passwd_cb(ctx),
                            SSL_CTX_get_default_passwd_cb_userdata(ctx));
  if (x == NULL) {
    OPENSSL_PUT_ERROR(SSL, ERR_R_PEM_LIB);
    goto end;
  }

  ret = SSL_CTX_use_certificate(ctx, x);

  if (ERR_peek_error() != 0) {
    ret = 0; // Key/certificate mismatch doesn't imply ret==0 ...
  }

  if (ret) {
    // If we could set up our certificate, now proceed to the CA
    // certificates.
    X509 *ca;
    int r;
    uint32_t err;

    SSL_CTX_clear_chain_certs(ctx);

    while ((ca = PEM_read_bio_X509(
                in, NULL, SSL_CTX_get_default_passwd_cb(ctx),
                SSL_CTX_get_default_passwd_cb_userdata(ctx))) != NULL) {
      r = SSL_CTX_add0_chain_cert(ctx, ca);
      if (!r) {
        X509_free(ca);
        ret = 0;
        goto end;
      }
      // Note that we must not free r if it was successfully added to the chain
      // (while we must free the main certificate, since its reference count is
      // increased by SSL_CTX_use_certificate).
    }

    // When the while loop ends, it's usually just EOF.
    err = ERR_peek_last_error();
    if (ERR_GET_LIB(err) == ERR_LIB_PEM &&
        ERR_GET_REASON(err) == PEM_R_NO_START_LINE) {
      ERR_clear_error();
    } else {
      ret = 0; // some real error
    }
  }

end:
  X509_free(x);
  BIO_free(in);
  return ret;
}

const char *us_X509_error_code(long err) { // NOLINT(runtime/int)
  const char *code = "UNSPECIFIED";
#define CASE_X509_ERR(CODE)                                                    \
  case X509_V_ERR_##CODE:                                                      \
    code = #CODE;                                                              \
    break;
  switch (err) {
    // if you modify anything in here, *please* update the respective section in
    // doc/api/tls.md as well
    CASE_X509_ERR(UNABLE_TO_GET_ISSUER_CERT)
    CASE_X509_ERR(UNABLE_TO_GET_CRL)
    CASE_X509_ERR(UNABLE_TO_DECRYPT_CERT_SIGNATURE)
    CASE_X509_ERR(UNABLE_TO_DECRYPT_CRL_SIGNATURE)
    CASE_X509_ERR(UNABLE_TO_DECODE_ISSUER_PUBLIC_KEY)
    CASE_X509_ERR(CERT_SIGNATURE_FAILURE)
    CASE_X509_ERR(CRL_SIGNATURE_FAILURE)
    CASE_X509_ERR(CERT_NOT_YET_VALID)
    CASE_X509_ERR(CERT_HAS_EXPIRED)
    CASE_X509_ERR(CRL_NOT_YET_VALID)
    CASE_X509_ERR(CRL_HAS_EXPIRED)
    CASE_X509_ERR(ERROR_IN_CERT_NOT_BEFORE_FIELD)
    CASE_X509_ERR(ERROR_IN_CERT_NOT_AFTER_FIELD)
    CASE_X509_ERR(ERROR_IN_CRL_LAST_UPDATE_FIELD)
    CASE_X509_ERR(ERROR_IN_CRL_NEXT_UPDATE_FIELD)
    CASE_X509_ERR(OUT_OF_MEM)
    CASE_X509_ERR(DEPTH_ZERO_SELF_SIGNED_CERT)
    CASE_X509_ERR(SELF_SIGNED_CERT_IN_CHAIN)
    CASE_X509_ERR(UNABLE_TO_GET_ISSUER_CERT_LOCALLY)
    CASE_X509_ERR(UNABLE_TO_VERIFY_LEAF_SIGNATURE)
    CASE_X509_ERR(CERT_CHAIN_TOO_LONG)
    CASE_X509_ERR(CERT_REVOKED)
    CASE_X509_ERR(INVALID_CA)
    CASE_X509_ERR(PATH_LENGTH_EXCEEDED)
    CASE_X509_ERR(INVALID_PURPOSE)
    CASE_X509_ERR(CERT_UNTRUSTED)
    CASE_X509_ERR(CERT_REJECTED)
    CASE_X509_ERR(HOSTNAME_MISMATCH)
  }
#undef CASE_X509_ERR
  return code;
}

long us_internal_verify_peer_certificate( // NOLINT(runtime/int)
    const SSL *ssl,
    long def) { // NOLINT(runtime/int)
  if (!ssl)
    return def;
  long err = def; // NOLINT(runtime/int)
  X509 *peer_cert = SSL_get_peer_certificate(ssl);
  if (peer_cert) {
    X509_free(peer_cert);
    err = SSL_get_verify_result(ssl);
  } else {
    const SSL_CIPHER *curr_cipher = SSL_get_current_cipher(ssl);

    const SSL_SESSION *sess = SSL_get_session(ssl);
    // Allow no-cert for PSK authentication in TLS1.2 and lower.
    // In TLS1.3 check that session was reused because TLS1.3 PSK
    // looks like session resumption.
    if ((curr_cipher && SSL_CIPHER_get_auth_nid(curr_cipher) == NID_auth_psk) ||
        (sess && SSL_SESSION_get_protocol_version(sess) == TLS1_3_VERSION &&
         SSL_session_reused(ssl))) {
      return X509_V_OK;
    }
  }
  return err;
}

struct us_bun_verify_error_t
us_internal_verify_error(struct us_internal_ssl_socket_t *s) {
  if (us_socket_is_closed(0, &s->s) || us_internal_ssl_socket_is_shut_down(s)) {
    return (struct us_bun_verify_error_t){
        .error = 0, .code = NULL, .reason = NULL};
  }

  SSL *ssl = s->ssl;
  long x509_verify_error = // NOLINT(runtime/int)
      us_internal_verify_peer_certificate(ssl,
                                          X509_V_ERR_UNABLE_TO_GET_ISSUER_CERT);

  if (x509_verify_error == X509_V_OK)
    return (struct us_bun_verify_error_t){
        .error = x509_verify_error, .code = NULL, .reason = NULL};

  const char *reason = X509_verify_cert_error_string(x509_verify_error);
  const char *code = us_X509_error_code(x509_verify_error);

  return (struct us_bun_verify_error_t){
      .error = x509_verify_error, .code = code, .reason = reason};
}

int us_verify_callback(int preverify_ok, X509_STORE_CTX *ctx) {
  // From https://www.openssl.org/docs/man1.1.1/man3/SSL_verify_cb:
  //
  //   If VerifyCallback returns 1, the verification process is continued. If
  //   VerifyCallback always returns 1, the TLS/SSL handshake will not be
  //   terminated with respect to verification failures and the connection will
  //   be established. The calling process can however retrieve the error code
  //   of the last verification error using SSL_get_verify_result(3) or by
  //   maintaining its own error storage managed by VerifyCallback.
  //
  // Since we cannot perform I/O quickly enough with X509_STORE_CTX_ APIs in
  // this callback, we ignore all preverify_ok errors and let the handshake
  // continue. It is imperative that the user use Connection::VerifyError after
  // the 'secure' callback has been made.
  return 1;
}

SSL_CTX *create_ssl_context_from_bun_options(
    struct us_bun_socket_context_options_t options) {
  /* Create the context */
  SSL_CTX *ssl_context = SSL_CTX_new(TLS_method());

  /* Default options we rely on - changing these will break our logic */
  SSL_CTX_set_read_ahead(ssl_context, 1);
  SSL_CTX_set_mode(ssl_context, SSL_MODE_ACCEPT_MOVING_WRITE_BUFFER);

  /* Anything below TLS 1.2 is disabled */
  SSL_CTX_set_min_proto_version(ssl_context, TLS1_2_VERSION);

  /* The following are helpers. You may easily implement whatever you want by
   * using the native handle directly */

  /* Important option for lowering memory usage, but lowers performance slightly
   */
  if (options.ssl_prefer_low_memory_usage) {
    SSL_CTX_set_mode(ssl_context, SSL_MODE_RELEASE_BUFFERS);
  }

  if (options.passphrase) {
    /* When freeing the CTX we need to check
     * SSL_CTX_get_default_passwd_cb_userdata and free it if set */
    SSL_CTX_set_default_passwd_cb_userdata(ssl_context,
                                           (void *)strdup(options.passphrase));
    SSL_CTX_set_default_passwd_cb(ssl_context, passphrase_cb);
  }

  /* This one most probably do not need the cert_file_name string to be kept
   * alive */
  if (options.cert_file_name) {
    if (SSL_CTX_use_certificate_chain_file(ssl_context,
                                           options.cert_file_name) != 1) {
      free_ssl_context(ssl_context);
      return NULL;
    }
  } else if (options.cert && options.cert_count > 0) {
    for (unsigned int i = 0; i < options.cert_count; i++) {
      if (us_ssl_ctx_use_certificate_chain(ssl_context, options.cert[i]) != 1) {
        free_ssl_context(ssl_context);
        return NULL;
      }
    }
  }

  /* Same as above - we can discard this string afterwards I suppose */
  if (options.key_file_name) {
    if (SSL_CTX_use_PrivateKey_file(ssl_context, options.key_file_name,
                                    SSL_FILETYPE_PEM) != 1) {
      free_ssl_context(ssl_context);
      return NULL;
    }
  } else if (options.key && options.key_count > 0) {
    for (unsigned int i = 0; i < options.key_count; i++) {
      if (us_ssl_ctx_use_privatekey_content(ssl_context, options.key[i],
                                            SSL_FILETYPE_PEM) != 1) {
        free_ssl_context(ssl_context);
        return NULL;
      }
    }
  }

  if (options.ca_file_name) {
    SSL_CTX_set_cert_store(ssl_context, us_get_default_ca_store());

    STACK_OF(X509_NAME) * ca_list;
    ca_list = SSL_load_client_CA_file(options.ca_file_name);
    if (ca_list == NULL) {
      free_ssl_context(ssl_context);
      return NULL;
    }

    SSL_CTX_set_client_CA_list(ssl_context, ca_list);
    if (SSL_CTX_load_verify_locations(ssl_context, options.ca_file_name,
                                      NULL) != 1) {
      free_ssl_context(ssl_context);
      return NULL;
    }

    if (options.reject_unauthorized) {
      SSL_CTX_set_verify(ssl_context,
                         SSL_VERIFY_PEER | SSL_VERIFY_FAIL_IF_NO_PEER_CERT,
                         us_verify_callback);
    } else {
      SSL_CTX_set_verify(ssl_context, SSL_VERIFY_PEER, us_verify_callback);
    }

  } else if (options.ca && options.ca_count > 0) {
    X509_STORE *cert_store = NULL;

    for (unsigned int i = 0; i < options.ca_count; i++) {
      if (cert_store == NULL) {
        cert_store = us_get_default_ca_store();
        SSL_CTX_set_cert_store(ssl_context, cert_store);
      }

      if (!add_ca_cert_to_ctx_store(ssl_context, options.ca[i], cert_store)) {
        free_ssl_context(ssl_context);
        return NULL;
      }

      if (options.reject_unauthorized) {
        SSL_CTX_set_verify(ssl_context,
                           SSL_VERIFY_PEER | SSL_VERIFY_FAIL_IF_NO_PEER_CERT,
                           us_verify_callback);
      } else {
        SSL_CTX_set_verify(ssl_context, SSL_VERIFY_PEER, us_verify_callback);
      }
    }
  } else {
    if (options.request_cert) {
      SSL_CTX_set_cert_store(ssl_context, us_get_default_ca_store());

      if (options.reject_unauthorized) {
        SSL_CTX_set_verify(ssl_context,
                           SSL_VERIFY_PEER | SSL_VERIFY_FAIL_IF_NO_PEER_CERT,
                           us_verify_callback);
      } else {
        SSL_CTX_set_verify(ssl_context, SSL_VERIFY_PEER, us_verify_callback);
      }
    }
  }
  if (options.dh_params_file_name) {
    /* Set up ephemeral DH parameters. */
    DH *dh_2048 = NULL;
    FILE *paramfile;
    paramfile = fopen(options.dh_params_file_name, "r");

    if (paramfile) {
      dh_2048 = PEM_read_DHparams(paramfile, NULL, NULL, NULL);
      fclose(paramfile);
    } else {
      free_ssl_context(ssl_context);
      return NULL;
    }

    if (dh_2048 == NULL) {
      free_ssl_context(ssl_context);
      return NULL;
    }

    const long set_tmp_dh = SSL_CTX_set_tmp_dh(ssl_context, dh_2048);
    DH_free(dh_2048);

    if (set_tmp_dh != 1) {
      free_ssl_context(ssl_context);
      return NULL;
    }

    /* OWASP Cipher String 'A+'
     * (https://www.owasp.org/index.php/TLS_Cipher_String_Cheat_Sheet) */
    if (SSL_CTX_set_cipher_list(
            ssl_context,
            "DHE-RSA-AES256-GCM-SHA384:DHE-RSA-AES128-GCM-SHA256:ECDHE-RSA-"
            "AES256-GCM-SHA384:ECDHE-RSA-AES128-GCM-SHA256") != 1) {
      free_ssl_context(ssl_context);
      return NULL;
    }
  }

  if (options.ssl_ciphers) {
    if (SSL_CTX_set_cipher_list(ssl_context, options.ssl_ciphers) != 1) {
      free_ssl_context(ssl_context);
      return NULL;
    }
  }

  if (options.secure_options) {
    SSL_CTX_set_options(ssl_context, options.secure_options);
  }

  /* This must be free'd with free_ssl_context, not SSL_CTX_free */
  return ssl_context;
}

/* Returns a servername's userdata if any */
void *us_internal_ssl_socket_context_find_server_name_userdata(
    struct us_internal_ssl_socket_context_t *context,
    const char *hostname_pattern) {

  /* We can use sni_find because looking up a "wildcard pattern" will match the
   * exact literal "wildcard pattern" first, before it matches by the very
   * wildcard itself, so it works fine (exact match is the only thing we care
   * for here) */
  SSL_CTX *ssl_context = sni_find(context->sni, hostname_pattern);

  if (ssl_context) {
    return SSL_CTX_get_ex_data(ssl_context, 0);
  }

  return 0;
}

/* Returns either nullptr or the previously set user data attached to this SSL's
 * selected SNI context */
void *
us_internal_ssl_socket_get_sni_userdata(struct us_internal_ssl_socket_t *s) {
  return SSL_CTX_get_ex_data(SSL_get_SSL_CTX(s->ssl), 0);
}

/* Todo: return error on failure? */
void us_internal_ssl_socket_context_add_server_name(
    struct us_internal_ssl_socket_context_t *context,
    const char *hostname_pattern, struct us_socket_context_options_t options,
    void *user) {

  /* Try and construct an SSL_CTX from options */
  SSL_CTX *ssl_context = create_ssl_context_from_options(options);

  if (ssl_context) {
    /* Attach the user data to this context */
    if (1 != SSL_CTX_set_ex_data(ssl_context, 0, user)) {
#if BUN_DEBUG
      printf("CANNOT SET EX DATA!\n");
      abort();
#endif
    }

    /* * We do not want to hold any nullptr's in our SNI tree */
    if (sni_add(context->sni, hostname_pattern, ssl_context)) {
      /* If we already had that name, ignore */
      free_ssl_context(ssl_context);
    }
  }
}

void us_bun_internal_ssl_socket_context_add_server_name(
    struct us_internal_ssl_socket_context_t *context,
    const char *hostname_pattern,
    struct us_bun_socket_context_options_t options, void *user) {

  /* Try and construct an SSL_CTX from options */
  SSL_CTX *ssl_context = create_ssl_context_from_bun_options(options);

  /* Attach the user data to this context */
  if (1 != SSL_CTX_set_ex_data(ssl_context, 0, user)) {
#if BUN_DEBUG
    printf("CANNOT SET EX DATA!\n");
    abort();
#endif
  }

  /* We do not want to hold any nullptr's in our SNI tree */
  if (ssl_context) {
#if ALLOW_SERVER_RENEGOTIATION
    context->client_renegotiation_limit = options.client_renegotiation_limit;
    context->client_renegotiation_window = options.client_renegotiation_window;
#endif
    if (sni_add(context->sni, hostname_pattern, ssl_context)) {
      /* If we already had that name, ignore */
      free_ssl_context(ssl_context);
    }
  }
}

void us_internal_ssl_socket_context_on_server_name(
    struct us_internal_ssl_socket_context_t *context,
    void (*cb)(struct us_internal_ssl_socket_context_t *,
               const char *hostname)) {
  context->on_server_name = cb;
}

void us_internal_ssl_socket_context_remove_server_name(
    struct us_internal_ssl_socket_context_t *context,
    const char *hostname_pattern) {

  /* The same thing must happen for sni_free, that's why we have a callback */
  SSL_CTX *sni_node_ssl_context =
      (SSL_CTX *)sni_remove(context->sni, hostname_pattern);
  free_ssl_context(sni_node_ssl_context);
}

/* Returns NULL or SSL_CTX. May call missing server name callback */
SSL_CTX *resolve_context(struct us_internal_ssl_socket_context_t *context,
                         const char *hostname) {

  /* Try once first */
  void *user = sni_find(context->sni, hostname);
  if (!user) {
    /* Emit missing hostname then try again */
    if (!context->on_server_name) {
      /* We have no callback registered, so fail */
      return NULL;
    }

    context->on_server_name(context, hostname);

    /* Last try */
    user = sni_find(context->sni, hostname);
  }

  return user;
}

// arg is context
int sni_cb(SSL *ssl, int *al, void *arg) {

  if (ssl) {
    const char *hostname = SSL_get_servername(ssl, TLSEXT_NAMETYPE_host_name);
    if (hostname && hostname[0]) {
      /* Try and resolve (match) required hostname with what we have registered
       */
      SSL_CTX *resolved_ssl_context = resolve_context(
          (struct us_internal_ssl_socket_context_t *)arg, hostname);
      if (resolved_ssl_context) {
        SSL_set_SSL_CTX(ssl, resolved_ssl_context);
      } else {
        /* Call a blocking callback notifying of missing context */
      }
    }

    return SSL_TLSEXT_ERR_OK;
  }

  /* Can we even come here ever? */
  return SSL_TLSEXT_ERR_NOACK;
}

struct us_internal_ssl_socket_context_t *us_internal_create_ssl_socket_context(
    struct us_loop_t *loop, int context_ext_size,
    struct us_socket_context_options_t options) {
  /* If we haven't initialized the loop data yet, do so .
   * This is needed because loop data holds shared OpenSSL data and
   * the function is also responsible for initializing OpenSSL */
  us_internal_init_loop_ssl_data(loop);

  /* First of all we try and create the SSL context from options */
  SSL_CTX *ssl_context = create_ssl_context_from_options(options);
  if (!ssl_context) {
    /* We simply fail early if we cannot even create the OpenSSL context */
    return NULL;
  }

  /* Otherwise ee continue by creating a non-SSL context, but with larger ext to
   * hold our SSL stuff */
  struct us_internal_ssl_socket_context_t *context =
      (struct us_internal_ssl_socket_context_t *)us_create_socket_context(
          0, loop,
          sizeof(struct us_internal_ssl_socket_context_t) + context_ext_size,
          options);

  /* I guess this is the only optional callback */
  context->on_server_name = NULL;

  /* Then we extend its SSL parts */
  context->ssl_context =
      ssl_context; // create_ssl_context_from_options(options);
  context->is_parent = 1;

  context->on_handshake = NULL;
  context->handshake_data = NULL;
  /* We, as parent context, may ignore data */
  context->sc.is_low_prio = (int (*)(struct us_socket_t *))ssl_is_low_prio;

  /* Parent contexts may use SNI */
  SSL_CTX_set_tlsext_servername_callback(context->ssl_context, sni_cb);
  SSL_CTX_set_tlsext_servername_arg(context->ssl_context, context);

  /* Also create the SNI tree */
  context->sni = sni_new();

  return context;
}
struct us_internal_ssl_socket_context_t *
us_internal_bun_create_ssl_socket_context(
    struct us_loop_t *loop, int context_ext_size,
    struct us_bun_socket_context_options_t options) {
  /* If we haven't initialized the loop data yet, do so .
   * This is needed because loop data holds shared OpenSSL data and
   * the function is also responsible for initializing OpenSSL */
  us_internal_init_loop_ssl_data(loop);

  /* First of all we try and create the SSL context from options */
  SSL_CTX *ssl_context = create_ssl_context_from_bun_options(options);
  if (!ssl_context) {
    /* We simply fail early if we cannot even create the OpenSSL context */
    return NULL;
  }

  /* Otherwise ee continue by creating a non-SSL context, but with larger ext to
   * hold our SSL stuff */
  struct us_internal_ssl_socket_context_t *context =
      (struct us_internal_ssl_socket_context_t *)us_create_bun_socket_context(
          0, loop,
          sizeof(struct us_internal_ssl_socket_context_t) + context_ext_size,
          options);

  /* I guess this is the only optional callback */
  context->on_server_name = NULL;
  /* Then we extend its SSL parts */
  context->ssl_context =
      ssl_context; // create_ssl_context_from_options(options);
  context->is_parent = 1;

  context->on_handshake = NULL;
  context->handshake_data = NULL;
#if ALLOW_SERVER_RENEGOTIATION
  context->client_renegotiation_limit = options.client_renegotiation_limit;
  context->client_renegotiation_window = options.client_renegotiation_window;
#endif
  /* We, as parent context, may ignore data */
  context->sc.is_low_prio = (int (*)(struct us_socket_t *))ssl_is_low_prio;

  /* Parent contexts may use SNI */
  SSL_CTX_set_tlsext_servername_callback(context->ssl_context, sni_cb);
  SSL_CTX_set_tlsext_servername_arg(context->ssl_context, context);

  /* Also create the SNI tree */
  context->sni = sni_new();

  return context;
}

/* Our destructor for hostnames, used below */
void sni_hostname_destructor(void *user) {
  /* Some nodes hold null, so this one must ignore this case */
  free_ssl_context((SSL_CTX *)user);
}

void us_internal_ssl_socket_context_free(
    struct us_internal_ssl_socket_context_t *context) {
  /* If we are parent then we need to free our OpenSSL context */
  if (context->is_parent) {
    free_ssl_context(context->ssl_context);

    /* Here we need to register a temporary callback for all still-existing
     * hostnames and their contexts. Only parents have an SNI tree */
    sni_free(context->sni, sni_hostname_destructor);
  }

  us_socket_context_free(0, &context->sc);
}

struct us_listen_socket_t *us_internal_ssl_socket_context_listen(
    struct us_internal_ssl_socket_context_t *context, const char *host,
    int port, int options, int socket_ext_size) {
  return us_socket_context_listen(0, &context->sc, host, port, options,
                                  sizeof(struct us_internal_ssl_socket_t) -
                                      sizeof(struct us_socket_t) +
                                      socket_ext_size);
}

struct us_listen_socket_t *us_internal_ssl_socket_context_listen_unix(
    struct us_internal_ssl_socket_context_t *context, const char *path,
    size_t pathlen, int options, int socket_ext_size) {
  return us_socket_context_listen_unix(0, &context->sc, path, pathlen, options,
                                       sizeof(struct us_internal_ssl_socket_t) -
                                           sizeof(struct us_socket_t) +
                                           socket_ext_size);
}

struct us_internal_ssl_socket_t *us_internal_ssl_socket_context_connect(
    struct us_internal_ssl_socket_context_t *context, const char *host,
    int port, const char *source_host, int options, int socket_ext_size) {
  return (struct us_internal_ssl_socket_t *)us_socket_context_connect(
      0, &context->sc, host, port, source_host, options,
      sizeof(struct us_internal_ssl_socket_t) - sizeof(struct us_socket_t) +
          socket_ext_size);
}

struct us_internal_ssl_socket_t *us_internal_ssl_socket_context_connect_unix(
    struct us_internal_ssl_socket_context_t *context, const char *server_path,
    size_t pathlen, int options, int socket_ext_size) {
  return (struct us_internal_ssl_socket_t *)us_socket_context_connect_unix(
      0, &context->sc, server_path, pathlen, options,
      sizeof(struct us_internal_ssl_socket_t) - sizeof(struct us_socket_t) +
          socket_ext_size);
}

void us_internal_ssl_socket_context_on_open(
    struct us_internal_ssl_socket_context_t *context,
    struct us_internal_ssl_socket_t *(*on_open)(
        struct us_internal_ssl_socket_t *s, int is_client, char *ip,
        int ip_length)) {
  us_socket_context_on_open(
      0, &context->sc,
      (struct us_socket_t * (*)(struct us_socket_t *, int, char *, int))
          ssl_on_open);
  context->on_open = on_open;
}

void us_internal_ssl_socket_context_on_close(
    struct us_internal_ssl_socket_context_t *context,
    struct us_internal_ssl_socket_t *(*on_close)(
        struct us_internal_ssl_socket_t *s, int code, void *reason)) {
  us_socket_context_on_close(
      0, (struct us_socket_context_t *)context,
      (struct us_socket_t * (*)(struct us_socket_t *, int, void *))
          ssl_on_close);
  context->on_close = on_close;
}

void us_internal_ssl_socket_context_on_data(
    struct us_internal_ssl_socket_context_t *context,
    struct us_internal_ssl_socket_t *(*on_data)(
        struct us_internal_ssl_socket_t *s, char *data, int length)) {
  us_socket_context_on_data(
      0, (struct us_socket_context_t *)context,
      (struct us_socket_t * (*)(struct us_socket_t *, char *, int))
          ssl_on_data);
  context->on_data = on_data;
}

void us_internal_ssl_socket_context_on_writable(
    struct us_internal_ssl_socket_context_t *context,
    struct us_internal_ssl_socket_t *(*on_writable)(
        struct us_internal_ssl_socket_t *s)) {
  us_socket_context_on_writable(0, (struct us_socket_context_t *)context,
                                (struct us_socket_t * (*)(struct us_socket_t *))
                                    ssl_on_writable);
  context->on_writable = on_writable;
}

void us_internal_ssl_socket_context_on_timeout(
    struct us_internal_ssl_socket_context_t *context,
    struct us_internal_ssl_socket_t *(*on_timeout)(
        struct us_internal_ssl_socket_t *s)) {
  us_socket_context_on_timeout(0, (struct us_socket_context_t *)context,
                               (struct us_socket_t * (*)(struct us_socket_t *))
                                   on_timeout);
}

void us_internal_ssl_socket_context_on_long_timeout(
    struct us_internal_ssl_socket_context_t *context,
    struct us_internal_ssl_socket_t *(*on_long_timeout)(
        struct us_internal_ssl_socket_t *s)) {
  us_socket_context_on_long_timeout(
      0, (struct us_socket_context_t *)context,
      (struct us_socket_t * (*)(struct us_socket_t *)) on_long_timeout);
}

/* We do not really listen to passed FIN-handler, we entirely override it with
 * our handler since SSL doesn't really have support for half-closed sockets */
void us_internal_ssl_socket_context_on_end(
    struct us_internal_ssl_socket_context_t *context,
    struct us_internal_ssl_socket_t *(*on_end)(
        struct us_internal_ssl_socket_t *)) {
  us_socket_context_on_end(0, (struct us_socket_context_t *)context,
                           (struct us_socket_t * (*)(struct us_socket_t *))
                               ssl_on_end);
}

void us_internal_ssl_socket_context_on_connect_error(
    struct us_internal_ssl_socket_context_t *context,
    struct us_internal_ssl_socket_t *(*on_connect_error)(
        struct us_internal_ssl_socket_t *, int code)) {
  us_socket_context_on_connect_error(
      0, (struct us_socket_context_t *)context,
      (struct us_socket_t * (*)(struct us_socket_t *, int)) on_connect_error);
}

void *us_internal_ssl_socket_context_ext(
    struct us_internal_ssl_socket_context_t *context) {
  return context + 1;
}

/* Per socket functions */
void *
us_internal_ssl_socket_get_native_handle(struct us_internal_ssl_socket_t *s) {
  return s->ssl;
}

int us_internal_ssl_socket_raw_write(struct us_internal_ssl_socket_t *s,
                                     const char *data, int length,
                                     int msg_more) {

  if (us_socket_is_closed(0, &s->s) || us_internal_ssl_socket_is_shut_down(s)) {
    return 0;
  }
  return us_socket_write(0, &s->s, data, length, msg_more);
}

int us_internal_ssl_socket_write(struct us_internal_ssl_socket_t *s,
                                 const char *data, int length, int msg_more) {

  if (us_socket_is_closed(0, &s->s) || us_internal_ssl_socket_is_shut_down(s)) {
    return 0;
  }

  struct us_internal_ssl_socket_context_t *context =
      (struct us_internal_ssl_socket_context_t *)us_socket_context(0, &s->s);

  struct us_loop_t *loop = us_socket_context_loop(0, &context->sc);
  struct loop_ssl_data *loop_ssl_data =
      (struct loop_ssl_data *)loop->data.ssl_data;

  // it makes literally no sense to touch this here! it should start at 0 and
  // ONLY be set and reset by the on_data function! the way is is now,
  // triggering a write from a read will essentially delete all input data! what
  // we need to do is to check if this ever is non-zero and print a warning

  loop_ssl_data->ssl_read_input_length = 0;

  loop_ssl_data->ssl_socket = &s->s;
  loop_ssl_data->msg_more = msg_more;
  loop_ssl_data->last_write_was_msg_more = 0;
  int written = SSL_write(s->ssl, data, length);
  loop_ssl_data->msg_more = 0;

  if (loop_ssl_data->last_write_was_msg_more && !msg_more) {
    us_socket_flush(0, &s->s);
  }

  if (written > 0) {
    return written;
  }

  int err = SSL_get_error(s->ssl, written);
  if (err == SSL_ERROR_WANT_READ) {
    // here we need to trigger writable event next ssl_read!
    s->ssl_write_wants_read = 1;
  } else if (err == SSL_ERROR_SSL || err == SSL_ERROR_SYSCALL) {
    // these two errors may add to the error queue, which is per thread and
    // must be cleared
    ERR_clear_error();

    // all errors here except for want write are critical and should not
    // happen
  }

  return 0;
}

void *us_internal_ssl_socket_ext(struct us_internal_ssl_socket_t *s) {
  return s + 1;
}

int us_internal_ssl_socket_is_shut_down(struct us_internal_ssl_socket_t *s) {
  return us_socket_is_shut_down(0, &s->s) ||
         SSL_get_shutdown(s->ssl) & SSL_SENT_SHUTDOWN;
}

void us_internal_ssl_socket_shutdown(struct us_internal_ssl_socket_t *s) {
  if (!us_socket_is_closed(0, &s->s) &&
      !us_internal_ssl_socket_is_shut_down(s)) {
    struct us_internal_ssl_socket_context_t *context =
        (struct us_internal_ssl_socket_context_t *)us_socket_context(0, &s->s);
    struct us_loop_t *loop = us_socket_context_loop(0, &context->sc);
    struct loop_ssl_data *loop_ssl_data =
        (struct loop_ssl_data *)loop->data.ssl_data;

    // also makes no sense to touch this here!
    // however the idea is that if THIS socket is not the same as ssl_socket
    // then this data is not for me but this is not correct as it is currently
    // anyways, any data available should be properly reset
    loop_ssl_data->ssl_read_input_length = 0;

    // essentially we need two of these: one for CURRENT CALL and one for
    // CURRENT SOCKET WITH DATA if those match in the BIO function then you may
    // read, if not then you may not read we need ssl_read_socket to be set in
    // on_data and checked in the BIO
    loop_ssl_data->ssl_socket = &s->s;

    loop_ssl_data->msg_more = 0;

    // sets SSL_SENT_SHUTDOWN no matter what (not actually true if error!)
    int ret = SSL_shutdown(s->ssl);
    if (ret == 0) {
      ret = SSL_shutdown(s->ssl);
    }

    if (ret < 0) {

      int err = SSL_get_error(s->ssl, ret);
      if (err == SSL_ERROR_SSL || err == SSL_ERROR_SYSCALL) {
        // clear
        ERR_clear_error();
      }

      // we get here if we are shutting down while still in init
      us_socket_shutdown(0, &s->s);
    }
  }
}

struct us_internal_ssl_socket_t *us_internal_ssl_socket_context_adopt_socket(
    struct us_internal_ssl_socket_context_t *context,
    struct us_internal_ssl_socket_t *s, int ext_size) {
  // todo: this is completely untested
  return (struct us_internal_ssl_socket_t *)us_socket_context_adopt_socket(
      0, &context->sc, &s->s,
      sizeof(struct us_internal_ssl_socket_t) - sizeof(struct us_socket_t) +
          ext_size);
}

struct us_internal_ssl_socket_t *
ssl_wrapped_context_on_close(struct us_internal_ssl_socket_t *s, int code,
                             void *reason) {
  struct us_internal_ssl_socket_context_t *context =
      (struct us_internal_ssl_socket_context_t *)us_socket_context(0, &s->s);
  struct us_wrapped_socket_context_t *wrapped_context =
      (struct us_wrapped_socket_context_t *)us_internal_ssl_socket_context_ext(
          context);

  if (wrapped_context->events.on_close) {
    wrapped_context->events.on_close((struct us_socket_t *)s, code, reason);
  }

  // writting here can cause the context to not be writable anymore but its the
  // user responsability to check for that
  if (wrapped_context->old_events.on_close) {
    wrapped_context->old_events.on_close((struct us_socket_t *)s, code, reason);
  }

  return s;
}

struct us_internal_ssl_socket_t *
ssl_wrapped_context_on_writable(struct us_internal_ssl_socket_t *s) {
  struct us_internal_ssl_socket_context_t *context =
      (struct us_internal_ssl_socket_context_t *)us_socket_context(0, &s->s);
  struct us_wrapped_socket_context_t *wrapped_context =
      (struct us_wrapped_socket_context_t *)us_internal_ssl_socket_context_ext(
          context);

  if (wrapped_context->events.on_writable) {
    wrapped_context->events.on_writable((struct us_socket_t *)s);
  }

  // writting here can cause the context to not be writable anymore but its the
  // user responsability to check for that
  if (wrapped_context->old_events.on_writable) {
    wrapped_context->old_events.on_writable((struct us_socket_t *)s);
  }

  return s;
}

struct us_internal_ssl_socket_t *
ssl_wrapped_context_on_data(struct us_internal_ssl_socket_t *s, char *data,
                            int length) {
  struct us_internal_ssl_socket_context_t *context =
      (struct us_internal_ssl_socket_context_t *)us_socket_context(0, &s->s);
  struct us_wrapped_socket_context_t *wrapped_context =
      (struct us_wrapped_socket_context_t *)us_internal_ssl_socket_context_ext(
          context);
  // raw data if needed
  if (wrapped_context->old_events.on_data) {
    wrapped_context->old_events.on_data((struct us_socket_t *)s, data, length);
  }
  // ssl wrapped data
  return ssl_on_data(s, data, length);
}

struct us_internal_ssl_socket_t *
ssl_wrapped_context_on_timeout(struct us_internal_ssl_socket_t *s) {
  struct us_internal_ssl_socket_context_t *context =
      (struct us_internal_ssl_socket_context_t *)us_socket_context(0, &s->s);
  struct us_wrapped_socket_context_t *wrapped_context =
      (struct us_wrapped_socket_context_t *)us_internal_ssl_socket_context_ext(
          context);

  if (wrapped_context->events.on_timeout) {
    wrapped_context->events.on_timeout((struct us_socket_t *)s);
  }

  if (wrapped_context->old_events.on_timeout) {
    wrapped_context->old_events.on_timeout((struct us_socket_t *)s);
  }

  return s;
}

struct us_internal_ssl_socket_t *
ssl_wrapped_context_on_long_timeout(struct us_internal_ssl_socket_t *s) {
  struct us_internal_ssl_socket_context_t *context =
      (struct us_internal_ssl_socket_context_t *)us_socket_context(0, &s->s);
  struct us_wrapped_socket_context_t *wrapped_context =
      (struct us_wrapped_socket_context_t *)us_internal_ssl_socket_context_ext(
          context);

  if (wrapped_context->events.on_long_timeout) {
    wrapped_context->events.on_long_timeout((struct us_socket_t *)s);
  }

  if (wrapped_context->old_events.on_long_timeout) {
    wrapped_context->old_events.on_long_timeout((struct us_socket_t *)s);
  }

  return s;
}

struct us_internal_ssl_socket_t *
ssl_wrapped_context_on_end(struct us_internal_ssl_socket_t *s) {
  struct us_internal_ssl_socket_context_t *context =
      (struct us_internal_ssl_socket_context_t *)us_socket_context(0, &s->s);
  struct us_wrapped_socket_context_t *wrapped_context =
      (struct us_wrapped_socket_context_t *)us_internal_ssl_socket_context_ext(
          context);

  if (wrapped_context->events.on_end) {
    wrapped_context->events.on_end((struct us_socket_t *)s);
  }

  if (wrapped_context->old_events.on_end) {
    wrapped_context->old_events.on_end((struct us_socket_t *)s);
  }
  return s;
}

struct us_internal_ssl_socket_t *
ssl_wrapped_on_connect_error(struct us_internal_ssl_socket_t *s, int code) {
  struct us_internal_ssl_socket_context_t *context =
      (struct us_internal_ssl_socket_context_t *)us_socket_context(0, &s->s);
  struct us_wrapped_socket_context_t *wrapped_context =
      (struct us_wrapped_socket_context_t *)us_internal_ssl_socket_context_ext(
          context);

  if (wrapped_context->events.on_connect_error) {
    wrapped_context->events.on_connect_error((struct us_socket_t *)s, code);
  }

  if (wrapped_context->old_events.on_connect_error) {
    wrapped_context->old_events.on_connect_error((struct us_socket_t *)s, code);
  }
  return s;
}

struct us_internal_ssl_socket_t *
us_internal_ssl_socket_open(struct us_internal_ssl_socket_t *s, int is_client,
                            char *ip, int ip_length) {
  // closed
  if (us_socket_is_closed(0, &s->s)) {
    return s;
  }
  // already opened
  if (s->ssl)
    return s;

  // start SSL open
  return ssl_on_open(s, is_client, ip, ip_length);
}

struct us_internal_ssl_socket_t *us_internal_ssl_socket_wrap_with_tls(
    struct us_socket_t *s, struct us_bun_socket_context_options_t options,
    struct us_socket_events_t events, int socket_ext_size) {
  /* Cannot wrap a closed socket */
  if (us_socket_is_closed(0, s)) {
    return NULL;
  }

  struct us_socket_context_t *old_context = us_socket_context(0, s);

  struct us_socket_context_t *context = us_create_bun_socket_context(
      1, old_context->loop, sizeof(struct us_wrapped_socket_context_t),
      options);
  struct us_internal_ssl_socket_context_t *tls_context =
      (struct us_internal_ssl_socket_context_t *)context;

  struct us_wrapped_socket_context_t *wrapped_context =
      (struct us_wrapped_socket_context_t *)us_internal_ssl_socket_context_ext(
          tls_context);
  // we need to fire this events on the old context
  struct us_socket_events_t old_events = (struct us_socket_events_t){
      .on_close = old_context->on_close,
      .on_data = old_context->on_data,
      .on_writable = old_context->on_writable,
      .on_timeout = old_context->on_socket_timeout,
      .on_long_timeout = old_context->on_socket_long_timeout,
      .on_end = old_context->on_end,
      .on_connect_error = old_context->on_connect_error,
  };
  wrapped_context->old_events = old_events;
  wrapped_context->events = events;

  // no need to wrap open because socket is already open (only new context will
  // be called so we can configure hostname and ssl stuff normally here before
  // handshake)
  tls_context->on_open =
      (struct us_internal_ssl_socket_t *
       (*)(struct us_internal_ssl_socket_t *, int, char *, int)) events.on_open;

  // on handshake is not available on the old context so we just add this
  if (events.on_handshake) {
    us_internal_on_ssl_handshake(
        tls_context,
        (void (*)(struct us_internal_ssl_socket_t *, int,
                  struct us_bun_verify_error_t, void *))events.on_handshake,
        NULL);
  }

  // we need to wrap these events because we need to call the old context events
  // as well
  us_socket_context_on_connect_error(
      0, context,
      (struct us_socket_t * (*)(struct us_socket_t *, int))
          ssl_wrapped_on_connect_error);
  us_socket_context_on_end(0, context,
                           (struct us_socket_t * (*)(struct us_socket_t *))
                               ssl_wrapped_context_on_end);
  us_socket_context_on_long_timeout(
      0, context,
      (struct us_socket_t * (*)(struct us_socket_t *))
          ssl_wrapped_context_on_long_timeout);
  us_socket_context_on_timeout(0, context,
                               (struct us_socket_t * (*)(struct us_socket_t *))
                                   ssl_wrapped_context_on_timeout);

  // special case this will be called after ssl things are done

  // called from ssl_on_data handler is called inside
  // ssl_wrapped_context_on_data
  tls_context->on_data =
      (struct us_internal_ssl_socket_t *
       (*)(struct us_internal_ssl_socket_t *, char *, int)) events.on_data;
  us_socket_context_on_data(
      0, context,
      (struct us_socket_t * (*)(struct us_socket_t *, char *, int))
          ssl_wrapped_context_on_data);

  // here is the inverse of the above ssl_on_writable will call
  // ssl_wrapped_context_on_writable
  tls_context->on_writable = ssl_wrapped_context_on_writable;
  us_socket_context_on_writable(0, context,
                                (struct us_socket_t * (*)(struct us_socket_t *))
                                    ssl_on_writable);

  tls_context->on_close = ssl_wrapped_context_on_close;
  us_socket_context_on_close(
      0, context,
      (struct us_socket_t * (*)(struct us_socket_t *, int, void *))
          ssl_on_close);

  // will resize to tls + ext size
  struct us_internal_ssl_socket_t *socket =
      (struct us_internal_ssl_socket_t *)us_socket_context_adopt_socket(
          0, context, s,
          sizeof(struct us_internal_ssl_socket_t) - sizeof(struct us_socket_t) +
              socket_ext_size);
  socket->ssl = NULL;
  socket->ssl_write_wants_read = 0;
  socket->ssl_read_wants_write = 0;
  socket->handshake_state = HANDSHAKE_PENDING;
  socket->received_ssl_shutdown = 0;
  return socket;
}

#endif<|MERGE_RESOLUTION|>--- conflicted
+++ resolved
@@ -257,12 +257,6 @@
 struct us_internal_ssl_socket_t *
 us_internal_ssl_socket_close(struct us_internal_ssl_socket_t *s, int code,
                              void *reason) {
-<<<<<<< HEAD
-  // struct us_internal_ssl_socket_context_t *context =
-  //     (struct us_internal_ssl_socket_context_t *)us_socket_context(0, &s->s);
-
-=======
->>>>>>> 164b2f61
   if (s->handshake_state != HANDSHAKE_COMPLETED) {
     // if we have some pending handshake we cancel it and try to check the
     // latest handshake error this way we will always call on_handshake with the
