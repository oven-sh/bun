/*
 * Authored by Alex Hultman, 2018-2021.
 * Intellectual property of third-party.

 * Licensed under the Apache License, Version 2.0 (the "License");
 * you may not use this file except in compliance with the License.
 * You may obtain a copy of the License at

 *     http://www.apache.org/licenses/LICENSE-2.0

 * Unless required by applicable law or agreed to in writing, software
 * distributed under the License is distributed on an "AS IS" BASIS,
 * WITHOUT WARRANTIES OR CONDITIONS OF ANY KIND, either express or implied.
 * See the License for the specific language governing permissions and
 * limitations under the License.
 */
// clang-format off

#include "libusockets.h"
#include "internal/internal.h"
#include <stdlib.h>
#include <string.h>
#include <stdint.h>
#include <errno.h>
#ifndef WIN32
#include <fcntl.h>
#endif

/* Shared with SSL */

int us_socket_local_port(int ssl, struct us_socket_t *s) {
    struct bsd_addr_t addr;
    if (bsd_local_addr(us_poll_fd(&s->p), &addr)) {
        return -1;
    } else {
        return bsd_addr_get_port(&addr);
    }
}

void us_socket_shutdown_read(int ssl, struct us_socket_t *s) {
    /* This syscall is idempotent so no extra check is needed */
    bsd_shutdown_socket_read(us_poll_fd((struct us_poll_t *) s));
}

void us_connecting_socket_shutdown_read(int ssl, struct us_connecting_socket_t *c) {
    c->shutdown_read = 1;
}

void us_socket_remote_address(int ssl, struct us_socket_t *s, char *buf, int *length) {
    struct bsd_addr_t addr;
    if (bsd_remote_addr(us_poll_fd(&s->p), &addr) || *length < bsd_addr_get_ip_length(&addr)) {
        *length = 0;
    } else {
        *length = bsd_addr_get_ip_length(&addr);
        memcpy(buf, bsd_addr_get_ip(&addr), *length);
    }
}

void us_socket_local_address(int ssl, struct us_socket_t *s, char *buf, int *length) {
    struct bsd_addr_t addr;
    if (bsd_local_addr(us_poll_fd(&s->p), &addr) || *length < bsd_addr_get_ip_length(&addr)) {
        *length = 0;
    } else {
        *length = bsd_addr_get_ip_length(&addr);
        memcpy(buf, bsd_addr_get_ip(&addr), *length);
    }
}

struct us_socket_context_t *us_socket_context(int ssl, struct us_socket_t *s) {
    return s->context;
}

struct us_socket_context_t *us_connecting_socket_context(int ssl, struct us_connecting_socket_t *c) {
    return c->context;
}

void us_socket_timeout(int ssl, struct us_socket_t *s, unsigned int seconds) {
    if (seconds) {
        s->timeout = ((unsigned int)s->context->timestamp + ((seconds + 3) >> 2)) % 240;
    } else {
        s->timeout = 255;
    }
}

void us_connecting_socket_timeout(int ssl, struct us_connecting_socket_t *c, unsigned int seconds) {
    if (seconds) {
        c->timeout = ((unsigned int)c->context->timestamp + ((seconds + 3) >> 2)) % 240;
    } else {
        c->timeout = 255;
    }
}

void us_socket_long_timeout(int ssl, struct us_socket_t *s, unsigned int minutes) {
    if (minutes) {
        s->long_timeout = ((unsigned int)s->context->long_timestamp + minutes) % 240;
    } else {
        s->long_timeout = 255;
    }
}

void us_connecting_socket_long_timeout(int ssl, struct us_connecting_socket_t *c, unsigned int minutes) {
    if (minutes) {
        c->long_timeout = ((unsigned int)c->context->long_timestamp + minutes) % 240;
    } else {
        c->long_timeout = 255;
    }
}

void us_socket_flush(int ssl, struct us_socket_t *s) {
    if (!us_socket_is_shut_down(0, s)) {
        bsd_socket_flush(us_poll_fd((struct us_poll_t *) s));
    }
}

int us_socket_is_closed(int ssl, struct us_socket_t *s) {
    if(ssl) {
        return us_internal_ssl_socket_is_closed((struct us_internal_ssl_socket_t *) s);
    }
    return s->prev == (struct us_socket_t *) s->context;
}

int us_connecting_socket_is_closed(int ssl, struct us_connecting_socket_t *c) {
    return c->closed;
}

int us_socket_is_established(int ssl, struct us_socket_t *s) {
    /* Everything that is not POLL_TYPE_SEMI_SOCKET is established */
    return us_internal_poll_type((struct us_poll_t *) s) != POLL_TYPE_SEMI_SOCKET;
}

void us_connecting_socket_free(int ssl, struct us_connecting_socket_t *c) {
    // we can't just free c immediately, as it may be enqueued in the dns_ready_head list
    // instead, we move it to a close list and free it after the iteration
    us_internal_socket_context_unlink_connecting_socket(ssl, c->context, c);

    c->next = c->context->loop->data.closed_connecting_head;
    c->context->loop->data.closed_connecting_head = c;
}

void us_connecting_socket_close(int ssl, struct us_connecting_socket_t *c) {
    if (c->closed) return;
    c->closed = 1;
    for (struct us_socket_t *s = c->connecting_head; s; s = s->connect_next) {
        us_internal_socket_context_unlink_socket(ssl, s->context, s);

        us_poll_stop((struct us_poll_t *) s, s->context->loop);
        bsd_close_socket(us_poll_fd((struct us_poll_t *) s));

        /* Link this socket to the close-list and let it be deleted after this iteration */
        s->next = s->context->loop->data.closed_head;
        s->context->loop->data.closed_head = s;

        /* Any socket with prev = context is marked as closed */
        s->prev = (struct us_socket_t *) s->context;
    }
    if(!c->error) {
        // if we have no error, we have to set that we were aborted aka we called close
        c->error = ECONNABORTED;
    }
    c->context->on_connect_error(c, c->error);
    if(c->addrinfo_req) {
        Bun__addrinfo_freeRequest(c->addrinfo_req, c->error == ECONNREFUSED);
        c->addrinfo_req = 0;
    }
    // we can only schedule the socket to be freed if there is no pending callback
    // otherwise, the callback will see that the socket is closed and will free it
    if (!c->pending_resolve_callback) {
        us_connecting_socket_free(ssl, c);
    }
}

struct us_socket_t *us_socket_close(int ssl, struct us_socket_t *s, int code, void *reason) {
    if(ssl) {
        return (struct us_socket_t *)us_internal_ssl_socket_close((struct us_internal_ssl_socket_t *) s, code, reason);
    }
    if (!us_socket_is_closed(0, s)) {
        /* make sure the context is alive until the callback ends */
        us_socket_context_ref(ssl, s->context);

        if (s->low_prio_state == 1) {
            /* Unlink this socket from the low-priority queue */
            if (!s->prev) s->context->loop->data.low_prio_head = s->next;
            else s->prev->next = s->next;

            if (s->next) s->next->prev = s->prev;

            s->prev = 0;
            s->next = 0;
            s->low_prio_state = 0;
            us_socket_context_unref(ssl, s->context);
        } else {
            us_internal_socket_context_unlink_socket(ssl, s->context, s);
        }
        #ifdef LIBUS_USE_KQUEUE
            // kqueue automatically removes the fd from the set on close
            // we can skip the system call for that case
            us_internal_loop_update_pending_ready_polls(s->context->loop, (struct us_poll_t *)s, 0, us_poll_events((struct us_poll_t*)s), 0);
        #else
            /* Disable any instance of us in the pending ready poll list */
            us_poll_stop((struct us_poll_t *) s, s->context->loop);
        #endif

        if (code == LIBUS_SOCKET_CLOSE_CODE_CONNECTION_RESET) {
            // Prevent entering TIME_WAIT state when forcefully closing
            struct linger l = { 1, 0 };
            setsockopt(us_poll_fd((struct us_poll_t *)s), SOL_SOCKET, SO_LINGER, (const char*)&l, sizeof(l));
        }

        bsd_close_socket(us_poll_fd((struct us_poll_t *) s));


        /* Any socket with prev = context is marked as closed */
        s->prev = (struct us_socket_t *) s->context;

        /* mark it as closed and call the callback */
        struct us_socket_t *res = s;
        if (!(us_internal_poll_type(&s->p) & POLL_TYPE_SEMI_SOCKET)) {
            res = s->context->on_close(s, code, reason);
        }
<<<<<<< HEAD
=======

        /* Link this socket to the close-list and let it be deleted after this iteration */
        s->next = s->context->loop->data.closed_head;
        s->context->loop->data.closed_head = s;

        /* unref the context after the callback ends */
        us_socket_context_unref(ssl, s->context);

        /* preserve the return value from on_close if its called */
        return res;
        
>>>>>>> a8a7da34
    }
    return s;
}

// This function is the same as us_socket_close but:
// - does not emit on_close event
// - does not close
struct us_socket_t *us_socket_detach(int ssl, struct us_socket_t *s) {
    if (!us_socket_is_closed(0, s)) {
        if (s->low_prio_state == 1) {
            /* Unlink this socket from the low-priority queue */
            if (!s->prev) s->context->loop->data.low_prio_head = s->next;
            else s->prev->next = s->next;

            if (s->next) s->next->prev = s->prev;

            s->prev = 0;
            s->next = 0;
            s->low_prio_state = 0;
            us_socket_context_unref(ssl, s->context);

        } else {
            us_internal_socket_context_unlink_socket(ssl, s->context, s);
        }
        us_poll_stop((struct us_poll_t *) s, s->context->loop);

        /* Link this socket to the close-list and let it be deleted after this iteration */
        s->next = s->context->loop->data.closed_head;
        s->context->loop->data.closed_head = s;

        /* Any socket with prev = context is marked as closed */
        s->prev = (struct us_socket_t *) s->context;

        return s;
    }
    return s;
}

// This function is used for moving a socket between two different event loops
struct us_socket_t *us_socket_attach(int ssl, LIBUS_SOCKET_DESCRIPTOR client_fd, struct us_socket_context_t *ctx, int flags, int socket_ext_size) {
    struct us_poll_t *accepted_p = us_create_poll(ctx->loop, 0, sizeof(struct us_socket_t) - sizeof(struct us_poll_t) + socket_ext_size);
    us_poll_init(accepted_p, client_fd, POLL_TYPE_SOCKET);
    us_poll_start(accepted_p, ctx->loop, flags);

    struct us_socket_t *s = (struct us_socket_t *) accepted_p;

    s->context = ctx;
    s->timeout = 0;
    s->low_prio_state = 0;

    /* We always use nodelay */
    bsd_socket_nodelay(client_fd, 1);
    us_internal_socket_context_link_socket(ctx, s);

    if (ctx->on_open) ctx->on_open(s, 0, 0, 0);

    return s;
}

struct us_socket_t *us_socket_pair(struct us_socket_context_t *ctx, int socket_ext_size, LIBUS_SOCKET_DESCRIPTOR* fds) {
#if defined(LIBUS_USE_LIBUV) || defined(WIN32)
    return 0;
#else
    if (socketpair(AF_UNIX, SOCK_STREAM, 0, fds) != 0) {
        return 0;
    }

    return us_socket_from_fd(ctx, socket_ext_size, fds[0]);
#endif
}

/* This is not available for SSL sockets as it makes no sense. */
int us_socket_write2(int ssl, struct us_socket_t *s, const char *header, int header_length, const char *payload, int payload_length) {
    if (us_socket_is_closed(ssl, s) || us_socket_is_shut_down(ssl, s)) {
        return 0;
    }

    int written = bsd_write2(us_poll_fd(&s->p), header, header_length, payload, payload_length);
    if (written != header_length + payload_length) {
        us_poll_change(&s->p, s->context->loop, LIBUS_SOCKET_READABLE | LIBUS_SOCKET_WRITABLE);
    }

    return written < 0 ? 0 : written;
}

struct us_socket_t *us_socket_from_fd(struct us_socket_context_t *ctx, int socket_ext_size, LIBUS_SOCKET_DESCRIPTOR fd) {
#if defined(LIBUS_USE_LIBUV) || defined(WIN32)
    return 0;
#else
    struct us_poll_t *p1 = us_create_poll(ctx->loop, 0, sizeof(struct us_socket_t) + socket_ext_size);
    us_poll_init(p1, fd, POLL_TYPE_SOCKET);
    int rc = us_poll_start_rc(p1, ctx->loop, LIBUS_SOCKET_READABLE | LIBUS_SOCKET_WRITABLE);
    if (rc != 0) {
        us_poll_free(p1, ctx->loop);
        return 0;
    }

    struct us_socket_t *s = (struct us_socket_t *) p1;
    s->context = ctx;
    s->timeout = 0;
    s->long_timeout = 0;
    s->low_prio_state = 0;

    /* We always use nodelay */
    bsd_socket_nodelay(fd, 1);

    int flags = fcntl(fd, F_GETFL, 0);
    if (flags != -1) {
        flags |= O_NONBLOCK;
        fcntl(fd, F_SETFL, flags);
    }

    us_internal_socket_context_link_socket(ctx, s);

    return s;
#endif
}


/* Not shared with SSL */

void *us_socket_get_native_handle(int ssl, struct us_socket_t *s) {
#ifndef LIBUS_NO_SSL
    if (ssl) {
        return us_internal_ssl_socket_get_native_handle((struct us_internal_ssl_socket_t *) s);
    }
#endif
    return (void *) (uintptr_t) us_poll_fd((struct us_poll_t *) s);
}

void *us_connecting_socket_get_native_handle(int ssl, struct us_connecting_socket_t *c) {
#ifndef LIBUS_NO_SSL
    // returns the ssl context
    if (ssl) {
        return *(void **)(c + 1);
    }
#endif
    return (void *) (uintptr_t) -1;
}

int us_socket_write(int ssl, struct us_socket_t *s, const char *data, int length, int msg_more) {
#ifndef LIBUS_NO_SSL
    if (ssl) {
        return us_internal_ssl_socket_write((struct us_internal_ssl_socket_t *) s, data, length, msg_more);
    }
#endif
    if (us_socket_is_closed(ssl, s) || us_socket_is_shut_down(ssl, s)) {
        return 0;
    }

    int written = bsd_send(us_poll_fd(&s->p), data, length, msg_more);
    if (written != length) {
        s->context->loop->data.last_write_failed = 1;
        us_poll_change(&s->p, s->context->loop, LIBUS_SOCKET_READABLE | LIBUS_SOCKET_WRITABLE);
    }

    return written < 0 ? 0 : written;
}

void *us_socket_ext(int ssl, struct us_socket_t *s) {
#ifndef LIBUS_NO_SSL
    if (ssl) {
        return us_internal_ssl_socket_ext((struct us_internal_ssl_socket_t *) s);
    }
#endif

    return s + 1;
}

void *us_connecting_socket_ext(int ssl, struct us_connecting_socket_t *c) {
#ifndef LIBUS_NO_SSL
    if (ssl) {
        return us_internal_connecting_ssl_socket_ext(c);
    }
#endif

    return c + 1;
}

int us_socket_is_shut_down(int ssl, struct us_socket_t *s) {
#ifndef LIBUS_NO_SSL
    if (ssl) {
        return us_internal_ssl_socket_is_shut_down((struct us_internal_ssl_socket_t *) s);
    }
#endif
    return us_internal_poll_type(&s->p) == POLL_TYPE_SOCKET_SHUT_DOWN;
}

int us_connecting_socket_is_shut_down(int ssl, struct us_connecting_socket_t *c) {
    return c->shutdown;
}

void us_socket_shutdown(int ssl, struct us_socket_t *s) {
#ifndef LIBUS_NO_SSL
    if (ssl) {
        us_internal_ssl_socket_shutdown((struct us_internal_ssl_socket_t *) s);
        return;
    }
#endif
    /* Todo: should we emit on_close if calling shutdown on an already half-closed socket?
     * We need more states in that case, we need to track RECEIVED_FIN
     * so far, the app has to track this and call close as needed */
    if (!us_socket_is_closed(ssl, s) && !us_socket_is_shut_down(ssl, s)) {
        us_internal_poll_set_type(&s->p, POLL_TYPE_SOCKET_SHUT_DOWN);
        us_poll_change(&s->p, s->context->loop, us_poll_events(&s->p) & LIBUS_SOCKET_READABLE);
        bsd_shutdown_socket(us_poll_fd((struct us_poll_t *) s));
    }
}

void us_connecting_socket_shutdown(int ssl, struct us_connecting_socket_t *c) {
    c->shutdown = 1;
}

int us_connecting_socket_get_error(int ssl, struct us_connecting_socket_t *c) {
    return c->error;
}

/*
    Note: this assumes that the socket is non-TLS and will be adopted and wrapped with a new TLS context
          context ext will not be copied to the new context, new context will contain us_wrapped_socket_context_t on ext
*/
struct us_socket_t *us_socket_wrap_with_tls(int ssl, struct us_socket_t *s, struct us_bun_socket_context_options_t options, struct us_socket_events_t events, int socket_ext_size) {
    // only accepts non-TLS sockets
    if (ssl) {
        return NULL;
    }

    return(struct us_socket_t *) us_internal_ssl_socket_wrap_with_tls(s, options, events, socket_ext_size);
}

// if a TLS socket calls this, it will start SSL call open event and TLS handshake if required
// will have no effect if the socket is closed or is not TLS
struct us_socket_t* us_socket_open(int ssl, struct us_socket_t * s, int is_client, char* ip, int ip_length) {
    if (ssl) {
        return(struct us_socket_t *) us_internal_ssl_socket_open((struct us_internal_ssl_socket_t *)s, is_client, ip, ip_length);
    }
    return s;
}


int us_socket_raw_write(int ssl, struct us_socket_t *s, const char *data, int length, int msg_more) {
#ifndef LIBUS_NO_SSL
    if (ssl) {
        return us_internal_ssl_socket_raw_write((struct us_internal_ssl_socket_t *) s, data, length, msg_more);
    }
#endif
 // non-TLS is always raw
 return us_socket_write(ssl, s, data, length, msg_more);
}

unsigned int us_get_remote_address_info(char *buf, struct us_socket_t *s, const char **dest, int *port, int *is_ipv6)
{
    // This function is manual inlining + modification of
    //      us_socket_remote_address
    //      AsyncSocket::getRemoteAddress
    // To get { ip, port, is_ipv6 } for Bun.serve().requestIP()
    struct bsd_addr_t addr;
    if (bsd_remote_addr(us_poll_fd(&s->p), &addr)) {
        return 0;
    }

    int length = bsd_addr_get_ip_length(&addr);
    if (!length) {
        return 0;
    }

    memcpy(buf, bsd_addr_get_ip(&addr), length);
    *port = bsd_addr_get_port(&addr);

    return length;
}

void us_socket_ref(struct us_socket_t *s) {
#ifdef LIBUS_USE_LIBUV
    uv_ref((uv_handle_t*)s->p.uv_p);
#endif
    // do nothing if not using libuv
}

void us_socket_nodelay(struct us_socket_t *s, int enabled) {
    if (!us_socket_is_shut_down(0, s)) {
        bsd_socket_nodelay(us_poll_fd((struct us_poll_t *) s), enabled);
    }
}

/// Returns 0 on success. Returned error values depend on the platform.
/// - on posix, returns `errno`
/// - on windows, when libuv is used, returns a UV err code
/// - on windows, LIBUS_USE_LIBUV is set, returns `WSAGetLastError()`
/// - on windows, otherwise returns result of `WSAGetLastError`
int us_socket_keepalive(us_socket_r s, int enabled, unsigned int delay){
    if (!us_socket_is_shut_down(0, s)) {
        return bsd_socket_keepalive(us_poll_fd((struct us_poll_t *) s), enabled, delay);
    }
    return 0;
}

void us_socket_unref(struct us_socket_t *s) {
#ifdef LIBUS_USE_LIBUV
    uv_unref((uv_handle_t*)s->p.uv_p);
#endif
    // do nothing if not using libuv
}

struct us_loop_t *us_connecting_socket_get_loop(struct us_connecting_socket_t *c) {
    return c->context->loop;
}

void us_socket_pause(int ssl, struct us_socket_t *s) {
    // closed cannot be paused because it is already closed
    if(us_socket_is_closed(ssl, s)) return;
    if(us_socket_is_shut_down(ssl, s)) {
        // we already sent FIN so we pause all events because we are read-only
        us_poll_change(&s->p, s->context->loop, 0);
        return;
    }
    // we are readable and writable so we can just pause readable side
    us_poll_change(&s->p, s->context->loop, LIBUS_SOCKET_WRITABLE);
}

void us_socket_resume(int ssl, struct us_socket_t *s) {
    // closed cannot be resumed
    if(us_socket_is_closed(ssl, s)) return;

    if(us_socket_is_shut_down(ssl, s)) {
      // we already sent FIN so we resume only readable side we are read-only
      us_poll_change(&s->p, s->context->loop, LIBUS_SOCKET_READABLE);
      return;
    }
    // we are readable and writable so we resume everything
    us_poll_change(&s->p, s->context->loop, LIBUS_SOCKET_READABLE | LIBUS_SOCKET_WRITABLE);
  }<|MERGE_RESOLUTION|>--- conflicted
+++ resolved
@@ -173,6 +173,7 @@
     if(ssl) {
         return (struct us_socket_t *)us_internal_ssl_socket_close((struct us_internal_ssl_socket_t *) s, code, reason);
     }
+
     if (!us_socket_is_closed(0, s)) {
         /* make sure the context is alive until the callback ends */
         us_socket_context_ref(ssl, s->context);
@@ -217,8 +218,6 @@
         if (!(us_internal_poll_type(&s->p) & POLL_TYPE_SEMI_SOCKET)) {
             res = s->context->on_close(s, code, reason);
         }
-<<<<<<< HEAD
-=======
 
         /* Link this socket to the close-list and let it be deleted after this iteration */
         s->next = s->context->loop->data.closed_head;
@@ -229,9 +228,8 @@
 
         /* preserve the return value from on_close if its called */
         return res;
-        
->>>>>>> a8a7da34
-    }
+    }
+
     return s;
 }
 
