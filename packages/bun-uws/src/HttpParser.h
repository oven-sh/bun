/*
 * Authored by Alex Hultman, 2018-2020.
 * Intellectual property of third-party.

 * Licensed under the Apache License, Version 2.0 (the "License");
 * you may not use this file except in compliance with the License.
 * You may obtain a copy of the License at

 *     http://www.apache.org/licenses/LICENSE-2.0

 * Unless required by applicable law or agreed to in writing, software
 * distributed under the License is distributed on an "AS IS" BASIS,
 * WITHOUT WARRANTIES OR CONDITIONS OF ANY KIND, either express or implied.
 * See the License for the specific language governing permissions and
 * limitations under the License.
 */

#pragma once

#ifndef UWS_HTTP_MAX_HEADERS_COUNT
#define UWS_HTTP_MAX_HEADERS_COUNT 100
#endif

// todo: HttpParser is in need of a few clean-ups and refactorings

/* The HTTP parser is an independent module subject to unit testing / fuzz testing */

#include <string>
#include <cstring>
#include <algorithm>
#include <climits>
#include <string_view>
#include <map>
#include "MoveOnlyFunction.h"
#include "ChunkedEncoding.h"

#include "BloomFilter.h"
#include "ProxyParser.h"
#include "QueryParser.h"
#include "HttpErrors.h"

extern "C" size_t BUN_DEFAULT_MAX_HTTP_HEADER_SIZE;

namespace uWS
{

    /* We require at least this much post padding */
    static const unsigned int MINIMUM_HTTP_POST_PADDING = 32;
    static void *FULLPTR = (void *)~(uintptr_t)0;

    struct HttpRequest
    {

        friend struct HttpParser;

    private:
        struct Header
        {
            std::string_view key, value;
        } headers[UWS_HTTP_MAX_HEADERS_COUNT];
        bool ancientHttp;
        unsigned int querySeparator;
        bool didYield;
        BloomFilter bf;
        std::pair<int, std::string_view *> currentParameters;
        std::map<std::string, unsigned short, std::less<>> *currentParameterOffsets = nullptr;

    public:
        bool isAncient()
        {
            return ancientHttp;
        }

        bool getYield()
        {
            return didYield;
        }

        /* Iteration over headers (key, value) */
        struct HeaderIterator
        {
            Header *ptr;

            bool operator!=(const HeaderIterator &other) const
            {
                /* Comparison with end is a special case */
                if (ptr != other.ptr)
                {
                    return other.ptr || ptr->key.length();
                }
                return false;
            }

            HeaderIterator &operator++()
            {
                ptr++;
                return *this;
            }

            std::pair<std::string_view, std::string_view> operator*() const
            {
                return {ptr->key, ptr->value};
            }
        };

        HeaderIterator begin()
        {
            return {headers + 1};
        }

        HeaderIterator end()
        {
            return {nullptr};
        }

        /* If you do not want to handle this route */
        void setYield(bool yield)
        {
            didYield = yield;
        }

        std::string_view getHeader(std::string_view lowerCasedHeader)
        {
            if (bf.mightHave(lowerCasedHeader))
            {
                for (Header *h = headers; (++h)->key.length();)
                {
                    if (h->key.length() == lowerCasedHeader.length() && !strncmp(h->key.data(), lowerCasedHeader.data(), lowerCasedHeader.length()))
                    {
                        return h->value;
                    }
                }
            }
            return std::string_view(nullptr, 0);
        }

        std::string_view getUrl()
        {
            return std::string_view(headers->value.data(), querySeparator);
        }

        std::string_view getFullUrl()
        {
            return headers->value;
        }

        /* Hack: this should be getMethod */
        std::string_view getCaseSensitiveMethod()
        {
            return headers->key;
        }

        std::string_view getMethod()
        {
            /* Compatibility hack: lower case method (todo: remove when major version bumps) */
            for (unsigned int i = 0; i < headers->key.length(); i++)
            {
                ((char *)headers->key.data())[i] |= 32;
            }

            return headers->key;
        }

        /* Returns the raw querystring as a whole, still encoded */
        std::string_view getQuery()
        {
            if (querySeparator < headers->value.length())
            {
                /* Strip the initial ? */
                return headers->value.substr(querySeparator + 1);
            }
            else
            {
                return std::string_view(nullptr, 0);
            }
        }

        /* Finds and decodes the URI component. */
        std::string_view getQuery(std::string_view key)
        {
            /* Raw querystring including initial '?' sign */
            return getDecodedQueryValue(key, headers->value.substr(querySeparator));
        }

        void setParameters(std::pair<int, std::string_view *> parameters)
        {
            currentParameters = parameters;
        }

        void setParameterOffsets(std::map<std::string, unsigned short, std::less<>> *offsets)
        {
            currentParameterOffsets = offsets;
        }

        std::string_view getParameter(std::string_view name) {
            if (!currentParameterOffsets) {
                return {nullptr, 0};
            }
            auto it = currentParameterOffsets->find(name);
            if (it == currentParameterOffsets->end()) {
                return {nullptr, 0};
            }
            return getParameter(it->second);
        }

        std::string_view getParameter(unsigned short index) {
            if (currentParameters.first < (int)index) {
                return {};
            } else {
                return currentParameters.second[index];
            }
        }
    };

    struct HttpParser
    {

    private:
        std::string fallback;
         /* This guy really has only 30 bits since we reserve two highest bits to chunked encoding parsing state */
        uint64_t remainingStreamingBytes = 0;

        const size_t MAX_FALLBACK_SIZE = BUN_DEFAULT_MAX_HTTP_HEADER_SIZE;

        /* Returns UINT64_MAX on error. Maximum 999999999 is allowed. */
        static uint64_t toUnsignedInteger(std::string_view str) {
            /* We assume at least 64-bit integer giving us safely 999999999999999999 (18 number of 9s) */
            if (str.length() > 18) {
                return UINT64_MAX;
            }

            uint64_t unsignedIntegerValue = 0;
            for (char c : str) {
                /* As long as the letter is 0-9 we cannot overflow. */
                if (c < '0' || c > '9') {
                    return UINT64_MAX;
                }
                unsignedIntegerValue = unsignedIntegerValue * 10ull + ((unsigned int) c - (unsigned int) '0');
            }
            return unsignedIntegerValue;
        }

        static inline uint64_t hasLess(uint64_t x, uint64_t n) {
            return (((x)-~0ULL/255*(n))&~(x)&~0ULL/255*128);
        }

        static inline uint64_t hasMore(uint64_t x, uint64_t n) {
            return (( ((x)+~0ULL/255*(127-(n))) |(x))&~0ULL/255*128);
        }

        static inline uint64_t hasBetween(uint64_t x, uint64_t m, uint64_t n) {
            return (( (~0ULL/255*(127+(n))-((x)&~0ULL/255*127)) &~(x)& (((x)&~0ULL/255*127)+~0ULL/255*(127-(m))) )&~0ULL/255*128);
        }

        static inline bool notFieldNameWord(uint64_t x) {
            return hasLess(x, '-') |
            hasBetween(x, '-', '0') |
            hasBetween(x, '9', 'A') |
            hasBetween(x, 'Z', 'a') |
            hasMore(x, 'z');
        }

        /* RFC 9110 5.6.2. Tokens */
        /* Hyphen is not checked here as it is very common */
        static inline bool isUnlikelyFieldNameByte(unsigned char c)
        {
            /* Digits and 14 of the 15 non-alphanum characters (lacking hyphen) */
            return ((c == '~') | (c == '|') | (c == '`') | (c == '_') | (c == '^') | (c == '.') | (c == '+')
                | (c == '*') | (c == '!')) || ((c >= 48) & (c <= 57)) || ((c <= 39) & (c >= 35));
        }

        static inline bool isFieldNameByteFastLowercased(unsigned char &in) {
            /* Most common is lowercase alpha and hyphen */
            if (((in >= 97) & (in <= 122)) | (in == '-')) [[likely]] {
                return true;
            /* Second is upper case alpha */
            } else if ((in >= 65) & (in <= 90)) [[unlikely]] {
                in |= 32;
                return true;
            /* These are rarely used but still valid */
            } else if (isUnlikelyFieldNameByte(in)) [[unlikely]] {
                return true;
            }
            return false;
        }

        static inline void *consumeFieldName(char *p) {
            /* Best case fast path (particularly useful with clang) */
            while (true) {
                while ((*p >= 65) & (*p <= 90)) [[likely]] {
                    *p |= 32;
                    p++;
                }
                while (((*p >= 97) & (*p <= 122))) [[likely]] {
                    p++;
                }
                if (*p == ':') {
                    return (void *)p;
                }
                if (*p == '-') {
                    p++;
                } else if (!((*p >= 65) & (*p <= 90))) {
                    /* Exit fast path parsing */
                    break;
                }
            }

            /* Generic */
            while (isFieldNameByteFastLowercased(*(unsigned char *)p)) {
                p++;
            }
            return (void *)p;
        }

        static inline int isHTTPorHTTPSPrefixForProxies(char *data, char *end) {
            // We can check 8 because:
            // 1. If it's "http://" that's 7 bytes, and it's supposed to at least have a trailing slash.
            // 2. If it's "https://" that's 8 bytes exactly.
            if (data + 8 >= end) [[unlikely]] {
                // if it's not at least 8 bytes, let's try again later
                return -1;
            }

            uint64_t http;
            __builtin_memcpy(&http, data, sizeof(uint64_t));

            uint32_t first_four_bytes = http & static_cast<uint32_t>(0xFFFFFFFF);
            // check if any of the first four bytes are > non-ascii
            if ((first_four_bytes & 0x80808080) != 0) [[unlikely]] {
                return 0;
            }
            first_four_bytes |= 0x20202020; // Lowercase the first four bytes

            static constexpr char http_lowercase_bytes[4] = {'h', 't', 't', 'p'};
            static constexpr uint32_t http_lowercase_bytes_int = __builtin_bit_cast(uint32_t, http_lowercase_bytes);
            if (first_four_bytes == http_lowercase_bytes_int) [[likely]] {
                if (__builtin_memcmp(reinterpret_cast<char *>(&http) + 4, "://", 3) == 0) [[likely]] {
                    return 1;
                }

                static constexpr char s_colon_slash_slash[4] = {'s', ':', '/', '/'};
                static constexpr uint32_t s_colon_slash_slash_int = __builtin_bit_cast(uint32_t, s_colon_slash_slash);

                static constexpr char S_colon_slash_slash[4] = {'S', ':', '/', '/'};
                static constexpr uint32_t S_colon_slash_slash_int = __builtin_bit_cast(uint32_t, S_colon_slash_slash);

                // Extract the last four bytes from the uint64_t
                const uint32_t last_four_bytes = (http >> 32) & static_cast<uint32_t>(0xFFFFFFFF);
                return (last_four_bytes == s_colon_slash_slash_int) || (last_four_bytes == S_colon_slash_slash_int);
            }

            return 0;
        }

        /* Puts method as key, target as value and returns non-null (or nullptr on error). */
        static inline char *consumeRequestLine(char *data, char *end, HttpRequest::Header &header, bool &isAncientHTTP) {
            /* Scan until single SP, assume next is / (origin request) */
            char *start = data;
            /* This catches the post padded CR and fails */
            while (data[0] > 32) data++;
            if (&data[1] == end) [[unlikely]] {
                return nullptr;
            }

            if (data[0] == 32 && (__builtin_expect(data[1] == '/', 1) || isHTTPorHTTPSPrefixForProxies(data + 1, end) == 1)) [[likely]] {
                header.key = {start, (size_t) (data - start)};
                data++;
                /* Scan for less than 33 (catches post padded CR and fails) */
                start = data;
                for (; true; data += 8) {
                    uint64_t word;
                    memcpy(&word, data, sizeof(uint64_t));
                    if (hasLess(word, 33)) {
                        while (*(unsigned char *)data > 32) data++;
                        /* Now we stand on space */
                        header.value = {start, (size_t) (data - start)};
                        /* Check that the following is http 1.1 */
                        if (data + 11 >= end) {
                            /* Whatever we have must be part of the version string */
                            if (memcmp(" HTTP/1.1\r\n", data, std::min<unsigned int>(11, (unsigned int) (end - data))) == 0) {
                                return nullptr;
                            } else if (memcmp(" HTTP/1.0\r\n", data, std::min<unsigned int>(11, (unsigned int) (end - data))) == 0) {
                                isAncientHTTP = true;
                                return data + 11;
                            }
                            return (char *) 0x1;
                        }
                        if (memcmp(" HTTP/1.1\r\n", data, 11) == 0) {
                            return data + 11;
                        } else if (memcmp(" HTTP/1.0\r\n", data, 11) == 0) {
                            isAncientHTTP = true;
                            return data + 11;
                        }
                        /* If we stand at the post padded CR, we have fragmented input so try again later */
                        if (data[0] == '\r') {
                            return nullptr;
                        }
                        /* This is an error */
                        return (char *) 0x1;
                    }
                }
            }

            /* If we stand at the post padded CR, we have fragmented input so try again later */
            if (data[0] == '\r') {
                return nullptr;
            }

            if (data[0] == 32) {
                switch (isHTTPorHTTPSPrefixForProxies(data + 1, end)) {
                    // If we haven't received enough data to check if it's http:// or https://, let's try again later
                    case -1:
                        return nullptr;
                    // Otherwise, if it's not http:// or https://, return 400
                    default:
                        return (char *) 0x2;
                }
            }

            return (char *) 0x1;
        }

        /* RFC 9110: 5.5 Field Values (TLDR; anything above 31 is allowed; htab (9) is also allowed)
        * Field values are usually constrained to the range of US-ASCII characters [...]
        * Field values containing CR, LF, or NUL characters are invalid and dangerous [...]
        * Field values containing other CTL characters are also invalid. */
        static inline void *tryConsumeFieldValue(char *p) {
            for (; true; p += 8) {
                uint64_t word;
                memcpy(&word, p, sizeof(uint64_t));
                if (hasLess(word, 32)) {
                    while (*(unsigned char *)p > 31) p++;
                    return (void *)p;
                }
            }
        }

        /* End is only used for the proxy parser. The HTTP parser recognizes "\ra" as invalid "\r\n" scan and breaks. */
        static unsigned int getHeaders(char *postPaddedBuffer, char *end, struct HttpRequest::Header *headers, void *reserved, unsigned int &err, bool &isAncientHTTP) {
            char *preliminaryKey, *preliminaryValue, *start = postPaddedBuffer;

            #ifdef UWS_WITH_PROXY
                /* ProxyParser is passed as reserved parameter */
                ProxyParser *pp = (ProxyParser *) reserved;

                /* Parse PROXY protocol */
                auto [done, offset] = pp->parse({postPaddedBuffer, (size_t) (end - postPaddedBuffer)});
                if (!done) {
                    /* We do not reset the ProxyParser (on filure) since it is tied to this
                    * connection, which is really only supposed to ever get one PROXY frame
                    * anyways. We do however allow multiple PROXY frames to be sent (overwrites former). */
                    return 0;
                } else {
                    /* We have consumed this data so skip it */
                    postPaddedBuffer += offset;
                }
            #else
                /* This one is unused */
                (void) reserved;
                (void) end;
            #endif

            /* It is critical for fallback buffering logic that we only return with success
            * if we managed to parse a complete HTTP request (minus data). Returning success
            * for PROXY means we can end up succeeding, yet leaving bytes in the fallback buffer
            * which is then removed, and our counters to flip due to overflow and we end up with a crash */

            /* The request line is different from the field names / field values */
            if ((char *) 3 > (postPaddedBuffer = consumeRequestLine(postPaddedBuffer, end, headers[0], isAncientHTTP))) {
                /* Error - invalid request line */
                /* Assuming it is 505 HTTP Version Not Supported */
                switch (reinterpret_cast<uintptr_t>(postPaddedBuffer)) {
                    case 0x1:
                        err = HTTP_ERROR_505_HTTP_VERSION_NOT_SUPPORTED;;
                        break;
                    case 0x2:
                        err = HTTP_ERROR_400_BAD_REQUEST;
                        break;
                    default: {
                        err = 0;
                        break;
                    }
                }
                return 0;
            }
            headers++;

            for (unsigned int i = 1; i < UWS_HTTP_MAX_HEADERS_COUNT - 1; i++) {
                /* Lower case and consume the field name */
                preliminaryKey = postPaddedBuffer;
                postPaddedBuffer = (char *) consumeFieldName(postPaddedBuffer);
                headers->key = std::string_view(preliminaryKey, (size_t) (postPaddedBuffer - preliminaryKey));

                /* We should not accept whitespace between key and colon, so colon must foloow immediately */
                if (postPaddedBuffer[0] != ':') {
                    /* If we stand at the end, we are fragmented */
                    if (postPaddedBuffer == end) {
                        return 0;
                    }
                    /* Error: invalid chars in field name */
                    err = HTTP_ERROR_400_BAD_REQUEST;
                    return 0;
                }
                postPaddedBuffer++;

                preliminaryValue = postPaddedBuffer;
                /* The goal of this call is to find next "\r\n", or any invalid field value chars, fast */
                while (true) {
                    postPaddedBuffer = (char *) tryConsumeFieldValue(postPaddedBuffer);
                    /* If this is not CR then we caught some stinky invalid char on the way */
                    if (postPaddedBuffer[0] != '\r') {
                        /* If TAB then keep searching */
                        if (postPaddedBuffer[0] == '\t') {
                            postPaddedBuffer++;
                            continue;
                        }
                        /* Error - invalid chars in field value */
                        err = HTTP_ERROR_400_BAD_REQUEST;
                        return 0;
                    }
                    break;
                }
                /* We fence end[0] with \r, followed by end[1] being something that is "not \n", to signify "not found".
                    * This way we can have this one single check to see if we found \r\n WITHIN our allowed search space. */
                if (postPaddedBuffer[1] == '\n') {
                    /* Store this header, it is valid */
                    headers->value = std::string_view(preliminaryValue, (size_t) (postPaddedBuffer - preliminaryValue));
                    postPaddedBuffer += 2;

                    /* Trim trailing whitespace (SP, HTAB) */
                    while (headers->value.length() && headers->value.back() < 33) {
                        headers->value.remove_suffix(1);
                    }

                    /* Trim initial whitespace (SP, HTAB) */
                    while (headers->value.length() && headers->value.front() < 33) {
                        headers->value.remove_prefix(1);
                    }

                    headers++;

                    /* We definitely have at least one header (or request line), so check if we are done */
                    if (*postPaddedBuffer == '\r') {
                        if (postPaddedBuffer[1] == '\n') {
                            /* This cann take the very last header space */
                            headers->key = std::string_view(nullptr, 0);
                            return (unsigned int) ((postPaddedBuffer + 2) - start);
                        } else {
                            /* \r\n\r plus non-\n letter is malformed request, or simply out of search space */
                            if (postPaddedBuffer + 1 < end) {
                                err = HTTP_ERROR_400_BAD_REQUEST;
                            }
                            return 0;
                        }
                    }
                } else {
                    /* We are either out of search space or this is a malformed request */
                    return 0;
                }
            }
            /* We ran out of header space, too large request */
            err = HTTP_ERROR_431_REQUEST_HEADER_FIELDS_TOO_LARGE;
            return 0;
        }

    /* This is the only caller of getHeaders and is thus the deepest part of the parser.
     * From here we return either [consumed, user] for "keep going",
     * or [consumed, nullptr] for "break; I am closed or upgraded to websocket"
     * or [whatever, fullptr] for "break and close me, I am a parser error!" */
    template <bool ConsumeMinimally>
    std::pair<unsigned int, void *> fenceAndConsumePostPadded(char *data, unsigned int length, void *user, void *reserved, HttpRequest *req, MoveOnlyFunction<void *(void *, HttpRequest *)> &requestHandler, MoveOnlyFunction<void *(void *, std::string_view, bool)> &dataHandler) {

        /* How much data we CONSUMED (to throw away) */
        unsigned int consumedTotal = 0;
        unsigned int err = 0;

        /* Fence two bytes past end of our buffer (buffer has post padded margins).
         * This is to always catch scan for \r but not for \r\n. */
        data[length] = '\r';
        data[length + 1] = 'a'; /* Anything that is not \n, to trigger "invalid request" */
        bool isAncientHTTP = false;

        for (unsigned int consumed; length && (consumed = getHeaders(data, data + length, req->headers, reserved, err, isAncientHTTP)); ) {
            data += consumed;
            length -= consumed;
            consumedTotal += consumed;

            /* Even if we could parse it, check for length here as well */
            if (consumed > MAX_FALLBACK_SIZE) {
                return {HTTP_ERROR_431_REQUEST_HEADER_FIELDS_TOO_LARGE, FULLPTR};
            }

            /* Store HTTP version (ancient 1.0 or 1.1) */
            req->ancientHttp = isAncientHTTP;

            /* Add all headers to bloom filter */
            req->bf.reset();
            for (HttpRequest::Header *h = req->headers; (++h)->key.length(); ) {
                req->bf.add(h->key);
            }

            /* Break if no host header (but we can have empty string which is different from nullptr) */
            if (!req->getHeader("host").data()) {
                return {HTTP_ERROR_400_BAD_REQUEST, FULLPTR};
            }

            /* RFC 9112 6.3
            * If a message is received with both a Transfer-Encoding and a Content-Length header field,
            * the Transfer-Encoding overrides the Content-Length. Such a message might indicate an attempt
            * to perform request smuggling (Section 11.2) or response splitting (Section 11.1) and
            * ought to be handled as an error. */
            std::string_view transferEncodingString = req->getHeader("transfer-encoding");
            std::string_view contentLengthString = req->getHeader("content-length");

            auto transferEncodingStringLen = transferEncodingString.length();
            auto contentLengthStringLen = contentLengthString.length();
            if (transferEncodingStringLen && contentLengthStringLen) {
                /* Returning fullptr is the same as calling the errorHandler */
                /* We could be smart and set an error in the context along with this, to indicate what
                 * http error response we might want to return */
                return {HTTP_ERROR_400_BAD_REQUEST, FULLPTR};
            }

            /* Parse query */
            const char *querySeparatorPtr = (const char *) memchr(req->headers->value.data(), '?', req->headers->value.length());
            req->querySeparator = (unsigned int) ((querySeparatorPtr ? querySeparatorPtr : req->headers->value.data() + req->headers->value.length()) - req->headers->value.data());

            // lets check if content len is valid before calling requestHandler
            if(contentLengthStringLen) {
                remainingStreamingBytes = toUnsignedInteger(contentLengthString);
                if (remainingStreamingBytes == UINT64_MAX) {
                    /* Parser error */
                    return {HTTP_ERROR_400_BAD_REQUEST, FULLPTR};
                }
            }

            // lets check if content len is valid before calling requestHandler
            if(contentLengthStringLen) {
                remainingStreamingBytes = toUnsignedInteger(contentLengthString);
                if (remainingStreamingBytes == UINT64_MAX) {
                    /* Parser error */
                    return {HTTP_ERROR_400_BAD_REQUEST, FULLPTR};
                }
            }
            /* If returned socket is not what we put in we need
             * to break here as we either have upgraded to
             * WebSockets or otherwise closed the socket. */
            void *returnedUser = requestHandler(user, req);
            if (returnedUser != user) {
                /* We are upgraded to WebSocket or otherwise broken */
                return {consumedTotal, returnedUser};
            }

            /* The rules at play here according to RFC 9112 for requests are essentially:
             * If both content-length and transfer-encoding then invalid message; must break.
             * If has transfer-encoding then must be chunked regardless of value.
             * If content-length then fixed length even if 0.
             * If none of the above then fixed length is 0. */

            /* RFC 9112 6.3
             * If a message is received with both a Transfer-Encoding and a Content-Length header field,
             * the Transfer-Encoding overrides the Content-Length. */
            if (transferEncodingStringLen) {

                /* If a proxy sent us the transfer-encoding header that 100% means it must be chunked or else the proxy is
                 * not RFC 9112 compliant. Therefore it is always better to assume this is the case, since that entirely eliminates
                 * all forms of transfer-encoding obfuscation tricks. We just rely on the header. */

                /* RFC 9112 6.3
                 * If a Transfer-Encoding header field is present in a request and the chunked transfer coding is not the
                 * final encoding, the message body length cannot be determined reliably; the server MUST respond with the
                 * 400 (Bad Request) status code and then close the connection. */

                /* In this case we fail later by having the wrong interpretation (assuming chunked).
                 * This could be made stricter but makes no difference either way, unless forwarding the identical message as a proxy. */

                remainingStreamingBytes = STATE_IS_CHUNKED;
                /* If consume minimally, we do not want to consume anything but we want to mark this as being chunked */
                if constexpr (!ConsumeMinimally) {
                    /* Go ahead and parse it (todo: better heuristics for emitting FIN to the app level) */
                    std::string_view dataToConsume(data, length);
                    for (auto chunk : uWS::ChunkIterator(&dataToConsume, &remainingStreamingBytes)) {
                        dataHandler(user, chunk, chunk.length() == 0);
                    }
                    if (isParsingInvalidChunkedEncoding(remainingStreamingBytes)) {
                        // TODO: what happen if we already responded?
                        return {HTTP_ERROR_400_BAD_REQUEST, FULLPTR};
                    }
                    unsigned int consumed = (length - (unsigned int) dataToConsume.length());
                    data = (char *) dataToConsume.data();
                    length = (unsigned int) dataToConsume.length();
                    consumedTotal += consumed;
                }
            } else if (contentLengthStringLen) {
<<<<<<< HEAD

=======
              
>>>>>>> a41d773a
                if constexpr (!ConsumeMinimally) {
                    unsigned int emittable = (unsigned int) std::min<uint64_t>(remainingStreamingBytes, length);
                    dataHandler(user, std::string_view(data, emittable), emittable == remainingStreamingBytes);
                    remainingStreamingBytes -= emittable;

                    data += emittable;
                    length -= emittable;
                    consumedTotal += emittable;
                }
            } else {
                /* If we came here without a body; emit an empty data chunk to signal no data */
                dataHandler(user, {}, true);
            }

            /* Consume minimally should break as easrly as possible */
            if constexpr (ConsumeMinimally) {
                break;
            }
        }
        /* Whenever we return FULLPTR, the interpretation of "consumed" should be the HttpError enum. */
        if (err) {
            return {err, FULLPTR};
        }
        return {consumedTotal, user};
    }

public:
    std::pair<unsigned int, void *> consumePostPadded(char *data, unsigned int length, void *user, void *reserved, MoveOnlyFunction<void *(void *, HttpRequest *)> &&requestHandler, MoveOnlyFunction<void *(void *, std::string_view, bool)> &&dataHandler) {

        /* This resets BloomFilter by construction, but later we also reset it again.
        * Optimize this to skip resetting twice (req could be made global) */
        HttpRequest req;
        if (remainingStreamingBytes) {

            /* It's either chunked or with a content-length */
            if (isParsingChunkedEncoding(remainingStreamingBytes)) {
                std::string_view dataToConsume(data, length);
                for (auto chunk : uWS::ChunkIterator(&dataToConsume, &remainingStreamingBytes)) {
                    dataHandler(user, chunk, chunk.length() == 0);
                }
                if (isParsingInvalidChunkedEncoding(remainingStreamingBytes)) {
                    return {HTTP_ERROR_400_BAD_REQUEST, FULLPTR};
                }
                data = (char *) dataToConsume.data();
                length = (unsigned int) dataToConsume.length();
            } else {
                // this is exactly the same as below!
                // todo: refactor this
                if (remainingStreamingBytes >= length) {
                    void *returnedUser = dataHandler(user, std::string_view(data, length), remainingStreamingBytes == length);
                    remainingStreamingBytes -= length;
                    return {0, returnedUser};
                } else {
                    void *returnedUser = dataHandler(user, std::string_view(data, remainingStreamingBytes), true);

                    data += (unsigned int) remainingStreamingBytes;
                    length -= (unsigned int) remainingStreamingBytes;

                    remainingStreamingBytes = 0;

                    if (returnedUser != user) {
                        return {0, returnedUser};
                    }
                }
            }

        } else if (fallback.length()) {
            unsigned int had = (unsigned int) fallback.length();

            size_t maxCopyDistance = std::min<size_t>(MAX_FALLBACK_SIZE - fallback.length(), (size_t) length);

            /* We don't want fallback to be short string optimized, since we want to move it */
            fallback.reserve(fallback.length() + maxCopyDistance + std::max<unsigned int>(MINIMUM_HTTP_POST_PADDING, sizeof(std::string)));
            fallback.append(data, maxCopyDistance);

            // break here on break
            std::pair<unsigned int, void *> consumed = fenceAndConsumePostPadded<true>(fallback.data(), (unsigned int) fallback.length(), user, reserved, &req, requestHandler, dataHandler);
            if (consumed.second != user) {
                return consumed;
            }

            if (consumed.first) {

                /* This logic assumes that we consumed everything in fallback buffer.
                * This is critically important, as we will get an integer overflow in case
                * of "had" being larger than what we consumed, and that we would drop data */
                fallback.clear();
                data += consumed.first - had;
                length -= consumed.first - had;

                if (remainingStreamingBytes) {
                    /* It's either chunked or with a content-length */
                    if (isParsingChunkedEncoding(remainingStreamingBytes)) {
                        std::string_view dataToConsume(data, length);
                        for (auto chunk : uWS::ChunkIterator(&dataToConsume, &remainingStreamingBytes)) {
                            dataHandler(user, chunk, chunk.length() == 0);
                        }
                        if (isParsingInvalidChunkedEncoding(remainingStreamingBytes)) {
                            return {HTTP_ERROR_400_BAD_REQUEST, FULLPTR};
                        }
                        data = (char *) dataToConsume.data();
                        length = (unsigned int) dataToConsume.length();
                    } else {
                        // this is exactly the same as above!
                        if (remainingStreamingBytes >= (unsigned int) length) {
                            void *returnedUser = dataHandler(user, std::string_view(data, length), remainingStreamingBytes == (unsigned int) length);
                            remainingStreamingBytes -= length;
                            return {0, returnedUser};
                        } else {
                            void *returnedUser = dataHandler(user, std::string_view(data, remainingStreamingBytes), true);

                            data += (unsigned int) remainingStreamingBytes;
                            length -= (unsigned int) remainingStreamingBytes;

                            remainingStreamingBytes = 0;

                            if (returnedUser != user) {
                                return {0, returnedUser};
                            }
                        }
                    }
                }

            } else {
                if (fallback.length() == MAX_FALLBACK_SIZE) {
                    return {HTTP_ERROR_431_REQUEST_HEADER_FIELDS_TOO_LARGE, FULLPTR};
                }
                return {0, user};
            }
        }

        std::pair<unsigned int, void *> consumed = fenceAndConsumePostPadded<false>(data, length, user, reserved, &req, requestHandler, dataHandler);
        if (consumed.second != user) {
            return consumed;
        }

        data += consumed.first;
        length -= consumed.first;

        if (length) {
            if (length < MAX_FALLBACK_SIZE) {
                fallback.append(data, length);
            } else {
                return {HTTP_ERROR_431_REQUEST_HEADER_FIELDS_TOO_LARGE, FULLPTR};
            }
        }

        // added for now
        return {0, user};
    }
};

}
<|MERGE_RESOLUTION|>--- conflicted
+++ resolved
@@ -692,11 +692,6 @@
                     consumedTotal += consumed;
                 }
             } else if (contentLengthStringLen) {
-<<<<<<< HEAD
-
-=======
-              
->>>>>>> a41d773a
                 if constexpr (!ConsumeMinimally) {
                     unsigned int emittable = (unsigned int) std::min<uint64_t>(remainingStreamingBytes, length);
                     dataHandler(user, std::string_view(data, emittable), emittable == remainingStreamingBytes);
