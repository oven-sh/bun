{
  "name": "bun-vscode",
  "version": "0.0.15",
  "author": "oven",
  "repository": {
    "type": "git",
    "url": "https://github.com/oven-sh/bun"
  },
  "main": "dist/extension.js",
  "devDependencies": {
    "@types/bun": "^1.1.10",
    "@types/vscode": "^1.60.0",
    "@vscode/debugadapter": "^1.56.0",
    "@vscode/debugadapter-testsupport": "^1.56.0",
    "@vscode/test-cli": "^0.0.10",
    "@vscode/test-electron": "^2.4.1",
    "@vscode/vsce": "^2.20.1",
    "esbuild": "^0.19.2",
    "typescript": "^5.0.0"
  },
  "description": "The Visual Studio Code extension for Bun.",
  "displayName": "Bun for Visual Studio Code",
  "engines": {
    "vscode": "^1.60.0"
  },
  "extensionKind": [
    "workspace"
  ],
  "galleryBanner": {
    "color": "#3B3738",
    "theme": "dark"
  },
  "homepage": "https://bun.sh/",
  "icon": "assets/icon.png",
  "keywords": [
    "bun",
    "node.js",
    "javascript",
    "typescript",
    "vscode"
  ],
  "license": "MIT",
  "publisher": "oven",
  "scripts": {
    "build": "node scripts/build.mjs",
    "pretest": "bun run build",
    "test": "node scripts/test.mjs",
    "dev": "vscode-test --config scripts/dev.mjs",
    "prepublish": "npm version patch && bun run build",
    "publish": "cd extension && bunx vsce publish"
  },
  "workspaceTrust": {
    "request": "never"
  },
  "workspaces": [
    "../bun-debug-adapter-protocol",
    "../bun-inspector-protocol"
  ],
  "activationEvents": [
    "onStartupFinished"
  ],
  "browser": "dist/web-extension.js",
  "bugs": {
    "url": "https://github.com/oven-sh/bun/issues"
  },
  "capabilities": {
    "untrustedWorkspaces": {
      "supported": false,
      "description": "This extension needs to be able to run your code using Bun."
    }
  },
  "categories": [
    "Programming Languages",
    "Debuggers",
    "Testing"
  ],
  "contributes": {
    "configuration": {
      "title": "Bun",
      "properties": {
        "bun.runtime": {
          "type": "string",
          "description": "A path to the `bun` executable. By default, the extension looks for `bun` in the `PATH`, but if set, it will use the specified path instead.",
          "scope": "window",
          "default": null
        },
        "bun.debugTerminal.enabled": {
          "type": "boolean",
          "description": "If Bun should be added to the JavaScript Debug Terminal.",
          "scope": "window",
          "default": true
        },
        "bun.debugTerminal.stopOnEntry": {
          "type": "boolean",
          "description": "If the debugger should stop on the first line when used in the JavaScript Debug Terminal.",
          "scope": "window",
          "default": false
        },
        "bun.test.filePattern": {
          "type": "string",
          "default": "**/*.{test,spec}.{js,ts,tsx,jsx}",
          "description": "Glob pattern to match test files (e.g., **/*.test.{js,ts,tsx,jsx})"
        },
        "bun.test.customFlag": {
          "type": "string",
          "default": "",
          "description": "Custom flag added to the end of test command"
        },
        "bun.test.customScript": {
          "type": "string",
          "default": "",
          "description": "Custom script to use instead of `bun test`, for example script from `package.json`"
        }
      }
    },
    "commands": [
      {
        "command": "extension.bun.runFile",
        "title": "Run File",
        "shortTitle": "Run",
        "category": "Bun",
        "enablement": "!inDebugMode",
        "icon": "$(play)"
      },
      {
        "command": "extension.bun.debugFile",
        "title": "Debug File",
        "shortTitle": "Debug",
        "category": "Bun",
        "enablement": "!inDebugMode",
        "icon": "$(debug-alt)"
      },
      {
<<<<<<< HEAD
        "command": "extension.bun.runTest",
        "title": "Run File Test",
        "shortTitle": "Run Test",
        "category": "Bun",
        "icon": "$(play)"
      },
      {
        "command": "extension.bun.watchTest",
        "title": "Run File Test in watch mode",
        "shortTitle": "Run Test Watch",
        "category": "Bun",
        "icon": "$(sync)"
=======
        "command": "extension.bun.runUnsavedCode",
        "title": "Run Unsaved Code with Bun",
        "shortTitle": "Run with Bun",
        "category": "Bun",
        "enablement": "!inDebugMode && resourceLangId =~ /^(javascript|typescript|javascriptreact|typescriptreact)$/ && !isInDiffEditor && resourceScheme == 'untitled'",
        "icon": "$(play-circle)"
>>>>>>> 79795808
      }
    ],
    "menus": {
      "editor/title/run": [
        {
          "command": "extension.bun.runFile",
          "when": "resourceLangId == javascript || resourceLangId == javascriptreact || resourceLangId == typescript || resourceLangId == typescriptreact",
          "group": "navigation@1"
        },
        {
          "command": "extension.bun.debugFile",
          "when": "resourceLangId == javascript || resourceLangId == javascriptreact || resourceLangId == typescript || resourceLangId == typescriptreact",
          "group": "navigation@2"
        }
      ],
      "commandPalette": [
        {
          "command": "extension.bun.runFile",
          "when": "resourceLangId == javascript || resourceLangId == javascriptreact || resourceLangId == typescript || resourceLangId == typescriptreact"
        },
        {
          "command": "extension.bun.debugFile",
          "when": "resourceLangId == javascript || resourceLangId == javascriptreact || resourceLangId == typescript || resourceLangId == typescriptreact"
        }
      ],
      "editor/title": [
        {
          "command": "extension.bun.runUnsavedCode",
          "when": "resourceLangId =~ /^(javascript|typescript|javascriptreact|typescriptreact)$/ && !isInDiffEditor && resourceScheme == 'untitled'",
          "group": "navigation"
        }
      ],
      "editor/context": [
        {
          "command": "extension.bun.runUnsavedCode",
          "when": "resourceLangId =~ /^(javascript|typescript|javascriptreact|typescriptreact)$/ && !isInDiffEditor && resourceScheme == 'untitled'",
          "group": "1_run"
        }
      ]
    },
    "breakpoints": [
      {
        "language": "javascript"
      },
      {
        "language": "javascriptreact"
      },
      {
        "language": "typescript"
      },
      {
        "language": "typescriptreact"
      }
    ],
    "debuggers": [
      {
        "type": "bun",
        "label": "Bun",
        "languages": [
          "javascript",
          "javascriptreact",
          "typescript",
          "typescriptreact"
        ],
        "runtime": "node",
        "program": "dist/adapter.js",
        "configurationAttributes": {
          "launch": {
            "required": [
              "program"
            ],
            "properties": {
              "runtime": {
                "type": "string",
                "description": "The path to the `bun` executable. Defaults to `PATH` environment variable.",
                "default": "bun"
              },
              "runtimeArgs": {
                "type": "array",
                "description": "The command-line arguments passed to the `bun` executable. Unlike `args`, these arguments are not passed to the program, but to the `bun` executable itself.",
                "items": {
                  "type": "string"
                },
                "default": []
              },
              "program": {
                "type": "string",
                "description": "The path to a JavaScript or TypeScript file.",
                "default": "${file}"
              },
              "args": {
                "type": "array",
                "description": "The command-line arguments passed to the program.",
                "items": {
                  "type": "string"
                },
                "default": []
              },
              "cwd": {
                "type": "string",
                "description": "The working directory.",
                "default": "${workspaceFolder}"
              },
              "env": {
                "type": "object",
                "description": "The environment variables to pass to Bun.",
                "default": {}
              },
              "strictEnv": {
                "type": "boolean",
                "description": "If environment variables should not be inherited from the parent process.",
                "default": false
              },
              "stopOnEntry": {
                "type": "boolean",
                "description": "If the debugger should stop on the first line of the program.",
                "default": false
              },
              "noDebug": {
                "type": "boolean",
                "description": "If the debugger should be disabled.",
                "default": false
              },
              "watchMode": {
                "type": [
                  "boolean",
                  "string"
                ],
                "description": "If the process should be restarted when files change. Equivalent to passing `--watch` or `--hot` to the `bun` executable.",
                "enum": [
                  true,
                  false,
                  "hot"
                ],
                "default": false
              }
            }
          },
          "attach": {
            "properties": {
              "url": {
                "type": "string",
                "description": "The URL of the WebSocket inspector to attach to."
              },
              "noDebug": {
                "type": "boolean",
                "description": "If the debugger should be disabled.",
                "default": false
              },
              "stopOnEntry": {
                "type": "boolean",
                "description": "If the debugger should stop on the first line of the program.",
                "default": false
              }
            }
          }
        }
      }
    ],
    "languages": [
      {
        "id": "bun.lockb",
        "aliases": [
          "bun.lockb"
        ],
        "extensions": [
          ".lockb"
        ],
        "icon": {
          "dark": "assets/icon-small.png",
          "light": "assets/icon-small.png"
        }
      }
    ],
    "jsonValidation": [
      {
        "fileMatch": "package.json",
        "url": "./assets/package.json"
      }
    ],
    "customEditors": [
      {
        "viewType": "bun.lockb",
        "displayName": "bun.lockb",
        "selector": [
          {
            "filenamePattern": "*.lockb"
          }
        ],
        "priority": "default"
      }
    ],
    "taskDefinitions": [
      {
        "type": "bun",
        "required": [
          "script"
        ],
        "properties": {
          "script": {
            "type": "string",
            "description": "The script to execute"
          }
        }
      }
    ]
  }
}<|MERGE_RESOLUTION|>--- conflicted
+++ resolved
@@ -131,7 +131,6 @@
         "icon": "$(debug-alt)"
       },
       {
-<<<<<<< HEAD
         "command": "extension.bun.runTest",
         "title": "Run File Test",
         "shortTitle": "Run Test",
@@ -144,14 +143,14 @@
         "shortTitle": "Run Test Watch",
         "category": "Bun",
         "icon": "$(sync)"
-=======
+      },
+      {
         "command": "extension.bun.runUnsavedCode",
         "title": "Run Unsaved Code with Bun",
         "shortTitle": "Run with Bun",
         "category": "Bun",
         "enablement": "!inDebugMode && resourceLangId =~ /^(javascript|typescript|javascriptreact|typescriptreact)$/ && !isInDiffEditor && resourceScheme == 'untitled'",
         "icon": "$(play-circle)"
->>>>>>> 79795808
       }
     ],
     "menus": {
