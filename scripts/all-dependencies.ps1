param(
  [Alias("f")][switch]$Force = $false
)

$ErrorActionPreference = 'Stop'

<<<<<<< HEAD
$Script:DidAnything = $false;
=======
$DidAnything = $false;

$BUN_BASE_DIR = if ($env:BUN_BASE_DIR) { $env:BUN_BASE_DIR } else { Join-Path $PSScriptRoot '..' }
$BUN_DEPS_DIR = if ($env:BUN_DEPS_DIR) { $env:BUN_DEPS_DIR } else { Join-Path $BUN_BASE_DIR 'src\deps' }
$BUN_DEPS_OUT_DIR = if ($env:BUN_DEPS_OUT_DIR) { $env:BUN_DEPS_OUT_DIR } else { $BUN_DEPS_DIR }
>>>>>>> 2ae478c6

function Build-Dependency {
  param(
    $Script,
    [string[]]$Outputs
  )

  $ScriptPath = Join-Path $PSScriptRoot "build-$Script.ps1"
  
  if (!$Force) {
    foreach ($Output in $Outputs) {
      $OutputPath = Join-Path $BUN_DEPS_OUT_DIR $Output
      if (Test-Path $OutputPath) {
        Write-Host "$Script - already built"
        return
      }
    }
  }
  else {
    Remove-Item $Outputs -ErrorAction SilentlyContinue
  }

  Write-Host "$Script - Building"
  Push-Location $PSScriptRoot
  try {
    & $ScriptPath
  }
  catch {
    Write-Host "Failed to build $Script"
    throw $_
  }
  finally {
    Pop-Location
  }

  $Script:DidAnything = $true
}

Build-Dependency `
  -Script "base64" `
  -Outputs @("base64.lib")
Build-Dependency `
  -Script "boringssl" `
  -Outputs @("crypto.lib", "ssl.lib", "decrepit.lib")
Build-Dependency `
  -Script "cares" `
  -Outputs @("cares.lib")
Build-Dependency `
  -Script "libarchive" `
  -Outputs @("archive.lib")
Build-Dependency `
  -Script "lolhtml" `
  -Outputs @("lolhtml.lib")
Build-Dependency `
  -Script "mimalloc" `
  -Outputs @("mimalloc.lib")
# Build-Dependency `
#   -Script "tinycc" `
#   -Outputs @("tcc.lib")
Build-Dependency `
  -Script "zlib" `
  -Outputs @("zlib.lib")
Build-Dependency `
  -Script "zstd" `
  -Outputs @("zstd.lib")
Build-Dependency `
  -Script "libuv" `
  -Outputs @("libuv.lib")

<<<<<<< HEAD
if (!($Script:DidAnything)) {
=======
if ($DidAnything -eq $false) {
>>>>>>> 2ae478c6
  Write-Host "(run with -Force to rebuild all)"
}<|MERGE_RESOLUTION|>--- conflicted
+++ resolved
@@ -4,15 +4,11 @@
 
 $ErrorActionPreference = 'Stop'
 
-<<<<<<< HEAD
-$Script:DidAnything = $false;
-=======
 $DidAnything = $false;
 
 $BUN_BASE_DIR = if ($env:BUN_BASE_DIR) { $env:BUN_BASE_DIR } else { Join-Path $PSScriptRoot '..' }
 $BUN_DEPS_DIR = if ($env:BUN_DEPS_DIR) { $env:BUN_DEPS_DIR } else { Join-Path $BUN_BASE_DIR 'src\deps' }
 $BUN_DEPS_OUT_DIR = if ($env:BUN_DEPS_OUT_DIR) { $env:BUN_DEPS_OUT_DIR } else { $BUN_DEPS_DIR }
->>>>>>> 2ae478c6
 
 function Build-Dependency {
   param(
@@ -82,10 +78,6 @@
   -Script "libuv" `
   -Outputs @("libuv.lib")
 
-<<<<<<< HEAD
 if (!($Script:DidAnything)) {
-=======
-if ($DidAnything -eq $false) {
->>>>>>> 2ae478c6
   Write-Host "(run with -Force to rebuild all)"
 }