#!/usr/bin/env bash

# Hack for Buildkite sometimes not having the right path
if [[ "${CI:-}" == "1" || "${CI:-}" == "true" ]]; then
  if [ -f ~/.bashrc ]; then
    source ~/.bashrc
  fi
fi

# this is the environment script for building bun's dependencies
# it sets c compiler and flags
export SCRIPT_DIR=$(cd -- "$(dirname -- "${BASH_SOURCE[0]}")" &>/dev/null && pwd)
export BUN_BASE_DIR=${BUN_BASE_DIR:-$(cd $SCRIPT_DIR && cd .. && pwd)}
export BUN_DEPS_DIR=${BUN_DEPS_DIR:-$BUN_BASE_DIR/src/deps}
export BUN_DEPS_OUT_DIR=${BUN_DEPS_OUT_DIR:-$BUN_BASE_DIR/build/bun-deps}

# Silence a perl script warning
export LC_CTYPE="en_US.UTF-8"
export LC_ALL="en_US.UTF-8"

# this compiler detection could be better
export CC=${CC:-$(which clang-16 || which clang || which cc)}
export CXX=${CXX:-$(which clang++-16 || which clang++ || which c++)}
export AR=${AR:-$(which llvm-ar || which ar)}
export CPUS=${CPUS:-$(nproc || sysctl -n hw.ncpu || echo 1)}

export CMAKE_CXX_COMPILER=${CXX}
export CMAKE_C_COMPILER=${CC}

export CFLAGS='-O3 -fno-exceptions -fvisibility=hidden -fvisibility-inlines-hidden -mno-omit-leaf-frame-pointer -fno-omit-frame-pointer'
export CXXFLAGS='-O3 -fno-exceptions -fno-rtti -fvisibility=hidden -fvisibility-inlines-hidden -mno-omit-leaf-frame-pointer -fno-omit-frame-pointer'

export CMAKE_FLAGS=(
  -DCMAKE_C_COMPILER="${CC}"
  -DCMAKE_CXX_COMPILER="${CXX}"
  -DCMAKE_C_FLAGS="$CFLAGS"
  -DCMAKE_CXX_FLAGS="$CXXFLAGS"
  -DCMAKE_BUILD_TYPE=Release
  -DCMAKE_CXX_STANDARD=20
  -DCMAKE_C_STANDARD=17
  -DCMAKE_CXX_STANDARD_REQUIRED=ON
  -DCMAKE_C_STANDARD_REQUIRED=ON
)

CCACHE=$(which ccache || which sccache || echo "")
if [ -f "$CCACHE" ]; then
  CMAKE_FLAGS+=(
    -DCMAKE_C_COMPILER_LAUNCHER="$CCACHE"
    -DCMAKE_CXX_COMPILER_LAUNCHER="$CCACHE"
  )
fi

if [[ $(uname -s) == 'Linux' ]]; then
  # Ensure we always use -std=gnu++20 on Linux
  CMAKE_FLAGS+=(-DCMAKE_CXX_EXTENSIONS=ON)
fi

if [[ $(uname -s) == 'Darwin' ]]; then
  export CMAKE_OSX_DEPLOYMENT_TARGET=${CMAKE_OSX_DEPLOYMENT_TARGET:-12.0}

  CMAKE_FLAGS+=(-DCMAKE_OSX_DEPLOYMENT_TARGET=${CMAKE_OSX_DEPLOYMENT_TARGET})
  export CFLAGS="$CFLAGS -mmacosx-version-min=${CMAKE_OSX_DEPLOYMENT_TARGET} -D__DARWIN_NON_CANCELABLE=1 "
  export CXXFLAGS="$CXXFLAGS -mmacosx-version-min=${CMAKE_OSX_DEPLOYMENT_TARGET} -D__DARWIN_NON_CANCELABLE=1 "
fi

mkdir -p $BUN_DEPS_OUT_DIR

if [[ "${BASH_SOURCE[0]}" == "${0}" ]]; then
<<<<<<< HEAD
    echo "C Compiler: ${CC}"
    echo "C++ Compiler: ${CXX}"
    if [[ $(uname -s) == 'Darwin' ]]; then
        echo "OSX Deployment Target: ${CMAKE_OSX_DEPLOYMENT_TARGET}"
    fi
=======
  echo "C Compiler: ${CC}"
  echo "C++ Compiler: ${CXX}"
  if [ -n "$CCACHE" ]; then
    echo "Ccache: ${CCACHE}"
  fi
  if [[ $(uname -s) == 'Darwin' ]]; then
    echo "OSX Deployment Target: ${CMAKE_OSX_DEPLOYMENT_TARGET}"
  fi
>>>>>>> 999b0dca
fi



if [[ $(uname) ==  "OpenBSD" ]]; then
    export MAKE="gmake"
else
    export MAKE="make"
fi
<|MERGE_RESOLUTION|>--- conflicted
+++ resolved
@@ -66,13 +66,6 @@
 mkdir -p $BUN_DEPS_OUT_DIR
 
 if [[ "${BASH_SOURCE[0]}" == "${0}" ]]; then
-<<<<<<< HEAD
-    echo "C Compiler: ${CC}"
-    echo "C++ Compiler: ${CXX}"
-    if [[ $(uname -s) == 'Darwin' ]]; then
-        echo "OSX Deployment Target: ${CMAKE_OSX_DEPLOYMENT_TARGET}"
-    fi
-=======
   echo "C Compiler: ${CC}"
   echo "C++ Compiler: ${CXX}"
   if [ -n "$CCACHE" ]; then
@@ -81,7 +74,6 @@
   if [[ $(uname -s) == 'Darwin' ]]; then
     echo "OSX Deployment Target: ${CMAKE_OSX_DEPLOYMENT_TARGET}"
   fi
->>>>>>> 999b0dca
 fi
 
 
