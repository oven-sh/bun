#! /usr/bin/env node

// This is a script that runs `bun test` to test Bun itself.
// It is not intended to be used as a test runner for other projects.
//
// - It runs each `bun test` in a separate process, to catch crashes.
// - It cannot use Bun APIs, since it is run using Node.js.
// - It does not import dependencies, so it's faster to start.

import { spawn, spawnSync } from "node:child_process";
import { createHash } from "node:crypto";
import {
  accessSync,
  appendFileSync,
  existsSync,
  constants as fs,
  linkSync,
  mkdirSync,
  mkdtempSync,
  readdirSync,
  readFileSync,
  realpathSync,
  rmSync,
  statSync,
  symlinkSync,
  unlink,
  unlinkSync,
  writeFileSync,
} from "node:fs";
import { readFile } from "node:fs/promises";
import { availableParallelism, userInfo } from "node:os";
import { basename, dirname, extname, join, relative, sep } from "node:path";
import { createInterface } from "node:readline";
import { setTimeout as setTimeoutPromise } from "node:timers/promises";
import { parseArgs } from "node:util";
import pLimit from "./p-limit.mjs";
import {
  getAbi,
  getAbiVersion,
  getArch,
  getBranch,
  getBuildLabel,
  getBuildUrl,
  getCommit,
  getDistro,
  getDistroVersion,
  getEnv,
  getFileUrl,
  getHostname,
  getLoggedInUserCountOrDetails,
  getOs,
  getSecret,
  getShell,
  getWindowsExitReason,
  isBuildkite,
  isCI,
  isGithubAction,
  isLinux,
  isMacOS,
  isWindows,
  isX64,
  printEnvironment,
  reportAnnotationToBuildKite,
  startGroup,
  tmpdir,
  unzip,
  uploadArtifact,
} from "./utils.mjs";

let isQuiet = false;
const cwd = import.meta.dirname ? dirname(import.meta.dirname) : process.cwd();
const testsPath = join(cwd, "test");

const spawnTimeout = 5_000;
const spawnBunTimeout = 20_000; // when running with ASAN/LSAN bun can take a bit longer to exit, not a bug.
const testTimeout = 3 * 60_000;
const integrationTimeout = 5 * 60_000;

function getNodeParallelTestTimeout(testPath) {
  if (testPath.includes("test-dns")) {
    return 90_000;
  }
<<<<<<< HEAD
  const isDebug = options["exec-path"].includes("-debug");
  return !isDebug ? 10_000 : 60_000;
=======
  return 20_000;
>>>>>>> 41be6aeb
}

process.on("SIGTRAP", () => {
  console.warn("Test runner received SIGTRAP. Doing nothing.");
});

const { values: options, positionals: filters } = parseArgs({
  allowPositionals: true,
  options: {
    ["node-tests"]: {
      type: "boolean",
      default: false,
    },
    /** Path to bun binary */
    ["exec-path"]: {
      type: "string",
      default: "bun",
    },
    ["step"]: {
      type: "string",
      default: undefined,
    },
    ["build-id"]: {
      type: "string",
      default: undefined,
    },
    ["bail"]: {
      type: "boolean",
      default: false,
    },
    ["shard"]: {
      type: "string",
      default: getEnv("BUILDKITE_PARALLEL_JOB", false) || "0",
    },
    ["max-shards"]: {
      type: "string",
      default: getEnv("BUILDKITE_PARALLEL_JOB_COUNT", false) || "1",
    },
    ["include"]: {
      type: "string",
      multiple: true,
      default: undefined,
    },
    ["exclude"]: {
      type: "string",
      multiple: true,
      default: undefined,
    },
    ["quiet"]: {
      type: "boolean",
      default: false,
    },
    ["smoke"]: {
      type: "string",
      default: undefined,
    },
    ["vendor"]: {
      type: "string",
      default: undefined,
    },
    ["retries"]: {
      type: "string",
      default: isCI ? "3" : "0", // N retries = N+1 attempts
    },
    ["junit"]: {
      type: "boolean",
      default: false, // Disabled for now, because it's too much $
    },
    ["junit-temp-dir"]: {
      type: "string",
      default: "junit-reports",
    },
    ["junit-upload"]: {
      type: "boolean",
      default: isBuildkite,
    },
    ["coredump-upload"]: {
      type: "boolean",
      default: isBuildkite && isLinux,
    },
    ["parallel"]: {
      type: "boolean",
      default: false,
    },
  },
});

const cliOptions = options;

if (cliOptions.junit) {
  try {
    cliOptions["junit-temp-dir"] = mkdtempSync(join(tmpdir(), cliOptions["junit-temp-dir"]));
  } catch (err) {
    cliOptions.junit = false;
    console.error(`Error creating JUnit temp directory: ${err.message}`);
  }
}

if (options["quiet"]) {
  isQuiet = true;
}

let newFiles = [];
let prFileCount = 0;
if (isBuildkite) {
  try {
    console.log("on buildkite: collecting new files from PR");
    const per_page = 50;
    for (let i = 1; i <= 5; i++) {
      const res = await fetch(
        `https://api.github.com/repos/oven-sh/bun/pulls/${process.env.BUILDKITE_PULL_REQUEST}/files?per_page=${per_page}&page=${i}`,
        {
          headers: {
            Authorization: `Bearer ${getSecret("GITHUB_TOKEN")}`,
          },
        },
      );
      const doc = await res.json();
      console.log(`-> page ${i}, found ${doc.length} items`);
      if (doc.length === 0) break;
      for (const { filename, status } of doc) {
        prFileCount += 1;
        if (status !== "added") continue;
        newFiles.push(filename);
      }
      if (doc.length < per_page) break;
    }
    console.log(`- PR ${process.env.BUILDKITE_PULL_REQUEST}, ${prFileCount} files, ${newFiles.length} new files`);
  } catch (e) {
    console.error(e);
  }
}

let coresDir;

if (options["coredump-upload"]) {
  // this sysctl is set in bootstrap.sh to /var/bun-cores-$distro-$release-$arch
  const sysctl = await spawnSafe({ command: "sysctl", args: ["-n", "kernel.core_pattern"] });
  coresDir = sysctl.stdout;
  if (sysctl.ok) {
    if (coresDir.startsWith("|")) {
      throw new Error("cores are being piped not saved");
    }
    // change /foo/bar/%e-%p.core to /foo/bar
    coresDir = dirname(sysctl.stdout);
  } else {
    throw new Error(`Failed to check core_pattern: ${sysctl.error}`);
  }
}

let remapPort = undefined;

/**
 * @typedef {Object} TestExpectation
 * @property {string} filename
 * @property {string[]} expectations
 * @property {string[] | undefined} bugs
 * @property {string[] | undefined} modifiers
 * @property {string | undefined} comment
 */

/**
 * @returns {TestExpectation[]}
 */
function getTestExpectations() {
  const expectationsPath = join(cwd, "test", "expectations.txt");
  if (!existsSync(expectationsPath)) {
    return [];
  }
  const lines = readFileSync(expectationsPath, "utf-8").split(/\r?\n/);

  /** @type {TestExpectation[]} */
  const expectations = [];

  for (const line of lines) {
    const content = line.trim();
    if (!content || content.startsWith("#")) {
      continue;
    }

    let comment;
    const commentIndex = content.indexOf("#");
    let cleanLine = content;
    if (commentIndex !== -1) {
      comment = content.substring(commentIndex + 1).trim();
      cleanLine = content.substring(0, commentIndex).trim();
    }

    let modifiers = [];
    let remaining = cleanLine;
    let modifierMatch = remaining.match(/^\[(.*?)\]/);
    if (modifierMatch) {
      modifiers = modifierMatch[1].trim().split(/\s+/);
      remaining = remaining.substring(modifierMatch[0].length).trim();
    }

    let expectationValues = ["Skip"];
    const expectationMatch = remaining.match(/\[(.*?)\]$/);
    if (expectationMatch) {
      expectationValues = expectationMatch[1].trim().split(/\s+/);
      remaining = remaining.substring(0, remaining.length - expectationMatch[0].length).trim();
    }

    const filename = remaining.trim();
    if (filename) {
      expectations.push({
        filename,
        expectations: expectationValues,
        bugs: undefined,
        modifiers: modifiers.length ? modifiers : undefined,
        comment,
      });
    }
  }

  return expectations;
}

const skipsForExceptionValidation = (() => {
  const path = join(cwd, "test/no-validate-exceptions.txt");
  if (!existsSync(path)) {
    return [];
  }
  return readFileSync(path, "utf-8")
    .split("\n")
    .map(line => line.trim())
    .filter(line => !line.startsWith("#") && line.length > 0);
})();

const skipsForLeaksan = (() => {
  const path = join(cwd, "test/no-validate-leaksan.txt");
  if (!existsSync(path)) {
    return [];
  }
  return readFileSync(path, "utf-8")
    .split("\n")
    .filter(line => !line.startsWith("#") && line.length > 0);
})();

/**
 * Returns whether we should validate exception checks running the given test
 * @param {string} test
 * @returns {boolean}
 */
const shouldValidateExceptions = test => {
  return !(skipsForExceptionValidation.includes(test) || skipsForExceptionValidation.includes("test/" + test));
};

/**
 * Returns whether we should validate exception checks running the given test
 * @param {string} test
 * @returns {boolean}
 */
const shouldValidateLeakSan = test => {
  return !(skipsForLeaksan.includes(test) || skipsForLeaksan.includes("test/" + test));
};

/**
 * @param {string} testPath
 * @returns {string[]}
 */
function getTestModifiers(testPath) {
  const ext = extname(testPath);
  const filename = basename(testPath, ext);
  const modifiers = filename.split("-").filter(value => value !== "bun");

  const os = getOs();
  const arch = getArch();
  modifiers.push(os, arch, `${os}-${arch}`);

  const distro = getDistro();
  if (distro) {
    modifiers.push(distro, `${os}-${distro}`, `${os}-${arch}-${distro}`);
    const distroVersion = getDistroVersion();
    if (distroVersion) {
      modifiers.push(
        distroVersion,
        `${distro}-${distroVersion}`,
        `${os}-${distro}-${distroVersion}`,
        `${os}-${arch}-${distro}-${distroVersion}`,
      );
    }
  }

  const abi = getAbi();
  if (abi) {
    modifiers.push(abi, `${os}-${abi}`, `${os}-${arch}-${abi}`);
    const abiVersion = getAbiVersion();
    if (abiVersion) {
      modifiers.push(
        abiVersion,
        `${abi}-${abiVersion}`,
        `${os}-${abi}-${abiVersion}`,
        `${os}-${arch}-${abi}-${abiVersion}`,
      );
    }
  }

  return modifiers.map(value => value.toUpperCase());
}

/**
 * @returns {Promise<TestResult[]>}
 */
async function runTests() {
  let execPath;
  if (options["step"]) {
    execPath = await getExecPathFromBuildKite(options["step"], options["build-id"]);
  } else {
    execPath = getExecPath(options["exec-path"]);
  }
  !isQuiet && console.log("Bun:", execPath);

  const expectations = getTestExpectations();
  const modifiers = getTestModifiers(execPath);
  !isQuiet && console.log("Modifiers:", modifiers);

  const revision = getRevision(execPath);
  !isQuiet && console.log("Revision:", revision);

  const tests = getRelevantTests(testsPath, modifiers, expectations);
  !isQuiet && console.log("Running tests:", tests.length);

  /** @type {VendorTest[] | undefined} */
  let vendorTests;
  let vendorTotal = 0;
  if (/true|1|yes|on/i.test(options["vendor"]) || (isCI && typeof options["vendor"] === "undefined")) {
    vendorTests = await getVendorTests(cwd);
    if (vendorTests.length) {
      vendorTotal = vendorTests.reduce((total, { testPaths }) => total + testPaths.length + 1, 0);
      !isQuiet && console.log("Running vendor tests:", vendorTotal);
    }
  }

  let i = 0;
  let total = vendorTotal + tests.length + 2;

  const okResults = [];
  const flakyResults = [];
  const flakyResultsTitles = [];
  const failedResults = [];
  const failedResultsTitles = [];
  const maxAttempts = 1 + (parseInt(options["retries"]) || 0);

  const parallelism = options["parallel"] ? availableParallelism() : 1;
  console.log("parallelism", parallelism);
  const limit = pLimit(parallelism);

  /**
   * @param {string} title
   * @param {function} fn
   * @returns {Promise<TestResult>}
   */
  const runTest = async (title, fn) => {
    const index = ++i;

    let result, failure, flaky;
    let attempt = 1;
    for (; attempt <= maxAttempts; attempt++) {
      if (attempt > 1) {
        await new Promise(resolve => setTimeout(resolve, 5000 + Math.random() * 10_000));
      }

      let grouptitle = `${getAnsi("gray")}[${index}/${total}]${getAnsi("reset")} ${title}`;
      if (attempt > 1) grouptitle += ` ${getAnsi("gray")}[attempt #${attempt}]${getAnsi("reset")}`;

      if (parallelism > 1) {
        console.log(grouptitle);
        result = await fn();
      } else {
        result = await startGroup(grouptitle, fn);
      }

      const { ok, stdoutPreview, error } = result;
      if (ok) {
        if (failure) {
          flakyResults.push(failure);
          flakyResultsTitles.push(title);
        } else {
          okResults.push(result);
        }
        break;
      }

      const color = attempt >= maxAttempts ? "red" : "yellow";
      const label = `${getAnsi(color)}[${index}/${total}] ${title} - ${error}${getAnsi("reset")}`;
      startGroup(label, () => {
        if (parallelism > 1) return;
        process.stderr.write(stdoutPreview);
      });

      failure ||= result;
      flaky ||= true;

      if (attempt >= maxAttempts || isAlwaysFailure(error)) {
        flaky = false;
        failedResults.push(failure);
        failedResultsTitles.push(title);
        break;
      }
    }

    if (!failure) {
      return result;
    }

    if (isBuildkite) {
      // Group flaky tests together, regardless of the title
      const context = flaky ? "flaky" : title;
      const style = flaky || title.startsWith("vendor") ? "warning" : "error";
      if (!flaky) attempt = 1; // no need to show the retries count on failures, we know it maxed out

      if (title.startsWith("vendor")) {
        const content = formatTestToMarkdown({ ...failure, testPath: title }, false, attempt - 1);
        if (content) {
          reportAnnotationToBuildKite({ context, label: title, content, style });
        }
      } else {
        const content = formatTestToMarkdown(failure, false, attempt - 1);
        if (content) {
          reportAnnotationToBuildKite({ context, label: title, content, style });
        }
      }
    }

    if (isGithubAction) {
      const summaryPath = process.env["GITHUB_STEP_SUMMARY"];
      if (summaryPath) {
        const longMarkdown = formatTestToMarkdown(failure, false, attempt - 1);
        appendFileSync(summaryPath, longMarkdown);
      }
      const shortMarkdown = formatTestToMarkdown(failure, true, attempt - 1);
      appendFileSync("comment.md", shortMarkdown);
    }

    if (options["bail"]) {
      process.exit(getExitCode("fail"));
    }

    return result;
  };

  if (!isQuiet) {
    for (const path of [cwd, testsPath]) {
      const title = relative(cwd, join(path, "package.json")).replace(/\\/g, "/");
      await runTest(title, async () => spawnBunInstall(execPath, { cwd: path }));
    }
  }

  if (!failedResults.length) {
    // TODO: remove windows exclusion here
    if (isCI && !isWindows) {
      // bun install has succeeded
      const { promise: portPromise, resolve: portResolve } = Promise.withResolvers();
      const { promise: errorPromise, resolve: errorResolve } = Promise.withResolvers();
      console.log("run in", cwd);
      let exiting = false;

      const server = spawn(execPath, ["run", "--silent", "ci-remap-server", execPath, cwd, getCommit()], {
        stdio: ["ignore", "pipe", "inherit"],
        cwd, // run in main repo
        env: { ...process.env, BUN_DEBUG_QUIET_LOGS: "1", NO_COLOR: "1" },
      });
      server.unref();
      server.on("error", errorResolve);
      server.on("exit", (code, signal) => {
        if (!exiting && (code !== 0 || signal !== null)) errorResolve(signal ? signal : "code " + code);
      });
      function onBeforeExit() {
        exiting = true;
        server.off("error");
        server.off("exit");
        server.kill?.();
      }
      process.once("beforeExit", onBeforeExit);
      const lines = createInterface(server.stdout);
      lines.on("line", line => {
        portResolve({ port: parseInt(line) });
      });

      const result = await Promise.race([portPromise, errorPromise.catch(e => e), setTimeoutPromise(5000, "timeout")]);
      if (typeof result?.port != "number") {
        process.off("beforeExit", onBeforeExit);
        server.kill?.();
        console.warn("ci-remap server did not start:", result);
      } else {
        console.log("crash reports parsed on port", result.port);
        remapPort = result.port;
      }
    }

    await Promise.all(
      tests.map(testPath =>
        limit(() => {
          const absoluteTestPath = join(testsPath, testPath);
          const title = relative(cwd, absoluteTestPath).replaceAll(sep, "/");
          if (isNodeTest(testPath)) {
            const testContent = readFileSync(absoluteTestPath, "utf-8");
            const runWithBunTest =
              title.includes("needs-test") || testContent.includes("bun:test") || testContent.includes("node:test");
            const subcommand = runWithBunTest ? "test" : "run";
            const env = {
              FORCE_COLOR: "0",
              NO_COLOR: "1",
              BUN_DEBUG_QUIET_LOGS: "1",
            };
            if ((basename(execPath).includes("asan") || !isCI) && shouldValidateExceptions(testPath)) {
              env.BUN_JSC_validateExceptionChecks = "1";
              env.BUN_JSC_dumpSimulatedThrows = "1";
            }
            if ((basename(execPath).includes("asan") || !isCI) && shouldValidateLeakSan(testPath)) {
              env.BUN_DESTRUCT_VM_ON_EXIT = "1";
              env.ASAN_OPTIONS = "allow_user_segv_handler=1:disable_coredump=0:detect_leaks=1:abort_on_error=1";
              // prettier-ignore
              env.LSAN_OPTIONS = `malloc_context_size=100:print_suppressions=0:suppressions=${process.cwd()}/test/leaksan.supp`;
            }
            return runTest(title, async () => {
              const { ok, error, stdout, crashes } = await spawnBun(execPath, {
                cwd: cwd,
                args: [
                  subcommand,
                  "--config=" + join(import.meta.dirname, "../bunfig.node-test.toml"),
                  absoluteTestPath,
                ],
                timeout: getNodeParallelTestTimeout(title),
                env,
                stdout: parallelism > 1 ? () => {} : chunk => pipeTestStdout(process.stdout, chunk),
                stderr: parallelism > 1 ? () => {} : chunk => pipeTestStdout(process.stderr, chunk),
              });
              const mb = 1024 ** 3;
              let stdoutPreview = stdout.slice(0, mb).split("\n").slice(0, 50).join("\n");
              if (crashes) stdoutPreview += crashes;
              return {
                testPath: title,
                ok: ok,
                status: ok ? "pass" : "fail",
                error: error,
                errors: [],
                tests: [],
                stdout: stdout,
                stdoutPreview: stdoutPreview,
              };
            });
          } else {
            return runTest(title, async () =>
              spawnBunTest(execPath, join("test", testPath), {
                cwd,
                stdout: parallelism > 1 ? () => {} : chunk => pipeTestStdout(process.stdout, chunk),
                stderr: parallelism > 1 ? () => {} : chunk => pipeTestStdout(process.stderr, chunk),
              }),
            );
          }
        }),
      ),
    );
  }

  if (vendorTests?.length) {
    for (const { cwd: vendorPath, packageManager, testRunner, testPaths } of vendorTests) {
      if (!testPaths.length) {
        continue;
      }

      const packageJson = join(relative(cwd, vendorPath), "package.json").replace(/\\/g, "/");
      if (packageManager === "bun") {
        const { ok } = await runTest(packageJson, () => spawnBunInstall(execPath, { cwd: vendorPath }));
        if (!ok) {
          continue;
        }
      } else {
        throw new Error(`Unsupported package manager: ${packageManager}`);
      }

      // build
      const buildResult = await spawnBun(execPath, {
        cwd: vendorPath,
        args: ["run", "build"],
        timeout: 60_000,
      });
      if (!buildResult.ok) {
        throw new Error(`Failed to build vendor: ${buildResult.error}`);
      }

      for (const testPath of testPaths) {
        const title = join(relative(cwd, vendorPath), testPath).replace(/\\/g, "/");

        if (testRunner === "bun") {
          await runTest(title, () => spawnBunTest(execPath, testPath, { cwd: vendorPath }));
        } else {
          const testRunnerPath = join(cwd, "test", "runners", `${testRunner}.ts`);
          if (!existsSync(testRunnerPath)) {
            throw new Error(`Unsupported test runner: ${testRunner}`);
          }
          await runTest(title, () =>
            spawnBunTest(execPath, testPath, {
              cwd: vendorPath,
              args: ["--preload", testRunnerPath],
            }),
          );
        }
      }
    }
  }

  // tests are all over, close the group from the final test. any further output should print ungrouped.
  startGroup("End");

  if (isGithubAction) {
    reportOutputToGitHubAction("failing_tests_count", failedResults.length);
    const markdown = formatTestToMarkdown(failedResults, false, 0);
    reportOutputToGitHubAction("failing_tests", markdown);
  }

  // Generate and upload JUnit reports if requested
  if (options["junit"]) {
    const junitTempDir = options["junit-temp-dir"];
    mkdirSync(junitTempDir, { recursive: true });

    // Generate JUnit reports for tests that don't use bun test
    const nonBunTestResults = [...okResults, ...flakyResults, ...failedResults].filter(result => {
      // Check if this is a test that wasn't run with bun test
      const isNodeTest =
        isJavaScript(result.testPath) && !isTestStrict(result.testPath) && !result.testPath.includes("vendor");
      return isNodeTest;
    });

    // If we have tests not covered by bun test JUnit reports, generate a report for them
    if (nonBunTestResults.length > 0) {
      const nonBunTestJunitPath = join(junitTempDir, "non-bun-test-results.xml");
      generateJUnitReport(nonBunTestJunitPath, nonBunTestResults);
      !isQuiet &&
        console.log(
          `Generated JUnit report for ${nonBunTestResults.length} non-bun test results at ${nonBunTestJunitPath}`,
        );

      // Upload this report immediately if we're on BuildKite
      if (isBuildkite && options["junit-upload"]) {
        const uploadSuccess = await uploadJUnitToBuildKite(nonBunTestJunitPath);
        if (uploadSuccess) {
          // Delete the file after successful upload to prevent redundant uploads
          try {
            unlinkSync(nonBunTestJunitPath);
            !isQuiet && console.log(`Uploaded and deleted non-bun test JUnit report`);
          } catch (unlinkError) {
            !isQuiet && console.log(`Uploaded but failed to delete non-bun test JUnit report: ${unlinkError.message}`);
          }
        } else {
          !isQuiet && console.log(`Failed to upload non-bun test JUnit report to BuildKite`);
        }
      }
    }

    // Check for any JUnit reports that may not have been uploaded yet
    // Since we're deleting files after upload, any remaining files need to be uploaded
    if (isBuildkite && options["junit-upload"]) {
      try {
        // Only process XML files and skip the non-bun test results which we've already uploaded
        const allJunitFiles = readdirSync(junitTempDir).filter(
          file => file.endsWith(".xml") && file !== "non-bun-test-results.xml",
        );

        if (allJunitFiles.length > 0) {
          !isQuiet && console.log(`Found ${allJunitFiles.length} remaining JUnit reports to upload...`);

          // Process each remaining JUnit file - these are files we haven't processed yet
          let uploadedCount = 0;

          for (const file of allJunitFiles) {
            const filePath = join(junitTempDir, file);

            if (existsSync(filePath)) {
              try {
                const uploadSuccess = await uploadJUnitToBuildKite(filePath);
                if (uploadSuccess) {
                  // Delete the file after successful upload
                  try {
                    unlinkSync(filePath);
                    uploadedCount++;
                  } catch (unlinkError) {
                    !isQuiet && console.log(`Uploaded but failed to delete ${file}: ${unlinkError.message}`);
                  }
                }
              } catch (err) {
                console.error(`Error uploading JUnit file ${file}:`, err);
              }
            }
          }

          if (uploadedCount > 0) {
            !isQuiet && console.log(`Uploaded and deleted ${uploadedCount} remaining JUnit reports`);
          } else {
            !isQuiet && console.log(`No JUnit reports needed to be uploaded`);
          }
        } else {
          !isQuiet && console.log(`No remaining JUnit reports found to upload`);
        }
      } catch (err) {
        console.error(`Error checking for remaining JUnit reports:`, err);
      }
    }
  }

  if (options["coredump-upload"]) {
    try {
      const coresDirBase = dirname(coresDir);
      const coresDirName = basename(coresDir);
      const coreFileNames = readdirSync(coresDir);

      if (coreFileNames.length > 0) {
        console.log(`found ${coreFileNames.length} cores in ${coresDir}`);
        let totalBytes = 0;
        let totalBlocks = 0;
        for (const f of coreFileNames) {
          const stat = statSync(join(coresDir, f));
          totalBytes += stat.size;
          totalBlocks += stat.blocks;
        }
        console.log(`total apparent size = ${totalBytes} bytes`);
        console.log(`total size on disk = ${512 * totalBlocks} bytes`);
        const outdir = mkdtempSync(join(tmpdir(), "cores-upload"));
        const outfileName = `${coresDirName}.tar.gz.age`;
        const outfileAbs = join(outdir, outfileName);

        // This matches an age identity known by Bun employees. Core dumps from CI have to be kept
        // secret since they will contain API keys.
        const ageRecipient = "age1eunsrgxwjjpzr48hm0y98cw2vn5zefjagt4r0qj4503jg2nxedqqkmz6fu"; // reject external PRs changing this, see above

        // Run tar in the parent directory of coresDir so that it creates archive entries with
        // coresDirName in them. This way when you extract the tarball you get a folder named
        // bun-cores-XYZ containing core files, instead of a bunch of core files strewn in your
        // current directory
        const before = Date.now();
        const zipAndEncrypt = await spawnSafe({
          command: "bash",
          args: [
            "-c",
            // tar -S: handle sparse files efficiently
            `set -euo pipefail && tar -Sc "$0" | gzip -1 | age -e -r ${ageRecipient} -o "$1"`,
            // $0
            coresDirName,
            // $1
            outfileAbs,
          ],
          cwd: coresDirBase,
          stdout: () => {},
          timeout: 60_000,
        });
        const elapsed = Date.now() - before;
        if (!zipAndEncrypt.ok) {
          throw new Error(zipAndEncrypt.error);
        }
        console.log(`saved core dumps to ${outfileAbs} (${statSync(outfileAbs).size} bytes) in ${elapsed} ms`);
        await uploadArtifact(outfileAbs);
      } else {
        console.log(`no cores found in ${coresDir}`);
      }
    } catch (err) {
      console.error("Error collecting and uploading core dumps:", err);
    }
  }

  if (!isCI && !isQuiet) {
    console.table({
      "Total Tests": okResults.length + failedResults.length + flakyResults.length,
      "Passed Tests": okResults.length,
      "Failing Tests": failedResults.length,
      "Flaky Tests": flakyResults.length,
    });

    if (failedResults.length) {
      console.log(`${getAnsi("red")}Failing Tests:${getAnsi("reset")}`);
      for (const testPath of failedResultsTitles) {
        console.log(`${getAnsi("red")}- ${testPath}${getAnsi("reset")}`);
      }
    }

    if (flakyResults.length) {
      console.log(`${getAnsi("yellow")}Flaky Tests:${getAnsi("reset")}`);
      for (const testPath of flakyResultsTitles) {
        console.log(`${getAnsi("yellow")}- ${testPath}${getAnsi("reset")}`);
      }
    }
  }

  // Exclude flaky tests from the final results
  return [...okResults, ...failedResults];
}

/**
 * @typedef {object} SpawnOptions
 * @property {string} command
 * @property {string[]} [args]
 * @property {string} [cwd]
 * @property {number} [timeout]
 * @property {object} [env]
 * @property {function} [stdout]
 * @property {function} [stderr]
 */

/**
 * @typedef {object} SpawnResult
 * @property {boolean} ok
 * @property {string} [error]
 * @property {Error} [spawnError]
 * @property {number} [exitCode]
 * @property {number} [signalCode]
 * @property {number} timestamp
 * @property {number} duration
 * @property {string} stdout
 * @property {number} [pid]
 */

/**
 * @param {SpawnOptions} options
 * @returns {Promise<SpawnResult>}
 */
async function spawnSafe(options) {
  const {
    command,
    args,
    cwd,
    env,
    timeout = spawnTimeout,
    stdout = process.stdout.write.bind(process.stdout),
    stderr = process.stderr.write.bind(process.stderr),
    retries = 0,
  } = options;
  let exitCode;
  let signalCode;
  let spawnError;
  let timestamp;
  let duration;
  let subprocess;
  let timer;
  let buffer = "";
  let doneCalls = 0;
  const beforeDone = resolve => {
    // TODO: wait for stderr as well, spawn.test currently causes it to hang
    if (doneCalls++ === 1) {
      done(resolve);
    }
  };
  const done = resolve => {
    if (timer) {
      clearTimeout(timer);
    }
    subprocess.stderr.unref();
    subprocess.stdout.unref();
    subprocess.unref();
    if (!signalCode && exitCode === undefined) {
      subprocess.stdout.destroy();
      subprocess.stderr.destroy();
      if (!subprocess.killed) {
        subprocess.kill(9);
      }
    }
    resolve();
  };
  await new Promise(resolve => {
    try {
      function unsafeBashEscape(str) {
        if (!str) return "";
        if (str.includes(" ")) return JSON.stringify(str);
        return str;
      }
      if (process.env.SHOW_SPAWN_COMMANDS) {
        console.log(
          "SPAWNING COMMAND:\n" +
            [
              "echo -n | " +
                Object.entries(env)
                  .map(([key, value]) => `${unsafeBashEscape(key)}=${unsafeBashEscape(value)}`)
                  .join(" "),
              unsafeBashEscape(command),
              ...args.map(unsafeBashEscape),
            ].join(" ") +
            " | cat",
        );
      }
      subprocess = spawn(command, args, {
        stdio: ["ignore", "pipe", "pipe"],
        timeout,
        cwd,
        env,
      });
      subprocess.on("spawn", () => {
        timestamp = Date.now();
        timer = setTimeout(() => done(resolve), timeout);
      });
      subprocess.on("error", error => {
        spawnError = error;
        done(resolve);
      });
      subprocess.on("exit", (code, signal) => {
        duration = Date.now() - timestamp;
        exitCode = code;
        signalCode = signal;
        if (signalCode || exitCode !== 0) {
          beforeDone(resolve);
        } else {
          done(resolve);
        }
      });
      subprocess.stdout.on("end", () => {
        beforeDone(resolve);
      });
      subprocess.stdout.on("data", chunk => {
        const text = chunk.toString("utf-8");
        stdout?.(text);
        buffer += text;
      });
      subprocess.stderr.on("data", chunk => {
        const text = chunk.toString("utf-8");
        stderr?.(text);
        buffer += text;
      });
    } catch (error) {
      spawnError = error;
      resolve();
    }
  });
  if (spawnError && retries < 5) {
    const { code } = spawnError;
    if (code === "EBUSY" || code === "UNKNOWN") {
      await new Promise(resolve => setTimeout(resolve, 1000 * (retries + 1)));
      return spawnSafe({
        ...options,
        retries: retries + 1,
      });
    }
  }
  let error;
  if (exitCode === 0) {
    // ...
  } else if (spawnError) {
    const { stack, message } = spawnError;
    if (/timed? ?out/.test(message)) {
      error = "timeout";
    } else {
      error = "spawn error";
      buffer = stack || message;
    }
  } else if (
    (error = /thread \d+ panic: (.*)(?:\r\n|\r|\n|\\n)/i.exec(buffer)) ||
    (error = /panic\(.*\): (.*)(?:\r\n|\r|\n|\\n)/i.exec(buffer)) ||
    (error = /(Segmentation fault) at address/i.exec(buffer)) ||
    (error = /(Internal assertion failure)/i.exec(buffer)) ||
    (error = /(Illegal instruction) at address/i.exec(buffer)) ||
    (error = /panic: (.*) at address/i.exec(buffer)) ||
    (error = /oh no: Bun has crashed/i.exec(buffer)) ||
    (error = /(ERROR: AddressSanitizer)/.exec(buffer)) ||
    (error = /(SIGABRT)/.exec(buffer))
  ) {
    const [, message] = error || [];
    error = message ? message.split("\n")[0].toLowerCase() : "crash";
    error = error.indexOf("\\n") !== -1 ? error.substring(0, error.indexOf("\\n")) : error;
    error = `pid ${subprocess.pid} ${error}`;
  } else if (signalCode) {
    if (signalCode === "SIGTERM" && duration >= timeout) {
      error = "timeout";
    } else {
      error = signalCode;
    }
  } else if (exitCode === 1) {
    const match = buffer.match(/\x1b\[31m\s(\d+) fail/);
    if (match) {
      error = `${match[1]} failing`;
    } else {
      error = "code 1";
    }
  } else if (exitCode === undefined) {
    error = "timeout";
  } else if (exitCode !== 0) {
    if (isWindows) {
      const winCode = getWindowsExitReason(exitCode);
      if (winCode) {
        exitCode = winCode;
      }
    }
    error = `code ${exitCode}`;
  }
  return {
    ok: exitCode === 0 && !signalCode && !spawnError,
    error,
    exitCode,
    signalCode,
    spawnError,
    stdout: buffer,
    timestamp: timestamp || Date.now(),
    duration: duration || 0,
    pid: subprocess?.pid,
  };
}

let _combinedPath = "";
function getCombinedPath(execPath) {
  if (!_combinedPath) {
    _combinedPath = addPath(realpathSync(dirname(execPath)), process.env.PATH);
    // If we're running bun-profile.exe, try to make a symlink to bun.exe so
    // that anything looking for "bun" will find it
    if (isCI && basename(execPath, extname(execPath)).toLowerCase() !== "bun") {
      const existingPath = execPath;
      const newPath = join(dirname(execPath), "bun" + extname(execPath));
      try {
        // On Windows, we might run into permissions issues with symlinks.
        // If that happens, fall back to a regular hardlink.
        symlinkSync(existingPath, newPath, "file");
      } catch (error) {
        try {
          linkSync(existingPath, newPath);
        } catch (error) {
          console.warn(`Failed to link bun`, error);
        }
      }
    }
  }
  return _combinedPath;
}

/**
 * @typedef {object} SpawnBunResult
 * @extends SpawnResult
 * @property {string} [crashes]
 */

/**
 * @param {string} execPath Path to bun binary
 * @param {SpawnOptions} options
 * @returns {Promise<SpawnBunResult>}
 */
async function spawnBun(execPath, { args, cwd, timeout, env, stdout, stderr }) {
  const path = getCombinedPath(execPath);
  const tmpdirPath = mkdtempSync(join(tmpdir(), "buntmp-"));
  const { username, homedir } = userInfo();
  const shellPath = getShell();
  const bunEnv = {
    ...process.env,
    PATH: path,
    TMPDIR: tmpdirPath,
    USER: username,
    HOME: homedir,
    SHELL: shellPath,
    FORCE_COLOR: "1",
    BUN_FEATURE_FLAG_INTERNAL_FOR_TESTING: "1",
    BUN_DEBUG_QUIET_LOGS: "1",
    BUN_GARBAGE_COLLECTOR_LEVEL: "1",
    BUN_JSC_randomIntegrityAuditRate: "1.0",
    BUN_RUNTIME_TRANSPILER_CACHE_PATH: "0",
    BUN_INSTALL_CACHE_DIR: tmpdirPath,
    SHELLOPTS: isWindows ? "igncr" : undefined, // ignore "\r" on Windows
    TEST_TMPDIR: tmpdirPath, // Used in Node.js tests.
    ...(typeof remapPort == "number"
      ? { BUN_CRASH_REPORT_URL: `http://localhost:${remapPort}` }
      : { BUN_ENABLE_CRASH_REPORTING: "0" }),
  };

  if (isWindows && bunEnv.Path) {
    delete bunEnv.Path;
  }

  if (env) {
    Object.assign(bunEnv, env);
  }

  if (isWindows) {
    delete bunEnv["PATH"];
    bunEnv["Path"] = path;
    for (const tmpdir of ["TMPDIR", "TEMP", "TEMPDIR", "TMP"]) {
      delete bunEnv[tmpdir];
    }
    bunEnv["TEMP"] = tmpdirPath;
  }
  if (timeout === undefined) {
    timeout = spawnBunTimeout;
  }
  try {
    const existingCores = options["coredump-upload"] ? readdirSync(coresDir) : [];
    const result = await spawnSafe({
      command: execPath,
      args,
      cwd,
      timeout,
      env: bunEnv,
      stdout,
      stderr,
    });
    const newCores = options["coredump-upload"] ? readdirSync(coresDir).filter(c => !existingCores.includes(c)) : [];
    let crashes = "";
    if (options["coredump-upload"] && (result.signalCode !== null || newCores.length > 0)) {
      // warn if the main PID crashed and we don't have a core
      if (result.signalCode !== null && !newCores.some(c => c.endsWith(`${result.pid}.core`))) {
        crashes += `main process killed by ${result.signalCode} but no core file found\n`;
      }

      if (newCores.length > 0) {
        result.ok = false;
        if (!isAlwaysFailure(result.error)) result.error = "core dumped";
      }

      for (const coreName of newCores) {
        const corePath = join(coresDir, coreName);
        let out = "";
        const gdb = await spawnSafe({
          command: "gdb",
          args: ["-batch", `--eval-command=bt`, "--core", corePath, execPath],
          timeout: 240_000,
          stderr: () => {},
          stdout(text) {
            out += text;
          },
        });
        if (!gdb.ok) {
          crashes += `failed to get backtrace from GDB: ${gdb.error}\n`;
        } else {
          crashes += `======== Stack trace from GDB for ${coreName}: ========\n`;
          for (const line of out.split("\n")) {
            // filter GDB output since it is pretty verbose
            if (
              line.startsWith("Program terminated") ||
              line.startsWith("#") || // gdb backtrace lines start with #0, #1, etc.
              line.startsWith("[Current thread is")
            ) {
              crashes += line + "\n";
            }
          }
        }
      }
    }

    // Skip this if the remap server didn't work or if Bun exited normally
    // (tests in which a subprocess crashed should at least set exit code 1)
    if (typeof remapPort == "number" && result.exitCode !== 0) {
      try {
        // When Bun crashes, it exits before the subcommand it runs to upload the crash report has necessarily finished.
        // So wait a little bit to make sure that the crash report has at least started uploading
        // (once the server sees the /ack request then /traces will wait for any crashes to finish processing)
        // There is a bug that if a test causes crash reports but exits with code 0, the crash reports will instead
        // be attributed to the next test that fails. I'm not sure how to fix this without adding a sleep in between
        // all tests (which would slow down CI a lot).
        await setTimeoutPromise(500);
        const response = await fetch(`http://localhost:${remapPort}/traces`);
        if (!response.ok || response.status !== 200) throw new Error(`server responded with code ${response.status}`);
        const traces = await response.json();
        if (traces.length > 0) {
          result.ok = false;
          if (!isAlwaysFailure(result.error)) result.error = "crash reported";

          crashes += `${traces.length} crashes reported during this test\n`;
          for (const t of traces) {
            if (t.failed_parse) {
              crashes += "Trace string failed to parse:\n";
              crashes += t.failed_parse + "\n";
            } else if (t.failed_remap) {
              crashes += "Parsed trace failed to remap:\n";
              crashes += JSON.stringify(t.failed_remap, null, 2) + "\n";
            } else {
              crashes += "================\n";
              crashes += t.remap + "\n";
            }
          }
        }
      } catch (e) {
        crashes += "failed to fetch traces: " + e.toString() + "\n";
      }
    }
    if (crashes.length > 0) result.crashes = crashes;
    return result;
  } finally {
    try {
      rmSync(tmpdirPath, { recursive: true, force: true });
    } catch (error) {
      console.warn(error);
    }
  }
}

/**
 * @typedef {object} TestResult
 * @property {string} testPath
 * @property {boolean} ok
 * @property {string} status
 * @property {string} [error]
 * @property {TestEntry[]} tests
 * @property {string} stdout
 * @property {string} stdoutPreview
 */

/**
 * @typedef {object} TestEntry
 * @property {string} [url]
 * @property {string} file
 * @property {string} test
 * @property {string} status
 * @property {TestError} [error]
 * @property {number} [duration]
 */

/**
 * @typedef {object} TestError
 * @property {string} [url]
 * @property {string} file
 * @property {number} line
 * @property {number} col
 * @property {string} name
 * @property {string} stack
 */

/**
 *
 * @param {string} execPath
 * @param {string} testPath
 * @param {object} [opts]
 * @param {string} [opts.cwd]
 * @param {string[]} [opts.args]
 * @returns {Promise<TestResult>}
 */
async function spawnBunTest(execPath, testPath, opts = { cwd }) {
  const timeout = getTestTimeout(testPath);
  const perTestTimeout = Math.ceil(timeout / 2);
  const absPath = join(opts["cwd"], testPath);
  const isReallyTest = isTestStrict(testPath) || absPath.includes("vendor");
  const args = opts["args"] ?? [];

  const testArgs = ["test", ...args, `--timeout=${perTestTimeout}`];

  // This will be set if a JUnit file is generated
  let junitFilePath = null;

  // In CI, we want to use JUnit for all tests
  // Create a unique filename for each test run using a hash of the test path
  // This ensures we can run tests in parallel without file conflicts
  if (cliOptions.junit) {
    const testHash = createHash("sha1").update(testPath).digest("base64url");
    const junitTempDir = cliOptions["junit-temp-dir"];

    // Create the JUnit file path
    junitFilePath = `${junitTempDir}/test-${testHash}.xml`;

    // Add JUnit reporter
    testArgs.push("--reporter=junit");
    testArgs.push(`--reporter-outfile=${junitFilePath}`);
  }

  testArgs.push(absPath);

  const env = {
    GITHUB_ACTIONS: "true", // always true so annotations are parsed
  };
  if ((basename(execPath).includes("asan") || !isCI) && shouldValidateExceptions(relative(cwd, absPath))) {
    env.BUN_JSC_validateExceptionChecks = "1";
    env.BUN_JSC_dumpSimulatedThrows = "1";
  }
  if ((basename(execPath).includes("asan") || !isCI) && shouldValidateLeakSan(relative(cwd, absPath))) {
    env.BUN_DESTRUCT_VM_ON_EXIT = "1";
    env.ASAN_OPTIONS = "allow_user_segv_handler=1:disable_coredump=0:detect_leaks=1:abort_on_error=1";
    // prettier-ignore
    env.LSAN_OPTIONS = `malloc_context_size=100:print_suppressions=0:suppressions=${process.cwd()}/test/leaksan.supp`;
  }

  const { ok, error, stdout, crashes } = await spawnBun(execPath, {
    args: isReallyTest ? testArgs : [...args, absPath],
    cwd: opts["cwd"],
    timeout: isReallyTest ? timeout : 30_000,
    env,
    stdout: options.stdout,
    stderr: options.stderr,
  });
  let { tests, errors, stdout: stdoutPreview } = parseTestStdout(stdout, testPath);
  if (crashes) stdoutPreview += crashes;

  // If we generated a JUnit file and we're on BuildKite, upload it immediately
  if (junitFilePath && isReallyTest && isBuildkite && cliOptions["junit-upload"]) {
    // Give the file system a moment to finish writing the file
    if (existsSync(junitFilePath)) {
      addToJunitUploadQueue(junitFilePath);
    }
  }

  return {
    testPath,
    ok,
    status: ok ? "pass" : "fail",
    error,
    errors,
    tests,
    stdout,
    stdoutPreview,
  };
}

/**
 * @param {string} testPath
 * @returns {number}
 */
function getTestTimeout(testPath) {
  if (/integration|3rd_party|docker|bun-install-registry|v8/i.test(testPath)) {
    return integrationTimeout;
  }
  return testTimeout;
}

/**
 * @param {NodeJS.WritableStream} io
 * @param {string} chunk
 */
function pipeTestStdout(io, chunk) {
  if (isGithubAction) {
    io.write(chunk.replace(/\:\:(?:end)?group\:\:.*(?:\r\n|\r|\n)/gim, ""));
  } else if (isBuildkite) {
    io.write(chunk.replace(/(?:---|\+\+\+|~~~|\^\^\^) /gim, " ").replace(/\:\:.*(?:\r\n|\r|\n)/gim, ""));
  } else {
    io.write(chunk.replace(/\:\:.*(?:\r\n|\r|\n)/gim, ""));
  }
}

/**
 * @typedef {object} TestOutput
 * @property {string} stdout
 * @property {TestResult[]} tests
 * @property {TestError[]} errors
 */

/**
 * @param {string} stdout
 * @param {string} [testPath]
 * @returns {TestOutput}
 */
function parseTestStdout(stdout, testPath) {
  const tests = [];
  const errors = [];

  let lines = [];
  let skipCount = 0;
  let testErrors = [];
  let done;
  for (const chunk of stdout.split("\n")) {
    const string = stripAnsi(chunk);

    if (!string.startsWith("::")) {
      lines.push(chunk);

      if (string.startsWith("✓") || string.startsWith("»") || string.startsWith("✎")) {
        skipCount++;
      } else {
        // If there are more than 3 consecutive non-failing tests,
        // omit the non-failing tests between them.
        if (skipCount > 3) {
          const removeStart = lines.length - skipCount;
          const removeCount = skipCount - 2;
          const omitLine = `${getAnsi("gray")}... omitted ${removeCount} tests ...${getAnsi("reset")}`;
          lines.splice(removeStart, removeCount, omitLine);
        }
        skipCount = 0;
      }
    }

    // Once the summary is printed, exit early so tests aren't double counted.
    // This needs to be changed if multiple files are run in a single test run.
    if (done || string.startsWith("::endgroup")) {
      done ||= true;
      continue;
    }

    if (string.startsWith("::error")) {
      const eol = string.indexOf("::", 8);
      const message = unescapeGitHubAction(string.substring(eol + 2));
      const { file, line, col, title } = Object.fromEntries(
        string
          .substring(8, eol)
          .split(",")
          .map(entry => entry.split("=")),
      );

      const errorPath = file || testPath;
      const error = {
        url: getFileUrl(errorPath, line),
        file: errorPath,
        line,
        col,
        name: title,
        stack: `${title}\n${message}`,
      };

      errors.push(error);
      testErrors.push(error);
      continue;
    }

    for (const { emoji, text } of [
      { emoji: "✓", text: "pass" },
      { emoji: "✗", text: "fail" },
      { emoji: "»", text: "skip" },
      { emoji: "✎", text: "todo" },
    ]) {
      if (!string.startsWith(emoji)) {
        continue;
      }

      const eol = string.lastIndexOf(" [") || undefined;
      const test = string.substring(1 + emoji.length, eol);
      const duration = eol ? string.substring(eol + 2, string.lastIndexOf("]")) : undefined;

      tests.push({
        url: getFileUrl(testPath),
        file: testPath,
        test,
        status: text,
        errors: testErrors,
        duration: parseDuration(duration),
      });

      for (let error of testErrors) {
        error.test = test;
      }
      testErrors = [];
    }
  }

  let preview;
  const removeCount = lines.length - 100;
  if (removeCount > 10) {
    const omitLine = `${getAnsi("gray")}... omitted ${removeCount} lines ...${getAnsi("reset")}\n`;
    preview = [omitLine, ...lines.slice(-100)].join("\n");
  } else {
    preview = lines.join("\n");
  }

  return {
    tests,
    errors,
    stdout: preview,
  };
}

/**
 * @param {string} execPath
 * @param {SpawnOptions} options
 * @returns {Promise<TestResult>}
 */
async function spawnBunInstall(execPath, options) {
  let { ok, error, stdout, duration, crashes } = await spawnBun(execPath, {
    args: ["install"],
    timeout: testTimeout,
    ...options,
  });
  if (crashes) stdout += crashes;
  const relativePath = relative(cwd, options.cwd);
  const testPath = join(relativePath, "package.json");
  const status = ok ? "pass" : "fail";
  return {
    testPath,
    ok,
    status,
    error,
    errors: [],
    tests: [
      {
        file: testPath,
        test: "bun install",
        status,
        duration: parseDuration(duration),
      },
    ],
    stdout,
    stdoutPreview: stdout,
  };
}

/**
 * @param {string} path
 * @returns {boolean}
 */
function isJavaScript(path) {
  return /\.(c|m)?(j|t)sx?$/.test(basename(path));
}

/**
 * @param {string} path
 * @returns {boolean}
 */
function isJavaScriptTest(path) {
  return isJavaScript(path) && /\.test|spec\./.test(basename(path));
}

/**
 * @param {string} path
 * @returns {boolean}
 */
function isNodeTest(path) {
  // Do not run node tests on macOS x64 in CI
  // TODO: Unclear why we decided to do this?
  if (isCI && isMacOS && isX64) {
    return false;
  }
  const unixPath = path.replaceAll(sep, "/");
  return (
    unixPath.includes("js/node/test/parallel/") ||
    unixPath.includes("js/node/test/sequential/") ||
    unixPath.includes("js/bun/test/parallel/")
  );
}

/**
 * @param {string} path
 * @returns {boolean}
 */
function isClusterTest(path) {
  const unixPath = path.replaceAll(sep, "/");
  return unixPath.includes("js/node/cluster/test-") && unixPath.endsWith(".ts");
}

/**
 * @param {string} path
 * @returns {boolean}
 */
function isTest(path) {
  return isNodeTest(path) || isClusterTest(path) ? true : isTestStrict(path);
}

/**
 * @param {string} path
 * @returns {boolean}
 */
function isTestStrict(path) {
  return isJavaScript(path) && /\.test|spec\./.test(basename(path));
}

/**
 * @param {string} path
 * @returns {boolean}
 */
function isHidden(path) {
  return /node_modules|node.js/.test(dirname(path)) || /^\./.test(basename(path));
}

/**
 * @param {string} cwd
 * @returns {string[]}
 */
function getTests(cwd) {
  function* getFiles(cwd, path) {
    const dirname = join(cwd, path);
    for (const entry of readdirSync(dirname, { encoding: "utf-8", withFileTypes: true })) {
      const { name } = entry;
      const filename = join(path, name);
      if (isHidden(filename)) {
        continue;
      }
      if (entry.isFile()) {
        if (isTest(filename)) {
          yield filename;
        }
      } else if (entry.isDirectory()) {
        yield* getFiles(cwd, filename);
      }
    }
  }
  return [...getFiles(cwd, "")].sort();
}

/**
 * @typedef {object} Vendor
 * @property {string} package
 * @property {string} repository
 * @property {string} tag
 * @property {string} [packageManager]
 * @property {string} [testPath]
 * @property {string} [testRunner]
 * @property {string[]} [testExtensions]
 * @property {boolean | Record<string, boolean | string>} [skipTests]
 */

/**
 * @typedef {object} VendorTest
 * @property {string} cwd
 * @property {string} packageManager
 * @property {string} testRunner
 * @property {string[]} testPaths
 */

/**
 * @param {string} cwd
 * @returns {Promise<VendorTest[]>}
 */
async function getVendorTests(cwd) {
  const vendorPath = join(cwd, "test", "vendor.json");
  if (!existsSync(vendorPath)) {
    throw new Error(`Did not find vendor.json: ${vendorPath}`);
  }

  /** @type {Vendor[]} */
  const vendors = JSON.parse(readFileSync(vendorPath, "utf-8")).sort(
    (a, b) => a.package.localeCompare(b.package) || a.tag.localeCompare(b.tag),
  );

  const shardId = parseInt(options["shard"]);
  const maxShards = parseInt(options["max-shards"]);

  /** @type {Vendor[]} */
  let relevantVendors = [];
  if (maxShards > 1) {
    for (let i = 0; i < vendors.length; i++) {
      if (i % maxShards === shardId) {
        relevantVendors.push(vendors[i]);
      }
    }
  } else {
    relevantVendors = vendors.flat();
  }

  return Promise.all(
    relevantVendors.map(
      async ({ package: name, repository, tag, testPath, testExtensions, testRunner, packageManager, skipTests }) => {
        const vendorPath = join(cwd, "vendor", name);

        if (!existsSync(vendorPath)) {
          const { ok, error } = await spawnSafe({
            command: "git",
            args: ["clone", "--depth", "1", "--single-branch", repository, vendorPath],
            timeout: testTimeout,
            cwd,
          });
          if (!ok) throw new Error(`failed to git clone vendor '${name}': ${error}`);
        }

        let { ok, error } = await spawnSafe({
          command: "git",
          args: ["fetch", "--depth", "1", "origin", "tag", tag],
          timeout: testTimeout,
          cwd: vendorPath,
        });
        if (!ok) throw new Error(`failed to fetch tag ${tag} for vendor '${name}': ${error}`);

        ({ ok, error } = await spawnSafe({
          command: "git",
          args: ["checkout", tag],
          timeout: testTimeout,
          cwd: vendorPath,
        }));
        if (!ok) throw new Error(`failed to checkout tag ${tag} for vendor '${name}': ${error}`);

        const packageJsonPath = join(vendorPath, "package.json");
        if (!existsSync(packageJsonPath)) {
          throw new Error(`Vendor '${name}' does not have a package.json: ${packageJsonPath}`);
        }

        const testPathPrefix = testPath || "test";
        const testParentPath = join(vendorPath, testPathPrefix);
        if (!existsSync(testParentPath)) {
          throw new Error(`Vendor '${name}' does not have a test directory: ${testParentPath}`);
        }

        const isTest = path => {
          if (!isJavaScriptTest(path)) {
            return false;
          }

          if (typeof skipTests === "boolean") {
            return !skipTests;
          }

          if (typeof skipTests === "object") {
            for (const [glob, reason] of Object.entries(skipTests)) {
              const pattern = new RegExp(`^${glob.replace(/\*/g, ".*")}$`);
              if (pattern.test(path) && reason) {
                return false;
              }
            }
          }

          return true;
        };

        const testPaths = readdirSync(testParentPath, { encoding: "utf-8", recursive: true })
          .filter(filename =>
            testExtensions ? testExtensions.some(ext => filename.endsWith(`.${ext}`)) : isTest(filename),
          )
          .map(filename => join(testPathPrefix, filename))
          .filter(
            filename =>
              !filters?.length ||
              filters.some(filter => join(vendorPath, filename).replace(/\\/g, "/").includes(filter)),
          );

        return {
          cwd: vendorPath,
          packageManager: packageManager || "bun",
          testRunner: testRunner || "bun",
          testPaths,
        };
      },
    ),
  );
}

/**
 * @param {string} cwd
 * @param {string[]} testModifiers
 * @param {TestExpectation[]} testExpectations
 * @returns {string[]}
 */
function getRelevantTests(cwd, testModifiers, testExpectations) {
  let tests = getTests(cwd);
  const availableTests = [];
  const filteredTests = [];

  if (options["node-tests"]) {
    tests = tests.filter(isNodeTest);
  }

  const isMatch = (testPath, filter) => {
    return testPath.replace(/\\/g, "/").includes(filter);
  };

  const getFilter = filter => {
    return (
      filter
        ?.split(",")
        .map(part => part.trim())
        .filter(Boolean) ?? []
    );
  };

  const includes = options["include"]?.flatMap(getFilter);
  if (includes?.length) {
    availableTests.push(...tests.filter(testPath => includes.some(filter => isMatch(testPath, filter))));
    !isQuiet && console.log("Including tests:", includes, availableTests.length, "/", tests.length);
  } else {
    availableTests.push(...tests);
  }

  const excludes = options["exclude"]?.flatMap(getFilter);
  if (excludes?.length) {
    const excludedTests = availableTests.filter(testPath => excludes.some(filter => isMatch(testPath, filter)));
    if (excludedTests.length) {
      for (const testPath of excludedTests) {
        const index = availableTests.indexOf(testPath);
        if (index !== -1) {
          availableTests.splice(index, 1);
        }
      }
      !isQuiet && console.log("Excluding tests:", excludes, excludedTests.length, "/", availableTests.length);
    }
  }

  const skipExpectations = testExpectations
    .filter(
      ({ modifiers, expectations }) =>
        !modifiers?.length || testModifiers.some(modifier => modifiers?.includes(modifier)),
    )
    .map(({ filename }) => filename.replace("test/", ""));
  if (skipExpectations.length) {
    const skippedTests = availableTests.filter(testPath => skipExpectations.some(filter => isMatch(testPath, filter)));
    if (skippedTests.length) {
      for (const testPath of skippedTests) {
        const index = availableTests.indexOf(testPath);
        if (index !== -1) {
          availableTests.splice(index, 1);
        }
      }
      !isQuiet && console.log("Skipping tests:", skipExpectations, skippedTests.length, "/", availableTests.length);
    }
  }

  const shardId = parseInt(options["shard"]);
  const maxShards = parseInt(options["max-shards"]);
  if (filters?.length) {
    filteredTests.push(...availableTests.filter(testPath => filters.some(filter => isMatch(testPath, filter))));
    !isQuiet && console.log("Filtering tests:", filteredTests.length, "/", availableTests.length);
  } else if (options["smoke"] !== undefined) {
    const smokePercent = parseFloat(options["smoke"]) || 0.01;
    const smokeCount = Math.ceil(availableTests.length * smokePercent);
    const smokeTests = new Set();
    for (let i = 0; i < smokeCount; i++) {
      const randomIndex = Math.floor(Math.random() * availableTests.length);
      smokeTests.add(availableTests[randomIndex]);
    }
    filteredTests.push(...Array.from(smokeTests));
    !isQuiet && console.log("Smoking tests:", filteredTests.length, "/", availableTests.length);
  } else if (maxShards > 1) {
    for (let i = 0; i < availableTests.length; i++) {
      if (i % maxShards === shardId) {
        filteredTests.push(availableTests[i]);
      }
    }
    !isQuiet &&
      console.log(
        "Sharding tests:",
        shardId,
        "/",
        maxShards,
        "with tests",
        filteredTests.length,
        "/",
        availableTests.length,
      );
  } else {
    filteredTests.push(...availableTests);
  }

  return filteredTests;
}

/**
 * @param {string} bunExe
 * @returns {string}
 */
function getExecPath(bunExe) {
  let execPath;
  let error;
  try {
    const { error, stdout } = spawnSync(bunExe, ["--print", "process.argv[0]"], {
      encoding: "utf-8",
      timeout: spawnTimeout,
      env: {
        PATH: process.env.PATH,
        BUN_DEBUG_QUIET_LOGS: 1,
      },
    });
    if (error) {
      throw error;
    }
    execPath = stdout.trim();
  } catch (cause) {
    error = cause;
  }

  if (execPath) {
    if (isExecutable(execPath)) {
      return execPath;
    }
    error = new Error(`File is not an executable: ${execPath}`);
  }

  throw new Error(`Could not find executable: ${bunExe}`, { cause: error });
}

/**
 * @param {string} target
 * @param {string} [buildId]
 * @returns {Promise<string>}
 */
async function getExecPathFromBuildKite(target, buildId) {
  if (existsSync(target) || target.includes("/")) {
    return getExecPath(target);
  }

  const releasePath = join(cwd, "release");
  mkdirSync(releasePath, { recursive: true });

  let zipPath;
  downloadLoop: for (let i = 0; i < 10; i++) {
    const args = ["artifact", "download", "**", releasePath, "--step", target];
    if (buildId) {
      args.push("--build", buildId);
    }

    await spawnSafe({
      command: "buildkite-agent",
      args,
      timeout: 60000,
    });

    zipPath = readdirSync(releasePath, { recursive: true, encoding: "utf-8" })
      .filter(filename => /^bun.*\.zip$/i.test(filename))
      .map(filename => join(releasePath, filename))
      .sort((a, b) => b.includes("profile") - a.includes("profile"))
      .at(0);

    if (zipPath) {
      break downloadLoop;
    }

    console.warn(`Waiting for ${target}.zip to be available...`);
    await new Promise(resolve => setTimeout(resolve, i * 1000));
  }

  if (!zipPath) {
    throw new Error(`Could not find ${target}.zip from Buildkite: ${releasePath}`);
  }

  await unzip(zipPath, releasePath);

  const releaseFiles = readdirSync(releasePath, { recursive: true, encoding: "utf-8" });
  for (const entry of releaseFiles) {
    const execPath = join(releasePath, entry);
    if (/bun(?:-[a-z]+)?(?:\.exe)?$/i.test(entry) && statSync(execPath).isFile()) {
      return execPath;
    }
  }

  console.warn(`Found ${releaseFiles.length} files in ${releasePath}:`, releaseFiles);
  throw new Error(`Could not find executable from BuildKite: ${releasePath}`);
}

/**
 * @param {string} execPath
 * @returns {string}
 */
function getRevision(execPath) {
  try {
    const { error, stdout } = spawnSync(execPath, ["--revision"], {
      encoding: "utf-8",
      timeout: spawnTimeout,
      env: {
        PATH: process.env.PATH,
        BUN_DEBUG_QUIET_LOGS: 1,
      },
    });
    if (error) {
      throw error;
    }
    return stdout.trim();
  } catch (error) {
    console.warn(error);
    return "<unknown>";
  }
}

/**
 * @param  {...string} paths
 * @returns {string}
 */
function addPath(...paths) {
  if (isWindows) {
    return paths.join(";");
  }
  return paths.join(":");
}

/**
 * @returns {string | undefined}
 */
function getTestLabel() {
  return getBuildLabel()?.replace(" - test-bun", "");
}

/**
 * @param  {TestResult | TestResult[]} result
 * @param  {boolean} concise
 * @param  {number} retries
 * @returns {string}
 */
function formatTestToMarkdown(result, concise, retries) {
  const results = Array.isArray(result) ? result : [result];
  const buildLabel = getTestLabel();
  const buildUrl = getBuildUrl();
  const platform = buildUrl ? `<a href="${buildUrl}">${buildLabel}</a>` : buildLabel;

  let markdown = "";
  for (const { testPath, ok, tests, error, stdoutPreview: stdout } of results) {
    if (ok || error === "SIGTERM") {
      continue;
    }

    let errorLine;
    for (const { error } of tests) {
      if (!error) {
        continue;
      }
      const { file, line } = error;
      if (line) {
        errorLine = line;
        break;
      }
    }

    const testTitle = testPath.replace(/\\/g, "/");
    const testUrl = getFileUrl(testPath, errorLine);

    if (concise) {
      markdown += "<li>";
    } else {
      markdown += "<details><summary>";
    }

    if (testUrl) {
      markdown += `<a href="${testUrl}"><code>${testTitle}</code></a>`;
    } else {
      markdown += `<a><code>${testTitle}</code></a>`;
    }
    if (error) {
      markdown += ` - ${error}`;
    }
    if (platform) {
      markdown += ` on ${platform}`;
    }
    if (retries > 0) {
      markdown += ` (${retries} ${retries === 1 ? "retry" : "retries"})`;
    }
    if (newFiles.includes(testTitle)) {
      markdown += ` (new)`;
    }

    if (concise) {
      markdown += "</li>\n";
    } else {
      markdown += "</summary>\n\n";
      if (isBuildkite) {
        const preview = escapeCodeBlock(stdout);
        markdown += `\`\`\`terminal\n${preview}\n\`\`\`\n`;
      } else {
        const preview = escapeHtml(stripAnsi(stdout));
        markdown += `<pre><code>${preview}</code></pre>\n`;
      }
      markdown += "\n\n</details>\n\n";
    }
  }

  return markdown;
}

/**
 * @param {string} glob
 */
function uploadArtifactsToBuildKite(glob) {
  spawn("buildkite-agent", ["artifact", "upload", glob], {
    stdio: ["ignore", "ignore", "ignore"],
    timeout: spawnTimeout,
    cwd,
  });
}

/**
 * @param {string} [glob]
 * @param {string} [step]
 */
function listArtifactsFromBuildKite(glob, step) {
  const args = [
    "artifact",
    "search",
    "--no-color",
    "--allow-empty-results",
    "--include-retried-jobs",
    "--format",
    "%p\n",
    glob || "*",
  ];
  if (step) {
    args.push("--step", step);
  }
  const { error, status, signal, stdout, stderr } = spawnSync("buildkite-agent", args, {
    stdio: ["ignore", "ignore", "ignore"],
    encoding: "utf-8",
    timeout: spawnTimeout,
    cwd,
  });
  if (status === 0) {
    return stdout?.split("\n").map(line => line.trim()) || [];
  }
  const cause = error ?? signal ?? `code ${status}`;
  console.warn("Failed to list artifacts from BuildKite:", cause, stderr);
  return [];
}

/**
 * @param {string} name
 * @param {string} value
 */
function reportOutputToGitHubAction(name, value) {
  const outputPath = process.env["GITHUB_OUTPUT"];
  if (!outputPath) {
    return;
  }
  const delimeter = Math.random().toString(36).substring(2, 15);
  const content = `${name}<<${delimeter}\n${value}\n${delimeter}\n`;
  appendFileSync(outputPath, content);
}

/**
 * @param {string} color
 * @returns {string}
 */
function getAnsi(color) {
  switch (color) {
    case "red":
      return "\x1b[31m";
    case "green":
      return "\x1b[32m";
    case "yellow":
      return "\x1b[33m";
    case "blue":
      return "\x1b[34m";
    case "reset":
      return "\x1b[0m";
    case "gray":
      return "\x1b[90m";
    default:
      return "";
  }
}

/**
 * @param {string} string
 * @returns {string}
 */
function stripAnsi(string) {
  return string.replace(/\u001b\[\d+m/g, "");
}

/**
 * @param {string} string
 * @returns {string}
 */
function escapeGitHubAction(string) {
  return string.replace(/%/g, "%25").replace(/\r/g, "%0D").replace(/\n/g, "%0A");
}

/**
 * @param {string} string
 * @returns {string}
 */
function unescapeGitHubAction(string) {
  return string.replace(/%25/g, "%").replace(/%0D/g, "\r").replace(/%0A/g, "\n");
}

/**
 * @param {string} string
 * @returns {string}
 */
function escapeHtml(string) {
  return string
    .replace(/&/g, "&amp;")
    .replace(/</g, "&lt;")
    .replace(/>/g, "&gt;")
    .replace(/"/g, "&quot;")
    .replace(/'/g, "&#039;")
    .replace(/`/g, "&#96;");
}

/**
 * @param {string} string
 * @returns {string}
 */
function escapeCodeBlock(string) {
  return string.replace(/`/g, "\\`");
}

/**
 * @param {string} string
 * @returns {number | undefined}
 */
function parseDuration(duration) {
  const match = /(\d+\.\d+)(m?s)/.exec(duration);
  if (!match) {
    return undefined;
  }
  const [, value, unit] = match;
  return parseFloat(value) * (unit === "ms" ? 1 : 1000);
}

/**
 * @param {string} execPath
 * @returns {boolean}
 */
function isExecutable(execPath) {
  if (!existsSync(execPath) || !statSync(execPath).isFile()) {
    return false;
  }
  try {
    accessSync(execPath, fs.X_OK);
  } catch {
    return false;
  }
  return true;
}

/**
 * @param {"pass" | "fail" | "cancel"} [outcome]
 */
function getExitCode(outcome) {
  if (outcome === "pass") {
    return 0;
  }
  if (!isBuildkite) {
    return 1;
  }
  // On Buildkite, you can define a `soft_fail` property to differentiate
  // from failing tests and the runner itself failing.
  if (outcome === "fail") {
    return 2;
  }
  if (outcome === "cancel") {
    return 3;
  }
  return 1;
}

// A flaky segfault, sigtrap, or sigkill must never be ignored.
// If it happens in CI, it will happen to our users.
// Flaky AddressSanitizer errors cannot be ignored since they still represent real bugs.
function isAlwaysFailure(error) {
  error = ((error || "") + "").toLowerCase().trim();
  return (
    error.includes("segmentation fault") ||
    error.includes("illegal instruction") ||
    error.includes("sigtrap") ||
    error.includes("sigkill") ||
    error.includes("error: addresssanitizer") ||
    error.includes("internal assertion failure") ||
    error.includes("core dumped") ||
    error.includes("crash reported")
  );
}

/**
 * @param {string} signal
 */
function onExit(signal) {
  const label = `${getAnsi("red")}Received ${signal}, exiting...${getAnsi("reset")}`;
  startGroup(label, () => {
    process.exit(getExitCode("cancel"));
  });
}

let getBuildkiteAnalyticsToken = () => {
  let token = getSecret("TEST_REPORTING_API", { required: true });
  getBuildkiteAnalyticsToken = () => token;
  return token;
};

/**
 * Generate a JUnit XML report from test results
 * @param {string} outfile - The path to write the JUnit XML report to
 * @param {TestResult[]} results - The test results to include in the report
 */
function generateJUnitReport(outfile, results) {
  !isQuiet && console.log(`Generating JUnit XML report: ${outfile}`);

  // Start the XML document
  let xml = '<?xml version="1.0" encoding="UTF-8"?>\n';

  // Add an overall testsuite container with metadata
  const totalTests = results.length;
  const totalFailures = results.filter(r => r.status === "fail").length;
  const timestamp = new Date().toISOString();

  // Calculate total time
  const totalTime = results.reduce((sum, result) => {
    const duration = result.duration || 0;
    return sum + duration / 1000; // Convert ms to seconds
  }, 0);

  // Create a unique package name to identify this run
  const packageName = `bun.internal.${process.env.BUILDKITE_PIPELINE_SLUG || "tests"}`;

  xml += `<testsuites name="${escapeXml(packageName)}" tests="${totalTests}" failures="${totalFailures}" time="${totalTime.toFixed(3)}" timestamp="${timestamp}">\n`;

  // Group results by test file
  const testSuites = new Map();

  for (const result of results) {
    const { testPath, ok, status, error, tests, stdoutPreview, stdout, duration = 0 } = result;

    if (!testSuites.has(testPath)) {
      testSuites.set(testPath, {
        name: testPath,
        tests: [],
        failures: 0,
        errors: 0,
        skipped: 0,
        time: 0,
        timestamp: timestamp,
        hostname: getHostname(),
        stdout: stdout || stdoutPreview || "",
      });
    }

    const suite = testSuites.get(testPath);

    // For test suites with granular test information
    if (tests.length > 0) {
      for (const test of tests) {
        const { test: testName, status: testStatus, duration: testDuration = 0, errors: testErrors = [] } = test;

        suite.time += testDuration / 1000; // Convert to seconds

        const testCase = {
          name: testName,
          classname: `${packageName}.${testPath.replace(/[\/\\]/g, ".")}`,
          time: testDuration / 1000, // Convert to seconds
        };

        if (testStatus === "fail") {
          suite.failures++;

          // Collect error details
          let errorMessage = "Test failed";
          let errorType = "AssertionError";
          let errorContent = "";

          if (testErrors && testErrors.length > 0) {
            const primaryError = testErrors[0];
            errorMessage = primaryError.name || "Test failed";
            errorType = primaryError.name || "AssertionError";
            errorContent = primaryError.stack || primaryError.name;

            if (testErrors.length > 1) {
              errorContent +=
                "\n\nAdditional errors:\n" +
                testErrors
                  .slice(1)
                  .map(e => e.stack || e.name)
                  .join("\n");
            }
          } else {
            errorContent = error || "Unknown error";
          }

          testCase.failure = {
            message: errorMessage,
            type: errorType,
            content: errorContent,
          };
        } else if (testStatus === "skip" || testStatus === "todo") {
          suite.skipped++;
          testCase.skipped = {
            message: testStatus === "skip" ? "Test skipped" : "Test marked as todo",
          };
        }

        suite.tests.push(testCase);
      }
    } else {
      // For test suites without granular test information (e.g., bun install tests)
      suite.time += duration / 1000; // Convert to seconds

      const testCase = {
        name: basename(testPath),
        classname: `${packageName}.${testPath.replace(/[\/\\]/g, ".")}`,
        time: duration / 1000, // Convert to seconds
      };

      if (status === "fail") {
        suite.failures++;
        testCase.failure = {
          message: "Test failed",
          type: "AssertionError",
          content: error || "Unknown error",
        };
      }

      suite.tests.push(testCase);
    }
  }

  // Write each test suite to the XML
  for (const [name, suite] of testSuites) {
    xml += `  <testsuite name="${escapeXml(name)}" tests="${suite.tests.length}" failures="${suite.failures}" errors="${suite.errors}" skipped="${suite.skipped}" time="${suite.time.toFixed(3)}" timestamp="${suite.timestamp}" hostname="${escapeXml(suite.hostname)}">\n`;

    // Include system-out if we have stdout
    if (suite.stdout) {
      xml += `    <system-out><![CDATA[${suite.stdout}]]></system-out>\n`;
    }

    // Write each test case
    for (const test of suite.tests) {
      xml += `    <testcase name="${escapeXml(test.name)}" classname="${escapeXml(test.classname)}" time="${test.time.toFixed(3)}"`;

      if (test.skipped) {
        xml += `>\n      <skipped message="${escapeXml(test.skipped.message)}"/>\n    </testcase>\n`;
      } else if (test.failure) {
        xml += `>\n`;
        xml += `      <failure message="${escapeXml(test.failure.message)}" type="${escapeXml(test.failure.type)}"><![CDATA[${test.failure.content}]]></failure>\n`;
        xml += `    </testcase>\n`;
      } else {
        xml += `/>\n`;
      }
    }

    xml += `  </testsuite>\n`;
  }

  xml += `</testsuites>`;

  // Create directory if it doesn't exist
  const dir = dirname(outfile);
  mkdirSync(dir, { recursive: true });

  // Write to file
  writeFileSync(outfile, xml);
  !isQuiet && console.log(`JUnit XML report written to ${outfile}`);
}

let isUploadingToBuildKite = false;
const junitUploadQueue = [];
async function addToJunitUploadQueue(junitFilePath) {
  junitUploadQueue.push(junitFilePath);

  if (!isUploadingToBuildKite) {
    drainJunitUploadQueue();
  }
}

async function drainJunitUploadQueue() {
  isUploadingToBuildKite = true;
  while (junitUploadQueue.length > 0) {
    const testPath = junitUploadQueue.shift();
    await uploadJUnitToBuildKite(testPath)
      .then(uploadSuccess => {
        unlink(testPath, () => {
          if (!uploadSuccess) {
            console.error(`Failed to upload JUnit report for ${testPath}`);
          }
        });
      })
      .catch(err => {
        console.error(`Error uploading JUnit report for ${testPath}:`, err);
      });
  }
  isUploadingToBuildKite = false;
}

/**
 * Upload JUnit XML report to BuildKite Test Analytics
 * @param {string} junitFile - Path to the JUnit XML file to upload
 * @returns {Promise<boolean>} - Whether the upload was successful
 */
async function uploadJUnitToBuildKite(junitFile) {
  const fileName = basename(junitFile);
  !isQuiet && console.log(`Uploading JUnit file "${fileName}" to BuildKite Test Analytics...`);

  // Get BuildKite environment variables for run_env fields
  const buildId = getEnv("BUILDKITE_BUILD_ID", false);
  const buildUrl = getEnv("BUILDKITE_BUILD_URL", false);
  const branch = getBranch();
  const commit = getCommit();
  const buildNumber = getEnv("BUILDKITE_BUILD_NUMBER", false);
  const jobId = getEnv("BUILDKITE_JOB_ID", false);
  const message = getEnv("BUILDKITE_MESSAGE", false);

  try {
    // Add a unique test suite identifier to help with correlation in BuildKite
    const testId = fileName.replace(/\.xml$/, "");

    // Use fetch and FormData instead of curl
    const formData = new FormData();

    // Add the JUnit file data
    formData.append("data", new Blob([await readFile(junitFile)]), fileName);
    formData.append("format", "junit");
    formData.append("run_env[CI]", "buildkite");

    // Add additional fields
    if (buildId) formData.append("run_env[key]", buildId);
    if (buildUrl) formData.append("run_env[url]", buildUrl);
    if (branch) formData.append("run_env[branch]", branch);
    if (commit) formData.append("run_env[commit_sha]", commit);
    if (buildNumber) formData.append("run_env[number]", buildNumber);
    if (jobId) formData.append("run_env[job_id]", jobId);
    if (message) formData.append("run_env[message]", message);

    // Add custom tags
    formData.append("tags[runtime]", "bun");
    formData.append("tags[suite]", testId);

    // Add additional context information specific to this run
    formData.append("run_env[source]", "junit-import");
    formData.append("run_env[collector]", "bun-runner");

    const url = "https://analytics-api.buildkite.com/v1/uploads";
    const response = await fetch(url, {
      method: "POST",
      headers: {
        "Authorization": `Token token="${getBuildkiteAnalyticsToken()}"`,
      },
      body: formData,
    });

    if (response.ok) {
      !isQuiet && console.log(`JUnit file "${fileName}" successfully uploaded to BuildKite Test Analytics`);

      try {
        // Consume the body to ensure Node releases the memory.
        await response.arrayBuffer();
      } catch (error) {
        // Don't care if this fails.
      }

      return true;
    } else {
      const errorText = await response.text();
      console.error(`Failed to upload JUnit file "${fileName}": HTTP ${response.status}`, errorText);
      return false;
    }
  } catch (error) {
    console.error(`Error uploading JUnit file "${fileName}":`, error);
    return false;
  }
}

/**
 * Escape XML special characters
 * @param {string} str - String to escape
 * @returns {string} - Escaped string
 */
function escapeXml(str) {
  if (typeof str !== "string") return "";
  return str
    .replace(/&/g, "&amp;")
    .replace(/</g, "&lt;")
    .replace(/>/g, "&gt;")
    .replace(/"/g, "&quot;")
    .replace(/'/g, "&apos;");
}

export async function main() {
  for (const signal of ["SIGINT", "SIGTERM", "SIGHUP"]) {
    process.on(signal, () => onExit(signal));
  }

  if (!isQuiet) {
    printEnvironment();
  }

  // FIXME: Some DNS tests hang unless we set the DNS server to 8.8.8.8
  // It also appears to hang on 1.1.1.1, which could explain this issue:
  // https://github.com/oven-sh/bun/issues/11136
  if (isWindows && isCI) {
    await spawn("pwsh", [
      "-Command",
      "Set-DnsClientServerAddress -InterfaceAlias 'Ethernet 4' -ServerAddresses ('8.8.8.8','8.8.4.4')",
    ]);
  }

  const results = await runTests();
  const ok = results.every(({ ok }) => ok);

  let waitForUser = false;
  while (isCI) {
    const userCount = getLoggedInUserCountOrDetails();
    if (!userCount) {
      if (waitForUser) {
        !isQuiet && console.log("No users logged in, exiting runner...");
      }
      break;
    }

    if (!waitForUser) {
      startGroup("Summary");
      if (typeof userCount === "number") {
        console.warn(`Found ${userCount} users logged in, keeping the runner alive until logout...`);
      } else {
        console.warn(userCount);
      }
      waitForUser = true;
    }

    await new Promise(resolve => setTimeout(resolve, 60_000));
  }

  process.exit(getExitCode(ok ? "pass" : "fail"));
}

await main();<|MERGE_RESOLUTION|>--- conflicted
+++ resolved
@@ -80,12 +80,8 @@
   if (testPath.includes("test-dns")) {
     return 90_000;
   }
-<<<<<<< HEAD
   const isDebug = options["exec-path"].includes("-debug");
-  return !isDebug ? 10_000 : 60_000;
-=======
-  return 20_000;
->>>>>>> 41be6aeb
+  return !isDebug ? 20_000 : 60_000;
 }
 
 process.on("SIGTRAP", () => {
