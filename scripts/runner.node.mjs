--- conflicted
+++ resolved
@@ -155,15 +155,13 @@
       type: "boolean",
       default: isBuildkite && isLinux,
     },
-<<<<<<< HEAD
+    ["parallel"]: {
+      type: "boolean",
+      default: false,
+    },
     ["leaksan"]: {
       type: "boolean",
       default: false, // turn this true when more passes
-=======
-    ["parallel"]: {
-      type: "boolean",
-      default: false,
->>>>>>> a4d031a8
     },
   },
 });
@@ -473,54 +471,6 @@
   }
 
   if (!failedResults.length) {
-<<<<<<< HEAD
-    for (const testPath of tests) {
-      const absoluteTestPath = join(testsPath, testPath);
-      const title = relative(cwd, absoluteTestPath).replaceAll(sep, "/");
-      if (isNodeTest(testPath)) {
-        const testContent = readFileSync(absoluteTestPath, "utf-8");
-        const runWithBunTest =
-          title.includes("needs-test") || testContent.includes("bun:test") || testContent.includes("node:test");
-        const subcommand = runWithBunTest ? "test" : "run";
-        const env = {
-          FORCE_COLOR: "0",
-          NO_COLOR: "1",
-          BUN_DEBUG_QUIET_LOGS: "1",
-        };
-        if ((basename(execPath).includes("asan") || !isCI) && shouldValidateExceptions(testPath)) {
-          env.BUN_JSC_validateExceptionChecks = "1";
-        }
-        if ((basename(execPath).includes("asan") || (!isCI && options["leaksan"])) && shouldValidateLeakSan(testPath)) {
-          env["BUN_DESTRUCT_VM_ON_EXIT"] = "1";
-          env["ASAN_OPTIONS=detect_leaks"] = "1";
-        }
-        await runTest(title, async () => {
-          const { ok, error, stdout } = await spawnBun(execPath, {
-            cwd: cwd,
-            args: [subcommand, "--config=" + join(import.meta.dirname, "../bunfig.node-test.toml"), absoluteTestPath],
-            timeout: getNodeParallelTestTimeout(title),
-            env,
-            stdout: chunk => pipeTestStdout(process.stdout, chunk),
-            stderr: chunk => pipeTestStdout(process.stderr, chunk),
-          });
-          const mb = 1024 ** 3;
-          const stdoutPreview = stdout.slice(0, mb).split("\n").slice(0, 50).join("\n");
-          return {
-            testPath: title,
-            ok: ok,
-            status: ok ? "pass" : "fail",
-            error: error,
-            errors: [],
-            tests: [],
-            stdout: stdout,
-            stdoutPreview: stdoutPreview,
-          };
-        });
-      } else {
-        await runTest(title, async () => spawnBunTest(execPath, join("test", testPath)));
-      }
-    }
-=======
     await Promise.all(
       tests.map(testPath =>
         limit(() => {
@@ -538,6 +488,13 @@
             };
             if ((basename(execPath).includes("asan") || !isCI) && shouldValidateExceptions(testPath)) {
               env.BUN_JSC_validateExceptionChecks = "1";
+            }
+            if (
+              (basename(execPath).includes("asan") || (!isCI && options["leaksan"])) &&
+              shouldValidateLeakSan(testPath)
+            ) {
+              env["BUN_DESTRUCT_VM_ON_EXIT"] = "1";
+              env["ASAN_OPTIONS=detect_leaks"] = "1";
             }
             return runTest(title, async () => {
               const { ok, error, stdout } = await spawnBun(execPath, {
@@ -577,7 +534,6 @@
         }),
       ),
     );
->>>>>>> a4d031a8
   }
 
   if (vendorTests?.length) {
