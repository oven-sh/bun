--- conflicted
+++ resolved
@@ -245,13 +245,8 @@
 
   if (!failedResults.length) {
     for (const testPath of tests) {
-<<<<<<< HEAD
-      const title = relative(cwd, join(testsPath, testPath)).replace(sep, "/");
-      if (title.startsWith("test/js/node/test/parallel/")) {
-=======
-      const title = relative(cwd, join(testsPath, testPath)).replace(/\\/g, "/");
+      const title = relative(cwd, join(testsPath, testPath)).replaceAll(sep, "/");
       if (isNodeParallelTest(testPath)) {
->>>>>>> 2af12f49
         await runTest(title, async () => {
           const { ok, error, stdout } = await spawnBun(execPath, {
             cwd: cwd,
@@ -862,7 +857,7 @@
  * @returns {boolean}
  */
 function isNodeParallelTest(testPath) {
-  return testPath.replaceAll(sep, "/").includes("js/node/test/parallel/")
+  return testPath.replaceAll(sep, "/").includes("js/node/test/parallel/");
 }
 
 /**
@@ -1050,11 +1045,7 @@
   const filteredTests = [];
 
   if (options["node-tests"]) {
-<<<<<<< HEAD
-    tests = tests.filter(testPath => testPath.replace(sep, "/").includes("js/node/test/parallel/"));
-=======
     tests = tests.filter(isNodeParallelTest);
->>>>>>> 2af12f49
   }
 
   const isMatch = (testPath, filter) => {
