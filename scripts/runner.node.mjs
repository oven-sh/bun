#! /usr/bin/env node

// This is a script that runs `bun test` to test Bun itself.
// It is not intended to be used as a test runner for other projects.
//
// - It runs each `bun test` in a separate process, to catch crashes.
// - It cannot use Bun APIs, since it is run using Node.js.
// - It does not import dependencies, so it's faster to start.

import { spawn, spawnSync } from "node:child_process";
import { createHash } from "node:crypto";
import {
  accessSync,
  appendFileSync,
  existsSync,
  constants as fs,
  linkSync,
  mkdirSync,
  mkdtempSync,
  readdirSync,
  readFileSync,
  realpathSync,
  rmSync,
  statSync,
  symlinkSync,
  unlink,
  unlinkSync,
  writeFileSync,
} from "node:fs";
import { readFile } from "node:fs/promises";
import { availableParallelism, userInfo } from "node:os";
import { basename, dirname, extname, join, relative, sep } from "node:path";
import { createInterface } from "node:readline";
import { setTimeout as setTimeoutPromise } from "node:timers/promises";
import { parseArgs } from "node:util";
import pLimit from "./p-limit.mjs";
import {
  getAbi,
  getAbiVersion,
  getArch,
  getBranch,
  getBuildLabel,
  getBuildUrl,
  getCommit,
  getDistro,
  getDistroVersion,
  getEnv,
  getFileUrl,
  getHostname,
  getLoggedInUserCountOrDetails,
  getOs,
  getSecret,
  getShell,
  getWindowsExitReason,
  isBuildkite,
  isCI,
  isGithubAction,
  isLinux,
  isMacOS,
  isWindows,
  isX64,
  printEnvironment,
  reportAnnotationToBuildKite,
  startGroup,
  tmpdir,
  unzip,
  uploadArtifact,
} from "./utils.mjs";

let isQuiet = false;
const cwd = import.meta.dirname ? dirname(import.meta.dirname) : process.cwd();
const testsPath = join(cwd, "test");

const spawnTimeout = 5_000;
const spawnBunTimeout = 20_000; // when running with ASAN/LSAN bun can take a bit longer to exit, not a bug.
const testTimeout = 3 * 60_000;
const integrationTimeout = 5 * 60_000;

function getNodeParallelTestTimeout(testPath) {
  if (testPath.includes("test-dns")) {
    return 90_000;
  }
<<<<<<< HEAD
  const isDebug = options["exec-path"].includes("-debug");
  return !isDebug ? 20_000 : 60_000;
=======
  if (!isCI) return 60_000; // everything slower in debug mode
  return 20_000;
>>>>>>> 767e03ef
}

process.on("SIGTRAP", () => {
  console.warn("Test runner received SIGTRAP. Doing nothing.");
});

const { values: options, positionals: filters } = parseArgs({
  allowPositionals: true,
  options: {
    ["node-tests"]: {
      type: "boolean",
      default: false,
    },
    /** Path to bun binary */
    ["exec-path"]: {
      type: "string",
      default: "bun",
    },
    ["step"]: {
      type: "string",
      default: undefined,
    },
    ["build-id"]: {
      type: "string",
      default: undefined,
    },
    ["bail"]: {
      type: "boolean",
      default: false,
    },
    ["shard"]: {
      type: "string",
      default: getEnv("BUILDKITE_PARALLEL_JOB", false) || "0",
    },
    ["max-shards"]: {
      type: "string",
      default: getEnv("BUILDKITE_PARALLEL_JOB_COUNT", false) || "1",
    },
    ["include"]: {
      type: "string",
      multiple: true,
      default: undefined,
    },
    ["exclude"]: {
      type: "string",
      multiple: true,
      default: undefined,
    },
    ["quiet"]: {
      type: "boolean",
      default: false,
    },
    ["smoke"]: {
      type: "string",
      default: undefined,
    },
    ["vendor"]: {
      type: "string",
      default: undefined,
    },
    ["retries"]: {
      type: "string",
      default: isCI ? "3" : "0", // N retries = N+1 attempts
    },
    ["junit"]: {
      type: "boolean",
      default: false, // Disabled for now, because it's too much $
    },
    ["junit-temp-dir"]: {
      type: "string",
      default: "junit-reports",
    },
    ["junit-upload"]: {
      type: "boolean",
      default: isBuildkite,
    },
    ["coredump-upload"]: {
      type: "boolean",
      default: isBuildkite && isLinux,
    },
    ["parallel"]: {
      type: "boolean",
      default: false,
    },
  },
});

const cliOptions = options;

if (cliOptions.junit) {
  try {
    cliOptions["junit-temp-dir"] = mkdtempSync(join(tmpdir(), cliOptions["junit-temp-dir"]));
  } catch (err) {
    cliOptions.junit = false;
    console.error(`Error creating JUnit temp directory: ${err.message}`);
  }
}

if (options["quiet"]) {
  isQuiet = true;
}

let newFiles = [];
let prFileCount = 0;
if (isBuildkite) {
  try {
    console.log("on buildkite: collecting new files from PR");
    const per_page = 50;
    for (let i = 1; i <= 5; i++) {
      const res = await fetch(
        `https://api.github.com/repos/oven-sh/bun/pulls/${process.env.BUILDKITE_PULL_REQUEST}/files?per_page=${per_page}&page=${i}`,
        {
          headers: {
            Authorization: `Bearer ${getSecret("GITHUB_TOKEN")}`,
          },
        },
      );
      const doc = await res.json();
      console.log(`-> page ${i}, found ${doc.length} items`);
      if (doc.length === 0) break;
      for (const { filename, status } of doc) {
        prFileCount += 1;
        if (status !== "added") continue;
        newFiles.push(filename);
      }
      if (doc.length < per_page) break;
    }
    console.log(`- PR ${process.env.BUILDKITE_PULL_REQUEST}, ${prFileCount} files, ${newFiles.length} new files`);
  } catch (e) {
    console.error(e);
  }
}

let coresDir;

if (options["coredump-upload"]) {
  // this sysctl is set in bootstrap.sh to /var/bun-cores-$distro-$release-$arch
  const sysctl = await spawnSafe({ command: "sysctl", args: ["-n", "kernel.core_pattern"] });
  coresDir = sysctl.stdout;
  if (sysctl.ok) {
    if (coresDir.startsWith("|")) {
      throw new Error("cores are being piped not saved");
    }
    // change /foo/bar/%e-%p.core to /foo/bar
    coresDir = dirname(sysctl.stdout);
  } else {
    throw new Error(`Failed to check core_pattern: ${sysctl.error}`);
  }
}

let remapPort = undefined;

/**
 * @typedef {Object} TestExpectation
 * @property {string} filename
 * @property {string[]} expectations
 * @property {string[] | undefined} bugs
 * @property {string[] | undefined} modifiers
 * @property {string | undefined} comment
 */

/**
 * @returns {TestExpectation[]}
 */
function getTestExpectations() {
  const expectationsPath = join(cwd, "test", "expectations.txt");
  if (!existsSync(expectationsPath)) {
    return [];
  }
  const lines = readFileSync(expectationsPath, "utf-8").split(/\r?\n/);

  /** @type {TestExpectation[]} */
  const expectations = [];

  for (const line of lines) {
    const content = line.trim();
    if (!content || content.startsWith("#")) {
      continue;
    }

    let comment;
    const commentIndex = content.indexOf("#");
    let cleanLine = content;
    if (commentIndex !== -1) {
      comment = content.substring(commentIndex + 1).trim();
      cleanLine = content.substring(0, commentIndex).trim();
    }

    let modifiers = [];
    let remaining = cleanLine;
    let modifierMatch = remaining.match(/^\[(.*?)\]/);
    if (modifierMatch) {
      modifiers = modifierMatch[1].trim().split(/\s+/);
      remaining = remaining.substring(modifierMatch[0].length).trim();
    }

    let expectationValues = ["Skip"];
    const expectationMatch = remaining.match(/\[(.*?)\]$/);
    if (expectationMatch) {
      expectationValues = expectationMatch[1].trim().split(/\s+/);
      remaining = remaining.substring(0, remaining.length - expectationMatch[0].length).trim();
    }

    const filename = remaining.trim();
    if (filename) {
      expectations.push({
        filename,
        expectations: expectationValues,
        bugs: undefined,
        modifiers: modifiers.length ? modifiers : undefined,
        comment,
      });
    }
  }

  return expectations;
}

const skipsForExceptionValidation = (() => {
  const path = join(cwd, "test/no-validate-exceptions.txt");
  if (!existsSync(path)) {
    return [];
  }
  return readFileSync(path, "utf-8")
    .split("\n")
    .map(line => line.trim())
    .filter(line => !line.startsWith("#") && line.length > 0);
})();

const skipsForLeaksan = (() => {
  const path = join(cwd, "test/no-validate-leaksan.txt");
  if (!existsSync(path)) {
    return [];
  }
  return readFileSync(path, "utf-8")
    .split("\n")
    .filter(line => !line.startsWith("#") && line.length > 0);
})();

/**
 * Returns whether we should validate exception checks running the given test
 * @param {string} test
 * @returns {boolean}
 */
const shouldValidateExceptions = test => {
  return !(skipsForExceptionValidation.includes(test) || skipsForExceptionValidation.includes("test/" + test));
};

/**
 * Returns whether we should validate exception checks running the given test
 * @param {string} test
 * @returns {boolean}
 */
const shouldValidateLeakSan = test => {
  return !(skipsForLeaksan.includes(test) || skipsForLeaksan.includes("test/" + test));
};

/**
 * @param {string} testPath
 * @returns {string[]}
 */
function getTestModifiers(testPath) {
  const ext = extname(testPath);
  const filename = basename(testPath, ext);
  const modifiers = filename.split("-").filter(value => value !== "bun");

  const os = getOs();
  const arch = getArch();
  modifiers.push(os, arch, `${os}-${arch}`);

  const distro = getDistro();
  if (distro) {
    modifiers.push(distro, `${os}-${distro}`, `${os}-${arch}-${distro}`);
    const distroVersion = getDistroVersion();
    if (distroVersion) {
      modifiers.push(
        distroVersion,
        `${distro}-${distroVersion}`,
        `${os}-${distro}-${distroVersion}`,
        `${os}-${arch}-${distro}-${distroVersion}`,
      );
    }
  }

  const abi = getAbi();
  if (abi) {
    modifiers.push(abi, `${os}-${abi}`, `${os}-${arch}-${abi}`);
    const abiVersion = getAbiVersion();
    if (abiVersion) {
      modifiers.push(
        abiVersion,
        `${abi}-${abiVersion}`,
        `${os}-${abi}-${abiVersion}`,
        `${os}-${arch}-${abi}-${abiVersion}`,
      );
    }
  }

  return modifiers.map(value => value.toUpperCase());
}

/**
 * @returns {Promise<TestResult[]>}
 */
async function runTests() {
  let execPath;
  if (options["step"]) {
    execPath = await getExecPathFromBuildKite(options["step"], options["build-id"]);
  } else {
    execPath = getExecPath(options["exec-path"]);
  }
  !isQuiet && console.log("Bun:", execPath);

  const expectations = getTestExpectations();
  const modifiers = getTestModifiers(execPath);
  !isQuiet && console.log("Modifiers:", modifiers);

  const revision = getRevision(execPath);
  !isQuiet && console.log("Revision:", revision);

  const tests = getRelevantTests(testsPath, modifiers, expectations);
  !isQuiet && console.log("Running tests:", tests.length);

  /** @type {VendorTest[] | undefined} */
  let vendorTests;
  let vendorTotal = 0;
  if (/true|1|yes|on/i.test(options["vendor"]) || (isCI && typeof options["vendor"] === "undefined")) {
    vendorTests = await getVendorTests(cwd);
    if (vendorTests.length) {
      vendorTotal = vendorTests.reduce((total, { testPaths }) => total + testPaths.length + 1, 0);
      !isQuiet && console.log("Running vendor tests:", vendorTotal);
    }
  }

  let i = 0;
  let total = vendorTotal + tests.length + 2;

  const okResults = [];
  const flakyResults = [];
  const flakyResultsTitles = [];
  const failedResults = [];
  const failedResultsTitles = [];
  const maxAttempts = 1 + (parseInt(options["retries"]) || 0);

  const parallelism = options["parallel"] ? availableParallelism() : 1;
  console.log("parallelism", parallelism);
  const limit = pLimit(parallelism);

  /**
   * @param {string} title
   * @param {function} fn
   * @returns {Promise<TestResult>}
   */
  const runTest = async (title, fn) => {
    const index = ++i;

    let result, failure, flaky;
    let attempt = 1;
    for (; attempt <= maxAttempts; attempt++) {
      if (attempt > 1) {
        await new Promise(resolve => setTimeout(resolve, 5000 + Math.random() * 10_000));
      }

      let grouptitle = `${getAnsi("gray")}[${index}/${total}]${getAnsi("reset")} ${title}`;
      if (attempt > 1) grouptitle += ` ${getAnsi("gray")}[attempt #${attempt}]${getAnsi("reset")}`;

      if (parallelism > 1) {
        console.log(grouptitle);
        result = await fn(index);
      } else {
        result = await startGroup(grouptitle, fn);
      }

      const { ok, stdoutPreview, error } = result;
      if (ok) {
        if (failure) {
          flakyResults.push(failure);
          flakyResultsTitles.push(title);
        } else {
          okResults.push(result);
        }
        break;
      }

      const color = attempt >= maxAttempts ? "red" : "yellow";
      const label = `${getAnsi(color)}[${index}/${total}] ${title} - ${error}${getAnsi("reset")}`;
      startGroup(label, () => {
        if (parallelism > 1) return;
        if (!isCI) return;
        process.stderr.write(stdoutPreview);
      });

      failure ||= result;
      flaky ||= true;

      if (attempt >= maxAttempts || isAlwaysFailure(error)) {
        flaky = false;
        failedResults.push(failure);
        failedResultsTitles.push(title);
        break;
      }
    }

    if (!failure) {
      return result;
    }

    if (isBuildkite) {
      // Group flaky tests together, regardless of the title
      const context = flaky ? "flaky" : title;
      const style = flaky || title.startsWith("vendor") ? "warning" : "error";
      if (!flaky) attempt = 1; // no need to show the retries count on failures, we know it maxed out

      if (title.startsWith("vendor")) {
        const content = formatTestToMarkdown({ ...failure, testPath: title }, false, attempt - 1);
        if (content) {
          reportAnnotationToBuildKite({ context, label: title, content, style });
        }
      } else {
        const content = formatTestToMarkdown(failure, false, attempt - 1);
        if (content) {
          reportAnnotationToBuildKite({ context, label: title, content, style });
        }
      }
    }

    if (isGithubAction) {
      const summaryPath = process.env["GITHUB_STEP_SUMMARY"];
      if (summaryPath) {
        const longMarkdown = formatTestToMarkdown(failure, false, attempt - 1);
        appendFileSync(summaryPath, longMarkdown);
      }
      const shortMarkdown = formatTestToMarkdown(failure, true, attempt - 1);
      appendFileSync("comment.md", shortMarkdown);
    }

    if (options["bail"]) {
      process.exit(getExitCode("fail"));
    }

    return result;
  };

  if (!isQuiet) {
    for (const path of [cwd, testsPath]) {
      const title = relative(cwd, join(path, "package.json")).replace(/\\/g, "/");
      await runTest(title, async () => spawnBunInstall(execPath, { cwd: path }));
    }
  }

  if (!failedResults.length) {
    // TODO: remove windows exclusion here
    if (isCI && !isWindows) {
      // bun install has succeeded
      const { promise: portPromise, resolve: portResolve } = Promise.withResolvers();
      const { promise: errorPromise, resolve: errorResolve } = Promise.withResolvers();
      console.log("run in", cwd);
      let exiting = false;

      const server = spawn(execPath, ["run", "--silent", "ci-remap-server", execPath, cwd, getCommit()], {
        stdio: ["ignore", "pipe", "inherit"],
        cwd, // run in main repo
        env: { ...process.env, BUN_DEBUG_QUIET_LOGS: "1", NO_COLOR: "1" },
      });
      server.unref();
      server.on("error", errorResolve);
      server.on("exit", (code, signal) => {
        if (!exiting && (code !== 0 || signal !== null)) errorResolve(signal ? signal : "code " + code);
      });
      function onBeforeExit() {
        exiting = true;
        server.off("error");
        server.off("exit");
        server.kill?.();
      }
      process.once("beforeExit", onBeforeExit);
      const lines = createInterface(server.stdout);
      lines.on("line", line => {
        portResolve({ port: parseInt(line) });
      });

      const result = await Promise.race([portPromise, errorPromise.catch(e => e), setTimeoutPromise(5000, "timeout")]);
      if (typeof result?.port != "number") {
        process.off("beforeExit", onBeforeExit);
        server.kill?.();
        console.warn("ci-remap server did not start:", result);
      } else {
        console.log("crash reports parsed on port", result.port);
        remapPort = result.port;
      }
    }

    await Promise.all(
      tests.map(testPath =>
        limit(() => {
          const absoluteTestPath = join(testsPath, testPath);
          const title = relative(cwd, absoluteTestPath).replaceAll(sep, "/");
          if (isNodeTest(testPath)) {
            const testContent = readFileSync(absoluteTestPath, "utf-8");
            let runWithBunTest = title.includes("needs-test") || testContent.includes("node:test");
            // don't wanna have a filter for includes("bun:test") but these need our mocks
            runWithBunTest ||= title === "test/js/node/test/parallel/test-fs-append-file-flush.js";
            runWithBunTest ||= title === "test/js/node/test/parallel/test-fs-write-file-flush.js";
            runWithBunTest ||= title === "test/js/node/test/parallel/test-fs-write-stream-flush.js";
            const subcommand = runWithBunTest ? "test" : "run";
            const env = {
              FORCE_COLOR: "0",
              NO_COLOR: "1",
              BUN_DEBUG_QUIET_LOGS: "1",
            };
            if ((basename(execPath).includes("asan") || !isCI) && shouldValidateExceptions(testPath)) {
              env.BUN_JSC_validateExceptionChecks = "1";
              env.BUN_JSC_dumpSimulatedThrows = "1";
            }
            if ((basename(execPath).includes("asan") || !isCI) && shouldValidateLeakSan(testPath)) {
              env.BUN_DESTRUCT_VM_ON_EXIT = "1";
              env.ASAN_OPTIONS = "allow_user_segv_handler=1:disable_coredump=0:detect_leaks=1:abort_on_error=1";
              // prettier-ignore
              env.LSAN_OPTIONS = `malloc_context_size=100:print_suppressions=0:suppressions=${process.cwd()}/test/leaksan.supp`;
            }
            return runTest(title, async () => {
              const { ok, error, stdout, crashes } = await spawnBun(execPath, {
                cwd: cwd,
                args: [
                  subcommand,
                  "--config=" + join(import.meta.dirname, "../bunfig.node-test.toml"),
                  absoluteTestPath,
                ],
                timeout: getNodeParallelTestTimeout(title),
                env,
                stdout: parallelism > 1 ? () => {} : chunk => pipeTestStdout(process.stdout, chunk),
                stderr: parallelism > 1 ? () => {} : chunk => pipeTestStdout(process.stderr, chunk),
              });
              const mb = 1024 ** 3;
              let stdoutPreview = stdout.slice(0, mb).split("\n").slice(0, 50).join("\n");
              if (crashes) stdoutPreview += crashes;
              return {
                testPath: title,
                ok: ok,
                status: ok ? "pass" : "fail",
                error: error,
                errors: [],
                tests: [],
                stdout: stdout,
                stdoutPreview: stdoutPreview,
              };
            });
          } else {
            return runTest(title, async () =>
              spawnBunTest(execPath, join("test", testPath), {
                cwd,
                stdout: parallelism > 1 ? () => {} : chunk => pipeTestStdout(process.stdout, chunk),
                stderr: parallelism > 1 ? () => {} : chunk => pipeTestStdout(process.stderr, chunk),
              }),
            );
          }
        }),
      ),
    );
  }

  if (vendorTests?.length) {
    for (const { cwd: vendorPath, packageManager, testRunner, testPaths } of vendorTests) {
      if (!testPaths.length) {
        continue;
      }

      const packageJson = join(relative(cwd, vendorPath), "package.json").replace(/\\/g, "/");
      if (packageManager === "bun") {
        const { ok } = await runTest(packageJson, () => spawnBunInstall(execPath, { cwd: vendorPath }));
        if (!ok) {
          continue;
        }
      } else {
        throw new Error(`Unsupported package manager: ${packageManager}`);
      }

      // build
      const buildResult = await spawnBun(execPath, {
        cwd: vendorPath,
        args: ["run", "build"],
        timeout: 60_000,
      });
      if (!buildResult.ok) {
        throw new Error(`Failed to build vendor: ${buildResult.error}`);
      }

      for (const testPath of testPaths) {
        const title = join(relative(cwd, vendorPath), testPath).replace(/\\/g, "/");

        if (testRunner === "bun") {
          await runTest(title, index =>
            spawnBunTest(execPath, testPath, { cwd: vendorPath, env: { TEST_SERIAL_ID: index } }),
          );
        } else {
          const testRunnerPath = join(cwd, "test", "runners", `${testRunner}.ts`);
          if (!existsSync(testRunnerPath)) {
            throw new Error(`Unsupported test runner: ${testRunner}`);
          }
          await runTest(title, () =>
            spawnBunTest(execPath, testPath, {
              cwd: vendorPath,
              args: ["--preload", testRunnerPath],
            }),
          );
        }
      }
    }
  }

  // tests are all over, close the group from the final test. any further output should print ungrouped.
  startGroup("End");

  if (isGithubAction) {
    reportOutputToGitHubAction("failing_tests_count", failedResults.length);
    const markdown = formatTestToMarkdown(failedResults, false, 0);
    reportOutputToGitHubAction("failing_tests", markdown);
  }

  // Generate and upload JUnit reports if requested
  if (options["junit"]) {
    const junitTempDir = options["junit-temp-dir"];
    mkdirSync(junitTempDir, { recursive: true });

    // Generate JUnit reports for tests that don't use bun test
    const nonBunTestResults = [...okResults, ...flakyResults, ...failedResults].filter(result => {
      // Check if this is a test that wasn't run with bun test
      const isNodeTest =
        isJavaScript(result.testPath) && !isTestStrict(result.testPath) && !result.testPath.includes("vendor");
      return isNodeTest;
    });

    // If we have tests not covered by bun test JUnit reports, generate a report for them
    if (nonBunTestResults.length > 0) {
      const nonBunTestJunitPath = join(junitTempDir, "non-bun-test-results.xml");
      generateJUnitReport(nonBunTestJunitPath, nonBunTestResults);
      !isQuiet &&
        console.log(
          `Generated JUnit report for ${nonBunTestResults.length} non-bun test results at ${nonBunTestJunitPath}`,
        );

      // Upload this report immediately if we're on BuildKite
      if (isBuildkite && options["junit-upload"]) {
        const uploadSuccess = await uploadJUnitToBuildKite(nonBunTestJunitPath);
        if (uploadSuccess) {
          // Delete the file after successful upload to prevent redundant uploads
          try {
            unlinkSync(nonBunTestJunitPath);
            !isQuiet && console.log(`Uploaded and deleted non-bun test JUnit report`);
          } catch (unlinkError) {
            !isQuiet && console.log(`Uploaded but failed to delete non-bun test JUnit report: ${unlinkError.message}`);
          }
        } else {
          !isQuiet && console.log(`Failed to upload non-bun test JUnit report to BuildKite`);
        }
      }
    }

    // Check for any JUnit reports that may not have been uploaded yet
    // Since we're deleting files after upload, any remaining files need to be uploaded
    if (isBuildkite && options["junit-upload"]) {
      try {
        // Only process XML files and skip the non-bun test results which we've already uploaded
        const allJunitFiles = readdirSync(junitTempDir).filter(
          file => file.endsWith(".xml") && file !== "non-bun-test-results.xml",
        );

        if (allJunitFiles.length > 0) {
          !isQuiet && console.log(`Found ${allJunitFiles.length} remaining JUnit reports to upload...`);

          // Process each remaining JUnit file - these are files we haven't processed yet
          let uploadedCount = 0;

          for (const file of allJunitFiles) {
            const filePath = join(junitTempDir, file);

            if (existsSync(filePath)) {
              try {
                const uploadSuccess = await uploadJUnitToBuildKite(filePath);
                if (uploadSuccess) {
                  // Delete the file after successful upload
                  try {
                    unlinkSync(filePath);
                    uploadedCount++;
                  } catch (unlinkError) {
                    !isQuiet && console.log(`Uploaded but failed to delete ${file}: ${unlinkError.message}`);
                  }
                }
              } catch (err) {
                console.error(`Error uploading JUnit file ${file}:`, err);
              }
            }
          }

          if (uploadedCount > 0) {
            !isQuiet && console.log(`Uploaded and deleted ${uploadedCount} remaining JUnit reports`);
          } else {
            !isQuiet && console.log(`No JUnit reports needed to be uploaded`);
          }
        } else {
          !isQuiet && console.log(`No remaining JUnit reports found to upload`);
        }
      } catch (err) {
        console.error(`Error checking for remaining JUnit reports:`, err);
      }
    }
  }

  if (options["coredump-upload"]) {
    try {
      const coresDirBase = dirname(coresDir);
      const coresDirName = basename(coresDir);
      const coreFileNames = readdirSync(coresDir);

      if (coreFileNames.length > 0) {
        console.log(`found ${coreFileNames.length} cores in ${coresDir}`);
        let totalBytes = 0;
        let totalBlocks = 0;
        for (const f of coreFileNames) {
          const stat = statSync(join(coresDir, f));
          totalBytes += stat.size;
          totalBlocks += stat.blocks;
        }
        console.log(`total apparent size = ${totalBytes} bytes`);
        console.log(`total size on disk = ${512 * totalBlocks} bytes`);
        const outdir = mkdtempSync(join(tmpdir(), "cores-upload"));
        const outfileName = `${coresDirName}.tar.gz.age`;
        const outfileAbs = join(outdir, outfileName);

        // This matches an age identity known by Bun employees. Core dumps from CI have to be kept
        // secret since they will contain API keys.
        const ageRecipient = "age1eunsrgxwjjpzr48hm0y98cw2vn5zefjagt4r0qj4503jg2nxedqqkmz6fu"; // reject external PRs changing this, see above

        // Run tar in the parent directory of coresDir so that it creates archive entries with
        // coresDirName in them. This way when you extract the tarball you get a folder named
        // bun-cores-XYZ containing core files, instead of a bunch of core files strewn in your
        // current directory
        const before = Date.now();
        const zipAndEncrypt = await spawnSafe({
          command: "bash",
          args: [
            "-c",
            // tar -S: handle sparse files efficiently
            `set -euo pipefail && tar -Sc "$0" | gzip -1 | age -e -r ${ageRecipient} -o "$1"`,
            // $0
            coresDirName,
            // $1
            outfileAbs,
          ],
          cwd: coresDirBase,
          stdout: () => {},
          timeout: 60_000,
        });
        const elapsed = Date.now() - before;
        if (!zipAndEncrypt.ok) {
          throw new Error(zipAndEncrypt.error);
        }
        console.log(`saved core dumps to ${outfileAbs} (${statSync(outfileAbs).size} bytes) in ${elapsed} ms`);
        await uploadArtifact(outfileAbs);
      } else {
        console.log(`no cores found in ${coresDir}`);
      }
    } catch (err) {
      console.error("Error collecting and uploading core dumps:", err);
    }
  }

  if (!isCI && !isQuiet) {
    console.table({
      "Total Tests": okResults.length + failedResults.length + flakyResults.length,
      "Passed Tests": okResults.length,
      "Failing Tests": failedResults.length,
      "Flaky Tests": flakyResults.length,
    });

    if (failedResults.length) {
      console.log(`${getAnsi("red")}Failing Tests:${getAnsi("reset")}`);
      for (const testPath of failedResultsTitles) {
        console.log(`${getAnsi("red")}- ${testPath}${getAnsi("reset")}`);
      }
    }

    if (flakyResults.length) {
      console.log(`${getAnsi("yellow")}Flaky Tests:${getAnsi("reset")}`);
      for (const testPath of flakyResultsTitles) {
        console.log(`${getAnsi("yellow")}- ${testPath}${getAnsi("reset")}`);
      }
    }
  }

  // Exclude flaky tests from the final results
  return [...okResults, ...failedResults];
}

/**
 * @typedef {object} SpawnOptions
 * @property {string} command
 * @property {string[]} [args]
 * @property {string} [cwd]
 * @property {number} [timeout]
 * @property {object} [env]
 * @property {function} [stdout]
 * @property {function} [stderr]
 */

/**
 * @typedef {object} SpawnResult
 * @property {boolean} ok
 * @property {string} [error]
 * @property {Error} [spawnError]
 * @property {number} [exitCode]
 * @property {number} [signalCode]
 * @property {number} timestamp
 * @property {number} duration
 * @property {string} stdout
 * @property {number} [pid]
 */

/**
 * @param {SpawnOptions} options
 * @returns {Promise<SpawnResult>}
 */
async function spawnSafe(options) {
  const {
    command,
    args,
    cwd,
    env,
    timeout = spawnTimeout,
    stdout = process.stdout.write.bind(process.stdout),
    stderr = process.stderr.write.bind(process.stderr),
    retries = 0,
  } = options;
  let exitCode;
  let signalCode;
  let spawnError;
  let timestamp;
  let duration;
  let subprocess;
  let timer;
  let buffer = "";
  let doneCalls = 0;
  const beforeDone = resolve => {
    // TODO: wait for stderr as well, spawn.test currently causes it to hang
    if (doneCalls++ === 1) {
      done(resolve);
    }
  };
  const done = resolve => {
    if (timer) {
      clearTimeout(timer);
    }
    subprocess.stderr.unref();
    subprocess.stdout.unref();
    subprocess.unref();
    if (!signalCode && exitCode === undefined) {
      subprocess.stdout.destroy();
      subprocess.stderr.destroy();
      if (!subprocess.killed) {
        subprocess.kill(9);
      }
    }
    resolve();
  };
  await new Promise(resolve => {
    try {
      function unsafeBashEscape(str) {
        if (!str) return "";
        if (str.includes(" ")) return JSON.stringify(str);
        return str;
      }
      if (process.env.SHOW_SPAWN_COMMANDS) {
        console.log(
          "SPAWNING COMMAND:\n" +
            [
              "echo -n | " +
                Object.entries(env)
                  .map(([key, value]) => `${unsafeBashEscape(key)}=${unsafeBashEscape(value)}`)
                  .join(" "),
              unsafeBashEscape(command),
              ...args.map(unsafeBashEscape),
            ].join(" ") +
            " | cat",
        );
      }
      subprocess = spawn(command, args, {
        stdio: ["ignore", "pipe", "pipe"],
        timeout,
        cwd,
        env,
      });
      subprocess.on("spawn", () => {
        timestamp = Date.now();
        timer = setTimeout(() => done(resolve), timeout);
      });
      subprocess.on("error", error => {
        spawnError = error;
        done(resolve);
      });
      subprocess.on("exit", (code, signal) => {
        duration = Date.now() - timestamp;
        exitCode = code;
        signalCode = signal;
        if (signalCode || exitCode !== 0) {
          beforeDone(resolve);
        } else {
          done(resolve);
        }
      });
      subprocess.stdout.on("end", () => {
        beforeDone(resolve);
      });
      subprocess.stdout.on("data", chunk => {
        const text = chunk.toString("utf-8");
        stdout?.(text);
        buffer += text;
      });
      subprocess.stderr.on("data", chunk => {
        const text = chunk.toString("utf-8");
        stderr?.(text);
        buffer += text;
      });
    } catch (error) {
      spawnError = error;
      resolve();
    }
  });
  if (spawnError && retries < 5) {
    const { code } = spawnError;
    if (code === "EBUSY" || code === "UNKNOWN") {
      await new Promise(resolve => setTimeout(resolve, 1000 * (retries + 1)));
      return spawnSafe({
        ...options,
        retries: retries + 1,
      });
    }
  }
  let error;
  if (exitCode === 0) {
    // ...
  } else if (spawnError) {
    const { stack, message } = spawnError;
    if (/timed? ?out/.test(message)) {
      error = "timeout";
    } else {
      error = "spawn error";
      buffer = stack || message;
    }
  } else if (
    (error = /thread \d+ panic: (.*)(?:\r\n|\r|\n|\\n)/i.exec(buffer)) ||
    (error = /panic\(.*\): (.*)(?:\r\n|\r|\n|\\n)/i.exec(buffer)) ||
    (error = /(Segmentation fault) at address/i.exec(buffer)) ||
    (error = /(Internal assertion failure)/i.exec(buffer)) ||
    (error = /(Illegal instruction) at address/i.exec(buffer)) ||
    (error = /panic: (.*) at address/i.exec(buffer)) ||
    (error = /oh no: Bun has crashed/i.exec(buffer)) ||
    (error = /(ERROR: AddressSanitizer)/.exec(buffer)) ||
    (error = /(SIGABRT)/.exec(buffer))
  ) {
    const [, message] = error || [];
    error = message ? message.split("\n")[0].toLowerCase() : "crash";
    error = error.indexOf("\\n") !== -1 ? error.substring(0, error.indexOf("\\n")) : error;
    error = `pid ${subprocess.pid} ${error}`;
  } else if (signalCode) {
    if (signalCode === "SIGTERM" && duration >= timeout) {
      error = "timeout";
    } else {
      error = signalCode;
    }
  } else if (exitCode === 1) {
    const match = buffer.match(/\x1b\[31m\s(\d+) fail/);
    if (match) {
      error = `${match[1]} failing`;
    } else {
      error = "code 1";
    }
  } else if (exitCode === undefined) {
    error = "timeout";
  } else if (exitCode !== 0) {
    if (isWindows) {
      const winCode = getWindowsExitReason(exitCode);
      if (winCode) {
        exitCode = winCode;
      }
    }
    error = `code ${exitCode}`;
  }
  return {
    ok: exitCode === 0 && !signalCode && !spawnError,
    error,
    exitCode,
    signalCode,
    spawnError,
    stdout: buffer,
    timestamp: timestamp || Date.now(),
    duration: duration || 0,
    pid: subprocess?.pid,
  };
}

let _combinedPath = "";
function getCombinedPath(execPath) {
  if (!_combinedPath) {
    _combinedPath = addPath(realpathSync(dirname(execPath)), process.env.PATH);
    // If we're running bun-profile.exe, try to make a symlink to bun.exe so
    // that anything looking for "bun" will find it
    if (isCI && basename(execPath, extname(execPath)).toLowerCase() !== "bun") {
      const existingPath = execPath;
      const newPath = join(dirname(execPath), "bun" + extname(execPath));
      try {
        // On Windows, we might run into permissions issues with symlinks.
        // If that happens, fall back to a regular hardlink.
        symlinkSync(existingPath, newPath, "file");
      } catch (error) {
        try {
          linkSync(existingPath, newPath);
        } catch (error) {
          console.warn(`Failed to link bun`, error);
        }
      }
    }
  }
  return _combinedPath;
}

/**
 * @typedef {object} SpawnBunResult
 * @extends SpawnResult
 * @property {string} [crashes]
 */

/**
 * @param {string} execPath Path to bun binary
 * @param {SpawnOptions} options
 * @returns {Promise<SpawnBunResult>}
 */
async function spawnBun(execPath, { args, cwd, timeout, env, stdout, stderr }) {
  const path = getCombinedPath(execPath);
  const tmpdirPath = mkdtempSync(join(tmpdir(), "buntmp-"));
  const { username, homedir } = userInfo();
  const shellPath = getShell();
  const bunEnv = {
    ...process.env,
    PATH: path,
    TMPDIR: tmpdirPath,
    USER: username,
    HOME: homedir,
    SHELL: shellPath,
    FORCE_COLOR: "1",
    BUN_FEATURE_FLAG_INTERNAL_FOR_TESTING: "1",
    BUN_DEBUG_QUIET_LOGS: "1",
    BUN_GARBAGE_COLLECTOR_LEVEL: "1",
    BUN_JSC_randomIntegrityAuditRate: "1.0",
    BUN_RUNTIME_TRANSPILER_CACHE_PATH: "0",
    BUN_INSTALL_CACHE_DIR: tmpdirPath,
    SHELLOPTS: isWindows ? "igncr" : undefined, // ignore "\r" on Windows
    TEST_TMPDIR: tmpdirPath, // Used in Node.js tests.
    ...(typeof remapPort == "number"
      ? { BUN_CRASH_REPORT_URL: `http://localhost:${remapPort}` }
      : { BUN_ENABLE_CRASH_REPORTING: "0" }),
  };

  if (isWindows && bunEnv.Path) {
    delete bunEnv.Path;
  }

  if (env) {
    Object.assign(bunEnv, env);
  }

  if (isWindows) {
    delete bunEnv["PATH"];
    bunEnv["Path"] = path;
    for (const tmpdir of ["TMPDIR", "TEMP", "TEMPDIR", "TMP"]) {
      delete bunEnv[tmpdir];
    }
    bunEnv["TEMP"] = tmpdirPath;
  }
  if (timeout === undefined) {
    timeout = spawnBunTimeout;
  }
  try {
    const existingCores = options["coredump-upload"] ? readdirSync(coresDir) : [];
    const result = await spawnSafe({
      command: execPath,
      args,
      cwd,
      timeout,
      env: bunEnv,
      stdout,
      stderr,
    });
    const newCores = options["coredump-upload"] ? readdirSync(coresDir).filter(c => !existingCores.includes(c)) : [];
    let crashes = "";
    if (options["coredump-upload"] && (result.signalCode !== null || newCores.length > 0)) {
      // warn if the main PID crashed and we don't have a core
      if (result.signalCode !== null && !newCores.some(c => c.endsWith(`${result.pid}.core`))) {
        crashes += `main process killed by ${result.signalCode} but no core file found\n`;
      }

      if (newCores.length > 0) {
        result.ok = false;
        if (!isAlwaysFailure(result.error)) result.error = "core dumped";
      }

      for (const coreName of newCores) {
        const corePath = join(coresDir, coreName);
        let out = "";
        const gdb = await spawnSafe({
          command: "gdb",
          args: ["-batch", `--eval-command=bt`, "--core", corePath, execPath],
          timeout: 240_000,
          stderr: () => {},
          stdout(text) {
            out += text;
          },
        });
        if (!gdb.ok) {
          crashes += `failed to get backtrace from GDB: ${gdb.error}\n`;
        } else {
          crashes += `======== Stack trace from GDB for ${coreName}: ========\n`;
          for (const line of out.split("\n")) {
            // filter GDB output since it is pretty verbose
            if (
              line.startsWith("Program terminated") ||
              line.startsWith("#") || // gdb backtrace lines start with #0, #1, etc.
              line.startsWith("[Current thread is")
            ) {
              crashes += line + "\n";
            }
          }
        }
      }
    }

    // Skip this if the remap server didn't work or if Bun exited normally
    // (tests in which a subprocess crashed should at least set exit code 1)
    if (typeof remapPort == "number" && result.exitCode !== 0) {
      try {
        // When Bun crashes, it exits before the subcommand it runs to upload the crash report has necessarily finished.
        // So wait a little bit to make sure that the crash report has at least started uploading
        // (once the server sees the /ack request then /traces will wait for any crashes to finish processing)
        // There is a bug that if a test causes crash reports but exits with code 0, the crash reports will instead
        // be attributed to the next test that fails. I'm not sure how to fix this without adding a sleep in between
        // all tests (which would slow down CI a lot).
        await setTimeoutPromise(500);
        const response = await fetch(`http://localhost:${remapPort}/traces`);
        if (!response.ok || response.status !== 200) throw new Error(`server responded with code ${response.status}`);
        const traces = await response.json();
        if (traces.length > 0) {
          result.ok = false;
          if (!isAlwaysFailure(result.error)) result.error = "crash reported";

          crashes += `${traces.length} crashes reported during this test\n`;
          for (const t of traces) {
            if (t.failed_parse) {
              crashes += "Trace string failed to parse:\n";
              crashes += t.failed_parse + "\n";
            } else if (t.failed_remap) {
              crashes += "Parsed trace failed to remap:\n";
              crashes += JSON.stringify(t.failed_remap, null, 2) + "\n";
            } else {
              crashes += "================\n";
              crashes += t.remap + "\n";
            }
          }
        }
      } catch (e) {
        crashes += "failed to fetch traces: " + e.toString() + "\n";
      }
    }
    if (crashes.length > 0) result.crashes = crashes;
    return result;
  } finally {
    try {
      rmSync(tmpdirPath, { recursive: true, force: true });
    } catch (error) {
      console.warn(error);
    }
  }
}

/**
 * @typedef {object} TestResult
 * @property {string} testPath
 * @property {boolean} ok
 * @property {string} status
 * @property {string} [error]
 * @property {TestEntry[]} tests
 * @property {string} stdout
 * @property {string} stdoutPreview
 */

/**
 * @typedef {object} TestEntry
 * @property {string} [url]
 * @property {string} file
 * @property {string} test
 * @property {string} status
 * @property {TestError} [error]
 * @property {number} [duration]
 */

/**
 * @typedef {object} TestError
 * @property {string} [url]
 * @property {string} file
 * @property {number} line
 * @property {number} col
 * @property {string} name
 * @property {string} stack
 */

/**
 *
 * @param {string} execPath
 * @param {string} testPath
 * @param {object} [opts]
 * @param {string} [opts.cwd]
 * @param {string[]} [opts.args]
 * @param {object} [opts.env]
 * @returns {Promise<TestResult>}
 */
async function spawnBunTest(execPath, testPath, opts = { cwd }) {
  const timeout = getTestTimeout(testPath);
  const perTestTimeout = Math.ceil(timeout / 2);
  const absPath = join(opts["cwd"], testPath);
  const isReallyTest = isTestStrict(testPath) || absPath.includes("vendor");
  const args = opts["args"] ?? [];

  const testArgs = ["test", ...args, `--timeout=${perTestTimeout}`];

  // This will be set if a JUnit file is generated
  let junitFilePath = null;

  // In CI, we want to use JUnit for all tests
  // Create a unique filename for each test run using a hash of the test path
  // This ensures we can run tests in parallel without file conflicts
  if (cliOptions.junit) {
    const testHash = createHash("sha1").update(testPath).digest("base64url");
    const junitTempDir = cliOptions["junit-temp-dir"];

    // Create the JUnit file path
    junitFilePath = `${junitTempDir}/test-${testHash}.xml`;

    // Add JUnit reporter
    testArgs.push("--reporter=junit");
    testArgs.push(`--reporter-outfile=${junitFilePath}`);
  }

  testArgs.push(absPath);

  const env = {
    GITHUB_ACTIONS: "true", // always true so annotations are parsed
    ...opts["env"],
  };
  if ((basename(execPath).includes("asan") || !isCI) && shouldValidateExceptions(relative(cwd, absPath))) {
    env.BUN_JSC_validateExceptionChecks = "1";
    env.BUN_JSC_dumpSimulatedThrows = "1";
  }
  if ((basename(execPath).includes("asan") || !isCI) && shouldValidateLeakSan(relative(cwd, absPath))) {
    env.BUN_DESTRUCT_VM_ON_EXIT = "1";
    env.ASAN_OPTIONS = "allow_user_segv_handler=1:disable_coredump=0:detect_leaks=1:abort_on_error=1";
    // prettier-ignore
    env.LSAN_OPTIONS = `malloc_context_size=100:print_suppressions=0:suppressions=${process.cwd()}/test/leaksan.supp`;
  }

  const { ok, error, stdout, crashes } = await spawnBun(execPath, {
    args: isReallyTest ? testArgs : [...args, absPath],
    cwd: opts["cwd"],
    timeout: isReallyTest ? timeout : 30_000,
    env,
    stdout: options.stdout,
    stderr: options.stderr,
  });
  let { tests, errors, stdout: stdoutPreview } = parseTestStdout(stdout, testPath);
  if (crashes) stdoutPreview += crashes;

  // If we generated a JUnit file and we're on BuildKite, upload it immediately
  if (junitFilePath && isReallyTest && isBuildkite && cliOptions["junit-upload"]) {
    // Give the file system a moment to finish writing the file
    if (existsSync(junitFilePath)) {
      addToJunitUploadQueue(junitFilePath);
    }
  }

  return {
    testPath,
    ok,
    status: ok ? "pass" : "fail",
    error,
    errors,
    tests,
    stdout,
    stdoutPreview,
  };
}

/**
 * @param {string} testPath
 * @returns {number}
 */
function getTestTimeout(testPath) {
  if (/integration|3rd_party|docker|bun-install-registry|v8/i.test(testPath)) {
    return integrationTimeout;
  }
  return testTimeout;
}

/**
 * @param {NodeJS.WritableStream} io
 * @param {string} chunk
 */
function pipeTestStdout(io, chunk) {
  if (isGithubAction) {
    io.write(chunk.replace(/\:\:(?:end)?group\:\:.*(?:\r\n|\r|\n)/gim, ""));
  } else if (isBuildkite) {
    io.write(chunk.replace(/(?:---|\+\+\+|~~~|\^\^\^) /gim, " ").replace(/\:\:.*(?:\r\n|\r|\n)/gim, ""));
  } else {
    io.write(chunk.replace(/\:\:.*(?:\r\n|\r|\n)/gim, ""));
  }
}

/**
 * @typedef {object} TestOutput
 * @property {string} stdout
 * @property {TestResult[]} tests
 * @property {TestError[]} errors
 */

/**
 * @param {string} stdout
 * @param {string} [testPath]
 * @returns {TestOutput}
 */
function parseTestStdout(stdout, testPath) {
  const tests = [];
  const errors = [];

  let lines = [];
  let skipCount = 0;
  let testErrors = [];
  let done;
  for (const chunk of stdout.split("\n")) {
    const string = stripAnsi(chunk);

    if (!string.startsWith("::")) {
      lines.push(chunk);

      if (string.startsWith("✓") || string.startsWith("»") || string.startsWith("✎")) {
        skipCount++;
      } else {
        // If there are more than 3 consecutive non-failing tests,
        // omit the non-failing tests between them.
        if (skipCount > 3) {
          const removeStart = lines.length - skipCount;
          const removeCount = skipCount - 2;
          const omitLine = `${getAnsi("gray")}... omitted ${removeCount} tests ...${getAnsi("reset")}`;
          lines.splice(removeStart, removeCount, omitLine);
        }
        skipCount = 0;
      }
    }

    // Once the summary is printed, exit early so tests aren't double counted.
    // This needs to be changed if multiple files are run in a single test run.
    if (done || string.startsWith("::endgroup")) {
      done ||= true;
      continue;
    }

    if (string.startsWith("::error")) {
      const eol = string.indexOf("::", 8);
      const message = unescapeGitHubAction(string.substring(eol + 2));
      const { file, line, col, title } = Object.fromEntries(
        string
          .substring(8, eol)
          .split(",")
          .map(entry => entry.split("=")),
      );

      const errorPath = file || testPath;
      const error = {
        url: getFileUrl(errorPath, line),
        file: errorPath,
        line,
        col,
        name: title,
        stack: `${title}\n${message}`,
      };

      errors.push(error);
      testErrors.push(error);
      continue;
    }

    for (const { emoji, text } of [
      { emoji: "✓", text: "pass" },
      { emoji: "✗", text: "fail" },
      { emoji: "»", text: "skip" },
      { emoji: "✎", text: "todo" },
    ]) {
      if (!string.startsWith(emoji)) {
        continue;
      }

      const eol = string.lastIndexOf(" [") || undefined;
      const test = string.substring(1 + emoji.length, eol);
      const duration = eol ? string.substring(eol + 2, string.lastIndexOf("]")) : undefined;

      tests.push({
        url: getFileUrl(testPath),
        file: testPath,
        test,
        status: text,
        errors: testErrors,
        duration: parseDuration(duration),
      });

      for (let error of testErrors) {
        error.test = test;
      }
      testErrors = [];
    }
  }

  let preview;
  const removeCount = lines.length - 100;
  if (removeCount > 10) {
    const omitLine = `${getAnsi("gray")}... omitted ${removeCount} lines ...${getAnsi("reset")}\n`;
    preview = [omitLine, ...lines.slice(-100)].join("\n");
  } else {
    preview = lines.join("\n");
  }

  return {
    tests,
    errors,
    stdout: preview,
  };
}

/**
 * @param {string} execPath
 * @param {SpawnOptions} options
 * @returns {Promise<TestResult>}
 */
async function spawnBunInstall(execPath, options) {
  let { ok, error, stdout, duration, crashes } = await spawnBun(execPath, {
    args: ["install"],
    timeout: testTimeout,
    ...options,
  });
  if (crashes) stdout += crashes;
  const relativePath = relative(cwd, options.cwd);
  const testPath = join(relativePath, "package.json");
  const status = ok ? "pass" : "fail";
  return {
    testPath,
    ok,
    status,
    error,
    errors: [],
    tests: [
      {
        file: testPath,
        test: "bun install",
        status,
        duration: parseDuration(duration),
      },
    ],
    stdout,
    stdoutPreview: stdout,
  };
}

/**
 * @param {string} path
 * @returns {boolean}
 */
function isJavaScript(path) {
  return /\.(c|m)?(j|t)sx?$/.test(basename(path));
}

/**
 * @param {string} path
 * @returns {boolean}
 */
function isJavaScriptTest(path) {
  return isJavaScript(path) && /\.test|spec\./.test(basename(path));
}

/**
 * @param {string} path
 * @returns {boolean}
 */
function isNodeTest(path) {
  // Do not run node tests on macOS x64 in CI
  // TODO: Unclear why we decided to do this?
  if (isCI && isMacOS && isX64) {
    return false;
  }
  const unixPath = path.replaceAll(sep, "/");
  return (
    unixPath.includes("js/node/test/parallel/") ||
    unixPath.includes("js/node/test/sequential/") ||
    unixPath.includes("js/bun/test/parallel/")
  );
}

/**
 * @param {string} path
 * @returns {boolean}
 */
function isClusterTest(path) {
  const unixPath = path.replaceAll(sep, "/");
  return unixPath.includes("js/node/cluster/test-") && unixPath.endsWith(".ts");
}

/**
 * @param {string} path
 * @returns {boolean}
 */
function isTest(path) {
  return isNodeTest(path) || isClusterTest(path) ? true : isTestStrict(path);
}

/**
 * @param {string} path
 * @returns {boolean}
 */
function isTestStrict(path) {
  return isJavaScript(path) && /\.test|spec\./.test(basename(path));
}

/**
 * @param {string} path
 * @returns {boolean}
 */
function isHidden(path) {
  return /node_modules|node.js/.test(dirname(path)) || /^\./.test(basename(path));
}

/**
 * @param {string} cwd
 * @returns {string[]}
 */
function getTests(cwd) {
  function* getFiles(cwd, path) {
    const dirname = join(cwd, path);
    for (const entry of readdirSync(dirname, { encoding: "utf-8", withFileTypes: true })) {
      const { name } = entry;
      const filename = join(path, name);
      if (isHidden(filename)) {
        continue;
      }
      if (entry.isFile()) {
        if (isTest(filename)) {
          yield filename;
        }
      } else if (entry.isDirectory()) {
        yield* getFiles(cwd, filename);
      }
    }
  }
  return [...getFiles(cwd, "")].sort();
}

/**
 * @typedef {object} Vendor
 * @property {string} package
 * @property {string} repository
 * @property {string} tag
 * @property {string} [packageManager]
 * @property {string} [testPath]
 * @property {string} [testRunner]
 * @property {string[]} [testExtensions]
 * @property {boolean | Record<string, boolean | string>} [skipTests]
 */

/**
 * @typedef {object} VendorTest
 * @property {string} cwd
 * @property {string} packageManager
 * @property {string} testRunner
 * @property {string[]} testPaths
 */

/**
 * @param {string} cwd
 * @returns {Promise<VendorTest[]>}
 */
async function getVendorTests(cwd) {
  const vendorPath = join(cwd, "test", "vendor.json");
  if (!existsSync(vendorPath)) {
    throw new Error(`Did not find vendor.json: ${vendorPath}`);
  }

  /** @type {Vendor[]} */
  const vendors = JSON.parse(readFileSync(vendorPath, "utf-8")).sort(
    (a, b) => a.package.localeCompare(b.package) || a.tag.localeCompare(b.tag),
  );

  const shardId = parseInt(options["shard"]);
  const maxShards = parseInt(options["max-shards"]);

  /** @type {Vendor[]} */
  let relevantVendors = [];
  if (maxShards > 1) {
    for (let i = 0; i < vendors.length; i++) {
      if (i % maxShards === shardId) {
        relevantVendors.push(vendors[i]);
      }
    }
  } else {
    relevantVendors = vendors.flat();
  }

  return Promise.all(
    relevantVendors.map(
      async ({ package: name, repository, tag, testPath, testExtensions, testRunner, packageManager, skipTests }) => {
        const vendorPath = join(cwd, "vendor", name);

        if (!existsSync(vendorPath)) {
          const { ok, error } = await spawnSafe({
            command: "git",
            args: ["clone", "--depth", "1", "--single-branch", repository, vendorPath],
            timeout: testTimeout,
            cwd,
          });
          if (!ok) throw new Error(`failed to git clone vendor '${name}': ${error}`);
        }

        let { ok, error } = await spawnSafe({
          command: "git",
          args: ["fetch", "--depth", "1", "origin", "tag", tag],
          timeout: testTimeout,
          cwd: vendorPath,
        });
        if (!ok) throw new Error(`failed to fetch tag ${tag} for vendor '${name}': ${error}`);

        ({ ok, error } = await spawnSafe({
          command: "git",
          args: ["checkout", tag],
          timeout: testTimeout,
          cwd: vendorPath,
        }));
        if (!ok) throw new Error(`failed to checkout tag ${tag} for vendor '${name}': ${error}`);

        const packageJsonPath = join(vendorPath, "package.json");
        if (!existsSync(packageJsonPath)) {
          throw new Error(`Vendor '${name}' does not have a package.json: ${packageJsonPath}`);
        }

        const testPathPrefix = testPath || "test";
        const testParentPath = join(vendorPath, testPathPrefix);
        if (!existsSync(testParentPath)) {
          throw new Error(`Vendor '${name}' does not have a test directory: ${testParentPath}`);
        }

        const isTest = path => {
          if (!isJavaScriptTest(path)) {
            return false;
          }

          if (typeof skipTests === "boolean") {
            return !skipTests;
          }

          if (typeof skipTests === "object") {
            for (const [glob, reason] of Object.entries(skipTests)) {
              const pattern = new RegExp(`^${glob.replace(/\*/g, ".*")}$`);
              if (pattern.test(path) && reason) {
                return false;
              }
            }
          }

          return true;
        };

        const testPaths = readdirSync(testParentPath, { encoding: "utf-8", recursive: true })
          .filter(filename =>
            testExtensions ? testExtensions.some(ext => filename.endsWith(`.${ext}`)) : isTest(filename),
          )
          .map(filename => join(testPathPrefix, filename))
          .filter(
            filename =>
              !filters?.length ||
              filters.some(filter => join(vendorPath, filename).replace(/\\/g, "/").includes(filter)),
          );

        return {
          cwd: vendorPath,
          packageManager: packageManager || "bun",
          testRunner: testRunner || "bun",
          testPaths,
        };
      },
    ),
  );
}

/**
 * @param {string} cwd
 * @param {string[]} testModifiers
 * @param {TestExpectation[]} testExpectations
 * @returns {string[]}
 */
function getRelevantTests(cwd, testModifiers, testExpectations) {
  let tests = getTests(cwd);
  const availableTests = [];
  const filteredTests = [];

  if (options["node-tests"]) {
    tests = tests.filter(isNodeTest);
  }

  const isMatch = (testPath, filter) => {
    return testPath.replace(/\\/g, "/").includes(filter);
  };

  const getFilter = filter => {
    return (
      filter
        ?.split(",")
        .map(part => part.trim())
        .filter(Boolean) ?? []
    );
  };

  const includes = options["include"]?.flatMap(getFilter);
  if (includes?.length) {
    availableTests.push(...tests.filter(testPath => includes.some(filter => isMatch(testPath, filter))));
    !isQuiet && console.log("Including tests:", includes, availableTests.length, "/", tests.length);
  } else {
    availableTests.push(...tests);
  }

  const excludes = options["exclude"]?.flatMap(getFilter);
  if (excludes?.length) {
    const excludedTests = availableTests.filter(testPath => excludes.some(filter => isMatch(testPath, filter)));
    if (excludedTests.length) {
      for (const testPath of excludedTests) {
        const index = availableTests.indexOf(testPath);
        if (index !== -1) {
          availableTests.splice(index, 1);
        }
      }
      !isQuiet && console.log("Excluding tests:", excludes, excludedTests.length, "/", availableTests.length);
    }
  }

  const skipExpectations = testExpectations
    .filter(
      ({ modifiers, expectations }) =>
        !modifiers?.length || testModifiers.some(modifier => modifiers?.includes(modifier)),
    )
    .map(({ filename }) => filename.replace("test/", ""));
  if (skipExpectations.length) {
    const skippedTests = availableTests.filter(testPath => skipExpectations.some(filter => isMatch(testPath, filter)));
    if (skippedTests.length) {
      for (const testPath of skippedTests) {
        const index = availableTests.indexOf(testPath);
        if (index !== -1) {
          availableTests.splice(index, 1);
        }
      }
      !isQuiet && console.log("Skipping tests:", skipExpectations, skippedTests.length, "/", availableTests.length);
    }
  }

  const shardId = parseInt(options["shard"]);
  const maxShards = parseInt(options["max-shards"]);
  if (filters?.length) {
    filteredTests.push(...availableTests.filter(testPath => filters.some(filter => isMatch(testPath, filter))));
    !isQuiet && console.log("Filtering tests:", filteredTests.length, "/", availableTests.length);
  } else if (options["smoke"] !== undefined) {
    const smokePercent = parseFloat(options["smoke"]) || 0.01;
    const smokeCount = Math.ceil(availableTests.length * smokePercent);
    const smokeTests = new Set();
    for (let i = 0; i < smokeCount; i++) {
      const randomIndex = Math.floor(Math.random() * availableTests.length);
      smokeTests.add(availableTests[randomIndex]);
    }
    filteredTests.push(...Array.from(smokeTests));
    !isQuiet && console.log("Smoking tests:", filteredTests.length, "/", availableTests.length);
  } else if (maxShards > 1) {
    for (let i = 0; i < availableTests.length; i++) {
      if (i % maxShards === shardId) {
        filteredTests.push(availableTests[i]);
      }
    }
    !isQuiet &&
      console.log(
        "Sharding tests:",
        shardId,
        "/",
        maxShards,
        "with tests",
        filteredTests.length,
        "/",
        availableTests.length,
      );
  } else {
    filteredTests.push(...availableTests);
  }

  return filteredTests;
}

/**
 * @param {string} bunExe
 * @returns {string}
 */
function getExecPath(bunExe) {
  let execPath;
  let error;
  try {
    const { error, stdout } = spawnSync(bunExe, ["--print", "process.argv[0]"], {
      encoding: "utf-8",
      timeout: spawnTimeout,
      env: {
        PATH: process.env.PATH,
        BUN_DEBUG_QUIET_LOGS: 1,
      },
    });
    if (error) {
      throw error;
    }
    execPath = stdout.trim();
  } catch (cause) {
    error = cause;
  }

  if (execPath) {
    if (isExecutable(execPath)) {
      return execPath;
    }
    error = new Error(`File is not an executable: ${execPath}`);
  }

  throw new Error(`Could not find executable: ${bunExe}`, { cause: error });
}

/**
 * @param {string} target
 * @param {string} [buildId]
 * @returns {Promise<string>}
 */
async function getExecPathFromBuildKite(target, buildId) {
  if (existsSync(target) || target.includes("/")) {
    return getExecPath(target);
  }

  const releasePath = join(cwd, "release");
  mkdirSync(releasePath, { recursive: true });

  let zipPath;
  downloadLoop: for (let i = 0; i < 10; i++) {
    const args = ["artifact", "download", "**", releasePath, "--step", target];
    if (buildId) {
      args.push("--build", buildId);
    }

    await spawnSafe({
      command: "buildkite-agent",
      args,
      timeout: 60000,
    });

    zipPath = readdirSync(releasePath, { recursive: true, encoding: "utf-8" })
      .filter(filename => /^bun.*\.zip$/i.test(filename))
      .map(filename => join(releasePath, filename))
      .sort((a, b) => b.includes("profile") - a.includes("profile"))
      .at(0);

    if (zipPath) {
      break downloadLoop;
    }

    console.warn(`Waiting for ${target}.zip to be available...`);
    await new Promise(resolve => setTimeout(resolve, i * 1000));
  }

  if (!zipPath) {
    throw new Error(`Could not find ${target}.zip from Buildkite: ${releasePath}`);
  }

  await unzip(zipPath, releasePath);

  const releaseFiles = readdirSync(releasePath, { recursive: true, encoding: "utf-8" });
  for (const entry of releaseFiles) {
    const execPath = join(releasePath, entry);
    if (/bun(?:-[a-z]+)?(?:\.exe)?$/i.test(entry) && statSync(execPath).isFile()) {
      return execPath;
    }
  }

  console.warn(`Found ${releaseFiles.length} files in ${releasePath}:`, releaseFiles);
  throw new Error(`Could not find executable from BuildKite: ${releasePath}`);
}

/**
 * @param {string} execPath
 * @returns {string}
 */
function getRevision(execPath) {
  try {
    const { error, stdout } = spawnSync(execPath, ["--revision"], {
      encoding: "utf-8",
      timeout: spawnTimeout,
      env: {
        PATH: process.env.PATH,
        BUN_DEBUG_QUIET_LOGS: 1,
      },
    });
    if (error) {
      throw error;
    }
    return stdout.trim();
  } catch (error) {
    console.warn(error);
    return "<unknown>";
  }
}

/**
 * @param  {...string} paths
 * @returns {string}
 */
function addPath(...paths) {
  if (isWindows) {
    return paths.join(";");
  }
  return paths.join(":");
}

/**
 * @returns {string | undefined}
 */
function getTestLabel() {
  return getBuildLabel()?.replace(" - test-bun", "");
}

/**
 * @param  {TestResult | TestResult[]} result
 * @param  {boolean} concise
 * @param  {number} retries
 * @returns {string}
 */
function formatTestToMarkdown(result, concise, retries) {
  const results = Array.isArray(result) ? result : [result];
  const buildLabel = getTestLabel();
  const buildUrl = getBuildUrl();
  const platform = buildUrl ? `<a href="${buildUrl}">${buildLabel}</a>` : buildLabel;

  let markdown = "";
  for (const { testPath, ok, tests, error, stdoutPreview: stdout } of results) {
    if (ok || error === "SIGTERM") {
      continue;
    }

    let errorLine;
    for (const { error } of tests) {
      if (!error) {
        continue;
      }
      const { file, line } = error;
      if (line) {
        errorLine = line;
        break;
      }
    }

    const testTitle = testPath.replace(/\\/g, "/");
    const testUrl = getFileUrl(testPath, errorLine);

    if (concise) {
      markdown += "<li>";
    } else {
      markdown += "<details><summary>";
    }

    if (testUrl) {
      markdown += `<a href="${testUrl}"><code>${testTitle}</code></a>`;
    } else {
      markdown += `<a><code>${testTitle}</code></a>`;
    }
    if (error) {
      markdown += ` - ${error}`;
    }
    if (platform) {
      markdown += ` on ${platform}`;
    }
    if (retries > 0) {
      markdown += ` (${retries} ${retries === 1 ? "retry" : "retries"})`;
    }
    if (newFiles.includes(testTitle)) {
      markdown += ` (new)`;
    }

    if (concise) {
      markdown += "</li>\n";
    } else {
      markdown += "</summary>\n\n";
      if (isBuildkite) {
        const preview = escapeCodeBlock(stdout);
        markdown += `\`\`\`terminal\n${preview}\n\`\`\`\n`;
      } else {
        const preview = escapeHtml(stripAnsi(stdout));
        markdown += `<pre><code>${preview}</code></pre>\n`;
      }
      markdown += "\n\n</details>\n\n";
    }
  }

  return markdown;
}

/**
 * @param {string} glob
 */
function uploadArtifactsToBuildKite(glob) {
  spawn("buildkite-agent", ["artifact", "upload", glob], {
    stdio: ["ignore", "ignore", "ignore"],
    timeout: spawnTimeout,
    cwd,
  });
}

/**
 * @param {string} [glob]
 * @param {string} [step]
 */
function listArtifactsFromBuildKite(glob, step) {
  const args = [
    "artifact",
    "search",
    "--no-color",
    "--allow-empty-results",
    "--include-retried-jobs",
    "--format",
    "%p\n",
    glob || "*",
  ];
  if (step) {
    args.push("--step", step);
  }
  const { error, status, signal, stdout, stderr } = spawnSync("buildkite-agent", args, {
    stdio: ["ignore", "ignore", "ignore"],
    encoding: "utf-8",
    timeout: spawnTimeout,
    cwd,
  });
  if (status === 0) {
    return stdout?.split("\n").map(line => line.trim()) || [];
  }
  const cause = error ?? signal ?? `code ${status}`;
  console.warn("Failed to list artifacts from BuildKite:", cause, stderr);
  return [];
}

/**
 * @param {string} name
 * @param {string} value
 */
function reportOutputToGitHubAction(name, value) {
  const outputPath = process.env["GITHUB_OUTPUT"];
  if (!outputPath) {
    return;
  }
  const delimeter = Math.random().toString(36).substring(2, 15);
  const content = `${name}<<${delimeter}\n${value}\n${delimeter}\n`;
  appendFileSync(outputPath, content);
}

/**
 * @param {string} color
 * @returns {string}
 */
function getAnsi(color) {
  switch (color) {
    case "red":
      return "\x1b[31m";
    case "green":
      return "\x1b[32m";
    case "yellow":
      return "\x1b[33m";
    case "blue":
      return "\x1b[34m";
    case "reset":
      return "\x1b[0m";
    case "gray":
      return "\x1b[90m";
    default:
      return "";
  }
}

/**
 * @param {string} string
 * @returns {string}
 */
function stripAnsi(string) {
  return string.replace(/\u001b\[\d+m/g, "");
}

/**
 * @param {string} string
 * @returns {string}
 */
function escapeGitHubAction(string) {
  return string.replace(/%/g, "%25").replace(/\r/g, "%0D").replace(/\n/g, "%0A");
}

/**
 * @param {string} string
 * @returns {string}
 */
function unescapeGitHubAction(string) {
  return string.replace(/%25/g, "%").replace(/%0D/g, "\r").replace(/%0A/g, "\n");
}

/**
 * @param {string} string
 * @returns {string}
 */
function escapeHtml(string) {
  return string
    .replace(/&/g, "&amp;")
    .replace(/</g, "&lt;")
    .replace(/>/g, "&gt;")
    .replace(/"/g, "&quot;")
    .replace(/'/g, "&#039;")
    .replace(/`/g, "&#96;");
}

/**
 * @param {string} string
 * @returns {string}
 */
function escapeCodeBlock(string) {
  return string.replace(/`/g, "\\`");
}

/**
 * @param {string} string
 * @returns {number | undefined}
 */
function parseDuration(duration) {
  const match = /(\d+\.\d+)(m?s)/.exec(duration);
  if (!match) {
    return undefined;
  }
  const [, value, unit] = match;
  return parseFloat(value) * (unit === "ms" ? 1 : 1000);
}

/**
 * @param {string} execPath
 * @returns {boolean}
 */
function isExecutable(execPath) {
  if (!existsSync(execPath) || !statSync(execPath).isFile()) {
    return false;
  }
  try {
    accessSync(execPath, fs.X_OK);
  } catch {
    return false;
  }
  return true;
}

/**
 * @param {"pass" | "fail" | "cancel"} [outcome]
 */
function getExitCode(outcome) {
  if (outcome === "pass") {
    return 0;
  }
  if (!isBuildkite) {
    return 1;
  }
  // On Buildkite, you can define a `soft_fail` property to differentiate
  // from failing tests and the runner itself failing.
  if (outcome === "fail") {
    return 2;
  }
  if (outcome === "cancel") {
    return 3;
  }
  return 1;
}

// A flaky segfault, sigtrap, or sigkill must never be ignored.
// If it happens in CI, it will happen to our users.
// Flaky AddressSanitizer errors cannot be ignored since they still represent real bugs.
function isAlwaysFailure(error) {
  error = ((error || "") + "").toLowerCase().trim();
  return (
    error.includes("segmentation fault") ||
    error.includes("illegal instruction") ||
    error.includes("sigtrap") ||
    error.includes("sigkill") ||
    error.includes("error: addresssanitizer") ||
    error.includes("internal assertion failure") ||
    error.includes("core dumped") ||
    error.includes("crash reported")
  );
}

/**
 * @param {string} signal
 */
function onExit(signal) {
  const label = `${getAnsi("red")}Received ${signal}, exiting...${getAnsi("reset")}`;
  startGroup(label, () => {
    process.exit(getExitCode("cancel"));
  });
}

let getBuildkiteAnalyticsToken = () => {
  let token = getSecret("TEST_REPORTING_API", { required: true });
  getBuildkiteAnalyticsToken = () => token;
  return token;
};

/**
 * Generate a JUnit XML report from test results
 * @param {string} outfile - The path to write the JUnit XML report to
 * @param {TestResult[]} results - The test results to include in the report
 */
function generateJUnitReport(outfile, results) {
  !isQuiet && console.log(`Generating JUnit XML report: ${outfile}`);

  // Start the XML document
  let xml = '<?xml version="1.0" encoding="UTF-8"?>\n';

  // Add an overall testsuite container with metadata
  const totalTests = results.length;
  const totalFailures = results.filter(r => r.status === "fail").length;
  const timestamp = new Date().toISOString();

  // Calculate total time
  const totalTime = results.reduce((sum, result) => {
    const duration = result.duration || 0;
    return sum + duration / 1000; // Convert ms to seconds
  }, 0);

  // Create a unique package name to identify this run
  const packageName = `bun.internal.${process.env.BUILDKITE_PIPELINE_SLUG || "tests"}`;

  xml += `<testsuites name="${escapeXml(packageName)}" tests="${totalTests}" failures="${totalFailures}" time="${totalTime.toFixed(3)}" timestamp="${timestamp}">\n`;

  // Group results by test file
  const testSuites = new Map();

  for (const result of results) {
    const { testPath, ok, status, error, tests, stdoutPreview, stdout, duration = 0 } = result;

    if (!testSuites.has(testPath)) {
      testSuites.set(testPath, {
        name: testPath,
        tests: [],
        failures: 0,
        errors: 0,
        skipped: 0,
        time: 0,
        timestamp: timestamp,
        hostname: getHostname(),
        stdout: stdout || stdoutPreview || "",
      });
    }

    const suite = testSuites.get(testPath);

    // For test suites with granular test information
    if (tests.length > 0) {
      for (const test of tests) {
        const { test: testName, status: testStatus, duration: testDuration = 0, errors: testErrors = [] } = test;

        suite.time += testDuration / 1000; // Convert to seconds

        const testCase = {
          name: testName,
          classname: `${packageName}.${testPath.replace(/[\/\\]/g, ".")}`,
          time: testDuration / 1000, // Convert to seconds
        };

        if (testStatus === "fail") {
          suite.failures++;

          // Collect error details
          let errorMessage = "Test failed";
          let errorType = "AssertionError";
          let errorContent = "";

          if (testErrors && testErrors.length > 0) {
            const primaryError = testErrors[0];
            errorMessage = primaryError.name || "Test failed";
            errorType = primaryError.name || "AssertionError";
            errorContent = primaryError.stack || primaryError.name;

            if (testErrors.length > 1) {
              errorContent +=
                "\n\nAdditional errors:\n" +
                testErrors
                  .slice(1)
                  .map(e => e.stack || e.name)
                  .join("\n");
            }
          } else {
            errorContent = error || "Unknown error";
          }

          testCase.failure = {
            message: errorMessage,
            type: errorType,
            content: errorContent,
          };
        } else if (testStatus === "skip" || testStatus === "todo") {
          suite.skipped++;
          testCase.skipped = {
            message: testStatus === "skip" ? "Test skipped" : "Test marked as todo",
          };
        }

        suite.tests.push(testCase);
      }
    } else {
      // For test suites without granular test information (e.g., bun install tests)
      suite.time += duration / 1000; // Convert to seconds

      const testCase = {
        name: basename(testPath),
        classname: `${packageName}.${testPath.replace(/[\/\\]/g, ".")}`,
        time: duration / 1000, // Convert to seconds
      };

      if (status === "fail") {
        suite.failures++;
        testCase.failure = {
          message: "Test failed",
          type: "AssertionError",
          content: error || "Unknown error",
        };
      }

      suite.tests.push(testCase);
    }
  }

  // Write each test suite to the XML
  for (const [name, suite] of testSuites) {
    xml += `  <testsuite name="${escapeXml(name)}" tests="${suite.tests.length}" failures="${suite.failures}" errors="${suite.errors}" skipped="${suite.skipped}" time="${suite.time.toFixed(3)}" timestamp="${suite.timestamp}" hostname="${escapeXml(suite.hostname)}">\n`;

    // Include system-out if we have stdout
    if (suite.stdout) {
      xml += `    <system-out><![CDATA[${suite.stdout}]]></system-out>\n`;
    }

    // Write each test case
    for (const test of suite.tests) {
      xml += `    <testcase name="${escapeXml(test.name)}" classname="${escapeXml(test.classname)}" time="${test.time.toFixed(3)}"`;

      if (test.skipped) {
        xml += `>\n      <skipped message="${escapeXml(test.skipped.message)}"/>\n    </testcase>\n`;
      } else if (test.failure) {
        xml += `>\n`;
        xml += `      <failure message="${escapeXml(test.failure.message)}" type="${escapeXml(test.failure.type)}"><![CDATA[${test.failure.content}]]></failure>\n`;
        xml += `    </testcase>\n`;
      } else {
        xml += `/>\n`;
      }
    }

    xml += `  </testsuite>\n`;
  }

  xml += `</testsuites>`;

  // Create directory if it doesn't exist
  const dir = dirname(outfile);
  mkdirSync(dir, { recursive: true });

  // Write to file
  writeFileSync(outfile, xml);
  !isQuiet && console.log(`JUnit XML report written to ${outfile}`);
}

let isUploadingToBuildKite = false;
const junitUploadQueue = [];
async function addToJunitUploadQueue(junitFilePath) {
  junitUploadQueue.push(junitFilePath);

  if (!isUploadingToBuildKite) {
    drainJunitUploadQueue();
  }
}

async function drainJunitUploadQueue() {
  isUploadingToBuildKite = true;
  while (junitUploadQueue.length > 0) {
    const testPath = junitUploadQueue.shift();
    await uploadJUnitToBuildKite(testPath)
      .then(uploadSuccess => {
        unlink(testPath, () => {
          if (!uploadSuccess) {
            console.error(`Failed to upload JUnit report for ${testPath}`);
          }
        });
      })
      .catch(err => {
        console.error(`Error uploading JUnit report for ${testPath}:`, err);
      });
  }
  isUploadingToBuildKite = false;
}

/**
 * Upload JUnit XML report to BuildKite Test Analytics
 * @param {string} junitFile - Path to the JUnit XML file to upload
 * @returns {Promise<boolean>} - Whether the upload was successful
 */
async function uploadJUnitToBuildKite(junitFile) {
  const fileName = basename(junitFile);
  !isQuiet && console.log(`Uploading JUnit file "${fileName}" to BuildKite Test Analytics...`);

  // Get BuildKite environment variables for run_env fields
  const buildId = getEnv("BUILDKITE_BUILD_ID", false);
  const buildUrl = getEnv("BUILDKITE_BUILD_URL", false);
  const branch = getBranch();
  const commit = getCommit();
  const buildNumber = getEnv("BUILDKITE_BUILD_NUMBER", false);
  const jobId = getEnv("BUILDKITE_JOB_ID", false);
  const message = getEnv("BUILDKITE_MESSAGE", false);

  try {
    // Add a unique test suite identifier to help with correlation in BuildKite
    const testId = fileName.replace(/\.xml$/, "");

    // Use fetch and FormData instead of curl
    const formData = new FormData();

    // Add the JUnit file data
    formData.append("data", new Blob([await readFile(junitFile)]), fileName);
    formData.append("format", "junit");
    formData.append("run_env[CI]", "buildkite");

    // Add additional fields
    if (buildId) formData.append("run_env[key]", buildId);
    if (buildUrl) formData.append("run_env[url]", buildUrl);
    if (branch) formData.append("run_env[branch]", branch);
    if (commit) formData.append("run_env[commit_sha]", commit);
    if (buildNumber) formData.append("run_env[number]", buildNumber);
    if (jobId) formData.append("run_env[job_id]", jobId);
    if (message) formData.append("run_env[message]", message);

    // Add custom tags
    formData.append("tags[runtime]", "bun");
    formData.append("tags[suite]", testId);

    // Add additional context information specific to this run
    formData.append("run_env[source]", "junit-import");
    formData.append("run_env[collector]", "bun-runner");

    const url = "https://analytics-api.buildkite.com/v1/uploads";
    const response = await fetch(url, {
      method: "POST",
      headers: {
        "Authorization": `Token token="${getBuildkiteAnalyticsToken()}"`,
      },
      body: formData,
    });

    if (response.ok) {
      !isQuiet && console.log(`JUnit file "${fileName}" successfully uploaded to BuildKite Test Analytics`);

      try {
        // Consume the body to ensure Node releases the memory.
        await response.arrayBuffer();
      } catch (error) {
        // Don't care if this fails.
      }

      return true;
    } else {
      const errorText = await response.text();
      console.error(`Failed to upload JUnit file "${fileName}": HTTP ${response.status}`, errorText);
      return false;
    }
  } catch (error) {
    console.error(`Error uploading JUnit file "${fileName}":`, error);
    return false;
  }
}

/**
 * Escape XML special characters
 * @param {string} str - String to escape
 * @returns {string} - Escaped string
 */
function escapeXml(str) {
  if (typeof str !== "string") return "";
  return str
    .replace(/&/g, "&amp;")
    .replace(/</g, "&lt;")
    .replace(/>/g, "&gt;")
    .replace(/"/g, "&quot;")
    .replace(/'/g, "&apos;");
}

export async function main() {
  for (const signal of ["SIGINT", "SIGTERM", "SIGHUP"]) {
    process.on(signal, () => onExit(signal));
  }

  if (!isQuiet) {
    printEnvironment();
  }

  // FIXME: Some DNS tests hang unless we set the DNS server to 8.8.8.8
  // It also appears to hang on 1.1.1.1, which could explain this issue:
  // https://github.com/oven-sh/bun/issues/11136
  if (isWindows && isCI) {
    await spawn("pwsh", [
      "-Command",
      "Set-DnsClientServerAddress -InterfaceAlias 'Ethernet 4' -ServerAddresses ('8.8.8.8','8.8.4.4')",
    ]);
  }

  const results = await runTests();
  const ok = results.every(({ ok }) => ok);

  let waitForUser = false;
  while (isCI) {
    const userCount = getLoggedInUserCountOrDetails();
    if (!userCount) {
      if (waitForUser) {
        !isQuiet && console.log("No users logged in, exiting runner...");
      }
      break;
    }

    if (!waitForUser) {
      startGroup("Summary");
      if (typeof userCount === "number") {
        console.warn(`Found ${userCount} users logged in, keeping the runner alive until logout...`);
      } else {
        console.warn(userCount);
      }
      waitForUser = true;
    }

    await new Promise(resolve => setTimeout(resolve, 60_000));
  }

  process.exit(getExitCode(ok ? "pass" : "fail"));
}

await main();<|MERGE_RESOLUTION|>--- conflicted
+++ resolved
@@ -80,13 +80,8 @@
   if (testPath.includes("test-dns")) {
     return 90_000;
   }
-<<<<<<< HEAD
-  const isDebug = options["exec-path"].includes("-debug");
-  return !isDebug ? 20_000 : 60_000;
-=======
   if (!isCI) return 60_000; // everything slower in debug mode
   return 20_000;
->>>>>>> 767e03ef
 }
 
 process.on("SIGTRAP", () => {
