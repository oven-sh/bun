--- conflicted
+++ resolved
@@ -81,11 +81,7 @@
     return 90_000;
   }
   if (!isCI) return 60_000; // everything slower in debug mode
-<<<<<<< HEAD
-  if (process.env.BUILDKITE_STEP_KEY?.includes("-asan-")) return 60_000;
-=======
   if (options["step"]?.includes("-asan-")) return 60_000;
->>>>>>> 7a931d5b
   return 20_000;
 }
 
