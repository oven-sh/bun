#!/usr/bin/env bash
set -e

C_BOLD="\e[1;1m"
C_GREEN="\e[32m"
C_RED="\e[31m"
C_BLUE="\e[34m"
C_RESET="\e[0m"

has_exec() {
  which "$1" >/dev/null 2>&1 || return 1
}
fail() {
  has_failure=1
  printf "${C_RED}setup error${C_RESET}: %s\n" "$@"
}

if [[ $(uname -s) == 'Darwin' ]]; then
  export LLVM_VERSION=18

  # Use from brew --prefix if available
  if has_exec brew; then
    export PKG_CONFIG_PATH=$(brew --prefix)/lib/pkgconfig:$PKG_CONFIG_PATH

    # if llvm@18/bin/clang exists, use it
    if [ -x "$(brew --prefix)/opt/llvm@$LLVM_VERSION/bin/clang" ]; then
      export PATH=$(brew --prefix)/opt/llvm@$LLVM_VERSION/bin:$PATH
      export CC=$(brew --prefix)/opt/llvm@$LLVM_VERSION/bin/clang
      export CXX=$(brew --prefix)/opt/llvm@$LLVM_VERSION/bin/clang++
      export AR=$(brew --prefix)/opt/llvm@$LLVM_VERSION/bin/llvm-ar
    else
      export CC=$(which clang-$LLVM_VERSION || which clang || which cc)
      export CXX=$(which clang++-$LLVM_VERSION || which clang++ || which c++)
      export AR=$(which llvm-ar-$LLVM_VERSION || which llvm-ar || which ar)
    fi
  fi

  test -n "$CC" || fail "missing LLVM $LLVM_VERSION (could not find clang)"
  test -n "$CXX" || fail "missing LLVM $LLVM_VERSION (could not find clang++)"
else
  export LLVM_VERSION=16

  export CC=$(which clang-$LLVM_VERSION || which clang || which cc)
  export CXX=$(which clang++-$LLVM_VERSION || which clang++ || which c++)
  export AR=$(which llvm-ar-$LLVM_VERSION || which llvm-ar || which ar)
fi

test -n "$CC" || fail "missing LLVM $LLVM_VERSION (could not find clang)"
test -n "$CXX" || fail "missing LLVM $LLVM_VERSION (could not find clang++)"

for type in CC CXX; do
  compiler="${!type}"
  $(
    "$compiler" --version | grep "clang version ${LLVM_VERSION}." >/dev/null 2>&1
  ) || fail "LLVM ${LLVM_VERSION} is required. Detected $type as '$compiler'"
done

has_exec "bun" || has_exec "npm" fail "you need an existing copy of 'bun' in your path to build bun"
has_exec "cmake" || fail "'cmake' is missing"
has_exec "ninja" || fail "'ninja' is missing"
$(
  has_exec "rustc" &&
    (test $(cargo --version | awk '{print $2}' | cut -d. -f2) -gt 57) &&
    has_exec "cargo"
) || fail "Rust and Cargo version must be installed (minimum version 1.57)"
has_exec "go" || fail "'go' is missing"

has_exec "${PKG_CONFIG:-pkg-config}" || fail "'pkg-config' is missing"
has_exec "automake" || fail "'automake' is missing"
has_exec "perl" || fail "'perl' is missing"
has_exec "ruby" || fail "'ruby' is missing"

if [ -n "$has_failure" ]; then
  exit 1
fi

rm -f .vscode/clang++
ln -s "$CXX" .vscode/clang++

printf "All system dependencies OK\n"
printf "C Compiler for dependencies: ${CC}\n"
printf "C++ Compiler for dependencies: ${CXX}\n"

cd "$(dirname "${BASH_SOURCE[0]}")"

rm -rf env.local
echo "# Environment variables as of last setup.sh run at $(date)" >env.local
echo "export CC=\"${CC}\"" >>env.local
echo "export CXX\"=${CXX}\"" >>env.local
echo "export AR=\"${AR}\"" >>env.local
echo "export PATH=\"${PATH}\"" >>env.local
echo "Saved environment variables to $(pwd)/env.local"

bash ./update-submodules.sh
bash ./all-dependencies.sh

cd ../

# Install bun dependencies
bun i || npm i
# Install test dependencies
<<<<<<< HEAD
cd test; bun i || npm i ; cd ..
=======
cd test
bun i
cd ..
>>>>>>> 02ff16d9

# TODO(@paperdave): do not use the Makefile please
if [[ $(uname) == "OpenBSD" ]]; then
    has_exec "gmake" || fail "make is missing"
    gmake runtime_js fallback_decoder bun_error node-fallbacks
else
    has_exec "make" || fail "'make' is missing"
    make runtime_js fallback_decoder bun_error node-fallbacks
fi


mkdir -p build
rm -f build/CMakeCache.txt

NO_CODEGEN="OFF"
if [[ $(uname) == "OpenBSD" ]]; then
    NO_CODEGEN="ON";
fi

cmake -B build -S . \
  -G Ninja \
  -DUSE_DEBUG_JSC=ON \
  -DCMAKE_BUILD_TYPE=Debug \
  -DNO_CODEGEN="$NO_CODEGEN" \
  -DCMAKE_C_COMPILER="$CC" \
  -DCMAKE_CXX_COMPILER="$CXX" \
  -UZIG_COMPILER "$*"

ninja -C build

printf "Checking if built bun functions\n"
BUN_VERSION=$(BUN_DEBUG_QUIET_LOGS=1 ./build/bun-debug --version)

printf "\n"
printf "🎉 ${C_GREEN}${C_BOLD}Development environment setup complete!${C_RESET}\n"
printf "${C_BLUE}bun v${BUN_VERSION} is located at ./build/bun-debug${C_RESET}\n"

if has_exec bun-debug; then
  bun_is_at=$(which bun-debug)
  if [ "$(realpath "$bun_is_at")" != "$(realpath "./build/bun-debug")" ]; then
    printf "\n"
    printf "${C_RED}"'Your $PATH is not configured correctly!\n'"${C_RESET}"
    printf "\n"
    printf "which bun-debug --> %s\n" "${bun_is_at}"
    printf "\n"
    printf "You should remove this binary and switch it to ./build:\n"
    printf '  export PATH="$PATH:%s"\n' $(realpath "$PWD/build")
  fi
else
  printf "\n"
  printf "You should add ./build to your path:\n"
  printf '  export PATH="$PATH:%s"\n' $(realpath "$PWD/build")
fi
printf "\n"
printf "To rebuild bun, run '${C_GREEN}bun run build${C_RESET}'\n\n"<|MERGE_RESOLUTION|>--- conflicted
+++ resolved
@@ -99,13 +99,9 @@
 # Install bun dependencies
 bun i || npm i
 # Install test dependencies
-<<<<<<< HEAD
-cd test; bun i || npm i ; cd ..
-=======
 cd test
-bun i
+bun i || npm i
 cd ..
->>>>>>> 02ff16d9
 
 # TODO(@paperdave): do not use the Makefile please
 if [[ $(uname) == "OpenBSD" ]]; then
