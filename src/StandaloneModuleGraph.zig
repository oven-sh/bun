//! Originally, we tried using LIEF to inject the module graph into a MachO segment
//! But this incurred a fixed 350ms overhead on every build, which is unacceptable
//! so we give up on codesigning support on macOS for now until we can find a better solution

pub const StandaloneModuleGraph = struct {
    bytes: []const u8 = "",
    files: bun.StringArrayHashMap(File),
    entry_point_id: u32 = 0,
    compile_exec_argv: []const u8 = "",

    // We never want to hit the filesystem for these files
    // We use the `/$bunfs/` prefix to indicate that it's a virtual path
    // It is `/$bunfs/` because:
    //
    // - `$` makes it unlikely to collide with a real path
    // - `/$bunfs/` is 8 characters which is fast to compare for 64-bit CPUs
    pub const base_path = switch (Environment.os) {
        else => "/$bunfs/",
        // Special case for windows because of file URLs being invalid
        // if they do not have a drive letter. B drive because 'bun' but
        // also because it's more unlikely to collide with a real path.
        .windows => "B:\\~BUN\\",
    };

    pub const base_public_path = targetBasePublicPath(Environment.os, "");

    pub const base_public_path_with_default_suffix = targetBasePublicPath(Environment.os, "root/");
    const Instance = struct {
        pub var instance: ?*StandaloneModuleGraph = null;
    };

    pub fn get() ?*StandaloneModuleGraph {
        return Instance.instance;
    }

    pub fn set(instance: *StandaloneModuleGraph) void {
        Instance.instance = instance;
    }

    pub fn targetBasePublicPath(target: Environment.OperatingSystem, comptime suffix: [:0]const u8) [:0]const u8 {
        return switch (target) {
            .windows => "B:/~BUN/" ++ suffix,
            else => "/$bunfs/" ++ suffix,
        };
    }

    pub fn isBunStandaloneFilePath(str: []const u8) bool {
        return bun.strings.hasPrefixComptime(str, base_path) or
            (Environment.isWindows and bun.strings.hasPrefixComptime(str, base_public_path));
    }

    pub fn entryPoint(this: *const StandaloneModuleGraph) *File {
        return &this.files.values()[this.entry_point_id];
    }

    // by normalized file path
    pub fn find(this: *const StandaloneModuleGraph, name: []const u8) ?*File {
        if (!isBunStandaloneFilePath(name)) {
            return null;
        }

        return this.findAssumeStandalonePath(name);
    }

    pub fn stat(this: *const StandaloneModuleGraph, name: []const u8) ?bun.Stat {
        const file = this.find(name) orelse return null;
        return file.stat();
    }

    pub fn findAssumeStandalonePath(this: *const StandaloneModuleGraph, name: []const u8) ?*File {
        if (Environment.isWindows) {
            var normalized_buf: bun.PathBuffer = undefined;
            const input = strings.withoutNTPrefix(u8, name);
            const normalized = bun.path.platformToPosixBuf(u8, input, &normalized_buf);
            return this.files.getPtr(normalized);
        }
        return this.files.getPtr(name);
    }

    pub const CompiledModuleGraphFile = struct {
        name: Schema.StringPointer = .{},
        contents: Schema.StringPointer = .{},
        sourcemap: Schema.StringPointer = .{},
        bytecode: Schema.StringPointer = .{},
        encoding: Encoding = .latin1,
        loader: bun.options.Loader = .file,
        module_format: ModuleFormat = .none,
        side: FileSide = .server,
    };

    pub const FileSide = enum(u8) {
        server = 0,
        client = 1,
    };

    pub const Encoding = enum(u8) {
        binary = 0,

        latin1 = 1,

        // Not used yet.
        utf8 = 2,
    };

    pub const ModuleFormat = enum(u8) {
        none = 0,
        esm = 1,
        cjs = 2,
    };

    const Macho = struct {
        pub extern "C" fn Bun__getStandaloneModuleGraphMachoLength() ?*align(1) u32;

        pub fn getData() ?[]const u8 {
            if (Bun__getStandaloneModuleGraphMachoLength()) |length| {
                if (length.* < 8) {
                    return null;
                }

                const slice_ptr: [*]const u8 = @ptrCast(length);
                return slice_ptr[4..][0..length.*];
            }

            return null;
        }
    };

    const PE = struct {
        pub extern "C" fn Bun__getStandaloneModuleGraphPELength() u32;
        pub extern "C" fn Bun__getStandaloneModuleGraphPEData() ?[*]u8;

        pub fn getData() ?[]const u8 {
            const length = Bun__getStandaloneModuleGraphPELength();
            if (length == 0) return null;

            const data_ptr = Bun__getStandaloneModuleGraphPEData() orelse return null;
            return data_ptr[0..length];
        }
    };

    pub const File = struct {
        name: []const u8 = "",
        loader: bun.options.Loader,
        contents: [:0]const u8 = "",
        sourcemap: LazySourceMap,
        cached_blob: ?*bun.webcore.Blob = null,
        encoding: Encoding = .binary,
        wtf_string: bun.String = bun.String.empty,
        bytecode: []u8 = "",
        module_format: ModuleFormat = .none,
        side: FileSide = .server,

        pub fn appearsInEmbeddedFilesArray(this: *const File) bool {
            return this.side == .client or !this.loader.isJavaScriptLike();
        }

        pub fn stat(this: *const File) bun.Stat {
            var result = std.mem.zeroes(bun.Stat);
            result.size = @intCast(this.contents.len);
            result.mode = bun.S.IFREG | 0o644;
            return result;
        }

        pub fn lessThanByIndex(ctx: []const File, lhs_i: u32, rhs_i: u32) bool {
            const lhs = ctx[lhs_i];
            const rhs = ctx[rhs_i];
            return bun.strings.cmpStringsAsc({}, lhs.name, rhs.name);
        }

        pub fn toWTFString(this: *File) bun.String {
            if (this.wtf_string.isEmpty()) {
                switch (this.encoding) {
                    .binary, .utf8 => {
                        this.wtf_string = bun.String.cloneUTF8(this.contents);
                    },
                    .latin1 => {
                        this.wtf_string = bun.String.createStaticExternal(this.contents, true);
                    },
                }
            }

            // We don't want this to free.
            return this.wtf_string.dupeRef();
        }

        pub fn blob(this: *File, globalObject: *bun.jsc.JSGlobalObject) *bun.webcore.Blob {
            if (this.cached_blob == null) {
                const store = bun.webcore.Blob.Store.init(@constCast(this.contents), bun.default_allocator);
                // make it never free
                store.ref();

                const b = bun.webcore.Blob.initWithStore(store, globalObject).new();
                b.allocator = bun.default_allocator;

                if (bun.http.MimeType.byExtensionNoDefault(bun.strings.trimLeadingChar(std.fs.path.extension(this.name), '.'))) |mime| {
                    store.mime_type = mime;
                    b.content_type = mime.value;
                    b.content_type_was_set = true;
                    b.content_type_allocated = false;
                }

                // The real name goes here:
                store.data.bytes.stored_name = bun.PathString.init(this.name);

                // The pretty name goes here:
                if (strings.hasPrefixComptime(this.name, base_public_path_with_default_suffix)) {
                    b.name = bun.String.cloneUTF8(this.name[base_public_path_with_default_suffix.len..]);
                } else if (this.name.len > 0) {
                    b.name = bun.String.cloneUTF8(this.name);
                }

                this.cached_blob = b;
            }

            return this.cached_blob.?;
        }
    };

    pub const LazySourceMap = union(enum) {
        serialized: SerializedSourceMap,
        parsed: *SourceMap.ParsedSourceMap,
        none,

        /// It probably is not possible to run two decoding jobs on the same file
        var init_lock: bun.Mutex = .{};

        pub fn load(this: *LazySourceMap) ?*SourceMap.ParsedSourceMap {
            init_lock.lock();
            defer init_lock.unlock();

            return switch (this.*) {
                .none => null,
                .parsed => |map| map,
                .serialized => |serialized| {
                    var stored = switch (SourceMap.Mapping.parse(
                        bun.default_allocator,
                        serialized.mappingVLQ(),
                        null,
                        std.math.maxInt(i32),
                        std.math.maxInt(i32),
                        .{},
                    )) {
                        .success => |x| x,
                        .fail => {
                            this.* = .none;
                            return null;
                        },
                    };

                    const source_files = serialized.sourceFileNames();
                    const slices = bun.default_allocator.alloc(?[]u8, source_files.len * 2) catch bun.outOfMemory();

                    const file_names: [][]const u8 = @ptrCast(slices[0..source_files.len]);
                    const decompressed_contents_slice = slices[source_files.len..][0..source_files.len];
                    for (file_names, source_files) |*dest, src| {
                        dest.* = src.slice(serialized.bytes);
                    }

                    @memset(decompressed_contents_slice, null);

                    const data = bun.new(SerializedSourceMap.Loaded, .{
                        .map = serialized,
                        .decompressed_files = decompressed_contents_slice,
                    });

                    stored.external_source_names = file_names;
                    stored.underlying_provider = .{ .data = @truncate(@intFromPtr(data)), .load_hint = .none, .kind = .zig };
                    stored.is_standalone_module_graph = true;

                    const parsed = bun.new(SourceMap.ParsedSourceMap, stored);
                    parsed.ref(); // never free
                    this.* = .{ .parsed = parsed };
                    return parsed;
                },
            };
        }
    };

    pub const Offsets = extern struct {
        byte_count: usize = 0,
        modules_ptr: bun.StringPointer = .{},
        entry_point_id: u32 = 0,
        compile_exec_argv_ptr: bun.StringPointer = .{},
    };

    const trailer = "\n---- Bun! ----\n";

    pub fn fromBytes(allocator: std.mem.Allocator, raw_bytes: []u8, offsets: Offsets) !StandaloneModuleGraph {
        if (raw_bytes.len == 0) return StandaloneModuleGraph{
            .files = bun.StringArrayHashMap(File).init(allocator),
        };

        const modules_list_bytes = sliceTo(raw_bytes, offsets.modules_ptr);
        const modules_list: []align(1) const CompiledModuleGraphFile = std.mem.bytesAsSlice(CompiledModuleGraphFile, modules_list_bytes);

        if (offsets.entry_point_id > modules_list.len) {
            return error.@"Corrupted module graph: entry point ID is greater than module list count";
        }

        var modules = bun.StringArrayHashMap(File).init(allocator);
        try modules.ensureTotalCapacity(modules_list.len);
        for (modules_list) |module| {
            modules.putAssumeCapacity(
                sliceToZ(raw_bytes, module.name),
                File{
                    .name = sliceToZ(raw_bytes, module.name),
                    .loader = module.loader,
                    .contents = sliceToZ(raw_bytes, module.contents),
                    .sourcemap = if (module.sourcemap.length > 0)
                        .{ .serialized = .{
                            .bytes = @alignCast(sliceTo(raw_bytes, module.sourcemap)),
                        } }
                    else
                        .none,
                    .bytecode = if (module.bytecode.length > 0) @constCast(sliceTo(raw_bytes, module.bytecode)) else &.{},
                    .module_format = module.module_format,
                    .side = module.side,
                },
            );
        }

        modules.lockPointers(); // make the pointers stable forever

        return StandaloneModuleGraph{
            .bytes = raw_bytes[0..offsets.byte_count],
            .files = modules,
            .entry_point_id = offsets.entry_point_id,
            .compile_exec_argv = sliceToZ(raw_bytes, offsets.compile_exec_argv_ptr),
        };
    }

    fn sliceTo(bytes: []const u8, ptr: bun.StringPointer) []const u8 {
        if (ptr.length == 0) return "";

        return bytes[ptr.offset..][0..ptr.length];
    }

    fn sliceToZ(bytes: []const u8, ptr: bun.StringPointer) [:0]const u8 {
        if (ptr.length == 0) return "";

        return bytes[ptr.offset..][0..ptr.length :0];
    }

    pub fn toBytes(allocator: std.mem.Allocator, prefix: []const u8, output_files: []const bun.options.OutputFile, output_format: bun.options.Format, compile_exec_argv: []const u8) ![]u8 {
        var serialize_trace = bun.perf.trace("StandaloneModuleGraph.serialize");
        defer serialize_trace.end();

        var entry_point_id: ?usize = null;
        var string_builder = bun.StringBuilder{};
        var module_count: usize = 0;
        for (output_files) |*output_file| {
            string_builder.countZ(output_file.dest_path);
            string_builder.countZ(prefix);
            if (output_file.value == .buffer) {
                if (output_file.output_kind == .sourcemap) {
                    // This is an over-estimation to ensure that we allocate
                    // enough memory for the source-map contents. Calculating
                    // the exact amount is not possible without allocating as it
                    // involves a JSON parser.
                    string_builder.cap += output_file.value.buffer.bytes.len * 2;
                } else if (output_file.output_kind == .bytecode) {
                    // Allocate up to 256 byte alignment for bytecode
                    string_builder.cap += (output_file.value.buffer.bytes.len + 255) / 256 * 256 + 256;
                } else {
                    if (entry_point_id == null) {
                        if (output_file.side == null or output_file.side.? == .server) {
                            if (output_file.output_kind == .@"entry-point") {
                                entry_point_id = module_count;
                            }
                        }
                    }

                    string_builder.countZ(output_file.value.buffer.bytes);
                    module_count += 1;
                }
            }
        }

        if (module_count == 0 or entry_point_id == null) return &[_]u8{};

        string_builder.cap += @sizeOf(CompiledModuleGraphFile) * output_files.len;
        string_builder.cap += trailer.len;
        string_builder.cap += 16;
        string_builder.cap += @sizeOf(Offsets);
        string_builder.countZ(compile_exec_argv);

        try string_builder.allocate(allocator);

        var modules = try std.ArrayList(CompiledModuleGraphFile).initCapacity(allocator, module_count);

        var source_map_header_list = std.ArrayList(u8).init(allocator);
        defer source_map_header_list.deinit();
        var source_map_string_list = std.ArrayList(u8).init(allocator);
        defer source_map_string_list.deinit();
        var source_map_arena = bun.ArenaAllocator.init(allocator);
        defer source_map_arena.deinit();

        for (output_files) |*output_file| {
            if (!output_file.output_kind.isFileInStandaloneMode()) {
                continue;
            }

            if (output_file.value != .buffer) {
                continue;
            }

            const dest_path = bun.strings.removeLeadingDotSlash(output_file.dest_path);

            const bytecode: StringPointer = brk: {
                if (output_file.bytecode_index != std.math.maxInt(u32)) {
                    // Use up to 256 byte alignment for bytecode
                    // Not aligning it correctly will cause a runtime assertion error, or a segfault.
                    const bytecode = output_files[output_file.bytecode_index].value.buffer.bytes;
                    const aligned = std.mem.alignInSlice(string_builder.writable(), 128).?;
                    @memcpy(aligned[0..bytecode.len], bytecode[0..bytecode.len]);
                    const unaligned_space = aligned[bytecode.len..];
                    const offset = @intFromPtr(aligned.ptr) - @intFromPtr(string_builder.ptr.?);
                    const len = bytecode.len + @min(unaligned_space.len, 128);
                    string_builder.len += len;
                    break :brk StringPointer{ .offset = @truncate(offset), .length = @truncate(len) };
                } else {
                    break :brk .{};
                }
            };

            var module = CompiledModuleGraphFile{
                .name = string_builder.fmtAppendCountZ("{s}{s}", .{
                    prefix,
                    dest_path,
                }),
                .loader = output_file.loader,
                .contents = string_builder.appendCountZ(output_file.value.buffer.bytes),
                .encoding = switch (output_file.loader) {
                    .js, .jsx, .ts, .tsx => .latin1,
                    else => .binary,
                },
                .module_format = if (output_file.loader.isJavaScriptLike()) switch (output_format) {
                    .cjs => .cjs,
                    .esm => .esm,
                    else => .none,
                } else .none,
                .bytecode = bytecode,
                .side = switch (output_file.side orelse .server) {
                    .server => .server,
                    .client => .client,
                },
            };

            if (output_file.source_map_index != std.math.maxInt(u32)) {
                defer source_map_header_list.clearRetainingCapacity();
                defer source_map_string_list.clearRetainingCapacity();
                _ = source_map_arena.reset(.retain_capacity);
                try serializeJsonSourceMapForStandalone(
                    &source_map_header_list,
                    &source_map_string_list,
                    source_map_arena.allocator(),
                    output_files[output_file.source_map_index].value.buffer.bytes,
                );
                module.sourcemap = string_builder.addConcat(&.{
                    source_map_header_list.items,
                    source_map_string_list.items,
                });
            }
            modules.appendAssumeCapacity(module);
        }

        const offsets = Offsets{
            .compile_argv_ptr = string_builder.appendCountZ(compile_argv),
            .entry_point_id = @as(u32, @truncate(entry_point_id.?)),
            .modules_ptr = string_builder.appendCount(std.mem.sliceAsBytes(modules.items)),
<<<<<<< HEAD
=======
            .compile_exec_argv_ptr = string_builder.appendCountZ(compile_exec_argv),
>>>>>>> a25d7a84
            .byte_count = string_builder.len,
        };

        _ = string_builder.append(std.mem.asBytes(&offsets));
        _ = string_builder.append(trailer);

        const output_bytes = string_builder.ptr.?[0..string_builder.len];

        if (comptime Environment.isDebug) {
            // An expensive sanity check:
            var graph = try fromBytes(allocator, @alignCast(output_bytes), offsets);
            defer {
                graph.files.unlockPointers();
                graph.files.deinit();
            }

            bun.assert_eql(graph.files.count(), modules.items.len);
        }

        return output_bytes;
    }

    const page_size = std.heap.page_size_max;

    pub const InjectOptions = struct {
        windows_hide_console: bool = false,
    };

    pub const CompileResult = union(enum) {
        success: void,
        error_message: []const u8,

        pub fn fail(msg: []const u8) CompileResult {
            return .{ .error_message = msg };
        }

        pub fn deinit(this: *const @This()) void {
            if (this.* == .error_message) {
                bun.default_allocator.free(this.error_message);
            }
        }
    };

    pub fn inject(bytes: []const u8, self_exe: [:0]const u8, inject_options: InjectOptions, target: *const CompileTarget) bun.FileDescriptor {
        var buf: bun.PathBuffer = undefined;
        var zname: [:0]const u8 = bun.span(bun.fs.FileSystem.instance.tmpname("bun-build", &buf, @as(u64, @bitCast(std.time.milliTimestamp()))) catch |err| {
            Output.prettyErrorln("<r><red>error<r><d>:<r> failed to get temporary file name: {s}", .{@errorName(err)});
            Global.exit(1);
        });

        const cleanup = struct {
            pub fn toClean(name: [:0]const u8, fd: bun.FileDescriptor) void {
                // Ensure we own the file
                if (Environment.isPosix) {
                    // Make the file writable so we can delete it
                    _ = Syscall.fchmod(fd, 0o777);
                }
                fd.close();
                _ = Syscall.unlink(name);
            }
        }.toClean;

        const cloned_executable_fd: bun.FileDescriptor = brk: {
            if (comptime Environment.isWindows) {
                // copy self and then open it for writing

                var in_buf: bun.WPathBuffer = undefined;
                strings.copyU8IntoU16(&in_buf, self_exe);
                in_buf[self_exe.len] = 0;
                const in = in_buf[0..self_exe.len :0];
                var out_buf: bun.WPathBuffer = undefined;
                strings.copyU8IntoU16(&out_buf, zname);
                out_buf[zname.len] = 0;
                const out = out_buf[0..zname.len :0];

                bun.copyFile(in, out).unwrap() catch |err| {
                    Output.prettyErrorln("<r><red>error<r><d>:<r> failed to copy bun executable into temporary file: {s}", .{@errorName(err)});
                    Global.exit(1);
                };
                const file = bun.sys.openFileAtWindows(
                    bun.invalid_fd,
                    out,
                    .{
                        .access_mask = w.SYNCHRONIZE | w.GENERIC_WRITE | w.GENERIC_READ | w.DELETE,
                        .disposition = w.FILE_OPEN,
                        .options = w.FILE_SYNCHRONOUS_IO_NONALERT | w.FILE_OPEN_REPARSE_POINT,
                    },
                ).unwrap() catch |e| {
                    Output.prettyErrorln("<r><red>error<r><d>:<r> failed to open temporary file to copy bun into\n{}", .{e});
                    Global.exit(1);
                };

                break :brk file;
            }

            if (comptime Environment.isMac) {
                // if we're on a mac, use clonefile() if we can
                // failure is okay, clonefile is just a fast path.
                if (Syscall.clonefile(self_exe, zname) == .result) {
                    switch (Syscall.open(zname, bun.O.RDWR | bun.O.CLOEXEC, 0)) {
                        .result => |res| break :brk res,
                        .err => {},
                    }
                }
            }

            // otherwise, just copy the file

            const fd = brk2: {
                var tried_changing_abs_dir = false;
                for (0..3) |retry| {
                    switch (Syscall.open(zname, bun.O.CLOEXEC | bun.O.RDWR | bun.O.CREAT, 0)) {
                        .result => |res| break :brk2 res,
                        .err => |err| {
                            if (retry < 2) {
                                // they may not have write access to the present working directory
                                //
                                // but we want to default to it since it's the
                                // least likely to need to be copied due to
                                // renameat() across filesystems
                                //
                                // so in the event of a failure, we try to
                                // we retry using the tmp dir
                                //
                                // but we only do that once because otherwise it's just silly
                                if (!tried_changing_abs_dir) {
                                    tried_changing_abs_dir = true;
                                    const zname_z = bun.strings.concat(bun.default_allocator, &.{
                                        bun.fs.FileSystem.instance.fs.tmpdirPath(),
                                        std.fs.path.sep_str,
                                        zname,
                                        &.{0},
                                    }) catch bun.outOfMemory();
                                    zname = zname_z[0..zname_z.len -| 1 :0];
                                    continue;
                                }
                                switch (err.getErrno()) {
                                    // try again
                                    .PERM, .AGAIN, .BUSY => continue,
                                    else => break,
                                }

                                Output.prettyErrorln("<r><red>error<r><d>:<r> failed to open temporary file to copy bun into\n{}", .{err});
                                Global.exit(1);
                            }
                        },
                    }
                }
                unreachable;
            };
            const self_fd: bun.FileDescriptor = brk2: {
                for (0..3) |retry| {
                    switch (Syscall.open(self_exe, bun.O.CLOEXEC | bun.O.RDONLY, 0)) {
                        .result => |res| break :brk2 res,
                        .err => |err| {
                            if (retry < 2) {
                                switch (err.getErrno()) {
                                    // try again
                                    .PERM, .AGAIN, .BUSY => continue,
                                    else => {},
                                }
                            }

                            Output.prettyErrorln("<r><red>error<r><d>:<r> failed to open bun executable to copy from as read-only\n{}", .{err});
                            cleanup(zname, fd);
                            Global.exit(1);
                        },
                    }
                }
                unreachable;
            };

            defer self_fd.close();

            bun.copyFile(self_fd, fd).unwrap() catch |err| {
                Output.prettyErrorln("<r><red>error<r><d>:<r> failed to copy bun executable into temporary file: {s}", .{@errorName(err)});
                cleanup(zname, fd);
                Global.exit(1);
            };

            break :brk fd;
        };

        switch (target.os) {
            .mac => {
                const input_result = bun.sys.File.readToEnd(.{ .handle = cloned_executable_fd }, bun.default_allocator);
                if (input_result.err) |err| {
                    Output.prettyErrorln("Error reading standalone module graph: {}", .{err});
                    cleanup(zname, cloned_executable_fd);
                    Global.exit(1);
                }
                var macho_file = bun.macho.MachoFile.init(bun.default_allocator, input_result.bytes.items, bytes.len) catch |err| {
                    Output.prettyErrorln("Error initializing standalone module graph: {}", .{err});
                    cleanup(zname, cloned_executable_fd);
                    Global.exit(1);
                };
                defer macho_file.deinit();
                macho_file.writeSection(bytes) catch |err| {
                    Output.prettyErrorln("Error writing standalone module graph: {}", .{err});
                    cleanup(zname, cloned_executable_fd);
                    Global.exit(1);
                };
                input_result.bytes.deinit();

                switch (Syscall.setFileOffset(cloned_executable_fd, 0)) {
                    .err => |err| {
                        Output.prettyErrorln("Error seeking to start of temporary file: {}", .{err});
                        cleanup(zname, cloned_executable_fd);
                        Global.exit(1);
                    },
                    else => {},
                }

                var file = bun.sys.File{ .handle = cloned_executable_fd };
                const writer = file.writer();
                const BufferedWriter = std.io.BufferedWriter(512 * 1024, @TypeOf(writer));
                var buffered_writer = bun.default_allocator.create(BufferedWriter) catch bun.outOfMemory();
                buffered_writer.* = .{
                    .unbuffered_writer = writer,
                };
                macho_file.buildAndSign(buffered_writer.writer()) catch |err| {
                    Output.prettyErrorln("Error writing standalone module graph: {}", .{err});
                    cleanup(zname, cloned_executable_fd);
                    Global.exit(1);
                };
                buffered_writer.flush() catch |err| {
                    Output.prettyErrorln("Error flushing standalone module graph: {}", .{err});
                    cleanup(zname, cloned_executable_fd);
                    Global.exit(1);
                };
                if (comptime !Environment.isWindows) {
                    _ = bun.c.fchmod(cloned_executable_fd.native(), 0o777);
                }
                return cloned_executable_fd;
            },
            .windows => {
                const input_result = bun.sys.File.readToEnd(.{ .handle = cloned_executable_fd }, bun.default_allocator);
                if (input_result.err) |err| {
                    Output.prettyErrorln("Error reading standalone module graph: {}", .{err});
                    cleanup(zname, cloned_executable_fd);
                    Global.exit(1);
                }
                var pe_file = bun.pe.PEFile.init(bun.default_allocator, input_result.bytes.items) catch |err| {
                    Output.prettyErrorln("Error initializing PE file: {}", .{err});
                    cleanup(zname, cloned_executable_fd);
                    Global.exit(1);
                };
                defer pe_file.deinit();
                pe_file.addBunSection(bytes) catch |err| {
                    Output.prettyErrorln("Error adding Bun section to PE file: {}", .{err});
                    cleanup(zname, cloned_executable_fd);
                    Global.exit(1);
                };
                input_result.bytes.deinit();

                switch (Syscall.setFileOffset(cloned_executable_fd, 0)) {
                    .err => |err| {
                        Output.prettyErrorln("Error seeking to start of temporary file: {}", .{err});
                        cleanup(zname, cloned_executable_fd);
                        Global.exit(1);
                    },
                    else => {},
                }

                var file = bun.sys.File{ .handle = cloned_executable_fd };
                const writer = file.writer();
                pe_file.write(writer) catch |err| {
                    Output.prettyErrorln("Error writing PE file: {}", .{err});
                    cleanup(zname, cloned_executable_fd);
                    Global.exit(1);
                };
                // Set executable permissions when running on POSIX hosts, even for Windows targets
                if (comptime !Environment.isWindows) {
                    _ = bun.c.fchmod(cloned_executable_fd.native(), 0o777);
                }
                return cloned_executable_fd;
            },
            else => {
                var total_byte_count: usize = undefined;
                if (Environment.isWindows) {
                    total_byte_count = bytes.len + 8 + (Syscall.setFileOffsetToEndWindows(cloned_executable_fd).unwrap() catch |err| {
                        Output.prettyErrorln("<r><red>error<r><d>:<r> failed to seek to end of temporary file\n{}", .{err});
                        cleanup(zname, cloned_executable_fd);
                        Global.exit(1);
                    });
                } else {
                    const seek_position = @as(u64, @intCast(brk: {
                        const fstat = switch (Syscall.fstat(cloned_executable_fd)) {
                            .result => |res| res,
                            .err => |err| {
                                Output.prettyErrorln("{}", .{err});
                                cleanup(zname, cloned_executable_fd);
                                Global.exit(1);
                            },
                        };

                        break :brk @max(fstat.size, 0);
                    }));

                    total_byte_count = seek_position + bytes.len + 8;

                    // From https://man7.org/linux/man-pages/man2/lseek.2.html
                    //
                    //  lseek() allows the file offset to be set beyond the end of the
                    //  file (but this does not change the size of the file).  If data is
                    //  later written at this point, subsequent reads of the data in the
                    //  gap (a "hole") return null bytes ('\0') until data is actually
                    //  written into the gap.
                    //
                    switch (Syscall.setFileOffset(cloned_executable_fd, seek_position)) {
                        .err => |err| {
                            Output.prettyErrorln(
                                "{}\nwhile seeking to end of temporary file (pos: {d})",
                                .{
                                    err,
                                    seek_position,
                                },
                            );
                            cleanup(zname, cloned_executable_fd);
                            Global.exit(1);
                        },
                        else => {},
                    }
                }

                var remain = bytes;
                while (remain.len > 0) {
                    switch (Syscall.write(cloned_executable_fd, bytes)) {
                        .result => |written| remain = remain[written..],
                        .err => |err| {
                            Output.prettyErrorln("<r><red>error<r><d>:<r> failed to write to temporary file\n{}", .{err});
                            cleanup(zname, cloned_executable_fd);

                            Global.exit(1);
                        },
                    }
                }

                // the final 8 bytes in the file are the length of the module graph with padding, excluding the trailer and offsets
                _ = Syscall.write(cloned_executable_fd, std.mem.asBytes(&total_byte_count));
                if (comptime !Environment.isWindows) {
                    _ = bun.c.fchmod(cloned_executable_fd.native(), 0o777);
                }

                return cloned_executable_fd;
            },
        }

        if (Environment.isWindows and inject_options.windows_hide_console) {
            bun.windows.editWin32BinarySubsystem(.{ .handle = cloned_executable_fd }, .windows_gui) catch |err| {
                Output.err(err, "failed to disable console on executable", .{});
                cleanup(zname, cloned_executable_fd);

                Global.exit(1);
            };
        }

        return cloned_executable_fd;
    }

    pub const CompileTarget = @import("./compile_target.zig");

    pub fn download(allocator: std.mem.Allocator, target: *const CompileTarget, env: *bun.DotEnv.Loader) ![:0]const u8 {
        var exe_path_buf: bun.PathBuffer = undefined;
        var version_str_buf: [1024]u8 = undefined;
        const version_str = try std.fmt.bufPrintZ(&version_str_buf, "{}", .{target});
        var needs_download: bool = true;
        const dest_z = target.exePath(&exe_path_buf, version_str, env, &needs_download);
        if (needs_download) {
            target.downloadToPath(env, allocator, dest_z) catch |err| {
                // For CLI, provide detailed error messages and exit
                switch (err) {
                    error.TargetNotFound => {
                        Output.errGeneric(
                            \\Does this target and version of Bun exist?
                            \\
                            \\404 downloading {} from npm registry
                        , .{target.*});
                    },
                    error.NetworkError => {
                        Output.errGeneric(
                            \\Failed to download cross-compilation target.
                            \\
                            \\Network error downloading {} from npm registry
                        , .{target.*});
                    },
                    error.InvalidResponse => {
                        Output.errGeneric(
                            \\Failed to verify the integrity of the downloaded tarball.
                            \\
                            \\The downloaded content for {} appears to be corrupted
                        , .{target.*});
                    },
                    error.ExtractionFailed => {
                        Output.errGeneric(
                            \\Failed to extract the downloaded tarball.
                            \\
                            \\Could not extract executable for {}
                        , .{target.*});
                    },
                    else => {
                        Output.errGeneric("Failed to download {}: {s}", .{ target.*, @errorName(err) });
                    },
                }
                Global.exit(1);
            };
        }

        return try allocator.dupeZ(u8, dest_z);
    }

    pub fn toExecutable(
        target: *const CompileTarget,
        allocator: std.mem.Allocator,
        output_files: []const bun.options.OutputFile,
        root_dir: std.fs.Dir,
        module_prefix: []const u8,
        outfile: []const u8,
        env: *bun.DotEnv.Loader,
        output_format: bun.options.Format,
        windows_hide_console: bool,
        windows_icon: ?[]const u8,
<<<<<<< HEAD
        compile_argv: []const u8,
    ) !CompileResult {
        const bytes = toBytes(allocator, module_prefix, output_files, output_format, compile_argv) catch |err| {
            return CompileResult.fail(std.fmt.allocPrint(allocator, "failed to generate module graph bytes: {s}", .{@errorName(err)}) catch "failed to generate module graph bytes");
        };
        if (bytes.len == 0) return CompileResult.fail("no output files to bundle");
        defer allocator.free(bytes);

        var free_self_exe = false;
        const self_exe = if (target.isDefault())
            bun.selfExePath() catch |err| {
                return CompileResult.fail(std.fmt.allocPrint(allocator, "failed to get self executable path: {s}", .{@errorName(err)}) catch "failed to get self executable path");
            }
        else blk: {
            var exe_path_buf: bun.PathBuffer = undefined;
            var version_str_buf: [1024]u8 = undefined;
            const version_str = std.fmt.bufPrintZ(&version_str_buf, "{}", .{target}) catch {
                return CompileResult.fail("failed to format target version string");
            };
            var needs_download: bool = true;
            const dest_z = target.exePath(&exe_path_buf, version_str, env, &needs_download);

            if (needs_download) {
                target.downloadToPath(env, allocator, dest_z) catch |err| {
                    const msg = switch (err) {
                        error.TargetNotFound => std.fmt.allocPrint(allocator, "Target platform '{}' is not available for download. Check if this version of Bun supports this target.", .{target}) catch "Target platform not available for download",
                        error.NetworkError => std.fmt.allocPrint(allocator, "Network error downloading executable for '{}'. Check your internet connection and proxy settings.", .{target}) catch "Network error downloading executable",
                        error.InvalidResponse => std.fmt.allocPrint(allocator, "Downloaded file for '{}' appears to be corrupted. Please try again.", .{target}) catch "Downloaded file is corrupted",
                        error.ExtractionFailed => std.fmt.allocPrint(allocator, "Failed to extract executable for '{}'. The download may be incomplete.", .{target}) catch "Failed to extract downloaded executable",
                        error.UnsupportedTarget => std.fmt.allocPrint(allocator, "Target '{}' is not supported", .{target}) catch "Unsupported target",
                        else => std.fmt.allocPrint(allocator, "Failed to download '{}': {s}", .{ target, @errorName(err) }) catch "Download failed",
                    };
                    return CompileResult.fail(msg);
                };
            }

            free_self_exe = true;
            break :blk allocator.dupeZ(u8, dest_z) catch bun.outOfMemory();
        };

        defer if (free_self_exe) {
            allocator.free(self_exe);
        };
=======
        compile_exec_argv: []const u8,
    ) !void {
        const bytes = try toBytes(allocator, module_prefix, output_files, output_format, compile_exec_argv);
        if (bytes.len == 0) return;
>>>>>>> a25d7a84

        const fd = inject(
            bytes,
            self_exe,
            .{ .windows_hide_console = windows_hide_console },
            target,
        );
        bun.debugAssert(fd.kind == .system);

        if (Environment.isPosix) {
            // Set executable permissions (0o755 = rwxr-xr-x) - makes it executable for owner, readable/executable for group and others
            _ = Syscall.fchmod(fd, 0o755);
        }

        if (Environment.isWindows) {
            var outfile_buf: bun.OSPathBuffer = undefined;
            const outfile_slice = brk: {
                const outfile_w = bun.strings.toWPathNormalized(&outfile_buf, std.fs.path.basenameWindows(outfile));
                bun.assert(outfile_w.ptr == &outfile_buf);
                const outfile_buf_u16 = bun.reinterpretSlice(u16, &outfile_buf);
                outfile_buf_u16[outfile_w.len] = 0;
                break :brk outfile_buf_u16[0..outfile_w.len :0];
            };

            bun.windows.moveOpenedFileAtLoose(fd, .fromStdDir(root_dir), outfile_slice, true).unwrap() catch |err| {
                _ = bun.windows.deleteOpenedFile(fd);
                if (err == error.EISDIR) {
                    return CompileResult.fail(std.fmt.allocPrint(allocator, "{s} is a directory. Please choose a different --outfile or delete the directory", .{outfile}) catch "outfile is a directory");
                } else {
                    return CompileResult.fail(std.fmt.allocPrint(allocator, "failed to move executable to result path: {s}", .{@errorName(err)}) catch "failed to move executable");
                }
            };
            fd.close();

            if (windows_icon) |icon_utf8| {
                var icon_buf: bun.OSPathBuffer = undefined;
                const icon = bun.strings.toWPathNormalized(&icon_buf, icon_utf8);
                bun.windows.rescle.setIcon(outfile_slice, icon) catch |err| {
                    Output.debug("Warning: Failed to set Windows icon for executable: {s}", .{@errorName(err)});
                };
            }
            return .success;
        }

        var buf: bun.PathBuffer = undefined;
        const temp_location = bun.getFdPath(fd, &buf) catch |err| {
            return CompileResult.fail(std.fmt.allocPrint(allocator, "failed to get path for fd: {s}", .{@errorName(err)}) catch "failed to get path for file descriptor");
        };
        const temp_posix = std.posix.toPosixPath(temp_location) catch |err| {
            return CompileResult.fail(std.fmt.allocPrint(allocator, "path too long: {s}", .{@errorName(err)}) catch "path too long");
        };
        const outfile_basename = std.fs.path.basename(outfile);
        const outfile_posix = std.posix.toPosixPath(outfile_basename) catch |err| {
            return CompileResult.fail(std.fmt.allocPrint(allocator, "outfile name too long: {s}", .{@errorName(err)}) catch "outfile name too long");
        };

        bun.sys.moveFileZWithHandle(
            fd,
            bun.FD.cwd(),
            bun.sliceTo(&temp_posix, 0),
            .fromStdDir(root_dir),
            bun.sliceTo(&outfile_posix, 0),
        ) catch |err| {
            _ = Syscall.unlink(&temp_posix);

            if (err == error.IsDir or err == error.EISDIR) {
                return CompileResult.fail(std.fmt.allocPrint(allocator, "{s} is a directory. Please choose a different --outfile or delete the directory", .{outfile}) catch "outfile is a directory");
            } else {
                return CompileResult.fail(std.fmt.allocPrint(allocator, "failed to rename {s} to {s}: {s}", .{ temp_location, outfile, @errorName(err) }) catch "failed to rename file");
            }
        };

        return .success;
    }

    pub fn fromExecutable(allocator: std.mem.Allocator) !?StandaloneModuleGraph {
        if (comptime Environment.isMac) {
            const macho_bytes = Macho.getData() orelse return null;
            if (macho_bytes.len < @sizeOf(Offsets) + trailer.len) {
                Output.debugWarn("bun standalone module graph is too small to be valid", .{});
                return null;
            }
            const macho_bytes_slice = macho_bytes[macho_bytes.len - @sizeOf(Offsets) - trailer.len ..];
            const trailer_bytes = macho_bytes[macho_bytes.len - trailer.len ..][0..trailer.len];
            if (!bun.strings.eqlComptime(trailer_bytes, trailer)) {
                Output.debugWarn("bun standalone module graph has invalid trailer", .{});
                return null;
            }
            const offsets = std.mem.bytesAsValue(Offsets, macho_bytes_slice).*;
            return try StandaloneModuleGraph.fromBytes(allocator, @constCast(macho_bytes), offsets);
        }

        if (comptime Environment.isWindows) {
            const pe_bytes = PE.getData() orelse return null;
            if (pe_bytes.len < @sizeOf(Offsets) + trailer.len) {
                Output.debugWarn("bun standalone module graph is too small to be valid", .{});
                return null;
            }
            const pe_bytes_slice = pe_bytes[pe_bytes.len - @sizeOf(Offsets) - trailer.len ..];
            const trailer_bytes = pe_bytes[pe_bytes.len - trailer.len ..][0..trailer.len];
            if (!bun.strings.eqlComptime(trailer_bytes, trailer)) {
                Output.debugWarn("bun standalone module graph has invalid trailer", .{});
                return null;
            }
            const offsets = std.mem.bytesAsValue(Offsets, pe_bytes_slice).*;
            return try StandaloneModuleGraph.fromBytes(allocator, @constCast(pe_bytes), offsets);
        }

        // Do not invoke libuv here.
        const self_exe = openSelf() catch return null;
        defer self_exe.close();

        var trailer_bytes: [4096]u8 = undefined;
        std.posix.lseek_END(self_exe.cast(), -4096) catch return null;

        var read_amount: usize = 0;
        while (read_amount < trailer_bytes.len) {
            switch (Syscall.read(self_exe, trailer_bytes[read_amount..])) {
                .result => |read| {
                    if (read == 0) return null;

                    read_amount += read;
                },
                .err => {
                    return null;
                },
            }
        }

        if (read_amount < trailer.len + @sizeOf(usize) + 32)
            // definitely missing data
            return null;

        var end = @as([]u8, &trailer_bytes).ptr + read_amount - @sizeOf(usize);
        const total_byte_count: usize = @as(usize, @bitCast(end[0..8].*));

        if (total_byte_count > std.math.maxInt(u32) or total_byte_count < 4096) {
            // sanity check: the total byte count should never be more than 4 GB
            // bun is at least like 30 MB so if it reports a size less than 4096 bytes then something is wrong
            return null;
        }
        end -= trailer.len;

        if (!bun.strings.hasPrefixComptime(end[0..trailer.len], trailer)) {
            // invalid trailer
            return null;
        }

        end -= @sizeOf(Offsets);

        const offsets: Offsets = std.mem.bytesAsValue(Offsets, end[0..@sizeOf(Offsets)]).*;
        if (offsets.byte_count >= total_byte_count) {
            // if we hit this branch then the file is corrupted and we should just give up
            return null;
        }

        var to_read = try bun.default_allocator.alloc(u8, offsets.byte_count);
        var to_read_from = to_read;

        // Reading the data and making sure it's page-aligned + won't crash due
        // to out of bounds using mmap() is very complicated.
        // we just read the whole thing into memory for now.
        // at the very least
        // if you have not a ton of code, we only do a single read() call
        if (Environment.allow_assert or offsets.byte_count > 1024 * 3) {
            const offset_from_end = trailer_bytes.len - (@intFromPtr(end) - @intFromPtr(@as([]u8, &trailer_bytes).ptr));
            std.posix.lseek_END(self_exe.cast(), -@as(i64, @intCast(offset_from_end + offsets.byte_count))) catch return null;

            if (comptime Environment.allow_assert) {
                // actually we just want to verify this logic is correct in development
                if (offsets.byte_count <= 1024 * 3) {
                    to_read_from = try bun.default_allocator.alloc(u8, offsets.byte_count);
                }
            }

            var remain = to_read_from;
            while (remain.len > 0) {
                switch (Syscall.read(self_exe, remain)) {
                    .result => |read| {
                        if (read == 0) return null;

                        remain = remain[read..];
                    },
                    .err => {
                        bun.default_allocator.free(to_read);
                        return null;
                    },
                }
            }
        }

        if (offsets.byte_count <= 1024 * 3) {
            // we already have the bytes
            end -= offsets.byte_count;
            @memcpy(to_read[0..offsets.byte_count], end[0..offsets.byte_count]);
            if (comptime Environment.allow_assert) {
                bun.assert(bun.strings.eqlLong(to_read, end[0..offsets.byte_count], true));
            }
        }

        return try StandaloneModuleGraph.fromBytes(allocator, to_read, offsets);
    }

    /// heuristic: `bun build --compile` won't be supported if the name is "bun", "bunx", or "node".
    /// this is a cheap way to avoid the extra overhead of opening the executable, and also just makes sense.
    fn isBuiltInExe(comptime T: type, argv0: []const T) bool {
        if (argv0.len == 0) return false;

        if (argv0.len == 3) {
            if (bun.strings.eqlComptimeCheckLenWithType(T, argv0, bun.strings.literal(T, "bun"), false)) {
                return true;
            }
        }

        if (argv0.len == 4) {
            if (bun.strings.eqlComptimeCheckLenWithType(T, argv0, bun.strings.literal(T, "bunx"), false)) {
                return true;
            }

            if (bun.strings.eqlComptimeCheckLenWithType(T, argv0, bun.strings.literal(T, "node"), false)) {
                return true;
            }
        }

        if (comptime Environment.isDebug) {
            if (bun.strings.eqlComptimeCheckLenWithType(T, argv0, bun.strings.literal(T, "bun-debug"), true)) {
                return true;
            }
            if (bun.strings.eqlComptimeCheckLenWithType(T, argv0, bun.strings.literal(T, "bun-debugx"), true)) {
                return true;
            }
        }

        return false;
    }

    fn openSelf() std.fs.OpenSelfExeError!bun.FileDescriptor {
        if (!Environment.isWindows) {
            const argv = bun.argv;
            if (argv.len > 0) {
                if (isBuiltInExe(u8, argv[0])) {
                    return error.FileNotFound;
                }
            }
        }

        switch (Environment.os) {
            .linux => {
                if (std.fs.openFileAbsoluteZ("/proc/self/exe", .{})) |easymode| {
                    return .fromStdFile(easymode);
                } else |_| {
                    if (bun.argv.len > 0) {
                        // The user doesn't have /proc/ mounted, so now we just guess and hope for the best.
                        var whichbuf: bun.PathBuffer = undefined;
                        if (bun.which(
                            &whichbuf,
                            bun.getenvZ("PATH") orelse return error.FileNotFound,
                            "",
                            bun.argv[0],
                        )) |path| {
                            return .fromStdFile(try std.fs.cwd().openFileZ(path, .{}));
                        }
                    }

                    return error.FileNotFound;
                }
            },
            .mac => {
                // Use of MAX_PATH_BYTES here is valid as the resulting path is immediately
                // opened with no modification.
                const self_exe_path = try bun.selfExePath();
                const file = try std.fs.openFileAbsoluteZ(self_exe_path.ptr, .{});
                return .fromStdFile(file);
            },
            .windows => {
                const image_path_unicode_string = std.os.windows.peb().ProcessParameters.ImagePathName;
                const image_path = image_path_unicode_string.Buffer.?[0 .. image_path_unicode_string.Length / 2];

                var nt_path_buf: bun.WPathBuffer = undefined;
                const nt_path = bun.strings.addNTPathPrefixIfNeeded(&nt_path_buf, image_path);

                const basename_start = std.mem.lastIndexOfScalar(u16, nt_path, '\\') orelse
                    return error.FileNotFound;
                const basename = nt_path[basename_start + 1 .. nt_path.len - ".exe".len];
                if (isBuiltInExe(u16, basename)) {
                    return error.FileNotFound;
                }

                return bun.sys.openFileAtWindows(
                    .cwd(),
                    nt_path,
                    .{
                        .access_mask = w.SYNCHRONIZE | w.GENERIC_READ,
                        .disposition = w.FILE_OPEN,
                        .options = w.FILE_SYNCHRONOUS_IO_NONALERT | w.FILE_OPEN_REPARSE_POINT,
                    },
                ).unwrap() catch {
                    return error.FileNotFound;
                };
            },
            else => @compileError("TODO"),
        }
    }

    /// Source map serialization in the bundler is specially designed to be
    /// loaded in memory as is. Source contents are compressed with ZSTD to
    /// reduce the file size, and mappings are stored as uncompressed VLQ.
    pub const SerializedSourceMap = struct {
        bytes: []const u8,

        /// Following the header bytes:
        /// - source_files_count number of StringPointer, file names
        /// - source_files_count number of StringPointer, zstd compressed contents
        /// - the mapping data, `map_vlq_length` bytes
        /// - all the StringPointer contents
        pub const Header = extern struct {
            source_files_count: u32,
            map_bytes_length: u32,
        };

        pub fn header(map: SerializedSourceMap) *align(1) const Header {
            return @ptrCast(map.bytes.ptr);
        }

        pub fn mappingVLQ(map: SerializedSourceMap) []const u8 {
            const head = map.header();
            const start = @sizeOf(Header) + head.source_files_count * @sizeOf(StringPointer) * 2;
            return map.bytes[start..][0..head.map_bytes_length];
        }

        pub fn sourceFileNames(map: SerializedSourceMap) []align(1) const StringPointer {
            const head = map.header();
            return @as([*]align(1) const StringPointer, @ptrCast(map.bytes[@sizeOf(Header)..]))[0..head.source_files_count];
        }

        fn compressedSourceFiles(map: SerializedSourceMap) []align(1) const StringPointer {
            const head = map.header();
            return @as([*]align(1) const StringPointer, @ptrCast(map.bytes[@sizeOf(Header)..]))[head.source_files_count..][0..head.source_files_count];
        }

        /// Once loaded, this map stores additional data for keeping track of source code.
        pub const Loaded = struct {
            map: SerializedSourceMap,

            /// Only decompress source code once! Once a file is decompressed,
            /// it is stored here. Decompression failures are stored as an empty
            /// string, which will be treated as "no contents".
            decompressed_files: []?[]u8,

            pub fn sourceFileContents(this: Loaded, index: usize) ?[]const u8 {
                if (this.decompressed_files[index]) |decompressed| {
                    return if (decompressed.len == 0) null else decompressed;
                }

                const compressed_codes = this.map.compressedSourceFiles();
                const compressed_file = compressed_codes[@intCast(index)].slice(this.map.bytes);
                const size = bun.zstd.getDecompressedSize(compressed_file);

                const bytes = bun.default_allocator.alloc(u8, size) catch bun.outOfMemory();
                const result = bun.zstd.decompress(bytes, compressed_file);

                if (result == .err) {
                    bun.Output.warn("Source map decompression error: {s}", .{result.err});
                    bun.default_allocator.free(bytes);
                    this.decompressed_files[index] = "";
                    return null;
                }

                const data = bytes[0..result.success];
                this.decompressed_files[index] = data;
                return data;
            }
        };
    };

    pub fn serializeJsonSourceMapForStandalone(
        header_list: *std.ArrayList(u8),
        string_payload: *std.ArrayList(u8),
        arena: std.mem.Allocator,
        json_source: []const u8,
    ) !void {
        const out = header_list.writer();
        const json_src = bun.logger.Source.initPathString("sourcemap.json", json_source);
        var log = bun.logger.Log.init(arena);
        defer log.deinit();

        // the allocator given to the JS parser is not respected for all parts
        // of the parse, so we need to remember to reset the ast store
        bun.ast.Expr.Data.Store.reset();
        bun.ast.Stmt.Data.Store.reset();
        defer {
            bun.ast.Expr.Data.Store.reset();
            bun.ast.Stmt.Data.Store.reset();
        }
        var json = bun.json.parse(&json_src, &log, arena, false) catch
            return error.InvalidSourceMap;

        const mappings_str = json.get("mappings") orelse
            return error.InvalidSourceMap;
        if (mappings_str.data != .e_string)
            return error.InvalidSourceMap;
        const sources_content = switch ((json.get("sourcesContent") orelse return error.InvalidSourceMap).data) {
            .e_array => |arr| arr,
            else => return error.InvalidSourceMap,
        };
        const sources_paths = switch ((json.get("sources") orelse return error.InvalidSourceMap).data) {
            .e_array => |arr| arr,
            else => return error.InvalidSourceMap,
        };
        if (sources_content.items.len != sources_paths.items.len) {
            return error.InvalidSourceMap;
        }

        const map_vlq: []const u8 = mappings_str.data.e_string.slice(arena);

        try out.writeInt(u32, sources_paths.items.len, .little);
        try out.writeInt(u32, @intCast(map_vlq.len), .little);

        const string_payload_start_location = @sizeOf(u32) +
            @sizeOf(u32) +
            @sizeOf(bun.StringPointer) * sources_content.items.len * 2 + // path + source
            map_vlq.len;

        for (sources_paths.items.slice()) |item| {
            if (item.data != .e_string)
                return error.InvalidSourceMap;

            const decoded = try item.data.e_string.stringCloned(arena);

            const offset = string_payload.items.len;
            try string_payload.appendSlice(decoded);

            const slice = bun.StringPointer{
                .offset = @intCast(offset + string_payload_start_location),
                .length = @intCast(string_payload.items.len - offset),
            };
            try out.writeInt(u32, slice.offset, .little);
            try out.writeInt(u32, slice.length, .little);
        }

        for (sources_content.items.slice()) |item| {
            if (item.data != .e_string)
                return error.InvalidSourceMap;

            const utf8 = try item.data.e_string.stringCloned(arena);
            defer arena.free(utf8);

            const offset = string_payload.items.len;

            const bound = bun.zstd.compressBound(utf8.len);
            try string_payload.ensureUnusedCapacity(bound);

            const unused = string_payload.unusedCapacitySlice();
            const compressed_result = bun.zstd.compress(unused, utf8, 1);
            if (compressed_result == .err) {
                bun.Output.panic("Unexpected error compressing sourcemap: {s}", .{bun.span(compressed_result.err)});
            }
            string_payload.items.len += compressed_result.success;

            const slice = bun.StringPointer{
                .offset = @intCast(offset + string_payload_start_location),
                .length = @intCast(string_payload.items.len - offset),
            };
            try out.writeInt(u32, slice.offset, .little);
            try out.writeInt(u32, slice.length, .little);
        }

        try out.writeAll(map_vlq);

        bun.assert(header_list.items.len == string_payload_start_location);
    }
};

const std = @import("std");
const w = std.os.windows;

const bun = @import("bun");
const Environment = bun.Environment;
const Global = bun.Global;
const Output = bun.Output;
const SourceMap = bun.sourcemap;
const StringPointer = bun.StringPointer;
const Syscall = bun.sys;
const macho = bun.macho;
const pe = bun.pe;
const strings = bun.strings;
const Schema = bun.schema.api;<|MERGE_RESOLUTION|>--- conflicted
+++ resolved
@@ -465,13 +465,9 @@
         }
 
         const offsets = Offsets{
-            .compile_argv_ptr = string_builder.appendCountZ(compile_argv),
             .entry_point_id = @as(u32, @truncate(entry_point_id.?)),
             .modules_ptr = string_builder.appendCount(std.mem.sliceAsBytes(modules.items)),
-<<<<<<< HEAD
-=======
             .compile_exec_argv_ptr = string_builder.appendCountZ(compile_exec_argv),
->>>>>>> a25d7a84
             .byte_count = string_builder.len,
         };
 
@@ -894,10 +890,9 @@
         output_format: bun.options.Format,
         windows_hide_console: bool,
         windows_icon: ?[]const u8,
-<<<<<<< HEAD
-        compile_argv: []const u8,
+        compile_exec_argv: []const u8,
     ) !CompileResult {
-        const bytes = toBytes(allocator, module_prefix, output_files, output_format, compile_argv) catch |err| {
+        const bytes = toBytes(allocator, module_prefix, output_files, output_format, compile_exec_argv) catch |err| {
             return CompileResult.fail(std.fmt.allocPrint(allocator, "failed to generate module graph bytes: {s}", .{@errorName(err)}) catch "failed to generate module graph bytes");
         };
         if (bytes.len == 0) return CompileResult.fail("no output files to bundle");
@@ -938,12 +933,6 @@
         defer if (free_self_exe) {
             allocator.free(self_exe);
         };
-=======
-        compile_exec_argv: []const u8,
-    ) !void {
-        const bytes = try toBytes(allocator, module_prefix, output_files, output_format, compile_exec_argv);
-        if (bytes.len == 0) return;
->>>>>>> a25d7a84
 
         const fd = inject(
             bytes,
