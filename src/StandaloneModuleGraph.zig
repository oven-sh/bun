//! Originally, we tried using LIEF to inject the module graph into a MachO segment
//! But this incurred a fixed 350ms overhead on every build, which is unacceptable
//! so we give up on codesigning support on macOS for now until we can find a better solution
const bun = @import("root").bun;
const std = @import("std");
const Schema = bun.Schema.Api;
const strings = bun.strings;
const Output = bun.Output;
const Global = bun.Global;
const Environment = bun.Environment;
const Syscall = bun.sys;
const SourceMap = bun.sourcemap;

const w = std.os.windows;

pub const StandaloneModuleGraph = struct {
    bytes: []const u8 = "",
    files: bun.StringArrayHashMap(File),
    entry_point_id: u32 = 0,

    // We never want to hit the filesystem for these files
    // We use the `/$bunfs/` prefix to indicate that it's a virtual path
    // It is `/$bunfs/` because:
    //
    // - `$` makes it unlikely to collide with a real path
    // - `/$bunfs/` is 8 characters which is fast to compare for 64-bit CPUs
    pub const base_path = switch (Environment.os) {
        else => "/$bunfs/",
        // Special case for windows because of file URLs being invalid
        // if they do not have a drive letter. B drive because 'bun' but
        // also because it's more unlikely to collide with a real path.
        .windows => "B:\\~BUN\\",
    };

    pub const base_public_path = targetBasePublicPath(Environment.os, "");

    pub fn targetBasePublicPath(target: Environment.OperatingSystem, comptime suffix: [:0]const u8) [:0]const u8 {
        return switch (target) {
            .windows => "B:/~BUN/" ++ suffix,
            else => "/$bunfs/" ++ suffix,
        };
    }

    pub fn isBunStandaloneFilePath(str: []const u8) bool {
        return bun.strings.hasPrefixComptime(str, base_path) or
            (Environment.isWindows and bun.strings.hasPrefixComptime(str, base_public_path));
    }

    pub fn entryPoint(this: *const StandaloneModuleGraph) *File {
        return &this.files.values()[this.entry_point_id];
    }

    // by normalized file path
    pub fn find(this: *const StandaloneModuleGraph, name: []const u8) ?*File {
        if (!isBunStandaloneFilePath(base_path)) {
            return null;
        }
        if (Environment.isWindows) {
            var normalized_buf: bun.PathBuffer = undefined;
            const normalized = bun.path.platformToPosixBuf(u8, name, &normalized_buf);
            return this.files.getPtr(normalized);
        }
        return this.files.getPtr(name);
    }

    pub const CompiledModuleGraphFile = struct {
        name: Schema.StringPointer = .{},
        contents: Schema.StringPointer = .{},
        sourcemap: Schema.StringPointer = .{},
        encoding: Encoding = .latin1,
        loader: bun.options.Loader = .file,
    };

    pub const Encoding = enum(u8) {
        binary = 0,

        latin1 = 1,

        // Not used yet.
        utf8 = 2,
    };

    pub const File = struct {
        name: []const u8 = "",
        loader: bun.options.Loader,
        contents: [:0]const u8 = "",
        sourcemap: LazySourceMap,
        cached_blob: ?*bun.JSC.WebCore.Blob = null,
        encoding: Encoding = .binary,
        wtf_string: bun.String = bun.String.empty,

        pub fn toWTFString(this: *File) bun.String {
            if (this.wtf_string.isEmpty()) {
                switch (this.encoding) {
                    .binary, .utf8 => {
                        this.wtf_string = bun.String.createUTF8(this.contents);
                    },
                    .latin1 => {
                        this.wtf_string = bun.String.createStaticExternal(this.contents, true);
                    },
                }
            }

            // We don't want this to free.
            return this.wtf_string.dupeRef();
        }

        pub fn blob(this: *File, globalObject: *bun.JSC.JSGlobalObject) *bun.JSC.WebCore.Blob {
            if (this.cached_blob == null) {
                const store = bun.JSC.WebCore.Blob.Store.init(@constCast(this.contents), bun.default_allocator);
                // make it never free
                store.ref();

                const b = bun.JSC.WebCore.Blob.initWithStore(store, globalObject).new();
                b.allocator = bun.default_allocator;

                if (bun.http.MimeType.byExtensionNoDefault(bun.strings.trimLeadingChar(std.fs.path.extension(this.name), '.'))) |mime| {
                    store.mime_type = mime;
                    b.content_type = mime.value;
                    b.content_type_was_set = true;
                    b.content_type_allocated = false;
                }

                store.data.bytes.stored_name = bun.PathString.init(this.name);

                this.cached_blob = b;
            }

            return this.cached_blob.?;
        }
    };

    /// Source map serialization in the bundler is specially designed to be
    /// loaded in memory as is. The main requirement for this to work is that
    /// all of the data is loaded in at 4-byte alignment.
    pub const SerializedSourceMap = struct {
        bytes: []align(@alignOf(u32)) const u8,

        pub const PackedPtr = packed struct(u64) {};

        /// Following the header bytes:
        /// - source_files_count number of ByteSlices, file names
        /// - source_files_count number of ByteSlices, zstd compressed contents
        /// - all mapping bytes
        /// - all the ByteSlice contents
        pub const Header = extern struct {
            source_files_count: u32,
            mappings_count: u32,
            map_bytes_length: u32,
        };

        /// An offset and a length relative to the start of `SerializedSourceMap`
        pub const ByteSlice = struct {
            offset: u32,
            len: u32,

            pub fn slice(b: ByteSlice, bytes: []const u8) []const u8 {
                return bytes[b.offset..][0..b.len];
            }
        };

        pub fn header(map: SerializedSourceMap) *const Header {
            return @ptrCast(map.bytes.ptr);
        }

        pub fn mappings(map: SerializedSourceMap) SourceMap.Mapping.List {
            const head = map.header();
            const start = @sizeOf(Header) + head.source_files_count * @sizeOf(ByteSlice) * 2;

            // the following aligncast asserts this alignment
            comptime bun.assert(@alignOf(SourceMap.Mapping) == @alignOf(u32));
            return .{
                .bytes = @constCast(@alignCast(@ptrCast(map.bytes[start..][0..head.map_bytes_length]))),
                .len = head.mappings_count,
                .capacity = head.mappings_count,
            };
        }

        pub fn sourceFileNames(map: SerializedSourceMap) []const ByteSlice {
            const head = map.header();
            return @as([*]const ByteSlice, @ptrCast(map.bytes[@sizeOf(Header)..]))[0..head.source_files_count];
        }

        pub fn compressedSourceFiles(map: SerializedSourceMap) []const ByteSlice {
            const head = map.header();
            return @as([*]const ByteSlice, @ptrCast(map.bytes[@sizeOf(Header)..]))[head.source_files_count..][0..head.source_files_count];
        }
    };

    pub const LazySourceMap = union(enum) {
        /// Standalone Module Graph loads all bytes in at once.
        unparsed: SerializedSourceMap,
        parsed: *SourceMap.ParsedSourceMap,
        none,

        /// It probably is not possible to run two decoding jobs on the same file
        var init_lock: bun.Lock = .{};

        pub fn load(this: *LazySourceMap) ?*SourceMap.ParsedSourceMap {
            init_lock.lock();
            defer init_lock.unlock();

            return switch (this.*) {
                .none => null,
                .parsed => |map| map,
                .unparsed => |serialized| {
                    const source_files = serialized.sourceFileNames();
                    const file_names = bun.default_allocator.alloc([]const u8, source_files.len) catch bun.outOfMemory();
                    for (file_names, source_files) |*dest, src| {
                        dest.* = src.slice(serialized.bytes);
                    }

                    const parsed = SourceMap.ParsedSourceMap.new(.{
                        .input_line_count = 0,
                        .mappings = serialized.mappings(),
                        .external_source_names = file_names,
                        .underlying_provider = .{ .data = @truncate(@intFromPtr(serialized.bytes.ptr)) },
                        .standalone_module_graph_len = @intCast(serialized.bytes.len),
                    });
                    this.* = .{ .parsed = parsed };
                    return parsed;
                },
            };
        }
    };

    pub const Offsets = extern struct {
        byte_count: usize = 0,
        modules_ptr: bun.StringPointer = .{},
        entry_point_id: u32 = 0,
    };

    const trailer = "\n---- Bun! ----\n";

    /// Alignment requirement on raw_bytes is so that
    pub fn fromBytes(allocator: std.mem.Allocator, raw_bytes: []align(@alignOf(u32)) const u8, offsets: Offsets) !StandaloneModuleGraph {
        if (raw_bytes.len == 0) return StandaloneModuleGraph{
            .files = bun.StringArrayHashMap(File).init(allocator),
        };

        const modules_list_bytes = sliceTo(raw_bytes, offsets.modules_ptr);
        const modules_list = std.mem.bytesAsSlice(CompiledModuleGraphFile, modules_list_bytes);

        if (offsets.entry_point_id > modules_list.len) {
            return error.@"Corrupted module graph: entry point ID is greater than module list count";
        }

        var modules = bun.StringArrayHashMap(File).init(allocator);
        try modules.ensureTotalCapacity(modules_list.len);
        for (modules_list) |module| {
            modules.putAssumeCapacity(
                sliceToZ(raw_bytes, module.name),
                File{
                    .name = sliceToZ(raw_bytes, module.name),
                    .loader = module.loader,
<<<<<<< HEAD
                    .contents = sliceTo(raw_bytes, module.contents),
                    .sourcemap = if (module.sourcemap.length > 0)
                        .{ .unparsed = .{
                            .bytes = @alignCast(sliceTo(raw_bytes, module.sourcemap)),
                        } }
                    else
                        .none,
=======
                    .contents = sliceToZ(raw_bytes, module.contents),
                    .sourcemap = LazySourceMap{
                        .compressed = sliceTo(raw_bytes, module.sourcemap),
                    },
>>>>>>> cacbaba5
                },
            );
        }

        modules.lockPointers(); // make the pointers stable forever

        return StandaloneModuleGraph{
            .bytes = raw_bytes[0..offsets.byte_count],
            .files = modules,
            .entry_point_id = offsets.entry_point_id,
        };
    }

    fn sliceTo(bytes: []const u8, ptr: bun.StringPointer) []const u8 {
        if (ptr.length == 0) return "";

        return bytes[ptr.offset..][0..ptr.length];
    }

    fn sliceToZ(bytes: []const u8, ptr: bun.StringPointer) [:0]const u8 {
        if (ptr.length == 0) return "";

        return bytes[ptr.offset..][0..ptr.length :0];
    }

    pub fn toBytes(allocator: std.mem.Allocator, prefix: []const u8, output_files: []const bun.options.OutputFile) ![]u8 {
        var serialize_trace = bun.tracy.traceNamed(@src(), "StandaloneModuleGraph.serialize");
        defer serialize_trace.end();

        var entry_point_id: ?usize = null;
        var string_builder = bun.StringBuilder{};
        var module_count: usize = 0;
        for (output_files, 0..) |output_file, i| {
            string_builder.countZ(output_file.dest_path);
            string_builder.countZ(prefix);
            if (output_file.value == .buffer) {
                if (output_file.output_kind == .sourcemap) {
                    string_builder.cap += output_file.value.buffer.bytes.len * 2; // this is a wild over-estimate
                } else {
                    if (entry_point_id == null) {
                        if (output_file.output_kind == .@"entry-point") {
                            entry_point_id = i;
                        }
                    }

                    string_builder.countZ(output_file.value.buffer.bytes);
                    module_count += 1;
                }
            }
        }

        if (module_count == 0 or entry_point_id == null) return &[_]u8{};

        string_builder.cap += @sizeOf(CompiledModuleGraphFile) * output_files.len;
        string_builder.cap += trailer.len;
        string_builder.cap += 16;
        string_builder.cap += @sizeOf(Offsets);

        try string_builder.allocate(allocator);

        var modules = try std.ArrayList(CompiledModuleGraphFile).initCapacity(allocator, module_count);

        var source_map_header_list = std.ArrayList(u8).init(allocator);
        defer source_map_header_list.deinit();
        var source_map_string_list = std.ArrayList(u8).init(allocator);
        defer source_map_string_list.deinit();
        var source_map_arena = bun.ArenaAllocator.init(allocator);
        defer source_map_arena.deinit();

        for (output_files) |output_file| {
            if (output_file.output_kind == .sourcemap) {
                continue;
            }

            if (output_file.value != .buffer) {
                continue;
            }

            const dest_path = bun.strings.removeLeadingDotSlash(output_file.dest_path);

            var module = CompiledModuleGraphFile{
                .name = string_builder.fmtAppendCountZ("{s}{s}", .{
                    prefix,
                    dest_path,
                }),
                .loader = output_file.loader,
                .contents = string_builder.appendCountZ(output_file.value.buffer.bytes),
                .encoding = switch (output_file.loader) {
                    .js, .jsx, .ts, .tsx => .latin1,
                    else => .binary,
                },
            };
            if (output_file.source_map_index != std.math.maxInt(u32)) {
                defer source_map_header_list.clearRetainingCapacity();
                defer source_map_string_list.clearRetainingCapacity();
                _ = source_map_arena.reset(.retain_capacity);
                try SourceMap.serializeJsonSourceMapForStandalone(
                    &source_map_header_list,
                    &source_map_string_list,
                    source_map_arena.allocator(),
                    output_files[output_file.source_map_index].value.buffer.bytes,
                );
                string_builder.ensureNextAligned(@alignOf(u32));
                var bytes = string_builder.allocatedSlice()[string_builder.len..];
                @memcpy(bytes[0..source_map_header_list.items.len], source_map_header_list.items);
                bytes = bytes[source_map_header_list.items.len..];
                @memcpy(bytes[0..source_map_string_list.items.len], source_map_string_list.items);
                module.sourcemap = string_builder.add(
                    source_map_string_list.items.len + source_map_header_list.items.len,
                );
            }
            modules.appendAssumeCapacity(module);
        }

        const offsets = Offsets{
            .entry_point_id = @as(u32, @truncate(entry_point_id.?)),
            .modules_ptr = string_builder.appendCount(std.mem.sliceAsBytes(modules.items)),
            .byte_count = string_builder.len,
        };

        _ = string_builder.append(std.mem.asBytes(&offsets));
        _ = string_builder.append(trailer);

        const output_bytes = string_builder.ptr.?[0..string_builder.len];

        if (comptime Environment.isDebug) {
            // An expensive sanity check:
            var graph = try fromBytes(allocator, output_bytes, offsets);
            defer graph.files.deinit();
            bun.assert_eql(graph.files.count(), modules.items.len);
        }

        return output_bytes;
    }

    const page_size = if (Environment.isLinux and Environment.isAarch64)
        // some linux distros do 64 KB pages on aarch64
        64 * 1024
    else
        std.mem.page_size;

    pub fn inject(bytes: []const u8, self_exe: [:0]const u8) bun.FileDescriptor {
        var buf: bun.PathBuffer = undefined;
        var zname: [:0]const u8 = bun.span(bun.fs.FileSystem.instance.tmpname("bun-build", &buf, @as(u64, @bitCast(std.time.milliTimestamp()))) catch |err| {
            Output.prettyErrorln("<r><red>error<r><d>:<r> failed to get temporary file name: {s}", .{@errorName(err)});
            Global.exit(1);
        });

        const cleanup = struct {
            pub fn toClean(name: [:0]const u8, fd: bun.FileDescriptor) void {
                _ = Syscall.close(fd);
                _ = Syscall.unlink(name);
            }
        }.toClean;

        const cloned_executable_fd: bun.FileDescriptor = brk: {
            if (comptime Environment.isWindows) {
                // copy self and then open it for writing

                var in_buf: bun.WPathBuffer = undefined;
                strings.copyU8IntoU16(&in_buf, self_exe);
                in_buf[self_exe.len] = 0;
                const in = in_buf[0..self_exe.len :0];
                var out_buf: bun.WPathBuffer = undefined;
                strings.copyU8IntoU16(&out_buf, zname);
                out_buf[zname.len] = 0;
                const out = out_buf[0..zname.len :0];

                bun.copyFile(in, out).unwrap() catch |err| {
                    Output.prettyErrorln("<r><red>error<r><d>:<r> failed to copy bun executable into temporary file: {s}", .{@errorName(err)});
                    Global.exit(1);
                };
                const file = bun.sys.openFileAtWindows(
                    bun.invalid_fd,
                    out,
                    // access_mask
                    w.SYNCHRONIZE | w.GENERIC_WRITE | w.DELETE,
                    // create disposition
                    w.FILE_OPEN,
                    // create options
                    w.FILE_SYNCHRONOUS_IO_NONALERT | w.FILE_OPEN_REPARSE_POINT,
                ).unwrap() catch |e| {
                    Output.prettyErrorln("<r><red>error<r><d>:<r> failed to open temporary file to copy bun into\n{}", .{e});
                    Global.exit(1);
                };

                break :brk file;
            }

            if (comptime Environment.isMac) {
                // if we're on a mac, use clonefile() if we can
                // failure is okay, clonefile is just a fast path.
                if (Syscall.clonefile(self_exe, zname) == .result) {
                    switch (Syscall.open(zname, bun.O.RDWR | bun.O.CLOEXEC, 0)) {
                        .result => |res| break :brk res,
                        .err => {},
                    }
                }
            }

            // otherwise, just copy the file

            const fd = brk2: {
                var tried_changing_abs_dir = false;
                for (0..3) |retry| {
                    switch (Syscall.open(zname, bun.O.CLOEXEC | bun.O.RDWR | bun.O.CREAT, 0)) {
                        .result => |res| break :brk2 res,
                        .err => |err| {
                            if (retry < 2) {
                                // they may not have write access to the present working directory
                                //
                                // but we want to default to it since it's the
                                // least likely to need to be copied due to
                                // renameat() across filesystems
                                //
                                // so in the event of a failure, we try to
                                // we retry using the tmp dir
                                //
                                // but we only do that once because otherwise it's just silly
                                if (!tried_changing_abs_dir) {
                                    tried_changing_abs_dir = true;
                                    const zname_z = bun.strings.concat(bun.default_allocator, &.{
                                        bun.fs.FileSystem.instance.fs.tmpdirPath(),
                                        std.fs.path.sep_str,
                                        zname,
                                        &.{0},
                                    }) catch bun.outOfMemory();
                                    zname = zname_z[0..zname_z.len -| 1 :0];
                                    continue;
                                }
                                switch (err.getErrno()) {
                                    // try again
                                    .PERM, .AGAIN, .BUSY => continue,
                                    else => break,
                                }

                                Output.prettyErrorln("<r><red>error<r><d>:<r> failed to open temporary file to copy bun into\n{}", .{err});
                                Global.exit(1);
                            }
                        },
                    }
                }
                unreachable;
            };
            const self_fd = brk2: {
                for (0..3) |retry| {
                    switch (Syscall.open(self_exe, bun.O.CLOEXEC | bun.O.RDONLY, 0)) {
                        .result => |res| break :brk2 res,
                        .err => |err| {
                            if (retry < 2) {
                                switch (err.getErrno()) {
                                    // try again
                                    .PERM, .AGAIN, .BUSY => continue,
                                    else => {},
                                }
                            }

                            Output.prettyErrorln("<r><red>error<r><d>:<r> failed to open bun executable to copy from as read-only\n{}", .{err});
                            cleanup(zname, fd);
                            Global.exit(1);
                        },
                    }
                }
                unreachable;
            };

            defer _ = Syscall.close(self_fd);

            bun.copyFile(self_fd.cast(), fd.cast()).unwrap() catch |err| {
                Output.prettyErrorln("<r><red>error<r><d>:<r> failed to copy bun executable into temporary file: {s}", .{@errorName(err)});
                cleanup(zname, fd);
                Global.exit(1);
            };
            break :brk fd;
        };

        var total_byte_count: usize = undefined;

        if (Environment.isWindows) {
            total_byte_count = bytes.len + 8 + (Syscall.setFileOffsetToEndWindows(cloned_executable_fd).unwrap() catch |err| {
                Output.prettyErrorln("<r><red>error<r><d>:<r> failed to seek to end of temporary file\n{}", .{err});
                cleanup(zname, cloned_executable_fd);
                Global.exit(1);
            });
        } else {
            const seek_position = @as(u64, @intCast(brk: {
                const fstat = switch (Syscall.fstat(cloned_executable_fd)) {
                    .result => |res| res,
                    .err => |err| {
                        Output.prettyErrorln("{}", .{err});
                        cleanup(zname, cloned_executable_fd);
                        Global.exit(1);
                    },
                };

                break :brk @max(fstat.size, 0);
            }));

            total_byte_count = seek_position + bytes.len + 8;

            // From https://man7.org/linux/man-pages/man2/lseek.2.html
            //
            //  lseek() allows the file offset to be set beyond the end of the
            //  file (but this does not change the size of the file).  If data is
            //  later written at this point, subsequent reads of the data in the
            //  gap (a "hole") return null bytes ('\0') until data is actually
            //  written into the gap.
            //
            switch (Syscall.setFileOffset(cloned_executable_fd, seek_position)) {
                .err => |err| {
                    Output.prettyErrorln(
                        "{}\nwhile seeking to end of temporary file (pos: {d})",
                        .{
                            err,
                            seek_position,
                        },
                    );
                    cleanup(zname, cloned_executable_fd);
                    Global.exit(1);
                },
                else => {},
            }
        }

        var remain = bytes;
        while (remain.len > 0) {
            switch (Syscall.write(cloned_executable_fd, bytes)) {
                .result => |written| remain = remain[written..],
                .err => |err| {
                    Output.prettyErrorln("<r><red>error<r><d>:<r> failed to write to temporary file\n{}", .{err});
                    cleanup(zname, cloned_executable_fd);

                    Global.exit(1);
                },
            }
        }

        // the final 8 bytes in the file are the length of the module graph with padding, excluding the trailer and offsets
        _ = Syscall.write(cloned_executable_fd, std.mem.asBytes(&total_byte_count));
        if (comptime !Environment.isWindows) {
            _ = bun.C.fchmod(cloned_executable_fd.int(), 0o777);
        }

        return cloned_executable_fd;
    }

    pub const CompileTarget = @import("./compile_target.zig");

    pub fn download(allocator: std.mem.Allocator, target: *const CompileTarget, env: *bun.DotEnv.Loader) ![:0]const u8 {
        var exe_path_buf: bun.PathBuffer = undefined;
        var version_str_buf: [1024]u8 = undefined;
        const version_str = try std.fmt.bufPrintZ(&version_str_buf, "{}", .{target});
        var needs_download: bool = true;
        const dest_z = target.exePath(&exe_path_buf, version_str, env, &needs_download);
        if (needs_download) {
            try target.downloadToPath(env, allocator, dest_z);
        }

        return try allocator.dupeZ(u8, dest_z);
    }

    pub fn toExecutable(
        target: *const CompileTarget,
        allocator: std.mem.Allocator,
        output_files: []const bun.options.OutputFile,
        root_dir: std.fs.Dir,
        module_prefix: []const u8,
        outfile: []const u8,
        env: *bun.DotEnv.Loader,
    ) !void {
        const bytes = try toBytes(allocator, module_prefix, output_files);
        if (bytes.len == 0) return;

        const fd = inject(
            bytes,
            if (target.isDefault())
                bun.selfExePath() catch |err| {
                    Output.err(err, "failed to get self executable path", .{});
                    Global.exit(1);
                }
            else
                download(allocator, target, env) catch |err| {
                    Output.err(err, "failed to download cross-compiled bun executable", .{});
                    Global.exit(1);
                },
        );
        fd.assertKind(.system);

        if (Environment.isWindows) {
            var outfile_buf: bun.OSPathBuffer = undefined;
            const outfile_slice = brk: {
                const outfile_w = bun.strings.toWPathNormalized(&outfile_buf, std.fs.path.basenameWindows(outfile));
                bun.assert(outfile_w.ptr == &outfile_buf);
                const outfile_buf_u16 = bun.reinterpretSlice(u16, &outfile_buf);
                outfile_buf_u16[outfile_w.len] = 0;
                break :brk outfile_buf_u16[0..outfile_w.len :0];
            };

            bun.C.moveOpenedFileAtLoose(fd, bun.toFD(root_dir.fd), outfile_slice, true).unwrap() catch |err| {
                if (err == error.EISDIR) {
                    Output.errGeneric("{} is a directory. Please choose a different --outfile or delete the directory", .{bun.fmt.utf16(outfile_slice)});
                } else {
                    Output.err(err, "failed to move executable to result path", .{});
                }

                _ = bun.C.deleteOpenedFile(fd);

                Global.exit(1);
            };
            return;
        }

        var buf: bun.PathBuffer = undefined;
        const temp_location = bun.getFdPath(fd, &buf) catch |err| {
            Output.prettyErrorln("<r><red>error<r><d>:<r> failed to get path for fd: {s}", .{@errorName(err)});
            Global.exit(1);
        };

        if (comptime Environment.isMac) {
            if (target.os == .mac) {
                var signer = std.process.Child.init(
                    &.{
                        "codesign",
                        "--remove-signature",
                        temp_location,
                    },
                    bun.default_allocator,
                );
                if (bun.logger.Log.default_log_level.atLeast(.verbose)) {
                    signer.stdout_behavior = .Inherit;
                    signer.stderr_behavior = .Inherit;
                    signer.stdin_behavior = .Inherit;
                } else {
                    signer.stdout_behavior = .Ignore;
                    signer.stderr_behavior = .Ignore;
                    signer.stdin_behavior = .Ignore;
                }
                _ = signer.spawnAndWait() catch {};
            }
        }

        bun.C.moveFileZWithHandle(
            fd,
            bun.FD.cwd(),
            bun.sliceTo(&(try std.posix.toPosixPath(temp_location)), 0),
            bun.toFD(root_dir.fd),
            bun.sliceTo(&(try std.posix.toPosixPath(std.fs.path.basename(outfile))), 0),
        ) catch |err| {
            if (err == error.IsDir) {
                Output.prettyErrorln("<r><red>error<r><d>:<r> {} is a directory. Please choose a different --outfile or delete the directory", .{bun.fmt.quote(outfile)});
            } else {
                Output.prettyErrorln("<r><red>error<r><d>:<r> failed to rename {s} to {s}: {s}", .{ temp_location, outfile, @errorName(err) });
            }
            _ = Syscall.unlink(
                &(try std.posix.toPosixPath(temp_location)),
            );

            Global.exit(1);
        };
    }

    pub fn fromExecutable(allocator: std.mem.Allocator) !?StandaloneModuleGraph {
        // Do not invoke libuv here.
        const self_exe = openSelf() catch return null;
        defer _ = Syscall.close(self_exe);

        var trailer_bytes: [4096]u8 = undefined;
        std.posix.lseek_END(self_exe.cast(), -4096) catch return null;

        var read_amount: usize = 0;
        while (read_amount < trailer_bytes.len) {
            switch (Syscall.read(self_exe, trailer_bytes[read_amount..])) {
                .result => |read| {
                    if (read == 0) return null;

                    read_amount += read;
                },
                .err => {
                    return null;
                },
            }
        }

        if (read_amount < trailer.len + @sizeOf(usize) + 32)
            // definitely missing data
            return null;

        var end = @as([]u8, &trailer_bytes).ptr + read_amount - @sizeOf(usize);
        const total_byte_count: usize = @as(usize, @bitCast(end[0..8].*));

        if (total_byte_count > std.math.maxInt(u32) or total_byte_count < 4096) {
            // sanity check: the total byte count should never be more than 4 GB
            // bun is at least like 30 MB so if it reports a size less than 4096 bytes then something is wrong
            return null;
        }
        end -= trailer.len;

        if (!bun.strings.hasPrefixComptime(end[0..trailer.len], trailer)) {
            // invalid trailer
            return null;
        }

        end -= @sizeOf(Offsets);

        const offsets: Offsets = std.mem.bytesAsValue(Offsets, end[0..@sizeOf(Offsets)]).*;
        if (offsets.byte_count >= total_byte_count) {
            // if we hit this branch then the file is corrupted and we should just give up
            return null;
        }

        var to_read = try bun.default_allocator.alignedAlloc(u8, @alignOf(u32), offsets.byte_count);
        var to_read_from: []u8 = to_read;

        // Reading the data and making sure it's page-aligned + won't crash due
        // to out of bounds using mmap() is very complicated.
        // we just read the whole thing into memory for now.
        // at the very least
        // if you have not a ton of code, we only do a single read() call
        if (Environment.allow_assert or offsets.byte_count > 1024 * 3) {
            const offset_from_end = trailer_bytes.len - (@intFromPtr(end) - @intFromPtr(@as([]u8, &trailer_bytes).ptr));
            std.posix.lseek_END(self_exe.cast(), -@as(i64, @intCast(offset_from_end + offsets.byte_count))) catch return null;

            if (comptime Environment.allow_assert) {
                // actually we just want to verify this logic is correct in development
                if (offsets.byte_count <= 1024 * 3) {
                    to_read_from = try bun.default_allocator.alignedAlloc(u8, @alignOf(u32), offsets.byte_count);
                }
            }

            var remain = to_read_from;
            while (remain.len > 0) {
                switch (Syscall.read(self_exe, remain)) {
                    .result => |read| {
                        if (read == 0) return null;

                        remain = remain[read..];
                    },
                    .err => {
                        bun.default_allocator.free(to_read);
                        return null;
                    },
                }
            }
        }

        if (offsets.byte_count <= 1024 * 3) {
            // we already have the bytes
            end -= offsets.byte_count;
            @memcpy(to_read[0..offsets.byte_count], end[0..offsets.byte_count]);
            if (comptime Environment.allow_assert) {
                bun.assert(bun.strings.eqlLong(to_read, end[0..offsets.byte_count], true));
            }
        }

        return try StandaloneModuleGraph.fromBytes(allocator, to_read, offsets);
    }

    /// heuristic: `bun build --compile` won't be supported if the name is "bun", "bunx", or "node".
    /// this is a cheap way to avoid the extra overhead of opening the executable, and also just makes sense.
    fn isBuiltInExe(comptime T: type, argv0: []const T) bool {
        if (argv0.len == 0) return false;

        if (argv0.len == 3) {
            if (bun.strings.eqlComptimeCheckLenWithType(T, argv0, bun.strings.literal(T, "bun"), false)) {
                return true;
            }
        }

        if (argv0.len == 4) {
            if (bun.strings.eqlComptimeCheckLenWithType(T, argv0, bun.strings.literal(T, "bunx"), false)) {
                return true;
            }

            if (bun.strings.eqlComptimeCheckLenWithType(T, argv0, bun.strings.literal(T, "node"), false)) {
                return true;
            }
        }

        if (comptime Environment.isDebug) {
            if (bun.strings.eqlComptimeCheckLenWithType(T, argv0, bun.strings.literal(T, "bun-debug"), true)) {
                return true;
            }
            if (bun.strings.eqlComptimeCheckLenWithType(T, argv0, bun.strings.literal(T, "bun-debugx"), true)) {
                return true;
            }
        }

        return false;
    }

    fn openSelf() std.fs.OpenSelfExeError!bun.FileDescriptor {
        if (!Environment.isWindows) {
            const argv = bun.argv;
            if (argv.len > 0) {
                if (isBuiltInExe(u8, argv[0])) {
                    return error.FileNotFound;
                }
            }
        }

        switch (Environment.os) {
            .linux => {
                if (std.fs.openFileAbsoluteZ("/proc/self/exe", .{})) |easymode| {
                    return bun.toFD(easymode.handle);
                } else |_| {
                    if (bun.argv.len > 0) {
                        // The user doesn't have /proc/ mounted, so now we just guess and hope for the best.
                        var whichbuf: bun.PathBuffer = undefined;
                        if (bun.which(
                            &whichbuf,
                            bun.getenvZ("PATH") orelse return error.FileNotFound,
                            "",
                            bun.argv[0],
                        )) |path| {
                            return bun.toFD((try std.fs.cwd().openFileZ(path, .{})).handle);
                        }
                    }

                    return error.FileNotFound;
                }
            },
            .mac => {
                // Use of MAX_PATH_BYTES here is valid as the resulting path is immediately
                // opened with no modification.
                const self_exe_path = try bun.selfExePath();
                const file = try std.fs.openFileAbsoluteZ(self_exe_path.ptr, .{});
                return bun.toFD(file.handle);
            },
            .windows => {
                const image_path_unicode_string = std.os.windows.peb().ProcessParameters.ImagePathName;
                const image_path = image_path_unicode_string.Buffer.?[0 .. image_path_unicode_string.Length / 2];

                var nt_path_buf: bun.WPathBuffer = undefined;
                const nt_path = bun.strings.addNTPathPrefix(&nt_path_buf, image_path);

                const basename_start = std.mem.lastIndexOfScalar(u16, nt_path, '\\') orelse
                    return error.FileNotFound;
                const basename = nt_path[basename_start + 1 .. nt_path.len - ".exe".len];
                if (isBuiltInExe(u16, basename)) {
                    return error.FileNotFound;
                }

                return bun.sys.openFileAtWindows(
                    bun.FileDescriptor.cwd(),
                    nt_path,
                    // access_mask
                    w.SYNCHRONIZE | w.GENERIC_READ,
                    // create disposition
                    w.FILE_OPEN,
                    // create options
                    w.FILE_SYNCHRONOUS_IO_NONALERT | w.FILE_OPEN_REPARSE_POINT,
                ).unwrap() catch {
                    return error.FileNotFound;
                };
            },
            else => @compileError("TODO"),
        }
    }
};<|MERGE_RESOLUTION|>--- conflicted
+++ resolved
@@ -10,6 +10,7 @@
 const Environment = bun.Environment;
 const Syscall = bun.sys;
 const SourceMap = bun.sourcemap;
+const StringPointer = bun.StringPointer;
 
 const w = std.os.windows;
 
@@ -131,59 +132,54 @@
     };
 
     /// Source map serialization in the bundler is specially designed to be
-    /// loaded in memory as is. The main requirement for this to work is that
-    /// all of the data is loaded in at 4-byte alignment.
+    /// loaded in memory as is. Source contents are compressed with ZSTD to
+    /// reduce the file size, but mapping and filenames are stored plain.
+    ///
+    /// The main requirement for this to work is that all of the data is loaded
+    /// in at 4-byte alignment, as the MultiArrayList(Mapping) payload must be
+    /// aligned to @alignOf(Mapping), otherwise there will be undefined behavior
+    /// while remapping sources.
     pub const SerializedSourceMap = struct {
         bytes: []align(@alignOf(u32)) const u8,
 
-        pub const PackedPtr = packed struct(u64) {};
-
         /// Following the header bytes:
-        /// - source_files_count number of ByteSlices, file names
-        /// - source_files_count number of ByteSlices, zstd compressed contents
+        /// - source_files_count number of StringPointer, file names
+        /// - source_files_count number of StringPointer, zstd compressed contents
         /// - all mapping bytes
-        /// - all the ByteSlice contents
+        /// - all the StringPointer contents
         pub const Header = extern struct {
             source_files_count: u32,
             mappings_count: u32,
             map_bytes_length: u32,
         };
 
-        /// An offset and a length relative to the start of `SerializedSourceMap`
-        pub const ByteSlice = struct {
-            offset: u32,
-            len: u32,
-
-            pub fn slice(b: ByteSlice, bytes: []const u8) []const u8 {
-                return bytes[b.offset..][0..b.len];
-            }
-        };
-
         pub fn header(map: SerializedSourceMap) *const Header {
             return @ptrCast(map.bytes.ptr);
         }
 
         pub fn mappings(map: SerializedSourceMap) SourceMap.Mapping.List {
             const head = map.header();
-            const start = @sizeOf(Header) + head.source_files_count * @sizeOf(ByteSlice) * 2;
+            const start = @sizeOf(Header) + head.source_files_count * @sizeOf(StringPointer) * 2;
 
             // the following aligncast asserts this alignment
             comptime bun.assert(@alignOf(SourceMap.Mapping) == @alignOf(u32));
             return .{
+                // @constCast is ok because we never mutate the MultiArrayList
+                // @alignCast is ok since the list is aligned at serialization time
                 .bytes = @constCast(@alignCast(@ptrCast(map.bytes[start..][0..head.map_bytes_length]))),
                 .len = head.mappings_count,
                 .capacity = head.mappings_count,
             };
         }
 
-        pub fn sourceFileNames(map: SerializedSourceMap) []const ByteSlice {
+        pub fn sourceFileNames(map: SerializedSourceMap) []const StringPointer {
             const head = map.header();
-            return @as([*]const ByteSlice, @ptrCast(map.bytes[@sizeOf(Header)..]))[0..head.source_files_count];
-        }
-
-        pub fn compressedSourceFiles(map: SerializedSourceMap) []const ByteSlice {
+            return @as([*]const StringPointer, @ptrCast(map.bytes[@sizeOf(Header)..]))[0..head.source_files_count];
+        }
+
+        pub fn compressedSourceFiles(map: SerializedSourceMap) []const StringPointer {
             const head = map.header();
-            return @as([*]const ByteSlice, @ptrCast(map.bytes[@sizeOf(Header)..]))[head.source_files_count..][0..head.source_files_count];
+            return @as([*]const StringPointer, @ptrCast(map.bytes[@sizeOf(Header)..]))[head.source_files_count..][0..head.source_files_count];
         }
     };
 
@@ -253,20 +249,13 @@
                 File{
                     .name = sliceToZ(raw_bytes, module.name),
                     .loader = module.loader,
-<<<<<<< HEAD
-                    .contents = sliceTo(raw_bytes, module.contents),
+                    .contents = sliceToZ(raw_bytes, module.contents),
                     .sourcemap = if (module.sourcemap.length > 0)
                         .{ .unparsed = .{
                             .bytes = @alignCast(sliceTo(raw_bytes, module.sourcemap)),
                         } }
                     else
                         .none,
-=======
-                    .contents = sliceToZ(raw_bytes, module.contents),
-                    .sourcemap = LazySourceMap{
-                        .compressed = sliceTo(raw_bytes, module.sourcemap),
-                    },
->>>>>>> cacbaba5
                 },
             );
         }
@@ -394,8 +383,12 @@
 
         if (comptime Environment.isDebug) {
             // An expensive sanity check:
-            var graph = try fromBytes(allocator, output_bytes, offsets);
-            defer graph.files.deinit();
+            var graph = try fromBytes(allocator, @alignCast(output_bytes), offsets);
+            defer {
+                graph.files.unlockPointers();
+                graph.files.deinit();
+            }
+
             bun.assert_eql(graph.files.count(), modules.items.len);
         }
 
