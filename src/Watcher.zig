--- conflicted
+++ resolved
@@ -325,7 +325,6 @@
     return .success;
 }
 
-<<<<<<< HEAD
 fn shouldExcludeFile(this: *Watcher, file_path: string) bool {
     if (this.exclude_patterns.len == 0) {
         return false;
@@ -348,7 +347,8 @@
     }
 
     return false;
-=======
+}
+
 /// Register a file descriptor with kqueue on macOS without validation.
 ///
 /// Preconditions (caller must ensure):
@@ -389,7 +389,6 @@
         0,
         null,
     );
->>>>>>> 87eca6bb
 }
 
 fn appendFileAssumeCapacity(
