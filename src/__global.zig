const std = @import("std");
const Environment = @import("./env.zig");

const Output = @import("output.zig");
const use_mimalloc = bun.use_mimalloc;
const StringTypes = @import("./string_types.zig");
const Mimalloc = bun.Mimalloc;
const bun = @import("root").bun;

const version_string = Environment.version_string;

/// Does not have the canary tag, because it is exposed in `Bun.version`
/// "1.0.0" or "1.0.0-debug"
pub const package_json_version = if (Environment.isDebug)
    version_string ++ "-debug"
else
    version_string;

/// This is used for `bun` without any arguments, it `package_json_version` but with canary if it is a canary build.
/// like "1.0.0-canary.12"
pub const package_json_version_with_canary = if (Environment.isDebug)
    version_string ++ "-debug"
else if (Environment.is_canary)
    std.fmt.comptimePrint("{s}-canary.{d}", .{ version_string, Environment.canary_revision })
else
    version_string;

/// The version and a short hash in parenthesis.
pub const package_json_version_with_sha = if (Environment.git_sha.len == 0)
    package_json_version
else if (Environment.isDebug)
    std.fmt.comptimePrint("{s} ({s})", .{ version_string, Environment.git_sha[0..@min(Environment.git_sha.len, 8)] })
else if (Environment.is_canary)
    std.fmt.comptimePrint("{s}-canary.{d} ({s})", .{ version_string, Environment.canary_revision, Environment.git_sha[0..@min(Environment.git_sha.len, 8)] })
else
    std.fmt.comptimePrint("{s} ({s})", .{ version_string, Environment.git_sha[0..@min(Environment.git_sha.len, 8)] });

/// What is printed by `bun --revision`
/// "1.0.0+abcdefghi" or "1.0.0-canary.12+abcdefghi"
pub const package_json_version_with_revision = if (Environment.git_sha.len == 0)
    package_json_version
else if (Environment.isDebug)
    std.fmt.comptimePrint(version_string ++ "-debug+{s}", .{Environment.git_sha_short})
else if (Environment.is_canary)
    std.fmt.comptimePrint(version_string ++ "-canary.{d}+{s}", .{ Environment.canary_revision, Environment.git_sha_short })
else if (Environment.isTest)
    std.fmt.comptimePrint(version_string ++ "-test+{s}", .{Environment.git_sha_short})
else
    std.fmt.comptimePrint(version_string ++ "+{s}", .{Environment.git_sha_short});

pub const os_name = Environment.os.nameString();

pub const arch_name = if (Environment.isX64)
    "x64"
else if (Environment.isX86)
    "x86"
else if (Environment.isAarch64)
    "arm64"
else
    "unknown";

pub inline fn getStartTime() i128 {
    if (Environment.isTest) return 0;
    return bun.start_time;
}

pub fn setThreadName(name: [:0]const u8) void {
    if (Environment.isLinux) {
        _ = std.os.prctl(.SET_NAME, .{@intFromPtr(name.ptr)}) catch {};
    } else if (Environment.isMac) {
        _ = std.c.pthread_setname_np(name);
    } else if (Environment.isWindows) {
        _ = std.os.SetThreadDescription(std.os.GetCurrentThread(), name);
    }
}

const ExitFn = *const fn () callconv(.C) void;

var on_exit_callbacks = std.ArrayListUnmanaged(ExitFn){};
export fn Bun__atexit(function: ExitFn) void {
    if (std.mem.indexOfScalar(ExitFn, on_exit_callbacks.items, function) == null) {
        on_exit_callbacks.append(bun.default_allocator, function) catch {};
    }
}

pub fn runExitCallbacks() void {
    for (on_exit_callbacks.items) |callback| {
        callback();
    }
    on_exit_callbacks.items.len = 0;
}

/// Flushes stdout and stderr and exits with the given code.
pub fn exit(code: u8) noreturn {
    exitWide(@as(u32, code));
}

pub fn exitWide(code: u32) noreturn {
    std.c.exit(@bitCast(code));
}

pub fn raiseIgnoringPanicHandler(sig: anytype) noreturn {
    if (comptime @TypeOf(sig) == bun.SignalCode) {
        return raiseIgnoringPanicHandler(@intFromEnum(sig));
    }

    Output.flush();

    if (!Environment.isWindows) {
        if (sig >= 1 and sig != std.os.SIG.STOP and sig != std.os.SIG.KILL) {
            const act = std.os.Sigaction{
                .handler = .{ .sigaction = @ptrCast(@alignCast(std.os.SIG.DFL)) },
                .mask = std.os.empty_sigset,
                .flags = 0,
            };
            std.os.sigaction(@intCast(sig), &act, null) catch {};
        }
    }

    Output.Source.Stdio.restore();

    _ = std.c.raise(sig);
    std.c.abort();
}

pub const AllocatorConfiguration = struct {
    verbose: bool = false,
    long_running: bool = false,
};

pub inline fn mimalloc_cleanup(force: bool) void {
    if (comptime use_mimalloc) {
        Mimalloc.mi_collect(force);
    }
}
pub const versions = @import("./generated_versions_list.zig");

// Enabling huge pages slows down bun by 8x or so
// Keeping this code for:
// 1. documentation that an attempt was made
// 2. if I want to configure allocator later
pub inline fn configureAllocator(_: AllocatorConfiguration) void {
    // if (comptime !use_mimalloc) return;
    // const Mimalloc = @import("./allocators/mimalloc.zig");
    // Mimalloc.mi_option_set_enabled(Mimalloc.mi_option_verbose, config.verbose);
    // Mimalloc.mi_option_set_enabled(Mimalloc.mi_option_large_os_pages, config.long_running);
    // if (!config.long_running) Mimalloc.mi_option_set(Mimalloc.mi_option_reset_delay, 0);
}

pub fn panic(comptime fmt: string, args: anytype) noreturn {
    @setCold(true);
    if (comptime Environment.isWasm) {
        Output.printErrorln(fmt, args);
        Output.flush();
        @panic(fmt);
    } else {
        Output.prettyErrorln(fmt, args);
        Output.flush();
        std.debug.panic(fmt, args);
    }
}

<<<<<<< HEAD
// std.debug.assert but happens at runtime
pub fn invariant(condition: bool, comptime fmt: string, args: anytype) void {
    if (!condition) {
        bun.Output.panic(fmt, args);
    }
=======
pub fn notimpl() noreturn {
    @setCold(true);
    Global.panic("Not implemented yet!!!!!", .{});
>>>>>>> ff5ef512
}

// Make sure we always print any leftover
pub fn crash() noreturn {
    @setCold(true);
    Global.exit(1);
}

const Global = @This();
const string = bun.string;

pub const BunInfo = struct {
    bun_version: string,
    platform: Analytics.GenerateHeader.GeneratePlatform.Platform,
    framework: string = "",
    framework_version: string = "",

    const Analytics = @import("./analytics/analytics_thread.zig");
    const JSON = bun.JSON;
    const JSAst = bun.JSAst;
    pub fn generate(comptime Bundler: type, bundler: Bundler, allocator: std.mem.Allocator) !JSAst.Expr {
        var info = BunInfo{
            .bun_version = Global.package_json_version,
            .platform = Analytics.GenerateHeader.GeneratePlatform.forOS(),
        };

        if (bundler.options.framework) |framework| {
            info.framework = framework.package;
            info.framework_version = framework.version;
        }

        return try JSON.toAST(allocator, BunInfo, info);
    }
};

pub const user_agent = "Bun/" ++ Global.package_json_version;

pub export const Bun__userAgent: [*:0]const u8 = Global.user_agent;

comptime {
    _ = Bun__userAgent;
}

pub export fn Bun__onExit() void {
    runExitCallbacks();
    Output.flush();
    std.mem.doNotOptimizeAway(&Bun__atexit);

    Output.Source.Stdio.restore();

    if (Environment.isWindows) {
        bun.windows.libuv.uv_library_shutdown();
    }
}

comptime {
    _ = Bun__onExit;
}<|MERGE_RESOLUTION|>--- conflicted
+++ resolved
@@ -160,17 +160,9 @@
     }
 }
 
-<<<<<<< HEAD
-// std.debug.assert but happens at runtime
-pub fn invariant(condition: bool, comptime fmt: string, args: anytype) void {
-    if (!condition) {
-        bun.Output.panic(fmt, args);
-    }
-=======
 pub fn notimpl() noreturn {
     @setCold(true);
     Global.panic("Not implemented yet!!!!!", .{});
->>>>>>> ff5ef512
 }
 
 // Make sure we always print any leftover
