const std = @import("std");
const Environment = @import("./env.zig");

const Output = @import("output.zig");
const use_mimalloc = @import("root").bun.use_mimalloc;
const StringTypes = @import("./string_types.zig");
const Mimalloc = @import("root").bun.Mimalloc;
const bun = @import("root").bun;

pub const build_id = std.fmt.parseInt(u64, std.mem.trim(u8, @embedFile("./build-id"), "\n \r\t"), 10) catch unreachable;
<<<<<<< HEAD
pub const version: @import("./install/semver.zig").Version = .{
=======

pub const version: if (Environment.isWasm)
    std.SemanticVersion
else
    @import("./install/semver.zig").Version = .{
>>>>>>> ccb9daf7
    .major = 0,
    .minor = 7,
    .patch = build_id,
};

const version_string = std.fmt.comptimePrint("{d}.{d}.{d}", .{ version.major, version.minor, version.patch });

pub const package_json_version = if (Environment.isDebug)
    version_string ++ "_debug"
else
    version_string;

pub const package_json_version_with_sha = if (Environment.git_sha.len == 0)
    package_json_version
else if (Environment.isDebug)
    std.fmt.comptimePrint("{s}_debug ({s})", .{ version_string, Environment.git_sha[0..@min(Environment.git_sha.len, 8)] })
<<<<<<< HEAD
else
    std.fmt.comptimePrint("{s} ({s})", .{ version_string, Environment.git_sha[0..@min(Environment.git_sha.len, 8)] });

pub const package_json_version_with_revision = if (Environment.git_sha.len == 0)
    package_json_version
else if (Environment.isDebug)
    std.fmt.comptimePrint(version_string ++ "-debug+{s}", .{Environment.git_sha})
else if (Environment.is_canary)
    std.fmt.comptimePrint(version_string ++ "-canary+{s}", .{Environment.git_sha})
else if (Environment.isTest)
    std.fmt.comptimePrint(version_string ++ "-test+{s}", .{Environment.git_sha})
else
=======
else
    std.fmt.comptimePrint("{s} ({s})", .{ version_string, Environment.git_sha[0..@min(Environment.git_sha.len, 8)] });

pub const package_json_version_with_revision = if (Environment.git_sha.len == 0)
    package_json_version
else if (Environment.isDebug)
    std.fmt.comptimePrint(version_string ++ "-debug+{s}", .{Environment.git_sha})
else if (Environment.is_canary)
    std.fmt.comptimePrint(version_string ++ "-canary+{s}", .{Environment.git_sha})
else if (Environment.isTest)
    std.fmt.comptimePrint(version_string ++ "-test+{s}", .{Environment.git_sha})
else
>>>>>>> ccb9daf7
    std.fmt.comptimePrint(version_string ++ "+{s}", .{Environment.git_sha});

pub const os_name = if (Environment.isWindows)
    "win32"
else if (Environment.isMac)
    "darwin"
else if (Environment.isLinux)
    "linux"
else if (Environment.isWasm)
    "wasm"
else
    "unknown";

pub const arch_name = if (Environment.isX64)
    "x64"
else if (Environment.isX86)
    "x86"
else if (Environment.isAarch64)
    "arm64"
else
    "unknown";

pub inline fn getStartTime() i128 {
    if (Environment.isTest) return 0;
    return @import("root").bun.start_time;
}

pub fn setThreadName(name: StringTypes.stringZ) void {
    if (Environment.isLinux) {
        _ = std.os.prctl(.SET_NAME, .{@intFromPtr(name.ptr)}) catch 0;
    } else if (Environment.isMac) {
        _ = std.c.pthread_setname_np(name);
    }
}

/// Flushes stdout and stderr and exits with the given code.
pub fn exit(code: u8) noreturn {
    Output.flush();
    std.os.exit(code);
}

pub const AllocatorConfiguration = struct {
    verbose: bool = false,
    long_running: bool = false,
};

pub inline fn mimalloc_cleanup(force: bool) void {
    if (comptime use_mimalloc) {
        Mimalloc.mi_collect(force);
    }
}
pub const versions = @import("./generated_versions_list.zig");

// Enabling huge pages slows down bun by 8x or so
// Keeping this code for:
// 1. documentation that an attempt was made
// 2. if I want to configure allocator later
pub inline fn configureAllocator(_: AllocatorConfiguration) void {
    // if (comptime !use_mimalloc) return;
    // const Mimalloc = @import("./allocators/mimalloc.zig");
    // Mimalloc.mi_option_set_enabled(Mimalloc.mi_option_verbose, config.verbose);
    // Mimalloc.mi_option_set_enabled(Mimalloc.mi_option_large_os_pages, config.long_running);
    // if (!config.long_running) Mimalloc.mi_option_set(Mimalloc.mi_option_reset_delay, 0);
}

pub fn panic(comptime fmt: string, args: anytype) noreturn {
    @setCold(true);
    if (comptime Environment.isWasm) {
        Output.printErrorln(fmt, args);
        Output.flush();
        @panic(fmt);
    } else {
        Output.prettyErrorln(fmt, args);
        Output.flush();
        std.debug.panic(fmt, args);
    }
}

// std.debug.assert but happens at runtime
pub fn invariant(condition: bool, comptime fmt: string, args: anytype) void {
    if (!condition) {
        _invariant(fmt, args);
    }
}

inline fn _invariant(comptime fmt: string, args: anytype) noreturn {
    @setCold(true);

    if (comptime Environment.isWasm) {
        Output.printErrorln(fmt, args);
        Output.flush();
        @panic(fmt);
    } else {
        Output.prettyErrorln(fmt, args);
        Global.exit(1);
    }
}

pub fn notimpl() noreturn {
    @setCold(true);
    Global.panic("Not implemented yet!!!!!", .{});
}

// Make sure we always print any leftover
pub fn crash() noreturn {
    @setCold(true);
    Global.exit(1);
}

const Global = @This();
const string = @import("root").bun.string;

pub const BunInfo = struct {
    bun_version: string,
    platform: Analytics.GenerateHeader.GeneratePlatform.Platform = undefined,
    framework: string = "",
    framework_version: string = "",

    const Analytics = @import("./analytics/analytics_thread.zig");
    const JSON = bun.JSON;
    const JSAst = bun.JSAst;
    pub fn generate(comptime Bundler: type, bundler: Bundler, allocator: std.mem.Allocator) !JSAst.Expr {
        var info = BunInfo{
            .bun_version = Global.package_json_version,
            .platform = Analytics.GenerateHeader.GeneratePlatform.forOS(),
        };

        if (bundler.options.framework) |framework| {
            info.framework = framework.package;
            info.framework_version = framework.version;
        }

        return try JSON.toAST(allocator, BunInfo, info);
    }
};

pub const user_agent = "Bun/" ++ Global.package_json_version;

pub export const Bun__userAgent: [*:0]const u8 = Global.user_agent;

comptime {
    _ = Bun__userAgent;
}<|MERGE_RESOLUTION|>--- conflicted
+++ resolved
@@ -8,15 +8,11 @@
 const bun = @import("root").bun;
 
 pub const build_id = std.fmt.parseInt(u64, std.mem.trim(u8, @embedFile("./build-id"), "\n \r\t"), 10) catch unreachable;
-<<<<<<< HEAD
-pub const version: @import("./install/semver.zig").Version = .{
-=======
 
 pub const version: if (Environment.isWasm)
     std.SemanticVersion
 else
     @import("./install/semver.zig").Version = .{
->>>>>>> ccb9daf7
     .major = 0,
     .minor = 7,
     .patch = build_id,
@@ -33,7 +29,6 @@
     package_json_version
 else if (Environment.isDebug)
     std.fmt.comptimePrint("{s}_debug ({s})", .{ version_string, Environment.git_sha[0..@min(Environment.git_sha.len, 8)] })
-<<<<<<< HEAD
 else
     std.fmt.comptimePrint("{s} ({s})", .{ version_string, Environment.git_sha[0..@min(Environment.git_sha.len, 8)] });
 
@@ -46,20 +41,6 @@
 else if (Environment.isTest)
     std.fmt.comptimePrint(version_string ++ "-test+{s}", .{Environment.git_sha})
 else
-=======
-else
-    std.fmt.comptimePrint("{s} ({s})", .{ version_string, Environment.git_sha[0..@min(Environment.git_sha.len, 8)] });
-
-pub const package_json_version_with_revision = if (Environment.git_sha.len == 0)
-    package_json_version
-else if (Environment.isDebug)
-    std.fmt.comptimePrint(version_string ++ "-debug+{s}", .{Environment.git_sha})
-else if (Environment.is_canary)
-    std.fmt.comptimePrint(version_string ++ "-canary+{s}", .{Environment.git_sha})
-else if (Environment.isTest)
-    std.fmt.comptimePrint(version_string ++ "-test+{s}", .{Environment.git_sha})
-else
->>>>>>> ccb9daf7
     std.fmt.comptimePrint(version_string ++ "+{s}", .{Environment.git_sha});
 
 pub const os_name = if (Environment.isWindows)
