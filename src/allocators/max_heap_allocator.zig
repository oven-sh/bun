/// Single allocation only.
///
pub const MaxHeapAllocator = struct {
    array_list: std.ArrayListAligned(u8, @alignOf(std.c.max_align_t)),

    fn alloc(ptr: *anyopaque, len: usize, alignment: std.mem.Alignment, _: usize) ?[*]u8 {
        bun.assert(alignment.toByteUnits() <= @alignOf(std.c.max_align_t));
        var this = bun.cast(*MaxHeapAllocator, ptr);
        this.array_list.items.len = 0;
        this.array_list.ensureTotalCapacity(len) catch return null;
        this.array_list.items.len = len;
        return this.array_list.items.ptr;
    }

    fn resize(_: *anyopaque, buf: []u8, _: std.mem.Alignment, new_len: usize, _: usize) bool {
        _ = new_len;
        _ = buf;
        @panic("not implemented");
    }

    fn free(
        _: *anyopaque,
        _: []u8,
        _: std.mem.Alignment,
        _: usize,
    ) void {}

    pub fn reset(this: *MaxHeapAllocator) void {
        this.array_list.items.len = 0;
    }

    pub fn deinit(this: *MaxHeapAllocator) void {
        this.array_list.deinit();
    }

    const vtable = std.mem.Allocator.VTable{
        .alloc = &alloc,
        .free = &free,
        .resize = &resize,
        .remap = &std.mem.Allocator.noRemap,
    };
    pub fn init(this: *MaxHeapAllocator, allocator: std.mem.Allocator) std.mem.Allocator {
        this.array_list = .init(allocator);

        return std.mem.Allocator{
            .ptr = this,
            .vtable = &vtable,
        };
    }
<<<<<<< HEAD

    pub fn isInstance(allocator: std.mem.Allocator) bool {
        return allocator.vtable == &vtable;
    }
};
=======
};

const bun = @import("bun");
const std = @import("std");
>>>>>>> 83760fc4
<|MERGE_RESOLUTION|>--- conflicted
+++ resolved
@@ -47,15 +47,11 @@
             .vtable = &vtable,
         };
     }
-<<<<<<< HEAD
 
     pub fn isInstance(allocator: std.mem.Allocator) bool {
         return allocator.vtable == &vtable;
     }
 };
-=======
-};
 
 const bun = @import("bun");
-const std = @import("std");
->>>>>>> 83760fc4
+const std = @import("std");