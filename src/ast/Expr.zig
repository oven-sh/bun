loc: logger.Loc,
data: Data,

pub const empty = Expr{ .data = .{ .e_missing = E.Missing{} }, .loc = logger.Loc.Empty };

pub fn isAnonymousNamed(expr: Expr) bool {
    return switch (expr.data) {
        .e_arrow => true,
        .e_function => |func| func.func.name == null,
        .e_class => |class| class.class_name == null,
        else => false,
    };
}

pub fn clone(this: Expr, allocator: std.mem.Allocator) !Expr {
    return .{
        .loc = this.loc,
        .data = try this.data.clone(allocator),
    };
}

pub fn deepClone(this: Expr, allocator: std.mem.Allocator) anyerror!Expr {
    return .{
        .loc = this.loc,
        .data = try this.data.deepClone(allocator),
    };
}

pub fn wrapInArrow(this: Expr, allocator: std.mem.Allocator) !Expr {
    var stmts = try allocator.alloc(Stmt, 1);
    stmts[0] = Stmt.alloc(S.Return, S.Return{ .value = this }, this.loc);

    return Expr.init(E.Arrow, E.Arrow{
        .args = &.{},
        .body = .{
            .loc = this.loc,
            .stmts = stmts,
        },
    }, this.loc);
}

pub fn canBeInlinedFromPropertyAccess(this: Expr) bool {
    return switch (this.data) {
        // if the array has a spread we must keep it
        // https://github.com/oven-sh/bun/issues/2594
        .e_spread => false,

        .e_missing => false,
        else => true,
    };
}

pub fn canBeConstValue(this: Expr) bool {
    return this.data.canBeConstValue();
}

pub fn canBeMoved(expr: Expr) bool {
    return expr.data.canBeMoved();
}

pub fn unwrapInlined(expr: Expr) Expr {
    if (expr.data.as(.e_inlined_enum)) |inlined| return inlined.value;
    return expr;
}

pub fn fromBlob(
    blob: *const jsc.WebCore.Blob,
    allocator: std.mem.Allocator,
    mime_type_: ?MimeType,
    log: *logger.Log,
    loc: logger.Loc,
) !Expr {
    const bytes = blob.sharedView();

    const mime_type = mime_type_ orelse MimeType.init(blob.content_type, null, null);

    if (mime_type.category == .json) {
        const source = &logger.Source.initPathString("fetch.json", bytes);
        var out_expr = JSONParser.parseForMacro(source, log, allocator) catch {
            return error.MacroFailed;
        };
        out_expr.loc = loc;

        switch (out_expr.data) {
            .e_object => {
                out_expr.data.e_object.was_originally_macro = true;
            },
            .e_array => {
                out_expr.data.e_array.was_originally_macro = true;
            },
            else => {},
        }

        return out_expr;
    }

    if (mime_type.category.isTextLike()) {
        var output = MutableString.initEmpty(allocator);
        try JSPrinter.quoteForJSON(bytes, &output, true);
<<<<<<< HEAD
        var list = output.toOwnedSlice();
=======
        var list = output.slice();
>>>>>>> ba9a49e3
        // remove the quotes
        if (list.len > 0) {
            list = list[1 .. list.len - 1];
        }
        return Expr.init(E.String, E.String.init(list), loc);
    }

    return Expr.init(
        E.String,
        E.String{
            .data = try jsc.ZigString.init(bytes).toBase64DataURL(allocator),
        },
        loc,
    );
}

pub inline fn initIdentifier(ref: Ref, loc: logger.Loc) Expr {
    return Expr{
        .loc = loc,
        .data = .{
            .e_identifier = E.Identifier.init(ref),
        },
    };
}

pub fn toEmpty(expr: Expr) Expr {
    return Expr{ .data = .{ .e_missing = E.Missing{} }, .loc = expr.loc };
}
pub fn isEmpty(expr: Expr) bool {
    return expr.data == .e_missing;
}
pub const Query = struct { expr: Expr, loc: logger.Loc, i: u32 = 0 };

pub fn hasAnyPropertyNamed(expr: *const Expr, comptime names: []const string) bool {
    if (std.meta.activeTag(expr.data) != .e_object) return false;
    const obj = expr.data.e_object;
    if (obj.properties.len == 0) return false;

    for (obj.properties.slice()) |prop| {
        if (prop.value == null) continue;
        const key = prop.key orelse continue;
        if (std.meta.activeTag(key.data) != .e_string) continue;
        const key_str = key.data.e_string;
        if (strings.eqlAnyComptime(key_str.data, names)) return true;
    }

    return false;
}

pub fn toJS(this: Expr, allocator: std.mem.Allocator, globalObject: *jsc.JSGlobalObject) ToJSError!jsc.JSValue {
    return this.data.toJS(allocator, globalObject);
}

pub inline fn isArray(this: *const Expr) bool {
    return this.data == .e_array;
}

pub inline fn isObject(this: *const Expr) bool {
    return this.data == .e_object;
}

pub fn get(expr: *const Expr, name: string) ?Expr {
    return if (asProperty(expr, name)) |query| query.expr else null;
}

/// Only use this for pretty-printing JSON. Do not use in transpiler.
///
/// This does not handle edgecases like `-1` or stringifying arbitrary property lookups.
pub fn getByIndex(expr: *const Expr, index: u32, index_str: string, allocator: std.mem.Allocator) ?Expr {
    switch (expr.data) {
        .e_array => |array| {
            if (index >= array.items.len) return null;
            return array.items.slice()[index];
        },
        .e_object => |object| {
            for (object.properties.sliceConst()) |*prop| {
                const key = &(prop.key orelse continue);
                switch (key.data) {
                    .e_string => |str| {
                        if (str.eql(string, index_str)) {
                            return prop.value;
                        }
                    },
                    .e_number => |num| {
                        if (num.toU32() == index) {
                            return prop.value;
                        }
                    },
                    else => {},
                }
            }

            return null;
        },
        .e_string => |str| {
            if (str.len() > index) {
                var slice = str.slice(allocator);
                // TODO: this is not correct since .length refers to UTF-16 code units and not UTF-8 bytes
                // However, since this is only used in the JSON prettifier for `bun pm view`, it's not a blocker for shipping.
                if (slice.len > index) {
                    return Expr.init(E.String, .{ .data = slice[index..][0..1] }, expr.loc);
                }
            }
        },
        else => {},
    }

    return null;
}

/// This supports lookups like:
/// - `foo`
/// - `foo.bar`
/// - `foo[123]`
/// - `foo[123].bar`
/// - `foo[123].bar[456]`
/// - `foo[123].bar[456].baz`
/// - `foo[123].bar[456].baz.qux` // etc.
///
/// This is not intended for use by the transpiler, instead by pretty printing JSON.
pub fn getPathMayBeIndex(expr: *const Expr, name: string) ?Expr {
    if (name.len == 0) {
        return null;
    }

    if (strings.indexOfAny(name, "[.")) |idx| {
        switch (name[idx]) {
            '[' => {
                const end_idx = strings.indexOfChar(name, ']') orelse return null;
                var base_expr = expr;
                if (idx > 0) {
                    const key = name[0..idx];
                    base_expr = &(base_expr.get(key) orelse return null);
                }

                const index_str = name[idx + 1 .. end_idx];
                const index = std.fmt.parseInt(u32, index_str, 10) catch return null;
                const rest = if (name.len > end_idx) name[end_idx + 1 ..] else "";
                const result = &(base_expr.getByIndex(index, index_str, bun.default_allocator) orelse return null);
                if (rest.len > 0) return result.getPathMayBeIndex(rest);
                return result.*;
            },
            '.' => {
                const key = name[0..idx];
                const sub_expr = &(expr.get(key) orelse return null);
                const subpath = if (name.len > idx) name[idx + 1 ..] else "";
                if (subpath.len > 0) {
                    return sub_expr.getPathMayBeIndex(subpath);
                }

                return sub_expr.*;
            },
            else => unreachable,
        }
    }

    return expr.get(name);
}

/// Don't use this if you care about performance.
///
/// Sets the value of a property, creating it if it doesn't exist.
/// `expr` must be an object.
pub fn set(expr: *Expr, allocator: std.mem.Allocator, name: string, value: Expr) OOM!void {
    bun.assertWithLocation(expr.isObject(), @src());
    for (0..expr.data.e_object.properties.len) |i| {
        const prop = &expr.data.e_object.properties.ptr[i];
        const key = prop.key orelse continue;
        if (std.meta.activeTag(key.data) != .e_string) continue;
        if (key.data.e_string.eql(string, name)) {
            prop.value = value;
            return;
        }
    }

    var new_props = expr.data.e_object.properties.listManaged(allocator);
    try new_props.append(.{
        .key = Expr.init(E.String, .{ .data = name }, logger.Loc.Empty),
        .value = value,
    });

    expr.data.e_object.properties = BabyList(G.Property).fromList(new_props);
}

/// Don't use this if you care about performance.
///
/// Sets the value of a property to a string, creating it if it doesn't exist.
/// `expr` must be an object.
pub fn setString(expr: *Expr, allocator: std.mem.Allocator, name: string, value: string) OOM!void {
    bun.assertWithLocation(expr.isObject(), @src());
    for (0..expr.data.e_object.properties.len) |i| {
        const prop = &expr.data.e_object.properties.ptr[i];
        const key = prop.key orelse continue;
        if (std.meta.activeTag(key.data) != .e_string) continue;
        if (key.data.e_string.eql(string, name)) {
            prop.value = Expr.init(E.String, .{ .data = value }, logger.Loc.Empty);
            return;
        }
    }

    var new_props = expr.data.e_object.properties.listManaged(allocator);
    try new_props.append(.{
        .key = Expr.init(E.String, .{ .data = name }, logger.Loc.Empty),
        .value = Expr.init(E.String, .{ .data = value }, logger.Loc.Empty),
    });

    expr.data.e_object.properties = BabyList(G.Property).fromList(new_props);
}

pub fn getObject(expr: *const Expr, name: string) ?Expr {
    if (expr.asProperty(name)) |query| {
        if (query.expr.isObject()) {
            return query.expr;
        }
    }
    return null;
}

pub fn getString(expr: *const Expr, allocator: std.mem.Allocator, name: string) OOM!?struct { string, logger.Loc } {
    if (asProperty(expr, name)) |q| {
        if (q.expr.asString(allocator)) |str| {
            return .{
                str,
                q.expr.loc,
            };
        }
    }
    return null;
}

pub fn getNumber(expr: *const Expr, name: string) ?struct { f64, logger.Loc } {
    if (asProperty(expr, name)) |q| {
        if (q.expr.asNumber()) |num| {
            return .{
                num,
                q.expr.loc,
            };
        }
    }
    return null;
}

pub fn getStringCloned(expr: *const Expr, allocator: std.mem.Allocator, name: string) OOM!?string {
    return if (asProperty(expr, name)) |q| q.expr.asStringCloned(allocator) else null;
}

pub fn getStringClonedZ(expr: *const Expr, allocator: std.mem.Allocator, name: string) OOM!?stringZ {
    return if (asProperty(expr, name)) |q| q.expr.asStringZ(allocator) else null;
}

pub fn getArray(expr: *const Expr, name: string) ?ArrayIterator {
    return if (asProperty(expr, name)) |q| q.expr.asArray() else null;
}

pub fn getRope(self: *const Expr, rope: *const E.Object.Rope) ?E.Object.RopeQuery {
    if (self.get(rope.head.data.e_string.data)) |existing| {
        switch (existing.data) {
            .e_array => |array| {
                if (rope.next) |next| {
                    if (array.items.last()) |end| {
                        return end.getRope(next);
                    }
                }

                return E.Object.RopeQuery{
                    .expr = existing,
                    .rope = rope,
                };
            },
            .e_object => {
                if (rope.next) |next| {
                    if (existing.getRope(next)) |end| {
                        return end;
                    }
                }

                return E.Object.RopeQuery{
                    .expr = existing,
                    .rope = rope,
                };
            },
            else => return E.Object.RopeQuery{
                .expr = existing,
                .rope = rope,
            },
        }
    }

    return null;
}

// Making this comptime bloats the binary and doesn't seem to impact runtime performance.
pub fn asProperty(expr: *const Expr, name: string) ?Query {
    if (std.meta.activeTag(expr.data) != .e_object) return null;
    const obj = expr.data.e_object;
    if (obj.properties.len == 0) return null;

    return obj.asProperty(name);
}

pub fn asPropertyStringMap(expr: *const Expr, name: string, allocator: std.mem.Allocator) ?*bun.StringArrayHashMap(string) {
    if (std.meta.activeTag(expr.data) != .e_object) return null;
    const obj_ = expr.data.e_object;
    if (obj_.properties.len == 0) return null;
    const query = obj_.asProperty(name) orelse return null;
    if (query.expr.data != .e_object) return null;

    const obj = query.expr.data.e_object;
    var count: usize = 0;
    for (obj.properties.slice()) |prop| {
        const key = prop.key.?.asString(allocator) orelse continue;
        const value = prop.value.?.asString(allocator) orelse continue;
        count += @as(usize, @intFromBool(key.len > 0 and value.len > 0));
    }

    if (count == 0) return null;
    var map = bun.StringArrayHashMap(string).init(allocator);
    map.ensureUnusedCapacity(count) catch return null;

    for (obj.properties.slice()) |prop| {
        const key = prop.key.?.asString(allocator) orelse continue;
        const value = prop.value.?.asString(allocator) orelse continue;

        if (!(key.len > 0 and value.len > 0)) continue;

        map.putAssumeCapacity(key, value);
    }

    const ptr = allocator.create(bun.StringArrayHashMap(string)) catch unreachable;
    ptr.* = map;
    return ptr;
}

pub const ArrayIterator = struct {
    array: *const E.Array,
    index: u32,

    pub fn next(this: *ArrayIterator) ?Expr {
        if (this.index >= this.array.items.len) {
            return null;
        }
        defer this.index += 1;
        return this.array.items.ptr[this.index];
    }
};

pub fn asArray(expr: *const Expr) ?ArrayIterator {
    if (std.meta.activeTag(expr.data) != .e_array) return null;
    const array = expr.data.e_array;
    if (array.items.len == 0) return null;

    return ArrayIterator{ .array = array, .index = 0 };
}

pub inline fn asUtf8StringLiteral(expr: *const Expr) ?string {
    if (expr.data == .e_string) {
        bun.debugAssert(expr.data.e_string.next == null);
        return expr.data.e_string.data;
    }
    return null;
}

pub inline fn asStringLiteral(expr: *const Expr, allocator: std.mem.Allocator) ?string {
    if (std.meta.activeTag(expr.data) != .e_string) return null;
    return expr.data.e_string.string(allocator) catch null;
}

pub inline fn isString(expr: *const Expr) bool {
    return switch (expr.data) {
        .e_string => true,
        else => false,
    };
}

pub inline fn asString(expr: *const Expr, allocator: std.mem.Allocator) ?string {
    switch (expr.data) {
        .e_string => |str| return str.string(allocator) catch bun.outOfMemory(),
        else => return null,
    }
}
pub inline fn asStringHash(expr: *const Expr, allocator: std.mem.Allocator, comptime hash_fn: *const fn (buf: []const u8) callconv(.Inline) u64) OOM!?u64 {
    switch (expr.data) {
        .e_string => |str| {
            if (str.isUTF8()) return hash_fn(str.data);
            const utf8_str = try str.string(allocator);
            defer allocator.free(utf8_str);
            return hash_fn(utf8_str);
        },
        else => return null,
    }
}

pub inline fn asStringCloned(expr: *const Expr, allocator: std.mem.Allocator) OOM!?string {
    switch (expr.data) {
        .e_string => |str| return try str.stringCloned(allocator),
        else => return null,
    }
}

pub inline fn asStringZ(expr: *const Expr, allocator: std.mem.Allocator) OOM!?stringZ {
    switch (expr.data) {
        .e_string => |str| return try str.stringZ(allocator),
        else => return null,
    }
}

pub fn asBool(
    expr: *const Expr,
) ?bool {
    if (std.meta.activeTag(expr.data) != .e_boolean) return null;

    return expr.data.e_boolean.value;
}

pub fn asNumber(expr: *const Expr) ?f64 {
    if (expr.data != .e_number) return null;

    return expr.data.e_number.value;
}

pub const EFlags = enum { none, ts_decorator };

const Serializable = struct {
    type: Tag,
    object: string,
    value: Data,
    loc: logger.Loc,
};

pub fn isMissing(a: *const Expr) bool {
    return std.meta.activeTag(a.data) == Expr.Tag.e_missing;
}

// The goal of this function is to "rotate" the AST if it's possible to use the
// left-associative property of the operator to avoid unnecessary parentheses.
//
// When using this, make absolutely sure that the operator is actually
// associative. For example, the "-" operator is not associative for
// floating-point numbers.
pub fn joinWithLeftAssociativeOp(
    comptime op: Op.Code,
    a: Expr,
    b: Expr,
    allocator: std.mem.Allocator,
) Expr {
    // "(a, b) op c" => "a, b op c"
    switch (a.data) {
        .e_binary => |comma| {
            if (comma.op == .bin_comma) {
                comma.right = joinWithLeftAssociativeOp(op, comma.right, b, allocator);
            }
        },
        else => {},
    }

    // "a op (b op c)" => "(a op b) op c"
    // "a op (b op (c op d))" => "((a op b) op c) op d"
    switch (b.data) {
        .e_binary => |binary| {
            if (binary.op == op) {
                return joinWithLeftAssociativeOp(
                    op,
                    joinWithLeftAssociativeOp(op, a, binary.left, allocator),
                    binary.right,
                    allocator,
                );
            }
        },
        else => {},
    }

    // "a op b" => "a op b"
    // "(a op b) op c" => "(a op b) op c"
    return Expr.init(E.Binary, E.Binary{ .op = op, .left = a, .right = b }, a.loc);
}

pub fn joinWithComma(a: Expr, b: Expr, _: std.mem.Allocator) Expr {
    if (a.isMissing()) {
        return b;
    }

    if (b.isMissing()) {
        return a;
    }

    return Expr.init(E.Binary, E.Binary{ .op = .bin_comma, .left = a, .right = b }, a.loc);
}

pub fn joinAllWithComma(all: []Expr, allocator: std.mem.Allocator) Expr {
    bun.assert(all.len > 0);
    switch (all.len) {
        1 => {
            return all[0];
        },
        2 => {
            return Expr.joinWithComma(all[0], all[1], allocator);
        },
        else => {
            var expr = all[0];
            for (1..all.len) |i| {
                expr = Expr.joinWithComma(expr, all[i], allocator);
            }
            return expr;
        },
    }
}

pub fn joinAllWithCommaCallback(all: []Expr, comptime Context: type, ctx: Context, comptime callback: (fn (ctx: anytype, expr: Expr) ?Expr), allocator: std.mem.Allocator) ?Expr {
    switch (all.len) {
        0 => return null,
        1 => {
            return callback(ctx, all[0]);
        },
        2 => {
            return Expr.joinWithComma(
                callback(ctx, all[0]) orelse Expr{
                    .data = .{ .e_missing = .{} },
                    .loc = all[0].loc,
                },
                callback(ctx, all[1]) orelse Expr{
                    .data = .{ .e_missing = .{} },
                    .loc = all[1].loc,
                },
                allocator,
            );
        },
        else => {
            var i: usize = 1;
            var expr = callback(ctx, all[0]) orelse Expr{
                .data = .{ .e_missing = .{} },
                .loc = all[0].loc,
            };

            while (i < all.len) : (i += 1) {
                expr = Expr.joinWithComma(expr, callback(ctx, all[i]) orelse Expr{
                    .data = .{ .e_missing = .{} },
                    .loc = all[i].loc,
                }, allocator);
            }

            return expr;
        },
    }
}

pub fn jsonStringify(self: *const @This(), writer: anytype) !void {
    return try writer.write(Serializable{ .type = std.meta.activeTag(self.data), .object = "expr", .value = self.data, .loc = self.loc });
}

pub fn extractNumericValues(left: Expr.Data, right: Expr.Data) ?[2]f64 {
    return .{
        left.extractNumericValue() orelse return null,
        right.extractNumericValue() orelse return null,
    };
}

pub var icount: usize = 0;

// We don't need to dynamically allocate booleans
var true_bool = E.Boolean{ .value = true };
var false_bool = E.Boolean{ .value = false };
var bool_values = [_]*E.Boolean{ &false_bool, &true_bool };

/// When the lifetime of an Expr.Data's pointer must exist longer than reset() is called, use this function.
/// Be careful to free the memory (or use an allocator that does it for you)
/// Also, prefer Expr.init or Expr.alloc when possible. This will be slower.
pub fn allocate(allocator: std.mem.Allocator, comptime Type: type, st: Type, loc: logger.Loc) Expr {
    icount += 1;
    Data.Store.assert();

    switch (Type) {
        E.Array => {
            return Expr{
                .loc = loc,
                .data = Data{
                    .e_array = brk: {
                        const item = allocator.create(Type) catch unreachable;
                        item.* = st;
                        break :brk item;
                    },
                },
            };
        },
        E.Class => {
            return Expr{
                .loc = loc,
                .data = Data{
                    .e_class = brk: {
                        const item = allocator.create(Type) catch unreachable;
                        item.* = st;
                        break :brk item;
                    },
                },
            };
        },
        E.Unary => {
            return Expr{
                .loc = loc,
                .data = Data{
                    .e_unary = brk: {
                        const item = allocator.create(Type) catch unreachable;
                        item.* = st;
                        break :brk item;
                    },
                },
            };
        },
        E.Binary => {
            return Expr{
                .loc = loc,
                .data = Data{
                    .e_binary = brk: {
                        const item = allocator.create(Type) catch unreachable;
                        item.* = st;
                        break :brk item;
                    },
                },
            };
        },
        E.This => {
            return Expr{
                .loc = loc,
                .data = Data{
                    .e_this = st,
                },
            };
        },
        E.Boolean => {
            return Expr{
                .loc = loc,
                .data = Data{
                    .e_boolean = st,
                },
            };
        },
        E.Super => {
            return Expr{
                .loc = loc,
                .data = Data{
                    .e_super = st,
                },
            };
        },
        E.Null => {
            return Expr{
                .loc = loc,
                .data = Data{
                    .e_null = st,
                },
            };
        },
        E.Undefined => {
            return Expr{
                .loc = loc,
                .data = Data{
                    .e_undefined = st,
                },
            };
        },
        E.New => {
            return Expr{
                .loc = loc,
                .data = Data{
                    .e_new = brk: {
                        const item = allocator.create(Type) catch unreachable;
                        item.* = st;
                        break :brk item;
                    },
                },
            };
        },
        E.NewTarget => {
            return Expr{
                .loc = loc,
                .data = Data{
                    .e_new_target = st,
                },
            };
        },
        E.Function => {
            return Expr{
                .loc = loc,
                .data = Data{
                    .e_function = brk: {
                        const item = allocator.create(Type) catch unreachable;
                        item.* = st;
                        break :brk item;
                    },
                },
            };
        },
        E.ImportMeta => {
            return Expr{
                .loc = loc,
                .data = Data{
                    .e_import_meta = st,
                },
            };
        },
        E.Call => {
            return Expr{
                .loc = loc,
                .data = Data{
                    .e_call = brk: {
                        const item = allocator.create(Type) catch unreachable;
                        item.* = st;
                        break :brk item;
                    },
                },
            };
        },
        E.Dot => {
            return Expr{
                .loc = loc,
                .data = Data{
                    .e_dot = brk: {
                        const item = allocator.create(Type) catch unreachable;
                        item.* = st;
                        break :brk item;
                    },
                },
            };
        },
        E.Index => {
            return Expr{
                .loc = loc,
                .data = Data{
                    .e_index = brk: {
                        const item = allocator.create(Type) catch unreachable;
                        item.* = st;
                        break :brk item;
                    },
                },
            };
        },
        E.Arrow => {
            return Expr{
                .loc = loc,
                .data = Data{
                    .e_arrow = brk: {
                        const item = allocator.create(Type) catch unreachable;
                        item.* = st;
                        break :brk item;
                    },
                },
            };
        },
        E.Identifier => {
            return Expr{
                .loc = loc,
                .data = Data{
                    .e_identifier = E.Identifier{
                        .ref = st.ref,
                        .must_keep_due_to_with_stmt = st.must_keep_due_to_with_stmt,
                        .can_be_removed_if_unused = st.can_be_removed_if_unused,
                        .call_can_be_unwrapped_if_unused = st.call_can_be_unwrapped_if_unused,
                    },
                },
            };
        },
        E.ImportIdentifier => {
            return Expr{
                .loc = loc,
                .data = Data{
                    .e_import_identifier = .{
                        .ref = st.ref,
                        .was_originally_identifier = st.was_originally_identifier,
                    },
                },
            };
        },
        E.CommonJSExportIdentifier => {
            return Expr{
                .loc = loc,
                .data = Data{
                    .e_commonjs_export_identifier = .{
                        .ref = st.ref,
                    },
                },
            };
        },

        E.PrivateIdentifier => {
            return Expr{
                .loc = loc,
                .data = Data{
                    .e_private_identifier = st,
                },
            };
        },
        E.JSXElement => {
            return Expr{
                .loc = loc,
                .data = Data{
                    .e_jsx_element = brk: {
                        const item = allocator.create(Type) catch unreachable;
                        item.* = st;
                        break :brk item;
                    },
                },
            };
        },
        E.Missing => {
            return Expr{ .loc = loc, .data = Data{ .e_missing = E.Missing{} } };
        },
        E.Number => {
            return Expr{
                .loc = loc,
                .data = Data{
                    .e_number = st,
                },
            };
        },
        E.BigInt => {
            return Expr{
                .loc = loc,
                .data = Data{
                    .e_big_int = brk: {
                        const item = allocator.create(Type) catch unreachable;
                        item.* = st;
                        break :brk item;
                    },
                },
            };
        },
        E.Object => {
            return Expr{
                .loc = loc,
                .data = Data{
                    .e_object = brk: {
                        const item = allocator.create(Type) catch unreachable;
                        item.* = st;
                        break :brk item;
                    },
                },
            };
        },
        E.Spread => {
            return Expr{
                .loc = loc,
                .data = Data{
                    .e_spread = brk: {
                        const item = allocator.create(Type) catch unreachable;
                        item.* = st;
                        break :brk item;
                    },
                },
            };
        },
        E.String => {
            if (comptime Environment.isDebug) {
                // Sanity check: assert string is not a null ptr
                if (st.data.len > 0 and st.isUTF8()) {
                    bun.assert(@intFromPtr(st.data.ptr) > 0);
                }
            }
            return Expr{
                .loc = loc,
                .data = Data{
                    .e_string = brk: {
                        const item = allocator.create(Type) catch unreachable;
                        item.* = st;
                        break :brk item;
                    },
                },
            };
        },

        E.Template => {
            return Expr{
                .loc = loc,
                .data = Data{
                    .e_template = brk: {
                        const item = allocator.create(Type) catch unreachable;
                        item.* = st;
                        break :brk item;
                    },
                },
            };
        },
        E.RegExp => {
            return Expr{
                .loc = loc,
                .data = Data{
                    .e_reg_exp = brk: {
                        const item = allocator.create(Type) catch unreachable;
                        item.* = st;
                        break :brk item;
                    },
                },
            };
        },
        E.Await => {
            return Expr{
                .loc = loc,
                .data = Data{
                    .e_await = brk: {
                        const item = allocator.create(Type) catch unreachable;
                        item.* = st;
                        break :brk item;
                    },
                },
            };
        },
        E.Yield => {
            return Expr{
                .loc = loc,
                .data = Data{
                    .e_yield = brk: {
                        const item = allocator.create(Type) catch unreachable;
                        item.* = st;
                        break :brk item;
                    },
                },
            };
        },
        E.If => {
            return Expr{
                .loc = loc,
                .data = Data{
                    .e_if = brk: {
                        const item = allocator.create(Type) catch unreachable;
                        item.* = st;
                        break :brk item;
                    },
                },
            };
        },
        E.RequireResolveString => {
            return Expr{
                .loc = loc,
                .data = Data{
                    .e_require_resolve_string = st,
                },
            };
        },
        E.Import => {
            return Expr{
                .loc = loc,
                .data = Data{
                    .e_import = brk: {
                        const item = allocator.create(Type) catch unreachable;
                        item.* = st;
                        break :brk item;
                    },
                },
            };
        },
        E.RequireString => {
            return Expr{
                .loc = loc,
                .data = Data{
                    .e_require_string = st,
                },
            };
        },
        *E.String => {
            return Expr{
                .loc = loc,
                .data = Data{
                    .e_string = brk: {
                        const item = allocator.create(Type) catch unreachable;
                        item.* = st.*;
                        break :brk item;
                    },
                },
            };
        },

        else => {
            @compileError("Invalid type passed to Expr.init: " ++ @typeName(Type));
        },
    }
}

pub const Disabler = bun.DebugOnlyDisabler(@This());

pub fn init(comptime Type: type, st: Type, loc: logger.Loc) Expr {
    icount += 1;
    Data.Store.assert();

    switch (Type) {
        E.NameOfSymbol => {
            return Expr{
                .loc = loc,
                .data = Data{
                    .e_name_of_symbol = Data.Store.append(E.NameOfSymbol, st),
                },
            };
        },
        E.Array => {
            return Expr{
                .loc = loc,
                .data = Data{
                    .e_array = Data.Store.append(Type, st),
                },
            };
        },
        E.Class => {
            return Expr{
                .loc = loc,
                .data = Data{
                    .e_class = Data.Store.append(Type, st),
                },
            };
        },
        E.Unary => {
            return Expr{
                .loc = loc,
                .data = Data{
                    .e_unary = Data.Store.append(Type, st),
                },
            };
        },
        E.Binary => {
            return Expr{
                .loc = loc,
                .data = Data{
                    .e_binary = Data.Store.append(Type, st),
                },
            };
        },
        E.This => {
            return Expr{
                .loc = loc,
                .data = Data{
                    .e_this = st,
                },
            };
        },
        E.Boolean => {
            return Expr{
                .loc = loc,
                .data = Data{
                    .e_boolean = st,
                },
            };
        },
        E.Super => {
            return Expr{
                .loc = loc,
                .data = Data{
                    .e_super = st,
                },
            };
        },
        E.Null => {
            return Expr{
                .loc = loc,
                .data = Data{
                    .e_null = st,
                },
            };
        },
        E.Undefined => {
            return Expr{
                .loc = loc,
                .data = Data{
                    .e_undefined = st,
                },
            };
        },
        E.New => {
            return Expr{
                .loc = loc,
                .data = Data{
                    .e_new = Data.Store.append(Type, st),
                },
            };
        },
        E.NewTarget => {
            return Expr{
                .loc = loc,
                .data = Data{
                    .e_new_target = st,
                },
            };
        },
        E.Function => {
            return Expr{
                .loc = loc,
                .data = Data{
                    .e_function = Data.Store.append(Type, st),
                },
            };
        },
        E.ImportMeta => {
            return Expr{
                .loc = loc,
                .data = Data{
                    .e_import_meta = st,
                },
            };
        },
        E.Call => {
            return Expr{
                .loc = loc,
                .data = Data{
                    .e_call = Data.Store.append(Type, st),
                },
            };
        },
        E.Dot => {
            return Expr{
                .loc = loc,
                .data = Data{
                    .e_dot = Data.Store.append(Type, st),
                },
            };
        },
        E.Index => {
            return Expr{
                .loc = loc,
                .data = Data{
                    .e_index = Data.Store.append(Type, st),
                },
            };
        },
        E.Arrow => {
            return Expr{
                .loc = loc,
                .data = Data{
                    .e_arrow = Data.Store.append(Type, st),
                },
            };
        },
        E.Identifier => {
            return Expr{
                .loc = loc,
                .data = Data{
                    .e_identifier = E.Identifier{
                        .ref = st.ref,
                        .must_keep_due_to_with_stmt = st.must_keep_due_to_with_stmt,
                        .can_be_removed_if_unused = st.can_be_removed_if_unused,
                        .call_can_be_unwrapped_if_unused = st.call_can_be_unwrapped_if_unused,
                    },
                },
            };
        },
        E.ImportIdentifier => {
            return Expr{
                .loc = loc,
                .data = Data{
                    .e_import_identifier = .{
                        .ref = st.ref,
                        .was_originally_identifier = st.was_originally_identifier,
                    },
                },
            };
        },
        E.CommonJSExportIdentifier => {
            return Expr{
                .loc = loc,
                .data = Data{
                    .e_commonjs_export_identifier = .{
                        .ref = st.ref,
                        .base = st.base,
                    },
                },
            };
        },
        E.PrivateIdentifier => {
            return Expr{
                .loc = loc,
                .data = Data{
                    .e_private_identifier = st,
                },
            };
        },
        E.JSXElement => {
            return Expr{
                .loc = loc,
                .data = Data{
                    .e_jsx_element = Data.Store.append(Type, st),
                },
            };
        },
        E.Missing => {
            return Expr{ .loc = loc, .data = Data{ .e_missing = E.Missing{} } };
        },
        E.Number => {
            return Expr{
                .loc = loc,
                .data = Data{
                    .e_number = st,
                },
            };
        },
        E.BigInt => {
            return Expr{
                .loc = loc,
                .data = Data{
                    .e_big_int = Data.Store.append(Type, st),
                },
            };
        },
        E.Object => {
            return Expr{
                .loc = loc,
                .data = Data{
                    .e_object = Data.Store.append(Type, st),
                },
            };
        },
        E.Spread => {
            return Expr{
                .loc = loc,
                .data = Data{
                    .e_spread = Data.Store.append(Type, st),
                },
            };
        },
        E.String => {
            if (comptime Environment.isDebug) {
                // Sanity check: assert string is not a null ptr
                if (st.data.len > 0 and st.isUTF8()) {
                    bun.assert(@intFromPtr(st.data.ptr) > 0);
                }
            }
            return Expr{
                .loc = loc,
                .data = Data{
                    .e_string = Data.Store.append(Type, st),
                },
            };
        },

        E.Template => {
            return Expr{
                .loc = loc,
                .data = Data{
                    .e_template = Data.Store.append(Type, st),
                },
            };
        },
        E.RegExp => {
            return Expr{
                .loc = loc,
                .data = Data{
                    .e_reg_exp = Data.Store.append(Type, st),
                },
            };
        },
        E.Await => {
            return Expr{
                .loc = loc,
                .data = Data{
                    .e_await = Data.Store.append(Type, st),
                },
            };
        },
        E.Yield => {
            return Expr{
                .loc = loc,
                .data = Data{
                    .e_yield = Data.Store.append(Type, st),
                },
            };
        },
        E.If => {
            return Expr{
                .loc = loc,
                .data = Data{
                    .e_if = Data.Store.append(Type, st),
                },
            };
        },
        E.RequireResolveString => {
            return Expr{
                .loc = loc,
                .data = Data{
                    .e_require_resolve_string = st,
                },
            };
        },
        E.Import => {
            return Expr{
                .loc = loc,
                .data = Data{
                    .e_import = Data.Store.append(Type, st),
                },
            };
        },
        E.RequireString => {
            return Expr{
                .loc = loc,
                .data = Data{
                    .e_require_string = st,
                },
            };
        },
        *E.String => {
            return Expr{
                .loc = loc,
                .data = Data{
                    .e_string = Data.Store.append(@TypeOf(st.*), st.*),
                },
            };
        },
        E.InlinedEnum => return .{ .loc = loc, .data = .{
            .e_inlined_enum = Data.Store.append(@TypeOf(st), st),
        } },

        else => {
            @compileError("Invalid type passed to Expr.init: " ++ @typeName(Type));
        },
    }
}

pub fn isPrimitiveLiteral(this: Expr) bool {
    return @as(Tag, this.data).isPrimitiveLiteral();
}

pub fn isRef(this: Expr, ref: Ref) bool {
    return switch (this.data) {
        .e_import_identifier => |import_identifier| import_identifier.ref.eql(ref),
        .e_identifier => |ident| ident.ref.eql(ref),
        else => false,
    };
}

pub const Tag = enum {
    e_array,
    e_unary,
    e_binary,
    e_class,
    e_new,
    e_function,
    e_call,
    e_dot,
    e_index,
    e_arrow,
    e_jsx_element,
    e_object,
    e_spread,
    e_template,
    e_reg_exp,
    e_await,
    e_yield,
    e_if,
    e_import,
    e_identifier,
    e_import_identifier,
    e_private_identifier,
    e_commonjs_export_identifier,
    e_boolean,
    e_number,
    e_big_int,
    e_string,
    e_require_string,
    e_require_resolve_string,
    e_require_call_target,
    e_require_resolve_call_target,
    e_missing,
    e_this,
    e_super,
    e_null,
    e_undefined,
    e_new_target,
    e_import_meta,
    e_import_meta_main,
    e_require_main,
    e_special,
    e_inlined_enum,
    e_name_of_symbol,

    // object, regex and array may have had side effects
    pub fn isPrimitiveLiteral(tag: Tag) bool {
        return switch (tag) {
            .e_null, .e_undefined, .e_string, .e_boolean, .e_number, .e_big_int => true,
            else => false,
        };
    }

    pub fn typeof(tag: Tag) ?string {
        return switch (tag) {
            .e_array, .e_object, .e_null, .e_reg_exp => "object",
            .e_undefined => "undefined",
            .e_boolean => "boolean",
            .e_number => "number",
            .e_big_int => "bigint",
            .e_string => "string",
            .e_class, .e_function, .e_arrow => "function",
            else => null,
        };
    }

    pub fn format(tag: Tag, comptime _: []const u8, _: std.fmt.FormatOptions, writer: anytype) !void {
        try switch (tag) {
            .e_string => writer.writeAll("string"),
            .e_array => writer.writeAll("array"),
            .e_unary => writer.writeAll("unary"),
            .e_binary => writer.writeAll("binary"),
            .e_boolean => writer.writeAll("boolean"),
            .e_super => writer.writeAll("super"),
            .e_null => writer.writeAll("null"),
            .e_undefined => writer.writeAll("undefined"),
            .e_new => writer.writeAll("new"),
            .e_function => writer.writeAll("function"),
            .e_new_target => writer.writeAll("new target"),
            .e_import_meta => writer.writeAll("import.meta"),
            .e_call => writer.writeAll("call"),
            .e_dot => writer.writeAll("dot"),
            .e_index => writer.writeAll("index"),
            .e_arrow => writer.writeAll("arrow"),
            .e_identifier => writer.writeAll("identifier"),
            .e_import_identifier => writer.writeAll("import identifier"),
            .e_private_identifier => writer.writeAll("#privateIdentifier"),
            .e_jsx_element => writer.writeAll("<jsx>"),
            .e_missing => writer.writeAll("<missing>"),
            .e_number => writer.writeAll("number"),
            .e_big_int => writer.writeAll("BigInt"),
            .e_object => writer.writeAll("object"),
            .e_spread => writer.writeAll("..."),
            .e_template => writer.writeAll("template"),
            .e_reg_exp => writer.writeAll("regexp"),
            .e_await => writer.writeAll("await"),
            .e_yield => writer.writeAll("yield"),
            .e_if => writer.writeAll("if"),
            .e_require_resolve_string => writer.writeAll("require_or_require_resolve"),
            .e_import => writer.writeAll("import"),
            .e_this => writer.writeAll("this"),
            .e_class => writer.writeAll("class"),
            .e_require_string => writer.writeAll("require"),
            else => writer.writeAll(@tagName(tag)),
        };
    }

    pub fn jsonStringify(self: @This(), writer: anytype) !void {
        return try writer.write(@tagName(self));
    }

    pub fn isArray(self: Tag) bool {
        switch (self) {
            .e_array => {
                return true;
            },
            else => {
                return false;
            },
        }
    }
    pub fn isUnary(self: Tag) bool {
        switch (self) {
            .e_unary => {
                return true;
            },
            else => {
                return false;
            },
        }
    }
    pub fn isBinary(self: Tag) bool {
        switch (self) {
            .e_binary => {
                return true;
            },
            else => {
                return false;
            },
        }
    }
    pub fn isThis(self: Tag) bool {
        switch (self) {
            .e_this => {
                return true;
            },
            else => {
                return false;
            },
        }
    }
    pub fn isClass(self: Tag) bool {
        switch (self) {
            .e_class => {
                return true;
            },
            else => {
                return false;
            },
        }
    }
    pub fn isBoolean(self: Tag) bool {
        switch (self) {
            .e_boolean => {
                return true;
            },
            else => {
                return false;
            },
        }
    }
    pub fn isSuper(self: Tag) bool {
        switch (self) {
            .e_super => {
                return true;
            },
            else => {
                return false;
            },
        }
    }
    pub fn isNull(self: Tag) bool {
        switch (self) {
            .e_null => {
                return true;
            },
            else => {
                return false;
            },
        }
    }
    pub fn isUndefined(self: Tag) bool {
        switch (self) {
            .e_undefined => {
                return true;
            },
            else => {
                return false;
            },
        }
    }
    pub fn isNew(self: Tag) bool {
        switch (self) {
            .e_new => {
                return true;
            },
            else => {
                return false;
            },
        }
    }
    pub fn isNewTarget(self: Tag) bool {
        switch (self) {
            .e_new_target => {
                return true;
            },
            else => {
                return false;
            },
        }
    }
    pub fn isFunction(self: Tag) bool {
        switch (self) {
            .e_function => {
                return true;
            },
            else => {
                return false;
            },
        }
    }
    pub fn isImportMeta(self: Tag) bool {
        switch (self) {
            .e_import_meta => {
                return true;
            },
            else => {
                return false;
            },
        }
    }
    pub fn isCall(self: Tag) bool {
        switch (self) {
            .e_call => {
                return true;
            },
            else => {
                return false;
            },
        }
    }
    pub fn isDot(self: Tag) bool {
        switch (self) {
            .e_dot => {
                return true;
            },
            else => {
                return false;
            },
        }
    }
    pub fn isIndex(self: Tag) bool {
        switch (self) {
            .e_index => {
                return true;
            },
            else => {
                return false;
            },
        }
    }
    pub fn isArrow(self: Tag) bool {
        switch (self) {
            .e_arrow => {
                return true;
            },
            else => {
                return false;
            },
        }
    }
    pub fn isIdentifier(self: Tag) bool {
        switch (self) {
            .e_identifier => {
                return true;
            },
            else => {
                return false;
            },
        }
    }
    pub fn isImportIdentifier(self: Tag) bool {
        switch (self) {
            .e_import_identifier => {
                return true;
            },
            else => {
                return false;
            },
        }
    }
    pub fn isPrivateIdentifier(self: Tag) bool {
        switch (self) {
            .e_private_identifier => {
                return true;
            },
            else => {
                return false;
            },
        }
    }
    pub fn isJsxElement(self: Tag) bool {
        switch (self) {
            .e_jsx_element => {
                return true;
            },
            else => {
                return false;
            },
        }
    }
    pub fn isMissing(self: Tag) bool {
        switch (self) {
            .e_missing => {
                return true;
            },
            else => {
                return false;
            },
        }
    }
    pub fn isNumber(self: Tag) bool {
        switch (self) {
            .e_number => {
                return true;
            },
            else => {
                return false;
            },
        }
    }
    pub fn isBigInt(self: Tag) bool {
        switch (self) {
            .e_big_int => {
                return true;
            },
            else => {
                return false;
            },
        }
    }
    pub fn isObject(self: Tag) bool {
        switch (self) {
            .e_object => {
                return true;
            },
            else => {
                return false;
            },
        }
    }
    pub fn isSpread(self: Tag) bool {
        switch (self) {
            .e_spread => {
                return true;
            },
            else => {
                return false;
            },
        }
    }
    pub fn isString(self: Tag) bool {
        switch (self) {
            .e_string => {
                return true;
            },
            else => {
                return false;
            },
        }
    }

    pub fn isTemplate(self: Tag) bool {
        switch (self) {
            .e_template => {
                return true;
            },
            else => {
                return false;
            },
        }
    }
    pub fn isRegExp(self: Tag) bool {
        switch (self) {
            .e_reg_exp => {
                return true;
            },
            else => {
                return false;
            },
        }
    }
    pub fn isAwait(self: Tag) bool {
        switch (self) {
            .e_await => {
                return true;
            },
            else => {
                return false;
            },
        }
    }
    pub fn isYield(self: Tag) bool {
        switch (self) {
            .e_yield => {
                return true;
            },
            else => {
                return false;
            },
        }
    }
    pub fn isIf(self: Tag) bool {
        switch (self) {
            .e_if => {
                return true;
            },
            else => {
                return false;
            },
        }
    }
    pub fn isRequireResolveString(self: Tag) bool {
        switch (self) {
            .e_require_resolve_string => {
                return true;
            },
            else => {
                return false;
            },
        }
    }
    pub fn isImport(self: Tag) bool {
        switch (self) {
            .e_import => {
                return true;
            },
            else => {
                return false;
            },
        }
    }
};

pub fn isBoolean(a: Expr) bool {
    switch (a.data) {
        .e_boolean => {
            return true;
        },

        .e_if => |ex| {
            return isBoolean(ex.yes) and isBoolean(ex.no);
        },
        .e_unary => |ex| {
            return ex.op == .un_not or ex.op == .un_delete;
        },
        .e_binary => |ex| {
            switch (ex.op) {
                .bin_strict_eq, .bin_strict_ne, .bin_loose_eq, .bin_loose_ne, .bin_lt, .bin_gt, .bin_le, .bin_ge, .bin_instanceof, .bin_in => {
                    return true;
                },
                .bin_logical_or => {
                    return isBoolean(ex.left) and isBoolean(ex.right);
                },
                .bin_logical_and => {
                    return isBoolean(ex.left) and isBoolean(ex.right);
                },
                else => {},
            }
        },
        else => {},
    }

    return false;
}

pub fn assign(a: Expr, b: Expr) Expr {
    return init(E.Binary, E.Binary{
        .op = .bin_assign,
        .left = a,
        .right = b,
    }, a.loc);
}
pub inline fn at(expr: Expr, comptime Type: type, t: Type, _: std.mem.Allocator) Expr {
    return init(Type, t, expr.loc);
}

// Wraps the provided expression in the "!" prefix operator. The expression
// will potentially be simplified to avoid generating unnecessary extra "!"
// operators. For example, calling this with "!!x" will return "!x" instead
// of returning "!!!x".
pub fn not(expr: Expr, allocator: std.mem.Allocator) Expr {
    return maybeSimplifyNot(
        expr,
        allocator,
    ) orelse Expr.init(
        E.Unary,
        E.Unary{
            .op = .un_not,
            .value = expr,
        },
        expr.loc,
    );
}

pub fn hasValueForThisInCall(expr: Expr) bool {
    return switch (expr.data) {
        .e_dot, .e_index => true,
        else => false,
    };
}

/// The given "expr" argument should be the operand of a "!" prefix operator
/// (i.e. the "x" in "!x"). This returns a simplified expression for the
/// whole operator (i.e. the "!x") if it can be simplified, or false if not.
/// It's separate from "Not()" above to avoid allocation on failure in case
/// that is undesired.
pub fn maybeSimplifyNot(expr: Expr, allocator: std.mem.Allocator) ?Expr {
    switch (expr.data) {
        .e_null, .e_undefined => {
            return expr.at(E.Boolean, E.Boolean{ .value = true }, allocator);
        },
        .e_boolean => |b| {
            return expr.at(E.Boolean, E.Boolean{ .value = b.value }, allocator);
        },
        .e_number => |n| {
            return expr.at(E.Boolean, E.Boolean{ .value = (n.value == 0 or std.math.isNan(n.value)) }, allocator);
        },
        .e_big_int => |b| {
            return expr.at(E.Boolean, E.Boolean{ .value = strings.eqlComptime(b.value, "0") }, allocator);
        },
        .e_function,
        .e_arrow,
        .e_reg_exp,
        => {
            return expr.at(E.Boolean, E.Boolean{ .value = false }, allocator);
        },
        // "!!!a" => "!a"
        .e_unary => |un| {
            if (un.op == Op.Code.un_not and knownPrimitive(un.value) == .boolean) {
                return un.value;
            }
        },
        .e_binary => |ex| {
            // TODO: evaluate whether or not it is safe to do this mutation since it's modifying in-place.
            // Make sure that these transformations are all safe for special values.
            // For example, "!(a < b)" is not the same as "a >= b" if a and/or b are
            // NaN (or undefined, or null, or possibly other problem cases too).
            switch (ex.op) {
                Op.Code.bin_loose_eq => {
                    // "!(a == b)" => "a != b"
                    ex.op = .bin_loose_ne;
                    return expr;
                },
                Op.Code.bin_loose_ne => {
                    // "!(a != b)" => "a == b"
                    ex.op = .bin_loose_eq;
                    return expr;
                },
                Op.Code.bin_strict_eq => {
                    // "!(a === b)" => "a !== b"
                    ex.op = .bin_strict_ne;
                    return expr;
                },
                Op.Code.bin_strict_ne => {
                    // "!(a !== b)" => "a === b"
                    ex.op = .bin_strict_eq;
                    return expr;
                },
                Op.Code.bin_comma => {
                    // "!(a, b)" => "a, !b"
                    ex.right = ex.right.not(allocator);
                    return expr;
                },
                else => {},
            }
        },
        .e_inlined_enum => |inlined| {
            return maybeSimplifyNot(inlined.value, allocator);
        },

        else => {},
    }

    return null;
}

pub fn toStringExprWithoutSideEffects(expr: Expr, allocator: std.mem.Allocator) ?Expr {
    const unwrapped = expr.unwrapInlined();
    const slice = switch (unwrapped.data) {
        .e_null => "null",
        .e_string => return expr,
        .e_undefined => "undefined",
        .e_boolean => |data| if (data.value) "true" else "false",
        .e_big_int => |bigint| bigint.value,
        .e_number => |num| if (num.toString(allocator)) |str|
            str
        else
            null,
        .e_reg_exp => |regexp| regexp.value,
        .e_dot => |dot| @as(?[]const u8, brk: {
            // This is dumb but some JavaScript obfuscators use this to generate string literals
            if (bun.strings.eqlComptime(dot.name, "constructor")) {
                break :brk switch (dot.target.data) {
                    .e_string => "function String() { [native code] }",
                    .e_reg_exp => "function RegExp() { [native code] }",
                    else => null,
                };
            }
            break :brk null;
        }),
        else => null,
    };
    return if (slice) |s| Expr.init(E.String, E.String.init(s), expr.loc) else null;
}

pub fn isOptionalChain(self: *const @This()) bool {
    return switch (self.data) {
        .e_dot => self.data.e_dot.optional_chain != null,
        .e_index => self.data.e_index.optional_chain != null,
        .e_call => self.data.e_call.optional_chain != null,
        else => false,
    };
}

pub inline fn knownPrimitive(self: @This()) PrimitiveType {
    return self.data.knownPrimitive();
}

pub const PrimitiveType = enum {
    unknown,
    mixed,
    null,
    undefined,
    boolean,
    number,
    string,
    bigint,

    pub const static = std.enums.EnumSet(PrimitiveType).init(.{
        .mixed = true,
        .null = true,
        .undefined = true,
        .boolean = true,
        .number = true,
        .string = true,
        // for our purposes, bigint is dynamic
        // it is technically static though
        // .@"bigint" = true,
    });

    pub inline fn isStatic(this: PrimitiveType) bool {
        return static.contains(this);
    }

    pub fn merge(left_known: PrimitiveType, right_known: PrimitiveType) PrimitiveType {
        if (right_known == .unknown or left_known == .unknown)
            return .unknown;

        return if (left_known == right_known)
            left_known
        else
            .mixed;
    }
};

pub const Data = union(Tag) {
    e_array: *E.Array,
    e_unary: *E.Unary,
    e_binary: *E.Binary,
    e_class: *E.Class,

    e_new: *E.New,
    e_function: *E.Function,
    e_call: *E.Call,
    e_dot: *E.Dot,
    e_index: *E.Index,
    e_arrow: *E.Arrow,

    e_jsx_element: *E.JSXElement,
    e_object: *E.Object,
    e_spread: *E.Spread,
    e_template: *E.Template,
    e_reg_exp: *E.RegExp,
    e_await: *E.Await,
    e_yield: *E.Yield,
    e_if: *E.If,
    e_import: *E.Import,

    e_identifier: E.Identifier,
    e_import_identifier: E.ImportIdentifier,
    e_private_identifier: E.PrivateIdentifier,
    e_commonjs_export_identifier: E.CommonJSExportIdentifier,

    e_boolean: E.Boolean,
    e_number: E.Number,
    e_big_int: *E.BigInt,
    e_string: *E.String,

    e_require_string: E.RequireString,
    e_require_resolve_string: E.RequireResolveString,
    e_require_call_target,
    e_require_resolve_call_target,

    e_missing: E.Missing,
    e_this: E.This,
    e_super: E.Super,
    e_null: E.Null,
    e_undefined: E.Undefined,
    e_new_target: E.NewTarget,
    e_import_meta: E.ImportMeta,

    e_import_meta_main: E.ImportMetaMain,
    e_require_main,

    /// Covers some exotic AST node types under one namespace, since the
    /// places this is found it all follows similar handling.
    e_special: E.Special,

    e_inlined_enum: *E.InlinedEnum,

    e_name_of_symbol: *E.NameOfSymbol,

    comptime {
        bun.assert_eql(@sizeOf(Data), 24); // Do not increase the size of Expr
    }

    pub fn as(data: Data, comptime tag: Tag) ?@FieldType(Data, @tagName(tag)) {
        return if (data == tag) @field(data, @tagName(tag)) else null;
    }

    pub fn clone(this: Expr.Data, allocator: std.mem.Allocator) !Data {
        return switch (this) {
            .e_array => |el| {
                const item = try allocator.create(std.meta.Child(@TypeOf(this.e_array)));
                item.* = el.*;
                return .{ .e_array = item };
            },
            .e_unary => |el| {
                const item = try allocator.create(std.meta.Child(@TypeOf(this.e_unary)));
                item.* = el.*;
                return .{ .e_unary = item };
            },
            .e_binary => |el| {
                const item = try allocator.create(std.meta.Child(@TypeOf(this.e_binary)));
                item.* = el.*;
                return .{ .e_binary = item };
            },
            .e_class => |el| {
                const item = try allocator.create(std.meta.Child(@TypeOf(this.e_class)));
                item.* = el.*;
                return .{ .e_class = item };
            },
            .e_new => |el| {
                const item = try allocator.create(std.meta.Child(@TypeOf(this.e_new)));
                item.* = el.*;
                return .{ .e_new = item };
            },
            .e_function => |el| {
                const item = try allocator.create(std.meta.Child(@TypeOf(this.e_function)));
                item.* = el.*;
                return .{ .e_function = item };
            },
            .e_call => |el| {
                const item = try allocator.create(std.meta.Child(@TypeOf(this.e_call)));
                item.* = el.*;
                return .{ .e_call = item };
            },
            .e_dot => |el| {
                const item = try allocator.create(std.meta.Child(@TypeOf(this.e_dot)));
                item.* = el.*;
                return .{ .e_dot = item };
            },
            .e_index => |el| {
                const item = try allocator.create(std.meta.Child(@TypeOf(this.e_index)));
                item.* = el.*;
                return .{ .e_index = item };
            },
            .e_arrow => |el| {
                const item = try allocator.create(std.meta.Child(@TypeOf(this.e_arrow)));
                item.* = el.*;
                return .{ .e_arrow = item };
            },
            .e_jsx_element => |el| {
                const item = try allocator.create(std.meta.Child(@TypeOf(this.e_jsx_element)));
                item.* = el.*;
                return .{ .e_jsx_element = item };
            },
            .e_object => |el| {
                const item = try allocator.create(std.meta.Child(@TypeOf(this.e_object)));
                item.* = el.*;
                return .{ .e_object = item };
            },
            .e_spread => |el| {
                const item = try allocator.create(std.meta.Child(@TypeOf(this.e_spread)));
                item.* = el.*;
                return .{ .e_spread = item };
            },
            .e_template => |el| {
                const item = try allocator.create(std.meta.Child(@TypeOf(this.e_template)));
                item.* = el.*;
                return .{ .e_template = item };
            },
            .e_reg_exp => |el| {
                const item = try allocator.create(std.meta.Child(@TypeOf(this.e_reg_exp)));
                item.* = el.*;
                return .{ .e_reg_exp = item };
            },
            .e_await => |el| {
                const item = try allocator.create(std.meta.Child(@TypeOf(this.e_await)));
                item.* = el.*;
                return .{ .e_await = item };
            },
            .e_yield => |el| {
                const item = try allocator.create(std.meta.Child(@TypeOf(this.e_yield)));
                item.* = el.*;
                return .{ .e_yield = item };
            },
            .e_if => |el| {
                const item = try allocator.create(std.meta.Child(@TypeOf(this.e_if)));
                item.* = el.*;
                return .{ .e_if = item };
            },
            .e_import => |el| {
                const item = try allocator.create(std.meta.Child(@TypeOf(this.e_import)));
                item.* = el.*;
                return .{ .e_import = item };
            },
            .e_big_int => |el| {
                const item = try allocator.create(std.meta.Child(@TypeOf(this.e_big_int)));
                item.* = el.*;
                return .{ .e_big_int = item };
            },
            .e_string => |el| {
                const item = try allocator.create(std.meta.Child(@TypeOf(this.e_string)));
                item.* = el.*;
                return .{ .e_string = item };
            },
            .e_inlined_enum => |el| {
                const item = try allocator.create(std.meta.Child(@TypeOf(this.e_inlined_enum)));
                item.* = el.*;
                return .{ .e_inlined_enum = item };
            },
            else => this,
        };
    }

    pub fn deepClone(this: Expr.Data, allocator: std.mem.Allocator) !Data {
        return switch (this) {
            .e_array => |el| {
                const items = try el.items.deepClone(allocator);
                const item = bun.create(allocator, E.Array, .{
                    .items = items,
                    .comma_after_spread = el.comma_after_spread,
                    .was_originally_macro = el.was_originally_macro,
                    .is_single_line = el.is_single_line,
                    .is_parenthesized = el.is_parenthesized,
                    .close_bracket_loc = el.close_bracket_loc,
                });
                return .{ .e_array = item };
            },
            .e_unary => |el| {
                const item = bun.create(allocator, E.Unary, .{
                    .op = el.op,
                    .value = try el.value.deepClone(allocator),
                });
                return .{ .e_unary = item };
            },
            .e_binary => |el| {
                const item = bun.create(allocator, E.Binary, .{
                    .op = el.op,
                    .left = try el.left.deepClone(allocator),
                    .right = try el.right.deepClone(allocator),
                });
                return .{ .e_binary = item };
            },
            .e_class => |el| {
                const properties = try allocator.alloc(G.Property, el.properties.len);
                for (el.properties, 0..) |prop, i| {
                    properties[i] = try prop.deepClone(allocator);
                }

                const item = bun.create(allocator, E.Class, .{
                    .class_keyword = el.class_keyword,
                    .ts_decorators = try el.ts_decorators.deepClone(allocator),
                    .class_name = el.class_name,
                    .extends = if (el.extends) |e| try e.deepClone(allocator) else null,
                    .body_loc = el.body_loc,
                    .close_brace_loc = el.close_brace_loc,
                    .properties = properties,
                    .has_decorators = el.has_decorators,
                });
                return .{ .e_class = item };
            },
            .e_new => |el| {
                const item = bun.create(allocator, E.New, .{
                    .target = try el.target.deepClone(allocator),
                    .args = try el.args.deepClone(allocator),
                    .can_be_unwrapped_if_unused = el.can_be_unwrapped_if_unused,
                    .close_parens_loc = el.close_parens_loc,
                });

                return .{ .e_new = item };
            },
            .e_function => |el| {
                const item = bun.create(allocator, E.Function, .{
                    .func = try el.func.deepClone(allocator),
                });
                return .{ .e_function = item };
            },
            .e_call => |el| {
                const item = bun.create(allocator, E.Call, .{
                    .target = try el.target.deepClone(allocator),
                    .args = try el.args.deepClone(allocator),
                    .optional_chain = el.optional_chain,
                    .is_direct_eval = el.is_direct_eval,
                    .close_paren_loc = el.close_paren_loc,
                    .can_be_unwrapped_if_unused = el.can_be_unwrapped_if_unused,
                    .was_jsx_element = el.was_jsx_element,
                });
                return .{ .e_call = item };
            },
            .e_dot => |el| {
                const item = bun.create(allocator, E.Dot, .{
                    .target = try el.target.deepClone(allocator),
                    .name = el.name,
                    .name_loc = el.name_loc,
                    .optional_chain = el.optional_chain,
                    .can_be_removed_if_unused = el.can_be_removed_if_unused,
                    .call_can_be_unwrapped_if_unused = el.call_can_be_unwrapped_if_unused,
                });
                return .{ .e_dot = item };
            },
            .e_index => |el| {
                const item = bun.create(allocator, E.Index, .{
                    .target = try el.target.deepClone(allocator),
                    .index = try el.index.deepClone(allocator),
                    .optional_chain = el.optional_chain,
                });
                return .{ .e_index = item };
            },
            .e_arrow => |el| {
                const args = try allocator.alloc(G.Arg, el.args.len);
                for (0..args.len) |i| {
                    args[i] = try el.args[i].deepClone(allocator);
                }
                const item = bun.create(allocator, E.Arrow, .{
                    .args = args,
                    .body = el.body,
                    .is_async = el.is_async,
                    .has_rest_arg = el.has_rest_arg,
                    .prefer_expr = el.prefer_expr,
                });

                return .{ .e_arrow = item };
            },
            .e_jsx_element => |el| {
                const item = bun.create(allocator, E.JSXElement, .{
                    .tag = if (el.tag) |tag| try tag.deepClone(allocator) else null,
                    .properties = try el.properties.deepClone(allocator),
                    .children = try el.children.deepClone(allocator),
                    .key_prop_index = el.key_prop_index,
                    .flags = el.flags,
                    .close_tag_loc = el.close_tag_loc,
                });
                return .{ .e_jsx_element = item };
            },
            .e_object => |el| {
                const item = bun.create(allocator, E.Object, .{
                    .properties = try el.properties.deepClone(allocator),
                    .comma_after_spread = el.comma_after_spread,
                    .is_single_line = el.is_single_line,
                    .is_parenthesized = el.is_parenthesized,
                    .was_originally_macro = el.was_originally_macro,
                    .close_brace_loc = el.close_brace_loc,
                });
                return .{ .e_object = item };
            },
            .e_spread => |el| {
                const item = bun.create(allocator, E.Spread, .{
                    .value = try el.value.deepClone(allocator),
                });
                return .{ .e_spread = item };
            },
            .e_template => |el| {
                const item = bun.create(allocator, E.Template, .{
                    .tag = if (el.tag) |tag| try tag.deepClone(allocator) else null,
                    .parts = el.parts,
                    .head = el.head,
                });
                return .{ .e_template = item };
            },
            .e_reg_exp => |el| {
                const item = bun.create(allocator, E.RegExp, .{
                    .value = el.value,
                    .flags_offset = el.flags_offset,
                });
                return .{ .e_reg_exp = item };
            },
            .e_await => |el| {
                const item = bun.create(allocator, E.Await, .{
                    .value = try el.value.deepClone(allocator),
                });
                return .{ .e_await = item };
            },
            .e_yield => |el| {
                const item = bun.create(allocator, E.Yield, .{
                    .value = if (el.value) |value| try value.deepClone(allocator) else null,
                    .is_star = el.is_star,
                });
                return .{ .e_yield = item };
            },
            .e_if => |el| {
                const item = bun.create(allocator, E.If, .{
                    .test_ = try el.test_.deepClone(allocator),
                    .yes = try el.yes.deepClone(allocator),
                    .no = try el.no.deepClone(allocator),
                });
                return .{ .e_if = item };
            },
            .e_import => |el| {
                const item = bun.create(allocator, E.Import, .{
                    .expr = try el.expr.deepClone(allocator),
                    .options = try el.options.deepClone(allocator),
                    .import_record_index = el.import_record_index,
                });
                return .{ .e_import = item };
            },
            .e_big_int => |el| {
                const item = bun.create(allocator, E.BigInt, .{
                    .value = el.value,
                });
                return .{ .e_big_int = item };
            },
            .e_string => |el| {
                const item = bun.create(allocator, E.String, .{
                    .data = el.data,
                    .prefer_template = el.prefer_template,
                    .next = el.next,
                    .end = el.end,
                    .rope_len = el.rope_len,
                    .is_utf16 = el.is_utf16,
                });
                return .{ .e_string = item };
            },
            .e_inlined_enum => |el| {
                const item = bun.create(allocator, E.InlinedEnum, .{
                    .value = el.value,
                    .comment = el.comment,
                });
                return .{ .e_inlined_enum = item };
            },
            else => this,
        };
    }

    /// `hasher` should be something with 'pub fn update([]const u8) void';
    /// symbol table is passed to serialize `Ref` as an identifier names instead of a nondeterministic numbers
    pub fn writeToHasher(this: Expr.Data, hasher: anytype, symbol_table: anytype) void {
        writeAnyToHasher(hasher, std.meta.activeTag(this));
        switch (this) {
            .e_name_of_symbol => |e| {
                const symbol = e.ref.getSymbol(symbol_table);
                hasher.update(symbol.original_name);
            },
            .e_array => |e| {
                writeAnyToHasher(hasher, .{
                    e.is_single_line,
                    e.is_parenthesized,
                    e.was_originally_macro,
                    e.items.len,
                });
                for (e.items.slice()) |item| {
                    item.data.writeToHasher(hasher, symbol_table);
                }
            },
            .e_unary => |e| {
                writeAnyToHasher(hasher, .{e.op});
                e.value.data.writeToHasher(hasher, symbol_table);
            },
            .e_binary => |e| {
                writeAnyToHasher(hasher, .{e.op});
                e.left.data.writeToHasher(hasher, symbol_table);
                e.right.data.writeToHasher(hasher, symbol_table);
            },
            .e_class => {},
            inline .e_new, .e_call => {},
            .e_function => {},
            .e_dot => |e| {
                writeAnyToHasher(hasher, .{ e.optional_chain, e.name.len });
                e.target.data.writeToHasher(hasher, symbol_table);
                hasher.update(e.name);
            },
            .e_index => |e| {
                writeAnyToHasher(hasher, .{e.optional_chain});
                e.target.data.writeToHasher(hasher, symbol_table);
                e.index.data.writeToHasher(hasher, symbol_table);
            },
            .e_arrow => {},
            .e_jsx_element => |e| {
                _ = e; // autofix
            },
            .e_object => |e| {
                _ = e; // autofix
            },
            inline .e_spread, .e_await => |e| {
                e.value.data.writeToHasher(hasher, symbol_table);
            },
            inline .e_yield => |e| {
                writeAnyToHasher(hasher, .{ e.is_star, e.value });
                if (e.value) |value|
                    value.data.writeToHasher(hasher, symbol_table);
            },
            .e_template => |e| {
                _ = e; // autofix
            },
            .e_if => |e| {
                _ = e; // autofix
            },
            .e_import => |e| {
                _ = e; // autofix

            },
            inline .e_identifier,
            .e_import_identifier,
            .e_private_identifier,
            .e_commonjs_export_identifier,
            => |e| {
                const symbol = e.ref.getSymbol(symbol_table);
                hasher.update(symbol.original_name);
            },
            inline .e_boolean, .e_number => |e| {
                writeAnyToHasher(hasher, e.value);
            },
            inline .e_big_int, .e_reg_exp => |e| {
                hasher.update(e.value);
            },

            .e_string => |e| {
                var next: ?*E.String = e;
                if (next) |current| {
                    if (current.isUTF8()) {
                        hasher.update(current.data);
                    } else {
                        hasher.update(bun.reinterpretSlice(u8, current.slice16()));
                    }
                    next = current.next;
                    hasher.update("\x00");
                }
            },
            inline .e_require_string, .e_require_resolve_string => |e| {
                writeAnyToHasher(hasher, e.import_record_index); // preferably, i'd like to write the filepath
            },

            .e_import_meta_main => |e| {
                writeAnyToHasher(hasher, e.inverted);
            },
            .e_inlined_enum => |e| {
                // pretend there is no comment
                e.value.data.writeToHasher(hasher, symbol_table);
            },

            // no data
            .e_require_call_target,
            .e_require_resolve_call_target,
            .e_missing,
            .e_this,
            .e_super,
            .e_null,
            .e_undefined,
            .e_new_target,
            .e_require_main,
            .e_import_meta,
            .e_special,
            => {},
        }
    }

    /// "const values" here refers to expressions that can participate in constant
    /// inlining, as they have no side effects on instantiation, and there would be
    /// no observable difference if duplicated. This is a subset of canBeMoved()
    pub fn canBeConstValue(this: Expr.Data) bool {
        return switch (this) {
            .e_number,
            .e_boolean,
            .e_null,
            .e_undefined,
            .e_inlined_enum,
            => true,
            .e_string => |str| str.next == null,
            .e_array => |array| array.was_originally_macro,
            .e_object => |object| object.was_originally_macro,
            else => false,
        };
    }

    /// Expressions that can be moved are those that do not have side
    /// effects on their own. This is used to determine what can be moved
    /// outside of a module wrapper (__esm/__commonJS).
    pub fn canBeMoved(data: Expr.Data) bool {
        return switch (data) {
            // TODO: identifiers can be removed if unused, however code that
            // moves expressions around sometimes does so incorrectly when
            // doing destructures. test case: https://github.com/oven-sh/bun/issues/14027
            // .e_identifier => |id| id.can_be_removed_if_unused,

            .e_class => |class| class.canBeMoved(),

            .e_arrow,
            .e_function,

            .e_number,
            .e_boolean,
            .e_null,
            .e_undefined,
            // .e_reg_exp,
            .e_big_int,
            .e_string,
            .e_inlined_enum,
            .e_import_meta,
            => true,

            .e_template => |template| template.tag == null and template.parts.len == 0,

            .e_array => |array| array.was_originally_macro,
            .e_object => |object| object.was_originally_macro,

            // TODO: experiment with allowing some e_binary, e_unary, e_if as movable

            else => false,
        };
    }

    pub fn isSafeToString(data: Expr.Data) bool {
        return switch (data) {
            // rope strings can throw when toString is called.
            .e_string => |str| str.next == null,

            .e_number, .e_boolean, .e_undefined, .e_null => true,
            // BigInt is deliberately excluded as a large enough BigInt could throw an out of memory error.
            //

            else => false,
        };
    }

    pub fn knownPrimitive(data: Expr.Data) PrimitiveType {
        return switch (data) {
            .e_big_int => .bigint,
            .e_boolean => .boolean,
            .e_null => .null,
            .e_number => .number,
            .e_string => .string,
            .e_undefined => .undefined,
            .e_template => if (data.e_template.tag == null) PrimitiveType.string else PrimitiveType.unknown,
            .e_if => mergeKnownPrimitive(data.e_if.yes.data, data.e_if.no.data),
            .e_binary => |binary| brk: {
                switch (binary.op) {
                    .bin_strict_eq,
                    .bin_strict_ne,
                    .bin_loose_eq,
                    .bin_loose_ne,
                    .bin_lt,
                    .bin_gt,
                    .bin_le,
                    .bin_ge,
                    .bin_instanceof,
                    .bin_in,
                    => break :brk PrimitiveType.boolean,
                    .bin_logical_or, .bin_logical_and => break :brk binary.left.data.mergeKnownPrimitive(binary.right.data),

                    .bin_nullish_coalescing => {
                        const left = binary.left.data.knownPrimitive();
                        const right = binary.right.data.knownPrimitive();
                        if (left == .null or left == .undefined)
                            break :brk right;

                        if (left != .unknown) {
                            if (left != .mixed)
                                break :brk left; // Definitely not null or undefined

                            if (right != .unknown)
                                break :brk PrimitiveType.mixed; // Definitely some kind of primitive
                        }
                    },

                    .bin_add => {
                        const left = binary.left.data.knownPrimitive();
                        const right = binary.right.data.knownPrimitive();

                        if (left == .string or right == .string)
                            break :brk PrimitiveType.string;

                        if (left == .bigint or right == .bigint)
                            break :brk PrimitiveType.bigint;

                        if (switch (left) {
                            .unknown, .mixed, .bigint => false,
                            else => true,
                        } and switch (right) {
                            .unknown, .mixed, .bigint => false,
                            else => true,
                        })
                            break :brk PrimitiveType.number;

                        break :brk PrimitiveType.mixed; // Can be number or bigint or string (or an exception)
                    },

                    .bin_sub,
                    .bin_sub_assign,
                    .bin_mul,
                    .bin_mul_assign,
                    .bin_div,
                    .bin_div_assign,
                    .bin_rem,
                    .bin_rem_assign,
                    .bin_pow,
                    .bin_pow_assign,
                    .bin_bitwise_and,
                    .bin_bitwise_and_assign,
                    .bin_bitwise_or,
                    .bin_bitwise_or_assign,
                    .bin_bitwise_xor,
                    .bin_bitwise_xor_assign,
                    .bin_shl,
                    .bin_shl_assign,
                    .bin_shr,
                    .bin_shr_assign,
                    .bin_u_shr,
                    .bin_u_shr_assign,
                    => break :brk PrimitiveType.mixed, // Can be number or bigint (or an exception)

                    .bin_assign,
                    .bin_comma,
                    => break :brk binary.right.data.knownPrimitive(),

                    else => {},
                }

                break :brk PrimitiveType.unknown;
            },

            .e_unary => switch (data.e_unary.op) {
                .un_void => PrimitiveType.undefined,
                .un_typeof => PrimitiveType.string,
                .un_not, .un_delete => PrimitiveType.boolean,
                .un_pos => PrimitiveType.number, // Cannot be bigint because that throws an exception
                .un_neg, .un_cpl => switch (data.e_unary.value.data.knownPrimitive()) {
                    .bigint => PrimitiveType.bigint,
                    .unknown, .mixed => PrimitiveType.mixed,
                    else => PrimitiveType.number, // Can be number or bigint
                },
                .un_pre_dec, .un_pre_inc, .un_post_dec, .un_post_inc => PrimitiveType.mixed, // Can be number or bigint

                else => PrimitiveType.unknown,
            },

            .e_inlined_enum => |inlined| inlined.value.data.knownPrimitive(),

            else => PrimitiveType.unknown,
        };
    }

    pub fn mergeKnownPrimitive(lhs: Expr.Data, rhs: Expr.Data) PrimitiveType {
        return lhs.knownPrimitive().merge(rhs.knownPrimitive());
    }

    /// Returns true if the result of the "typeof" operator on this expression is
    /// statically determined and this expression has no side effects (i.e. can be
    /// removed without consequence).
    pub inline fn toTypeof(data: Expr.Data) ?string {
        return @as(Expr.Tag, data).typeof();
    }

    pub fn toNumber(data: Expr.Data) ?f64 {
        return switch (data) {
            .e_null => 0,
            .e_undefined => std.math.nan(f64),
            .e_string => |str| {
                if (str.next != null) return null;
                if (!str.isUTF8()) return null;

                // +'1' => 1
                return stringToEquivalentNumberValue(str.slice8());
            },
            .e_boolean => @as(f64, if (data.e_boolean.value) 1.0 else 0.0),
            .e_number => data.e_number.value,
            .e_inlined_enum => |inlined| switch (inlined.value.data) {
                .e_number => |num| num.value,
                .e_string => |str| {
                    if (str.next != null) return null;
                    if (!str.isUTF8()) return null;

                    // +'1' => 1
                    return stringToEquivalentNumberValue(str.slice8());
                },
                else => null,
            },
            else => null,
        };
    }

    pub fn toFiniteNumber(data: Expr.Data) ?f64 {
        return switch (data) {
            .e_boolean => @as(f64, if (data.e_boolean.value) 1.0 else 0.0),
            .e_number => if (std.math.isFinite(data.e_number.value))
                data.e_number.value
            else
                null,
            .e_inlined_enum => |inlined| switch (inlined.value.data) {
                .e_number => |num| if (std.math.isFinite(num.value))
                    num.value
                else
                    null,
                else => null,
            },
            else => null,
        };
    }

    pub fn extractNumericValue(data: Expr.Data) ?f64 {
        return switch (data) {
            .e_number => data.e_number.value,
            .e_inlined_enum => |inlined| switch (inlined.value.data) {
                .e_number => |num| num.value,
                else => null,
            },
            else => null,
        };
    }

    pub const Equality = struct {
        equal: bool = false,
        ok: bool = false,

        /// This extra flag is unfortunately required for the case of visiting the expression
        /// `require.main === module` (and any combination of !==, ==, !=, either ordering)
        ///
        /// We want to replace this with the dedicated import_meta_main node, which:
        /// - Stops this module from having p.require_ref, allowing conversion to ESM
        /// - Allows us to inline `import.meta.main`'s value, if it is known (bun build --compile)
        is_require_main_and_module: bool = false,

        pub const @"true" = Equality{ .ok = true, .equal = true };
        pub const @"false" = Equality{ .ok = true, .equal = false };
        pub const unknown = Equality{ .ok = false };
    };

    // Returns "equal, ok". If "ok" is false, then nothing is known about the two
    // values. If "ok" is true, the equality or inequality of the two values is
    // stored in "equal".
    pub fn eql(
        left: Expr.Data,
        right: Expr.Data,
        p: anytype,
        comptime kind: enum { loose, strict },
    ) Equality {
        comptime bun.assert(@typeInfo(@TypeOf(p)).pointer.size == .one); // pass *Parser

        // https://dorey.github.io/JavaScript-Equality-Table/
        switch (left) {
            .e_inlined_enum => |inlined| return inlined.value.data.eql(right, p, kind),

            .e_null, .e_undefined => {
                const ok = switch (@as(Expr.Tag, right)) {
                    .e_null, .e_undefined => true,
                    else => @as(Expr.Tag, right).isPrimitiveLiteral(),
                };

                if (comptime kind == .loose) {
                    return .{
                        .equal = switch (@as(Expr.Tag, right)) {
                            .e_null, .e_undefined => true,
                            else => false,
                        },
                        .ok = ok,
                    };
                }

                return .{
                    .equal = @as(Tag, right) == @as(Tag, left),
                    .ok = ok,
                };
            },
            .e_boolean => |l| {
                switch (right) {
                    .e_boolean => {
                        return .{
                            .ok = true,
                            .equal = l.value == right.e_boolean.value,
                        };
                    },
                    .e_number => |num| {
                        if (comptime kind == .strict) {
                            // "true === 1" is false
                            // "false === 0" is false
                            return Equality.false;
                        }

                        return .{
                            .ok = true,
                            .equal = if (l.value)
                                num.value == 1
                            else
                                num.value == 0,
                        };
                    },
                    .e_null, .e_undefined => {
                        return Equality.false;
                    },
                    else => {},
                }
            },
            .e_number => |l| {
                switch (right) {
                    .e_number => |r| {
                        return .{
                            .ok = true,
                            .equal = l.value == r.value,
                        };
                    },
                    .e_inlined_enum => |r| if (r.value.data == .e_number) {
                        return .{
                            .ok = true,
                            .equal = l.value == r.value.data.e_number.value,
                        };
                    },
                    .e_boolean => |r| {
                        if (comptime kind == .loose) {
                            return .{
                                .ok = true,
                                // "1 == true" is true
                                // "0 == false" is true
                                .equal = if (r.value)
                                    l.value == 1
                                else
                                    l.value == 0,
                            };
                        }

                        // "1 === true" is false
                        // "0 === false" is false
                        return Equality.false;
                    },
                    .e_null, .e_undefined => {
                        // "(not null or undefined) == undefined" is false
                        return Equality.false;
                    },
                    else => {},
                }
            },
            .e_big_int => |l| {
                if (right == .e_big_int) {
                    if (strings.eqlLong(l.value, right.e_big_int.value, true)) {
                        return Equality.true;
                    }

                    // 0x0000n == 0n is true
                    return .{ .ok = false };
                } else {
                    return .{
                        .ok = switch (right) {
                            .e_null, .e_undefined => true,
                            else => false,
                        },
                        .equal = false,
                    };
                }
            },
            .e_string => |l| {
                switch (right) {
                    .e_string => |r| {
                        r.resolveRopeIfNeeded(p.allocator);
                        l.resolveRopeIfNeeded(p.allocator);
                        return .{
                            .ok = true,
                            .equal = r.eql(E.String, l),
                        };
                    },
                    .e_inlined_enum => |inlined| {
                        if (inlined.value.data == .e_string) {
                            const r = inlined.value.data.e_string;

                            r.resolveRopeIfNeeded(p.allocator);
                            l.resolveRopeIfNeeded(p.allocator);

                            return .{
                                .ok = true,
                                .equal = r.eql(E.String, l),
                            };
                        }
                    },
                    .e_null, .e_undefined => {
                        return Equality.false;
                    },
                    .e_number => |r| {
                        if (comptime kind == .loose) {
                            l.resolveRopeIfNeeded(p.allocator);
                            if (r.value == 0 and (l.isBlank() or l.eqlComptime("0"))) {
                                return Equality.true;
                            }

                            if (r.value == 1 and l.eqlComptime("1")) {
                                return Equality.true;
                            }

                            // the string could still equal 0 or 1 but it could be hex, binary, octal, ...
                            return Equality.unknown;
                        } else {
                            return Equality.false;
                        }
                    },

                    else => {},
                }
            },

            else => {
                // Do not need to check left because e_require_main is
                // always re-ordered to the right side.
                if (right == .e_require_main) {
                    if (left.as(.e_identifier)) |id| {
                        if (id.ref.eql(p.module_ref)) return .{
                            .ok = true,
                            .equal = true,
                            .is_require_main_and_module = true,
                        };
                    }
                }
            },
        }

        return Equality.unknown;
    }

    pub fn toJS(this: Data, allocator: std.mem.Allocator, globalObject: *jsc.JSGlobalObject) ToJSError!jsc.JSValue {
        return switch (this) {
            .e_array => |e| e.toJS(allocator, globalObject),
            .e_object => |e| e.toJS(allocator, globalObject),
            .e_string => |e| e.toJS(allocator, globalObject),
            .e_null => jsc.JSValue.null,
            .e_undefined => .js_undefined,
            .e_boolean => |boolean| if (boolean.value)
                jsc.JSValue.true
            else
                jsc.JSValue.false,
            .e_number => |e| e.toJS(),
            // .e_big_int => |e| e.toJS(ctx, exception),

            .e_inlined_enum => |inlined| inlined.value.data.toJS(allocator, globalObject),

            .e_identifier,
            .e_import_identifier,
            .e_private_identifier,
            .e_commonjs_export_identifier,
            => error.@"Cannot convert identifier to JS. Try a statically-known value",

            // brk: {
            //     // var node = try allocator.create(Macro.JSNode);
            //     // node.* = Macro.JSNode.initExpr(Expr{ .data = this, .loc = logger.Loc.Empty });
            //     // break :brk jsc.JSValue.c(Macro.JSNode.Class.make(globalObject, node));
            // },

            else => {
                return error.@"Cannot convert argument type to JS";
            },
        };
    }

    pub const Store = struct {
        const StoreType = NewStore(&.{
            E.NameOfSymbol,
            E.Array,
            E.Arrow,
            E.Await,
            E.BigInt,
            E.Binary,
            E.Call,
            E.Class,
            E.Dot,
            E.Function,
            E.If,
            E.Import,
            E.Index,
            E.InlinedEnum,
            E.JSXElement,
            E.New,
            E.Number,
            E.Object,
            E.PrivateIdentifier,
            E.RegExp,
            E.Spread,
            E.String,
            E.Template,
            E.TemplatePart,
            E.Unary,
            E.Yield,
        }, 512);

        pub threadlocal var instance: ?*StoreType = null;
        pub threadlocal var memory_allocator: ?*ASTMemoryAllocator = null;
        pub threadlocal var disable_reset = false;

        pub fn create() void {
            if (instance != null or memory_allocator != null) {
                return;
            }

            instance = StoreType.init();
        }

        pub fn reset() void {
            if (disable_reset or memory_allocator != null) return;
            instance.?.reset();
        }

        pub fn deinit() void {
            if (instance == null or memory_allocator != null) return;
            instance.?.deinit();
            instance = null;
        }

        pub inline fn assert() void {
            if (comptime Environment.isDebug or Environment.enable_asan) {
                if (instance == null and memory_allocator == null)
                    bun.unreachablePanic("Store must be init'd", .{});
            }
        }

        /// create || reset
        pub fn begin() void {
            if (memory_allocator != null) return;
            if (instance == null) {
                create();
                return;
            }

            if (!disable_reset)
                instance.?.reset();
        }

        pub fn append(comptime T: type, value: T) *T {
            if (memory_allocator) |allocator| {
                return allocator.append(T, value);
            }

            Disabler.assert();
            return instance.?.append(T, value);
        }
    };

    pub inline fn isStringValue(self: Data) bool {
        return @as(Expr.Tag, self) == .e_string;
    }
};

pub fn StoredData(tag: Tag) type {
    const T = @FieldType(Data, tag);
    return switch (@typeInfo(T)) {
        .pointer => |ptr| ptr.child,
        else => T,
    };
}

fn stringToEquivalentNumberValue(str: []const u8) f64 {
    // +"" -> 0
    if (str.len == 0) return 0;
    if (!bun.strings.isAllASCII(str))
        return std.math.nan(f64);
    return bun.cpp.JSC__jsToNumber(str.ptr, str.len);
}

const string = []const u8;
const stringZ = [:0]const u8;

const JSPrinter = @import("../js_printer.zig");
const std = @import("std");

const bun = @import("bun");
const BabyList = bun.BabyList;
const Environment = bun.Environment;
const JSONParser = bun.json;
const MutableString = bun.MutableString;
const OOM = bun.OOM;
const default_allocator = bun.default_allocator;
const jsc = bun.jsc;
const logger = bun.logger;
const strings = bun.strings;
const writeAnyToHasher = bun.writeAnyToHasher;
const MimeType = bun.http.MimeType;

const js_ast = bun.ast;
const ASTMemoryAllocator = js_ast.ASTMemoryAllocator;
const E = js_ast.E;
const Expr = js_ast.Expr;
const G = js_ast.G;
const NewStore = js_ast.NewStore;
const Op = js_ast.Op;
const Ref = js_ast.Ref;
const S = js_ast.S;
const Stmt = js_ast.Stmt;
const ToJSError = js_ast.ToJSError;<|MERGE_RESOLUTION|>--- conflicted
+++ resolved
@@ -97,11 +97,7 @@
     if (mime_type.category.isTextLike()) {
         var output = MutableString.initEmpty(allocator);
         try JSPrinter.quoteForJSON(bytes, &output, true);
-<<<<<<< HEAD
-        var list = output.toOwnedSlice();
-=======
         var list = output.slice();
->>>>>>> ba9a49e3
         // remove the quotes
         if (list.len > 0) {
             list = list[1 .. list.len - 1];
