--- conflicted
+++ resolved
@@ -1240,7 +1240,8 @@
             parts: *ListManaged(js_ast.Part),
         ) !void {
             bun.assert(!p.response_ref.isNull());
-<<<<<<< HEAD
+
+            // If this is a bake production build, we don't use the bun_app_namespace_ref
             if (!p.options.features.hot_module_reloading) {
                 bun.assert(p.bun_app_namespace_ref.isNull());
                 const allocator = p.allocator;
@@ -1307,8 +1308,6 @@
                 return;
             }
 
-=======
->>>>>>> eac82e21
             bun.assert(!p.bun_app_namespace_ref.isNull());
             const allocator = p.allocator;
 
@@ -1341,17 +1340,11 @@
             });
 
             // ensure every e_import_identifier holds the namespace
-<<<<<<< HEAD
-            const symbol = &p.symbols.items[p.response_ref.inner_index];
-            bun.assert(symbol.namespace_alias != null);
-            symbol.namespace_alias.?.import_record_index = import_record_i;
-=======
             if (p.options.features.hot_module_reloading) {
                 const symbol = &p.symbols.items[p.response_ref.inner_index];
                 bun.assert(symbol.namespace_alias != null);
                 symbol.namespace_alias.?.import_record_index = import_record_i;
             }
->>>>>>> eac82e21
 
             try p.is_import_item.put(allocator, p.response_ref, {});
             try p.named_imports.put(allocator, p.response_ref, js_ast.NamedImport{
@@ -2185,7 +2178,6 @@
                 .none, .client_side => {},
                 else => {
                     p.response_ref = try p.declareGeneratedSymbol(.import, "Response");
-<<<<<<< HEAD
                     if (p.options.features.hot_module_reloading) {
                         p.bun_app_namespace_ref = try p.newSymbol(
                             .other,
@@ -2198,18 +2190,6 @@
                             .import_record_index = std.math.maxInt(u32),
                         };
                     }
-=======
-                    p.bun_app_namespace_ref = try p.newSymbol(
-                        .other,
-                        "import_bun_app",
-                    );
-                    const symbol = &p.symbols.items[p.response_ref.inner_index];
-                    symbol.namespace_alias = .{
-                        .namespace_ref = p.bun_app_namespace_ref,
-                        .alias = "Response",
-                        .import_record_index = std.math.maxInt(u32),
-                    };
->>>>>>> eac82e21
                 },
             }
 
