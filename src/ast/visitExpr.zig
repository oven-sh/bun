--- conflicted
+++ resolved
@@ -1448,51 +1448,12 @@
                     if (!ReactRefresh.isHookName(original_name)) break :try_record_hook;
                     if (p.options.features.react_fast_refresh) {
                         p.handleReactRefreshHookCall(e_, original_name);
-<<<<<<< HEAD
-=======
-                    } else if (
-                    // If we're here it means we're in server component.
-                    // Error if the user is using the `useState` hook as it
-                    // is disallowed in server components.
-                    //
-                    // We're also specifically checking that the target is
-                    // `.e_import_identifier`.
-                    //
-                    // Why? Because we *don't* want to check for uses of
-                    // `useState` _inside_ React, and we know React uses
-                    // commonjs so it will never be `.e_import_identifier`.
-                    check_for_usestate: {
-                        if (e_.target.data == .e_import_identifier) break :check_for_usestate true;
-                        // Also check for `React.useState(...)`
-                        if (e_.target.data == .e_dot and e_.target.data.e_dot.target.data == .e_import_identifier) {
-                            const id = e_.target.data.e_dot.target.data.e_import_identifier;
-                            const name = p.symbols.items[id.ref.innerIndex()].original_name;
-                            break :check_for_usestate bun.strings.eqlComptime(name, "React");
-                        }
-                        break :check_for_usestate false;
-                    }) {
-                        bun.assert(p.options.features.server_components.isServerSide());
-                        if (!bun.strings.startsWith(p.source.path.pretty, "node_modules") and
-                            bun.strings.eqlComptime(original_name, "useState"))
-                        {
-                            p.log.addError(
-                                p.source,
-                                expr.loc,
-                                std.fmt.allocPrint(
-                                    p.allocator,
-                                    "\"useState\" is not available in a server component. If you need interactivity, consider converting part of this to a Client Component (by adding `\"use client\";` to the top of the file).",
-                                    .{},
-                                ) catch |err| bun.handleOom(err),
-                            ) catch |err| bun.handleOom(err);
-                        }
->>>>>>> b88cecfe
                     }
 
                     // Note: we do not check for `use${Hook}` here because at
                     // this stage, we do not yet know if the file we're parsing
                     // is exclusively used inside a client component module
                     // graph.
-
                 }
 
                 // Implement constant folding for 'string'.charCodeAt(n)
