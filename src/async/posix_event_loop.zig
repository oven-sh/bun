const bun = @import("root").bun;
const Output = bun.Output;
const JSC = bun.JSC;
const uws = bun.uws;
const Environment = bun.Environment;
const std = @import("std");

pub const Loop = uws.Loop;

/// Track if an object whose file descriptor is being watched should keep the event loop alive.
/// This is not reference counted. It only tracks active or inactive.
pub const KeepAlive = struct {
    status: Status = .inactive,

    const log = Output.scoped(.KeepAlive, false);

    const Status = enum { active, inactive, done };

    pub inline fn isActive(this: KeepAlive) bool {
        return this.status == .active;
    }

    /// Make calling ref() on this poll into a no-op.
    pub fn disable(this: *KeepAlive) void {
        this.unref(JSC.VirtualMachine.get());
        this.status = .done;
    }

    /// Only intended to be used from EventLoop.Pollable
    pub fn deactivate(this: *KeepAlive, loop: *Loop) void {
        if (this.status != .active)
            return;

        this.status = .inactive;
        loop.subActive(1);
    }

    /// Only intended to be used from EventLoop.Pollable
    pub fn activate(this: *KeepAlive, loop: *Loop) void {
        if (this.status != .inactive)
            return;

        this.status = .active;
        loop.addActive(1);
    }

    pub fn init() KeepAlive {
        return .{};
    }

    /// Prevent a poll from keeping the process alive.
    pub fn unref(this: *KeepAlive, vm: *JSC.VirtualMachine) void {
        if (this.status != .active)
            return;
        this.status = .inactive;
        vm.event_loop_handle.?.subActive(1);
    }

    /// From another thread, Prevent a poll from keeping the process alive.
    pub fn unrefConcurrently(this: *KeepAlive, vm: *JSC.VirtualMachine) void {
        if (this.status != .active)
            return;
        this.status = .inactive;
        vm.event_loop_handle.?.unrefConcurrently();
    }

    /// Prevent a poll from keeping the process alive on the next tick.
    pub fn unrefOnNextTick(this: *KeepAlive, vm: *JSC.VirtualMachine) void {
        if (this.status != .active)
            return;
        this.status = .inactive;
        vm.pending_unref_counter +|= 1;
    }

    /// From another thread, prevent a poll from keeping the process alive on the next tick.
    pub fn unrefOnNextTickConcurrently(this: *KeepAlive, vm: *JSC.VirtualMachine) void {
        if (this.status != .active)
            return;
        this.status = .inactive;
        _ = @atomicRmw(@TypeOf(vm.pending_unref_counter), &vm.pending_unref_counter, .Add, 1, .Monotonic);
    }

    /// Allow a poll to keep the process alive.
    pub fn ref(this: *KeepAlive, vm: *JSC.VirtualMachine) void {
        if (this.status != .inactive)
            return;
        this.status = .active;
        vm.event_loop_handle.?.ref();
    }

    /// Allow a poll to keep the process alive.
    pub fn refConcurrently(this: *KeepAlive, vm: *JSC.VirtualMachine) void {
        if (this.status != .inactive)
            return;
        this.status = .active;
        vm.event_loop_handle.?.refConcurrently();
    }

    pub fn refConcurrentlyFromEventLoop(this: *KeepAlive, loop: *JSC.EventLoop) void {
        this.refConcurrently(loop.virtual_machine);
    }

    pub fn unrefConcurrentlyFromEventLoop(this: *KeepAlive, loop: *JSC.EventLoop) void {
        this.unrefConcurrently(loop.virtual_machine);
    }
};

const KQueueGenerationNumber = if (Environment.isMac and Environment.allow_assert) usize else u0;
pub const FilePoll = struct {
    var max_generation_number: KQueueGenerationNumber = 0;

    fd: bun.UFileDescriptor = invalid_fd,
    flags: Flags.Set = Flags.Set{},
    owner: Owner = undefined,

    /// We re-use FilePoll objects to avoid allocating new ones.
    ///
    /// That means we might run into situations where the event is stale.
    /// on macOS kevent64 has an extra pointer field so we use it for that
    /// linux doesn't have a field like that
    generation_number: KQueueGenerationNumber = 0,
    next_to_free: ?*FilePoll = null,

    const FileReader = JSC.WebCore.FileReader;
    const FileSink = JSC.WebCore.FileSink;
    const FIFO = JSC.WebCore.FIFO;
    const Subprocess = JSC.Subprocess;
    const ShellSubprocess = bun.ShellSubprocess;
    const ShellBufferedWriter = bun.ShellBufferedWriter;
    const BufferedInput = Subprocess.BufferedInput;
    const BufferedOutput = Subprocess.BufferedOutput;
    const DNSResolver = JSC.DNS.DNSResolver;
    const GetAddrInfoRequest = JSC.DNS.GetAddrInfoRequest;
    const Deactivated = opaque {
        pub var owner: Owner = Owner.init(@as(*Deactivated, @ptrFromInt(@as(usize, 0xDEADBEEF))));
    };

    const RunCommand = bun.RunCommand;
    const LifecycleScriptSubprocess = RunCommand.LifecycleScriptSubprocess;
    const LifecycleScriptSubprocessPid = RunCommand.LifecycleScriptSubprocess.PidPollData;

    pub const Owner = bun.TaggedPointerUnion(.{
        FileReader,
        FileSink,
        Subprocess,
        ShellSubprocess,
        BufferedInput,
        FIFO,
        Deactivated,
        DNSResolver,
        GetAddrInfoRequest,
<<<<<<< HEAD
        ShellBufferedWriter,
=======
        LifecycleScriptSubprocess,
        LifecycleScriptSubprocessPid,
>>>>>>> 7ec64c2c
    });

    fn updateFlags(poll: *FilePoll, updated: Flags.Set) void {
        var flags = poll.flags;
        flags.remove(.readable);
        flags.remove(.writable);
        flags.remove(.process);
        flags.remove(.machport);
        flags.remove(.eof);
        flags.remove(.hup);

        flags.setUnion(updated);
        poll.flags = flags;
    }

    pub fn onKQueueEvent(poll: *FilePoll, _: *Loop, kqueue_event: *const std.os.system.kevent64_s) void {
        if (KQueueGenerationNumber != u0)
            std.debug.assert(poll.generation_number == kqueue_event.ext[0]);

        poll.updateFlags(Flags.fromKQueueEvent(kqueue_event.*));
        poll.onUpdate(kqueue_event.data);
    }

    pub fn onEpollEvent(poll: *FilePoll, _: *Loop, epoll_event: *std.os.linux.epoll_event) void {
        poll.updateFlags(Flags.fromEpollEvent(epoll_event.*));
        poll.onUpdate(0);
    }

    pub fn clearEvent(poll: *FilePoll, flag: Flags) void {
        poll.flags.remove(flag);
    }

    pub fn isReadable(this: *FilePoll) bool {
        const readable = this.flags.contains(.readable);
        this.flags.remove(.readable);
        return readable;
    }

    pub fn isHUP(this: *FilePoll) bool {
        const readable = this.flags.contains(.hup);
        this.flags.remove(.hup);
        return readable;
    }

    pub fn isEOF(this: *FilePoll) bool {
        const readable = this.flags.contains(.eof);
        this.flags.remove(.eof);
        return readable;
    }

    pub fn isWritable(this: *FilePoll) bool {
        const readable = this.flags.contains(.writable);
        this.flags.remove(.writable);
        return readable;
    }

    pub fn deinit(this: *FilePoll) void {
        var vm = JSC.VirtualMachine.get();
        var loop = vm.event_loop_handle.?;
        this.deinitPossiblyDefer(vm, loop, vm.rareData().filePolls(vm), false);
    }

    pub fn deinitForceUnregister(this: *FilePoll) void {
        var vm = JSC.VirtualMachine.get();
        var loop = vm.event_loop_handle.?;
        this.deinitPossiblyDefer(vm, loop, vm.rareData().filePolls(vm), true);
    }

    fn deinitPossiblyDefer(this: *FilePoll, vm: *JSC.VirtualMachine, loop: *Loop, polls: *FilePoll.Store, force_unregister: bool) void {
        _ = this.unregister(loop, force_unregister);

        this.owner = Deactivated.owner;
        const was_ever_registered = this.flags.contains(.was_ever_registered);
        this.flags = Flags.Set{};
        this.fd = invalid_fd;
        polls.put(this, vm, was_ever_registered);
    }

    pub fn deinitWithVM(this: *FilePoll, vm: *JSC.VirtualMachine) void {
        var loop = vm.event_loop_handle.?;
        this.deinitPossiblyDefer(vm, loop, vm.rareData().filePolls(vm), false);
    }

    pub fn isRegistered(this: *const FilePoll) bool {
        return this.flags.contains(.poll_writable) or this.flags.contains(.poll_readable) or this.flags.contains(.poll_process) or this.flags.contains(.poll_machport);
    }

    const kqueue_or_epoll = if (Environment.isMac) "kevent" else "epoll";

    pub fn onUpdate(poll: *FilePoll, size_or_offset: i64) void {
        if (poll.flags.contains(.one_shot) and !poll.flags.contains(.needs_rearm)) {
            poll.flags.insert(.needs_rearm);
        }

        var ptr = poll.owner;
        switch (ptr.tag()) {
            @field(Owner.Tag, "FIFO") => {
                log("onUpdate " ++ kqueue_or_epoll ++ " (fd: {d}) FIFO", .{poll.fd});
                ptr.as(FIFO).ready(size_or_offset, poll.flags.contains(.hup));
            },
            @field(Owner.Tag, "Subprocess") => {
                log("onUpdate " ++ kqueue_or_epoll ++ " (fd: {d}) Subprocess", .{poll.fd});
                var loader = ptr.as(JSC.Subprocess);

                loader.onExitNotificationTask();
            },
            @field(Owner.Tag, "ShellSubprocess") => {
                log("onUpdate " ++ kqueue_or_epoll ++ " (fd: {d}) ShellSubprocess", .{poll.fd});
                var loader = ptr.as(ShellSubprocess);

                loader.onExitNotificationTask();
            },
            @field(Owner.Tag, "FileSink") => {
                log("onUpdate " ++ kqueue_or_epoll ++ " (fd: {d}) FileSink", .{poll.fd});
                var loader = ptr.as(JSC.WebCore.FileSink);
                loader.onPoll(size_or_offset, 0);
            },

            @field(Owner.Tag, "DNSResolver") => {
                log("onUpdate " ++ kqueue_or_epoll ++ " (fd: {d}) DNSResolver", .{poll.fd});
                var loader: *DNSResolver = ptr.as(DNSResolver);
                loader.onDNSPoll(poll);
            },

            @field(Owner.Tag, "GetAddrInfoRequest") => {
                if (comptime !Environment.isMac) {
                    unreachable;
                }

                log("onUpdate " ++ kqueue_or_epoll ++ " (fd: {d}) GetAddrInfoRequest", .{poll.fd});
                var loader: *GetAddrInfoRequest = ptr.as(GetAddrInfoRequest);
                loader.onMachportChange();
            },

            @field(Owner.Tag, "LifecycleScriptSubprocess") => {
                log("onUpdate " ++ kqueue_or_epoll ++ " (fd: {d}) LifecycleScriptSubprocess", .{poll.fd});
                var loader: *LifecycleScriptSubprocess = ptr.as(LifecycleScriptSubprocess);
                loader.onOutputUpdate(size_or_offset, poll.fileDescriptor());
            },

            @field(Owner.Tag, "PidPollData") => {
                log("onUpdate " ++ kqueue_or_epoll ++ " (fd: {d}) LifecycleScriptSubprocess Pid", .{poll.fd});
                var loader: *LifecycleScriptSubprocess = ptr.as(LifecycleScriptSubprocess);
                loader.onProcessUpdate(size_or_offset);
            },

            else => {
                log("onUpdate " ++ kqueue_or_epoll ++ " (fd: {d}) disconnected?", .{poll.fd});
            },
        }
    }

    pub const Flags = enum {
        // What are we asking the event loop about?

        /// Poll for readable events
        poll_readable,

        /// Poll for writable events
        poll_writable,

        /// Poll for process-related events
        poll_process,

        /// Poll for machport events
        poll_machport,

        // What did the event loop tell us?
        readable,
        writable,
        process,
        eof,
        hup,
        machport,

        // What is the type of file descriptor?
        fifo,
        tty,

        one_shot,
        needs_rearm,

        has_incremented_poll_count,
        has_incremented_active_count,
        closed,

        keeps_event_loop_alive,

        nonblocking,

        was_ever_registered,
        ignore_updates,

        pub fn poll(this: Flags) Flags {
            return switch (this) {
                .readable => .poll_readable,
                .writable => .poll_writable,
                .process => .poll_process,
                .machport => .poll_machport,
                else => this,
            };
        }

        pub const Set = std.EnumSet(Flags);
        pub const Struct = std.enums.EnumFieldStruct(Flags, bool, false);

        pub fn fromKQueueEvent(kqueue_event: std.os.system.kevent64_s) Flags.Set {
            var flags = Flags.Set{};
            if (kqueue_event.filter == std.os.system.EVFILT_READ) {
                flags.insert(Flags.readable);
                log("readable", .{});
                if (kqueue_event.flags & std.os.system.EV_EOF != 0) {
                    flags.insert(Flags.hup);
                    log("hup", .{});
                }
            } else if (kqueue_event.filter == std.os.system.EVFILT_WRITE) {
                flags.insert(Flags.writable);
                log("writable", .{});
                if (kqueue_event.flags & std.os.system.EV_EOF != 0) {
                    flags.insert(Flags.hup);
                    log("hup", .{});
                }
            } else if (kqueue_event.filter == std.os.system.EVFILT_PROC) {
                log("proc", .{});
                flags.insert(Flags.process);
            } else if (kqueue_event.filter == std.os.system.EVFILT_MACHPORT) {
                log("machport", .{});
                flags.insert(Flags.machport);
            }
            return flags;
        }

        pub fn fromEpollEvent(epoll: std.os.linux.epoll_event) Flags.Set {
            var flags = Flags.Set{};
            if (epoll.events & std.os.linux.EPOLL.IN != 0) {
                flags.insert(Flags.readable);
                log("readable", .{});
            }
            if (epoll.events & std.os.linux.EPOLL.OUT != 0) {
                flags.insert(Flags.writable);
                log("writable", .{});
            }
            if (epoll.events & std.os.linux.EPOLL.ERR != 0) {
                flags.insert(Flags.eof);
                log("eof", .{});
            }
            if (epoll.events & std.os.linux.EPOLL.HUP != 0) {
                flags.insert(Flags.hup);
                log("hup", .{});
            }
            return flags;
        }
    };

    const HiveArray = bun.HiveArray(FilePoll, 128).Fallback;

    // We defer freeing FilePoll until the end of the next event loop iteration
    // This ensures that we don't free a FilePoll before the next callback is called
    pub const Store = struct {
        hive: HiveArray,
        pending_free_head: ?*FilePoll = null,
        pending_free_tail: ?*FilePoll = null,

        const log = Output.scoped(.FilePoll, false);

        pub fn init(allocator: std.mem.Allocator) Store {
            return .{
                .hive = HiveArray.init(allocator),
            };
        }

        pub fn get(this: *Store) *FilePoll {
            return this.hive.get();
        }

        pub fn processDeferredFrees(this: *Store) void {
            var next = this.pending_free_head;
            while (next) |current| {
                next = current.next_to_free;
                current.next_to_free = null;
                this.hive.put(current);
            }
            this.pending_free_head = null;
            this.pending_free_tail = null;
        }

        pub fn put(this: *Store, poll: *FilePoll, vm: *JSC.VirtualMachine, ever_registered: bool) void {
            if (!ever_registered) {
                this.hive.put(poll);
                return;
            }

            std.debug.assert(poll.next_to_free == null);

            if (this.pending_free_tail) |tail| {
                std.debug.assert(this.pending_free_head != null);
                std.debug.assert(tail.next_to_free == null);
                tail.next_to_free = poll;
            }

            if (this.pending_free_head == null) {
                this.pending_free_head = poll;
                std.debug.assert(this.pending_free_tail == null);
            }

            poll.flags.insert(.ignore_updates);
            this.pending_free_tail = poll;
            std.debug.assert(vm.after_event_loop_callback == null or vm.after_event_loop_callback == @as(?JSC.OpaqueCallback, @ptrCast(&processDeferredFrees)));
            vm.after_event_loop_callback = @ptrCast(&processDeferredFrees);
            vm.after_event_loop_callback_ctx = this;
        }
    };

    const log = Output.scoped(.FilePoll, false);

    pub inline fn isActive(this: *const FilePoll) bool {
        return this.flags.contains(.has_incremented_poll_count);
    }

    pub inline fn isWatching(this: *const FilePoll) bool {
        return !this.flags.contains(.needs_rearm) and (this.flags.contains(.poll_readable) or this.flags.contains(.poll_writable) or this.flags.contains(.poll_process));
    }

    /// This decrements the active counter if it was previously incremented
    /// "active" controls whether or not the event loop should potentially idle
    pub fn disableKeepingProcessAlive(this: *FilePoll, vm: *JSC.VirtualMachine) void {
        vm.event_loop_handle.?.subActive(@as(u32, @intFromBool(this.flags.contains(.has_incremented_active_count))));
        this.flags.remove(.keeps_event_loop_alive);
        this.flags.remove(.has_incremented_active_count);
    }

    pub inline fn canEnableKeepingProcessAlive(this: *const FilePoll) bool {
        return this.flags.contains(.keeps_event_loop_alive) and this.flags.contains(.has_incremented_poll_count);
    }

    pub fn enableKeepingProcessAlive(this: *FilePoll, vm: *JSC.VirtualMachine) void {
        if (this.flags.contains(.closed))
            return;

        vm.event_loop_handle.?.addActive(@as(u32, @intFromBool(!this.flags.contains(.has_incremented_active_count))));
        this.flags.insert(.keeps_event_loop_alive);
        this.flags.insert(.has_incremented_active_count);
    }

    /// Only intended to be used from EventLoop.Pollable
    fn deactivate(this: *FilePoll, loop: *Loop) void {
        loop.num_polls -= @as(i32, @intFromBool(this.flags.contains(.has_incremented_poll_count)));
        this.flags.remove(.has_incremented_poll_count);

        loop.subActive(@as(u32, @intFromBool(this.flags.contains(.has_incremented_active_count))));
        this.flags.remove(.keeps_event_loop_alive);
        this.flags.remove(.has_incremented_active_count);
    }

    /// Only intended to be used from EventLoop.Pollable
    fn activate(this: *FilePoll, loop: *Loop) void {
        this.flags.remove(.closed);

        loop.num_polls += @as(i32, @intFromBool(!this.flags.contains(.has_incremented_poll_count)));
        this.flags.insert(.has_incremented_poll_count);

        if (this.flags.contains(.keeps_event_loop_alive)) {
            loop.addActive(@as(u32, @intFromBool(!this.flags.contains(.has_incremented_active_count))));
            this.flags.insert(.has_incremented_active_count);
        }
    }

    pub fn init(vm: *JSC.VirtualMachine, fd: bun.FileDescriptor, flags: Flags.Struct, comptime Type: type, owner: *Type) *FilePoll {
        return initWithOwner(vm, fd, flags, Owner.init(owner));
    }

    pub fn initWithOwner(vm: *JSC.VirtualMachine, fd: bun.FileDescriptor, flags: Flags.Struct, owner: Owner) *FilePoll {
        var poll = vm.rareData().filePolls(vm).get();
        poll.fd = @intCast(fd);
        poll.flags = Flags.Set.init(flags);
        poll.owner = owner;
        poll.next_to_free = null;

        if (KQueueGenerationNumber != u0) {
            max_generation_number +%= 1;
            poll.generation_number = max_generation_number;
        }
        return poll;
    }

    pub fn initWithPackageManager(m: *bun.PackageManager, fd: bun.FileDescriptor, flags: Flags.Struct, owner: anytype) *FilePoll {
        return initWithPackageManagerWithOwner(m, fd, flags, Owner.init(owner));
    }

    pub fn initWithPackageManagerWithOwner(manager: *bun.PackageManager, fd: bun.FileDescriptor, flags: Flags.Struct, owner: Owner) *FilePoll {
        var poll = manager.file_poll_store.get();
        poll.fd = @intCast(fd);
        poll.flags = Flags.Set.init(flags);
        poll.owner = owner;
        poll.next_to_free = null;

        if (KQueueGenerationNumber != u0) {
            max_generation_number +%= 1;
            poll.generation_number = max_generation_number;
        }

        return poll;
    }

    pub inline fn canRef(this: *const FilePoll) bool {
        if (this.flags.contains(.disable))
            return false;

        return !this.flags.contains(.has_incremented_poll_count);
    }

    pub inline fn canUnref(this: *const FilePoll) bool {
        return this.flags.contains(.has_incremented_poll_count);
    }

    /// Prevent a poll from keeping the process alive.
    pub fn unref(this: *FilePoll, vm: *JSC.VirtualMachine) void {
        log("unref", .{});
        this.disableKeepingProcessAlive(vm);
    }

    /// Allow a poll to keep the process alive.
    pub fn ref(this: *FilePoll, vm: *JSC.VirtualMachine) void {
        if (this.flags.contains(.closed))
            return;

        log("ref", .{});

        this.enableKeepingProcessAlive(vm);
    }

    pub fn onEnded(this: *FilePoll, vm: *JSC.VirtualMachine) void {
        this.flags.remove(.keeps_event_loop_alive);
        this.flags.insert(.closed);
        this.deactivate(vm.event_loop_handle.?);
    }

    pub fn onTick(loop: *Loop, tagged_pointer: ?*anyopaque) callconv(.C) void {
        var tag = Pollable.from(tagged_pointer);

        if (tag.tag() != @field(Pollable.Tag, "FilePoll"))
            return;

        var file_poll: *FilePoll = tag.as(FilePoll);
        if (file_poll.flags.contains(.ignore_updates)) {
            return;
        }

        if (comptime Environment.isMac)
            onKQueueEvent(file_poll, loop, &loop.ready_polls[@as(usize, @intCast(loop.current_ready_poll))])
        else if (comptime Environment.isLinux)
            onEpollEvent(file_poll, loop, &loop.ready_polls[@as(usize, @intCast(loop.current_ready_poll))]);
    }

    const Pollable = bun.TaggedPointerUnion(
        .{
            FilePoll,
            Deactivated,
        },
    );

    comptime {
        @export(onTick, .{ .name = "Bun__internal_dispatch_ready_poll" });
    }

    const timeout = std.mem.zeroes(std.os.timespec);
    const kevent = std.c.kevent;
    const linux = std.os.linux;

    pub fn register(this: *FilePoll, loop: *Loop, flag: Flags, one_shot: bool) JSC.Maybe(void) {
        return registerWithFd(this, loop, flag, one_shot, this.fd);
    }
    pub fn registerWithFd(this: *FilePoll, loop: *Loop, flag: Flags, one_shot: bool, fd: u64) JSC.Maybe(void) {
        const watcher_fd = loop.fd;

        log("register: {s} ({d})", .{ @tagName(flag), fd });

        std.debug.assert(fd != invalid_fd);

        if (one_shot) {
            this.flags.insert(.one_shot);
        }

        if (comptime Environment.isLinux) {
            const one_shot_flag: u32 = if (!this.flags.contains(.one_shot)) 0 else linux.EPOLL.ONESHOT;

            const flags: u32 = switch (flag) {
                .process,
                .readable,
                => linux.EPOLL.IN | linux.EPOLL.HUP | one_shot_flag,
                .writable => linux.EPOLL.OUT | linux.EPOLL.HUP | linux.EPOLL.ERR | one_shot_flag,
                else => unreachable,
            };

            var event = linux.epoll_event{ .events = flags, .data = .{ .u64 = @intFromPtr(Pollable.init(this).ptr()) } };

            var op: u32 = if (this.isRegistered() or this.flags.contains(.needs_rearm)) linux.EPOLL.CTL_MOD else linux.EPOLL.CTL_ADD;

            const ctl = linux.epoll_ctl(
                watcher_fd,
                op,
                @intCast(fd),
                &event,
            );
            this.flags.insert(.was_ever_registered);
            if (JSC.Maybe(void).errnoSys(ctl, .epoll_ctl)) |errno| {
                this.deactivate(loop);
                return errno;
            }
        } else if (comptime Environment.isMac) {
            var changelist = std.mem.zeroes([2]std.os.system.kevent64_s);
            const one_shot_flag: u16 = if (!this.flags.contains(.one_shot)) 0 else std.c.EV_ONESHOT;
            changelist[0] = switch (flag) {
                .readable => .{
                    .ident = @as(u64, @intCast(fd)),
                    .filter = std.os.system.EVFILT_READ,
                    .data = 0,
                    .fflags = 0,
                    .udata = @intFromPtr(Pollable.init(this).ptr()),
                    .flags = std.c.EV_ADD | one_shot_flag,
                    .ext = .{ this.generation_number, 0 },
                },
                .writable => .{
                    .ident = @as(u64, @intCast(fd)),
                    .filter = std.os.system.EVFILT_WRITE,
                    .data = 0,
                    .fflags = 0,
                    .udata = @intFromPtr(Pollable.init(this).ptr()),
                    .flags = std.c.EV_ADD | one_shot_flag,
                    .ext = .{ this.generation_number, 0 },
                },
                .process => .{
                    .ident = @as(u64, @intCast(fd)),
                    .filter = std.os.system.EVFILT_PROC,
                    .data = 0,
                    .fflags = std.c.NOTE_EXIT,
                    .udata = @intFromPtr(Pollable.init(this).ptr()),
                    .flags = std.c.EV_ADD | one_shot_flag,
                    .ext = .{ this.generation_number, 0 },
                },
                .machport => .{
                    .ident = @as(u64, @intCast(fd)),
                    .filter = std.os.system.EVFILT_MACHPORT,
                    .data = 0,
                    .fflags = 0,
                    .udata = @intFromPtr(Pollable.init(this).ptr()),
                    .flags = std.c.EV_ADD | one_shot_flag,
                    .ext = .{ this.generation_number, 0 },
                },
                else => unreachable,
            };

            // output events only include change errors
            const KEVENT_FLAG_ERROR_EVENTS = 0x000002;

            // The kevent() system call returns the number of events placed in
            // the eventlist, up to the value given by nevents.  If the time
            // limit expires, then kevent() returns 0.
            const rc = rc: {
                while (true) {
                    const rc = std.os.system.kevent64(
                        watcher_fd,
                        &changelist,
                        1,
                        // The same array may be used for the changelist and eventlist.
                        &changelist,
                        // we set 0 here so that if we get an error on
                        // registration, it becomes errno
                        0,
                        KEVENT_FLAG_ERROR_EVENTS,
                        &timeout,
                    );

                    if (std.c.getErrno(rc) == .INTR) continue;
                    break :rc rc;
                }
            };

            this.flags.insert(.was_ever_registered);

            // If an error occurs while
            // processing an element of the changelist and there is enough room
            // in the eventlist, then the event will be placed in the eventlist
            // with EV_ERROR set in flags and the system error in data.
            if (changelist[0].flags == std.c.EV_ERROR and changelist[0].data != 0) {
                return JSC.Maybe(void).errnoSys(changelist[0].data, .kevent).?;
                // Otherwise, -1 will be returned, and errno will be set to
                // indicate the error condition.
            }

            const errno = std.c.getErrno(rc);

            if (errno != .SUCCESS) {
                this.deactivate(loop);
                return JSC.Maybe(void){
                    .err = bun.sys.Error.fromCode(errno, .kqueue),
                };
            }
        } else {
            bun.todo(@src(), {});
        }
        this.activate(loop);
        this.flags.insert(switch (flag) {
            .readable => .poll_readable,
            .process => if (comptime Environment.isLinux) .poll_readable else .poll_process,
            .writable => .poll_writable,
            .machport => .poll_machport,
            else => unreachable,
        });
        this.flags.remove(.needs_rearm);

        return JSC.Maybe(void).success;
    }

    const invalid_fd = bun.invalid_fd;

    pub inline fn fileDescriptor(this: *FilePoll) bun.FileDescriptor {
        return @intCast(this.fd);
    }

    pub fn unregister(this: *FilePoll, loop: *Loop, force_unregister: bool) JSC.Maybe(void) {
        return this.unregisterWithFd(loop, this.fd, force_unregister);
    }

    pub fn unregisterWithFd(this: *FilePoll, loop: *Loop, fd: bun.UFileDescriptor, force_unregister: bool) JSC.Maybe(void) {
        defer this.deactivate(loop);

        if (!(this.flags.contains(.poll_readable) or this.flags.contains(.poll_writable) or this.flags.contains(.poll_process) or this.flags.contains(.poll_machport))) {

            // no-op
            return JSC.Maybe(void).success;
        }

        std.debug.assert(fd != invalid_fd);
        const watcher_fd = loop.fd;
        const flag: Flags = brk: {
            if (this.flags.contains(.poll_readable))
                break :brk .readable;
            if (this.flags.contains(.poll_writable))
                break :brk .writable;
            if (this.flags.contains(.poll_process))
                break :brk .process;

            if (this.flags.contains(.poll_machport))
                break :brk .machport;
            return JSC.Maybe(void).success;
        };

        if (this.flags.contains(.needs_rearm) and !force_unregister) {
            log("unregister: {s} ({d}) skipped due to needs_rearm", .{ @tagName(flag), fd });
            this.flags.remove(.poll_process);
            this.flags.remove(.poll_readable);
            this.flags.remove(.poll_process);
            this.flags.remove(.poll_machport);
            return JSC.Maybe(void).success;
        }

        log("unregister: {s} ({d})", .{ @tagName(flag), fd });

        if (comptime Environment.isLinux) {
            const ctl = linux.epoll_ctl(
                watcher_fd,
                linux.EPOLL.CTL_DEL,
                @intCast(fd),
                null,
            );

            if (JSC.Maybe(void).errnoSys(ctl, .epoll_ctl)) |errno| {
                return errno;
            }
        } else if (comptime Environment.isMac) {
            var changelist = std.mem.zeroes([2]std.os.system.kevent64_s);

            changelist[0] = switch (flag) {
                .readable => .{
                    .ident = @as(u64, @intCast(fd)),
                    .filter = std.os.system.EVFILT_READ,
                    .data = 0,
                    .fflags = 0,
                    .udata = @intFromPtr(Pollable.init(this).ptr()),
                    .flags = std.c.EV_DELETE,
                    .ext = .{ 0, 0 },
                },
                .machport => .{
                    .ident = @as(u64, @intCast(fd)),
                    .filter = std.os.system.EVFILT_MACHPORT,
                    .data = 0,
                    .fflags = 0,
                    .udata = @intFromPtr(Pollable.init(this).ptr()),
                    .flags = std.c.EV_DELETE,
                    .ext = .{ 0, 0 },
                },
                .writable => .{
                    .ident = @as(u64, @intCast(fd)),
                    .filter = std.os.system.EVFILT_WRITE,
                    .data = 0,
                    .fflags = 0,
                    .udata = @intFromPtr(Pollable.init(this).ptr()),
                    .flags = std.c.EV_DELETE,
                    .ext = .{ 0, 0 },
                },
                .process => .{
                    .ident = @as(u64, @intCast(fd)),
                    .filter = std.os.system.EVFILT_PROC,
                    .data = 0,
                    .fflags = std.c.NOTE_EXIT,
                    .udata = @intFromPtr(Pollable.init(this).ptr()),
                    .flags = std.c.EV_DELETE,
                    .ext = .{ 0, 0 },
                },
                else => unreachable,
            };

            // output events only include change errors
            const KEVENT_FLAG_ERROR_EVENTS = 0x000002;

            // The kevent() system call returns the number of events placed in
            // the eventlist, up to the value given by nevents.  If the time
            // limit expires, then kevent() returns 0.
            const rc = std.os.system.kevent64(
                watcher_fd,
                &changelist,
                1,
                // The same array may be used for the changelist and eventlist.
                &changelist,
                1,
                KEVENT_FLAG_ERROR_EVENTS,
                &timeout,
            );
            // If an error occurs while
            // processing an element of the changelist and there is enough room
            // in the eventlist, then the event will be placed in the eventlist
            // with EV_ERROR set in flags and the system error in data.
            if (changelist[0].flags == std.c.EV_ERROR) {
                return JSC.Maybe(void).errnoSys(changelist[0].data, .kevent).?;
                // Otherwise, -1 will be returned, and errno will be set to
                // indicate the error condition.
            }

            const errno = std.c.getErrno(rc);
            switch (rc) {
                std.math.minInt(@TypeOf(rc))...-1 => return JSC.Maybe(void).errnoSys(@intFromEnum(errno), .kevent).?,
                else => {},
            }
        } else {
            bun.todo(@src(), {});
        }

        this.flags.remove(.needs_rearm);
        this.flags.remove(.one_shot);
        // we don't support both right now
        std.debug.assert(!(this.flags.contains(.poll_readable) and this.flags.contains(.poll_writable)));
        this.flags.remove(.poll_readable);
        this.flags.remove(.poll_writable);
        this.flags.remove(.poll_process);
        this.flags.remove(.poll_machport);

        return JSC.Maybe(void).success;
    }
};

pub const Waker = bun.AsyncIO.Waker;<|MERGE_RESOLUTION|>--- conflicted
+++ resolved
@@ -149,12 +149,9 @@
         Deactivated,
         DNSResolver,
         GetAddrInfoRequest,
-<<<<<<< HEAD
         ShellBufferedWriter,
-=======
         LifecycleScriptSubprocess,
         LifecycleScriptSubprocessPid,
->>>>>>> 7ec64c2c
     });
 
     fn updateFlags(poll: *FilePoll, updated: Flags.Set) void {
