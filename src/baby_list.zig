<<<<<<< HEAD
const std = @import("std");
const Environment = @import("./env.zig");
const strings = @import("./string_immutable.zig");
const bun = @import("bun");
const CheckedAllocPtr = @import("./safety.zig").AllocPtr;

=======
>>>>>>> 83760fc4
/// This is like ArrayList except it stores the length and capacity as u32
/// In practice, it is very unusual to have lengths above 4 GB
pub fn BabyList(comptime Type: type) type {
    return struct {
        const ListType = @This();
        ptr: [*]Type = &[_]Type{},
        len: u32 = 0,
        cap: u32 = 0,
        alloc_ptr: CheckedAllocPtr = .{},

        pub const Elem = Type;
        pub fn parse(input: *bun.css.Parser) bun.css.Result(ListType) {
            return switch (input.parseCommaSeparated(Type, bun.css.generic.parseFor(Type))) {
                .result => |v| return .{ .result = ListType{
                    .ptr = v.items.ptr,
                    .len = @intCast(v.items.len),
                    .cap = @intCast(v.capacity),
                } },
                .err => |e| return .{ .err = e },
            };
        }

        pub fn toCss(this: *const ListType, comptime W: type, dest: *bun.css.Printer(W)) bun.css.PrintErr!void {
            return bun.css.to_css.fromBabyList(Type, this, W, dest);
        }

        pub fn eql(lhs: *const ListType, rhs: *const ListType) bool {
            if (lhs.len != rhs.len) return false;
            for (lhs.sliceConst(), rhs.sliceConst()) |*a, *b| {
                if (!bun.css.generic.eql(Type, a, b)) return false;
            }
            return true;
        }
        pub fn set(this: *@This(), slice_: []Type) void {
            this.ptr = slice_.ptr;
            this.len = @intCast(slice_.len);
            this.cap = @intCast(slice_.len);
        }

        pub fn available(this: *@This()) []Type {
            return this.ptr[this.len..this.cap];
        }

        pub fn deinitWithAllocator(this: *@This(), allocator: std.mem.Allocator) void {
            this.listManaged(allocator).deinit();
            this.* = .{};
        }

        pub fn shrinkAndFree(this: *@This(), allocator: std.mem.Allocator, size: usize) void {
            var list_ = this.listManaged(allocator);
            list_.shrinkAndFree(size);
            this.update(list_);
        }

        pub fn orderedRemove(this: *@This(), index: usize) Type {
            var l = this.list();
            defer this.update(l);
            return l.orderedRemove(index);
        }

        pub fn swapRemove(this: *@This(), index: usize) Type {
            var l = this.list();
            defer this.update(l);
            return l.swapRemove(index);
        }

        pub fn sortAsc(
            this: *@This(),
        ) void {
            bun.strings.sortAsc(this.slice());
        }

        pub fn contains(this: @This(), item: []const Type) bool {
            return this.len > 0 and @intFromPtr(item.ptr) >= @intFromPtr(this.ptr) and @intFromPtr(item.ptr) < @intFromPtr(this.ptr) + this.len;
        }

        pub fn initConst(items: []const Type) callconv(bun.callconv_inline) ListType {
            @setRuntimeSafety(false);
            return ListType{
                // Remove the const qualifier from the items
                .ptr = @constCast(items.ptr),
                .len = @intCast(items.len),
                .cap = @intCast(items.len),
            };
        }

        pub fn ensureUnusedCapacity(this: *@This(), allocator: std.mem.Allocator, count: usize) !void {
            var list_ = this.listManaged(allocator);
            try list_.ensureUnusedCapacity(count);
            this.update(list_);
        }

        pub fn pop(this: *@This()) ?Type {
            if (this.len == 0) return null;
            this.len -= 1;
            return this.ptr[this.len];
        }

        pub fn clone(this: @This(), allocator: std.mem.Allocator) !@This() {
            const copy = try this.list().clone(allocator);
            return ListType{
                .ptr = copy.items.ptr,
                .len = @intCast(copy.items.len),
                .cap = @intCast(copy.capacity),
            };
        }

        fn assertValidDeepClone(comptime T: type) void {
            if (@hasDecl(T, "deepClone")) return;
            return switch (T) {
                bun.JSAst.Expr, bun.JSAst.G.Property, bun.css.ImportConditions, bun.css.LayerName => {},
                else => {
                    @compileError("Unsupported type for BabyList.deepClone(): " ++ @typeName(Type));
                },
            };
        }

        pub fn deepClone(this: @This(), allocator: std.mem.Allocator) !@This() {
            assertValidDeepClone(Type);
            var list_ = try initCapacity(allocator, this.len);
            for (this.slice()) |item| {
                list_.appendAssumeCapacity(try item.deepClone(allocator));
            }

            return list_;
        }

        /// Same as `deepClone` but doesn't return an error
        pub fn deepClone2(this: *const @This(), allocator: std.mem.Allocator) @This() {
            assertValidDeepClone(Type);
            var list_ = initCapacity(allocator, this.len) catch bun.outOfMemory();
            list_.len = this.len;
            for (this.sliceConst(), list_.slice()) |*old, *new| {
                new.* = old.deepClone(allocator);
            }

            return list_;
        }

        pub fn clearRetainingCapacity(this: *@This()) void {
            this.len = 0;
        }

        pub fn replaceRange(
            allocator: std.mem.Allocator,
            this: *@This(),
            start: usize,
            len_: usize,
            new_items: []const Type,
        ) !void {
            var list_ = this.listManaged(allocator);
            try list_.replaceRange(start, len_, new_items);
        }

        pub fn appendAssumeCapacity(this: *@This(), value: Type) void {
            bun.assert(this.cap > this.len);
            this.ptr[this.len] = value;
            this.len += 1;
        }

        pub fn writableSlice(this: *@This(), allocator: std.mem.Allocator, cap: usize) ![]Type {
            var list_ = this.listManaged(allocator);
            try list_.ensureUnusedCapacity(cap);
            const writable = list_.items.ptr[this.len .. this.len + @as(u32, @intCast(cap))];
            list_.items.len += cap;
            this.update(list_);
            return writable;
        }

        pub fn appendSliceAssumeCapacity(this: *@This(), values: []const Type) void {
            const tail = this.ptr[this.len .. this.len + values.len];
            bun.assert(this.cap >= this.len + @as(u32, @intCast(values.len)));
            bun.copy(Type, tail, values);
            this.len += @intCast(values.len);
            bun.assert(this.cap >= this.len);
        }

        pub fn initCapacity(allocator: std.mem.Allocator, len: usize) std.mem.Allocator.Error!ListType {
            var this = initWithBuffer(try allocator.alloc(Type, len));
            this.alloc_ptr.set(allocator);
            return this;
        }

        pub fn initWithBuffer(buffer: []Type) ListType {
            return ListType{
                .ptr = buffer.ptr,
                .len = 0,
                .cap = @intCast(buffer.len),
            };
        }

        pub fn init(items: []const Type) ListType {
            @setRuntimeSafety(false);
            return ListType{
                .ptr = @constCast(items.ptr),
                .len = @intCast(items.len),
                .cap = @intCast(items.len),
            };
        }

        pub fn fromList(list_: anytype) ListType {
            if (comptime @TypeOf(list_) == ListType) {
                return list_;
            }

            if (comptime @TypeOf(list_) == []const Elem) {
                return init(list_);
            }

            if (comptime Environment.allow_assert) {
                bun.assert(list_.items.len <= list_.capacity);
            }

            return ListType{
                .ptr = list_.items.ptr,
                .len = @intCast(list_.items.len),
                .cap = @intCast(list_.capacity),
            };
        }

        pub fn fromSlice(allocator: std.mem.Allocator, items: []const Elem) !ListType {
            const allocated = try allocator.alloc(Elem, items.len);
            bun.copy(Elem, allocated, items);

            return ListType{
                .ptr = allocated.ptr,
                .len = @intCast(allocated.len),
                .cap = @intCast(allocated.len),
                .alloc_ptr = .init(allocator),
            };
        }

        pub fn allocatedSlice(this: *const ListType) []u8 {
            if (this.cap == 0) return &.{};

            return this.ptr[0..this.cap];
        }

        pub fn update(this: *ListType, list_: anytype) void {
            this.* = .{
                .ptr = list_.items.ptr,
                .len = @intCast(list_.items.len),
                .cap = @intCast(list_.capacity),
            };

            if (comptime Environment.allow_assert) {
                bun.assert(this.len <= this.cap);
            }
        }

        pub fn list(this: ListType) std.ArrayListUnmanaged(Type) {
            return std.ArrayListUnmanaged(Type){
                .items = this.ptr[0..this.len],
                .capacity = this.cap,
            };
        }

        pub fn listManaged(this: *ListType, allocator: std.mem.Allocator) std.ArrayList(Type) {
            this.alloc_ptr.set(allocator);
            var list_ = this.list();
            return list_.toManaged(allocator);
        }

        pub fn first(this: ListType) callconv(bun.callconv_inline) ?*Type {
            return if (this.len > 0) this.ptr[0] else @as(?*Type, null);
        }

        pub fn last(this: ListType) callconv(bun.callconv_inline) ?*Type {
            return if (this.len > 0) &this.ptr[this.len - 1] else @as(?*Type, null);
        }

        pub fn first_(this: ListType) callconv(bun.callconv_inline) Type {
            return this.ptr[0];
        }

        pub fn at(this: ListType, index: usize) callconv(bun.callconv_inline) *const Type {
            bun.assert(index < this.len);
            return &this.ptr[index];
        }

        pub fn mut(this: ListType, index: usize) callconv(bun.callconv_inline) *Type {
            bun.assert(index < this.len);
            return &this.ptr[index];
        }

        pub fn one(allocator: std.mem.Allocator, value: Type) !ListType {
            var items = try allocator.alloc(Type, 1);
            items[0] = value;
            return ListType{
                .ptr = @as([*]Type, @ptrCast(items.ptr)),
                .len = 1,
                .cap = 1,
                .alloc_ptr = .init(allocator),
            };
        }

        pub fn @"[0]"(this: ListType) callconv(bun.callconv_inline) Type {
            return this.ptr[0];
        }
        const OOM = error{OutOfMemory};

        pub fn push(this: *ListType, allocator: std.mem.Allocator, value: Type) OOM!void {
            var list_ = this.listManaged(allocator);
            try list_.append(value);
            this.update(list_);
        }

        pub fn appendFmt(this: *@This(), allocator: std.mem.Allocator, comptime fmt: []const u8, args: anytype) !void {
            var list_ = this.listManaged(allocator);
            const writer = list_.writer();
            try writer.print(fmt, args);

            this.update(list_);
        }

        pub fn insert(this: *@This(), allocator: std.mem.Allocator, index: usize, val: Type) !void {
            var list_ = this.listManaged(allocator);
            try list_.insert(index, val);
            this.update(list_);
        }

        pub fn insertSlice(this: *@This(), allocator: std.mem.Allocator, index: usize, vals: []const Type) !void {
            var list_ = this.listManaged(allocator);
            try list_.insertSlice(index, vals);
            this.update(list_);
        }

        pub fn append(this: *@This(), allocator: std.mem.Allocator, value: []const Type) !void {
            var list_ = this.listManaged(allocator);
            try list_.appendSlice(value);
            this.update(list_);
        }

        pub fn slice(this: ListType) callconv(bun.callconv_inline) []Type {
            @setRuntimeSafety(false);
            return this.ptr[0..this.len];
        }

        pub fn sliceConst(this: *const ListType) callconv(bun.callconv_inline) []const Type {
            @setRuntimeSafety(false);
            return this.ptr[0..this.len];
        }

        pub fn write(this: *@This(), allocator: std.mem.Allocator, str: []const u8) !u32 {
            if (comptime Type != u8)
                @compileError("Unsupported for type " ++ @typeName(Type));
            const initial = this.len;
            var list_ = this.listManaged(allocator);
            try list_.appendSlice(str);
            this.update(list_);
            return this.len - initial;
        }

        pub fn writeLatin1(this: *@This(), allocator: std.mem.Allocator, str: []const u8) OOM!u32 {
            if (comptime Type != u8)
                @compileError("Unsupported for type " ++ @typeName(Type));
            const initial = this.len;
            const old = this.listManaged(allocator);
            const new = try strings.allocateLatin1IntoUTF8WithList(old, old.items.len, []const u8, str);
            this.update(new);
            return this.len - initial;
        }

        pub fn writeUTF16(this: *@This(), allocator: std.mem.Allocator, str: []const u16) OOM!u32 {
            if (comptime Type != u8)
                @compileError("Unsupported for type " ++ @typeName(Type));

            var list_ = this.listManaged(allocator);
            const initial = this.len;
            outer: {
                defer this.update(list_);
                const trimmed = bun.simdutf.trim.utf16(str);
                if (trimmed.len == 0)
                    break :outer;
                const available_len = (list_.capacity - list_.items.len);

                // maximum UTF-16 length is 3 times the UTF-8 length + 2
                // only do the pass over the input length if we may not have enough space
                const out_len = if (available_len <= (trimmed.len * 3 + 2))
                    bun.simdutf.length.utf8.from.utf16.le(trimmed)
                else
                    str.len;

                if (out_len == 0)
                    break :outer;

                // intentionally over-allocate a little
                try list_.ensureTotalCapacity(list_.items.len + out_len);

                var remain = str;
                while (remain.len > 0) {
                    const orig_len = list_.items.len;

                    const slice_ = list_.items.ptr[orig_len..list_.capacity];
                    const result = strings.copyUTF16IntoUTF8WithBufferImpl(
                        slice_,
                        []const u16,
                        remain,
                        trimmed,
                        out_len,
                        // FIXME: Unclear whether or not we should allow
                        //        incomplete UTF-8 sequences. If you are solving a bug
                        //        with invalid UTF-8 sequences, this may be the
                        //        culprit...
                        true,
                    );
                    remain = remain[result.read..];
                    list_.items.len += @as(usize, result.written);
                    if (result.read == 0 or result.written == 0) break;
                }
            }

            return this.len - initial;
        }

        pub fn writeTypeAsBytesAssumeCapacity(this: *@This(), comptime Int: type, int: Int) void {
            if (comptime Type != u8)
                @compileError("Unsupported for type " ++ @typeName(Type));
            bun.assert(this.cap >= this.len + @sizeOf(Int));
            @as([*]align(1) Int, @ptrCast(this.ptr[this.len .. this.len + @sizeOf(Int)]))[0] = int;
            this.len += @sizeOf(Int);
        }

        pub fn memoryCost(self: *const @This()) usize {
            return self.cap;
        }
    };
}

pub fn OffsetList(comptime Type: type) type {
    return struct {
        head: u32 = 0,
        byte_list: List = .{},

        const List = BabyList(Type);
        const ThisList = @This();

        pub fn init(head: u32, byte_list: List) ThisList {
            return .{
                .head = head,
                .byte_list = byte_list,
            };
        }

        pub fn write(self: *ThisList, allocator: std.mem.Allocator, bytes: []const u8) !void {
            _ = try self.byte_list.write(allocator, bytes);
        }

        pub fn slice(this: *ThisList) []u8 {
            return this.byte_list.slice()[0..this.head];
        }

        pub fn remaining(this: *ThisList) []u8 {
            return this.byte_list.slice()[this.head..];
        }

        pub fn consume(self: *ThisList, bytes: u32) void {
            self.head +|= bytes;
            if (self.head >= self.byte_list.len) {
                self.head = 0;
                self.byte_list.len = 0;
            }
        }

        pub fn len(self: *const ThisList) u32 {
            return self.byte_list.len - self.head;
        }

        pub fn clear(self: *ThisList) void {
            self.head = 0;
            self.byte_list.len = 0;
        }

        pub fn deinit(self: *ThisList, allocator: std.mem.Allocator) void {
            self.byte_list.deinitWithAllocator(allocator);
            self.* = .{};
        }
    };
}

const Environment = @import("./env.zig");
const bun = @import("bun");
const std = @import("std");
const strings = @import("./string_immutable.zig");<|MERGE_RESOLUTION|>--- conflicted
+++ resolved
@@ -1,12 +1,3 @@
-<<<<<<< HEAD
-const std = @import("std");
-const Environment = @import("./env.zig");
-const strings = @import("./string_immutable.zig");
-const bun = @import("bun");
-const CheckedAllocPtr = @import("./safety.zig").AllocPtr;
-
-=======
->>>>>>> 83760fc4
 /// This is like ArrayList except it stores the length and capacity as u32
 /// In practice, it is very unusual to have lengths above 4 GB
 pub fn BabyList(comptime Type: type) type {
@@ -490,4 +481,5 @@
 const Environment = @import("./env.zig");
 const bun = @import("bun");
 const std = @import("std");
-const strings = @import("./string_immutable.zig");+const strings = @import("./string_immutable.zig");
+const CheckedAllocPtr = @import("./safety.zig").AllocPtr;