--- conflicted
+++ resolved
@@ -1084,11 +1084,7 @@
     const validators = bun.JSC.Node.validators;
 
     pub fn getBindings(global: *JSC.JSGlobalObject) JSC.JSValue {
-<<<<<<< HEAD
-        return JSC.JSObject.createFromStruct(global, .{
-=======
         return JSC.JSObject.create(.{
->>>>>>> c7020c2e
             .parseRoutePattern = global.createHostFunction("parseRoutePattern", parseRoutePattern, 1),
             .FrameworkRouter = codegen.getConstructor(global),
         }, global).toJS();
