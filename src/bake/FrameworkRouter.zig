--- conflicted
+++ resolved
@@ -1150,16 +1150,8 @@
         const style_js, const filepath_js = frame.argumentsAsArray(2);
         const filepath = try filepath_js.toSlice2(global, alloc);
         defer filepath.deinit();
-<<<<<<< HEAD
         var style = try Style.fromJS(style_js, global);
         errdefer style.deinit();
-=======
-        const style_string = try style_js.toSlice2(global, alloc);
-        defer style_string.deinit();
-
-        const style = std.meta.stringToEnum(Style, style_string.slice()) orelse
-            return global.throwInvalidArguments("unknown router style {}", .{bun.fmt.quote(style_string.slice())});
->>>>>>> 6adb3954
 
         var log = TinyLog.empty;
         const parsed = style.parse(filepath.slice(), std.fs.path.extension(filepath.slice()), &log, true, alloc) catch |err| switch (err) {
