--- conflicted
+++ resolved
@@ -104,13 +104,10 @@
 
 /// Temporary function to invoke dev server via JavaScript. Will be
 /// replaced with a user-facing API. Refs the event loop forever.
-<<<<<<< HEAD
 pub fn jsWipDevServer(global: *JSC.JSGlobalObject, callframe: *JSC.CallFrame) bun.JSError!JSValue {
-=======
-pub fn jsWipDevServer(global: *JSC.JSGlobalObject, callframe: *JSC.CallFrame) !JSValue {
     _ = global;
     _ = callframe;
->>>>>>> 32ddf343
+
     if (!bun.FeatureFlags.bake) return .undefined;
 
     bun.Output.errGeneric(
