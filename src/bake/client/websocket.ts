--- conflicted
+++ resolved
@@ -52,11 +52,7 @@
 
 export function initWebSocket(
   handlers: Record<number, (dv: DataView<ArrayBuffer>, ws: WebSocket) => void>,
-<<<<<<< HEAD
-  { url = "/_bun/hmr", onStatusChange }: { url?: string; onStatusChange: (connected: boolean) => void } = {},
-=======
-  { url = "/_bun/hmr" }: { url?: string } = {},
->>>>>>> 66cf62c3
+  { url = "/_bun/hmr", onStatusChange }: { url?: string; onStatusChange?: (connected: boolean) => void } = {},
 ): WebSocketWrapper {
   let firstConnection = true;
   let closed = false;
@@ -85,17 +81,9 @@
     mainWebSocket = wsProxy;
   }
 
-<<<<<<< HEAD
   function onFirstOpen() {
     console.info("[Bun] Hot-module-reloading socket connected, waiting for changes...");
     onStatusChange?.(true);
-=======
-  function onOpen() {
-    if (firstConnection) {
-      firstConnection = false;
-      console.info("[Bun] Hot-module-reloading socket connected, waiting for changes...");
-    }
->>>>>>> 66cf62c3
   }
 
   function onMessage(ev: MessageEvent<string | ArrayBuffer>) {
