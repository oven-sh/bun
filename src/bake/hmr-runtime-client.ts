--- conflicted
+++ resolved
@@ -1,28 +1,30 @@
 // This file is the entrypoint to the hot-module-reloading runtime
 // In the browser, this uses a WebSocket to communicate with the bundler.
+import { editCssArray, editCssContent } from "./client/css-reloader";
+import { DataViewReader } from "./client/data-view";
+import { inspect } from "./client/inspect";
+import { hasFatalError, onRuntimeError, onServerErrorPayload } from "./client/overlay";
+import {
+  addMapping,
+  clearDisconnectedSourceMaps,
+  configureSourceMapGCSize,
+  getKnownSourceMaps,
+  SourceMapURL,
+} from "./client/stack-trace";
+import { initWebSocket } from "./client/websocket";
 import "./debug";
+import { MessageId } from "./generated";
 import {
-  loadModuleAsync,
-  replaceModules,
-  onServerSideReload,
-  setRefreshRuntime,
   emitEvent,
   fullReload,
+  loadModuleAsync,
+  onServerSideReload,
+  replaceModules,
+  setRefreshRuntime,
 } from "./hmr-module";
-import { inspect } from "./client/inspect";
-import { hasFatalError, onServerErrorPayload, onRuntimeError } from "./client/overlay";
-import { DataViewReader } from "./client/data-view";
-import { initWebSocket } from "./client/websocket";
-import { MessageId } from "./generated";
-import { editCssContent, editCssArray } from "./client/css-reloader";
 import { td } from "./shared";
-<<<<<<< HEAD
-import { addMapping, SourceMapURL } from "./client/stack-trace";
 
 const consoleErrorWithoutInspector = console.error;
-=======
-import { addMapping, clearDisconnectedSourceMaps, configureSourceMapGCSize, getKnownSourceMaps, SourceMapURL } from './client/stack-trace';
->>>>>>> 32c1dcb7
 
 if (typeof IS_BUN_DEVELOPMENT !== "boolean") {
   throw new Error("DCE is configured incorrectly");
@@ -104,19 +106,14 @@
       return;
     }
 
-<<<<<<< HEAD
     ws.sendBuffered("she"); // IncomingMessageId.subscribe with hot_update and errors
     ws.sendBuffered("n" + location.pathname); // IncomingMessageId.set_url
-=======
-    ws.send("she"); // IncomingMessageId.subscribe with hot_update and errors
-    ws.send("n" + location.pathname); // IncomingMessageId.set_url
-
-    const fn = globalThis[Symbol.for('bun:loadData')];
+
+    const fn = globalThis[Symbol.for("bun:loadData")];
     if (fn) {
-      document.removeEventListener('visibilitychange', fn);
+      document.removeEventListener("visibilitychange", fn);
       ws.send("i" + config.generation);
     }
->>>>>>> 32c1dcb7
   },
   [MessageId.hot_update](view) {
     const reader = new DataViewReader(view, 1);
@@ -186,15 +183,9 @@
       DEBUG.ASSERT(sourceMapId.match(/[a-f0-9]{16}/));
       const blob = new Blob([rest], { type: "application/javascript" });
       const url = URL.createObjectURL(blob);
-<<<<<<< HEAD
       const script = document.createElement("script");
-      scriptTags.set(sourceMapId, [script, rest.byteLength]);
+      scriptTags.set(sourceMapId, [script, sourceMapSize]);
       script.className = "bun-hmr-script";
-=======
-      const script = document.createElement('script');
-      scriptTags.set(sourceMapId, [script, sourceMapSize]);
-      script.className = 'bun-hmr-script';
->>>>>>> 32c1dcb7
       script.src = url;
       script.onerror = onHmrLoadError;
       document.head.appendChild(script);
@@ -265,7 +256,6 @@
   }
 }
 
-<<<<<<< HEAD
 // This implements streaming console.log and console.error from the browser to the server.
 //
 //   Bun.serve({
@@ -314,7 +304,7 @@
     };
   }
 }
-=======
+
 // The following API may be altered at any point.
 // Thankfully, you can just call `import.meta.hot.on`
 let testingHook = globalThis[Symbol.for("bun testing api, may change at any time")];
@@ -323,7 +313,6 @@
   clearDisconnectedSourceMaps,
   getKnownSourceMaps,
 });
->>>>>>> 32c1dcb7
 
 try {
   const { refresh } = config;
