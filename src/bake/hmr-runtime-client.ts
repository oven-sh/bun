--- conflicted
+++ resolved
@@ -1,18 +1,13 @@
 // This file is the entrypoint to the hot-module-reloading runtime
 // In the browser, this uses a WebSocket to communicate with the bundler.
-<<<<<<< HEAD
 import {
   loadModuleAsync,
   replaceModules,
   onServerSideReload,
-  loadExports,
   setRefreshRuntime,
   emitEvent,
   fullReload,
 } from "./hmr-module";
-=======
-import { loadModuleAsync, replaceModules, onServerSideReload, loadExports, setRefreshRuntime } from "./hmr-module";
->>>>>>> 66cf62c3
 import { hasFatalError, onServerErrorPayload, onRuntimeError } from "./client/overlay";
 import { DataViewReader } from "./client/data-view";
 import { initWebSocket } from "./client/websocket";
@@ -57,19 +52,11 @@
 }
 
 let isFirstRun = true;
-<<<<<<< HEAD
 const handlers = {
   [MessageId.version](view) {
     if (td.decode(view.buffer.slice(1)) !== config.version) {
       console.error("Version mismatch, hard-reloading");
       fullReload();
-=======
-const ws = initWebSocket({
-  [MessageId.version](view) {
-    if (td.decode(view.buffer.slice(1)) !== config.version) {
-      console.error("Version mismatch, hard-reloading");
-      location.reload();
->>>>>>> 66cf62c3
       return;
     }
 
@@ -80,11 +67,7 @@
       // but the issue lies in possibly outdated client files. For correctness,
       // all client files have to be HMR reloaded or proven unchanged.
       // Configuration changes are already handled by the `config.version` data.
-<<<<<<< HEAD
       fullReload();
-=======
-      location.reload();
->>>>>>> 66cf62c3
       return;
     }
 
@@ -144,11 +127,7 @@
       }
     }
     if (hasFatalError && (isServerSideRouteUpdate || reader.hasMoreData())) {
-<<<<<<< HEAD
       fullReload();
-=======
-      location.reload();
->>>>>>> 66cf62c3
       return;
     }
     if (isServerSideRouteUpdate) {
@@ -166,11 +145,7 @@
         const modules = (0, eval)(code);
         replaceModules(modules).catch(e => {
           console.error(e);
-<<<<<<< HEAD
           fullReload();
-=======
-          location.reload();
->>>>>>> 66cf62c3
         });
       } catch (e) {
         if (IS_BUN_DEVELOPMENT) {
@@ -181,7 +156,6 @@
         throw e;
       }
     }
-<<<<<<< HEAD
   },
   [MessageId.set_url_response](view) {
     const reader = new DataViewReader(view, 1);
@@ -193,14 +167,6 @@
   onStatusChange(connected) {
     emitEvent(connected ? "bun:ws:connect" : "bun:ws:disconnect", null);
   },
-=======
-  },
-  [MessageId.set_url_response](view) {
-    const reader = new DataViewReader(view, 1);
-    currentRouteIndex = reader.u32();
-  },
-  [MessageId.errors]: onServerErrorPayload,
->>>>>>> 66cf62c3
 });
 
 // Before loading user code, instrument some globals.
