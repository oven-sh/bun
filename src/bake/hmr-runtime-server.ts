/// <reference types="../../build/debug/codegen/ErrorCode.d.ts" />

// This file is the entrypoint to the hot-module-reloading runtime.
// On the server, communication is established with `server_exports`.
import type { RouteMetadata, ServerEntryPoint } from "bun:app";
import "./debug";
import { loadExports, replaceModules, serverManifest, ssrManifest } from "./hmr-module";
// import { AsyncLocalStorage } from "node:async_hooks";
const { AsyncLocalStorage } = require("node:async_hooks") as {
  AsyncLocalStorage: typeof import("node:async_hooks").AsyncLocalStorage;
};

if (typeof IS_BUN_DEVELOPMENT !== "boolean") {
  throw new Error("DCE is configured incorrectly");
}

export type RequestContext = import("bun:app").__internal.RequestContext;

// Create the AsyncLocalStorage instance for propagating response options
const responseOptionsALS = new AsyncLocalStorage<RequestContext>();
let asyncLocalStorageWasSet = false;

interface Exports {
  handleRequest: (
    req: Request,
    routerTypeMain: Id,
    routeModules: Id[],
    clientEntryUrl: string,
    styles: string[],
    params: Record<string, string> | null,
    setAsyncLocalStorage: Function,
<<<<<<< HEAD
  ) => Bun.MaybePromise<Response>;
=======
    bundleNewRoute: (req: Request, path: string) => [number, Promise<void> | undefined],
    newRouteParams: (
      req: Request,
      routeBundleIndex: number,
      url: string,
    ) => {
      routerTypeMain: Id;
      routeModules: Id[];
      clientEntryUrl: string;
      styles: string[];
      params: Record<string, string> | null;
    },
  ) => any;
>>>>>>> 11eddb2c
  registerUpdate: (
    modules: any,
    componentManifestAdd: null | string[],
    componentManifestDelete: null | string[],
  ) => void;
}

declare let server_exports: Exports;
server_exports = {
  async handleRequest(
    req,
    routerTypeMain,
    routeModules,
    clientEntryUrl,
    styles,
    params,
    setAsyncLocalStorage,
    bundleNewRoute,
    newRouteParams,
  ) {
    if (!asyncLocalStorageWasSet) {
      asyncLocalStorageWasSet = true;
      setAsyncLocalStorage(responseOptionsALS);
    }

    while (true) {
      if (IS_BUN_DEVELOPMENT && process.env.BUN_DEBUG_BAKE_JS) {
        console.log("handleRequest", {
          routeModules,
          clientEntryUrl,
          styles,
          params,
        });
      }

<<<<<<< HEAD
    const exports = await loadExports<ServerEntryPoint>(routerTypeMain);
=======
      const exports = await loadExports<Bake.ServerEntryPoint>(routerTypeMain);
>>>>>>> 11eddb2c

      const serverRenderer = exports.render;

<<<<<<< HEAD
    if (!serverRenderer) {
      throw new Error('Framework server entrypoint is missing a "render" export.');
    }
    if (typeof serverRenderer !== "function") {
      throw new Error('Framework server entrypoint\'s "render" export is not a function.');
    }

    const [pageModule, ...layouts] = await Promise.all(
      routeModules.map(loadExports) as [
        Promise<{
          streaming?: boolean;
          mode?: "ssr" | "static";
          default: () => React.JSXElementConstructor<unknown>;
        }>,
        ...Promise<RouteMetadata["layouts"][number]>[],
      ],
    );

    if (!pageModule) {
      throw new Error("Page module is missing for path: " + req.url);
    }

    let requestWithCookies = req;

    let storeValue: import("bun:app").__internal.RequestContext = {
      responseOptions: {},
      streaming: pageModule?.streaming ?? false,
    };

    try {
      // Run the renderer inside the AsyncLocalStorage context
      // This allows Response constructors to access the stored options
      const response = await responseOptionsALS.run(storeValue, async () => {
        return await serverRenderer(
          requestWithCookies,
          {
            styles: styles,
            modules: [clientEntryUrl],
            layouts,
            pageModule,
            modulepreload: [],
            params,
            // Pass request in metadata when mode is 'ssr'
            request: pageModule?.mode === "ssr" ? requestWithCookies : undefined,
          },
          responseOptionsALS,
        );
      });

      if (!(response instanceof Response)) {
        throw $ERR_SSR_RESPONSE_EXPECTED(`Server-side request handler was expected to return a Response object.`);
=======
      if (!serverRenderer) {
        throw new Error('Framework server entrypoint is missing a "render" export.');
>>>>>>> 11eddb2c
      }
      if (typeof serverRenderer !== "function") {
        throw new Error('Framework server entrypoint\'s "render" export is not a function.');
      }

      const [pageModule, ...layouts] = await Promise.all(routeModules.map(loadExports));

      let requestWithCookies = req;

      let storeValue: RequestContext = {
        responseOptions: {},
        streaming: pageModule.streaming ?? false,
      };

      try {
        // Run the renderer inside the AsyncLocalStorage context
        // This allows Response constructors to access the stored options
        const response = await responseOptionsALS.run(storeValue, async () => {
          return await serverRenderer(
            requestWithCookies,
            {
              styles: styles,
              modules: [clientEntryUrl],
              layouts,
              pageModule,
              modulepreload: [],
              params,
              // Pass request in metadata when mode is 'ssr'
              request: pageModule.mode === "ssr" ? requestWithCookies : undefined,
            },
            responseOptionsALS,
          );
        });

        if (!(response instanceof Response)) {
          throw $ERR_SSR_RESPONSE_EXPECTED(`Server-side request handler was expected to return a Response object.`);
        }

        return response;
      } catch (error) {
        // For `Response.render(...)`/`Response.redirect(...)` we throw the
        // response to stop React from rendering
        if (error instanceof Response) {
          const resp = error;

          // Handle `Response.render(...)`
          if (resp.status !== 302) {
            const newUrl = resp.headers.get("location");
            if (!newUrl) {
              throw new Error("Response.render(...) was expected to have a Location header");
            }

            const [routeBundleIndex, promise] = bundleNewRoute(req, newUrl);
            if (promise) await promise;
            if (req.signal.aborted) return new Response("");

            const newArgs = newRouteParams(req, routeBundleIndex, newUrl);
            routerTypeMain = newArgs.routerTypeMain;
            routeModules = newArgs.routeModules;
            clientEntryUrl = newArgs.clientEntryUrl;
            styles = newArgs.styles;
            params = newArgs.params;

            continue;
          }

          // `Response.redirect(...)` or others, just return it
          return resp;
        }

        throw error;
      }
    }
  },
  async registerUpdate(modules, componentManifestAdd, componentManifestDelete) {
    replaceModules(modules);

    if (componentManifestAdd) {
      for (const uid of componentManifestAdd) {
        try {
          const exports = await loadExports<{}>(uid);

          const client = {};
          for (const exportName of Object.keys(exports)) {
            serverManifest[uid + "#" + exportName] = {
              id: uid,
              name: exportName,
              chunks: [],
            };
            client[exportName] = {
              specifier: "ssr:" + uid,
              name: exportName,
            };
          }
          ssrManifest[uid] = client;
        } catch (err) {
          console.error(err);
        }
      }
    }

    if (componentManifestDelete) {
      for (const fileName of componentManifestDelete) {
        const client = ssrManifest[fileName];
        for (const exportName in client) {
          delete serverManifest[`${fileName}#${exportName}`];
        }
        delete ssrManifest[fileName];
      }
    }
  },
} satisfies Exports;<|MERGE_RESOLUTION|>--- conflicted
+++ resolved
@@ -2,7 +2,7 @@
 
 // This file is the entrypoint to the hot-module-reloading runtime.
 // On the server, communication is established with `server_exports`.
-import type { RouteMetadata, ServerEntryPoint } from "bun:app";
+import type { ServerEntryPoint } from "bun:app";
 import "./debug";
 import { loadExports, replaceModules, serverManifest, ssrManifest } from "./hmr-module";
 // import { AsyncLocalStorage } from "node:async_hooks";
@@ -29,9 +29,6 @@
     styles: string[],
     params: Record<string, string> | null,
     setAsyncLocalStorage: Function,
-<<<<<<< HEAD
-  ) => Bun.MaybePromise<Response>;
-=======
     bundleNewRoute: (req: Request, path: string) => [number, Promise<void> | undefined],
     newRouteParams: (
       req: Request,
@@ -45,7 +42,6 @@
       params: Record<string, string> | null;
     },
   ) => any;
->>>>>>> 11eddb2c
   registerUpdate: (
     modules: any,
     componentManifestAdd: null | string[],
@@ -81,70 +77,12 @@
         });
       }
 
-<<<<<<< HEAD
-    const exports = await loadExports<ServerEntryPoint>(routerTypeMain);
-=======
-      const exports = await loadExports<Bake.ServerEntryPoint>(routerTypeMain);
->>>>>>> 11eddb2c
+      const exports = await loadExports<ServerEntryPoint>(routerTypeMain);
 
       const serverRenderer = exports.render;
 
-<<<<<<< HEAD
-    if (!serverRenderer) {
-      throw new Error('Framework server entrypoint is missing a "render" export.');
-    }
-    if (typeof serverRenderer !== "function") {
-      throw new Error('Framework server entrypoint\'s "render" export is not a function.');
-    }
-
-    const [pageModule, ...layouts] = await Promise.all(
-      routeModules.map(loadExports) as [
-        Promise<{
-          streaming?: boolean;
-          mode?: "ssr" | "static";
-          default: () => React.JSXElementConstructor<unknown>;
-        }>,
-        ...Promise<RouteMetadata["layouts"][number]>[],
-      ],
-    );
-
-    if (!pageModule) {
-      throw new Error("Page module is missing for path: " + req.url);
-    }
-
-    let requestWithCookies = req;
-
-    let storeValue: import("bun:app").__internal.RequestContext = {
-      responseOptions: {},
-      streaming: pageModule?.streaming ?? false,
-    };
-
-    try {
-      // Run the renderer inside the AsyncLocalStorage context
-      // This allows Response constructors to access the stored options
-      const response = await responseOptionsALS.run(storeValue, async () => {
-        return await serverRenderer(
-          requestWithCookies,
-          {
-            styles: styles,
-            modules: [clientEntryUrl],
-            layouts,
-            pageModule,
-            modulepreload: [],
-            params,
-            // Pass request in metadata when mode is 'ssr'
-            request: pageModule?.mode === "ssr" ? requestWithCookies : undefined,
-          },
-          responseOptionsALS,
-        );
-      });
-
-      if (!(response instanceof Response)) {
-        throw $ERR_SSR_RESPONSE_EXPECTED(`Server-side request handler was expected to return a Response object.`);
-=======
       if (!serverRenderer) {
         throw new Error('Framework server entrypoint is missing a "render" export.');
->>>>>>> 11eddb2c
       }
       if (typeof serverRenderer !== "function") {
         throw new Error('Framework server entrypoint\'s "render" export is not a function.');
