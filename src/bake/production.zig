//! Implements building a Bake application to production
const log = bun.Output.scoped(.production, false);

pub fn buildCommand(ctx: bun.CLI.Command.Context) !void {
    bun.bake.printWarning();

    if (ctx.args.entry_points.len > 1) {
        Output.errGeneric("bun build --app only accepts one entrypoint", .{});
        bun.Global.crash();
    }

    if (ctx.debug.hot_reload != .none) {
        Output.errGeneric("Instead of using --watch, use 'bun run'", .{});
        bun.Global.crash();
    }

    var cwd_buf: bun.PathBuffer = undefined;
    const cwd = bun.getcwd(&cwd_buf) catch |err| {
        Output.err(err, "Could not query current working directory", .{});
        bun.Global.crash();
    };

    // Create a VM + global for loading the config file, plugins, and
    // performing build time prerendering.
    bun.JSC.initialize(false);
    bun.JSAst.Expr.Data.Store.create();
    bun.JSAst.Stmt.Data.Store.create();

    var arena = try bun.MimallocArena.init();
    defer arena.deinit();

    const vm = try VirtualMachine.initBake(.{
        .allocator = arena.allocator(),
        .log = ctx.log,
        .args = ctx.args,
        .smol = ctx.runtime_options.smol,
    });
    defer vm.deinit();
    // A special global object is used to allow registering virtual modules
    // that bypass Bun's normal module resolver and plugin system.
    vm.global = BakeCreateProdGlobal(vm.console);
    vm.regular_event_loop.global = vm.global;
    vm.jsc = vm.global.vm();
    vm.event_loop.ensureWaker();
    const b = &vm.bundler;
    vm.preload = ctx.preloads;
    vm.argv = ctx.passthrough;
    vm.arena = &arena;
    vm.allocator = arena.allocator();
    b.options.install = ctx.install;
    b.resolver.opts.install = ctx.install;
    b.resolver.opts.global_cache = ctx.debug.global_cache;
    b.resolver.opts.prefer_offline_install = (ctx.debug.offline_mode_setting orelse .online) == .offline;
    b.resolver.opts.prefer_latest_install = (ctx.debug.offline_mode_setting orelse .online) == .latest;
    b.options.global_cache = b.resolver.opts.global_cache;
    b.options.prefer_offline_install = b.resolver.opts.prefer_offline_install;
    b.options.prefer_latest_install = b.resolver.opts.prefer_latest_install;
    b.resolver.env_loader = b.env;
    b.options.minify_identifiers = ctx.bundler_options.minify_identifiers;
    b.options.minify_whitespace = ctx.bundler_options.minify_whitespace;
    b.options.ignore_dce_annotations = ctx.bundler_options.ignore_dce_annotations;
    b.resolver.opts.minify_identifiers = ctx.bundler_options.minify_identifiers;
    b.resolver.opts.minify_whitespace = ctx.bundler_options.minify_whitespace;
    b.options.env.behavior = .load_all_without_inlining;
    vm.event_loop.ensureWaker();
    switch (ctx.debug.macros) {
        .disable => {
            b.options.no_macros = true;
        },
        .map => |macros| {
            b.options.macro_remap = macros;
        },
        .unspecified => {},
    }
    b.configureDefines() catch {
        bun.bun_js.failWithBuildError(vm);
    };
    bun.http.AsyncHTTP.loadEnv(vm.allocator, vm.log, b.env);
    vm.loadExtraEnvAndSourceCodePrinter();
    vm.is_main_thread = true;
    JSC.VirtualMachine.is_main_thread_vm = true;

    const api_lock = vm.jsc.getAPILock();
    defer api_lock.release();
    buildWithVm(ctx, cwd, vm) catch |err| switch (err) {
        error.JSError => |e| {
            bun.handleErrorReturnTrace(err, @errorReturnTrace());
            const err_value = vm.global.takeException(e);
            vm.printErrorLikeObjectToConsole(err_value.toError() orelse err_value);
            if (vm.exit_handler.exit_code == 0) {
                vm.exit_handler.exit_code = 1;
            }
            vm.globalExit();
        },
        else => |e| return e,
    };
}

pub fn buildWithVm(ctx: bun.CLI.Command.Context, cwd: []const u8, vm: *VirtualMachine) !void {
    // Load and evaluate the configuration module
    const global = vm.global;
    const b = &vm.bundler;
    const allocator = bun.default_allocator;

    Output.prettyErrorln("Loading configuration", .{});
    Output.flush();
    var unresolved_config_entry_point = if (ctx.args.entry_points.len > 0) ctx.args.entry_points[0] else "./bun.app";
    if (bun.resolver.isPackagePath(unresolved_config_entry_point)) {
        unresolved_config_entry_point = try std.fmt.allocPrint(ctx.allocator, "./{s}", .{unresolved_config_entry_point});
    }

    const config_entry_point = b.resolver.resolve(cwd, unresolved_config_entry_point, .entry_point) catch |err| {
        if (err == error.ModuleNotFound) {
            if (ctx.args.entry_points.len == 0) {
                // Onboarding message
                Output.err(err,
                    \\'bun build --app' cannot find your application's config file
                    \\
                    \\The default location for this is `bun.app.ts`
                    \\
                    \\TODO: insert a link to `bun.sh/docs`
                , .{});
                bun.Global.crash();
            }
        }

        Output.err(err, "could not resolve application config file '{s}'", .{unresolved_config_entry_point});
        bun.Global.crash();
    };

    const config_entry_point_string = bun.String.createUTF8(config_entry_point.pathConst().?.text);
    defer config_entry_point_string.deref();

    const config_promise = bun.JSC.JSModuleLoader.loadAndEvaluateModule(global, &config_entry_point_string) orelse {
        bun.assert(global.hasException());
        return error.JSError;
    };

    config_promise.setHandled(vm.jsc);
    vm.waitForPromise(.{ .internal = config_promise });
    var options = switch (config_promise.unwrap(vm.jsc, .mark_handled)) {
        .pending => unreachable,
        .fulfilled => |resolved| config: {
            bun.assert(resolved == .undefined);
            const default = BakeGetDefaultExportFromModule(vm.global, config_entry_point_string.toJS(vm.global));

            if (!default.isObject()) {
                Output.panic("TODO: print this error better, default export is not an object", .{});
            }

            const app = try default.get(vm.global, "app") orelse {
                Output.panic("TODO: print this error better, default export needs an 'app' object", .{});
            };

            break :config try bake.UserOptions.fromJS(app, vm.global);
        },
        .rejected => |err| {
            return global.throwValue2(err.toError() orelse err);
        },
    };

    const framework = &options.framework;

    const separate_ssr_graph = if (framework.server_components) |sc| sc.separate_ssr_graph else false;

    // this is probably wrong
    const map = try allocator.create(bun.DotEnv.Map);
    map.* = bun.DotEnv.Map.init(allocator);
    const loader = try allocator.create(bun.DotEnv.Loader);
    loader.* = bun.DotEnv.Loader.init(map, allocator);
    try loader.map.put("NODE_ENV", "production");
    bun.DotEnv.instance = loader;

    var client_bundler: bun.bundler.Bundler = undefined;
    var server_bundler: bun.bundler.Bundler = undefined;
    var ssr_bundler: bun.bundler.Bundler = undefined;
    try framework.initBundler(allocator, vm.log, .production_static, .server, &server_bundler);
    try framework.initBundler(allocator, vm.log, .production_static, .client, &client_bundler);
    if (separate_ssr_graph) {
        try framework.initBundler(allocator, vm.log, .production_static, .ssr, &ssr_bundler);
    }

    if (ctx.bundler_options.bake_debug_disable_minify) {
        for ([_]*bun.bundler.Bundler{ &client_bundler, &server_bundler, &ssr_bundler }) |bundler| {
            bundler.options.minify_syntax = false;
            bundler.options.minify_identifiers = false;
            bundler.options.minify_whitespace = false;
        }
    }

    // these share pointers right now, so setting NODE_ENV == production on one should affect all
    bun.assert(server_bundler.env == client_bundler.env);

    framework.* = framework.resolve(&server_bundler.resolver, &client_bundler.resolver, allocator) catch {
        if (framework.is_built_in_react)
            try bake.Framework.addReactInstallCommandNote(server_bundler.log);
        Output.errGeneric("Failed to resolve all imports required by the framework", .{});
        Output.flush();
        server_bundler.log.print(Output.errorWriter()) catch {};
        bun.Global.crash();
    };

    Output.prettyErrorln("Bundling routes", .{});
    Output.flush();

    // trailing slash
    const public_path = "/";

    var root_dir_buf: bun.PathBuffer = undefined;
    const root_dir_path = bun.path.joinAbsStringBuf(cwd, &root_dir_buf, &.{"dist"}, .auto);

    var router_types = try std.ArrayListUnmanaged(FrameworkRouter.Type).initCapacity(allocator, options.framework.file_system_router_types.len);

    var entry_points: EntryPointMap = .{
        .root = cwd,
        .allocator = allocator,
        .files = .{},
    };

    for (options.framework.file_system_router_types) |fsr| {
        const joined_root = bun.path.joinAbs(cwd, .auto, fsr.root);
        const entry = server_bundler.resolver.readDirInfoIgnoreError(joined_root) orelse
            continue;
        try router_types.append(allocator, .{
            .abs_root = bun.strings.withoutTrailingSlashWindowsPath(entry.abs_path),
            .prefix = fsr.prefix,
            .ignore_underscores = fsr.ignore_underscores,
            .ignore_dirs = fsr.ignore_dirs,
            .extensions = fsr.extensions,
            .style = fsr.style,
            .allow_layouts = fsr.allow_layouts,
            .server_file = try entry_points.getOrPutEntryPoint(fsr.entry_server, .server),
            .client_file = if (fsr.entry_client) |client|
                (try entry_points.getOrPutEntryPoint(client, .client)).toOptional()
            else
                .none,
            .server_file_string = .{},
        });
    }

    var router = try FrameworkRouter.initEmpty(cwd, router_types.items, allocator);
    try router.scanAll(
        allocator,
        &server_bundler.resolver,
        FrameworkRouter.InsertionContext.wrap(EntryPointMap, &entry_points),
    );

    const bundled_outputs_list = try bun.BundleV2.generateFromBakeProductionCLI(
        entry_points,
        &server_bundler,
        .{
            .framework = framework.*,
            .client_bundler = &client_bundler,
            .ssr_bundler = if (separate_ssr_graph) &ssr_bundler else &server_bundler,
        },
        allocator,
        .{ .js = vm.event_loop },
    );
    const bundled_outputs = bundled_outputs_list.items;

    Output.prettyErrorln("Rendering routes", .{});
    Output.flush();

    var root_dir = try std.fs.cwd().makeOpenPath("dist", .{});
    defer root_dir.close();

    var css_chunks_count: usize = 0;
    var css_chunks_first: usize = 0;

    // Index all bundled outputs.
    // Client files go to disk.
    // Server files get loaded in memory.
    // Populate indexes in `entry_points` to be looked up during prerendering
    const module_keys = try vm.allocator.alloc(bun.String, entry_points.files.count());
    const output_indexes = entry_points.files.values();
    var output_module_map: bun.StringArrayHashMapUnmanaged(OutputFile.Index) = .{};
    @memset(module_keys, bun.String.dead);
    for (bundled_outputs, 0..) |file, i| {
        log("{s} - {s} : {s} - {?d}\n", .{
            if (file.side) |s| @tagName(s) else "null",
            file.src_path.text,
            file.dest_path,
            file.entry_point_index,
        });
        if (file.loader == .css) {
            if (css_chunks_count == 0) css_chunks_first = i;
            css_chunks_count += 1;
        }

        if (file.entry_point_index) |entry_point| {
            if (entry_point < output_indexes.len) {
                output_indexes[entry_point] = OutputFile.Index.init(@intCast(i));
            }
        }

        switch (file.side orelse .client) {
            .client => {
                // Client-side resources will be written to disk for usage in on the client side
                _ = try file.writeToDisk(root_dir, root_dir_path);
            },
            .server => {
                // For Debugging
                if (ctx.bundler_options.bake_debug_dump_server)
                    _ = try file.writeToDisk(root_dir, root_dir_path);

                switch (file.output_kind) {
                    .@"entry-point", .chunk => {
                        const without_prefix = if (bun.strings.hasPrefixComptime(file.dest_path, "./") or
                            (Environment.isWindows and bun.strings.hasPrefixComptime(file.dest_path, ".\\")))
                            file.dest_path[2..]
                        else
                            file.dest_path;

                        if (file.entry_point_index) |entry_point_index| {
                            if (entry_point_index < module_keys.len) {
                                var str = try bun.String.createFormat("bake:/{s}", .{without_prefix});
                                str.toThreadSafe();
                                module_keys[entry_point_index] = str;
                            }
                        }

                        try output_module_map.put(
                            allocator,
                            try std.fmt.allocPrint(allocator, "bake:/{s}", .{without_prefix}),
                            OutputFile.Index.init(@intCast(i)),
                        );
                    },
                    .asset => {},
                    .bytecode => {},
                    .sourcemap => @panic("TODO: register source map"),
                }
            },
        }
    }

    const per_thread_options: PerThread.Options = .{
        .input_files = entry_points.files.keys(),
        .bundled_outputs = bundled_outputs,
        .output_indexes = output_indexes,
        .module_keys = module_keys,
        .module_map = output_module_map,
    };

    var pt = try PerThread.init(vm, per_thread_options);
    pt.attach();

    // Static site generator
    const server_render_funcs = JSValue.createEmptyArray(global, router.types.len);
    const server_param_funcs = JSValue.createEmptyArray(global, router.types.len);
    const client_entry_urls = JSValue.createEmptyArray(global, router.types.len);

    for (router.types, 0..) |router_type, i| {
        if (router_type.client_file.unwrap()) |client_file| {
            const str = (try bun.String.createFormat("{s}{s}", .{
                public_path,
                pt.outputFile(client_file).dest_path,
            })).toJS(global);
            client_entry_urls.putIndex(global, @intCast(i), str);
        } else {
            client_entry_urls.putIndex(global, @intCast(i), .null);
        }

        const server_entry_point = try pt.loadBundledModule(router_type.server_file);
        const server_render_func = brk: {
            const raw = BakeGetOnModuleNamespace(global, server_entry_point, "prerender") orelse
                break :brk null;
            if (!raw.isCallable(vm.jsc)) {
                break :brk null;
            }
            break :brk raw;
        } orelse {
            Output.errGeneric("Framework does not support static site generation", .{});
            Output.note("The file {s} is missing the \"prerender\" export, which defines how to generate static files.", .{
                bun.fmt.quote(bun.path.relative(cwd, entry_points.files.keys()[router_type.server_file.get()].absPath())),
            });
            bun.Global.crash();
        };

        const server_param_func = if (router.dynamic_routes.count() > 0)
            brk: {
                const raw = BakeGetOnModuleNamespace(global, server_entry_point, "getParams") orelse
                    break :brk null;
                if (!raw.isCallable(vm.jsc)) {
                    break :brk null;
                }
                break :brk raw;
            } orelse {
                Output.errGeneric("Framework does not support static site generation", .{});
                Output.note("The file {s} is missing the \"getParams\" export, which defines how to generate static files.", .{
                    bun.fmt.quote(bun.path.relative(cwd, entry_points.files.keys()[router_type.server_file.get()].absPath())),
                });
                bun.Global.crash();
            }
        else
            JSValue.null;
        server_render_funcs.putIndex(global, @intCast(i), server_render_func);
        server_param_funcs.putIndex(global, @intCast(i), server_param_func);
    }

    var navigatable_routes = std.ArrayList(FrameworkRouter.Route.Index).init(allocator);
    for (router.routes.items, 0..) |route, i| {
        _ = route.file_page.unwrap() orelse continue;
        try navigatable_routes.append(FrameworkRouter.Route.Index.init(@intCast(i)));
    }

    const css_chunk_js_strings = try allocator.alloc(JSValue, css_chunks_count);
    for (bundled_outputs[css_chunks_first..][0..css_chunks_count], css_chunk_js_strings) |output_file, *str| {
        bun.assert(output_file.dest_path[0] != '.');
        bun.assert(output_file.loader == .css);
        str.* = (try bun.String.createFormat("{s}{s}", .{ public_path, output_file.dest_path })).toJS(global);
    }

    const route_patterns = JSValue.createEmptyArray(global, navigatable_routes.items.len);
    const route_nested_files = JSValue.createEmptyArray(global, navigatable_routes.items.len);
    const route_type_and_flags = JSValue.createEmptyArray(global, navigatable_routes.items.len);
    const route_source_files = JSValue.createEmptyArray(global, navigatable_routes.items.len);
    const route_param_info = JSValue.createEmptyArray(global, navigatable_routes.items.len);
    const route_style_references = JSValue.createEmptyArray(global, navigatable_routes.items.len);

    var params_buf: std.ArrayListUnmanaged([]const u8) = .{};
    for (navigatable_routes.items, 0..) |route_index, nav_index| {
        defer params_buf.clearRetainingCapacity();

        var pattern = bake.PatternBuffer.empty;

        const route = router.routePtr(route_index);
        const main_file_route_index = route.file_page.unwrap().?;
        const main_file = pt.outputFile(main_file_route_index);

        // Count how many JS+CSS files associated with this route and prepare `pattern`
        pattern.prependPart(route.part);
        switch (route.part) {
            .param => {
                params_buf.append(ctx.allocator, route.part.param) catch unreachable;
            },
            .catch_all, .catch_all_optional => {
                return global.throw("catch-all routes are not supported in static site generation", .{});
            },
            else => {},
        }
        var file_count: u32 = 1;
        var css_file_count: u32 = @intCast(main_file.referenced_css_files.len);
        if (route.file_layout.unwrap()) |file| {
            css_file_count += @intCast(pt.outputFile(file).referenced_css_files.len);
            file_count += 1;
        }
        var next: ?FrameworkRouter.Route.Index = route.parent.unwrap();
        while (next) |parent_index| {
            const parent = router.routePtr(parent_index);
            pattern.prependPart(parent.part);
            switch (parent.part) {
                .param => {
                    params_buf.append(ctx.allocator, parent.part.param) catch unreachable;
                },
                .catch_all, .catch_all_optional => {
                    return global.throw("catch-all routes are not supported in static site generation", .{});
                },
                else => {},
            }
            if (parent.file_layout.unwrap()) |file| {
                css_file_count += @intCast(pt.outputFile(file).referenced_css_files.len);
                file_count += 1;
            }
            next = parent.parent.unwrap();
        }

        // Fill styles and file_list
        const styles = JSValue.createEmptyArray(global, css_chunks_count);
        const file_list = JSValue.createEmptyArray(global, file_count);

        next = route.parent.unwrap();
        file_count = 1;
        css_file_count = 0;
        file_list.putIndex(global, 0, pt.preloadBundledModule(main_file_route_index));
        for (main_file.referenced_css_files) |ref| {
            styles.putIndex(global, css_file_count, css_chunk_js_strings[ref.get() - css_chunks_first]);
            css_file_count += 1;
        }
        if (route.file_layout.unwrap()) |file| {
            file_list.putIndex(global, file_count, pt.preloadBundledModule(file));
            for (pt.outputFile(file).referenced_css_files) |ref| {
                styles.putIndex(global, css_file_count, css_chunk_js_strings[ref.get() - css_chunks_first]);
                css_file_count += 1;
            }
            file_count += 1;
        }

        while (next) |parent_index| {
            const parent = router.routePtr(parent_index);
            if (parent.file_layout.unwrap()) |file| {
                file_list.putIndex(global, file_count, pt.preloadBundledModule(file));
                for (pt.outputFile(file).referenced_css_files) |ref| {
                    styles.putIndex(global, css_file_count, css_chunk_js_strings[ref.get() - css_chunks_first]);
                    css_file_count += 1;
                }
                file_count += 1;
            }
            next = parent.parent.unwrap();
        }

        // Init the items
        var pattern_string = bun.String.createUTF8(pattern.slice());
        defer pattern_string.deref();
        route_patterns.putIndex(global, @intCast(nav_index), pattern_string.toJS(global));

        var src_path = bun.String.createUTF8(bun.path.relative(cwd, pt.inputFile(main_file_route_index).absPath()));
        route_source_files.putIndex(global, @intCast(nav_index), src_path.transferToJS(global));

        route_nested_files.putIndex(global, @intCast(nav_index), file_list);
        route_type_and_flags.putIndex(global, @intCast(nav_index), JSValue.jsNumberFromInt32(@bitCast(TypeAndFlags{
            .type = route.type.get(),
        })));

        if (params_buf.items.len > 0) {
            const param_info_array = JSValue.createEmptyArray(global, params_buf.items.len);
            for (params_buf.items, 0..) |param, i| {
                param_info_array.putIndex(global, @intCast(params_buf.items.len - i - 1), JSValue.toJSString(global, param));
            }
            route_param_info.putIndex(global, @intCast(nav_index), param_info_array);
        } else {
            route_param_info.putIndex(global, @intCast(nav_index), .null);
        }
        route_style_references.putIndex(global, @intCast(nav_index), styles);
    }

    const render_promise = BakeRenderRoutesForProdStatic(
        global,
        bun.String.init(root_dir_path),
        pt.all_server_files,
        server_render_funcs,
        server_param_funcs,
        client_entry_urls,

        route_patterns,
        route_nested_files,
        route_type_and_flags,
        route_source_files,
        route_param_info,
        route_style_references,
    );
    render_promise.setHandled(vm.jsc);
    vm.waitForPromise(.{ .normal = render_promise });
    switch (render_promise.unwrap(vm.jsc, .mark_handled)) {
        .pending => unreachable,
        .fulfilled => {
            Output.prettyln("done", .{});
            Output.flush();
        },
        .rejected => |err| {
<<<<<<< HEAD
            return global.throwValue2(err.toError() orelse err);
=======
            return vm.global.throwValue(err);
>>>>>>> da5d4d79
        },
    }
}

/// unsafe function, must be run outside of the event loop
/// quits the process on exception
fn loadModule(vm: *VirtualMachine, global: *JSC.JSGlobalObject, key: JSValue) !JSValue {
    const promise = BakeLoadModuleByKey(global, key).asAnyPromise().?.internal;
    promise.setHandled(vm.jsc);
    vm.waitForPromise(.{ .internal = promise });
    switch (promise.unwrap(vm.jsc, .mark_handled)) {
        .pending => unreachable,
        .fulfilled => |val| {
            bun.assert(val == .undefined);
            return BakeGetModuleNamespace(global, key);
        },
        .rejected => |err| {
<<<<<<< HEAD
            return vm.global.throwValue2(err.toError() orelse err);
=======
            return vm.global.throwValue(err);
>>>>>>> da5d4d79
        },
    }
}

// extern apis:

// TODO: Dedupe
extern fn BakeGetDefaultExportFromModule(global: *JSC.JSGlobalObject, key: JSValue) JSValue;
extern fn BakeGetModuleNamespace(global: *JSC.JSGlobalObject, key: JSValue) JSValue;
extern fn BakeLoadModuleByKey(global: *JSC.JSGlobalObject, key: JSValue) JSValue;

fn BakeGetOnModuleNamespace(global: *JSC.JSGlobalObject, module: JSValue, property: []const u8) ?JSValue {
    const f = @extern(*const fn (*JSC.JSGlobalObject, JSValue, [*]const u8, usize) callconv(.C) JSValue, .{
        .name = "BakeGetOnModuleNamespace",
    });
    const result: JSValue = f(global, module, property.ptr, property.len);
    bun.assert(result != .zero);
    return result;
}

extern fn BakeRenderRoutesForProdStatic(
    *JSC.JSGlobalObject,
    out_base: bun.String,
    all_server_files: JSValue,
    render_static: JSValue,
    get_params: JSValue,
    client_entry_urls: JSValue,
    patterns: JSValue,
    files: JSValue,
    type_and_flags: JSValue,
    src_route_files: JSValue,
    param_information: JSValue,
    styles: JSValue,
) *JSC.JSPromise;

extern fn BakeCreateProdGlobal(console_ptr: *anyopaque) *JSC.JSGlobalObject;

/// The result of this function is a JSValue that wont be garbage collected, as
/// it will always have at least one reference by the module loader.
fn BakeRegisterProductionChunk(global: *JSC.JSGlobalObject, key: bun.String, source_code: bun.String) bun.JSError!JSValue {
    const f = @extern(*const fn (*JSC.JSGlobalObject, bun.String, bun.String) callconv(.C) JSValue, .{
        .name = "BakeRegisterProductionChunk",
    });
    const result: JSValue = f(global, key, source_code);
    if (result == .zero) return error.JSError;
    bun.assert(result.isString());
    return result;
}

export fn BakeProdResolve(global: *JSC.JSGlobalObject, a_str: bun.String, specifier_str: bun.String) callconv(.C) bun.String {
    var sfa = std.heap.stackFallback(@sizeOf(bun.PathBuffer) * 2, bun.default_allocator);
    const alloc = sfa.get();

    const specifier = specifier_str.toUTF8(alloc);
    defer specifier.deinit();

    if (JSC.HardcodedModule.Aliases.get(specifier.slice(), .bun)) |alias| {
        return bun.String.static(alias.path);
    }

    const referrer = a_str.toUTF8(alloc);
    defer referrer.deinit();

    if (bun.resolver.isPackagePath(specifier.slice())) {
        return global.throw("Non-relative import {} from {} are not allowed in production assets. This is a bug in Bun's bundler", .{
            bun.fmt.quote(specifier.slice()),
            bun.fmt.quote(referrer.slice()),
        }) catch bun.String.dead;
    }

    if (Environment.allow_assert)
        bun.assert(bun.strings.hasPrefix(referrer.slice(), "bake:"));

    return bun.String.createFormat("bake:{s}", .{bun.path.joinAbs(
        bun.Dirname.dirname(u8, referrer.slice()[5..]) orelse referrer.slice()[5..],
        .auto,
        specifier.slice(),
    )}) catch return bun.String.dead;
}

/// After a production bundle is generated, prerendering needs to be able to
/// look up the generated chunks associated with each route's `OpaqueFileId`
/// This data structure contains that mapping, and is also used by bundle_v2
/// to enqueue the entry points.
pub const EntryPointMap = struct {
    root: []const u8,

    allocator: std.mem.Allocator,
    /// OpaqueFileId refers to the index in this map.
    /// Values are left uninitialized until after the bundle is done and indexed.
    files: HashMap,

    const HashMap = std.ArrayHashMapUnmanaged(InputFile, OutputFile.Index, InputFile.ArrayHashContext, true);

    /// This approach is used instead of what DevServer does so that each
    /// distinct file gets its own index.
    const InputFile = struct {
        abs_path_ptr: [*]const u8,
        abs_path_len: u32,
        side: bake.Side,

        pub fn init(abs_path: []const u8, side: bake.Side) InputFile {
            return .{
                .abs_path_ptr = abs_path.ptr,
                .abs_path_len = @intCast(abs_path.len),
                .side = side,
            };
        }

        pub fn absPath(key: InputFile) []const u8 {
            return key.abs_path_ptr[0..key.abs_path_len];
        }

        const ArrayHashContext = struct {
            pub fn hash(_: @This(), key: InputFile) u32 {
                return bun.hash32(key.absPath()) +% @intFromEnum(key.side);
            }

            pub fn eql(_: @This(), a: InputFile, b: InputFile, _: usize) bool {
                return a.side == b.side and bun.strings.eql(a.absPath(), b.absPath());
            }
        };
    };

    pub fn getOrPutEntryPoint(map: *EntryPointMap, abs_path: []const u8, side: bake.Side) !OpaqueFileId {
        const k = InputFile.init(abs_path, side);
        const gop = try map.files.getOrPut(map.allocator, k);
        if (!gop.found_existing) {
            errdefer map.files.swapRemoveAt(gop.index);
            gop.key_ptr.* = InputFile.init(try map.allocator.dupe(u8, abs_path), side);
        }
        return OpaqueFileId.init(@intCast(gop.index));
    }

    pub fn getFileIdForRouter(map: *EntryPointMap, abs_path: []const u8, _: FrameworkRouter.Route.Index, _: FrameworkRouter.Route.FileKind) !FrameworkRouter.OpaqueFileId {
        return map.getOrPutEntryPoint(abs_path, .server);
    }

    pub fn onRouterCollisionError(dev: *EntryPointMap, rel_path: []const u8, other_id: OpaqueFileId, ty: FrameworkRouter.Route.FileKind) bun.OOM!void {
        Output.errGeneric("Multiple {s} matching the same route pattern is ambiguous", .{
            switch (ty) {
                .page => "pages",
                .layout => "layout",
            },
        });
        Output.prettyErrorln("  - <blue>{s}<r>", .{rel_path});
        Output.prettyErrorln("  - <blue>{s}<r>", .{
            bun.path.relative(dev.root, dev.files.keys()[other_id.get()].absPath()),
        });
        Output.flush();
    }
};

/// Data used on each rendering thread. Contains all information in the bundle needed to render.
/// This is referred to as `pt` in variable/field naming, and Bake::ProductionPerThread in C++
pub const PerThread = struct {
    // Shared Data
    input_files: []const EntryPointMap.InputFile,
    bundled_outputs: []const OutputFile,
    /// Indexed by entry point index (OpaqueFileId)
    output_indexes: []const OutputFile.Index,
    /// Indexed by entry point index (OpaqueFileId)
    module_keys: []const bun.String,
    /// Unordered
    module_map: bun.StringArrayHashMapUnmanaged(OutputFile.Index),

    // Thread-local
    vm: *JSC.VirtualMachine,
    /// Indexed by entry point index (OpaqueFileId)
    loaded_files: bun.bit_set.AutoBitSet,
    /// JSArray of JSString, indexed by entry point index (OpaqueFileId)
    all_server_files: JSC.JSValue,

    /// Sent to other threads for rendering
    pub const Options = struct {
        input_files: []const EntryPointMap.InputFile,
        bundled_outputs: []const OutputFile,
        /// Indexed by entry point index (OpaqueFileId)
        output_indexes: []const OutputFile.Index,
        /// Indexed by entry point index (OpaqueFileId)
        module_keys: []const bun.String,
        /// Unordered
        module_map: bun.StringArrayHashMapUnmanaged(OutputFile.Index),
    };

    extern fn BakeGlobalObject__attachPerThreadData(global: *JSC.JSGlobalObject, pt: ?*PerThread) void;

    /// After initializing, call `attach`
    pub fn init(vm: *VirtualMachine, opts: Options) !PerThread {
        const loaded_files = try bun.bit_set.AutoBitSet.initEmpty(vm.allocator, opts.output_indexes.len);
        errdefer loaded_files.deinit(vm.allocator);

        const all_server_files = JSValue.createEmptyArray(vm.global, opts.output_indexes.len);
        all_server_files.protect();

        return .{
            .input_files = opts.input_files,
            .bundled_outputs = opts.bundled_outputs,
            .output_indexes = opts.output_indexes,
            .module_keys = opts.module_keys,
            .module_map = opts.module_map,
            .vm = vm,
            .loaded_files = loaded_files,
            .all_server_files = all_server_files,
        };
    }

    pub fn attach(pt: *PerThread) void {
        BakeGlobalObject__attachPerThreadData(pt.vm.global, pt);
    }

    pub fn deinit(pt: *PerThread) void {
        BakeGlobalObject__attachPerThreadData(pt.vm.global, null);
        pt.all_server_files.unprotect();
    }

    pub fn outputIndex(s: PerThread, id: OpaqueFileId) OutputFile.Index {
        return s.output_indexes[id.get()];
    }

    pub fn inputFile(s: PerThread, id: OpaqueFileId) EntryPointMap.InputFile {
        return s.input_files[id.get()];
    }

    pub fn outputFile(s: PerThread, id: OpaqueFileId) *const OutputFile {
        return &s.bundled_outputs[s.outputIndex(id).get()];
    }

    // Must be run at the top of the event loop
    pub fn loadBundledModule(pt: *PerThread, id: OpaqueFileId) bun.JSError!JSValue {
        return try loadModule(
            pt.vm,
            pt.vm.global,
            pt.module_keys[id.get()].toJS(pt.vm.global),
        );
    }

    /// The JSString entries in `all_server_files` is generated lazily. When
    /// multiple rendering threads are used, unreferenced files will contain
    /// holes in the array used. Returns a JSValue of the "FileIndex" type
    //
    // What could be done here is generating a new index type, which is
    // specifically for referenced files. This would remove the holes, but make
    // it harder to pre-allocate. It's probably worth it.
    pub fn preloadBundledModule(pt: *PerThread, id: OpaqueFileId) JSValue {
        if (!pt.loaded_files.isSet(id.get())) {
            pt.loaded_files.set(id.get());
            pt.all_server_files.putIndex(
                pt.vm.global,
                @intCast(id.get()),
                pt.module_keys[id.get()].toJS(pt.vm.global),
            );
        }

        return JSValue.jsNumberFromInt32(@intCast(id.get()));
    }
};

/// Given a key, returns the source code to load.
export fn BakeProdLoad(pt: *PerThread, key: bun.String) bun.String {
    var sfa = std.heap.stackFallback(4096, bun.default_allocator);
    const allocator = sfa.get();
    const utf8 = key.toUTF8(allocator);
    defer utf8.deinit();
    if (pt.module_map.get(utf8.slice())) |value| {
        return pt.bundled_outputs[value.get()].value.toBunString();
    }
    for (pt.module_map.keys()) |keys| {
        std.debug.print("key that does exist: {s}\n", .{keys});
    }
    return bun.String.dead;
}

const TypeAndFlags = packed struct(i32) {
    type: u8,
    unused: u24 = 0,
};

const std = @import("std");

const bun = @import("root").bun;
const Environment = bun.Environment;
const Output = bun.Output;
const OutputFile = bun.options.OutputFile;

const bake = bun.bake;
const FrameworkRouter = bake.FrameworkRouter;
const OpaqueFileId = FrameworkRouter.OpaqueFileId;

const JSC = bun.JSC;
const JSValue = JSC.JSValue;
const VirtualMachine = JSC.VirtualMachine;<|MERGE_RESOLUTION|>--- conflicted
+++ resolved
@@ -547,11 +547,7 @@
             Output.flush();
         },
         .rejected => |err| {
-<<<<<<< HEAD
-            return global.throwValue2(err.toError() orelse err);
-=======
             return vm.global.throwValue(err);
->>>>>>> da5d4d79
         },
     }
 }
@@ -569,11 +565,7 @@
             return BakeGetModuleNamespace(global, key);
         },
         .rejected => |err| {
-<<<<<<< HEAD
-            return vm.global.throwValue2(err.toError() orelse err);
-=======
             return vm.global.throwValue(err);
->>>>>>> da5d4d79
         },
     }
 }
