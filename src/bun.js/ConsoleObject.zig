--- conflicted
+++ resolved
@@ -1193,7 +1193,7 @@
 
         pub fn getAdvanced(value: JSValue, globalThis: *JSGlobalObject, opts: Options) bun.JSError!Result {
             switch (value) {
-                .zero, JSValue.jsUndefined() => return Result{
+                .zero, .js_undefined => return Result{
                     .tag = .{ .Undefined = {} },
                 },
                 .null => return Result{
@@ -2969,13 +2969,8 @@
                                 comptime Output.prettyFmt("<r><blue>data<d>:<r> ", enable_ansi_colors),
                                 .{},
                             );
-<<<<<<< HEAD
-                            const data: JSValue = (try value.fastGet(this.globalThis, .data)) orelse .jsUndefined();
+                            const data: JSValue = (try value.fastGet(this.globalThis, .data)) orelse .js_undefined;
                             const tag = try Tag.getAdvanced(data, this.globalThis, .{
-=======
-                            const data: JSValue = (try value.fastGet(this.globalThis, .data)) orelse .js_undefined;
-                            const tag = Tag.getAdvanced(data, this.globalThis, .{
->>>>>>> 9499f215
                                 .hide_global = true,
                                 .disable_inspect_custom = this.disable_inspect_custom,
                             });
