--- conflicted
+++ resolved
@@ -141,12 +141,7 @@
 }
 
 pub fn startJSDebuggerThread(other_vm: *VirtualMachine) void {
-<<<<<<< HEAD
-    var arena = bun.MimallocArena.init() catch unreachable;
-    defer arena.deinit();
-=======
     var arena = bun.MimallocArena.init();
->>>>>>> 1a23797e
     Output.Source.configureNamedThread("Debugger");
     log("startJSDebuggerThread", .{});
     jsc.markBinding(@src());
