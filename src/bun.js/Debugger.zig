path_or_port: ?[]const u8 = null,
from_environment_variable: []const u8 = "",
script_execution_context_id: u32 = 0,
next_debugger_id: u64 = 1,
poll_ref: bun.Async.KeepAlive = .{},
wait_for_connection: Wait = .off,
// wait_for_connection: bool = false,
set_breakpoint_on_first_line: bool = false,
mode: enum {
    /// Bun acts as the server. https://debug.bun.sh/ uses this
    listen,
    /// Bun connects to this path. The VSCode extension uses this.
    connect,
} = .listen,

test_reporter_agent: TestReporterAgent = .{},
lifecycle_reporter_agent: LifecycleAgent = .{},
frontend_dev_server_agent: BunFrontendDevServerAgent = .{},
<<<<<<< HEAD
http_server_agent: HTTPServerAgent = .{},
=======

>>>>>>> 44c97fa5
must_block_until_connected: bool = false,

pub const Wait = enum { off, shortly, forever };

pub const log = Output.scoped(.debugger, false);

extern "c" fn Bun__createJSDebugger(*JSGlobalObject) u32;
extern "c" fn Bun__ensureDebugger(u32, bool) void;
extern "c" fn Bun__startJSDebuggerThread(*JSGlobalObject, u32, *bun.String, c_int, bool) void;
var futex_atomic: std.atomic.Value(u32) = undefined;

pub fn waitForDebuggerIfNecessary(this: *VirtualMachine) void {
    const debugger = &(this.debugger orelse return);
    if (!debugger.must_block_until_connected) {
        return;
    }
    defer debugger.must_block_until_connected = false;

    Debugger.log("spin", .{});
    while (futex_atomic.load(.monotonic) > 0) {
        bun.Futex.waitForever(&futex_atomic, 1);
    }
    if (comptime Environment.enable_logs)
        Debugger.log("waitForDebugger: {}", .{Output.ElapsedFormatter{
            .colors = Output.enable_ansi_colors_stderr,
            .duration_ns = @truncate(@as(u128, @intCast(std.time.nanoTimestamp() - bun.CLI.start_time))),
        }});

    Bun__ensureDebugger(debugger.script_execution_context_id, debugger.wait_for_connection != .off);

    // Sleep up to 30ms for automatic inspection.
    const wait_for_connection_delay_ms = 30;

    var deadline: bun.timespec = if (debugger.wait_for_connection == .shortly) bun.timespec.now().addMs(wait_for_connection_delay_ms) else undefined;

    if (comptime Environment.isWindows) {
        // TODO: remove this when tickWithTimeout actually works properly on Windows.
        if (debugger.wait_for_connection == .shortly) {
            uv.uv_update_time(this.uvLoop());
            var timer = bun.default_allocator.create(uv.Timer) catch bun.outOfMemory();
            timer.* = std.mem.zeroes(uv.Timer);
            timer.init(this.uvLoop());
            const onDebuggerTimer = struct {
                fn call(handle: *uv.Timer) callconv(.C) void {
                    const vm = VirtualMachine.get();
                    vm.debugger.?.poll_ref.unref(vm);
                    uv.uv_close(@ptrCast(handle), deinitTimer);
                }

                fn deinitTimer(handle: *anyopaque) callconv(.C) void {
                    bun.default_allocator.destroy(@as(*uv.Timer, @alignCast(@ptrCast(handle))));
                }
            }.call;
            timer.start(wait_for_connection_delay_ms, 0, &onDebuggerTimer);
            timer.ref();
        }
    }

    while (debugger.wait_for_connection != .off) {
        this.eventLoop().tick();
        switch (debugger.wait_for_connection) {
            .forever => {
                this.eventLoop().autoTickActive();

                if (comptime Environment.enable_logs)
                    log("waited: {}", .{std.fmt.fmtDuration(@intCast(@as(i64, @truncate(std.time.nanoTimestamp() - bun.CLI.start_time))))});
            },
            .shortly => {
                // Handle .incrementRefConcurrently
                if (comptime Environment.isPosix) {
                    const pending_unref = this.pending_unref_counter;
                    if (pending_unref > 0) {
                        this.pending_unref_counter = 0;
                        this.uwsLoop().unrefCount(pending_unref);
                    }
                }

                this.uwsLoop().tickWithTimeout(&deadline);

                if (comptime Environment.enable_logs)
                    log("waited: {}", .{std.fmt.fmtDuration(@intCast(@as(i64, @truncate(std.time.nanoTimestamp() - bun.CLI.start_time))))});

                const elapsed = bun.timespec.now();
                if (elapsed.order(&deadline) != .lt) {
                    debugger.poll_ref.unref(this);
                    log("Timed out waiting for the debugger", .{});
                    break;
                }
            },
            .off => {
                break;
            },
        }
    }
}

pub var has_created_debugger: bool = false;
pub fn create(this: *VirtualMachine, globalObject: *JSGlobalObject) !void {
    log("create", .{});
    jsc.markBinding(@src());
    if (!has_created_debugger) {
        has_created_debugger = true;
        std.mem.doNotOptimizeAway(&TestReporterAgent.Bun__TestReporterAgentDisable);
        std.mem.doNotOptimizeAway(&LifecycleAgent.Bun__LifecycleAgentDisable);
        std.mem.doNotOptimizeAway(&TestReporterAgent.Bun__TestReporterAgentEnable);
        std.mem.doNotOptimizeAway(&LifecycleAgent.Bun__LifecycleAgentEnable);
        var debugger = &this.debugger.?;
        debugger.script_execution_context_id = Bun__createJSDebugger(globalObject);
        if (!this.has_started_debugger) {
            this.has_started_debugger = true;
            futex_atomic = std.atomic.Value(u32).init(0);
            var thread = try std.Thread.spawn(.{}, startJSDebuggerThread, .{this});
            thread.detach();
        }
        this.eventLoop().ensureWaker();

        if (debugger.wait_for_connection != .off) {
            debugger.poll_ref.ref(this);
            debugger.must_block_until_connected = true;
        }
    }
}

pub fn startJSDebuggerThread(other_vm: *VirtualMachine) void {
    var arena = bun.MimallocArena.init() catch unreachable;
    Output.Source.configureNamedThread("Debugger");
    log("startJSDebuggerThread", .{});
    jsc.markBinding(@src());

    var vm = VirtualMachine.init(.{
        .allocator = arena.allocator(),
        .args = std.mem.zeroes(bun.Schema.Api.TransformOptions),
        .store_fd = false,
    }) catch @panic("Failed to create Debugger VM");
    vm.allocator = arena.allocator();
    vm.arena = &arena;

    vm.transpiler.configureDefines() catch @panic("Failed to configure defines");
    vm.is_main_thread = false;
    vm.eventLoop().ensureWaker();

    const callback = jsc.OpaqueWrap(VirtualMachine, start);
    vm.global.vm().holdAPILock(other_vm, callback);
}

pub export fn Debugger__didConnect() void {
    var this = VirtualMachine.get();
    if (this.debugger.?.wait_for_connection != .off) {
        this.debugger.?.wait_for_connection = .off;
        this.debugger.?.poll_ref.unref(this);
        this.eventLoop().wakeup();
    }
}

fn start(other_vm: *VirtualMachine) void {
    jsc.markBinding(@src());

    var this = VirtualMachine.get();
    const debugger = other_vm.debugger.?;
    const loop = this.eventLoop();

    if (debugger.from_environment_variable.len > 0) {
        var url = bun.String.createUTF8(debugger.from_environment_variable);

        loop.enter();
        defer loop.exit();
        Bun__startJSDebuggerThread(this.global, debugger.script_execution_context_id, &url, 1, debugger.mode == .connect);
    }

    if (debugger.path_or_port) |path_or_port| {
        var url = bun.String.createUTF8(path_or_port);

        loop.enter();
        defer loop.exit();
        Bun__startJSDebuggerThread(this.global, debugger.script_execution_context_id, &url, 0, debugger.mode == .connect);
    }

    this.global.handleRejectedPromises();

    if (this.log.msgs.items.len > 0) {
        this.log.print(Output.errorWriter()) catch {};
        Output.prettyErrorln("\n", .{});
        Output.flush();
    }

    log("wake", .{});
    futex_atomic.store(0, .monotonic);
    bun.Futex.wake(&futex_atomic, 1);

    other_vm.eventLoop().wakeup();

    this.eventLoop().tick();

    other_vm.eventLoop().wakeup();

    while (true) {
        while (this.isEventLoopAlive()) {
            this.tick();
            this.eventLoop().autoTickActive();
        }

        this.eventLoop().tickPossiblyForever();
    }
}

pub const AsyncTaskTracker = struct {
    id: u64,

    pub fn init(vm: *VirtualMachine) AsyncTaskTracker {
        return .{ .id = vm.nextAsyncTaskID() };
    }

    pub fn didSchedule(this: AsyncTaskTracker, globalObject: *JSGlobalObject) void {
        if (this.id == 0) return;

        didScheduleAsyncCall(globalObject, AsyncCallType.EventListener, this.id, true);
    }

    pub fn didCancel(this: AsyncTaskTracker, globalObject: *JSGlobalObject) void {
        if (this.id == 0) return;

        didCancelAsyncCall(globalObject, AsyncCallType.EventListener, this.id);
    }

    pub fn willDispatch(this: AsyncTaskTracker, globalObject: *JSGlobalObject) void {
        if (this.id == 0) {
            return;
        }

        willDispatchAsyncCall(globalObject, AsyncCallType.EventListener, this.id);
    }

    pub fn didDispatch(this: AsyncTaskTracker, globalObject: *JSGlobalObject) void {
        if (this.id == 0) {
            return;
        }

        didDispatchAsyncCall(globalObject, AsyncCallType.EventListener, this.id);
    }
};

pub const AsyncCallType = enum(u8) {
    DOMTimer = 1,
    EventListener = 2,
    PostMessage = 3,
    RequestAnimationFrame = 4,
    Microtask = 5,
};
extern fn Debugger__didScheduleAsyncCall(*JSGlobalObject, AsyncCallType, u64, bool) void;
extern fn Debugger__didCancelAsyncCall(*JSGlobalObject, AsyncCallType, u64) void;
extern fn Debugger__didDispatchAsyncCall(*JSGlobalObject, AsyncCallType, u64) void;
extern fn Debugger__willDispatchAsyncCall(*JSGlobalObject, AsyncCallType, u64) void;

pub fn didScheduleAsyncCall(globalObject: *JSGlobalObject, call: AsyncCallType, id: u64, single_shot: bool) void {
    jsc.markBinding(@src());
    Debugger__didScheduleAsyncCall(globalObject, call, id, single_shot);
}
pub fn didCancelAsyncCall(globalObject: *JSGlobalObject, call: AsyncCallType, id: u64) void {
    jsc.markBinding(@src());
    Debugger__didCancelAsyncCall(globalObject, call, id);
}
pub fn didDispatchAsyncCall(globalObject: *JSGlobalObject, call: AsyncCallType, id: u64) void {
    jsc.markBinding(@src());
    Debugger__didDispatchAsyncCall(globalObject, call, id);
}
pub fn willDispatchAsyncCall(globalObject: *JSGlobalObject, call: AsyncCallType, id: u64) void {
    jsc.markBinding(@src());
    Debugger__willDispatchAsyncCall(globalObject, call, id);
}

pub const TestReporterAgent = struct {
    handle: ?*Handle = null,
    const debug = Output.scoped(.TestReporterAgent, false);

    pub const TestStatus = enum(u8) {
        pass,
        fail,
        timeout,
        skip,
        todo,
    };
    pub const Handle = opaque {
        extern "c" fn Bun__TestReporterAgentReportTestFound(agent: *Handle, callFrame: *jsc.CallFrame, testId: c_int, name: *bun.String) void;
        extern "c" fn Bun__TestReporterAgentReportTestStart(agent: *Handle, testId: c_int) void;
        extern "c" fn Bun__TestReporterAgentReportTestEnd(agent: *Handle, testId: c_int, bunTestStatus: TestStatus, elapsed: f64) void;

        pub fn reportTestFound(this: *Handle, callFrame: *jsc.CallFrame, testId: i32, name: *bun.String) void {
            Bun__TestReporterAgentReportTestFound(this, callFrame, testId, name);
        }

        pub fn reportTestStart(this: *Handle, testId: c_int) void {
            Bun__TestReporterAgentReportTestStart(this, testId);
        }

        pub fn reportTestEnd(this: *Handle, testId: c_int, bunTestStatus: TestStatus, elapsed: f64) void {
            Bun__TestReporterAgentReportTestEnd(this, testId, bunTestStatus, elapsed);
        }
    };
    pub export fn Bun__TestReporterAgentEnable(agent: *Handle) void {
        if (VirtualMachine.get().debugger) |*debugger| {
            debug("enable", .{});
            debugger.test_reporter_agent.handle = agent;
        }
    }
    pub export fn Bun__TestReporterAgentDisable(_: *Handle) void {
        if (VirtualMachine.get().debugger) |*debugger| {
            debug("disable", .{});
            debugger.test_reporter_agent.handle = null;
        }
    }

    /// Caller must ensure that it is enabled first.
    ///
    /// Since we may have to call .deinit on the name string.
    pub fn reportTestFound(this: TestReporterAgent, callFrame: *jsc.CallFrame, test_id: i32, name: *bun.String) void {
        debug("reportTestFound", .{});

        this.handle.?.reportTestFound(callFrame, test_id, name);
    }

    /// Caller must ensure that it is enabled first.
    pub fn reportTestStart(this: TestReporterAgent, test_id: i32) void {
        debug("reportTestStart", .{});
        this.handle.?.reportTestStart(test_id);
    }

    /// Caller must ensure that it is enabled first.
    pub fn reportTestEnd(this: TestReporterAgent, test_id: i32, bunTestStatus: TestStatus, elapsed: f64) void {
        debug("reportTestEnd", .{});
        this.handle.?.reportTestEnd(test_id, bunTestStatus, elapsed);
    }

    pub fn isEnabled(this: TestReporterAgent) bool {
        return this.handle != null;
    }
};

pub const LifecycleAgent = struct {
    handle: ?*Handle = null,
    const debug = Output.scoped(.LifecycleAgent, false);

    pub const Handle = opaque {
        extern "c" fn Bun__LifecycleAgentReportReload(agent: *Handle) void;
        extern "c" fn Bun__LifecycleAgentReportError(agent: *Handle, exception: *ZigException) void;
        extern "c" fn Bun__LifecycleAgentPreventExit(agent: *Handle) void;
        extern "c" fn Bun__LifecycleAgentStopPreventingExit(agent: *Handle) void;

        pub fn preventExit(this: *Handle) void {
            Bun__LifecycleAgentPreventExit(this);
        }

        pub fn stopPreventingExit(this: *Handle) void {
            Bun__LifecycleAgentStopPreventingExit(this);
        }

        pub fn reportReload(this: *Handle) void {
            debug("reportReload", .{});
            Bun__LifecycleAgentReportReload(this);
        }

        pub fn reportError(this: *Handle, exception: *ZigException) void {
            debug("reportError", .{});
            Bun__LifecycleAgentReportError(this, exception);
        }
    };

    pub export fn Bun__LifecycleAgentEnable(agent: *Handle) void {
        if (VirtualMachine.get().debugger) |*debugger| {
            debug("enable", .{});
            debugger.lifecycle_reporter_agent.handle = agent;
        }
    }

    pub export fn Bun__LifecycleAgentDisable(agent: *Handle) void {
        _ = agent; // autofix
        if (VirtualMachine.get().debugger) |*debugger| {
            debug("disable", .{});
            debugger.lifecycle_reporter_agent.handle = null;
        }
    }

    pub fn reportReload(this: *LifecycleAgent) void {
        if (this.handle) |handle| {
            handle.reportReload();
        }
    }

    pub fn reportError(this: *LifecycleAgent, exception: *ZigException) void {
        if (this.handle) |handle| {
            handle.reportError(exception);
        }
    }

    pub fn isEnabled(this: *const LifecycleAgent) bool {
        return this.handle != null;
    }
};

pub const BunFrontendDevServerAgent = @import("./api/server/InspectorBunFrontendDevServerAgent.zig").BunFrontendDevServerAgent;
<<<<<<< HEAD
pub const HTTPServerAgent = @import("./bindings/HTTPServerAgent.zig");
=======

>>>>>>> 44c97fa5
const std = @import("std");
const bun = @import("bun");
const uv = bun.windows.libuv;
const Output = bun.Output;
const Environment = bun.Environment;
const jsc = bun.jsc;
const VirtualMachine = jsc.VirtualMachine;
const ZigException = jsc.ZigException;
const Debugger = jsc.Debugger;
const JSGlobalObject = jsc.JSGlobalObject;<|MERGE_RESOLUTION|>--- conflicted
+++ resolved
@@ -16,11 +16,7 @@
 test_reporter_agent: TestReporterAgent = .{},
 lifecycle_reporter_agent: LifecycleAgent = .{},
 frontend_dev_server_agent: BunFrontendDevServerAgent = .{},
-<<<<<<< HEAD
-http_server_agent: HTTPServerAgent = .{},
-=======
-
->>>>>>> 44c97fa5
+
 must_block_until_connected: bool = false,
 
 pub const Wait = enum { off, shortly, forever };
@@ -420,11 +416,7 @@
 };
 
 pub const BunFrontendDevServerAgent = @import("./api/server/InspectorBunFrontendDevServerAgent.zig").BunFrontendDevServerAgent;
-<<<<<<< HEAD
-pub const HTTPServerAgent = @import("./bindings/HTTPServerAgent.zig");
-=======
-
->>>>>>> 44c97fa5
+
 const std = @import("std");
 const bun = @import("bun");
 const uv = bun.windows.libuv;
