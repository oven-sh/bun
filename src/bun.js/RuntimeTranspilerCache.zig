/// ** Update the version number when any breaking changes are made to the cache format or to the JS parser **
/// Version 3: "Infinity" becomes "1/0".
/// Version 4: TypeScript enums are properly handled + more constant folding
/// Version 5: `require.main === module` no longer marks a module as CJS
/// Version 6: `use strict` is preserved in CommonJS modules when at the top of the file
/// Version 7: Several bundler changes that are likely to impact the runtime as well.
/// Version 8: Fix for generated symbols
/// Version 9: String printing changes
/// Version 10: Constant folding for ''.charCodeAt(n)
/// Version 11: Fix \uFFFF printing regression
/// Version 12: "use strict"; makes it CommonJS if we otherwise don't know which one to pick.
/// Version 13: Hoist `import.meta.require` definition, see #15738
/// Version 14: Updated global defines table list.
/// Version 15: Updated global defines table list.
<<<<<<< HEAD
/// Version 16: Emits utf-8 files in rare cases
=======
/// Version 16: Added typeof undefined minification optimization.
>>>>>>> 3c232b0f
const expected_version = 16;

const debug = Output.scoped(.cache, .visible);
const MINIMUM_CACHE_SIZE = 50 * 1024;

// When making parser changes, it gets extremely confusing.
var bun_debug_restore_from_cache = false;

pub const RuntimeTranspilerCache = struct {
    input_hash: ?u64 = null,
    input_byte_length: ?u64 = null,
    features_hash: ?u64 = null,
    exports_kind: bun.ast.ExportsKind = .none,
    output_code: ?bun.String = null,
    entry: ?Entry = null,

    sourcemap_allocator: std.mem.Allocator,
    output_code_allocator: std.mem.Allocator,

    const seed = 42;
    pub const Metadata = struct {
        cache_version: u32 = expected_version,
        output_encoding: Encoding = Encoding.none,
        module_type: ModuleType = ModuleType.none,

        features_hash: u64 = 0,

        input_byte_length: u64 = 0,
        input_hash: u64 = 0,

        output_byte_offset: u64 = 0,
        output_byte_length: u64 = 0,
        output_hash: u64 = 0,

        sourcemap_byte_offset: u64 = 0,
        sourcemap_byte_length: u64 = 0,
        sourcemap_hash: u64 = 0,

        pub const size = brk: {
            var count: usize = 0;
            const meta: Metadata = .{};
            for (std.meta.fieldNames(Metadata)) |name| {
                count += @sizeOf(@TypeOf(@field(meta, name)));
            }
            break :brk count;
        };

        pub fn encode(this: *const Metadata, writer: anytype) !void {
            try writer.writeInt(u32, this.cache_version, .little);
            try writer.writeInt(u8, @intFromEnum(this.module_type), .little);
            try writer.writeInt(u8, @intFromEnum(this.output_encoding), .little);

            try writer.writeInt(u64, this.features_hash, .little);

            try writer.writeInt(u64, this.input_byte_length, .little);
            try writer.writeInt(u64, this.input_hash, .little);

            try writer.writeInt(u64, this.output_byte_offset, .little);
            try writer.writeInt(u64, this.output_byte_length, .little);
            try writer.writeInt(u64, this.output_hash, .little);

            try writer.writeInt(u64, this.sourcemap_byte_offset, .little);
            try writer.writeInt(u64, this.sourcemap_byte_length, .little);
            try writer.writeInt(u64, this.sourcemap_hash, .little);
        }

        pub fn decode(this: *Metadata, reader: anytype) !void {
            this.cache_version = try reader.readInt(u32, .little);
            if (this.cache_version != expected_version) {
                return error.StaleCache;
            }

            this.module_type = @enumFromInt(try reader.readInt(u8, .little));
            this.output_encoding = @enumFromInt(try reader.readInt(u8, .little));

            this.features_hash = try reader.readInt(u64, .little);

            this.input_byte_length = try reader.readInt(u64, .little);
            this.input_hash = try reader.readInt(u64, .little);

            this.output_byte_offset = try reader.readInt(u64, .little);
            this.output_byte_length = try reader.readInt(u64, .little);
            this.output_hash = try reader.readInt(u64, .little);

            this.sourcemap_byte_offset = try reader.readInt(u64, .little);
            this.sourcemap_byte_length = try reader.readInt(u64, .little);
            this.sourcemap_hash = try reader.readInt(u64, .little);

            switch (this.module_type) {
                .esm, .cjs => {},
                // Invalid module type
                else => return error.InvalidModuleType,
            }

            switch (this.output_encoding) {
                .utf8, .utf16, .latin1 => {},
                // Invalid encoding
                else => return error.UnknownEncoding,
            }
        }
    };

    pub const Entry = struct {
        metadata: Metadata,
        output_code: OutputCode = .{ .utf8 = "" },
        sourcemap: []const u8 = "",

        pub const OutputCode = union(enum) {
            utf8: []const u8,
            string: bun.String,

            pub fn deinit(this: *OutputCode, allocator: std.mem.Allocator) void {
                switch (this.*) {
                    .utf8 => {
                        allocator.free(this.utf8);
                    },
                    .string => this.string.deref(),
                }
            }

            pub fn byteSlice(this: *const OutputCode) []const u8 {
                switch (this.*) {
                    .utf8 => return this.utf8,
                    .string => return this.string.byteSlice(),
                }
            }
        };

        pub fn deinit(this: *Entry, sourcemap_allocator: std.mem.Allocator, output_code_allocator: std.mem.Allocator) void {
            this.output_code.deinit(output_code_allocator);
            if (this.sourcemap.len > 0) {
                sourcemap_allocator.free(this.sourcemap);
            }
        }

        pub fn save(
            destination_dir: bun.FileDescriptor,
            destination_path: bun.PathString,
            input_byte_length: u64,
            input_hash: u64,
            features_hash: u64,
            sourcemap: []const u8,
            output_code: OutputCode,
            exports_kind: bun.ast.ExportsKind,
        ) !void {
            var tracer = bun.perf.trace("RuntimeTranspilerCache.save");
            defer tracer.end();

            // atomically write to a tmpfile and then move it to the final destination
            var tmpname_buf: bun.PathBuffer = undefined;
            const tmpfilename = bun.sliceTo(try bun.fs.FileSystem.instance.tmpname(std.fs.path.extension(destination_path.slice()), &tmpname_buf, input_hash), 0);

            const output_bytes = output_code.byteSlice();

            // First we open the tmpfile, to avoid any other work in the event of failure.
            var tmpfile = try bun.Tmpfile.create(destination_dir, tmpfilename).unwrap();
            defer {
                tmpfile.fd.close();
            }
            {
                errdefer {
                    if (!tmpfile.using_tmpfile) {
                        _ = bun.sys.unlinkat(destination_dir, tmpfilename);
                    }
                }
                var metadata_buf = [_]u8{0} ** (Metadata.size * 2);
                const metadata_bytes = brk: {
                    var metadata = Metadata{
                        .input_byte_length = input_byte_length,
                        .input_hash = input_hash,
                        .features_hash = features_hash,
                        .module_type = switch (exports_kind) {
                            .cjs => ModuleType.cjs,
                            else => ModuleType.esm,
                        },
                        .output_encoding = switch (output_code) {
                            .utf8 => Encoding.utf8,
                            .string => |str| switch (str.encoding()) {
                                .utf8 => Encoding.utf8,
                                .utf16 => Encoding.utf16,
                                .latin1 => Encoding.latin1,
                            },
                        },
                        .sourcemap_byte_length = sourcemap.len,
                        .output_byte_offset = Metadata.size,
                        .output_byte_length = output_bytes.len,
                        .sourcemap_byte_offset = Metadata.size + output_bytes.len,
                    };

                    metadata.output_hash = hash(output_bytes);
                    metadata.sourcemap_hash = hash(sourcemap);
                    var metadata_stream = std.io.fixedBufferStream(&metadata_buf);

                    try metadata.encode(metadata_stream.writer());

                    if (comptime bun.Environment.isDebug) {
                        var metadata_stream2 = std.io.fixedBufferStream(metadata_buf[0..Metadata.size]);
                        var metadata2 = Metadata{};
                        metadata2.decode(metadata_stream2.reader()) catch |err| bun.Output.panic("Metadata did not roundtrip encode -> decode  successfully: {s}", .{@errorName(err)});
                        bun.assert(std.meta.eql(metadata, metadata2));
                    }

                    break :brk metadata_buf[0..metadata_stream.pos];
                };

                const vecs: []const bun.PlatformIOVecConst = if (output_bytes.len > 0)
                    &.{
                        bun.platformIOVecConstCreate(metadata_bytes),
                        bun.platformIOVecConstCreate(output_bytes),
                        bun.platformIOVecConstCreate(sourcemap),
                    }
                else
                    &.{
                        bun.platformIOVecConstCreate(metadata_bytes),
                        bun.platformIOVecConstCreate(sourcemap),
                    };

                var position: isize = 0;
                const end_position = Metadata.size + output_bytes.len + sourcemap.len;

                if (bun.Environment.allow_assert) {
                    var total: usize = 0;
                    for (vecs) |v| {
                        bun.assert(v.len > 0);
                        total += v.len;
                    }
                    bun.assert(end_position == total);
                }
                bun.assert(end_position == @as(i64, @intCast(sourcemap.len + output_bytes.len + Metadata.size)));

                bun.sys.preallocate_file(tmpfile.fd.cast(), 0, @intCast(end_position)) catch {};
                while (position < end_position) {
                    const written = try bun.sys.pwritev(tmpfile.fd, vecs, position).unwrap();
                    if (written <= 0) {
                        return error.WriteFailed;
                    }

                    position += @intCast(written);
                }
            }

            try tmpfile.finish(@ptrCast(std.fs.path.basename(destination_path.slice())));
        }

        pub fn load(
            this: *Entry,
            file: std.fs.File,
            sourcemap_allocator: std.mem.Allocator,
            output_code_allocator: std.mem.Allocator,
        ) !void {
            const stat_size = try file.getEndPos();
            if (stat_size < Metadata.size + this.metadata.output_byte_length + this.metadata.sourcemap_byte_length) {
                return error.MissingData;
            }

            bun.assert(this.output_code == .utf8 and this.output_code.utf8.len == 0); // this should be the default value

            this.output_code = if (this.metadata.output_byte_length == 0)
                .{ .string = bun.String.empty }
            else switch (this.metadata.output_encoding) {
                .utf8 => brk: {
                    const utf8 = try output_code_allocator.alloc(u8, this.metadata.output_byte_length);
                    errdefer output_code_allocator.free(utf8);
                    const read_bytes = try file.preadAll(utf8, this.metadata.output_byte_offset);
                    if (read_bytes != this.metadata.output_byte_length) {
                        return error.MissingData;
                    }
                    break :brk .{ .utf8 = utf8 };
                },
                .latin1 => brk: {
                    var latin1, const bytes = bun.String.createUninitialized(.latin1, this.metadata.output_byte_length);
                    errdefer latin1.deref();
                    const read_bytes = try file.preadAll(bytes, this.metadata.output_byte_offset);

                    if (this.metadata.output_hash != 0) {
                        if (hash(latin1.latin1()) != this.metadata.output_hash) {
                            return error.InvalidHash;
                        }
                    }

                    if (read_bytes != this.metadata.output_byte_length) {
                        return error.MissingData;
                    }

                    break :brk .{ .string = latin1 };
                },
                .utf16 => brk: {
                    var string, const chars = bun.String.createUninitialized(.utf16, this.metadata.output_byte_length / 2);
                    errdefer string.deref();

                    const read_bytes = try file.preadAll(std.mem.sliceAsBytes(chars), this.metadata.output_byte_offset);
                    if (read_bytes != this.metadata.output_byte_length) {
                        return error.MissingData;
                    }

                    if (this.metadata.output_hash != 0) {
                        if (hash(std.mem.sliceAsBytes(string.utf16())) != this.metadata.output_hash) {
                            return error.InvalidHash;
                        }
                    }

                    break :brk .{ .string = string };
                },

                else => @panic("Unexpected output encoding"),
            };

            errdefer {
                switch (this.output_code) {
                    .utf8 => output_code_allocator.free(this.output_code.utf8),
                    .string => this.output_code.string.deref(),
                }
            }

            if (this.metadata.sourcemap_byte_length > 0) {
                const sourcemap = try sourcemap_allocator.alloc(u8, this.metadata.sourcemap_byte_length);
                errdefer sourcemap_allocator.free(sourcemap);
                const read_bytes = try file.preadAll(sourcemap, this.metadata.sourcemap_byte_offset);
                if (read_bytes != this.metadata.sourcemap_byte_length) {
                    return error.MissingData;
                }

                this.sourcemap = sourcemap;
            }
        }
    };

    pub fn hash(bytes: []const u8) u64 {
        return std.hash.Wyhash.hash(seed, bytes);
    }

    pub const ModuleType = enum(u8) {
        none = 0,
        esm = 1,
        cjs = 2,
    };

    pub const Encoding = enum(u8) {
        none = 0,
        utf8 = 1,
        utf16 = 2,
        latin1 = 3,
        _,
    };

    pub fn writeCacheFilename(
        buf: []u8,
        input_hash: u64,
    ) !usize {
        const fmt_name = if (comptime bun.Environment.allow_assert) "{any}.debug.pile" else "{any}.pile";

        const printed = try std.fmt.bufPrint(buf, fmt_name, .{std.fmt.fmtSliceHexLower(std.mem.asBytes(&input_hash))});
        return printed.len;
    }

    pub fn getCacheFilePath(
        buf: *bun.PathBuffer,
        input_hash: u64,
    ) ![:0]const u8 {
        const cache_dir = try getCacheDir(buf);
        buf[cache_dir.len] = std.fs.path.sep;
        const cache_filename_len = try writeCacheFilename(buf[cache_dir.len + 1 ..], input_hash);
        buf[cache_dir.len + 1 + cache_filename_len] = 0;

        return buf[0 .. cache_dir.len + 1 + cache_filename_len :0];
    }

    fn reallyGetCacheDir(buf: *bun.PathBuffer) [:0]const u8 {
        if (comptime bun.Environment.isDebug) {
            bun_debug_restore_from_cache = bun.getenvZ("BUN_DEBUG_ENABLE_RESTORE_FROM_TRANSPILER_CACHE") != null;
        }

        if (bun.getenvZ("BUN_RUNTIME_TRANSPILER_CACHE_PATH")) |dir| {
            if (dir.len == 0 or (dir.len == 1 and dir[0] == '0')) {
                return "";
            }

            const len = @min(dir.len, bun.MAX_PATH_BYTES - 1);
            @memcpy(buf[0..len], dir[0..len]);
            buf[len] = 0;
            return buf[0..len :0];
        }

        if (bun.getenvZ("XDG_CACHE_HOME")) |dir| {
            const parts = &[_][]const u8{ dir, "bun", "@t@" };
            return bun.fs.FileSystem.instance.absBufZ(parts, buf);
        }

        if (comptime bun.Environment.isMac) {
            // On a mac, default to ~/Library/Caches/bun/*
            // This is different than ~/.bun/install/cache, and not configurable by the user.
            if (bun.getenvZ("HOME")) |home| {
                const parts = &[_][]const u8{
                    home,
                    "Library/",
                    "Caches/",
                    "bun",
                    "@t@",
                };
                return bun.fs.FileSystem.instance.absBufZ(parts, buf);
            }
        }

        if (bun.getenvZ(bun.DotEnv.home_env)) |dir| {
            const parts = &[_][]const u8{ dir, ".bun", "install", "cache", "@t@" };
            return bun.fs.FileSystem.instance.absBufZ(parts, buf);
        }

        {
            const parts = &[_][]const u8{ bun.fs.FileSystem.instance.fs.tmpdirPath(), "bun", "@t@" };
            return bun.fs.FileSystem.instance.absBufZ(parts, buf);
        }
    }

    // Only do this at most once per-thread.
    threadlocal var runtime_transpiler_cache_static_buffer: bun.PathBuffer = undefined;
    threadlocal var runtime_transpiler_cache: ?[:0]const u8 = null;
    pub var is_disabled = false;

    fn getCacheDir(buf: *bun.PathBuffer) ![:0]const u8 {
        if (is_disabled) return error.CacheDisabled;
        const path = runtime_transpiler_cache orelse path: {
            const path = reallyGetCacheDir(&runtime_transpiler_cache_static_buffer);
            if (path.len == 0) {
                is_disabled = true;
                return error.CacheDisabled;
            }
            runtime_transpiler_cache = path;
            break :path path;
        };
        @memcpy(buf[0..path.len], path);
        buf[path.len] = 0;
        return path;
    }

    pub fn fromFile(
        input_hash: u64,
        feature_hash: u64,
        input_stat_size: u64,
        sourcemap_allocator: std.mem.Allocator,
        output_code_allocator: std.mem.Allocator,
    ) !Entry {
        var tracer = bun.perf.trace("RuntimeTranspilerCache.fromFile");
        defer tracer.end();

        var cache_file_path_buf: bun.PathBuffer = undefined;
        const cache_file_path = try getCacheFilePath(&cache_file_path_buf, input_hash);
        bun.assert(cache_file_path.len > 0);
        return fromFileWithCacheFilePath(
            bun.PathString.init(cache_file_path),
            input_hash,
            feature_hash,
            input_stat_size,
            sourcemap_allocator,
            output_code_allocator,
        );
    }

    pub fn fromFileWithCacheFilePath(
        cache_file_path: bun.PathString,
        input_hash: u64,
        feature_hash: u64,
        input_stat_size: u64,
        sourcemap_allocator: std.mem.Allocator,
        output_code_allocator: std.mem.Allocator,
    ) !Entry {
        var metadata_bytes_buf: [Metadata.size * 2]u8 = undefined;
        const cache_fd = try bun.sys.open(cache_file_path.sliceAssumeZ(), bun.O.RDONLY, 0).unwrap();
        defer cache_fd.close();
        errdefer {
            // On any error, we delete the cache file
            _ = bun.sys.unlink(cache_file_path.sliceAssumeZ());
        }

        const file = cache_fd.stdFile();
        const metadata_bytes = try file.preadAll(&metadata_bytes_buf, 0);
        if (comptime bun.Environment.isWindows) try file.seekTo(0);
        var metadata_stream = std.io.fixedBufferStream(metadata_bytes_buf[0..metadata_bytes]);

        var entry = Entry{
            .metadata = Metadata{},
            .output_code = .{ .utf8 = "" },
            .sourcemap = "",
        };
        const reader = metadata_stream.reader();
        try entry.metadata.decode(reader);
        if (entry.metadata.input_hash != input_hash or entry.metadata.input_byte_length != input_stat_size) {
            // delete the cache in this case
            return error.InvalidInputHash;
        }

        if (entry.metadata.features_hash != feature_hash) {
            // delete the cache in this case
            return error.MismatchedFeatureHash;
        }

        try entry.load(file, sourcemap_allocator, output_code_allocator);

        return entry;
    }

    pub fn isEligible(
        _: *const @This(),
        path: *const bun.fs.Path,
    ) bool {
        return path.isFile();
    }

    pub fn toFile(
        input_byte_length: u64,
        input_hash: u64,
        features_hash: u64,
        sourcemap: []const u8,
        source_code: bun.String,
        exports_kind: bun.ast.ExportsKind,
    ) !void {
        var tracer = bun.perf.trace("RuntimeTranspilerCache.toFile");
        defer tracer.end();

        var cache_file_path_buf: bun.PathBuffer = undefined;
        const output_code: Entry.OutputCode = switch (source_code.encoding()) {
            .utf8 => .{ .utf8 = source_code.byteSlice() },
            else => .{ .string = source_code },
        };

        const cache_file_path = try getCacheFilePath(&cache_file_path_buf, input_hash);
        debug("filename to put into: '{s}'", .{cache_file_path});

        if (cache_file_path.len == 0) {
            return;
        }

        const cache_dir_fd = brk: {
            if (std.fs.path.dirname(cache_file_path)) |dirname| {
                var dir = try std.fs.cwd().makeOpenPath(dirname, .{ .access_sub_paths = true });
                errdefer dir.close();
                break :brk try bun.FD.fromStdDir(dir).makeLibUVOwned();
            }

            break :brk bun.FD.cwd();
        };
        defer {
            if (cache_dir_fd != bun.FD.cwd()) cache_dir_fd.close();
        }

        try Entry.save(
            cache_dir_fd,
            bun.PathString.init(cache_file_path),
            input_byte_length,
            input_hash,
            features_hash,
            sourcemap,
            output_code,
            exports_kind,
        );
    }

    pub fn get(
        this: *RuntimeTranspilerCache,
        source: *const bun.logger.Source,
        parser_options: *const bun.js_parser.Parser.Options,
        used_jsx: bool,
    ) bool {
        if (comptime !bun.FeatureFlags.runtime_transpiler_cache)
            return false;

        if (this.entry != null) return true;

        if (source.contents.len < MINIMUM_CACHE_SIZE)
            return false;

        if (is_disabled)
            return false;

        if (!source.path.isFile())
            return false;

        const input_hash = this.input_hash orelse hash(source.contents);
        this.input_hash = input_hash;
        this.input_byte_length = source.contents.len;

        var features_hasher = std.hash.Wyhash.init(seed);
        parser_options.hashForRuntimeTranspiler(&features_hasher, used_jsx);
        this.features_hash = features_hasher.final();

        this.entry = fromFile(input_hash, this.features_hash.?, source.contents.len, this.sourcemap_allocator, this.output_code_allocator) catch |err| {
            debug("get(\"{s}\") = {s}", .{ source.path.text, @errorName(err) });
            return false;
        };
        if (comptime bun.Environment.isDebug) {
            if (bun_debug_restore_from_cache) {
                debug("get(\"{s}\") = {d} bytes, restored", .{ source.path.text, this.entry.?.output_code.byteSlice().len });
            } else {
                debug("get(\"{s}\") = {d} bytes, ignored for debug build", .{ source.path.text, this.entry.?.output_code.byteSlice().len });
            }
        }
        bun.analytics.Features.transpiler_cache += 1;

        if (comptime bun.Environment.isDebug) {
            if (!bun_debug_restore_from_cache) {
                if (this.entry) |*entry| {
                    entry.deinit(this.sourcemap_allocator, this.output_code_allocator);
                    this.entry = null;
                }
            }
        }

        return this.entry != null;
    }

    pub fn put(this: *RuntimeTranspilerCache, output_code_bytes: []const u8, sourcemap: []const u8) void {
        if (comptime !bun.FeatureFlags.runtime_transpiler_cache)
            @compileError("RuntimeTranspilerCache is disabled");

        if (this.input_hash == null or is_disabled) {
            return;
        }
        bun.assert(this.entry == null);
        const output_code = bun.String.cloneUTF8(output_code_bytes);
        this.output_code = output_code;

        toFile(this.input_byte_length.?, this.input_hash.?, this.features_hash.?, sourcemap, output_code, this.exports_kind) catch |err| {
            debug("put() = {s}", .{@errorName(err)});
            return;
        };
        if (comptime bun.Environment.allow_assert)
            debug("put() = {d} bytes", .{output_code.length()});
    }
};

const std = @import("std");

const bun = @import("bun");
const Output = bun.Output;<|MERGE_RESOLUTION|>--- conflicted
+++ resolved
@@ -12,12 +12,9 @@
 /// Version 13: Hoist `import.meta.require` definition, see #15738
 /// Version 14: Updated global defines table list.
 /// Version 15: Updated global defines table list.
-<<<<<<< HEAD
-/// Version 16: Emits utf-8 files in rare cases
-=======
 /// Version 16: Added typeof undefined minification optimization.
->>>>>>> 3c232b0f
-const expected_version = 16;
+/// Version 17: Emits utf-8 files in rare cases
+const expected_version = 17;
 
 const debug = Output.scoped(.cache, .visible);
 const MINIMUM_CACHE_SIZE = 50 * 1024;
