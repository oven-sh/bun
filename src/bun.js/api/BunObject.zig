--- conflicted
+++ resolved
@@ -103,13 +103,8 @@
 
     fn toJSLazyPropertyCallback(comptime wrapped: anytype) LazyPropertyCallback {
         return struct {
-<<<<<<< HEAD
-            pub fn callback(this: *JSC.JSGlobalObject, object: *JSC.JSObject) callconv(JSC.conv) JSValue {
-                return JSC.toJSHostCall(this, @src(), wrapped, .{ this, object });
-=======
             pub fn callback(this: *jsc.JSGlobalObject, object: *jsc.JSObject) callconv(jsc.conv) JSValue {
-                return bun.jsc.toJSHostCall(this, @src(), getter, .{ this, object });
->>>>>>> 71e21615
+                return bun.jsc.toJSHostCall(this, @src(), wrapped, .{ this, object });
             }
         }.callback;
     }
@@ -595,11 +590,7 @@
     return JSValue.jsBoolean(Output.enable_ansi_colors);
 }
 
-<<<<<<< HEAD
-fn getMain(globalThis: *JSC.JSGlobalObject) callconv(JSC.conv) JSValue {
-=======
-pub fn getMain(globalThis: *jsc.JSGlobalObject, _: *jsc.JSObject) jsc.JSValue {
->>>>>>> 71e21615
+fn getMain(globalThis: *jsc.JSGlobalObject) callconv(jsc.conv) jsc.JSValue {
     const vm = globalThis.bunVM();
     // If JS has set it to a custom value, use that one
     if (vm.overridden_main.get()) |overridden_main| return overridden_main;
@@ -651,16 +642,12 @@
     return ZigString.init(vm.main).toJS(globalThis);
 }
 
-<<<<<<< HEAD
-fn setMain(global_this: *JSC.JSGlobalObject, new_value: JSValue) callconv(JSC.conv) bool {
+fn setMain(global_this: *jsc.JSGlobalObject, new_value: JSValue) callconv(jsc.conv) bool {
     global_this.bunVM().overridden_main.set(global_this, new_value);
     return true;
 }
 
-pub fn getArgv(globalThis: *JSC.JSGlobalObject, _: *JSC.JSObject) JSC.JSValue {
-=======
 pub fn getArgv(globalThis: *jsc.JSGlobalObject, _: *jsc.JSObject) jsc.JSValue {
->>>>>>> 71e21615
     return node.process.getArgv(globalThis);
 }
 
