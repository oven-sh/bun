const Bun = @This();

/// How to add a new function or property to the Bun global
///
/// - Add a callback or property to the below struct
/// - @export it in the appropriate place
/// - Update "@begin bunObjectTable" in BunObject.cpp
///     - Getters use a generated wrapper function `BunObject_getter_wrap_<name>`
/// - Update "BunObject+exports.h"
/// - Run `bun run build`
pub const BunObject = struct {
    // --- Callbacks ---
    pub const allocUnsafe = toJSCallback(Bun.allocUnsafe);
    pub const build = toJSCallback(Bun.JSBundler.buildFn);
    pub const color = toJSCallback(bun.css.CssColor.jsFunctionColor);
    pub const connect = toJSCallback(host_fn.wrapStaticMethod(api.Listener, "connect", false));
    pub const createParsedShellScript = toJSCallback(bun.shell.ParsedShellScript.createParsedShellScript);
    pub const createShellInterpreter = toJSCallback(bun.shell.Interpreter.createShellInterpreter);
    pub const deflateSync = toJSCallback(JSZlib.deflateSync);
    pub const file = toJSCallback(WebCore.Blob.constructBunFile);
    pub const gunzipSync = toJSCallback(JSZlib.gunzipSync);
    pub const gzipSync = toJSCallback(JSZlib.gzipSync);
    pub const indexOfLine = toJSCallback(Bun.indexOfLine);
    pub const inflateSync = toJSCallback(JSZlib.inflateSync);
    pub const jest = toJSCallback(@import("../test/jest.zig").Jest.call);
    pub const listen = toJSCallback(host_fn.wrapStaticMethod(api.Listener, "listen", false));
    pub const mmap = toJSCallback(Bun.mmapFile);
    pub const nanoseconds = toJSCallback(Bun.nanoseconds);
    pub const openInEditor = toJSCallback(Bun.openInEditor);
    pub const registerMacro = toJSCallback(Bun.registerMacro);
    pub const resolve = toJSCallback(Bun.resolve);
    pub const resolveSync = toJSCallback(Bun.resolveSync);
    pub const serve = toJSCallback(Bun.serve);
    pub const sha = toJSCallback(host_fn.wrapStaticMethod(Crypto.SHA512_256, "hash_", true));
    pub const shellEscape = toJSCallback(Bun.shellEscape);
    pub const shrink = toJSCallback(Bun.shrink);
    pub const sleepSync = toJSCallback(Bun.sleepSync);
    pub const spawn = toJSCallback(host_fn.wrapStaticMethod(api.Subprocess, "spawn", false));
    pub const spawnSync = toJSCallback(host_fn.wrapStaticMethod(api.Subprocess, "spawnSync", false));
    pub const udpSocket = toJSCallback(host_fn.wrapStaticMethod(api.UDPSocket, "udpSocket", false));
    pub const which = toJSCallback(Bun.which);
    pub const write = toJSCallback(jsc.WebCore.Blob.writeFile);
    pub const zstdCompressSync = toJSCallback(JSZstd.compressSync);
    pub const zstdDecompressSync = toJSCallback(JSZstd.decompressSync);
    pub const zstdCompress = toJSCallback(JSZstd.compress);
    pub const zstdDecompress = toJSCallback(JSZstd.decompress);

    // --- Callbacks ---

    // --- Getters ---
    pub const CryptoHasher = toJSGetter(Crypto.CryptoHasher.getter);
    pub const CSRF = toJSGetter(Bun.getCSRFObject);
    pub const FFI = toJSGetter(Bun.FFIObject.getter);
    pub const FileSystemRouter = toJSGetter(Bun.getFileSystemRouter);
    pub const Glob = toJSGetter(Bun.getGlobConstructor);
    pub const MD4 = toJSGetter(Crypto.MD4.getter);
    pub const MD5 = toJSGetter(Crypto.MD5.getter);
    pub const SHA1 = toJSGetter(Crypto.SHA1.getter);
    pub const SHA224 = toJSGetter(Crypto.SHA224.getter);
    pub const SHA256 = toJSGetter(Crypto.SHA256.getter);
    pub const SHA384 = toJSGetter(Crypto.SHA384.getter);
    pub const SHA512 = toJSGetter(Crypto.SHA512.getter);
    pub const SHA512_256 = toJSGetter(Crypto.SHA512_256.getter);
    pub const TOML = toJSGetter(Bun.getTOMLObject);
    pub const Transpiler = toJSGetter(Bun.getTranspilerConstructor);
    pub const argv = toJSGetter(Bun.getArgv);
    pub const cwd = toJSGetter(Bun.getCWD);
    pub const embeddedFiles = toJSGetter(Bun.getEmbeddedFiles);
    pub const enableANSIColors = toJSGetter(Bun.enableANSIColors);
    pub const hash = toJSGetter(Bun.getHashObject);
    pub const inspect = toJSGetter(Bun.getInspect);
    pub const main = toJSGetter(Bun.getMain);
    pub const origin = toJSGetter(Bun.getOrigin);
    pub const semver = toJSGetter(Bun.getSemver);
    pub const stderr = toJSGetter(Bun.getStderr);
    pub const stdin = toJSGetter(Bun.getStdin);
    pub const stdout = toJSGetter(Bun.getStdout);
    pub const unsafe = toJSGetter(Bun.getUnsafe);
    pub const S3Client = toJSGetter(Bun.getS3ClientConstructor);
    pub const s3 = toJSGetter(Bun.getS3DefaultClient);
    pub const ValkeyClient = toJSGetter(Bun.getValkeyClientConstructor);
    pub const valkey = toJSGetter(Bun.getValkeyDefaultClient);
    // --- Getters ---

    fn getterName(comptime baseName: anytype) [:0]const u8 {
        return "BunObject_getter_" ++ baseName;
    }

    fn callbackName(comptime baseName: anytype) [:0]const u8 {
        return "BunObject_callback_" ++ baseName;
    }

    const toJSCallback = jsc.toJSHostFn;

    const LazyPropertyCallback = fn (*jsc.JSGlobalObject, *jsc.JSObject) callconv(jsc.conv) JSValue;

    fn toJSGetter(comptime getter: anytype) LazyPropertyCallback {
        return struct {
            pub fn callback(this: *jsc.JSGlobalObject, object: *jsc.JSObject) callconv(jsc.conv) JSValue {
                return bun.jsc.toJSHostCall(this, @src(), getter, .{ this, object });
            }
        }.callback;
    }

    pub fn exportAll() void {
        if (!@inComptime()) {
            @compileError("Must be comptime");
        }

        // --- Getters ---
        @export(&BunObject.CryptoHasher, .{ .name = getterName("CryptoHasher") });
        @export(&BunObject.CSRF, .{ .name = getterName("CSRF") });
        @export(&BunObject.FFI, .{ .name = getterName("FFI") });
        @export(&BunObject.FileSystemRouter, .{ .name = getterName("FileSystemRouter") });
        @export(&BunObject.MD4, .{ .name = getterName("MD4") });
        @export(&BunObject.MD5, .{ .name = getterName("MD5") });
        @export(&BunObject.SHA1, .{ .name = getterName("SHA1") });
        @export(&BunObject.SHA224, .{ .name = getterName("SHA224") });
        @export(&BunObject.SHA256, .{ .name = getterName("SHA256") });
        @export(&BunObject.SHA384, .{ .name = getterName("SHA384") });
        @export(&BunObject.SHA512, .{ .name = getterName("SHA512") });
        @export(&BunObject.SHA512_256, .{ .name = getterName("SHA512_256") });

        @export(&BunObject.TOML, .{ .name = getterName("TOML") });
        @export(&BunObject.Glob, .{ .name = getterName("Glob") });
        @export(&BunObject.Transpiler, .{ .name = getterName("Transpiler") });
        @export(&BunObject.argv, .{ .name = getterName("argv") });
        @export(&BunObject.cwd, .{ .name = getterName("cwd") });
        @export(&BunObject.enableANSIColors, .{ .name = getterName("enableANSIColors") });
        @export(&BunObject.hash, .{ .name = getterName("hash") });
        @export(&BunObject.inspect, .{ .name = getterName("inspect") });
        @export(&BunObject.main, .{ .name = getterName("main") });
        @export(&BunObject.origin, .{ .name = getterName("origin") });
        @export(&BunObject.stderr, .{ .name = getterName("stderr") });
        @export(&BunObject.stdin, .{ .name = getterName("stdin") });
        @export(&BunObject.stdout, .{ .name = getterName("stdout") });
        @export(&BunObject.unsafe, .{ .name = getterName("unsafe") });
        @export(&BunObject.semver, .{ .name = getterName("semver") });
        @export(&BunObject.embeddedFiles, .{ .name = getterName("embeddedFiles") });
        @export(&BunObject.S3Client, .{ .name = getterName("S3Client") });
        @export(&BunObject.s3, .{ .name = getterName("s3") });
        @export(&BunObject.ValkeyClient, .{ .name = getterName("ValkeyClient") });
        @export(&BunObject.valkey, .{ .name = getterName("valkey") });
        // --- Getters --

        // -- Callbacks --
        @export(&BunObject.allocUnsafe, .{ .name = callbackName("allocUnsafe") });
        @export(&BunObject.build, .{ .name = callbackName("build") });
        @export(&BunObject.color, .{ .name = callbackName("color") });
        @export(&BunObject.connect, .{ .name = callbackName("connect") });
        @export(&BunObject.createParsedShellScript, .{ .name = callbackName("createParsedShellScript") });
        @export(&BunObject.createShellInterpreter, .{ .name = callbackName("createShellInterpreter") });
        @export(&BunObject.deflateSync, .{ .name = callbackName("deflateSync") });
        @export(&BunObject.file, .{ .name = callbackName("file") });
        @export(&BunObject.gunzipSync, .{ .name = callbackName("gunzipSync") });
        @export(&BunObject.gzipSync, .{ .name = callbackName("gzipSync") });
        @export(&BunObject.indexOfLine, .{ .name = callbackName("indexOfLine") });
        @export(&BunObject.inflateSync, .{ .name = callbackName("inflateSync") });
        @export(&BunObject.jest, .{ .name = callbackName("jest") });
        @export(&BunObject.listen, .{ .name = callbackName("listen") });
        @export(&BunObject.mmap, .{ .name = callbackName("mmap") });
        @export(&BunObject.nanoseconds, .{ .name = callbackName("nanoseconds") });
        @export(&BunObject.openInEditor, .{ .name = callbackName("openInEditor") });
        @export(&BunObject.registerMacro, .{ .name = callbackName("registerMacro") });
        @export(&BunObject.resolve, .{ .name = callbackName("resolve") });
        @export(&BunObject.resolveSync, .{ .name = callbackName("resolveSync") });
        @export(&BunObject.serve, .{ .name = callbackName("serve") });
        @export(&BunObject.sha, .{ .name = callbackName("sha") });
        @export(&BunObject.shellEscape, .{ .name = callbackName("shellEscape") });
        @export(&BunObject.shrink, .{ .name = callbackName("shrink") });
        @export(&BunObject.sleepSync, .{ .name = callbackName("sleepSync") });
        @export(&BunObject.spawn, .{ .name = callbackName("spawn") });
        @export(&BunObject.spawnSync, .{ .name = callbackName("spawnSync") });
        @export(&BunObject.udpSocket, .{ .name = callbackName("udpSocket") });
        @export(&BunObject.which, .{ .name = callbackName("which") });
        @export(&BunObject.write, .{ .name = callbackName("write") });
        @export(&BunObject.zstdCompressSync, .{ .name = callbackName("zstdCompressSync") });
        @export(&BunObject.zstdDecompressSync, .{ .name = callbackName("zstdDecompressSync") });
        @export(&BunObject.zstdCompress, .{ .name = callbackName("zstdCompress") });
        @export(&BunObject.zstdDecompress, .{ .name = callbackName("zstdDecompress") });
        // -- Callbacks --
    }
};

pub fn shellEscape(globalThis: *jsc.JSGlobalObject, callframe: *jsc.CallFrame) bun.JSError!jsc.JSValue {
    const arguments = callframe.arguments_old(1);
    if (arguments.len < 1) {
        return globalThis.throw("shell escape expected at least 1 argument", .{});
    }

    const jsval = arguments.ptr[0];
    const bunstr = try jsval.toBunString(globalThis);
    if (globalThis.hasException()) return .zero;
    defer bunstr.deref();

    var outbuf = std.ArrayList(u8).init(bun.default_allocator);
    defer outbuf.deinit();

    if (bun.shell.needsEscapeBunstr(bunstr)) {
        const result = try bun.shell.escapeBunStr(bunstr, &outbuf, true);
        if (!result) {
            return globalThis.throw("String has invalid utf-16: {s}", .{bunstr.byteSlice()});
        }
        var str = bun.String.cloneUTF8(outbuf.items[0..]);
        return str.transferToJS(globalThis);
    }

    return jsval;
}

pub fn braces(global: *jsc.JSGlobalObject, brace_str: bun.String, opts: gen.BracesOptions) bun.JSError!jsc.JSValue {
    const brace_slice = brace_str.toUTF8(bun.default_allocator);
    defer brace_slice.deinit();

    var arena = std.heap.ArenaAllocator.init(bun.default_allocator);
    defer arena.deinit();

    var lexer_output = Braces.Lexer.tokenize(arena.allocator(), brace_slice.slice()) catch |err| {
        return global.throwError(err, "failed to tokenize braces");
    };

    const expansion_count = Braces.calculateExpandedAmount(lexer_output.tokens.items[0..]) catch |err| {
        return global.throwError(err, "failed to calculate brace expansion amount");
    };

    if (opts.tokenize) {
        const str = try std.json.stringifyAlloc(global.bunVM().allocator, lexer_output.tokens.items[0..], .{});
        defer global.bunVM().allocator.free(str);
        var bun_str = bun.String.fromBytes(str);
        return bun_str.toJS(global);
    }
    if (opts.parse) {
        var parser = Braces.Parser.init(lexer_output.tokens.items[0..], arena.allocator());
        const ast_node = parser.parse() catch |err| {
            return global.throwError(err, "failed to parse braces");
        };
        const str = try std.json.stringifyAlloc(global.bunVM().allocator, ast_node, .{});
        defer global.bunVM().allocator.free(str);
        var bun_str = bun.String.fromBytes(str);
        return bun_str.toJS(global);
    }

    if (expansion_count == 0) {
        return bun.String.toJSArray(global, &.{brace_str});
    }

    var expanded_strings = try arena.allocator().alloc(std.ArrayList(u8), expansion_count);

    for (0..expansion_count) |i| {
        expanded_strings[i] = std.ArrayList(u8).init(arena.allocator());
    }

    Braces.expand(
        arena.allocator(),
        lexer_output.tokens.items[0..],
        expanded_strings,
        lexer_output.contains_nested,
    ) catch |err| switch (err) {
        error.OutOfMemory => |e| return e,
        error.UnexpectedToken => return global.throwPretty("Unexpected token while expanding braces", .{}),
        error.StackFull => return global.throwPretty("Too much nesting while expanding braces", .{}),
    };

    var out_strings = try arena.allocator().alloc(bun.String, expansion_count);
    for (0..expansion_count) |i| {
        out_strings[i] = bun.String.fromBytes(expanded_strings[i].items[0..]);
    }

    return bun.String.toJSArray(global, out_strings[0..]);
}

pub fn which(globalThis: *jsc.JSGlobalObject, callframe: *jsc.CallFrame) bun.JSError!jsc.JSValue {
    const arguments_ = callframe.arguments_old(2);
    const path_buf = bun.path_buffer_pool.get();
    defer bun.path_buffer_pool.put(path_buf);
    var arguments = jsc.CallFrame.ArgumentsSlice.init(globalThis.bunVM(), arguments_.slice());
    defer arguments.deinit();
    const path_arg = arguments.nextEat() orelse {
        return globalThis.throw("which: expected 1 argument, got 0", .{});
    };

    var path_str: ZigString.Slice = ZigString.Slice.empty;
    var bin_str: ZigString.Slice = ZigString.Slice.empty;
    var cwd_str: ZigString.Slice = ZigString.Slice.empty;
    defer {
        path_str.deinit();
        bin_str.deinit();
        cwd_str.deinit();
    }

    if (path_arg.isEmptyOrUndefinedOrNull()) {
        return jsc.JSValue.jsNull();
    }

    bin_str = try path_arg.toSlice(globalThis, globalThis.bunVM().allocator);
    if (globalThis.hasException()) {
        return .zero;
    }

    if (bin_str.len >= bun.MAX_PATH_BYTES) {
        return globalThis.throw("bin path is too long", .{});
    }

    if (bin_str.len == 0) {
        return jsc.JSValue.jsNull();
    }

    path_str = ZigString.Slice.fromUTF8NeverFree(
        globalThis.bunVM().transpiler.env.get("PATH") orelse "",
    );
    cwd_str = ZigString.Slice.fromUTF8NeverFree(
        globalThis.bunVM().transpiler.fs.top_level_dir,
    );

    if (arguments.nextEat()) |arg| {
        if (!arg.isEmptyOrUndefinedOrNull() and arg.isObject()) {
            if (try arg.get(globalThis, "PATH")) |str_| {
                path_str = try str_.toSlice(globalThis, globalThis.bunVM().allocator);
            }

            if (try arg.get(globalThis, "cwd")) |str_| {
                cwd_str = try str_.toSlice(globalThis, globalThis.bunVM().allocator);
            }
        }
    }

    if (Which.which(
        path_buf,
        path_str.slice(),
        cwd_str.slice(),
        bin_str.slice(),
    )) |bin_path| {
        return ZigString.init(bin_path).withEncoding().toJS(globalThis);
    }

    return jsc.JSValue.jsNull();
}

pub fn inspectTable(globalThis: *jsc.JSGlobalObject, callframe: *jsc.CallFrame) bun.JSError!jsc.JSValue {
    var args_buf = callframe.argumentsUndef(5);
    var all_arguments = args_buf.mut();
    if (all_arguments[0].isUndefinedOrNull() or !all_arguments[0].isObject())
        return bun.String.empty.toJS(globalThis);

    for (all_arguments) |arg| {
        arg.protect();
    }
    defer {
        for (all_arguments) |arg| {
            arg.unprotect();
        }
    }

    var arguments = all_arguments[0..];
    const value = arguments[0];

    if (!arguments[1].isArray()) {
        arguments[2] = arguments[1];
        arguments[1] = .js_undefined;
    }

    var formatOptions = ConsoleObject.FormatOptions{
        .enable_colors = false,
        .add_newline = false,
        .flush = false,
        .max_depth = 5,
        .quote_strings = true,
        .ordered_properties = false,
        .single_line = true,
    };
    if (arguments[2].isObject()) {
        try formatOptions.fromJS(globalThis, arguments[2..]);
    }

    // very stable memory address
    var array = MutableString.init(bun.default_allocator, 0) catch bun.outOfMemory();
    defer array.deinit();
    var buffered_writer_ = MutableString.BufferedWriter{ .context = &array };
    var buffered_writer = &buffered_writer_;

    const writer = buffered_writer.writer();
    const Writer = @TypeOf(writer);
    const properties: JSValue = if (arguments[1].jsType().isArray()) arguments[1] else .js_undefined;
    var table_printer = try ConsoleObject.TablePrinter.init(
        globalThis,
        .Log,
        value,
        properties,
    );
    table_printer.value_formatter.depth = formatOptions.max_depth;
    table_printer.value_formatter.ordered_properties = formatOptions.ordered_properties;
    table_printer.value_formatter.single_line = formatOptions.single_line;

    switch (formatOptions.enable_colors) {
        inline else => |colors| table_printer.printTable(Writer, writer, colors) catch {
            if (!globalThis.hasException())
                return globalThis.throwOutOfMemory();
            return .zero;
        },
    }

    try buffered_writer.flush();

    return bun.String.createUTF8ForJS(globalThis, array.slice());
}

pub fn inspect(globalThis: *jsc.JSGlobalObject, callframe: *jsc.CallFrame) bun.JSError!jsc.JSValue {
    const arguments = callframe.arguments_old(4).slice();
    if (arguments.len == 0)
        return bun.String.empty.toJS(globalThis);

    for (arguments) |arg| {
        arg.protect();
    }
    defer {
        for (arguments) |arg| {
            arg.unprotect();
        }
    }

    var formatOptions = ConsoleObject.FormatOptions{
        .enable_colors = false,
        .add_newline = false,
        .flush = false,
        .max_depth = 8,
        .quote_strings = true,
        .ordered_properties = false,
    };
    if (arguments.len > 1) {
        try formatOptions.fromJS(globalThis, arguments[1..]);
    }

    // very stable memory address
    var array = MutableString.init(bun.default_allocator, 0) catch unreachable;
    defer array.deinit();
    var buffered_writer_ = MutableString.BufferedWriter{ .context = &array };
    var buffered_writer = &buffered_writer_;

    const writer = buffered_writer.writer();
    const Writer = MutableString.BufferedWriter.Writer;
    // we buffer this because it'll almost always be < 4096
    // when it's under 4096, we want to avoid the dynamic allocation
    try ConsoleObject.format2(
        .Debug,
        globalThis,
        arguments.ptr,
        1,
        Writer,
        Writer,
        writer,
        formatOptions,
    );
    if (globalThis.hasException()) return error.JSError;
    buffered_writer.flush() catch return globalThis.throwOutOfMemory();

    // we are going to always clone to keep things simple for now
    // the common case here will be stack-allocated, so it should be fine
    var out = ZigString.init(array.slice()).withEncoding();
    const ret = out.toJS(globalThis);

    return ret;
}

export fn Bun__inspect(globalThis: *JSGlobalObject, value: JSValue) bun.String {
    // very stable memory address
    var array = MutableString.init(bun.default_allocator, 0) catch unreachable;
    defer array.deinit();
    var buffered_writer = MutableString.BufferedWriter{ .context = &array };
    const writer = buffered_writer.writer();

    var formatter = ConsoleObject.Formatter{ .globalThis = globalThis };
    defer formatter.deinit();
    writer.print("{}", .{value.toFmt(&formatter)}) catch return .empty;
    buffered_writer.flush() catch return .empty;
    return bun.String.cloneUTF8(array.slice());
}

export fn Bun__inspect_singleline(globalThis: *JSGlobalObject, value: JSValue) bun.String {
    var array = MutableString.init(bun.default_allocator, 0) catch unreachable;
    defer array.deinit();
    var buffered_writer = MutableString.BufferedWriter{ .context = &array };
    const writer = buffered_writer.writer();
    const Writer = MutableString.BufferedWriter.Writer;
    ConsoleObject.format2(.Debug, globalThis, (&value)[0..1].ptr, 1, Writer, Writer, writer, .{
        .enable_colors = false,
        .add_newline = false,
        .flush = false,
        .max_depth = std.math.maxInt(u16),
        .quote_strings = true,
        .ordered_properties = false,
        .single_line = true,
    }) catch return .empty;
    if (globalThis.hasException()) return .empty;
    buffered_writer.flush() catch return .empty;
    return bun.String.cloneUTF8(array.slice());
}

pub fn getInspect(globalObject: *jsc.JSGlobalObject, _: *jsc.JSObject) jsc.JSValue {
    const fun = jsc.createCallback(globalObject, ZigString.static("inspect"), 2, inspect);
    var str = ZigString.init("nodejs.util.inspect.custom");
    fun.put(globalObject, ZigString.static("custom"), jsc.JSValue.symbolFor(globalObject, &str));
    fun.put(globalObject, ZigString.static("table"), jsc.createCallback(globalObject, ZigString.static("table"), 3, inspectTable));
    return fun;
}

pub fn registerMacro(globalObject: *jsc.JSGlobalObject, callframe: *jsc.CallFrame) bun.JSError!jsc.JSValue {
    const arguments_ = callframe.arguments_old(2);
    const arguments = arguments_.slice();
    if (arguments.len != 2 or !arguments[0].isNumber()) {
        return globalObject.throwInvalidArguments("Internal error registering macros: invalid args", .{});
    }
    const id = arguments[0].toInt32();
    if (id == -1 or id == 0) {
        return globalObject.throwInvalidArguments("Internal error registering macros: invalid id", .{});
    }

    if (!arguments[1].isCell() or !arguments[1].isCallable()) {
        // TODO: add "toTypeOf" helper
        return globalObject.throw("Macro must be a function", .{});
    }

    const get_or_put_result = VirtualMachine.get().macros.getOrPut(id) catch unreachable;
    if (get_or_put_result.found_existing) {
        get_or_put_result.value_ptr.*.?.value().unprotect();
    }

    arguments[1].protect();
    get_or_put_result.value_ptr.* = arguments[1].asObjectRef();

    return .js_undefined;
}

pub fn getCWD(globalThis: *jsc.JSGlobalObject, _: *jsc.JSObject) jsc.JSValue {
    return ZigString.init(VirtualMachine.get().transpiler.fs.top_level_dir).toJS(globalThis);
}

pub fn getOrigin(globalThis: *jsc.JSGlobalObject, _: *jsc.JSObject) jsc.JSValue {
    return ZigString.init(VirtualMachine.get().origin.origin).toJS(globalThis);
}

pub fn getStdin(globalThis: *jsc.JSGlobalObject, _: *jsc.JSObject) jsc.JSValue {
    var rare_data = globalThis.bunVM().rareData();
    var store = rare_data.stdin();
    store.ref();
    var blob = jsc.WebCore.Blob.new(
        jsc.WebCore.Blob.initWithStore(store, globalThis),
    );
    blob.allocator = bun.default_allocator;
    return blob.toJS(globalThis);
}

pub fn getStderr(globalThis: *jsc.JSGlobalObject, _: *jsc.JSObject) jsc.JSValue {
    var rare_data = globalThis.bunVM().rareData();
    var store = rare_data.stderr();
    store.ref();
    var blob = jsc.WebCore.Blob.new(
        jsc.WebCore.Blob.initWithStore(store, globalThis),
    );
    blob.allocator = bun.default_allocator;
    return blob.toJS(globalThis);
}

pub fn getStdout(globalThis: *jsc.JSGlobalObject, _: *jsc.JSObject) jsc.JSValue {
    var rare_data = globalThis.bunVM().rareData();
    var store = rare_data.stdout();
    store.ref();
    var blob = jsc.WebCore.Blob.new(
        jsc.WebCore.Blob.initWithStore(store, globalThis),
    );
    blob.allocator = bun.default_allocator;
    return blob.toJS(globalThis);
}

pub fn enableANSIColors(globalThis: *jsc.JSGlobalObject, _: *jsc.JSObject) jsc.JSValue {
    _ = globalThis;
    return JSValue.jsBoolean(Output.enable_ansi_colors);
}

pub fn getMain(globalThis: *jsc.JSGlobalObject, _: *jsc.JSObject) jsc.JSValue {
    const vm = globalThis.bunVM();

    // Attempt to use the resolved filesystem path
    // This makes `eval('require.main === module')` work when the main module is a symlink.
    // This behavior differs slightly from Node. Node sets the `id` to `.` when the main module is a symlink.
    use_resolved_path: {
        if (vm.main_resolved_path.isEmpty()) {
            // If it's from eval, don't try to resolve it.
            if (strings.hasSuffixComptime(vm.main, "[eval]")) {
                break :use_resolved_path;
            }
            if (strings.hasSuffixComptime(vm.main, "[stdin]")) {
                break :use_resolved_path;
            }

            const fd = bun.sys.openatA(
                if (comptime Environment.isWindows) bun.invalid_fd else bun.FD.cwd(),
                vm.main,

                // Open with the minimum permissions necessary for resolving the file path.
                if (comptime Environment.isLinux) bun.O.PATH else bun.O.RDONLY,

                0,
            ).unwrap() catch break :use_resolved_path;

            defer fd.close();
            if (comptime Environment.isWindows) {
                var wpath: bun.WPathBuffer = undefined;
                const fdpath = bun.getFdPathW(fd, &wpath) catch break :use_resolved_path;
                vm.main_resolved_path = bun.String.cloneUTF16(fdpath);
            } else {
                var path: bun.PathBuffer = undefined;
                const fdpath = bun.getFdPath(fd, &path) catch break :use_resolved_path;

                // Bun.main === otherId will be compared many times, so let's try to create an atom string if we can.
                if (bun.String.tryCreateAtom(fdpath)) |atom| {
                    vm.main_resolved_path = atom;
                } else {
                    vm.main_resolved_path = bun.String.cloneUTF8(fdpath);
                }
            }
        }

        return vm.main_resolved_path.toJS(globalThis);
    }

    return ZigString.init(vm.main).toJS(globalThis);
}

pub fn getArgv(globalThis: *jsc.JSGlobalObject, _: *jsc.JSObject) jsc.JSValue {
    return node.process.getArgv(globalThis);
}

pub fn openInEditor(globalThis: *jsc.JSGlobalObject, callframe: *jsc.CallFrame) bun.JSError!JSValue {
    var edit = &VirtualMachine.get().rareData().editor_context;
    const args = callframe.arguments_old(4);
    var arguments = jsc.CallFrame.ArgumentsSlice.init(globalThis.bunVM(), args.slice());
    defer arguments.deinit();
    var path: string = "";
    var editor_choice: ?Editor = null;
    var line: ?string = null;
    var column: ?string = null;

    if (arguments.nextEat()) |file_path_| {
        path = (try file_path_.toSlice(globalThis, arguments.arena.allocator())).slice();
    }

    if (arguments.nextEat()) |opts| {
        if (!opts.isUndefinedOrNull()) {
            if (try opts.getTruthy(globalThis, "editor")) |editor_val| {
                var sliced = try editor_val.toSlice(globalThis, arguments.arena.allocator());
                const prev_name = edit.name;

                if (!strings.eqlLong(prev_name, sliced.slice(), true)) {
                    const prev = edit.*;
                    edit.name = sliced.slice();
                    edit.detectEditor(VirtualMachine.get().transpiler.env);
                    editor_choice = edit.editor;
                    if (editor_choice == null) {
                        edit.* = prev;
                        return globalThis.throw("Could not find editor \"{s}\"", .{sliced.slice()});
                    } else if (edit.name.ptr == edit.path.ptr) {
                        edit.name = arguments.arena.allocator().dupe(u8, edit.path) catch unreachable;
                        edit.path = edit.path;
                    }
                }
            }

            if (try opts.getTruthy(globalThis, "line")) |line_| {
                line = (try line_.toSlice(globalThis, arguments.arena.allocator())).slice();
            }

            if (try opts.getTruthy(globalThis, "column")) |column_| {
                column = (try column_.toSlice(globalThis, arguments.arena.allocator())).slice();
            }
        }
    }

    const editor = editor_choice orelse edit.editor orelse brk: {
        edit.autoDetectEditor(VirtualMachine.get().transpiler.env);
        if (edit.editor == null) {
            return globalThis.throw("Failed to auto-detect editor", .{});
        }

        break :brk edit.editor.?;
    };

    if (path.len == 0) {
        return globalThis.throw("No file path specified", .{});
    }

    editor.open(edit.path, path, line, column, arguments.arena.allocator()) catch |err| {
        return globalThis.throw("Opening editor failed {s}", .{@errorName(err)});
    };

    return .js_undefined;
}

pub fn getPublicPath(to: string, origin: URL, comptime Writer: type, writer: Writer) void {
    return getPublicPathWithAssetPrefix(
        to,
        VirtualMachine.get().transpiler.fs.top_level_dir,
        origin,
        "",
        comptime Writer,
        writer,
        .loose,
    );
}

pub fn getPublicPathWithAssetPrefix(
    to: string,
    dir: string,
    origin: URL,
    asset_prefix: string,
    comptime Writer: type,
    writer: Writer,
    comptime platform: bun.path.Platform,
) void {
    const relative_path = if (strings.hasPrefix(to, dir))
        strings.withoutTrailingSlash(to[dir.len..])
    else
        VirtualMachine.get().transpiler.fs.relativePlatform(dir, to, platform);
    if (origin.isAbsolute()) {
        if (strings.hasPrefix(relative_path, "..") or strings.hasPrefix(relative_path, "./")) {
            writer.writeAll(origin.origin) catch return;
            writer.writeAll("/abs:") catch return;
            if (std.fs.path.isAbsolute(to)) {
                writer.writeAll(to) catch return;
            } else {
                writer.writeAll(VirtualMachine.get().transpiler.fs.abs(&[_]string{to})) catch return;
            }
        } else {
            origin.joinWrite(
                Writer,
                writer,
                asset_prefix,
                "",
                relative_path,
                "",
            ) catch return;
        }
    } else {
        writer.writeAll(std.mem.trimLeft(u8, relative_path, "/")) catch unreachable;
    }
}

pub fn sleepSync(globalObject: *jsc.JSGlobalObject, callframe: *jsc.CallFrame) bun.JSError!jsc.JSValue {
    const arguments = callframe.arguments_old(1);

    // Expect at least one argument.  We allow more than one but ignore them; this
    //  is useful for supporting things like `[1, 2].map(sleepSync)`
    if (arguments.len < 1) {
        return globalObject.throwNotEnoughArguments("sleepSync", 1, 0);
    }
    const arg = arguments.slice()[0];

    // The argument must be a number
    if (!arg.isNumber()) {
        return globalObject.throwInvalidArgumentType("sleepSync", "milliseconds", "number");
    }

    //NOTE: if argument is > max(i32) then it will be truncated
    const milliseconds = try arg.coerce(i32, globalObject);
    if (milliseconds < 0) {
        return globalObject.throwInvalidArguments("argument to sleepSync must not be negative, got {d}", .{milliseconds});
    }

    std.time.sleep(@as(u64, @intCast(milliseconds)) * std.time.ns_per_ms);
    return .js_undefined;
}

pub fn gc(vm: *jsc.VirtualMachine, sync: bool) usize {
    return vm.garbageCollect(sync);
}
export fn Bun__gc(vm: *jsc.VirtualMachine, sync: bool) callconv(.C) usize {
    return @call(.always_inline, gc, .{ vm, sync });
}

pub fn shrink(globalObject: *jsc.JSGlobalObject, _: *jsc.CallFrame) bun.JSError!jsc.JSValue {
    globalObject.vm().shrinkFootprint();
    return .js_undefined;
}

fn doResolve(globalThis: *jsc.JSGlobalObject, arguments: []const JSValue) bun.JSError!jsc.JSValue {
    var args = jsc.CallFrame.ArgumentsSlice.init(globalThis.bunVM(), arguments);
    defer args.deinit();
    const specifier = args.protectEatNext() orelse {
        return globalThis.throwInvalidArguments("Expected a specifier and a from path", .{});
    };

    if (specifier.isUndefinedOrNull()) {
        return globalThis.throwInvalidArguments("specifier must be a string", .{});
    }

    const from = args.protectEatNext() orelse {
        return globalThis.throwInvalidArguments("Expected a from path", .{});
    };

    if (from.isUndefinedOrNull()) {
        return globalThis.throwInvalidArguments("from must be a string", .{});
    }

    var is_esm = true;
    if (args.nextEat()) |next| {
        if (next.isBoolean()) {
            is_esm = next.toBoolean();
        } else {
            return globalThis.throwInvalidArguments("esm must be a boolean", .{});
        }
    }

    const specifier_str = try specifier.toBunString(globalThis);
    defer specifier_str.deref();
    const from_str = try from.toBunString(globalThis);
    defer from_str.deref();
    return doResolveWithArgs(
        globalThis,
        specifier_str,
        from_str,
        is_esm,
        false,
        false,
    );
}

fn doResolveWithArgs(ctx: *jsc.JSGlobalObject, specifier: bun.String, from: bun.String, is_esm: bool, comptime is_file_path: bool, is_user_require_resolve: bool) bun.JSError!jsc.JSValue {
    var errorable: ErrorableString = undefined;
    var query_string = ZigString.Empty;

    const specifier_decoded = if (specifier.hasPrefixComptime("file://"))
        bun.jsc.URL.pathFromFileURL(specifier)
    else
        specifier.dupeRef();
    defer specifier_decoded.deref();

    try VirtualMachine.resolveMaybeNeedsTrailingSlash(
        &errorable,
        ctx,
        specifier_decoded,
        from,
        &query_string,
        is_esm,
        is_file_path,
        is_user_require_resolve,
    );

    if (!errorable.success) {
        return ctx.throwValue(errorable.result.err.value);
    }

    if (query_string.len > 0) {
        var stack = std.heap.stackFallback(1024, ctx.allocator());
        const allocator = stack.get();
        var arraylist = std.ArrayList(u8).initCapacity(allocator, 1024) catch unreachable;
        defer arraylist.deinit();
        try arraylist.writer().print("{any}{any}", .{
            errorable.result.value,
            query_string,
        });

        return ZigString.initUTF8(arraylist.items).toJS(ctx);
    }

    return errorable.result.value.toJS(ctx);
}

pub fn resolveSync(globalObject: *jsc.JSGlobalObject, callframe: *jsc.CallFrame) bun.JSError!jsc.JSValue {
    return try doResolve(globalObject, callframe.arguments());
}

pub fn resolve(globalObject: *jsc.JSGlobalObject, callframe: *jsc.CallFrame) bun.JSError!jsc.JSValue {
    const arguments = callframe.arguments_old(3);
<<<<<<< HEAD
    const value = doResolve(globalObject, arguments.slice()) catch |e| {
        const err = globalObject.takeError(e);
        return JSC.JSPromise.dangerouslyCreateRejectedPromiseValueWithoutNotifyingVM(globalObject, err);
=======
    const value = doResolve(globalObject, arguments.slice()) catch {
        const err = globalObject.tryTakeException().?;
        return jsc.JSPromise.dangerouslyCreateRejectedPromiseValueWithoutNotifyingVM(globalObject, err);
>>>>>>> e4dd780c
    };
    return jsc.JSPromise.resolvedPromiseValue(globalObject, value);
}

export fn Bun__resolve(global: *JSGlobalObject, specifier: JSValue, source: JSValue, is_esm: bool) jsc.JSValue {
    const specifier_str = specifier.toBunString(global) catch return .zero;
    defer specifier_str.deref();

    const source_str = source.toBunString(global) catch return .zero;
    defer source_str.deref();

    const value = doResolveWithArgs(global, specifier_str, source_str, is_esm, true, false) catch {
        const err = global.tryTakeException().?;
        return jsc.JSPromise.dangerouslyCreateRejectedPromiseValueWithoutNotifyingVM(global, err);
    };

    return jsc.JSPromise.resolvedPromiseValue(global, value);
}

export fn Bun__resolveSync(global: *JSGlobalObject, specifier: JSValue, source: JSValue, is_esm: bool, is_user_require_resolve: bool) jsc.JSValue {
    const specifier_str = specifier.toBunString(global) catch return .zero;
    defer specifier_str.deref();

    if (specifier_str.length() == 0) {
        return global.ERR(.INVALID_ARG_VALUE, "The argument 'id' must be a non-empty string. Received ''", .{}).throw() catch .zero;
    }

    const source_str = source.toBunString(global) catch return .zero;
    defer source_str.deref();

    return jsc.toJSHostCall(global, @src(), doResolveWithArgs, .{ global, specifier_str, source_str, is_esm, true, is_user_require_resolve });
}

export fn Bun__resolveSyncWithPaths(
    global: *JSGlobalObject,
    specifier: JSValue,
    source: JSValue,
    is_esm: bool,
    is_user_require_resolve: bool,
    paths_ptr: ?[*]const bun.String,
    paths_len: usize,
) jsc.JSValue {
    const paths: []const bun.String = if (paths_len == 0) &.{} else paths_ptr.?[0..paths_len];

    const specifier_str = specifier.toBunString(global) catch return .zero;
    defer specifier_str.deref();

    if (specifier_str.length() == 0) {
        return global.ERR(.INVALID_ARG_VALUE, "The argument 'id' must be a non-empty string. Received ''", .{}).throw() catch .zero;
    }

    const source_str = source.toBunString(global) catch return .zero;
    defer source_str.deref();

    const bun_vm = global.bunVM();
    bun.assert(bun_vm.transpiler.resolver.custom_dir_paths == null);
    bun_vm.transpiler.resolver.custom_dir_paths = paths;
    defer bun_vm.transpiler.resolver.custom_dir_paths = null;

    return jsc.toJSHostCall(global, @src(), doResolveWithArgs, .{ global, specifier_str, source_str, is_esm, true, is_user_require_resolve });
}

export fn Bun__resolveSyncWithStrings(global: *JSGlobalObject, specifier: *bun.String, source: *bun.String, is_esm: bool) jsc.JSValue {
    Output.scoped(.importMetaResolve, false)("source: {s}, specifier: {s}", .{ source.*, specifier.* });
    return jsc.toJSHostCall(global, @src(), doResolveWithArgs, .{ global, specifier.*, source.*, is_esm, true, false });
}

export fn Bun__resolveSyncWithSource(global: *JSGlobalObject, specifier: JSValue, source: *bun.String, is_esm: bool, is_user_require_resolve: bool) jsc.JSValue {
    const specifier_str = specifier.toBunString(global) catch return .zero;
    defer specifier_str.deref();
    if (specifier_str.length() == 0) {
        return global.ERR(.INVALID_ARG_VALUE, "The argument 'id' must be a non-empty string. Received ''", .{}).throw() catch .zero;
    }
    return jsc.toJSHostCall(global, @src(), doResolveWithArgs, .{ global, specifier_str, source.*, is_esm, true, is_user_require_resolve });
}

pub fn indexOfLine(globalThis: *jsc.JSGlobalObject, callframe: *jsc.CallFrame) bun.JSError!jsc.JSValue {
    const arguments_ = callframe.arguments_old(2);
    const arguments = arguments_.slice();
    if (arguments.len == 0) {
        return jsc.JSValue.jsNumberFromInt32(-1);
    }

    var buffer = arguments[0].asArrayBuffer(globalThis) orelse {
        return jsc.JSValue.jsNumberFromInt32(-1);
    };

    var offset: usize = 0;
    if (arguments.len > 1) {
        offset = @as(
            usize,
            @intCast(@max(
                arguments[1].to(u32),
                0,
            )),
        );
    }

    const bytes = buffer.byteSlice();
    var current_offset = offset;
    const end = @as(u32, @truncate(bytes.len));

    while (current_offset < end) {
        if (strings.indexOfNewlineOrNonASCII(bytes, @as(u32, @truncate(current_offset)))) |i| {
            const byte = bytes[i];
            if (byte > 0x7F) {
                current_offset += @max(strings.wtf8ByteSequenceLength(byte), 1);
                continue;
            }

            if (byte == '\n') {
                return jsc.JSValue.jsNumber(i);
            }

            current_offset = i + 1;
        } else {
            break;
        }
    }

    return jsc.JSValue.jsNumberFromInt32(-1);
}

pub const Crypto = @import("./crypto.zig");

pub fn nanoseconds(globalThis: *jsc.JSGlobalObject, _: *jsc.CallFrame) bun.JSError!jsc.JSValue {
    const ns = globalThis.bunVM().origin_timer.read();
    return jsc.JSValue.jsNumberFromUint64(ns);
}

pub fn serve(globalObject: *jsc.JSGlobalObject, callframe: *jsc.CallFrame) bun.JSError!jsc.JSValue {
    const arguments = callframe.arguments_old(2).slice();
    var config: jsc.API.ServerConfig = brk: {
        var args = jsc.CallFrame.ArgumentsSlice.init(globalObject.bunVM(), arguments);
        var config: jsc.API.ServerConfig = .{};

        try jsc.API.ServerConfig.fromJS(
            globalObject,
            &config,
            &args,
            .{
                .allow_bake_config = bun.FeatureFlags.bake() and callframe.isFromBunMain(globalObject.vm()),
                .is_fetch_required = true,
                .has_user_routes = false,
            },
        );

        if (globalObject.hasException()) {
            config.deinit();
            return .zero;
        }

        break :brk config;
    };

    const vm = globalObject.bunVM();

    if (config.allow_hot) {
        if (vm.hotMap()) |hot| {
            if (config.id.len == 0) {
                config.id = config.computeID(globalObject.allocator());
            }

            if (hot.getEntry(config.id)) |entry| {
                switch (entry.tag()) {
                    @field(@TypeOf(entry.tag()), @typeName(jsc.API.HTTPServer)) => {
                        var server: *jsc.API.HTTPServer = entry.as(jsc.API.HTTPServer);
                        server.onReloadFromZig(&config, globalObject);
                        return server.js_value.get() orelse .js_undefined;
                    },
                    @field(@TypeOf(entry.tag()), @typeName(jsc.API.DebugHTTPServer)) => {
                        var server: *jsc.API.DebugHTTPServer = entry.as(jsc.API.DebugHTTPServer);
                        server.onReloadFromZig(&config, globalObject);
                        return server.js_value.get() orelse .js_undefined;
                    },
                    @field(@TypeOf(entry.tag()), @typeName(jsc.API.DebugHTTPSServer)) => {
                        var server: *jsc.API.DebugHTTPSServer = entry.as(jsc.API.DebugHTTPSServer);
                        server.onReloadFromZig(&config, globalObject);
                        return server.js_value.get() orelse .js_undefined;
                    },
                    @field(@TypeOf(entry.tag()), @typeName(jsc.API.HTTPSServer)) => {
                        var server: *jsc.API.HTTPSServer = entry.as(jsc.API.HTTPSServer);
                        server.onReloadFromZig(&config, globalObject);
                        return server.js_value.get() orelse .js_undefined;
                    },
                    else => {},
                }
            }
        }
    }

    switch (config.ssl_config != null) {
        inline else => |has_ssl_config| {
            switch (config.isDevelopment()) {
                inline else => |development| {
                    const ServerType = comptime switch (development) {
                        true => switch (has_ssl_config) {
                            true => jsc.API.DebugHTTPSServer,
                            false => jsc.API.DebugHTTPServer,
                        },
                        false => switch (has_ssl_config) {
                            true => jsc.API.HTTPSServer,
                            false => jsc.API.HTTPServer,
                        },
                    };

                    var server = try ServerType.init(&config, globalObject);
                    if (globalObject.hasException()) {
                        return .zero;
                    }
                    const route_list_object = server.listen();
                    if (globalObject.hasException()) {
                        return .zero;
                    }
                    const obj = server.toJS(globalObject);
                    if (route_list_object != .zero) {
                        ServerType.js.routeListSetCached(obj, globalObject, route_list_object);
                    }
                    server.js_value.set(globalObject, obj);

                    if (config.allow_hot) {
                        if (globalObject.bunVM().hotMap()) |hot| {
                            hot.insert(config.id, server);
                        }
                    }

                    if (vm.debugger) |*debugger| {
                        debugger.http_server_agent.notifyServerStarted(
                            jsc.API.AnyServer.from(server),
                        );
                        debugger.http_server_agent.notifyServerRoutesUpdated(
                            jsc.API.AnyServer.from(server),
                        ) catch bun.outOfMemory();
                    }

                    return obj;
                },
            }
        },
    }
}

pub export fn Bun__escapeHTML16(globalObject: *jsc.JSGlobalObject, input_value: JSValue, ptr: [*]const u16, len: usize) JSValue {
    assert(len > 0);
    const input_slice = ptr[0..len];
    const escaped = strings.escapeHTMLForUTF16Input(globalObject.bunVM().allocator, input_slice) catch {
        return globalObject.throwValue(bun.String.static("Out of memory").toJS(globalObject)) catch .zero;
    };

    return switch (escaped) {
        .static => |val| ZigString.init(val).toJS(globalObject),
        .original => input_value,
        .allocated => |escaped_html| ZigString.from16(escaped_html.ptr, escaped_html.len).toExternalValue(globalObject),
    };
}

pub export fn Bun__escapeHTML8(globalObject: *jsc.JSGlobalObject, input_value: JSValue, ptr: [*]const u8, len: usize) JSValue {
    assert(len > 0);

    const input_slice = ptr[0..len];
    var stack_allocator = std.heap.stackFallback(256, globalObject.bunVM().allocator);
    const allocator = if (input_slice.len <= 32) stack_allocator.get() else stack_allocator.fallback_allocator;

    const escaped = strings.escapeHTMLForLatin1Input(allocator, input_slice) catch {
        return globalObject.throwValue(bun.String.static("Out of memory").toJS(globalObject)) catch .zero;
    };

    switch (escaped) {
        .static => |val| {
            return ZigString.init(val).toJS(globalObject);
        },
        .original => return input_value,
        .allocated => |escaped_html| {
            if (comptime Environment.allow_assert) {
                // the output should always be longer than the input
                assert(escaped_html.len > input_slice.len);

                // assert we do not allocate a new string unnecessarily
                assert(
                    !std.mem.eql(
                        u8,
                        input_slice,
                        escaped_html,
                    ),
                );
            }

            if (input_slice.len <= 32) {
                const zig_str = ZigString.init(escaped_html);
                const out = zig_str.toAtomicValue(globalObject);
                return out;
            }

            return ZigString.init(escaped_html).toExternalValue(globalObject);
        },
    }
}

comptime {
    _ = Bun__escapeHTML8;
    _ = Bun__escapeHTML16;
}

pub fn allocUnsafe(globalThis: *jsc.JSGlobalObject, callframe: *jsc.CallFrame) bun.JSError!jsc.JSValue {
    const arguments = callframe.arguments_old(1);
    const size = arguments.ptr[0];
    if (!size.isUInt32AsAnyInt()) {
        return globalThis.throwInvalidArguments("Expected a positive number", .{});
    }
    return jsc.JSValue.createUninitializedUint8Array(globalThis, size.toUInt64NoTruncate());
}

pub fn mmapFile(globalThis: *jsc.JSGlobalObject, callframe: *jsc.CallFrame) bun.JSError!jsc.JSValue {
    if (comptime Environment.isWindows) {
        return globalThis.throwTODO("mmapFile is not supported on Windows");
    }

    const arguments_ = callframe.arguments_old(2);
    var args = jsc.CallFrame.ArgumentsSlice.init(globalThis.bunVM(), arguments_.slice());
    defer args.deinit();

    var buf: bun.PathBuffer = undefined;
    const path = brk: {
        if (args.nextEat()) |path| {
            if (path.isString()) {
                const path_str = try path.toSlice(globalThis, args.arena.allocator());
                if (path_str.len > bun.MAX_PATH_BYTES) {
                    return globalThis.throwInvalidArguments("Path too long", .{});
                }
                const paths = &[_]string{path_str.slice()};
                break :brk bun.path.joinAbsStringBuf(bun.fs.FileSystem.instance.top_level_dir, &buf, paths, .auto);
            }
        }
        return globalThis.throwInvalidArguments("Expected a path", .{});
    };

    buf[path.len] = 0;

    const buf_z: [:0]const u8 = buf[0..path.len :0];

    var flags: std.c.MAP = .{ .TYPE = .SHARED };

    // Conforming applications must specify either MAP_PRIVATE or MAP_SHARED.
    var offset: usize = 0;
    var map_size: ?usize = null;

    if (args.nextEat()) |opts| {
        flags.TYPE = if ((try opts.get(globalThis, "shared") orelse JSValue.true).toBoolean())
            .SHARED
        else
            .PRIVATE;

        if (@hasField(std.c.MAP, "SYNC")) {
            if ((try opts.get(globalThis, "sync") orelse JSValue.false).toBoolean()) {
                flags.TYPE = .SHARED_VALIDATE;
                flags.SYNC = true;
            }
        }

        if (try opts.get(globalThis, "size")) |value| {
            map_size = @as(usize, @intCast(value.toInt64()));
        }

        if (try opts.get(globalThis, "offset")) |value| {
            offset = @as(usize, @intCast(value.toInt64()));
            offset = std.mem.alignBackwardAnyAlign(usize, offset, std.heap.pageSize());
        }
    }

    const map = switch (bun.sys.mmapFile(buf_z, flags, map_size, offset)) {
        .result => |map| map,

        .err => |err| {
            return globalThis.throwValue(err.toJS(globalThis));
        },
    };

    const S = struct {
        pub fn x(ptr: ?*anyopaque, size: ?*anyopaque) callconv(.C) void {
            _ = bun.sys.munmap(@as([*]align(std.heap.page_size_min) const u8, @ptrCast(@alignCast(ptr)))[0..@intFromPtr(size)]);
        }
    };
    return bun.jsc.array_buffer.makeTypedArrayWithBytesNoCopy(globalThis, .TypeUint8, map.ptr, map.len, S.x, @ptrFromInt(map.len));
}

pub fn getTranspilerConstructor(globalThis: *jsc.JSGlobalObject, _: *jsc.JSObject) jsc.JSValue {
    return jsc.API.JSTranspiler.js.getConstructor(globalThis);
}

pub fn getFileSystemRouter(globalThis: *jsc.JSGlobalObject, _: *jsc.JSObject) jsc.JSValue {
    return jsc.API.FileSystemRouter.js.getConstructor(globalThis);
}

pub fn getHashObject(globalThis: *jsc.JSGlobalObject, _: *jsc.JSObject) jsc.JSValue {
    return HashObject.create(globalThis);
}

pub fn getTOMLObject(globalThis: *jsc.JSGlobalObject, _: *jsc.JSObject) jsc.JSValue {
    return TOMLObject.create(globalThis);
}

pub fn getGlobConstructor(globalThis: *jsc.JSGlobalObject, _: *jsc.JSObject) jsc.JSValue {
    return jsc.API.Glob.js.getConstructor(globalThis);
}
pub fn getS3ClientConstructor(globalThis: *jsc.JSGlobalObject, _: *jsc.JSObject) jsc.JSValue {
    return jsc.WebCore.S3Client.js.getConstructor(globalThis);
}

pub fn getS3DefaultClient(globalThis: *jsc.JSGlobalObject, _: *jsc.JSObject) jsc.JSValue {
    return globalThis.bunVM().rareData().s3DefaultClient(globalThis);
}

pub fn getValkeyDefaultClient(globalThis: *jsc.JSGlobalObject, _: *jsc.JSObject) jsc.JSValue {
    const valkey = jsc.API.Valkey.create(globalThis, &.{.js_undefined}) catch |err| {
        if (err != error.JSError) {
            _ = globalThis.throwError(err, "Failed to create Redis client") catch {};
            return .zero;
        }
        return .zero;
    };

    return valkey.toJS(globalThis);
}

pub fn getValkeyClientConstructor(globalThis: *jsc.JSGlobalObject, _: *jsc.JSObject) jsc.JSValue {
    return jsc.API.Valkey.js.getConstructor(globalThis);
}

pub fn getEmbeddedFiles(globalThis: *jsc.JSGlobalObject, _: *jsc.JSObject) bun.JSError!jsc.JSValue {
    const vm = globalThis.bunVM();
    const graph = vm.standalone_module_graph orelse return try jsc.JSValue.createEmptyArray(globalThis, 0);

    const unsorted_files = graph.files.values();
    var sort_indices = std.ArrayList(u32).initCapacity(bun.default_allocator, unsorted_files.len) catch bun.outOfMemory();
    defer sort_indices.deinit();
    for (0..unsorted_files.len) |index| {
        // Some % of people using `bun build --compile` want to obscure the source code
        // We don't really do that right now, but exposing the output source
        // code here as an easily accessible Blob is even worse for them.
        // So let's omit any source code files from the list.
        if (!unsorted_files[index].appearsInEmbeddedFilesArray()) continue;
        sort_indices.appendAssumeCapacity(@intCast(index));
    }

    var i: u32 = 0;
    var array = try jsc.JSValue.createEmptyArray(globalThis, sort_indices.items.len);
    std.mem.sort(u32, sort_indices.items, unsorted_files, bun.StandaloneModuleGraph.File.lessThanByIndex);
    for (sort_indices.items) |index| {
        const file = &unsorted_files[index];
        // We call .dupe() on this to ensure that we don't return a blob that might get freed later.
        const input_blob = file.blob(globalThis);
        const blob = jsc.WebCore.Blob.new(input_blob.dupeWithContentType(true));
        blob.allocator = bun.default_allocator;
        blob.name = input_blob.name.dupeRef();
        try array.putIndex(globalThis, i, blob.toJS(globalThis));
        i += 1;
    }

    return array;
}

pub fn getSemver(globalThis: *jsc.JSGlobalObject, _: *jsc.JSObject) jsc.JSValue {
    return SemverObject.create(globalThis);
}

pub fn getUnsafe(globalThis: *jsc.JSGlobalObject, _: *jsc.JSObject) jsc.JSValue {
    return UnsafeObject.create(globalThis);
}

pub fn stringWidth(str: bun.String, opts: gen.StringWidthOptions) usize {
    if (str.length() == 0)
        return 0;

    if (opts.count_ansi_escape_codes)
        return str.visibleWidth(!opts.ambiguous_is_narrow);

    return str.visibleWidthExcludeANSIColors(!opts.ambiguous_is_narrow);
}

/// EnvironmentVariables is runtime defined.
/// Also, you can't iterate over process.env normally since it only exists at build-time otherwise
pub fn getCSRFObject(globalObject: *jsc.JSGlobalObject, _: *jsc.JSObject) jsc.JSValue {
    return CSRFObject.create(globalObject);
}

const CSRFObject = struct {
    pub fn create(globalThis: *jsc.JSGlobalObject) jsc.JSValue {
        const object = JSValue.createEmptyObject(globalThis, 2);

        object.put(
            globalThis,
            ZigString.static("generate"),
            jsc.createCallback(globalThis, ZigString.static("generate"), 1, @import("../../csrf.zig").csrf__generate),
        );

        object.put(
            globalThis,
            ZigString.static("verify"),
            jsc.createCallback(globalThis, ZigString.static("verify"), 1, @import("../../csrf.zig").csrf__verify),
        );

        return object;
    }
};

// This is aliased to Bun.env
pub const EnvironmentVariables = struct {
    pub export fn Bun__getEnvCount(globalObject: *jsc.JSGlobalObject, ptr: *[*][]const u8) usize {
        const bunVM = globalObject.bunVM();
        ptr.* = bunVM.transpiler.env.map.map.keys().ptr;
        return bunVM.transpiler.env.map.map.unmanaged.entries.len;
    }

    pub export fn Bun__getEnvKey(ptr: [*][]const u8, i: usize, data_ptr: *[*]const u8) usize {
        const item = ptr[i];
        data_ptr.* = item.ptr;
        return item.len;
    }

    pub export fn Bun__getEnvValue(globalObject: *jsc.JSGlobalObject, name: *ZigString, value: *ZigString) bool {
        if (getEnvValue(globalObject, name.*)) |val| {
            value.* = val;
            return true;
        }

        return false;
    }

    pub fn getEnvNames(globalObject: *jsc.JSGlobalObject, names: []ZigString) usize {
        var vm = globalObject.bunVM();
        const keys = vm.transpiler.env.map.map.keys();
        const len = @min(names.len, keys.len);
        for (keys[0..len], names[0..len]) |key, *name| {
            name.* = ZigString.initUTF8(key);
        }
        return len;
    }

    pub fn getEnvValue(globalObject: *jsc.JSGlobalObject, name: ZigString) ?ZigString {
        var vm = globalObject.bunVM();
        var sliced = name.toSlice(vm.allocator);
        defer sliced.deinit();
        const value = vm.transpiler.env.get(sliced.slice()) orelse return null;
        return ZigString.initUTF8(value);
    }
};

export fn Bun__reportError(globalObject: *JSGlobalObject, err: jsc.JSValue) void {
    _ = jsc.VirtualMachine.get().uncaughtException(globalObject, err, false);
}

comptime {
    _ = Bun__reportError;
    _ = EnvironmentVariables.Bun__getEnvCount;
    _ = EnvironmentVariables.Bun__getEnvKey;
    _ = EnvironmentVariables.Bun__getEnvValue;
}

pub const JSZlib = struct {
    export fn reader_deallocator(_: ?*anyopaque, ctx: ?*anyopaque) void {
        var reader: *zlib.ZlibReaderArrayList = bun.cast(*zlib.ZlibReaderArrayList, ctx.?);
        reader.list.deinit(reader.allocator);
        reader.deinit();
    }
    export fn global_deallocator(_: ?*anyopaque, ctx: ?*anyopaque) void {
        comptime assert(bun.use_mimalloc);
        bun.mimalloc.mi_free(ctx);
    }
    export fn compressor_deallocator(_: ?*anyopaque, ctx: ?*anyopaque) void {
        var compressor: *zlib.ZlibCompressorArrayList = bun.cast(*zlib.ZlibCompressorArrayList, ctx.?);
        compressor.list.deinit(compressor.allocator);
        compressor.deinit();
    }

    const Library = enum {
        zlib,
        libdeflate,

        pub const map = bun.ComptimeEnumMap(Library);
    };

    // This has to be `inline` due to the callframe.
    inline fn getOptions(globalThis: *JSGlobalObject, callframe: *jsc.CallFrame) bun.JSError!struct { jsc.Node.StringOrBuffer, ?JSValue } {
        const arguments = callframe.arguments_old(2).slice();
        const buffer_value: JSValue = if (arguments.len > 0) arguments[0] else .js_undefined;
        const options_val: ?JSValue =
            if (arguments.len > 1 and arguments[1].isObject())
                arguments[1]
            else if (arguments.len > 1 and !arguments[1].isUndefined()) {
                return globalThis.throwInvalidArguments("Expected options to be an object", .{});
            } else null;

        if (try jsc.Node.StringOrBuffer.fromJS(globalThis, bun.default_allocator, buffer_value)) |buffer| {
            return .{ buffer, options_val };
        }

        return globalThis.throwInvalidArguments("Expected buffer to be a string or buffer", .{});
    }

    pub fn gzipSync(globalThis: *JSGlobalObject, callframe: *jsc.CallFrame) bun.JSError!JSValue {
        const buffer, const options_val = try getOptions(globalThis, callframe);
        defer buffer.deinit();
        return gzipOrDeflateSync(globalThis, buffer, options_val, true);
    }

    pub fn inflateSync(globalThis: *JSGlobalObject, callframe: *jsc.CallFrame) bun.JSError!JSValue {
        const buffer, const options_val = try getOptions(globalThis, callframe);
        defer buffer.deinit();
        return gunzipOrInflateSync(globalThis, buffer, options_val, false);
    }

    pub fn deflateSync(globalThis: *JSGlobalObject, callframe: *jsc.CallFrame) bun.JSError!JSValue {
        const buffer, const options_val = try getOptions(globalThis, callframe);
        defer buffer.deinit();
        return gzipOrDeflateSync(globalThis, buffer, options_val, false);
    }

    pub fn gunzipSync(globalThis: *JSGlobalObject, callframe: *jsc.CallFrame) bun.JSError!JSValue {
        const buffer, const options_val = try getOptions(globalThis, callframe);
        defer buffer.deinit();
        return gunzipOrInflateSync(globalThis, buffer, options_val, true);
    }

    pub fn gunzipOrInflateSync(globalThis: *JSGlobalObject, buffer: jsc.Node.StringOrBuffer, options_val_: ?JSValue, is_gzip: bool) bun.JSError!JSValue {
        var opts = zlib.Options{
            .gzip = is_gzip,
            .windowBits = if (is_gzip) 31 else -15,
        };

        var library: Library = .zlib;
        if (options_val_) |options_val| {
            if (try options_val.get(globalThis, "windowBits")) |window| {
                opts.windowBits = try window.coerce(i32, globalThis);
                library = .zlib;
            }

            if (try options_val.get(globalThis, "level")) |level| {
                opts.level = try level.coerce(i32, globalThis);
            }

            if (try options_val.get(globalThis, "memLevel")) |memLevel| {
                opts.memLevel = try memLevel.coerce(i32, globalThis);
                library = .zlib;
            }

            if (try options_val.get(globalThis, "strategy")) |strategy| {
                opts.strategy = try strategy.coerce(i32, globalThis);
                library = .zlib;
            }

            if (try options_val.getTruthy(globalThis, "library")) |library_value| {
                if (!library_value.isString()) {
                    return globalThis.throwInvalidArguments("Expected library to be a string", .{});
                }

                library = try Library.map.fromJS(globalThis, library_value) orelse {
                    return globalThis.throwInvalidArguments("Expected library to be one of 'zlib' or 'libdeflate'", .{});
                };
            }
        }

        if (globalThis.hasException()) return .zero;

        const compressed = buffer.slice();
        const allocator = jsc.VirtualMachine.get().allocator;

        var list = brk: {
            if (is_gzip and compressed.len > 64) {
                //   0   1   2   3   4   5   6   7
                //  +---+---+---+---+---+---+---+---+
                //  |     CRC32     |     ISIZE     |
                //  +---+---+---+---+---+---+---+---+
                const estimated_size: u32 = @bitCast(compressed[compressed.len - 4 ..][0..4].*);
                // If it's > 256 MB, let's rely on dynamic allocation to minimize the risk of OOM.
                if (estimated_size > 0 and estimated_size < 256 * 1024 * 1024) {
                    break :brk try std.ArrayListUnmanaged(u8).initCapacity(allocator, @max(estimated_size, 64));
                }
            }

            break :brk try std.ArrayListUnmanaged(u8).initCapacity(allocator, if (compressed.len > 512) compressed.len else 32);
        };

        switch (library) {
            .zlib => {
                var reader = zlib.ZlibReaderArrayList.initWithOptions(compressed, &list, allocator, .{
                    .windowBits = opts.windowBits,
                    .level = opts.level,
                }) catch |err| {
                    list.deinit(allocator);
                    if (err == error.InvalidArgument) {
                        return globalThis.throw("Zlib error: Invalid argument", .{});
                    }

                    return globalThis.throwError(err, "Zlib error") catch return .zero;
                };

                reader.readAll() catch {
                    defer reader.deinit();
                    return globalThis.throwValue(ZigString.init(reader.errorMessage() orelse "Zlib returned an error").toErrorInstance(globalThis));
                };
                reader.list = .{ .items = reader.list.items };
                reader.list.capacity = reader.list.items.len;
                reader.list_ptr = &reader.list;

                var array_buffer = jsc.ArrayBuffer.fromBytes(reader.list.items, .Uint8Array);
                return array_buffer.toJSWithContext(globalThis, reader, reader_deallocator);
            },
            .libdeflate => {
                var decompressor: *bun.libdeflate.Decompressor = bun.libdeflate.Decompressor.alloc() orelse {
                    list.deinit(allocator);
                    return globalThis.throwOutOfMemory();
                };
                defer decompressor.deinit();
                while (true) {
                    const result = decompressor.decompress(compressed, list.allocatedSlice(), if (is_gzip) .gzip else .deflate);

                    list.items.len = result.written;

                    if (result.status == .insufficient_space) {
                        if (list.capacity > 1024 * 1024 * 1024) {
                            list.deinit(allocator);
                            return globalThis.throwOutOfMemory();
                        }

                        list.ensureTotalCapacity(allocator, list.capacity * 2) catch {
                            list.deinit(allocator);
                            return globalThis.throwOutOfMemory();
                        };
                        continue;
                    }

                    if (result.status == .success) {
                        list.items.len = result.written;
                        break;
                    }

                    list.deinit(allocator);
                    return globalThis.throw("libdeflate returned an error: {s}", .{@tagName(result.status)});
                }

                var array_buffer = jsc.ArrayBuffer.fromBytes(list.items, .Uint8Array);
                return array_buffer.toJSWithContext(globalThis, list.items.ptr, global_deallocator);
            },
        }
    }

    pub fn gzipOrDeflateSync(
        globalThis: *JSGlobalObject,
        buffer: jsc.Node.StringOrBuffer,
        options_val_: ?JSValue,
        is_gzip: bool,
    ) bun.JSError!JSValue {
        var level: ?i32 = null;
        var library: Library = .zlib;
        var windowBits: i32 = 0;

        if (options_val_) |options_val| {
            if (try options_val.get(globalThis, "windowBits")) |window| {
                windowBits = try window.coerce(i32, globalThis);
                library = .zlib;
            }

            if (try options_val.getTruthy(globalThis, "library")) |library_value| {
                if (!library_value.isString()) {
                    return globalThis.throwInvalidArguments("Expected library to be a string", .{});
                }

                library = try Library.map.fromJS(globalThis, library_value) orelse {
                    return globalThis.throwInvalidArguments("Expected library to be one of 'zlib' or 'libdeflate'", .{});
                };
            }

            if (try options_val.get(globalThis, "level")) |level_value| {
                level = try level_value.coerce(i32, globalThis);
                if (globalThis.hasException()) return .zero;
            }
        }

        if (globalThis.hasException()) return .zero;

        const compressed = buffer.slice();
        const allocator = bun.default_allocator;

        switch (library) {
            .zlib => {
                var list = try std.ArrayListUnmanaged(u8).initCapacity(
                    allocator,
                    if (compressed.len > 512) compressed.len else 32,
                );

                var reader = zlib.ZlibCompressorArrayList.init(compressed, &list, allocator, .{
                    .windowBits = 15,
                    .gzip = is_gzip,
                    .level = level orelse 6,
                }) catch |err| {
                    defer list.deinit(allocator);
                    if (err == error.InvalidArgument) {
                        return globalThis.throw("Zlib error: Invalid argument", .{});
                    }

                    return globalThis.throwError(err, "Zlib error");
                };

                reader.readAll() catch {
                    defer reader.deinit();
                    return globalThis.throwValue(ZigString.init(reader.errorMessage() orelse "Zlib returned an error").toErrorInstance(globalThis));
                };
                reader.list = .{ .items = reader.list.toOwnedSlice(allocator) catch bun.outOfMemory() };
                reader.list.capacity = reader.list.items.len;
                reader.list_ptr = &reader.list;

                var array_buffer = jsc.ArrayBuffer.fromBytes(reader.list.items, .Uint8Array);
                return array_buffer.toJSWithContext(globalThis, reader, reader_deallocator);
            },
            .libdeflate => {
                var compressor: *bun.libdeflate.Compressor = bun.libdeflate.Compressor.alloc(level orelse 6) orelse {
                    return globalThis.throwOutOfMemory();
                };
                const encoding: bun.libdeflate.Encoding = if (is_gzip) .gzip else .deflate;
                defer compressor.deinit();

                var list = try std.ArrayListUnmanaged(u8).initCapacity(
                    allocator,
                    // This allocation size is unfortunate, but it's not clear how to avoid it with libdeflate.
                    compressor.maxBytesNeeded(compressed, encoding),
                );

                while (true) {
                    const result = compressor.compress(compressed, list.allocatedSlice(), encoding);

                    list.items.len = result.written;

                    if (result.status == .success) {
                        list.items.len = result.written;
                        break;
                    }

                    list.deinit(allocator);
                    return globalThis.throw("libdeflate error: {s}", .{@tagName(result.status)});
                }

                var array_buffer = jsc.ArrayBuffer.fromBytes(list.items, .Uint8Array);
                return array_buffer.toJSWithContext(globalThis, list.items.ptr, global_deallocator);
            },
        }
    }
};

pub const JSZstd = struct {
    export fn deallocator(_: ?*anyopaque, ctx: ?*anyopaque) void {
        comptime assert(bun.use_mimalloc);
        bun.mimalloc.mi_free(ctx);
    }

    inline fn getOptions(globalThis: *JSGlobalObject, callframe: *jsc.CallFrame) bun.JSError!struct { jsc.Node.StringOrBuffer, ?JSValue } {
        const arguments = callframe.arguments();
        const buffer_value: JSValue = if (arguments.len > 0) arguments[0] else .js_undefined;
        const options_val: ?JSValue =
            if (arguments.len > 1 and arguments[1].isObject())
                arguments[1]
            else if (arguments.len > 1 and !arguments[1].isUndefined()) {
                return globalThis.throwInvalidArguments("Expected options to be an object", .{});
            } else null;

        if (try jsc.Node.StringOrBuffer.fromJS(globalThis, bun.default_allocator, buffer_value)) |buffer| {
            return .{ buffer, options_val };
        }

        return globalThis.throwInvalidArguments("Expected buffer to be a string or buffer", .{});
    }

    fn getLevel(globalThis: *JSGlobalObject, options_val: ?JSValue) bun.JSError!i32 {
        if (options_val) |option_obj| {
            if (try option_obj.get(globalThis, "level")) |level_val| {
                const value = try level_val.coerce(i32, globalThis);
                if (globalThis.hasException()) return error.JSError;

                if (value < 1 or value > 22) {
                    return globalThis.throwInvalidArguments("Compression level must be between 1 and 22", .{});
                }

                return value;
            }
        }

        return 3;
    }

    inline fn getOptionsAsync(globalThis: *JSGlobalObject, callframe: *jsc.CallFrame) bun.JSError!struct { jsc.Node.StringOrBuffer, ?JSValue, i32 } {
        const arguments = callframe.arguments();
        const buffer_value: JSValue = if (arguments.len > 0) arguments[0] else .js_undefined;
        const options_val: ?JSValue =
            if (arguments.len > 1 and arguments[1].isObject())
                arguments[1]
            else if (arguments.len > 1 and !arguments[1].isUndefined()) {
                return globalThis.throwInvalidArguments("Expected options to be an object", .{});
            } else null;

        const level = try getLevel(globalThis, options_val);

        const allow_string_object = true;
        if (try jsc.Node.StringOrBuffer.fromJSMaybeAsync(globalThis, bun.default_allocator, buffer_value, true, allow_string_object)) |buffer| {
            return .{ buffer, options_val, level };
        }

        return globalThis.throwInvalidArguments("Expected buffer to be a string or buffer", .{});
    }

    pub fn compressSync(globalThis: *JSGlobalObject, callframe: *jsc.CallFrame) bun.JSError!JSValue {
        const buffer, const options_val = try getOptions(globalThis, callframe);
        defer buffer.deinit();

        const level = try getLevel(globalThis, options_val);

        const input = buffer.slice();
        const allocator = bun.default_allocator;

        // Calculate max compressed size
        const max_size = bun.zstd.compressBound(input.len);
        var output = try allocator.alloc(u8, max_size);

        // Perform compression with context
        const compressed_size = switch (bun.zstd.compress(output, input, level)) {
            .success => |size| size,
            .err => |err| {
                allocator.free(output);
                return globalThis.ERR(.ZSTD, "{s}", .{err}).throw();
            },
        };

        // Resize to actual compressed size
        if (compressed_size < output.len) {
            output = try allocator.realloc(output, compressed_size);
        }

        return jsc.JSValue.createBuffer(globalThis, output, bun.default_allocator);
    }

    pub fn decompressSync(globalThis: *JSGlobalObject, callframe: *jsc.CallFrame) bun.JSError!JSValue {
        const buffer, _ = try getOptions(globalThis, callframe);
        defer buffer.deinit();

        const input = buffer.slice();
        const allocator = bun.default_allocator;

        // Try to get the decompressed size
        const decompressed_size = bun.zstd.getDecompressedSize(input);

        if (decompressed_size == std.math.maxInt(c_ulonglong) - 1 or decompressed_size == std.math.maxInt(c_ulonglong) - 2) {
            // If size is unknown, we'll need to decompress in chunks
            return globalThis.ERR(.ZSTD, "Decompressed size is unknown. Either the input is not a valid zstd compressed buffer or the decompressed size is too large. If you run into this error with a valid input, please file an issue at https://github.com/oven-sh/bun/issues", .{}).throw();
        }

        // Allocate output buffer based on decompressed size
        var output = try allocator.alloc(u8, decompressed_size);

        // Perform decompression
        const actual_size = switch (bun.zstd.decompress(output, input)) {
            .success => |actual_size| actual_size,
            .err => |err| {
                allocator.free(output);
                return globalThis.ERR(.ZSTD, "{s}", .{err}).throw();
            },
        };

        bun.debugAssert(actual_size <= output.len);

        // mimalloc doesn't care about the self-reported size of the slice.
        output.len = actual_size;

        return jsc.JSValue.createBuffer(globalThis, output, bun.default_allocator);
    }

    // --- Async versions ---

    pub const ZstdJob = struct {
        buffer: jsc.Node.StringOrBuffer = jsc.Node.StringOrBuffer.empty,
        is_compress: bool = true,
        level: i32 = 3,
        task: jsc.WorkPoolTask = .{ .callback = &runTask },
        promise: jsc.JSPromise.Strong = .{},
        vm: *jsc.VirtualMachine,
        output: []u8 = &[_]u8{},
        error_message: ?[]const u8 = null,
        any_task: jsc.AnyTask = undefined,
        poll: Async.KeepAlive = .{},

        pub const new = bun.TrivialNew(@This());

        pub fn runTask(task: *jsc.WorkPoolTask) void {
            const job: *ZstdJob = @fieldParentPtr("task", task);
            defer job.vm.enqueueTaskConcurrent(jsc.ConcurrentTask.create(job.any_task.task()));

            const input = job.buffer.slice();
            const allocator = bun.default_allocator;

            if (job.is_compress) {
                // Compression path
                // Calculate max compressed size
                const max_size = bun.zstd.compressBound(input.len);
                job.output = allocator.alloc(u8, max_size) catch {
                    job.error_message = "Out of memory";
                    return;
                };

                // Perform compression
                job.output = switch (bun.zstd.compress(job.output, input, job.level)) {
                    .success => |size| blk: {
                        // Resize to actual compressed size
                        if (size < job.output.len) {
                            break :blk allocator.realloc(job.output, size) catch {
                                job.error_message = "Out of memory";
                                return;
                            };
                        }
                        break :blk job.output;
                    },
                    .err => |err| {
                        allocator.free(job.output);
                        job.output = &[_]u8{};
                        job.error_message = err;
                        return;
                    },
                };
            } else {
                // Decompression path
                // Try to get the decompressed size
                const decompressed_size = bun.zstd.getDecompressedSize(input);

                if (decompressed_size == std.math.maxInt(c_ulonglong) - 1 or decompressed_size == std.math.maxInt(c_ulonglong) - 2) {
                    job.error_message = "Decompressed size is unknown. Either the input is not a valid zstd compressed buffer or the decompressed size is too large";
                    return;
                }

                // Allocate output buffer based on decompressed size
                job.output = allocator.alloc(u8, decompressed_size) catch {
                    job.error_message = "Out of memory";
                    return;
                };

                // Perform decompression
                switch (bun.zstd.decompress(job.output, input)) {
                    .success => |actual_size| {
                        if (actual_size < job.output.len) {
                            job.output.len = actual_size;
                        }
                    },
                    .err => |err| {
                        allocator.free(job.output);
                        job.output = &[_]u8{};
                        job.error_message = err;
                        return;
                    },
                }
            }
        }

        pub fn runFromJS(this: *ZstdJob) void {
            defer this.deinit();
            if (this.vm.isShuttingDown()) {
                return;
            }

            const globalThis = this.vm.global;
            const promise = this.promise.swap();

            if (this.error_message) |err_msg| {
                promise.reject(globalThis, globalThis.ERR(.ZSTD, "{s}", .{err_msg}).toJS());
                return;
            }

            const output_slice = this.output;
            const buffer_value = jsc.JSValue.createBuffer(globalThis, output_slice, bun.default_allocator);
            this.output = &[_]u8{};
            promise.resolve(globalThis, buffer_value);
        }

        pub fn deinit(this: *ZstdJob) void {
            this.poll.unref(this.vm);
            this.buffer.deinitAndUnprotect();
            this.promise.deinit();
            bun.default_allocator.free(this.output);
            bun.destroy(this);
        }

        pub fn create(vm: *jsc.VirtualMachine, globalThis: *jsc.JSGlobalObject, buffer: jsc.Node.StringOrBuffer, is_compress: bool, level: i32) *ZstdJob {
            var job = ZstdJob.new(.{
                .buffer = buffer,
                .is_compress = is_compress,
                .level = level,
                .vm = vm,
                .any_task = undefined,
            });

            job.promise = jsc.JSPromise.Strong.init(globalThis);
            job.any_task = jsc.AnyTask.New(@This(), &runFromJS).init(job);
            job.poll.ref(vm);
            jsc.WorkPool.schedule(&job.task);

            return job;
        }
    };

    pub fn compress(globalThis: *JSGlobalObject, callframe: *jsc.CallFrame) bun.JSError!JSValue {
        const buffer, _, const level = try getOptionsAsync(globalThis, callframe);

        const vm = globalThis.bunVM();
        var job = ZstdJob.create(vm, globalThis, buffer, true, level);
        return job.promise.value();
    }

    pub fn decompress(globalThis: *JSGlobalObject, callframe: *jsc.CallFrame) bun.JSError!JSValue {
        const buffer, _, _ = try getOptionsAsync(globalThis, callframe);

        const vm = globalThis.bunVM();
        var job = ZstdJob.create(vm, globalThis, buffer, false, 0); // level is ignored for decompression
        return job.promise.value();
    }
};

// const InternalTestingAPIs = struct {
//     pub fn BunInternalFunction__syntaxHighlighter(globalThis: *JSGlobalObject, callframe: *jsc.CallFrame) bun.JSError!JSValue {
//         const args = callframe.arguments_old(1);
//         if (args.len < 1) {
//             globalThis.throwNotEnoughArguments("code", 1, 0);
//         }

//         const code = args.ptr[0].toSliceOrNull(globalThis) orelse return .zero;
//         defer code.deinit();
//         var buffer = MutableString.initEmpty(bun.default_allocator);
//         defer buffer.deinit();
//         var writer = buffer.bufferedWriter();
//         const formatter = bun.fmt.fmtJavaScript(code.slice(), .{
//             .enable_colors = true,
//             .check_for_unhighlighted_write = false,
//         });
//         std.fmt.format(writer.writer(), "{}", .{formatter}) catch |err| {
//             return globalThis.throwError(err, "Error formatting code");
//         };

//         writer.flush() catch |err| {
//             return globalThis.throwError(err, "Error formatting code");
//         };

//         return bun.String.createUTF8ForJS(globalThis, buffer.list.items);
//     }
// };

comptime {
    _ = Crypto.JSPasswordObject.JSPasswordObject__create;
    _ = @import("../../btjs.zig").dumpBtjsTrace;
    BunObject.exportAll();
}

const string = []const u8;

const Braces = @import("../../shell/braces.zig");
const Which = @import("../../which.zig");
const options = @import("../../options.zig");
const std = @import("std");
const zlib = @import("../../zlib.zig");
const Editor = @import("../../open.zig").Editor;
const URL = @import("../../url.zig").URL;
const conv = std.builtin.CallingConvention.Unspecified;

const bun = @import("bun");
const Async = bun.Async;
const Environment = bun.Environment;
const MutableString = bun.MutableString;
const Output = bun.Output;
const assert = bun.assert;
const default_allocator = bun.default_allocator;
const strings = bun.strings;
const SemverObject = bun.Semver.SemverObject;
const gen = bun.gen.BunObject;

const api = bun.api;
const FFIObject = bun.api.FFIObject;
const HashObject = bun.api.HashObject;
const TOMLObject = bun.api.TOMLObject;
const UnsafeObject = bun.api.UnsafeObject;
const node = bun.api.node;

const jsc = bun.jsc;
const ConsoleObject = bun.jsc.ConsoleObject;
const ErrorableString = jsc.ErrorableString;
const JSGlobalObject = bun.jsc.JSGlobalObject;
const JSPromise = bun.jsc.JSPromise;
const JSValue = bun.jsc.JSValue;
const VirtualMachine = jsc.VirtualMachine;
const WebCore = bun.jsc.WebCore;
const ZigString = bun.jsc.ZigString;
const host_fn = bun.jsc.host_fn;

const JSBundler = bun.jsc.API.JSBundler;
const Transpiler = bun.jsc.API.JSTranspiler;<|MERGE_RESOLUTION|>--- conflicted
+++ resolved
@@ -870,15 +870,9 @@
 
 pub fn resolve(globalObject: *jsc.JSGlobalObject, callframe: *jsc.CallFrame) bun.JSError!jsc.JSValue {
     const arguments = callframe.arguments_old(3);
-<<<<<<< HEAD
     const value = doResolve(globalObject, arguments.slice()) catch |e| {
         const err = globalObject.takeError(e);
         return JSC.JSPromise.dangerouslyCreateRejectedPromiseValueWithoutNotifyingVM(globalObject, err);
-=======
-    const value = doResolve(globalObject, arguments.slice()) catch {
-        const err = globalObject.tryTakeException().?;
-        return jsc.JSPromise.dangerouslyCreateRejectedPromiseValueWithoutNotifyingVM(globalObject, err);
->>>>>>> e4dd780c
     };
     return jsc.JSPromise.resolvedPromiseValue(globalObject, value);
 }
