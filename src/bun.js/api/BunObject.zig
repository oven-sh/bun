--- conflicted
+++ resolved
@@ -8,45 +8,41 @@
 /// - Run `bun run build`
 pub const BunObject = struct {
     // --- Callbacks ---
-    pub const allocUnsafe = toJSCallback(Bun.allocUnsafe);
-    pub const build = toJSCallback(Bun.JSBundler.buildFn);
-    pub const color = toJSCallback(bun.css.CssColor.jsFunctionColor);
-    pub const connect = toJSCallback(host_fn.wrapStaticMethod(api.Listener, "connect", false));
-    pub const createParsedShellScript = toJSCallback(bun.shell.ParsedShellScript.createParsedShellScript);
-    pub const createShellInterpreter = toJSCallback(bun.shell.Interpreter.createShellInterpreter);
-    pub const deflateSync = toJSCallback(JSZlib.deflateSync);
-    pub const file = toJSCallback(webcore.Blob.constructBunFile);
-    pub const gunzipSync = toJSCallback(JSZlib.gunzipSync);
-    pub const gzipSync = toJSCallback(JSZlib.gzipSync);
-    pub const indexOfLine = toJSCallback(Bun.indexOfLine);
-    pub const inflateSync = toJSCallback(JSZlib.inflateSync);
-    pub const jest = toJSCallback(@import("../test/jest.zig").Jest.call);
-    pub const listen = toJSCallback(host_fn.wrapStaticMethod(api.Listener, "listen", false));
-    pub const mmap = toJSCallback(Bun.mmapFile);
-    pub const nanoseconds = toJSCallback(Bun.nanoseconds);
-    pub const openInEditor = toJSCallback(Bun.openInEditor);
-    pub const registerMacro = toJSCallback(Bun.registerMacro);
-    pub const resolve = toJSCallback(Bun.resolve);
-    pub const resolveSync = toJSCallback(Bun.resolveSync);
-    pub const serve = toJSCallback(Bun.serve);
-    pub const sha = toJSCallback(host_fn.wrapStaticMethod(Crypto.SHA512_256, "hash_", true));
-    pub const shellEscape = toJSCallback(Bun.shellEscape);
-    pub const shrink = toJSCallback(Bun.shrink);
-    pub const sleepSync = toJSCallback(Bun.sleepSync);
-    pub const spawn = toJSCallback(host_fn.wrapStaticMethod(api.Subprocess, "spawn", false));
-    pub const spawnSync = toJSCallback(host_fn.wrapStaticMethod(api.Subprocess, "spawnSync", false));
-    pub const udpSocket = toJSCallback(host_fn.wrapStaticMethod(api.UDPSocket, "udpSocket", false));
-    pub const which = toJSCallback(Bun.which);
-<<<<<<< HEAD
-    pub const write = toJSCallback(webcore.Blob.writeFile);
-=======
-    pub const write = toJSCallback(JSC.WebCore.Blob.writeFile);
-    pub const zstdCompressSync = toJSCallback(JSZstd.compressSync);
-    pub const zstdDecompressSync = toJSCallback(JSZstd.decompressSync);
-    pub const zstdCompress = toJSCallback(JSZstd.compress);
-    pub const zstdDecompress = toJSCallback(JSZstd.decompress);
-
->>>>>>> b5a9d090
+    pub const allocUnsafe = tojscallback(Bun.allocUnsafe);
+    pub const build = tojscallback(Bun.JSBundler.buildFn);
+    pub const color = tojscallback(bun.css.CssColor.jsFunctionColor);
+    pub const connect = tojscallback(host_fn.wrapStaticMethod(api.Listener, "connect", false));
+    pub const createParsedShellScript = tojscallback(bun.shell.ParsedShellScript.createParsedShellScript);
+    pub const createShellInterpreter = tojscallback(bun.shell.Interpreter.createShellInterpreter);
+    pub const deflateSync = tojscallback(JSZlib.deflateSync);
+    pub const file = tojscallback(webcore.Blob.constructBunFile);
+    pub const gunzipSync = tojscallback(JSZlib.gunzipSync);
+    pub const gzipSync = tojscallback(JSZlib.gzipSync);
+    pub const indexOfLine = tojscallback(Bun.indexOfLine);
+    pub const inflateSync = tojscallback(JSZlib.inflateSync);
+    pub const jest = tojscallback(@import("../test/jest.zig").Jest.call);
+    pub const listen = tojscallback(host_fn.wrapStaticMethod(api.Listener, "listen", false));
+    pub const mmap = tojscallback(Bun.mmapFile);
+    pub const nanoseconds = tojscallback(Bun.nanoseconds);
+    pub const openInEditor = tojscallback(Bun.openInEditor);
+    pub const registerMacro = tojscallback(Bun.registerMacro);
+    pub const resolve = tojscallback(Bun.resolve);
+    pub const resolveSync = tojscallback(Bun.resolveSync);
+    pub const serve = tojscallback(Bun.serve);
+    pub const sha = tojscallback(host_fn.wrapStaticMethod(Crypto.SHA512_256, "hash_", true));
+    pub const shellEscape = tojscallback(Bun.shellEscape);
+    pub const shrink = tojscallback(Bun.shrink);
+    pub const sleepSync = tojscallback(Bun.sleepSync);
+    pub const spawn = tojscallback(host_fn.wrapStaticMethod(api.Subprocess, "spawn", false));
+    pub const spawnSync = tojscallback(host_fn.wrapStaticMethod(api.Subprocess, "spawnSync", false));
+    pub const udpSocket = tojscallback(host_fn.wrapStaticMethod(api.UDPSocket, "udpSocket", false));
+    pub const which = tojscallback(Bun.which);
+    pub const write = tojscallback(webcore.Blob.writeFile);
+    pub const zstdCompressSync = tojscallback(JSZstd.compressSync);
+    pub const zstdDecompressSync = tojscallback(JSZstd.decompressSync);
+    pub const zstdCompress = tojscallback(JSZstd.compress);
+    pub const zstdDecompress = tojscallback(JSZstd.decompress);
+
     // --- Callbacks ---
 
     // --- Lazy property callbacks ---
@@ -99,19 +95,14 @@
         return "BunObject_callback_" ++ baseName;
     }
 
-    const toJSCallback = jsc.toJSHostFn;
+    const tojscallback = jsc.toJSHostFn;
 
     const LazyPropertyCallback = fn (*jsc.JSGlobalObject, *jsc.JSObject) callconv(jsc.conv) JSValue;
 
     fn toJSLazyPropertyCallback(comptime wrapped: anytype) LazyPropertyCallback {
         return struct {
-<<<<<<< HEAD
             pub fn callback(this: *jsc.JSGlobalObject, object: *jsc.JSObject) callconv(jsc.conv) JSValue {
-                return @call(.always_inline, wrapped, .{ this, object });
-=======
-            pub fn callback(this: *JSC.JSGlobalObject, object: *JSC.JSObject) callconv(JSC.conv) JSValue {
-                return bun.jsc.toJSHostCall(this, @src(), getter, .{ this, object });
->>>>>>> b5a9d090
+                return jsc.toJSHostCall(this, @src(), wrapped, .{ this, object });
             }
         }.callback;
     }
@@ -187,23 +178,19 @@
         @export(&BunObject.udpSocket, .{ .name = callbackName("udpSocket") });
         @export(&BunObject.which, .{ .name = callbackName("which") });
         @export(&BunObject.write, .{ .name = callbackName("write") });
-<<<<<<< HEAD
-        // --- Callbacks ---
-
-        // --- Getters ---
-        @export(&BunObject.main, .{ .name = "BunObject_getter_main" });
-        // --- Getters ---
-
-        // --- Setters ---
-        @export(&BunObject.setMain, .{ .name = "BunObject_setter_main" });
-        // --- Setters ---
-=======
         @export(&BunObject.zstdCompressSync, .{ .name = callbackName("zstdCompressSync") });
         @export(&BunObject.zstdDecompressSync, .{ .name = callbackName("zstdDecompressSync") });
         @export(&BunObject.zstdCompress, .{ .name = callbackName("zstdCompress") });
         @export(&BunObject.zstdDecompress, .{ .name = callbackName("zstdDecompress") });
-        // -- Callbacks --
->>>>>>> b5a9d090
+        // --- Callbacks ---
+
+        // --- Getters ---
+        @export(&BunObject.main, .{ .name = "BunObject_getter_main" });
+        // --- Getters ---
+
+        // --- Setters ---
+        @export(&BunObject.setMain, .{ .name = "BunObject_setter_main" });
+        // --- Setters ---
     }
 };
 
@@ -298,15 +285,9 @@
 
 pub fn which(globalThis: *jsc.JSGlobalObject, callframe: *jsc.CallFrame) bun.JSError!JSValue {
     const arguments_ = callframe.arguments_old(2);
-<<<<<<< HEAD
-    const path_buf = bun.PathBufferPool.get();
-    defer bun.PathBufferPool.put(path_buf);
-    var arguments = jsc.CallFrame.ArgumentsSlice.init(globalThis.bunVM(), arguments_.slice());
-=======
     const path_buf = bun.path_buffer_pool.get();
     defer bun.path_buffer_pool.put(path_buf);
-    var arguments = JSC.CallFrame.ArgumentsSlice.init(globalThis.bunVM(), arguments_.slice());
->>>>>>> b5a9d090
+    var arguments = jsc.CallFrame.ArgumentsSlice.init(globalThis.bunVM(), arguments_.slice());
     defer arguments.deinit();
     const path_arg = arguments.nextEat() orelse {
         return globalThis.throw("which: expected 1 argument, got 0", .{});
@@ -887,11 +868,7 @@
     );
 
     if (!errorable.success) {
-<<<<<<< HEAD
-        return ctx.throwValue(bun.cast(jsc.C.JSValueRef, errorable.result.err.ptr.?).?.value());
-=======
         return ctx.throwValue(errorable.result.err.value);
->>>>>>> b5a9d090
     }
 
     if (query_string.len > 0) {
@@ -949,11 +926,7 @@
     const source_str = source.toBunString(global) catch return .zero;
     defer source_str.deref();
 
-<<<<<<< HEAD
-    return jsc.toJSHostValue(global, doResolveWithArgs(global, specifier_str, source_str, is_esm, true, is_user_require_resolve));
-=======
-    return JSC.toJSHostCall(global, @src(), doResolveWithArgs, .{ global, specifier_str, source_str, is_esm, true, is_user_require_resolve });
->>>>>>> b5a9d090
+    return jsc.toJSHostCall(global, @src(), doResolveWithArgs, .{ global, specifier_str, source_str, is_esm, true, is_user_require_resolve });
 }
 
 export fn Bun__resolveSyncWithPaths(
@@ -982,20 +955,12 @@
     bun_vm.transpiler.resolver.custom_dir_paths = paths;
     defer bun_vm.transpiler.resolver.custom_dir_paths = null;
 
-<<<<<<< HEAD
-    return jsc.toJSHostValue(global, doResolveWithArgs(global, specifier_str, source_str, is_esm, true, is_user_require_resolve));
-=======
-    return JSC.toJSHostCall(global, @src(), doResolveWithArgs, .{ global, specifier_str, source_str, is_esm, true, is_user_require_resolve });
->>>>>>> b5a9d090
+    return jsc.toJSHostCall(global, @src(), doResolveWithArgs, .{ global, specifier_str, source_str, is_esm, true, is_user_require_resolve });
 }
 
 export fn Bun__resolveSyncWithStrings(global: *JSGlobalObject, specifier: *bun.String, source: *bun.String, is_esm: bool) JSValue {
     Output.scoped(.importMetaResolve, false)("source: {s}, specifier: {s}", .{ source.*, specifier.* });
-<<<<<<< HEAD
-    return jsc.toJSHostValue(global, doResolveWithArgs(global, specifier.*, source.*, is_esm, true, false));
-=======
-    return JSC.toJSHostCall(global, @src(), doResolveWithArgs, .{ global, specifier.*, source.*, is_esm, true, false });
->>>>>>> b5a9d090
+    return jsc.toJSHostCall(global, @src(), doResolveWithArgs, .{ global, specifier.*, source.*, is_esm, true, false });
 }
 
 export fn Bun__resolveSyncWithSource(global: *JSGlobalObject, specifier: JSValue, source: *bun.String, is_esm: bool, is_user_require_resolve: bool) JSValue {
@@ -1004,11 +969,7 @@
     if (specifier_str.length() == 0) {
         return global.ERR(.INVALID_ARG_VALUE, "The argument 'id' must be a non-empty string. Received ''", .{}).throw() catch .zero;
     }
-<<<<<<< HEAD
-    return jsc.toJSHostValue(global, doResolveWithArgs(global, specifier_str, source.*, is_esm, true, is_user_require_resolve));
-=======
-    return JSC.toJSHostCall(global, @src(), doResolveWithArgs, .{ global, specifier_str, source.*, is_esm, true, is_user_require_resolve });
->>>>>>> b5a9d090
+    return jsc.toJSHostCall(global, @src(), doResolveWithArgs, .{ global, specifier_str, source.*, is_esm, true, is_user_require_resolve });
 }
 
 pub fn indexOfLine(globalThis: *jsc.JSGlobalObject, callframe: *jsc.CallFrame) bun.JSError!JSValue {
@@ -1244,12 +1205,7 @@
     if (!size.isUInt32AsAnyInt()) {
         return globalThis.throwInvalidArguments("Expected a positive number", .{});
     }
-<<<<<<< HEAD
-
-    return JSValue.createUninitializedUint8Array(globalThis, size.toUInt64NoTruncate());
-=======
-    return JSC.JSValue.createUninitializedUint8Array(globalThis, size.toUInt64NoTruncate());
->>>>>>> b5a9d090
+    return jsc.JSValue.createUninitializedUint8Array(globalThis, size.toUInt64NoTruncate());
 }
 
 pub fn mmapFile(globalThis: *jsc.JSGlobalObject, callframe: *jsc.CallFrame) bun.JSError!JSValue {
@@ -1317,16 +1273,12 @@
         },
     };
 
-<<<<<<< HEAD
-    return jsc.C.JSObjectMakeTypedArrayWithBytesNoCopy(globalThis, jsc.C.JSTypedArrayType.kJSTypedArrayTypeUint8Array, @as(?*anyopaque, @ptrCast(map.ptr)), map.len, struct {
-=======
     const S = struct {
->>>>>>> b5a9d090
         pub fn x(ptr: ?*anyopaque, size: ?*anyopaque) callconv(.C) void {
             _ = bun.sys.munmap(@as([*]align(std.heap.page_size_min) const u8, @ptrCast(@alignCast(ptr)))[0..@intFromPtr(size)]);
         }
     };
-    return bun.jsc.array_buffer.makeTypedArrayWithBytesNoCopy(globalThis, .TypeUint8, map.ptr, map.len, S.x, @ptrFromInt(map.len));
+    return jsc.array_buffer.makeTypedArrayWithBytesNoCopy(globalThis, .TypeUint8, map.ptr, map.len, S.x, @ptrFromInt(map.len));
 }
 
 pub fn getTranspilerConstructor(globalThis: *jsc.JSGlobalObject, _: *jsc.JSObject) JSValue {
@@ -1356,13 +1308,8 @@
     return globalThis.bunVM().rareData().s3DefaultClient(globalThis);
 }
 
-<<<<<<< HEAD
-pub fn getValkeyDefaultClient(globalThis: *jsc.JSGlobalObject, _: *jsc.JSObject) JSValue {
-    const valkey = jsc.API.Valkey.create(globalThis, &[_]JSValue{.undefined}) catch |err| {
-=======
-pub fn getValkeyDefaultClient(globalThis: *JSC.JSGlobalObject, _: *JSC.JSObject) JSC.JSValue {
-    const valkey = JSC.API.Valkey.create(globalThis, &.{.js_undefined}) catch |err| {
->>>>>>> b5a9d090
+pub fn getValkeyDefaultClient(globalThis: *jsc.JSGlobalObject, _: *jsc.JSObject) jsc.JSValue {
+    const valkey = jsc.API.Valkey.create(globalThis, &.{.js_undefined}) catch |err| {
         if (err != error.JSError) {
             _ = globalThis.throwError(err, "Failed to create Redis client") catch {};
             return .zero;
@@ -1377,15 +1324,9 @@
     return jsc.API.Valkey.js.getConstructor(globalThis);
 }
 
-<<<<<<< HEAD
-pub fn getEmbeddedFiles(globalThis: *jsc.JSGlobalObject, _: *jsc.JSObject) JSValue {
+pub fn getEmbeddedFiles(globalThis: *jsc.JSGlobalObject, _: *jsc.JSObject) bun.JSError!jsc.JSValue {
     const vm = globalThis.bunVM();
-    const graph = vm.standalone_module_graph orelse return JSValue.createEmptyArray(globalThis, 0);
-=======
-pub fn getEmbeddedFiles(globalThis: *JSC.JSGlobalObject, _: *JSC.JSObject) bun.JSError!JSC.JSValue {
-    const vm = globalThis.bunVM();
-    const graph = vm.standalone_module_graph orelse return try JSC.JSValue.createEmptyArray(globalThis, 0);
->>>>>>> b5a9d090
+    const graph = vm.standalone_module_graph orelse return try jsc.JSValue.createEmptyArray(globalThis, 0);
 
     const unsorted_files = graph.files.values();
     var sort_indices = std.ArrayList(u32).initCapacity(bun.default_allocator, unsorted_files.len) catch bun.outOfMemory();
@@ -1400,11 +1341,7 @@
     }
 
     var i: u32 = 0;
-<<<<<<< HEAD
-    var array = JSValue.createEmptyArray(globalThis, sort_indices.items.len);
-=======
-    var array = try JSC.JSValue.createEmptyArray(globalThis, sort_indices.items.len);
->>>>>>> b5a9d090
+    var array = try jsc.JSValue.createEmptyArray(globalThis, sort_indices.items.len);
     std.mem.sort(u32, sort_indices.items, unsorted_files, bun.StandaloneModuleGraph.File.lessThanByIndex);
     for (sort_indices.items) |index| {
         const file = &unsorted_files[index];
@@ -1663,13 +1600,8 @@
                 reader.list.capacity = reader.list.items.len;
                 reader.list_ptr = &reader.list;
 
-<<<<<<< HEAD
                 var array_buffer = jsc.ArrayBuffer.fromBytes(reader.list.items, .Uint8Array);
-                return array_buffer.toJSWithContext(globalThis, reader, reader_deallocator, null);
-=======
-                var array_buffer = JSC.ArrayBuffer.fromBytes(reader.list.items, .Uint8Array);
                 return array_buffer.toJSWithContext(globalThis, reader, reader_deallocator);
->>>>>>> b5a9d090
             },
             .libdeflate => {
                 var decompressor: *bun.libdeflate.Decompressor = bun.libdeflate.Decompressor.alloc() orelse {
@@ -1704,13 +1636,8 @@
                     return globalThis.throw("libdeflate returned an error: {s}", .{@tagName(result.status)});
                 }
 
-<<<<<<< HEAD
                 var array_buffer = jsc.ArrayBuffer.fromBytes(list.items, .Uint8Array);
-                return array_buffer.toJSWithContext(globalThis, list.items.ptr, global_deallocator, null);
-=======
-                var array_buffer = JSC.ArrayBuffer.fromBytes(list.items, .Uint8Array);
                 return array_buffer.toJSWithContext(globalThis, list.items.ptr, global_deallocator);
->>>>>>> b5a9d090
             },
         }
     }
@@ -1780,13 +1707,8 @@
                 reader.list.capacity = reader.list.items.len;
                 reader.list_ptr = &reader.list;
 
-<<<<<<< HEAD
                 var array_buffer = jsc.ArrayBuffer.fromBytes(reader.list.items, .Uint8Array);
-                return array_buffer.toJSWithContext(globalThis, reader, reader_deallocator, null);
-=======
-                var array_buffer = JSC.ArrayBuffer.fromBytes(reader.list.items, .Uint8Array);
                 return array_buffer.toJSWithContext(globalThis, reader, reader_deallocator);
->>>>>>> b5a9d090
             },
             .libdeflate => {
                 var compressor: *bun.libdeflate.Compressor = bun.libdeflate.Compressor.alloc(level orelse 6) orelse {
@@ -1815,11 +1737,7 @@
                     return globalThis.throw("libdeflate error: {s}", .{@tagName(result.status)});
                 }
 
-<<<<<<< HEAD
                 var array_buffer = jsc.ArrayBuffer.fromBytes(list.items, .Uint8Array);
-                return array_buffer.toJSWithContext(globalThis, list.items.ptr, global_deallocator, null);
-=======
-                var array_buffer = JSC.ArrayBuffer.fromBytes(list.items, .Uint8Array);
                 return array_buffer.toJSWithContext(globalThis, list.items.ptr, global_deallocator);
             },
         }
@@ -1832,7 +1750,7 @@
         bun.Mimalloc.mi_free(ctx);
     }
 
-    inline fn getOptions(globalThis: *JSGlobalObject, callframe: *JSC.CallFrame) bun.JSError!struct { JSC.Node.StringOrBuffer, ?JSValue } {
+    inline fn getOptions(globalThis: *JSGlobalObject, callframe: *jsc.CallFrame) bun.JSError!struct { jsc.Node.StringOrBuffer, ?JSValue } {
         const arguments = callframe.arguments();
         const buffer_value: JSValue = if (arguments.len > 0) arguments[0] else .js_undefined;
         const options_val: ?JSValue =
@@ -1842,7 +1760,7 @@
                 return globalThis.throwInvalidArguments("Expected options to be an object", .{});
             } else null;
 
-        if (try JSC.Node.StringOrBuffer.fromJS(globalThis, bun.default_allocator, buffer_value)) |buffer| {
+        if (try jsc.Node.StringOrBuffer.fromJS(globalThis, bun.default_allocator, buffer_value)) |buffer| {
             return .{ buffer, options_val };
         }
 
@@ -1866,7 +1784,7 @@
         return 3;
     }
 
-    inline fn getOptionsAsync(globalThis: *JSGlobalObject, callframe: *JSC.CallFrame) bun.JSError!struct { JSC.Node.StringOrBuffer, ?JSValue, i32 } {
+    inline fn getOptionsAsync(globalThis: *JSGlobalObject, callframe: *jsc.CallFrame) bun.JSError!struct { jsc.Node.StringOrBuffer, ?JSValue, i32 } {
         const arguments = callframe.arguments();
         const buffer_value: JSValue = if (arguments.len > 0) arguments[0] else .js_undefined;
         const options_val: ?JSValue =
@@ -1879,14 +1797,14 @@
         const level = try getLevel(globalThis, options_val);
 
         const allow_string_object = true;
-        if (try JSC.Node.StringOrBuffer.fromJSMaybeAsync(globalThis, bun.default_allocator, buffer_value, true, allow_string_object)) |buffer| {
+        if (try jsc.Node.StringOrBuffer.fromJSMaybeAsync(globalThis, bun.default_allocator, buffer_value, true, allow_string_object)) |buffer| {
             return .{ buffer, options_val, level };
         }
 
         return globalThis.throwInvalidArguments("Expected buffer to be a string or buffer", .{});
     }
 
-    pub fn compressSync(globalThis: *JSGlobalObject, callframe: *JSC.CallFrame) bun.JSError!JSValue {
+    pub fn compressSync(globalThis: *JSGlobalObject, callframe: *jsc.CallFrame) bun.JSError!JSValue {
         const buffer, const options_val = try getOptions(globalThis, callframe);
         defer buffer.deinit();
 
@@ -1905,7 +1823,6 @@
             .err => |err| {
                 allocator.free(output);
                 return globalThis.ERR(.ZSTD, "{s}", .{err}).throw();
->>>>>>> b5a9d090
             },
         };
 
@@ -1914,10 +1831,10 @@
             output = try allocator.realloc(output, compressed_size);
         }
 
-        return JSC.JSValue.createBuffer(globalThis, output, bun.default_allocator);
-    }
-
-    pub fn decompressSync(globalThis: *JSGlobalObject, callframe: *JSC.CallFrame) bun.JSError!JSValue {
+        return jsc.JSValue.createBuffer(globalThis, output, bun.default_allocator);
+    }
+
+    pub fn decompressSync(globalThis: *JSGlobalObject, callframe: *jsc.CallFrame) bun.JSError!JSValue {
         const buffer, _ = try getOptions(globalThis, callframe);
         defer buffer.deinit();
 
@@ -1949,28 +1866,28 @@
         // mimalloc doesn't care about the self-reported size of the slice.
         output.len = actual_size;
 
-        return JSC.JSValue.createBuffer(globalThis, output, bun.default_allocator);
+        return jsc.JSValue.createBuffer(globalThis, output, bun.default_allocator);
     }
 
     // --- Async versions ---
 
     pub const ZstdJob = struct {
-        buffer: JSC.Node.StringOrBuffer = JSC.Node.StringOrBuffer.empty,
+        buffer: jsc.Node.StringOrBuffer = jsc.Node.StringOrBuffer.empty,
         is_compress: bool = true,
         level: i32 = 3,
-        task: JSC.WorkPoolTask = .{ .callback = &runTask },
-        promise: JSC.JSPromise.Strong = .{},
-        vm: *JSC.VirtualMachine,
+        task: jsc.WorkPoolTask = .{ .callback = &runTask },
+        promise: jsc.JSPromise.Strong = .{},
+        vm: *jsc.VirtualMachine,
         output: []u8 = &[_]u8{},
         error_message: ?[]const u8 = null,
-        any_task: JSC.AnyTask = undefined,
+        any_task: jsc.AnyTask = undefined,
         poll: Async.KeepAlive = .{},
 
         pub const new = bun.TrivialNew(@This());
 
-        pub fn runTask(task: *JSC.WorkPoolTask) void {
+        pub fn runTask(task: *jsc.WorkPoolTask) void {
             const job: *ZstdJob = @fieldParentPtr("task", task);
-            defer job.vm.enqueueTaskConcurrent(JSC.ConcurrentTask.create(job.any_task.task()));
+            defer job.vm.enqueueTaskConcurrent(jsc.ConcurrentTask.create(job.any_task.task()));
 
             const input = job.buffer.slice();
             const allocator = bun.default_allocator;
@@ -2051,7 +1968,7 @@
             }
 
             const output_slice = this.output;
-            const buffer_value = JSC.JSValue.createBuffer(globalThis, output_slice, bun.default_allocator);
+            const buffer_value = jsc.JSValue.createBuffer(globalThis, output_slice, bun.default_allocator);
             this.output = &[_]u8{};
             promise.resolve(globalThis, buffer_value);
         }
@@ -2064,7 +1981,7 @@
             bun.destroy(this);
         }
 
-        pub fn create(vm: *JSC.VirtualMachine, globalThis: *JSC.JSGlobalObject, buffer: JSC.Node.StringOrBuffer, is_compress: bool, level: i32) *ZstdJob {
+        pub fn create(vm: *jsc.VirtualMachine, globalThis: *jsc.JSGlobalObject, buffer: jsc.Node.StringOrBuffer, is_compress: bool, level: i32) *ZstdJob {
             var job = ZstdJob.new(.{
                 .buffer = buffer,
                 .is_compress = is_compress,
@@ -2073,16 +1990,16 @@
                 .any_task = undefined,
             });
 
-            job.promise = JSC.JSPromise.Strong.init(globalThis);
-            job.any_task = JSC.AnyTask.New(@This(), &runFromJS).init(job);
+            job.promise = jsc.JSPromise.Strong.init(globalThis);
+            job.any_task = jsc.AnyTask.New(@This(), &runFromJS).init(job);
             job.poll.ref(vm);
-            JSC.WorkPool.schedule(&job.task);
+            jsc.WorkPool.schedule(&job.task);
 
             return job;
         }
     };
 
-    pub fn compress(globalThis: *JSGlobalObject, callframe: *JSC.CallFrame) bun.JSError!JSValue {
+    pub fn compress(globalThis: *JSGlobalObject, callframe: *jsc.CallFrame) bun.JSError!JSValue {
         const buffer, _, const level = try getOptionsAsync(globalThis, callframe);
 
         const vm = globalThis.bunVM();
@@ -2090,7 +2007,7 @@
         return job.promise.value();
     }
 
-    pub fn decompress(globalThis: *JSGlobalObject, callframe: *JSC.CallFrame) bun.JSError!JSValue {
+    pub fn decompress(globalThis: *JSGlobalObject, callframe: *jsc.CallFrame) bun.JSError!JSValue {
         const buffer, _, _ = try getOptionsAsync(globalThis, callframe);
 
         const vm = globalThis.bunVM();
@@ -2135,7 +2052,6 @@
 
 const assert = bun.assert;
 
-const conv = std.builtin.CallingConvention.Unspecified;
 const Bun = @This();
 const default_allocator = bun.default_allocator;
 const bun = @import("bun");
@@ -2146,84 +2062,28 @@
 const MutableString = bun.MutableString;
 const std = @import("std");
 const options = @import("../../options.zig");
-<<<<<<< HEAD
-const js_printer = bun.js_printer;
-const js_parser = bun.js_parser;
-const js_ast = bun.JSAst;
-const NodeFallbackModules = @import("../../node_fallbacks.zig");
-const ImportKind = ast.ImportKind;
-const Analytics = @import("../../analytics/analytics_thread.zig");
 const ZigString = jsc.ZigString;
-const Runtime = @import("../../runtime.zig");
-const Router = @import("./filesystem_router.zig");
-const ImportRecord = ast.ImportRecord;
-const DotEnv = @import("../../env_loader.zig");
-const ParseResult = bun.transpiler.ParseResult;
-const PackageJSON = @import("../../resolver/package_json.zig").PackageJSON;
-const MacroRemap = @import("../../resolver/package_json.zig").MacroMap;
 const webcore = bun.webcore;
-const Request = webcore.Request;
-const Response = webcore.Response;
-const Headers = webcore.Headers;
-const Fetch = webcore.Fetch;
 const jsc = bun.jsc;
 const JSValue = jsc.JSValue;
 
 const JSGlobalObject = jsc.JSGlobalObject;
-const JSPrivateDataPtr = jsc.JSPrivateDataPtr;
 const ConsoleObject = jsc.ConsoleObject;
 const api = bun.api;
 const node = bun.api.node;
 const host_fn = jsc.host_fn;
-const ZigException = jsc.ZigException;
-const ZigStackTrace = jsc.ZigStackTrace;
-const ErrorableResolvedSource = jsc.ErrorableResolvedSource;
-const ResolvedSource = jsc.ResolvedSource;
 const JSPromise = jsc.JSPromise;
-const JSInternalPromise = jsc.JSInternalPromise;
-const JSModuleLoader = jsc.JSModuleLoader;
-const JSPromiseRejectionOperation = jsc.JSPromiseRejectionOperation;
-const ErrorableZigString = jsc.ErrorableZigString;
-const VM = jsc.VM;
-const JSFunction = jsc.JSFunction;
-const Config = @import("../config.zig");
 const URL = @import("../../url.zig").URL;
 const Transpiler = jsc.API.JSTranspiler;
 const JSBundler = jsc.API.JSBundler;
 const VirtualMachine = jsc.VirtualMachine;
-const IOTask = jsc.IOTask;
 const zlib = @import("../../zlib.zig");
 const Which = @import("../../which.zig");
 const ErrorableString = jsc.ErrorableString;
-const glob = @import("../../glob.zig");
-=======
-const ZigString = bun.JSC.ZigString;
-const WebCore = bun.JSC.WebCore;
-const JSC = bun.JSC;
-const JSValue = bun.JSC.JSValue;
-
-const JSGlobalObject = bun.JSC.JSGlobalObject;
-const ConsoleObject = bun.JSC.ConsoleObject;
-const api = bun.api;
-const node = bun.api.node;
-const host_fn = bun.jsc.host_fn;
-const JSPromise = bun.JSC.JSPromise;
-const URL = @import("../../url.zig").URL;
-const Transpiler = bun.JSC.API.JSTranspiler;
-const JSBundler = bun.JSC.API.JSBundler;
-const VirtualMachine = JSC.VirtualMachine;
-const zlib = @import("../../zlib.zig");
-const Which = @import("../../which.zig");
-const ErrorableString = JSC.ErrorableString;
->>>>>>> b5a9d090
 const Async = bun.Async;
 const SemverObject = bun.Semver.SemverObject;
 const Braces = @import("../../shell/braces.zig");
 
-<<<<<<< HEAD
-const Debugger = jsc.Debugger;
-=======
->>>>>>> b5a9d090
 const HashObject = bun.api.HashObject;
 const UnsafeObject = bun.api.UnsafeObject;
 const TOMLObject = bun.api.TOMLObject;
