--- conflicted
+++ resolved
@@ -3287,26 +3287,12 @@
     pub const SHA512_256 = StaticCryptoHasher(Hashers.SHA512_256, "SHA512_256");
 };
 
-<<<<<<< HEAD
-pub fn nanoseconds(
-    globalThis: *JSC.JSGlobalObject,
-    _: *JSC.CallFrame,
-) bun.JSError!JSC.JSValue {
-=======
-pub fn nanoseconds(globalThis: *JSC.JSGlobalObject, _: *JSC.CallFrame) JSC.JSValue {
->>>>>>> 32ddf343
+pub fn nanoseconds(globalThis: *JSC.JSGlobalObject, _: *JSC.CallFrame) bun.JSError!JSC.JSValue {
     const ns = globalThis.bunVM().origin_timer.read();
     return JSC.JSValue.jsNumberFromUint64(ns);
 }
 
-<<<<<<< HEAD
-pub fn serve(
-    globalObject: *JSC.JSGlobalObject,
-    callframe: *JSC.CallFrame,
-) bun.JSError!JSC.JSValue {
-=======
-pub fn serve(globalObject: *JSC.JSGlobalObject, callframe: *JSC.CallFrame) !JSC.JSValue {
->>>>>>> 32ddf343
+pub fn serve(globalObject: *JSC.JSGlobalObject, callframe: *JSC.CallFrame) bun.JSError!JSC.JSValue {
     const arguments = callframe.arguments(2).slice();
     var config: JSC.API.ServerConfig = brk: {
         var args = JSC.Node.ArgumentsSlice.init(globalObject.bunVM(), arguments);
