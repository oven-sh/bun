--- conflicted
+++ resolved
@@ -191,16 +191,13 @@
                 try this.banner.appendSliceExact(slice.slice());
             }
 
-<<<<<<< HEAD
-            if (try config.getOwnOptional(globalThis, "footer", ZigString.Slice)) |slice| {
+
+            if (try config.getOptional(globalThis, "footer", ZigString.Slice)) |slice| {
                 defer slice.deinit();
                 try this.footer.appendSliceExact(slice.slice());
             }
 
-            if (config.getOwnTruthy(globalThis, "sourcemap")) |source_map_js| {
-=======
             if (config.getTruthy(globalThis, "sourcemap")) |source_map_js| {
->>>>>>> a234e067
                 if (bun.FeatureFlags.breaking_changes_1_2 and config.isBoolean()) {
                     if (source_map_js == .true) {
                         this.source_map = if (has_out_dir)
