const std = @import("std");
const Api = @import("../../api/schema.zig").Api;
const JavaScript = @import("../javascript.zig");
const QueryStringMap = @import("../../url.zig").QueryStringMap;
const CombinedScanner = @import("../../url.zig").CombinedScanner;
const bun = @import("root").bun;
const string = bun.string;
const JSC = bun.JSC;
const js = JSC.C;
const WebCore = @import("../webcore/response.zig");
const Bundler = bun.bundler;
const options = @import("../../options.zig");
const resolve_path = @import("../../resolver/resolve_path.zig");
const VirtualMachine = JavaScript.VirtualMachine;
const ScriptSrcStream = std.io.FixedBufferStream([]u8);
const ZigString = JSC.ZigString;
const Fs = @import("../../fs.zig");
const Base = @import("../base.zig");
const getAllocator = Base.getAllocator;
const JSObject = JSC.JSObject;
const JSValue = bun.JSC.JSValue;
const JSGlobalObject = JSC.JSGlobalObject;
const strings = bun.strings;
const JSError = bun.JSError;
const OOM = bun.OOM;

const To = Base.To;
const Request = WebCore.Request;
const String = bun.String;
const FetchEvent = WebCore.FetchEvent;
const MacroMap = @import("../../resolver/package_json.zig").MacroMap;
const TSConfigJSON = @import("../../resolver/tsconfig_json.zig").TSConfigJSON;
const PackageJSON = @import("../../resolver/package_json.zig").PackageJSON;
const logger = bun.logger;
const Loader = options.Loader;
const Target = options.Target;
const JSAst = bun.JSAst;
const JSParser = bun.js_parser;
const JSPrinter = bun.js_printer;
const ScanPassResult = JSParser.ScanPassResult;
const Mimalloc = @import("../../mimalloc_arena.zig");
const Runtime = @import("../../runtime.zig").Runtime;
const JSLexer = bun.js_lexer;
const Expr = JSAst.Expr;
const Index = @import("../../ast/base.zig").Index;

pub const JSBundler = struct {
    const OwnedString = bun.MutableString;

    pub const Config = struct {
        target: Target = Target.browser,
        entry_points: bun.StringSet = bun.StringSet.init(bun.default_allocator),
        hot: bool = false,
        define: bun.StringMap = bun.StringMap.init(bun.default_allocator, false),
        loaders: ?Api.LoaderMap = null,
        dir: OwnedString = OwnedString.initEmpty(bun.default_allocator),
        outdir: OwnedString = OwnedString.initEmpty(bun.default_allocator),
        rootdir: OwnedString = OwnedString.initEmpty(bun.default_allocator),
        serve: Serve = .{},
        jsx: options.JSX.Pragma = .{},
        code_splitting: bool = false,
        minify: Minify = .{},
        server_components: ServerComponents = ServerComponents{},
        no_macros: bool = false,
        ignore_dce_annotations: bool = false,
        emit_dce_annotations: ?bool = null,
        names: Names = .{},
        external: bun.StringSet = bun.StringSet.init(bun.default_allocator),
        source_map: options.SourceMapOption = .none,
        public_path: OwnedString = OwnedString.initEmpty(bun.default_allocator),
        conditions: bun.StringSet = bun.StringSet.init(bun.default_allocator),
        packages: options.PackagesOption = .bundle,
        format: options.Format = .esm,
        bytecode: bool = false,
        banner: OwnedString = OwnedString.initEmpty(bun.default_allocator),
        experimental_css: bool = false,

        pub const List = bun.StringArrayHashMapUnmanaged(Config);

        const FromJSError = OOM || JSError;

        pub fn fromJS(globalThis: *JSC.JSGlobalObject, config: JSC.JSValue, plugins: *?*Plugin, allocator: std.mem.Allocator) FromJSError!Config {
            var this = Config{
                .entry_points = bun.StringSet.init(allocator),
                .external = bun.StringSet.init(allocator),
                .define = bun.StringMap.init(allocator, true),
                .dir = OwnedString.initEmpty(allocator),
                .outdir = OwnedString.initEmpty(allocator),
                .rootdir = OwnedString.initEmpty(allocator),
                .names = .{
                    .owned_entry_point = OwnedString.initEmpty(allocator),
                    .owned_chunk = OwnedString.initEmpty(allocator),
                    .owned_asset = OwnedString.initEmpty(allocator),
                },
            };
            errdefer this.deinit(allocator);
            errdefer if (plugins.*) |plugin| plugin.deinit();

            if (config.getTruthy(globalThis, "experimentalCss")) |enable_css| {
                this.experimental_css = if (enable_css.isBoolean()) enable_css.toBoolean() else false;
            }

            // Plugins must be resolved first as they are allowed to mutate the config JSValue
            if (try config.getArray(globalThis, "plugins")) |array| {
                var iter = array.arrayIterator(globalThis);
                while (iter.next()) |plugin| {
                    if (!plugin.isObject()) {
                        globalThis.throwInvalidArguments("Expected plugin to be an object", .{});
                        return error.JSError;
                    }

                    if (plugin.getOptional(globalThis, "name", ZigString.Slice) catch null) |slice| {
                        defer slice.deinit();
                        if (slice.len == 0) {
                            globalThis.throwInvalidArguments("Expected plugin to have a non-empty name", .{});
                            return error.JSError;
                        }
                    } else {
                        globalThis.throwInvalidArguments("Expected plugin to have a name", .{});
                        return error.JSError;
                    }

                    const function = (plugin.getFunction(globalThis, "setup") catch null) orelse {
                        globalThis.throwInvalidArguments("Expected plugin to have a setup() function", .{});
                        return error.JSError;
                    };

                    var bun_plugins: *Plugin = plugins.* orelse brk: {
                        plugins.* = Plugin.create(
                            globalThis,
                            switch (this.target) {
                                .bun, .bun_macro => JSC.JSGlobalObject.BunPluginTarget.bun,
                                .node => JSC.JSGlobalObject.BunPluginTarget.node,
                                else => .browser,
                            },
                        );
                        break :brk plugins.*.?;
                    };

                    var plugin_result = bun_plugins.addPlugin(function, config);

                    if (!plugin_result.isEmptyOrUndefinedOrNull()) {
                        if (plugin_result.asAnyPromise()) |promise| {
                            globalThis.bunVM().waitForPromise(promise);
                            plugin_result = promise.result(globalThis.vm());
                        }
                    }

                    if (plugin_result.toError()) |err| {
                        globalThis.throwValue(err);
                        return error.JSError;
                    }
                }
            }

            if (config.getTruthy(globalThis, "macros")) |macros_flag| {
                if (!macros_flag.coerce(bool, globalThis)) {
                    this.no_macros = true;
                }
            }

            if (try config.getOptional(globalThis, "bytecode", bool)) |bytecode| {
                this.bytecode = bytecode;

                if (bytecode) {
                    // Default to CJS for bytecode, since esm doesn't really work yet.
                    this.format = .cjs;
                    this.target = .bun;
                }
            }

            if (try config.getOptionalEnum(globalThis, "target", options.Target)) |target| {
                this.target = target;

                if (target != .bun and this.bytecode) {
                    globalThis.throwInvalidArguments("target must be 'bun' when bytecode is true", .{});
                    return error.JSError;
                }
            }

            var has_out_dir = false;
            if (try config.getOptional(globalThis, "outdir", ZigString.Slice)) |slice| {
                defer slice.deinit();
                try this.outdir.appendSliceExact(slice.slice());
                has_out_dir = true;
            }

<<<<<<< HEAD
            if (config.getTruthy(globalThis, "sourcemap")) |source_map_js| {
=======
            if (try config.getOwnOptional(globalThis, "banner", ZigString.Slice)) |slice| {
                defer slice.deinit();
                try this.banner.appendSliceExact(slice.slice());
            }

            if (config.getOwnTruthy(globalThis, "sourcemap")) |source_map_js| {
>>>>>>> 0d5eb73d
                if (bun.FeatureFlags.breaking_changes_1_2 and config.isBoolean()) {
                    if (source_map_js == .true) {
                        this.source_map = if (has_out_dir)
                            .linked
                        else
                            .@"inline";
                    }
                } else if (!source_map_js.isEmptyOrUndefinedOrNull()) {
                    this.source_map = try source_map_js.toEnum(
                        globalThis,
                        "sourcemap",
                        options.SourceMapOption,
                    );
                }
            }

            if (try config.getOptionalEnum(globalThis, "packages", options.PackagesOption)) |packages| {
                this.packages = packages;
            }

            if (try config.getOptionalEnum(globalThis, "format", options.Format)) |format| {
                this.format = format;

                if (this.bytecode and format != .cjs) {
                    globalThis.throwInvalidArguments("format must be 'cjs' when bytecode is true. Eventually we'll add esm support as well.", .{});
                    return error.JSError;
                }
            }

            // if (try config.getOptional(globalThis, "hot", bool)) |hot| {
            //     this.hot = hot;
            // }

            if (try config.getOptional(globalThis, "splitting", bool)) |hot| {
                this.code_splitting = hot;
            }

            if (config.getTruthy(globalThis, "minify")) |hot| {
                if (hot.isBoolean()) {
                    const value = hot.coerce(bool, globalThis);
                    this.minify.whitespace = value;
                    this.minify.syntax = value;
                    this.minify.identifiers = value;
                } else if (hot.isObject()) {
                    if (try hot.getOptional(globalThis, "whitespace", bool)) |whitespace| {
                        this.minify.whitespace = whitespace;
                    }
                    if (try hot.getOptional(globalThis, "syntax", bool)) |syntax| {
                        this.minify.syntax = syntax;
                    }
                    if (try hot.getOptional(globalThis, "identifiers", bool)) |syntax| {
                        this.minify.identifiers = syntax;
                    }
                } else {
                    globalThis.throwInvalidArguments("Expected minify to be a boolean or an object", .{});
                    return error.JSError;
                }
            }

            if (try config.getArray(globalThis, "entrypoints") orelse try config.getArray(globalThis, "entryPoints")) |entry_points| {
                var iter = entry_points.arrayIterator(globalThis);
                while (iter.next()) |entry_point| {
                    var slice = entry_point.toSliceOrNull(globalThis) orelse {
                        globalThis.throwInvalidArguments("Expected entrypoints to be an array of strings", .{});
                        return error.JSError;
                    };
                    defer slice.deinit();
                    try this.entry_points.insert(slice.slice());
                }
            } else {
                globalThis.throwInvalidArguments("Expected entrypoints to be an array of strings", .{});
                return error.JSError;
            }

            if (config.getTruthy(globalThis, "emitDCEAnnotations")) |flag| {
                if (flag.coerce(bool, globalThis)) {
                    this.emit_dce_annotations = true;
                }
            }

            if (config.getTruthy(globalThis, "ignoreDCEAnnotations")) |flag| {
                if (flag.coerce(bool, globalThis)) {
                    this.ignore_dce_annotations = true;
                }
            }

            if (config.getTruthy(globalThis, "conditions")) |conditions_value| {
                if (conditions_value.isString()) {
                    var slice = conditions_value.toSliceOrNull(globalThis) orelse {
                        globalThis.throwInvalidArguments("Expected conditions to be an array of strings", .{});
                        return error.JSError;
                    };
                    defer slice.deinit();
                    try this.conditions.insert(slice.slice());
                } else if (conditions_value.jsType().isArray()) {
                    var iter = conditions_value.arrayIterator(globalThis);
                    while (iter.next()) |entry_point| {
                        var slice = entry_point.toSliceOrNull(globalThis) orelse {
                            globalThis.throwInvalidArguments("Expected conditions to be an array of strings", .{});
                            return error.JSError;
                        };
                        defer slice.deinit();
                        try this.conditions.insert(slice.slice());
                    }
                } else {
                    globalThis.throwInvalidArguments("Expected conditions to be an array of strings", .{});
                    return error.JSError;
                }
            }

            {
                const path: ZigString.Slice = brk: {
                    if (try config.getOptional(globalThis, "root", ZigString.Slice)) |slice| {
                        break :brk slice;
                    }

                    const entry_points = this.entry_points.keys();

                    if (entry_points.len == 1) {
                        break :brk ZigString.Slice.fromUTF8NeverFree(std.fs.path.dirname(entry_points[0]) orelse ".");
                    }

                    break :brk ZigString.Slice.fromUTF8NeverFree(resolve_path.getIfExistsLongestCommonPath(entry_points) orelse ".");
                };

                defer path.deinit();

                var dir = std.fs.cwd().openDir(path.slice(), .{}) catch |err| {
                    globalThis.throwPretty("{s}: failed to open root directory: {s}", .{ @errorName(err), path.slice() });
                    return error.JSError;
                };
                defer dir.close();

                var rootdir_buf: bun.PathBuffer = undefined;
                const rootdir = bun.getFdPath(bun.toFD(dir.fd), &rootdir_buf) catch |err| {
                    globalThis.throwPretty("{s}: failed to get full root directory path: {s}", .{ @errorName(err), path.slice() });
                    return error.JSError;
                };
                try this.rootdir.appendSliceExact(rootdir);
            }

            if (try config.getOwnArray(globalThis, "external")) |externals| {
                var iter = externals.arrayIterator(globalThis);
                while (iter.next()) |entry_point| {
                    var slice = entry_point.toSliceOrNull(globalThis) orelse {
                        globalThis.throwInvalidArguments("Expected external to be an array of strings", .{});
                        return error.JSError;
                    };
                    defer slice.deinit();
                    try this.external.insert(slice.slice());
                }
            }

            // if (try config.getOptional(globalThis, "dir", ZigString.Slice)) |slice| {
            //     defer slice.deinit();
            //     this.appendSliceExact(slice.slice()) catch unreachable;
            // } else {
            //     this.appendSliceExact(globalThis.bunVM().bundler.fs.top_level_dir) catch unreachable;
            // }

            if (try config.getOptional(globalThis, "publicPath", ZigString.Slice)) |slice| {
                defer slice.deinit();
                try this.public_path.appendSliceExact(slice.slice());
            }

            if (config.getTruthy(globalThis, "naming")) |naming| {
                if (naming.isString()) {
                    if (try config.getOptional(globalThis, "naming", ZigString.Slice)) |slice| {
                        defer slice.deinit();
                        if (!strings.hasPrefixComptime(slice.slice(), "./")) {
                            try this.names.owned_entry_point.appendSliceExact("./");
                        }
                        try this.names.owned_entry_point.appendSliceExact(slice.slice());
                        this.names.entry_point.data = this.names.owned_entry_point.list.items;
                    }
                } else if (naming.isObject()) {
                    if (try naming.getOptional(globalThis, "entry", ZigString.Slice)) |slice| {
                        defer slice.deinit();
                        if (!strings.hasPrefixComptime(slice.slice(), "./")) {
                            try this.names.owned_entry_point.appendSliceExact("./");
                        }
                        try this.names.owned_entry_point.appendSliceExact(slice.slice());
                        this.names.entry_point.data = this.names.owned_entry_point.list.items;
                    }

                    if (try naming.getOptional(globalThis, "chunk", ZigString.Slice)) |slice| {
                        defer slice.deinit();
                        if (!strings.hasPrefixComptime(slice.slice(), "./")) {
                            try this.names.owned_chunk.appendSliceExact("./");
                        }
                        try this.names.owned_chunk.appendSliceExact(slice.slice());
                        this.names.chunk.data = this.names.owned_chunk.list.items;
                    }

                    if (try naming.getOptional(globalThis, "asset", ZigString.Slice)) |slice| {
                        defer slice.deinit();
                        if (!strings.hasPrefixComptime(slice.slice(), "./")) {
                            try this.names.owned_asset.appendSliceExact("./");
                        }
                        try this.names.owned_asset.appendSliceExact(slice.slice());
                        this.names.asset.data = this.names.owned_asset.list.items;
                    }
                } else {
                    globalThis.throwInvalidArguments("Expected naming to be a string or an object", .{});
                    return error.JSError;
                }
            }

            if (try config.getOwnObject(globalThis, "define")) |define| {
                if (!define.isObject()) {
                    globalThis.throwInvalidArguments("define must be an object", .{});
                    return error.JSError;
                }

                var define_iter = JSC.JSPropertyIterator(.{
                    .skip_empty_name = true,
                    .include_value = true,
                }).init(globalThis, define);
                defer define_iter.deinit();

                while (define_iter.next()) |prop| {
                    const property_value = define_iter.value;
                    const value_type = property_value.jsType();

                    if (!value_type.isStringLike()) {
                        globalThis.throwInvalidArguments("define \"{s}\" must be a JSON string", .{prop});
                        return error.JSError;
                    }

                    var val = JSC.ZigString.init("");
                    property_value.toZigString(&val, globalThis);
                    if (val.len == 0) {
                        val = JSC.ZigString.fromUTF8("\"\"");
                    }

                    const key = try prop.toOwnedSlice(bun.default_allocator);

                    // value is always cloned
                    const value = val.toSlice(bun.default_allocator);
                    defer value.deinit();

                    // .insert clones the value, but not the key
                    try this.define.insert(key, value.slice());
                }
            }

            if (try config.getOwnObject(globalThis, "loader")) |loaders| {
                var loader_iter = JSC.JSPropertyIterator(.{
                    .skip_empty_name = true,
                    .include_value = true,
                }).init(globalThis, loaders);
                defer loader_iter.deinit();

                var loader_names = try allocator.alloc(string, loader_iter.len);
                errdefer allocator.free(loader_names);
                var loader_values = try allocator.alloc(Api.Loader, loader_iter.len);
                errdefer allocator.free(loader_values);

                while (loader_iter.next()) |prop| {
                    if (!prop.hasPrefixComptime(".") or prop.length() < 2) {
                        globalThis.throwInvalidArguments("loader property names must be file extensions, such as '.txt'", .{});
                        return error.JSError;
                    }

                    loader_values[loader_iter.i] = try loader_iter.value.toEnumFromMap(
                        globalThis,
                        "loader",
                        Api.Loader,
                        options.Loader.api_names,
                    );
                    loader_names[loader_iter.i] = try prop.toOwnedSlice(bun.default_allocator);
                }

                this.loaders = Api.LoaderMap{
                    .extensions = loader_names,
                    .loaders = loader_values,
                };
            }

            return this;
        }

        pub const Names = struct {
            owned_entry_point: OwnedString = OwnedString.initEmpty(bun.default_allocator),
            entry_point: options.PathTemplate = options.PathTemplate.file,
            owned_chunk: OwnedString = OwnedString.initEmpty(bun.default_allocator),
            chunk: options.PathTemplate = options.PathTemplate.chunk,

            owned_asset: OwnedString = OwnedString.initEmpty(bun.default_allocator),
            asset: options.PathTemplate = options.PathTemplate.asset,

            pub fn deinit(self: *Names) void {
                self.owned_entry_point.deinit();
                self.owned_chunk.deinit();
                self.owned_asset.deinit();
            }
        };

        pub const ServerComponents = struct {
            router: JSC.Strong = .{},
            client: std.ArrayListUnmanaged(OwnedString) = .{},
            server: std.ArrayListUnmanaged(OwnedString) = .{},

            pub fn deinit(self: *ServerComponents, allocator: std.mem.Allocator) void {
                self.router.deinit();
                self.client.clearAndFree(allocator);
                self.server.clearAndFree(allocator);
            }
        };

        pub const Minify = struct {
            whitespace: bool = false,
            identifiers: bool = false,
            syntax: bool = false,
        };

        pub const Serve = struct {
            handler_path: OwnedString = OwnedString.initEmpty(bun.default_allocator),
            prefix: OwnedString = OwnedString.initEmpty(bun.default_allocator),

            pub fn deinit(self: *Serve, allocator: std.mem.Allocator) void {
                _ = allocator;
                self.handler_path.deinit();
                self.prefix.deinit();
            }
        };

        pub fn deinit(self: *Config, allocator: std.mem.Allocator) void {
            self.entry_points.deinit();
            self.external.deinit();
            self.define.deinit();
            self.dir.deinit();
            self.serve.deinit(allocator);
            self.server_components.deinit(allocator);
            if (self.loaders) |loaders| {
                for (loaders.extensions) |ext| {
                    bun.default_allocator.free(ext);
                }
                bun.default_allocator.free(loaders.loaders);
                bun.default_allocator.free(loaders.extensions);
            }
            self.names.deinit();
            self.outdir.deinit();
            self.rootdir.deinit();
            self.public_path.deinit();
            self.conditions.deinit();
        }
    };

    fn build(
        globalThis: *JSC.JSGlobalObject,
        arguments: []const JSC.JSValue,
    ) JSC.JSValue {
        if (arguments.len == 0 or !arguments[0].isObject()) {
            globalThis.throwInvalidArguments("Expected a config object to be passed to Bun.build", .{});
            return .undefined;
        }

        var plugins: ?*Plugin = null;
        const config = Config.fromJS(globalThis, arguments[0], &plugins, globalThis.allocator()) catch |err| {
            switch (err) {
                error.JSError => {
                    return .zero;
                },
                error.OutOfMemory => {
                    globalThis.throwOutOfMemory();
                    return .zero;
                },
            }
        };

        return bun.BundleV2.generateFromJavaScript(
            config,
            plugins,
            globalThis,
            globalThis.bunVM().eventLoop(),
            bun.default_allocator,
        ) catch |err| {
            switch (err) {
                error.OutOfMemory => {
                    globalThis.throwOutOfMemory();
                    return .zero;
                },
            }
        };
    }

    pub fn buildFn(
        globalThis: *JSC.JSGlobalObject,
        callframe: *JSC.CallFrame,
    ) JSC.JSValue {
        const arguments = callframe.arguments(1);
        return build(globalThis, arguments.slice());
    }

    pub const Resolve = struct {
        import_record: MiniImportRecord,

        /// Null means the Resolve is aborted
        completion: ?*bun.BundleV2.JSBundleCompletionTask = null,

        value: Value = .{ .pending = {} },

        js_task: JSC.AnyTask = undefined,
        task: JSC.AnyEventLoop.Task = undefined,

        pub const MiniImportRecord = struct {
            kind: bun.ImportKind,
            source_file: string = "",
            namespace: string = "",
            specifier: string = "",
            importer_source_index: ?u32 = null,
            import_record_index: u32 = 0,
            range: logger.Range = logger.Range.None,
            original_target: Target,

            pub inline fn loader(_: *const MiniImportRecord) ?options.Loader {
                return null;
            }
        };

        pub fn create(
            from: union(enum) {
                MiniImportRecord: MiniImportRecord,
                ImportRecord: struct {
                    importer_source_index: u32,
                    import_record_index: u32,
                    source_file: []const u8 = "",
                    original_target: Target,
                    record: *const bun.ImportRecord,
                },
            },
            completion: *bun.BundleV2.JSBundleCompletionTask,
        ) Resolve {
            completion.ref();

            return Resolve{
                .import_record = switch (from) {
                    .MiniImportRecord => from.MiniImportRecord,
                    .ImportRecord => |file| MiniImportRecord{
                        .kind = file.record.kind,
                        .source_file = file.source_file,
                        .namespace = file.record.path.namespace,
                        .specifier = file.record.path.text,
                        .importer_source_index = file.importer_source_index,
                        .import_record_index = file.import_record_index,
                        .range = file.record.range,
                        .original_target = file.original_target,
                    },
                },
                .completion = completion,
                .value = .{ .pending = {} },
            };
        }

        pub const Value = union(enum) {
            err: logger.Msg,
            success: struct {
                path: []const u8 = "",
                namespace: []const u8 = "",
                external: bool = false,

                pub fn deinit(this: *@This()) void {
                    bun.default_allocator.free(this.path);
                    bun.default_allocator.free(this.namespace);
                }
            },
            no_match: void,
            pending: void,
            consumed: void,

            pub fn consume(this: *Value) Value {
                const result = this.*;
                this.* = .{ .consumed = {} };
                return result;
            }

            pub fn deinit(this: *Resolve.Value) void {
                switch (this.*) {
                    .success => |*success| {
                        success.deinit();
                    },
                    .err => |*err| {
                        err.deinit(bun.default_allocator);
                    },
                    .no_match, .pending, .consumed => {},
                }
                this.* = .{ .consumed = {} };
            }
        };

        pub fn deinit(this: *Resolve) void {
            this.value.deinit();
            if (this.completion) |completion|
                completion.deref();
            bun.default_allocator.destroy(this);
        }

        const AnyTask = JSC.AnyTask.New(@This(), runOnJSThread);

        pub fn dispatch(this: *Resolve) void {
            var completion = this.completion orelse {
                this.deinit();
                return;
            };
            completion.ref();

            this.js_task = AnyTask.init(this);
            completion.jsc_event_loop.enqueueTaskConcurrent(JSC.ConcurrentTask.create(this.js_task.task()));
        }

        pub fn runOnJSThread(this: *Resolve) void {
            var completion = this.completion orelse {
                this.deinit();
                return;
            };

            completion.plugins.?.matchOnResolve(
                completion.globalThis,
                this.import_record.specifier,
                this.import_record.namespace,
                this.import_record.source_file,
                this,
                this.import_record.kind,
            );
        }

        export fn JSBundlerPlugin__onResolveAsync(
            this: *Resolve,
            _: *anyopaque,
            path_value: JSValue,
            namespace_value: JSValue,
            external_value: JSValue,
        ) void {
            var completion = this.completion orelse {
                this.deinit();
                return;
            };
            if (path_value.isEmptyOrUndefinedOrNull() or namespace_value.isEmptyOrUndefinedOrNull()) {
                this.value = .{ .no_match = {} };
            } else {
                const path = path_value.toSliceCloneWithAllocator(completion.globalThis, bun.default_allocator) orelse @panic("Unexpected: path is not a string");
                const namespace = namespace_value.toSliceCloneWithAllocator(completion.globalThis, bun.default_allocator) orelse @panic("Unexpected: namespace is not a string");
                this.value = .{
                    .success = .{
                        .path = path.slice(),
                        .namespace = namespace.slice(),
                        .external = external_value.to(bool),
                    },
                };
            }

            completion.bundler.onResolveAsync(this);
        }

        comptime {
            _ = JSBundlerPlugin__onResolveAsync;
        }
    };

    pub const Load = struct {
        source_index: Index,
        default_loader: options.Loader,
        path: []const u8 = "",
        namespace: []const u8 = "",

        /// Null means the task was aborted.
        completion: ?*bun.BundleV2.JSBundleCompletionTask = null,

        value: Value,
        js_task: JSC.AnyTask = undefined,
        task: JSC.AnyEventLoop.Task = undefined,
        parse_task: *bun.ParseTask = undefined,

        /// Faster path: skip the extra threadpool dispatch when the file is not found
        was_file: bool = false,

        pub fn create(
            completion: *bun.BundleV2.JSBundleCompletionTask,
            source_index: Index,
            default_loader: options.Loader,
            path: Fs.Path,
        ) Load {
            completion.ref();
            return Load{
                .source_index = source_index,
                .default_loader = default_loader,
                .completion = completion,
                .value = .{ .pending = {} },
                .path = path.text,
                .namespace = path.namespace,
            };
        }

        pub const Value = union(enum) {
            err: logger.Msg,
            success: struct {
                source_code: []const u8 = "",
                loader: options.Loader = options.Loader.file,
            },
            pending: void,
            no_match: void,
            consumed: void,

            pub fn deinit(this: *Value) void {
                switch (this.*) {
                    .success => |success| {
                        bun.default_allocator.free(success.source_code);
                    },
                    .err => |*err| {
                        err.deinit(bun.default_allocator);
                    },
                    .no_match, .pending, .consumed => {},
                }
                this.* = .{ .consumed = {} };
            }

            pub fn consume(this: *Value) Value {
                const result = this.*;
                this.* = .{ .consumed = {} };
                return result;
            }
        };

        pub fn deinit(this: *Load) void {
            this.value.deinit();
            if (this.completion) |completion|
                completion.deref();
        }

        const AnyTask = JSC.AnyTask.New(@This(), runOnJSThread);

        pub fn runOnJSThread(this: *Load) void {
            var completion = this.completion orelse {
                this.deinit();
                return;
            };

            completion.plugins.?.matchOnLoad(
                completion.globalThis,
                this.path,
                this.namespace,
                this,
                this.default_loader,
            );
        }

        pub fn dispatch(this: *Load) void {
            var completion = this.completion orelse {
                this.deinit();
                return;
            };
            completion.ref();

            this.js_task = AnyTask.init(this);
            const concurrent_task = JSC.ConcurrentTask.createFrom(&this.js_task);
            completion.jsc_event_loop.enqueueTaskConcurrent(concurrent_task);
        }

        export fn JSBundlerPlugin__onLoadAsync(
            this: *Load,
            _: *anyopaque,
            source_code_value: JSValue,
            loader_as_int: JSValue,
        ) void {
            JSC.markBinding(@src());
            var completion = this.completion orelse {
                this.deinit();
                return;
            };
            if (source_code_value.isEmptyOrUndefinedOrNull() or loader_as_int.isEmptyOrUndefinedOrNull()) {
                this.value = .{ .no_match = {} };

                if (this.was_file) {
                    // Faster path: skip the extra threadpool dispatch
                    completion.bundler.graph.pool.pool.schedule(bun.ThreadPool.Batch.from(&this.parse_task.task));
                    this.deinit();
                    return;
                }
            } else {
                const source_code = JSC.Node.StringOrBuffer.fromJSToOwnedSlice(completion.globalThis, source_code_value, bun.default_allocator) catch
                // TODO:
                    @panic("Unexpected: source_code is not a string");
                this.value = .{
                    .success = .{
                        .loader = @as(options.Loader, @enumFromInt(@as(u8, @intCast(loader_as_int.to(i32))))),
                        .source_code = source_code,
                    },
                };
            }

            completion.bundler.onLoadAsync(this);
        }

        comptime {
            _ = JSBundlerPlugin__onLoadAsync;
        }
    };

    pub const Plugin = opaque {
        extern fn JSBundlerPlugin__create(*JSC.JSGlobalObject, JSC.JSGlobalObject.BunPluginTarget) *Plugin;
        pub fn create(globalObject: *JSC.JSGlobalObject, target: JSC.JSGlobalObject.BunPluginTarget) *Plugin {
            JSC.markBinding(@src());
            const plugin = JSBundlerPlugin__create(globalObject, target);
            JSC.JSValue.fromCell(plugin).protect();
            return plugin;
        }

        extern fn JSBundlerPlugin__tombestone(*Plugin) void;

        extern fn JSBundlerPlugin__anyMatches(
            *Plugin,
            namespaceString: *const String,
            path: *const String,
            bool,
        ) bool;

        extern fn JSBundlerPlugin__matchOnLoad(
            *JSC.JSGlobalObject,
            *Plugin,
            namespaceString: *const String,
            path: *const String,
            context: *anyopaque,
            u8,
        ) void;

        extern fn JSBundlerPlugin__matchOnResolve(
            *JSC.JSGlobalObject,
            *Plugin,
            namespaceString: *const String,
            path: *const String,
            importer: *const String,
            context: *anyopaque,
            u8,
        ) void;

        pub fn hasAnyMatches(
            this: *Plugin,
            path: *const Fs.Path,
            is_onLoad: bool,
        ) bool {
            JSC.markBinding(@src());
            const tracer = bun.tracy.traceNamed(@src(), "JSBundler.hasAnyMatches");
            defer tracer.end();

            const namespace_string = if (path.isFile())
                bun.String.empty
            else
                bun.String.createUTF8(path.namespace);
            const path_string = bun.String.createUTF8(path.text);
            defer namespace_string.deref();
            defer path_string.deref();
            return JSBundlerPlugin__anyMatches(this, &namespace_string, &path_string, is_onLoad);
        }

        pub fn matchOnLoad(
            this: *Plugin,
            globalThis: *JSC.JSGlobalObject,
            path: []const u8,
            namespace: []const u8,
            context: *anyopaque,
            default_loader: options.Loader,
        ) void {
            JSC.markBinding(@src());
            const tracer = bun.tracy.traceNamed(@src(), "JSBundler.matchOnLoad");
            defer tracer.end();
            const namespace_string = if (namespace.len == 0)
                bun.String.static("file")
            else
                bun.String.createUTF8(namespace);
            const path_string = bun.String.createUTF8(path);
            defer namespace_string.deref();
            defer path_string.deref();
            JSBundlerPlugin__matchOnLoad(globalThis, this, &namespace_string, &path_string, context, @intFromEnum(default_loader));
        }

        pub fn matchOnResolve(
            this: *Plugin,
            globalThis: *JSC.JSGlobalObject,
            path: []const u8,
            namespace: []const u8,
            importer: []const u8,
            context: *anyopaque,
            import_record_kind: bun.ImportKind,
        ) void {
            JSC.markBinding(@src());
            const tracer = bun.tracy.traceNamed(@src(), "JSBundler.matchOnResolve");
            defer tracer.end();
            const namespace_string = if (strings.eqlComptime(namespace, "file"))
                bun.String.empty
            else
                bun.String.createUTF8(namespace);
            const path_string = bun.String.createUTF8(path);
            const importer_string = bun.String.createUTF8(importer);
            defer namespace_string.deref();
            defer path_string.deref();
            defer importer_string.deref();
            JSBundlerPlugin__matchOnResolve(globalThis, this, &namespace_string, &path_string, &importer_string, context, @intFromEnum(import_record_kind));
        }

        pub fn addPlugin(
            this: *Plugin,
            object: JSC.JSValue,
            config: JSC.JSValue,
        ) JSValue {
            JSC.markBinding(@src());
            const tracer = bun.tracy.traceNamed(@src(), "JSBundler.addPlugin");
            defer tracer.end();
            return JSBundlerPlugin__runSetupFunction(this, object, config);
        }

        pub fn deinit(this: *Plugin) void {
            JSC.markBinding(@src());
            JSBundlerPlugin__tombestone(this);
            JSC.JSValue.fromCell(this).unprotect();
        }

        pub fn setConfig(this: *Plugin, config: *anyopaque) void {
            JSC.markBinding(@src());
            JSBundlerPlugin__setConfig(this, config);
        }

        extern fn JSBundlerPlugin__setConfig(*Plugin, *anyopaque) void;

        extern fn JSBundlerPlugin__runSetupFunction(
            *Plugin,
            JSC.JSValue,
            JSC.JSValue,
        ) JSValue;

        pub export fn JSBundlerPlugin__addError(
            ctx: *anyopaque,
            _: *Plugin,
            exception: JSValue,
            which: JSValue,
        ) void {
            switch (which.to(i32)) {
                0 => {
                    var this: *JSBundler.Resolve = bun.cast(*Resolve, ctx);
                    var completion = this.completion orelse return;
                    this.value = .{
                        .err = logger.Msg.fromJS(bun.default_allocator, completion.globalThis, this.import_record.source_file, exception) catch @panic("Out of memory in addError callback"),
                    };
                    completion.bundler.onResolveAsync(this);
                },
                1 => {
                    var this: *Load = bun.cast(*Load, ctx);
                    var completion = this.completion orelse return;
                    this.value = .{
                        .err = logger.Msg.fromJS(bun.default_allocator, completion.globalThis, this.path, exception) catch @panic("Out of memory in addError callback"),
                    };
                    completion.bundler.onLoadAsync(this);
                },
                else => @panic("invalid error type"),
            }
        }
    };
};

const Blob = JSC.WebCore.Blob;
pub const BuildArtifact = struct {
    pub usingnamespace JSC.Codegen.JSBuildArtifact;

    blob: JSC.WebCore.Blob,
    loader: options.Loader = .file,
    path: []const u8 = "",
    hash: u64 = std.math.maxInt(u64),
    output_kind: OutputKind,
    sourcemap: JSC.Strong = .{},

    pub const OutputKind = enum {
        chunk,
        asset,
        @"entry-point",
        @"component-manifest",
        @"use client",
        @"use server",
        sourcemap,
        bytecode,

        pub fn isFileInStandaloneMode(this: OutputKind) bool {
            return this != .sourcemap and this != .bytecode;
        }
    };

    pub fn deinit(this: *BuildArtifact) void {
        this.blob.deinit();
        this.sourcemap.deinit();

        bun.default_allocator.free(this.path);
    }

    pub fn getText(
        this: *BuildArtifact,
        globalThis: *JSC.JSGlobalObject,
        callframe: *JSC.CallFrame,
    ) JSC.JSValue {
        return @call(bun.callmod_inline, Blob.getText, .{ &this.blob, globalThis, callframe });
    }

    pub fn getJSON(
        this: *BuildArtifact,
        globalThis: *JSC.JSGlobalObject,
        callframe: *JSC.CallFrame,
    ) JSC.JSValue {
        return @call(bun.callmod_inline, Blob.getJSON, .{ &this.blob, globalThis, callframe });
    }
    pub fn getArrayBuffer(
        this: *BuildArtifact,
        globalThis: *JSC.JSGlobalObject,
        callframe: *JSC.CallFrame,
    ) JSValue {
        return @call(bun.callmod_inline, Blob.getArrayBuffer, .{ &this.blob, globalThis, callframe });
    }
    pub fn getSlice(
        this: *BuildArtifact,
        globalThis: *JSC.JSGlobalObject,
        callframe: *JSC.CallFrame,
    ) JSC.JSValue {
        return @call(bun.callmod_inline, Blob.getSlice, .{ &this.blob, globalThis, callframe });
    }
    pub fn getType(
        this: *BuildArtifact,
        globalThis: *JSC.JSGlobalObject,
    ) JSValue {
        return @call(bun.callmod_inline, Blob.getType, .{ &this.blob, globalThis });
    }

    pub fn getStream(
        this: *BuildArtifact,
        globalThis: *JSC.JSGlobalObject,
        callframe: *JSC.CallFrame,
    ) JSValue {
        return @call(bun.callmod_inline, Blob.getStream, .{
            &this.blob,
            globalThis,
            callframe,
        });
    }

    pub fn getPath(
        this: *BuildArtifact,
        globalThis: *JSC.JSGlobalObject,
    ) JSValue {
        return ZigString.fromUTF8(this.path).toJS(globalThis);
    }

    pub fn getLoader(
        this: *BuildArtifact,
        globalThis: *JSC.JSGlobalObject,
    ) JSValue {
        return ZigString.fromUTF8(@tagName(this.loader)).toJS(globalThis);
    }

    pub fn getHash(
        this: *BuildArtifact,
        globalThis: *JSC.JSGlobalObject,
    ) JSValue {
        var buf: [512]u8 = undefined;
        const out = std.fmt.bufPrint(&buf, "{any}", .{options.PathTemplate.hashFormatter(this.hash)}) catch @panic("Unexpected");
        return ZigString.init(out).toJS(globalThis);
    }

    pub fn getSize(this: *BuildArtifact, globalObject: *JSC.JSGlobalObject) JSValue {
        return @call(bun.callmod_inline, Blob.getSize, .{ &this.blob, globalObject });
    }

    pub fn getMimeType(this: *BuildArtifact, globalObject: *JSC.JSGlobalObject) JSValue {
        return @call(bun.callmod_inline, Blob.getType, .{ &this.blob, globalObject });
    }

    pub fn getOutputKind(this: *BuildArtifact, globalObject: *JSC.JSGlobalObject) JSValue {
        return ZigString.init(@tagName(this.output_kind)).toJS(globalObject);
    }

    pub fn getSourceMap(this: *BuildArtifact, _: *JSC.JSGlobalObject) JSValue {
        if (this.sourcemap.get()) |value| {
            return value;
        }

        return JSC.JSValue.jsNull();
    }

    pub fn finalize(this: *BuildArtifact) callconv(.C) void {
        this.deinit();

        bun.default_allocator.destroy(this);
    }

    pub fn writeFormat(this: *BuildArtifact, comptime Formatter: type, formatter: *Formatter, writer: anytype, comptime enable_ansi_colors: bool) !void {
        const Writer = @TypeOf(writer);

        try writer.writeAll(comptime Output.prettyFmt("<r>BuildArtifact ", enable_ansi_colors));

        try writer.print(comptime Output.prettyFmt("(<blue>{s}<r>) {{\n", enable_ansi_colors), .{@tagName(this.output_kind)});

        {
            formatter.indent += 1;

            defer formatter.indent -= 1;
            try formatter.writeIndent(Writer, writer);
            try writer.print(
                comptime Output.prettyFmt(
                    "<r>path<r>: <green>\"{s}\"<r>",
                    enable_ansi_colors,
                ),
                .{this.path},
            );
            formatter.printComma(Writer, writer, enable_ansi_colors) catch unreachable;
            try writer.writeAll("\n");

            try formatter.writeIndent(Writer, writer);
            try writer.print(
                comptime Output.prettyFmt(
                    "<r>loader<r>: <green>\"{s}\"<r>",
                    enable_ansi_colors,
                ),
                .{@tagName(this.loader)},
            );

            formatter.printComma(Writer, writer, enable_ansi_colors) catch unreachable;
            try writer.writeAll("\n");

            try formatter.writeIndent(Writer, writer);

            try writer.print(
                comptime Output.prettyFmt(
                    "<r>kind<r>: <green>\"{s}\"<r>",
                    enable_ansi_colors,
                ),
                .{@tagName(this.output_kind)},
            );

            if (this.hash != 0) {
                formatter.printComma(Writer, writer, enable_ansi_colors) catch unreachable;
                try writer.writeAll("\n");

                try formatter.writeIndent(Writer, writer);
                try writer.print(
                    comptime Output.prettyFmt(
                        "<r>hash<r>: <green>\"{any}\"<r>",
                        enable_ansi_colors,
                    ),
                    .{options.PathTemplate.hashFormatter(this.hash)},
                );
            }

            formatter.printComma(Writer, writer, enable_ansi_colors) catch unreachable;
            try writer.writeAll("\n");

            try formatter.writeIndent(Writer, writer);
            formatter.resetLine();
            try this.blob.writeFormat(Formatter, formatter, writer, enable_ansi_colors);

            if (this.output_kind != .sourcemap) {
                formatter.printComma(Writer, writer, enable_ansi_colors) catch unreachable;
                try writer.writeAll("\n");
                try formatter.writeIndent(Writer, writer);
                try writer.writeAll(
                    comptime Output.prettyFmt(
                        "<r>sourcemap<r>: ",
                        enable_ansi_colors,
                    ),
                );

                if (this.sourcemap.get()) |sourcemap_value| {
                    if (sourcemap_value.as(BuildArtifact)) |sourcemap| {
                        try sourcemap.writeFormat(Formatter, formatter, writer, enable_ansi_colors);
                    } else {
                        try writer.writeAll(
                            comptime Output.prettyFmt(
                                "<yellow>null<r>",
                                enable_ansi_colors,
                            ),
                        );
                    }
                } else {
                    try writer.writeAll(
                        comptime Output.prettyFmt(
                            "<yellow>null<r>",
                            enable_ansi_colors,
                        ),
                    );
                }
            }
        }
        try writer.writeAll("\n");
        try formatter.writeIndent(Writer, writer);
        try writer.writeAll("}");
        formatter.resetLine();
    }
};

const Output = bun.Output;<|MERGE_RESOLUTION|>--- conflicted
+++ resolved
@@ -185,16 +185,12 @@
                 has_out_dir = true;
             }
 
-<<<<<<< HEAD
-            if (config.getTruthy(globalThis, "sourcemap")) |source_map_js| {
-=======
-            if (try config.getOwnOptional(globalThis, "banner", ZigString.Slice)) |slice| {
+            if (try config.getOptional(globalThis, "banner", ZigString.Slice)) |slice| {
                 defer slice.deinit();
                 try this.banner.appendSliceExact(slice.slice());
             }
 
-            if (config.getOwnTruthy(globalThis, "sourcemap")) |source_map_js| {
->>>>>>> 0d5eb73d
+            if (config.getTruthy(globalThis, "sourcemap")) |source_map_js| {
                 if (bun.FeatureFlags.breaking_changes_1_2 and config.isBoolean()) {
                     if (source_map_js == .true) {
                         this.source_map = if (has_out_dir)
