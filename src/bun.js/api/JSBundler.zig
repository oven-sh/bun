--- conflicted
+++ resolved
@@ -848,10 +848,6 @@
                 }
             } else {
                 const loader: Api.Loader = @enumFromInt(loader_as_int.to(u8));
-<<<<<<< HEAD
-                const source_code = JSC.Node.StringOrBuffer.fromJSToOwnedSlice(this.bv2.plugins.?.globalObject(), source_code_value, bun.default_allocator) catch
-                    // TODO:
-=======
                 const global = this.bv2.plugins.?.globalObject();
                 const source_code = JSC.Node.StringOrBuffer.fromJSToOwnedSlice(global, source_code_value, bun.default_allocator) catch |err| {
                     switch (err) {
@@ -860,8 +856,6 @@
                         },
                         error.JSError => {},
                     }
-
->>>>>>> b3705469
                     @panic("Unexpected: source_code is not a string");
                 };
                 this.value = .{
