--- conflicted
+++ resolved
@@ -550,7 +550,6 @@
     pub fn then(this: *TransformTask, promise: *jsc.JSPromise) bun.JSTerminated!void {
         defer this.deinit();
 
-<<<<<<< HEAD
         if (this.log.hasAny()) {
             return promise.reject(this.global, this.log.toJS(this.global, bun.default_allocator, "Parse error"));
         }
@@ -558,36 +557,15 @@
         if (this.err) |err| {
             return switch (err) {
                 error.OutOfMemory, error.JSError => |e| {
-                    promise.reject(this.global, e);
+                    try promise.reject(this.global, e);
                 },
                 error.StackOverflow => {
-                    promise.reject(this.global, this.global.throwStackOverflow());
+                    try promise.reject(this.global, this.global.throwStackOverflow());
                 },
                 else => {
-                    promise.reject(this.global, this.global.createSyntaxErrorInstance("Parse error: Unable to parse input string due to {s}", .{@errorName(err)}));
+                    try promise.reject(this.global, this.global.createSyntaxErrorInstance("Parse error: Unable to parse input string due to {s}", .{@errorName(err)}));
                 },
             };
-=======
-        if (this.log.hasAny() or this.err != null) {
-            const error_value: bun.JSError!JSValue = brk: {
-                if (this.err) |err| {
-                    if (!this.log.hasAny()) {
-                        break :brk bun.api.BuildMessage.create(
-                            this.global,
-                            bun.default_allocator,
-                            logger.Msg{
-                                .data = logger.Data{ .text = bun.asByteSlice(@errorName(err)) },
-                            },
-                        );
-                    }
-                }
-
-                break :brk this.log.toJS(this.global, bun.default_allocator, "Transform failed");
-            };
-
-            try promise.reject(this.global, error_value);
-            return;
->>>>>>> 1c4d8b1c
         }
 
         try finish(this, promise);
