const JSTranspiler = @This();

pub const js = jsc.Codegen.JSTranspiler;
pub const toJS = js.toJS;
pub const fromJS = js.fromJS;
pub const fromJSDirect = js.fromJSDirect;

transpiler: bun.transpiler.Transpiler,
config: Config,
scan_pass_result: ScanPassResult,
buffer_writer: ?JSPrinter.BufferWriter = null,
log_level: logger.Log.Level = .err,
arena: bun.ArenaAllocator,
ref_count: RefCount = .initExactRefs(1),

const RefCount = bun.ptr.RefCount(JSTranspiler, "ref_count", deinit, .{});
pub const ref = RefCount.ref;
pub const deref = RefCount.deref;

const default_transform_options: api.TransformOptions = brk: {
    var opts = std.mem.zeroes(api.TransformOptions);
    opts.disable_hmr = true;
    opts.target = api.Target.browser;
    break :brk opts;
};

pub const Config = struct {
    transform: api.TransformOptions = default_transform_options,
    default_loader: options.Loader = options.Loader.jsx,
    macro_map: MacroMap = MacroMap{},
    tsconfig: ?*TSConfigJSON = null,
    tsconfig_buf: []const u8 = "",
    macros_buf: []const u8 = "",
    log: logger.Log,
    runtime: Runtime.Features = Runtime.Features{ .top_level_await = true },
    tree_shaking: bool = false,
    trim_unused_imports: ?bool = null,
    inlining: bool = false,

    dead_code_elimination: bool = true,
    minify_whitespace: bool = false,
    minify_identifiers: bool = false,
    minify_syntax: bool = false,
    no_macros: bool = false,

    pub fn fromJS(this: *Config, globalThis: *jsc.JSGlobalObject, object: jsc.JSValue, allocator: std.mem.Allocator) bun.JSError!void {
        if (object.isUndefinedOrNull()) {
            return;
        }

        if (!object.isObject()) {
            return globalThis.throwInvalidArguments("Expected an object", .{});
        }

        if (try object.getTruthy(globalThis, "define")) |define| {
            define: {
                if (define.isUndefinedOrNull()) {
                    break :define;
                }

                const define_obj = define.getObject() orelse {
                    return globalThis.throwInvalidArguments("define must be an object", .{});
                };

                var define_iter = try jsc.JSPropertyIterator(.{
                    .skip_empty_name = true,

                    .include_value = true,
                }).init(globalThis, define_obj);
                defer define_iter.deinit();

                // cannot be a temporary because it may be loaded on different threads.
                var map_entries = allocator.alloc([]u8, define_iter.len * 2) catch unreachable;
                var names = map_entries[0..define_iter.len];

                var values = map_entries[define_iter.len..];

                while (try define_iter.next()) |prop| {
                    const property_value = define_iter.value;
                    const value_type = property_value.jsType();

                    if (!value_type.isStringLike()) {
                        return globalThis.throwInvalidArguments("define \"{s}\" must be a JSON string", .{prop});
                    }

                    names[define_iter.i] = prop.toOwnedSlice(allocator) catch unreachable;
                    var val = jsc.ZigString.init("");
                    try property_value.toZigString(&val, globalThis);
                    if (val.len == 0) {
                        val = jsc.ZigString.init("\"\"");
                    }
                    values[define_iter.i] = std.fmt.allocPrint(allocator, "{}", .{val}) catch unreachable;
                }

                this.transform.define = api.StringMap{
                    .keys = names,
                    .values = values,
                };
            }
        }

        if (try object.get(globalThis, "external")) |external| {
            external: {
                if (external.isUndefinedOrNull()) break :external;

                const toplevel_type = external.jsType();
                if (toplevel_type.isStringLike()) {
                    var zig_str = jsc.ZigString.init("");
                    try external.toZigString(&zig_str, globalThis);
                    if (zig_str.len == 0) break :external;
                    var single_external = allocator.alloc(string, 1) catch unreachable;
                    single_external[0] = std.fmt.allocPrint(allocator, "{}", .{zig_str}) catch unreachable;
                    this.transform.external = single_external;
                } else if (toplevel_type.isArray()) {
                    const count = try external.getLength(globalThis);
                    if (count == 0) break :external;

                    var externals = allocator.alloc(string, count) catch unreachable;
                    var iter = try external.arrayIterator(globalThis);
                    var i: usize = 0;
                    while (try iter.next()) |entry| {
                        if (!entry.jsType().isStringLike()) {
                            return globalThis.throwInvalidArguments("external must be a string or string[]", .{});
                        }

                        var zig_str = jsc.ZigString.init("");
                        try entry.toZigString(&zig_str, globalThis);
                        if (zig_str.len == 0) continue;
                        externals[i] = std.fmt.allocPrint(allocator, "{}", .{zig_str}) catch unreachable;
                        i += 1;
                    }

                    this.transform.external = externals[0..i];
                } else {
                    return globalThis.throwInvalidArguments("external must be a string or string[]", .{});
                }
            }
        }

        if (try object.get(globalThis, "loader")) |loader| {
            if (try Loader.fromJS(globalThis, loader)) |resolved| {
                if (!resolved.isJavaScriptLike()) {
                    return globalThis.throwInvalidArguments("only JavaScript-like loaders supported for now", .{});
                }

                this.default_loader = resolved;
            }
        }

        if (try object.get(globalThis, "target")) |target| {
            if (try Target.fromJS(globalThis, target)) |resolved| {
                this.transform.target = resolved.toAPI();
            }
        }

        if (try object.get(globalThis, "tsconfig")) |tsconfig| {
            tsconfig: {
                if (tsconfig.isUndefinedOrNull()) break :tsconfig;
                const kind = tsconfig.jsType();
                var out = bun.String.empty;
                defer out.deref();

                if (kind.isArray()) {
                    return globalThis.throwInvalidArguments("tsconfig must be a string or object", .{});
                }

                if (!kind.isStringLike()) {
                    try tsconfig.jsonStringify(globalThis, 0, &out);
                } else {
                    out = try tsconfig.toBunString(globalThis);
                }

                if (out.isEmpty()) break :tsconfig;
                this.tsconfig_buf = out.toOwnedSlice(allocator) catch bun.outOfMemory();

                // TODO: JSC -> Ast conversion
                if (TSConfigJSON.parse(
                    allocator,
                    &this.log,
                    &logger.Source.initPathString("tsconfig.json", this.tsconfig_buf),
                    &jsc.VirtualMachine.get().transpiler.resolver.caches.json,
                ) catch null) |parsed_tsconfig| {
                    this.tsconfig = parsed_tsconfig;
                }
            }
        }

        this.runtime.allow_runtime = false;

        if (try object.getTruthy(globalThis, "macro")) |macros| {
            macros: {
                if (macros.isUndefinedOrNull()) break :macros;
                if (macros.isBoolean()) {
                    this.no_macros = !macros.asBoolean();
                    break :macros;
                }
                const kind = macros.jsType();
                const is_object = kind.isObject();
                if (!(kind.isStringLike() or is_object)) {
                    return globalThis.throwInvalidArguments("macro must be an object", .{});
                }

                var out = bun.String.empty;
                defer out.deref();
                // TODO: write a converter between JSC types and Bun AST types
                if (is_object) {
                    try macros.jsonStringify(globalThis, 0, &out);
                } else {
                    out = try macros.toBunString(globalThis);
                }

                if (out.isEmpty()) break :macros;
                this.macros_buf = out.toOwnedSlice(allocator) catch bun.outOfMemory();
                const source = &logger.Source.initPathString("macros.json", this.macros_buf);
                const json = (jsc.VirtualMachine.get().transpiler.resolver.caches.json.parseJSON(
                    &this.log,
                    source,
                    allocator,
                    .json,
                    false,
                ) catch null) orelse break :macros;
                this.macro_map = PackageJSON.parseMacrosJSON(allocator, json, &this.log, source);
            }
        }

        if (try object.getBooleanLoose(globalThis, "autoImportJSX")) |flag| {
            this.runtime.auto_import_jsx = flag;
        }

        if (try object.getBooleanLoose(globalThis, "allowBunRuntime")) |flag| {
            this.runtime.allow_runtime = flag;
        }

        if (try object.getBooleanLoose(globalThis, "inline")) |flag| {
            this.runtime.inlining = flag;
        }

        if (try object.getBooleanLoose(globalThis, "minifyWhitespace")) |flag| {
            this.minify_whitespace = flag;
        }

        if (try object.getBooleanLoose(globalThis, "deadCodeElimination")) |flag| {
            this.dead_code_elimination = flag;
        }

        if (try object.getTruthy(globalThis, "minify")) |minify| {
            if (minify.isBoolean()) {
                this.minify_whitespace = minify.toBoolean();
                this.minify_syntax = this.minify_whitespace;
                this.minify_identifiers = this.minify_syntax;
            } else if (minify.isObject()) {
                if (try minify.getBooleanLoose(globalThis, "whitespace")) |whitespace| {
                    this.minify_whitespace = whitespace;
                }
                if (try minify.getBooleanLoose(globalThis, "syntax")) |syntax| {
                    this.minify_syntax = syntax;
                }
                if (try minify.getBooleanLoose(globalThis, "identifiers")) |syntax| {
                    this.minify_identifiers = syntax;
                }
            } else {
                return globalThis.throwInvalidArguments("Expected minify to be a boolean or an object", .{});
            }
        }

        if (try object.get(globalThis, "sourcemap")) |flag| {
            if (flag.isBoolean() or flag.isUndefinedOrNull()) {
                if (flag.toBoolean()) {
                    this.transform.source_map = .@"inline";
                } else {
                    this.transform.source_map = .none;
                }
            } else {
                if (try options.SourceMapOption.Map.fromJS(globalThis, flag)) |source| {
                    this.transform.source_map = source.toAPI();
                } else {
                    return globalThis.throwInvalidArguments("sourcemap must be one of \"inline\", \"linked\", \"external\", or \"none\"", .{});
                }
            }
        }

        if (try object.getOptionalEnum(globalThis, "packages", options.PackagesOption)) |packages| {
            this.transform.packages = packages.toAPI();
        }

        var tree_shaking: ?bool = null;
        if (try object.getBooleanLoose(globalThis, "treeShaking")) |treeShaking| {
            tree_shaking = treeShaking;
        }

        var trim_unused_imports: ?bool = null;
        if (try object.getBooleanLoose(globalThis, "trimUnusedImports")) |trimUnusedImports| {
            trim_unused_imports = trimUnusedImports;
        }

        if (try object.getTruthy(globalThis, "exports")) |exports| {
            if (!exports.isObject()) {
                return globalThis.throwInvalidArguments("exports must be an object", .{});
            }

            var replacements = Runtime.Features.ReplaceableExport.Map{};
            errdefer replacements.clearAndFree(allocator);

            if (try exports.getTruthy(globalThis, "eliminate")) |eliminate| {
                if (!eliminate.jsType().isArray()) {
                    return globalThis.throwInvalidArguments("exports.eliminate must be an array", .{});
                }

                var total_name_buf_len: u32 = 0;
                var string_count: u32 = 0;
                const iter = try jsc.JSArrayIterator.init(eliminate, globalThis);
                {
                    var length_iter = iter;
                    while (try length_iter.next()) |value| {
                        if (value.isString()) {
                            const length: u32 = @truncate(try value.getLength(globalThis));
                            string_count += @intFromBool(length > 0);
                            total_name_buf_len += length;
                        }
                    }
                }

                if (total_name_buf_len > 0) {
                    var buf = try std.ArrayListUnmanaged(u8).initCapacity(allocator, total_name_buf_len);
                    errdefer buf.deinit(allocator);
                    try replacements.ensureUnusedCapacity(allocator, string_count);
                    {
                        var length_iter = iter;
                        while (try length_iter.next()) |value| {
                            if (!value.isString()) continue;
                            const str = try value.getZigString(globalThis);
                            if (str.len == 0) continue;
                            const name = std.fmt.bufPrint(buf.items.ptr[buf.items.len..buf.capacity], "{}", .{str}) catch {
                                return globalThis.throwInvalidArguments("Error reading exports.eliminate. TODO: utf-16", .{});
                            };
                            const name_slice = buf.items.ptr[buf.items.len..][0..name.len];
                            buf.items.len += name.len;
                            if (name.len > 0) {
                                replacements.putAssumeCapacity(name_slice, .{ .delete = {} });
                            }
                        }
                    }
                }
            }

            if (try exports.getTruthy(globalThis, "replace")) |replace| {
                const replace_obj = replace.getObject() orelse {
                    return globalThis.throwInvalidArguments("replace must be an object", .{});
                };

                var iter = try jsc.JSPropertyIterator(.{
                    .skip_empty_name = true,
                    .include_value = true,
                }).init(globalThis, replace_obj);
                defer iter.deinit();

                if (iter.len > 0) {
                    try replacements.ensureUnusedCapacity(allocator, iter.len);

                    // We cannot set the exception before `try` because it could be
                    // a double free with the `errdefer`.
                    defer if (globalThis.hasException()) {
                        for (replacements.keys()) |key| {
                            allocator.free(@constCast(key));
                        }
                        replacements.clearAndFree(allocator);
                    };

                    while (try iter.next()) |key_| {
                        const value = iter.value;
                        if (value == .zero) continue;

                        const key = try key_.toOwnedSlice(allocator);

                        if (!JSLexer.isIdentifier(key)) {
                            allocator.free(key);
                            return globalThis.throwInvalidArguments("\"{s}\" is not a valid ECMAScript identifier", .{key});
                        }

                        const entry = replacements.getOrPutAssumeCapacity(key);

                        if (try exportReplacementValue(value, globalThis, allocator)) |expr| {
                            entry.value_ptr.* = .{ .replace = expr };
                            continue;
                        }

                        if (value.isObject() and try value.getLength(globalThis) == 2) {
                            const replacementValue = try value.getIndex(globalThis, 1);
                            if (try exportReplacementValue(replacementValue, globalThis, allocator)) |to_replace| {
                                const replacementKey = try value.getIndex(globalThis, 0);
                                var slice = replacementKey.toSliceCloneWithAllocator(globalThis, allocator) orelse return error.JSError;
                                errdefer slice.deinit();
                                const replacement_name = slice.slice();

                                if (!JSLexer.isIdentifier(replacement_name)) {
                                    return globalThis.throwInvalidArguments("\"{s}\" is not a valid ECMAScript identifier", .{replacement_name});
                                }

                                entry.value_ptr.* = .{
                                    .inject = .{
                                        .name = replacement_name,
                                        .value = to_replace,
                                    },
                                };
                                continue;
                            }
                        }

                        return globalThis.throwInvalidArguments("exports.replace values can only be string, null, undefined, number or boolean", .{});
                    }
                }
            }

            tree_shaking = tree_shaking orelse (replacements.count() > 0);
            this.runtime.replace_exports = replacements;
        }

        if (try object.getTruthy(globalThis, "logLevel")) |logLevel| {
            if (try logger.Log.Level.Map.fromJS(globalThis, logLevel)) |level| {
                this.log.level = level;
            } else {
                return globalThis.throwInvalidArguments("logLevel must be one of \"verbose\", \"debug\", \"info\", \"warn\", or \"error\"", .{});
            }
        }

        this.tree_shaking = tree_shaking orelse false;
        this.trim_unused_imports = trim_unused_imports orelse this.tree_shaking;
    }
};

// Legacy alias for backwards compatibility during migration

// Mimalloc gets unstable if we try to move this to a different thread
// threadlocal var transform_buffer: bun.MutableString = undefined;
// threadlocal var transform_buffer_loaded: bool = false;

// This is going to be hard to not leak
pub const TransformTask = struct {
    input_code: jsc.Node.StringOrBuffer = jsc.Node.StringOrBuffer{ .buffer = .{} },
    output_code: bun.String = bun.String.empty,
    transpiler: bun.Transpiler = undefined,
    js_instance: *JSTranspiler,
    log: logger.Log,
    err: ?anyerror = null,
    macro_map: MacroMap = MacroMap{},
    tsconfig: ?*TSConfigJSON = null,
    loader: Loader,
    global: *JSGlobalObject,
    replace_exports: Runtime.Features.ReplaceableExport.Map = .{},

    pub const new = bun.TrivialNew(@This());

    pub const AsyncTransformTask = jsc.ConcurrentPromiseTask(TransformTask);
    pub const AsyncTransformEventLoopTask = AsyncTransformTask.EventLoopTask;

    pub fn create(transpiler: *JSTranspiler, input_code: bun.jsc.Node.StringOrBuffer, globalThis: *JSGlobalObject, loader: Loader) !*AsyncTransformTask {
        var transform_task = TransformTask.new(.{
            .input_code = input_code,
            .transpiler = transpiler.transpiler,
            .global = globalThis,
            .macro_map = transpiler.config.macro_map,
            .tsconfig = transpiler.config.tsconfig,
            .log = logger.Log.init(bun.default_allocator),
            .loader = loader,
            .replace_exports = transpiler.config.runtime.replace_exports,
            .js_instance = transpiler,
        });

        transform_task.log.level = transpiler.config.log.level;
        transform_task.transpiler = transpiler.transpiler;
        transform_task.transpiler.linker.resolver = &transform_task.transpiler.resolver;

        transform_task.transpiler.setLog(&transform_task.log);
        transform_task.transpiler.setAllocator(bun.default_allocator);

        transpiler.ref();
        errdefer transform_task.deinit();
        return try AsyncTransformTask.createOnJSThread(bun.default_allocator, globalThis, transform_task);
    }

    pub fn run(this: *TransformTask) void {
        const name = this.loader.stdinName();
        const source = logger.Source.initPathString(name, this.input_code.slice());

        var arena = MimallocArena.init() catch unreachable;
        defer arena.deinit();

        const allocator = arena.allocator();
        var ast_memory_allocator = allocator.create(JSAst.ASTMemoryAllocator) catch bun.outOfMemory();
        var ast_scope = ast_memory_allocator.enter(allocator);
        defer ast_scope.exit();

        this.transpiler.setAllocator(allocator);
        this.transpiler.setLog(&this.log);
        this.log.msgs.allocator = bun.default_allocator;

        const jsx = if (this.tsconfig != null)
            this.tsconfig.?.mergeJSX(this.transpiler.options.jsx)
        else
            this.transpiler.options.jsx;

        const parse_options = Transpiler.Transpiler.ParseOptions{
            .allocator = allocator,
            .macro_remappings = this.macro_map,
            .dirname_fd = .invalid,
            .file_descriptor = null,
            .loader = this.loader,
            .jsx = jsx,
            .path = source.path,
            .virtual_source = &source,
            .replace_exports = this.replace_exports,
        };

        const parse_result = this.transpiler.parse(parse_options, null) orelse {
            this.err = error.ParseError;
            return;
        };

        if (parse_result.empty) {
            this.output_code = bun.String.empty;
            return;
        }

        var buffer_writer = JSPrinter.BufferWriter.init(allocator);
        buffer_writer.buffer.list.ensureTotalCapacity(allocator, 512) catch unreachable;
        buffer_writer.reset();

        var printer = JSPrinter.BufferPrinter.init(buffer_writer);
        const printed = this.transpiler.print(parse_result, @TypeOf(&printer), &printer, .esm_ascii) catch |err| {
            this.err = err;
            return;
        };

        if (printed > 0) {
            buffer_writer = printer.ctx;
            buffer_writer.buffer.list.items = buffer_writer.written;
            this.output_code = bun.String.cloneUTF8(buffer_writer.written);
        } else {
            this.output_code = bun.String.empty;
        }
    }

    pub fn then(this: *TransformTask, promise: *jsc.JSPromise) void {
        defer this.deinit();

        if (this.log.hasAny() or this.err != null) {
            const error_value: bun.OOM!JSValue = brk: {
                if (this.err) |err| {
                    if (!this.log.hasAny()) {
                        break :brk bun.api.BuildMessage.create(
                            this.global,
                            bun.default_allocator,
                            logger.Msg{
                                .data = logger.Data{ .text = bun.asByteSlice(@errorName(err)) },
                            },
                        );
                    }
                }

                break :brk this.log.toJS(this.global, bun.default_allocator, "Transform failed") catch return; // TODO: properly propagate exception upwards
            };

            promise.reject(this.global, error_value);
            return;
        }

        finish(this, promise);
    }

    fn finish(this: *TransformTask, promise: *jsc.JSPromise) void {
        promise.resolve(this.global, this.output_code.transferToJS(this.global));
    }

    pub fn deinit(this: *TransformTask) void {
        this.log.deinit();
        this.input_code.deinitAndUnprotect();
        this.output_code.deref();
        if (this.tsconfig) |tsconfig| {
            tsconfig.deinit();
        }
        this.js_instance.deref();
        bun.destroy(this);
    }
};

fn exportReplacementValue(value: JSValue, globalThis: *JSGlobalObject, allocator: std.mem.Allocator) bun.JSError!?JSAst.Expr {
    if (value.isBoolean()) {
        return Expr{
            .data = .{
                .e_boolean = .{
                    .value = value.toBoolean(),
                },
            },
            .loc = logger.Loc.Empty,
        };
    }

    if (value.isNumber()) {
        return Expr{
            .data = .{
                .e_number = .{ .value = value.asNumber() },
            },
            .loc = logger.Loc.Empty,
        };
    }

    if (value.isNull()) {
        return Expr{
            .data = .{
                .e_null = .{},
            },
            .loc = logger.Loc.Empty,
        };
    }

    if (value.isUndefined()) {
        return Expr{
            .data = .{
                .e_undefined = .{},
            },
            .loc = logger.Loc.Empty,
        };
    }

    if (value.isString()) {
        const str = JSAst.E.String{
            .data = try std.fmt.allocPrint(allocator, "{}", .{try value.getZigString(globalThis)}),
        };
        const out = try allocator.create(JSAst.E.String);
        out.* = str;
        return Expr{
            .data = .{
                .e_string = out,
            },
            .loc = logger.Loc.Empty,
        };
    }

    return null;
}

pub fn constructor(globalThis: *jsc.JSGlobalObject, callframe: *jsc.CallFrame) bun.JSError!*JSTranspiler {
    const arguments = callframe.arguments_old(3);
    var this: *JSTranspiler = bun.new(JSTranspiler, .{
        .config = .{
            .log = logger.Log.init(bun.default_allocator),
        },
        .arena = bun.ArenaAllocator.init(bun.default_allocator),
        .transpiler = undefined,
        .scan_pass_result = ScanPassResult.init(bun.default_allocator),
    });
    errdefer bun.destroy(this);
    errdefer this.arena.deinit();

    const config_arg = if (arguments.len > 0) arguments.ptr[0] else .js_undefined;
    const allocator = this.arena.allocator();
    try this.config.fromJS(globalThis, config_arg, allocator);
    const config = &this.config;

    if (globalThis.hasException()) {
        return error.JSError;
    }

    if ((config.log.warnings + config.log.errors) > 0) {
        return globalThis.throwValue(try config.log.toJS(globalThis, allocator, "Failed to create transpiler"));
    }

    const log = &config.log;
    this.transpiler = Transpiler.Transpiler.init(
        bun.default_allocator,
        log,
        config.transform,
        jsc.VirtualMachine.get().transpiler.env,
    ) catch |err| {
        if ((log.warnings + log.errors) > 0) {
            return globalThis.throwValue(try log.toJS(globalThis, allocator, "Failed to create transpiler"));
        }

        return globalThis.throwError(err, "Error creating transpiler");
    };
    const transpiler = &this.transpiler;
    transpiler.options.no_macros = config.no_macros;
    transpiler.configureLinkerWithAutoJSX(false);
    transpiler.options.env.behavior = .disable;
    transpiler.configureDefines() catch |err| {
        if ((log.warnings + log.errors) > 0) {
            return globalThis.throwValue(try log.toJS(globalThis, allocator, "Failed to load define"));
        }
        return globalThis.throwError(err, "Failed to load define");
    };

    if (config.macro_map.count() > 0) {
        transpiler.options.macro_remap = config.macro_map;
    }

    transpiler.options.dead_code_elimination = config.dead_code_elimination;
    transpiler.options.minify_whitespace = config.minify_whitespace;

    // Keep defaults for these
    if (config.minify_syntax)
        transpiler.options.minify_syntax = true;

    if (config.minify_identifiers)
        transpiler.options.minify_identifiers = true;

    transpiler.options.transform_only = !transpiler.options.allow_runtime;

    transpiler.options.tree_shaking = config.tree_shaking;
    transpiler.options.trim_unused_imports = config.trim_unused_imports;
    transpiler.options.allow_runtime = config.runtime.allow_runtime;
    transpiler.options.auto_import_jsx = config.runtime.auto_import_jsx;
    transpiler.options.inlining = config.runtime.inlining;
    transpiler.options.hot_module_reloading = config.runtime.hot_module_reloading;
    transpiler.options.react_fast_refresh = false;

    return this;
}

pub fn finalize(this: *JSTranspiler) void {
    this.deref();
}

pub fn deinit(this: *JSTranspiler) void {
    this.transpiler.log.clearAndFree();
    this.scan_pass_result.named_imports.deinit(this.scan_pass_result.import_records.allocator);
    this.scan_pass_result.import_records.deinit();
    this.scan_pass_result.used_symbols.deinit();
    if (this.buffer_writer != null) {
        this.buffer_writer.?.buffer.deinit();
    }

    this.arena.deinit();
<<<<<<< HEAD
    bun.default_allocator.destroy(this);
=======
    bun.destroy(this);
>>>>>>> f5c138d6
}

fn getParseResult(this: *JSTranspiler, allocator: std.mem.Allocator, code: []const u8, loader: ?Loader, macro_js_ctx: Transpiler.MacroJSValueType) ?Transpiler.ParseResult {
    const name = this.config.default_loader.stdinName();
    const source = &logger.Source.initPathString(name, code);

    const jsx = if (this.config.tsconfig != null)
        this.config.tsconfig.?.mergeJSX(this.transpiler.options.jsx)
    else
        this.transpiler.options.jsx;

    const parse_options = Transpiler.Transpiler.ParseOptions{
        .allocator = allocator,
        .macro_remappings = this.config.macro_map,
        .dirname_fd = .invalid,
        .file_descriptor = null,
        .loader = loader orelse this.config.default_loader,
        .jsx = jsx,
        .path = source.path,
        .virtual_source = source,
        .replace_exports = this.config.runtime.replace_exports,
        .macro_js_ctx = macro_js_ctx,
        // .allocator = this.
    };

    return this.transpiler.parse(parse_options, null);
}

pub fn scan(this: *JSTranspiler, globalThis: *jsc.JSGlobalObject, callframe: *jsc.CallFrame) bun.JSError!jsc.JSValue {
    jsc.markBinding(@src());
    const arguments = callframe.arguments_old(3);
    var args = jsc.CallFrame.ArgumentsSlice.init(globalThis.bunVM(), arguments.slice());
    defer args.deinit();
    const code_arg = args.next() orelse {
        return globalThis.throwInvalidArgumentType("scan", "code", "string or Uint8Array");
    };

    const code_holder = try jsc.Node.StringOrBuffer.fromJS(globalThis, args.arena.allocator(), code_arg) orelse {
        return globalThis.throwInvalidArgumentType("scan", "code", "string or Uint8Array");
    };
    defer code_holder.deinit();
    const code = code_holder.slice();
    args.eat();

    const loader: ?Loader = brk: {
        if (args.next()) |arg| {
            args.eat();
            break :brk try Loader.fromJS(globalThis, arg);
        }

        break :brk null;
    };

    if (globalThis.hasException()) {
        return .zero;
    }

    var arena = MimallocArena.init() catch unreachable;
    defer arena.deinit();
    const prev_allocator = this.transpiler.allocator;
    const allocator = arena.allocator();
    this.transpiler.setAllocator(allocator);
    defer this.transpiler.setAllocator(prev_allocator);
    var log = logger.Log.init(arena.backingAllocator());
    defer log.deinit();
    this.transpiler.setLog(&log);
<<<<<<< HEAD
    defer this.transpiler.setLog(&this.transpiler_options.log);
=======
    defer {
        this.transpiler.setLog(&this.config.log);
        this.transpiler.setAllocator(prev_allocator);
        arena.deinit();
    }
>>>>>>> f5c138d6
    var ast_memory_allocator = allocator.create(JSAst.ASTMemoryAllocator) catch bun.outOfMemory();
    var ast_scope = ast_memory_allocator.enter(allocator);
    defer ast_scope.exit();

    var parse_result = getParseResult(this, allocator, code, loader, Transpiler.MacroJSValueType.zero) orelse {
        if ((this.transpiler.log.warnings + this.transpiler.log.errors) > 0) {
            return globalThis.throwValue(try this.transpiler.log.toJS(globalThis, globalThis.allocator(), "Parse error"));
        }

        return globalThis.throw("Failed to parse", .{});
    };

    if ((this.transpiler.log.warnings + this.transpiler.log.errors) > 0) {
        return globalThis.throwValue(try this.transpiler.log.toJS(globalThis, globalThis.allocator(), "Parse error"));
    }

    const exports_label = jsc.ZigString.static("exports");
    const imports_label = jsc.ZigString.static("imports");
    const named_imports_value = try namedImportsToJS(
        globalThis,
        parse_result.ast.import_records.slice(),
    );

    const named_exports_value = try namedExportsToJS(
        globalThis,
        &parse_result.ast.named_exports,
    );
    return jsc.JSValue.createObject2(globalThis, imports_label, exports_label, named_imports_value, named_exports_value);
}

pub fn transform(this: *JSTranspiler, globalThis: *jsc.JSGlobalObject, callframe: *jsc.CallFrame) bun.JSError!jsc.JSValue {
    jsc.markBinding(@src());
    const arguments = callframe.arguments_old(3);
    var args = jsc.CallFrame.ArgumentsSlice.init(globalThis.bunVM(), arguments.slice());
    defer args.arena.deinit();
    const code_arg = args.next() orelse {
        return globalThis.throwInvalidArgumentType("transform", "code", "string or Uint8Array");
    };

    const allow_string_object = true;
    var code = try jsc.Node.StringOrBuffer.fromJSWithEncodingMaybeAsync(globalThis, bun.default_allocator, code_arg, .utf8, true, allow_string_object) orelse {
        return globalThis.throwInvalidArgumentType("transform", "code", "string or Uint8Array");
    };
    errdefer code.deinit();

    args.eat();
    const loader: ?Loader = brk: {
        if (args.next()) |arg| {
            args.eat();
            break :brk try Loader.fromJS(globalThis, arg);
        }

        break :brk null;
    };

    if (code == .buffer) {
        code_arg.protect();
    }
    var task = TransformTask.create(
        this,
        code,
        globalThis,
        loader orelse this.config.default_loader,
    ) catch {
        if (code == .buffer) {
            code_arg.unprotect();
        }
        globalThis.throwOutOfMemory();
        return error.JSError;
    };
    task.schedule();
    return task.promise.value();
}

pub fn transformSync(
    this: *JSTranspiler,
    globalThis: *jsc.JSGlobalObject,
    callframe: *jsc.CallFrame,
) bun.JSError!jsc.JSValue {
    jsc.markBinding(@src());
    const arguments = callframe.arguments_old(3);

    var args = jsc.CallFrame.ArgumentsSlice.init(globalThis.bunVM(), arguments.slice());
    defer args.arena.deinit();
    const code_arg = args.next() orelse {
        return globalThis.throwInvalidArgumentType("transformSync", "code", "string or Uint8Array");
    };

    var arena = MimallocArena.init() catch unreachable;
    defer arena.deinit();
    const code_holder = try jsc.Node.StringOrBuffer.fromJS(globalThis, arena.allocator(), code_arg) orelse {
        return globalThis.throwInvalidArgumentType("transformSync", "code", "string or Uint8Array");
    };
    defer code_holder.deinit();
    const code = code_holder.slice();
    arguments.ptr[0].ensureStillAlive();
    defer arguments.ptr[0].ensureStillAlive();

    args.eat();
    var js_ctx_value: jsc.JSValue = jsc.JSValue.zero;
    const loader: ?Loader = brk: {
        if (args.next()) |arg| {
            args.eat();
            if (arg.isNumber() or arg.isString()) {
                break :brk try Loader.fromJS(globalThis, arg);
            }

            if (arg.isObject()) {
                js_ctx_value = arg;
                break :brk null;
            }
        }

        break :brk null;
    };

    if (args.nextEat()) |arg| {
        if (arg.isObject()) {
            js_ctx_value = arg;
        } else {
            return globalThis.throwInvalidArgumentType("transformSync", "context", "object or loader");
        }
    }
    if (js_ctx_value != .zero) {
        js_ctx_value.ensureStillAlive();
    }

    defer {
        if (js_ctx_value != .zero) {
            js_ctx_value.ensureStillAlive();
        }
    }

    const allocator = arena.allocator();

    var ast_memory_allocator = allocator.create(JSAst.ASTMemoryAllocator) catch bun.outOfMemory();
    var ast_scope = ast_memory_allocator.enter(allocator);
    defer ast_scope.exit();

    const prev_bundler = this.transpiler;
    this.transpiler.setAllocator(allocator);
    this.transpiler.macro_context = null;
    var log = logger.Log.init(arena.backingAllocator());
    log.level = this.config.log.level;
    this.transpiler.setLog(&log);

    defer {
        this.transpiler = prev_bundler;
    }
    const parse_result = getParseResult(
        this,
        allocator,
        code,
        loader,
        js_ctx_value,
    ) orelse {
        if ((this.transpiler.log.warnings + this.transpiler.log.errors) > 0) {
            return globalThis.throwValue(try this.transpiler.log.toJS(globalThis, globalThis.allocator(), "Parse error"));
        }

        return globalThis.throw("Failed to parse code", .{});
    };

    if ((this.transpiler.log.warnings + this.transpiler.log.errors) > 0) {
        return globalThis.throwValue(try this.transpiler.log.toJS(globalThis, globalThis.allocator(), "Parse error"));
    }

    var buffer_writer = this.buffer_writer orelse brk: {
        var writer = JSPrinter.BufferWriter.init(arena.backingAllocator());

        writer.buffer.growIfNeeded(code.len) catch unreachable;
        writer.buffer.list.expandToCapacity();
        break :brk writer;
    };

    defer {
        this.buffer_writer = buffer_writer;
    }

    buffer_writer.reset();
    var printer = JSPrinter.BufferPrinter.init(buffer_writer);
    _ = this.transpiler.print(parse_result, @TypeOf(&printer), &printer, .esm_ascii) catch |err| {
        return globalThis.throwError(err, "Failed to print code");
    };

    // TODO: benchmark if pooling this way is faster or moving is faster
    buffer_writer = printer.ctx;
    var out = jsc.ZigString.init(buffer_writer.written);
    out.setOutputEncoding();
    return out.toJS(globalThis);
}

fn namedExportsToJS(global: *JSGlobalObject, named_exports: *JSAst.Ast.NamedExports) bun.JSError!jsc.JSValue {
    if (named_exports.count() == 0)
        return JSValue.createEmptyArray(global, 0);

    var named_exports_iter = named_exports.iterator();
    var stack_fallback = std.heap.stackFallback(@sizeOf(bun.String) * 32, bun.default_allocator);
    var allocator = stack_fallback.get();
    var names = allocator.alloc(
        bun.String,
        named_exports.count(),
    ) catch unreachable;
    defer allocator.free(names);
    named_exports.sort(strings.StringArrayByIndexSorter{
        .keys = named_exports.keys(),
    });
    var i: usize = 0;
    while (named_exports_iter.next()) |entry| {
        names[i] = bun.String.cloneUTF8(entry.key_ptr.*);
        i += 1;
    }
    return bun.String.toJSArray(global, names);
}

fn namedImportsToJS(global: *JSGlobalObject, import_records: []const ImportRecord) bun.JSError!jsc.JSValue {
    const path_label = jsc.ZigString.static("path");
    const kind_label = jsc.ZigString.static("kind");

    const array = try jsc.JSValue.createEmptyArray(global, import_records.len);
    array.ensureStillAlive();

    for (import_records, 0..) |record, i| {
        if (record.is_internal) continue;

        array.ensureStillAlive();
        const path = jsc.ZigString.init(record.path.text).toJS(global);
        const kind = jsc.ZigString.init(record.kind.label()).toJS(global);
        try array.putIndex(global, @as(u32, @truncate(i)), try jsc.JSValue.createObject2(global, path_label, kind_label, path, kind));
    }

    return array;
}

pub fn scanImports(this: *JSTranspiler, globalThis: *jsc.JSGlobalObject, callframe: *jsc.CallFrame) bun.JSError!jsc.JSValue {
    const arguments = callframe.arguments_old(2);
    var args = jsc.CallFrame.ArgumentsSlice.init(globalThis.bunVM(), arguments.slice());
    defer args.deinit();

    const code_arg = args.next() orelse {
        return globalThis.throwInvalidArgumentType("scanImports", "code", "string or Uint8Array");
    };

    const code_holder = try jsc.Node.StringOrBuffer.fromJS(globalThis, args.arena.allocator(), code_arg) orelse {
        if (!globalThis.hasException()) {
            return globalThis.throwInvalidArgumentType("scanImports", "code", "string or Uint8Array");
        }
        return .zero;
    };
    args.eat();
    defer code_holder.deinit();
    const code = code_holder.slice();

    var loader: Loader = this.config.default_loader;
    if (args.next()) |arg| {
        if (try Loader.fromJS(globalThis, arg)) |_loader| {
            loader = _loader;
        }
        args.eat();
    }

    if (!loader.isJavaScriptLike()) {
        return globalThis.throwInvalidArguments("Only JavaScript-like files support this fast path", .{});
    }

    var arena = MimallocArena.init() catch unreachable;
    defer arena.deinit();
    const prev_allocator = this.transpiler.allocator;
    const allocator = arena.allocator();
    var ast_memory_allocator = allocator.create(JSAst.ASTMemoryAllocator) catch bun.outOfMemory();
    var ast_scope = ast_memory_allocator.enter(allocator);
    defer ast_scope.exit();

    this.transpiler.setAllocator(allocator);
    defer this.transpiler.setAllocator(prev_allocator);
    var log = logger.Log.init(arena.backingAllocator());
    defer log.deinit();
    this.transpiler.setLog(&log);
<<<<<<< HEAD
    defer this.transpiler.setLog(&this.transpiler_options.log);
=======
    defer {
        this.transpiler.setLog(&this.config.log);
        this.transpiler.setAllocator(prev_allocator);
        arena.deinit();
    }
>>>>>>> f5c138d6

    const source = logger.Source.initPathString(loader.stdinName(), code);
    var transpiler = &this.transpiler;
    const jsx = if (this.config.tsconfig != null)
        this.config.tsconfig.?.mergeJSX(this.transpiler.options.jsx)
    else
        this.transpiler.options.jsx;

    var opts = JSParser.Parser.Options.init(jsx, loader);
    if (this.transpiler.macro_context == null) {
        this.transpiler.macro_context = JSAst.Macro.MacroContext.init(&this.transpiler);
    }
    opts.macro_context = &this.transpiler.macro_context.?;

    transpiler.resolver.caches.js.scan(
        transpiler.allocator,
        &this.scan_pass_result,
        opts,
        transpiler.options.define,
        &log,
        &source,
    ) catch |err| {
        defer this.scan_pass_result.reset();
        if ((log.warnings + log.errors) > 0) {
            return globalThis.throwValue(try log.toJS(globalThis, globalThis.allocator(), "Failed to scan imports"));
        }

        return globalThis.throwError(err, "Failed to scan imports");
    };

    defer this.scan_pass_result.reset();

    if ((log.warnings + log.errors) > 0) {
        return globalThis.throwValue(try log.toJS(globalThis, globalThis.allocator(), "Failed to scan imports"));
    }

    const named_imports_value = try namedImportsToJS(
        globalThis,
        this.scan_pass_result.import_records.items,
    );
    return named_imports_value;
}

const string = []const u8;

const std = @import("std");
const ImportRecord = @import("../../import_record.zig").ImportRecord;
const Runtime = @import("../../runtime.zig").Runtime;
const TSConfigJSON = @import("../../resolver/tsconfig_json.zig").TSConfigJSON;

const options = @import("../../options.zig");
const Loader = options.Loader;
const Target = options.Target;

const MacroMap = @import("../../resolver/package_json.zig").MacroMap;
const PackageJSON = @import("../../resolver/package_json.zig").PackageJSON;

const bun = @import("bun");
const JSLexer = bun.js_lexer;
const JSPrinter = bun.js_printer;
const Transpiler = bun.transpiler;
const logger = bun.logger;
const strings = bun.strings;
const MimallocArena = bun.allocators.MimallocArena;
const api = bun.schema.api;

const JSAst = bun.ast;
const Expr = JSAst.Expr;

const JSParser = bun.js_parser;
const ScanPassResult = JSParser.ScanPassResult;

const jsc = bun.jsc;
const JSGlobalObject = jsc.JSGlobalObject;
const JSValue = bun.jsc.JSValue;
const ZigString = jsc.ZigString;<|MERGE_RESOLUTION|>--- conflicted
+++ resolved
@@ -730,11 +730,7 @@
     }
 
     this.arena.deinit();
-<<<<<<< HEAD
-    bun.default_allocator.destroy(this);
-=======
     bun.destroy(this);
->>>>>>> f5c138d6
 }
 
 fn getParseResult(this: *JSTranspiler, allocator: std.mem.Allocator, code: []const u8, loader: ?Loader, macro_js_ctx: Transpiler.MacroJSValueType) ?Transpiler.ParseResult {
@@ -801,15 +797,7 @@
     var log = logger.Log.init(arena.backingAllocator());
     defer log.deinit();
     this.transpiler.setLog(&log);
-<<<<<<< HEAD
-    defer this.transpiler.setLog(&this.transpiler_options.log);
-=======
-    defer {
-        this.transpiler.setLog(&this.config.log);
-        this.transpiler.setAllocator(prev_allocator);
-        arena.deinit();
-    }
->>>>>>> f5c138d6
+    defer this.transpiler.setLog(&this.config.log);
     var ast_memory_allocator = allocator.create(JSAst.ASTMemoryAllocator) catch bun.outOfMemory();
     var ast_scope = ast_memory_allocator.enter(allocator);
     defer ast_scope.exit();
@@ -1088,15 +1076,7 @@
     var log = logger.Log.init(arena.backingAllocator());
     defer log.deinit();
     this.transpiler.setLog(&log);
-<<<<<<< HEAD
-    defer this.transpiler.setLog(&this.transpiler_options.log);
-=======
-    defer {
-        this.transpiler.setLog(&this.config.log);
-        this.transpiler.setAllocator(prev_allocator);
-        arena.deinit();
-    }
->>>>>>> f5c138d6
+    defer this.transpiler.setLog(&this.config.log);
 
     const source = logger.Source.initPathString(loader.stdinName(), code);
     var transpiler = &this.transpiler;
