const std = @import("std");
const bun = @import("root").bun;
const JSC = bun.JSC;
const VirtualMachine = JSC.VirtualMachine;
const JSValue = JSC.JSValue;
const JSGlobalObject = JSC.JSGlobalObject;
const Debugger = JSC.Debugger;
const Environment = bun.Environment;
const Async = @import("async");
const uv = bun.windows.libuv;
const StatWatcherScheduler = @import("../node/node_fs_stat_watcher.zig").StatWatcherScheduler;
const Timer = @This();
const DNSResolver = @import("./bun/dns_resolver.zig").DNSResolver;

/// TimeoutMap is map of i32 to nullable Timeout structs
/// i32 is exposed to JavaScript and can be used with clearTimeout, clearInterval, etc.
/// When Timeout is null, it means the tasks have been scheduled but not yet executed.
/// Timeouts are enqueued as a task to be run on the next tick of the task queue
/// The task queue runs after the event loop tasks have been run
/// Therefore, there is a race condition where you cancel the task after it has already been enqueued
/// In that case, it shouldn't run. It should be skipped.
pub const TimeoutMap = std.AutoArrayHashMapUnmanaged(
    i32,
    *EventLoopTimer,
);

const TimerHeap = heap.Intrusive(EventLoopTimer, void, EventLoopTimer.less);

pub const All = struct {
    last_id: i32 = 1,
    timers: TimerHeap = .{
        .context = {},
    },
    active_timer_count: i32 = 0,
    uv_timer: if (Environment.isWindows) uv.Timer else void =
        if (Environment.isWindows) std.mem.zeroes(uv.Timer) else {},

    // We split up the map here to avoid storing an extra "repeat" boolean
    maps: struct {
        setTimeout: TimeoutMap = .{},
        setInterval: TimeoutMap = .{},
        setImmediate: TimeoutMap = .{},

        pub inline fn get(this: *@This(), kind: Kind) *TimeoutMap {
            return switch (kind) {
                .setTimeout => &this.setTimeout,
                .setInterval => &this.setInterval,
                .setImmediate => &this.setImmediate,
            };
        }
    } = .{},

    pub fn insert(this: *All, timer: *EventLoopTimer) void {
        this.timers.insert(timer);
        timer.state = .ACTIVE;

        if (Environment.isWindows) {
            this.ensureUVTimer(@alignCast(@fieldParentPtr("timer", this)));
        }
    }

    pub fn remove(this: *All, timer: *EventLoopTimer) void {
        this.timers.remove(timer);

        timer.state = .CANCELLED;
        timer.heap = .{};
    }

    fn ensureUVTimer(this: *All, vm: *VirtualMachine) void {
        if (this.uv_timer.data == null) {
            this.uv_timer.init(vm.uvLoop());
            this.uv_timer.data = vm;
            this.uv_timer.unref();
        }

        if (this.timers.peek()) |timer| {
            uv.uv_update_time(vm.uvLoop());
            const now = timespec.now();
            const wait = if (timer.next.greater(&now))
                timer.next.duration(&now)
            else
                timespec{ .nsec = 0, .sec = 0 };

            this.uv_timer.start(wait.ms(), 0, &onUVTimer);

            if (this.active_timer_count > 0) {
                this.uv_timer.ref();
            } else {
                this.uv_timer.unref();
            }
        }
    }

    pub fn onUVTimer(uv_timer_t: *uv.Timer) callconv(.C) void {
        const all: *All = @fieldParentPtr("uv_timer", uv_timer_t);
        const vm: *VirtualMachine = @alignCast(@fieldParentPtr("timer", all));
        all.drainTimers(vm);
        all.ensureUVTimer(vm);
    }

    pub fn incrementTimerRef(this: *All, delta: i32) void {
        const vm: *JSC.VirtualMachine = @alignCast(@fieldParentPtr("timer", this));

        const old = this.active_timer_count;
        const new = old + delta;

        if (comptime Environment.isDebug) {
            assert(new >= 0);
        }

        this.active_timer_count = new;

        if (old <= 0 and new > 0) {
            if (comptime Environment.isWindows) {
                this.uv_timer.ref();
            } else {
                vm.uwsLoop().ref();
            }
        } else if (old > 0 and new <= 0) {
            if (comptime Environment.isWindows) {
                this.uv_timer.unref();
            } else {
                vm.uwsLoop().unref();
            }
        }
    }

    pub fn getNextID() callconv(.C) i32 {
        VirtualMachine.get().timer.last_id +%= 1;
        return VirtualMachine.get().timer.last_id;
    }

    pub fn getTimeout(this: *const All, spec: *timespec) bool {
        if (this.active_timer_count == 0) {
            return false;
        }

        if (this.timers.peek()) |min| {
            const now = timespec.now();
            switch (now.order(&min.next)) {
                .gt, .eq => {
                    spec.* = .{ .nsec = 0, .sec = 0 };
                    return true;
                },
                .lt => {
                    spec.* = min.next.duration(&now);
                    return true;
                },
            }
        }

        return false;
    }

    export fn Bun__internal_drainTimers(vm: *VirtualMachine) callconv(.C) void {
        drainTimers(&vm.timer, vm);
    }

    comptime {
        _ = &Bun__internal_drainTimers;
    }

    pub fn drainTimers(this: *All, vm: *VirtualMachine) void {
        if (this.timers.peek() == null) {
            return;
        }

        const now = &timespec.now();

        while (this.timers.peek()) |t| {
            if (t.next.greater(now)) {
                break;
            }

            assert(this.timers.deleteMin().? == t);

            switch (t.fire(
                now,
                vm,
            )) {
                .disarm => {},
                .rearm => {},
            }
        }
    }

    fn set(
        id: i32,
        globalThis: *JSGlobalObject,
        callback: JSValue,
        interval: i32,
        arguments_array_or_zero: JSValue,
        repeat: bool,
    ) !JSC.JSValue {
        JSC.markBinding(@src());
        var vm = globalThis.bunVM();

        const kind: Kind = if (repeat) .setInterval else .setTimeout;

        // setImmediate(foo)
        if (kind == .setTimeout and interval == 0) {
            const timer_object, const timer_js = TimerObject.init(globalThis, vm, id, .setImmediate, 0, callback, arguments_array_or_zero);
            timer_object.ref();
            vm.enqueueImmediateTask(JSC.Task.init(timer_object));
            if (vm.isInspectorEnabled()) {
                Debugger.didScheduleAsyncCall(globalThis, .DOMTimer, ID.asyncID(.{ .id = id, .kind = kind }), !repeat);
            }
            return timer_js;
        }

        const timer_object, const timer_js = TimerObject.init(globalThis, vm, id, kind, interval, callback, arguments_array_or_zero);
        _ = timer_object; // autofix

        if (vm.isInspectorEnabled()) {
            Debugger.didScheduleAsyncCall(globalThis, .DOMTimer, ID.asyncID(.{ .id = id, .kind = kind }), !repeat);
        }

        return timer_js;
    }

    pub fn setImmediate(
        globalThis: *JSGlobalObject,
        callback: JSValue,
        arguments: JSValue,
    ) callconv(.C) JSValue {
        JSC.markBinding(@src());
        const id = globalThis.bunVM().timer.last_id;
        globalThis.bunVM().timer.last_id +%= 1;

        const interval: i32 = 0;

        const wrappedCallback = callback.withAsyncContextIfNeeded(globalThis);

        return set(id, globalThis, wrappedCallback, interval, arguments, false) catch
            return JSValue.jsUndefined();
    }

    comptime {
        if (!JSC.is_bindgen) {
            @export(setImmediate, .{ .name = "Bun__Timer__setImmediate" });
        }
    }

    pub fn setTimeout(
        globalThis: *JSGlobalObject,
        callback: JSValue,
        countdown: JSValue,
        arguments: JSValue,
    ) callconv(.C) JSValue {
        JSC.markBinding(@src());
        const id = globalThis.bunVM().timer.last_id;
        globalThis.bunVM().timer.last_id +%= 1;

        const interval: i32 = @max(
            countdown.coerce(i32, globalThis),
            // It must be 1 at minimum or setTimeout(cb, 0) will seemingly hang
            1,
        );

        const wrappedCallback = callback.withAsyncContextIfNeeded(globalThis);

        return set(id, globalThis, wrappedCallback, interval, arguments, false) catch
            return JSValue.jsUndefined();
    }
    pub fn setInterval(
        globalThis: *JSGlobalObject,
        callback: JSValue,
        countdown: JSValue,
        arguments: JSValue,
    ) callconv(.C) JSValue {
        JSC.markBinding(@src());
        const id = globalThis.bunVM().timer.last_id;
        globalThis.bunVM().timer.last_id +%= 1;

        const wrappedCallback = callback.withAsyncContextIfNeeded(globalThis);

        // We don't deal with nesting levels directly
        // but we do set the minimum timeout to be 1ms for repeating timers
        const interval: i32 = @max(
            countdown.coerce(i32, globalThis),
            1,
        );
        return set(id, globalThis, wrappedCallback, interval, arguments, true) catch
            return JSValue.jsUndefined();
    }

    pub fn clearTimer(timer_id_value: JSValue, globalThis: *JSGlobalObject, repeats: bool) void {
        JSC.markBinding(@src());

        const kind: Kind = if (repeats) .setInterval else .setTimeout;
        var vm = globalThis.bunVM();
        var map = vm.timer.maps.get(kind);

        const timer: *TimerObject = brk: {
            if (timer_id_value.isAnyInt()) {
                if (map.fetchSwapRemove(timer_id_value.coerce(i32, globalThis))) |entry| {
                    // Don't forget to check the type tag.
                    // When we start using this list of timers for more things
                    // It would be a weird situation, security-wise, if we were to let
                    // the user cancel a timer that was of a different type.
                    if (entry.value.tag == .TimerObject) {
                        break :brk @as(
                            *TimerObject,
                            @fieldParentPtr("event_loop_timer", entry.value),
                        );
                    }
                }

                break :brk null;
            }

            break :brk TimerObject.fromJS(timer_id_value);
        } orelse return;

        timer.cancel(vm);
    }

    pub fn clearTimeout(
        globalThis: *JSGlobalObject,
        id: JSValue,
    ) callconv(.C) JSValue {
        JSC.markBinding(@src());
        clearTimer(id, globalThis, false);
        return JSValue.jsUndefined();
    }
    pub fn clearInterval(
        globalThis: *JSGlobalObject,
        id: JSValue,
    ) callconv(.C) JSValue {
        JSC.markBinding(@src());
        clearTimer(id, globalThis, true);
        return JSValue.jsUndefined();
    }

    const Shimmer = @import("../bindings/shimmer.zig").Shimmer;

    pub const shim = Shimmer("Bun", "Timer", @This());
    pub const name = "Bun__Timer";
    pub const include = "";
    pub const namespace = shim.namespace;

    pub const Export = shim.exportFunctions(.{
        .setTimeout = setTimeout,
        .setInterval = setInterval,
        .clearTimeout = clearTimeout,
        .clearInterval = clearInterval,
        .getNextID = getNextID,
    });

    comptime {
        if (!JSC.is_bindgen) {
            @export(setTimeout, .{ .name = Export[0].symbol_name });
            @export(setInterval, .{ .name = Export[1].symbol_name });
            @export(clearTimeout, .{ .name = Export[2].symbol_name });
            @export(clearInterval, .{ .name = Export[3].symbol_name });
            @export(getNextID, .{ .name = Export[4].symbol_name });
        }
    }
};

const uws = bun.uws;

pub const TimerObject = struct {
    id: i32 = -1,
    kind: Kind = .setTimeout,
    interval: i32 = 0,
    // we do not allow the timer to be refreshed after we call clearInterval/clearTimeout
    has_cleared_timer: bool = false,
    is_keeping_event_loop_alive: bool = false,

    // if they never access the timer by integer, don't create a hashmap entry.
    has_accessed_primitive: bool = false,

    strong_this: JSC.Strong = .{},

    has_js_ref: bool = true,
    ref_count: u32 = 1,

    event_loop_timer: EventLoopTimer = .{
        .next = .{},
        .tag = .TimerObject,
    },

    pub usingnamespace JSC.Codegen.JSTimeout;
    pub usingnamespace bun.NewRefCounted(@This(), deinit);

    extern "C" fn Bun__JSTimeout__call(encodedTimeoutValue: JSValue, globalObject: *JSC.JSGlobalObject) void;

    pub fn runImmediateTask(this: *TimerObject, vm: *VirtualMachine) void {
        if (this.has_cleared_timer) {
            this.deref();
            return;
        }

        const this_object = this.strong_this.get() orelse {
            if (Environment.isDebug) {
                @panic("TimerObject.runImmediateTask: this_object is null");
            }
            return;
        };
        const globalThis = this.strong_this.globalThis.?;
        this.strong_this.deinit();
        this.event_loop_timer.state = .FIRED;

        vm.eventLoop().enter();
        {
            this.ref();
            defer this.deref();

            run(this_object, globalThis, this.asyncID(), vm);

            if (this.event_loop_timer.state == .FIRED) {
                this.deref();
            }
        }
        vm.eventLoop().exit();
    }

    pub fn asyncID(this: *const TimerObject) u64 {
        return ID.asyncID(.{ .id = this.id, .kind = this.kind });
    }

    pub fn fire(this: *TimerObject, _: *const timespec, vm: *JSC.VirtualMachine) EventLoopTimer.Arm {
        const id = this.id;
        const kind = this.kind;
        const has_been_cleared = this.event_loop_timer.state == .CANCELLED or this.has_cleared_timer or vm.scriptExecutionStatus() != .running;

        this.event_loop_timer.state = .FIRED;
        this.event_loop_timer.heap = .{};

        if (has_been_cleared) {
            if (vm.isInspectorEnabled()) {
                if (this.strong_this.globalThis) |globalThis| {
                    Debugger.didCancelAsyncCall(globalThis, .DOMTimer, ID.asyncID(.{ .id = id, .kind = kind }));
                }
            }

            this.has_cleared_timer = true;
            this.strong_this.deinit();
            this.deref();

            return .disarm;
        }

        const globalThis = this.strong_this.globalThis.?;
        const this_object = this.strong_this.get().?;
        var time_before_call: timespec = undefined;

        if (kind != .setInterval) {
            this.strong_this.clear();
        } else {
            time_before_call = timespec.msFromNow(this.interval);
        }
        this_object.ensureStillAlive();

        vm.eventLoop().enter();
        {
            // Ensure it stays alive for this scope.
            this.ref();
            defer this.deref();

            run(this_object, globalThis, ID.asyncID(.{ .id = id, .kind = kind }), vm);

            var is_timer_done = false;

            // Node doesn't drain microtasks after each timer callback.
            if (kind == .setInterval) {
                switch (this.event_loop_timer.state) {
                    .FIRED => {
                        // If we didn't clear the setInterval, reschedule it starting from
                        this.event_loop_timer.next = time_before_call;
                        vm.timer.insert(&this.event_loop_timer);

                        if (this.has_js_ref) {
                            this.setEnableKeepingEventLoopAlive(vm, true);
                        }

                        // The ref count doesn't change. It wasn't decremented.
                    },
                    .ACTIVE => {
                        // The developer called timer.refresh() synchronously in the callback.
                        vm.timer.remove(&this.event_loop_timer);

                        this.event_loop_timer.next = time_before_call;
                        vm.timer.insert(&this.event_loop_timer);

                        // Balance out the ref count.
                        // the transition from "FIRED" -> "ACTIVE" caused it to increment.
                        this.deref();
                    },
                    else => {
                        is_timer_done = true;
                    },
                }
            } else if (this.event_loop_timer.state == .FIRED) {
                is_timer_done = true;
            }

            if (is_timer_done) {
                if (this.is_keeping_event_loop_alive) {
                    this.is_keeping_event_loop_alive = false;

                    switch (this.kind) {
                        .setTimeout, .setInterval => {
                            vm.timer.incrementTimerRef(-1);
                        },
                        else => {},
                    }
                }

                // The timer will not be re-entered into the event loop at this point.
                this.deref();
            }
        }
        vm.eventLoop().exit();

        return .disarm;
    }

    pub fn run(this_object: JSC.JSValue, globalThis: *JSC.JSGlobalObject, async_id: u64, vm: *JSC.VirtualMachine) void {
        if (vm.isInspectorEnabled()) {
            Debugger.willDispatchAsyncCall(globalThis, .DOMTimer, async_id);
        }

        defer {
            if (vm.isInspectorEnabled()) {
                Debugger.didDispatchAsyncCall(globalThis, .DOMTimer, async_id);
            }
        }

        // Bun__JSTimeout__call handles exceptions.
        Bun__JSTimeout__call(this_object, globalThis);
    }

    pub fn init(globalThis: *JSGlobalObject, vm: *VirtualMachine, id: i32, kind: Kind, interval: i32, callback: JSValue, arguments: JSValue) struct { *TimerObject, JSValue } {
        var timer = TimerObject.new(.{
            .id = id,
            .kind = kind,
            .interval = interval,
        });
        var timer_js = timer.toJS(globalThis);
        timer_js.ensureStillAlive();
        if (arguments != .zero)
            TimerObject.argumentsSetCached(timer_js, globalThis, arguments);
        TimerObject.callbackSetCached(timer_js, globalThis, callback);
        timer_js.ensureStillAlive();
        timer.strong_this.set(globalThis, timer_js);
        if (kind != .setImmediate) {
            timer.reschedule(vm);
        }
        return .{ timer, timer_js };
    }

    pub fn doRef(this: *TimerObject, _: *JSC.JSGlobalObject, callframe: *JSC.CallFrame) bun.JSError!JSValue {
        const this_value = callframe.this();
        this_value.ensureStillAlive();

        const did_have_js_ref = this.has_js_ref;
        this.has_js_ref = true;

        if (!did_have_js_ref) {
            this.setEnableKeepingEventLoopAlive(JSC.VirtualMachine.get(), true);
        }

        return this_value;
    }

    pub fn doRefresh(this: *TimerObject, globalObject: *JSC.JSGlobalObject, callframe: *JSC.CallFrame) bun.JSError!JSValue {
        const this_value = callframe.this();

        // setImmediate does not support refreshing and we do not support refreshing after cleanup
        if (this.id == -1 or this.kind == .setImmediate or this.has_cleared_timer) {
            return this_value;
        }

        this.strong_this.set(globalObject, this_value);
        this.reschedule(VirtualMachine.get());

        return this_value;
    }

    pub fn doUnref(this: *TimerObject, _: *JSC.JSGlobalObject, callframe: *JSC.CallFrame) bun.JSError!JSValue {
        const this_value = callframe.this();
        this_value.ensureStillAlive();

        const did_have_js_ref = this.has_js_ref;
        this.has_js_ref = false;

        if (did_have_js_ref) {
            this.setEnableKeepingEventLoopAlive(JSC.VirtualMachine.get(), false);
        }

        return this_value;
    }

    pub fn cancel(this: *TimerObject, vm: *VirtualMachine) void {
        this.setEnableKeepingEventLoopAlive(vm, false);
        this.has_cleared_timer = true;

        if (this.kind == .setImmediate) return;

        const was_active = this.event_loop_timer.state == .ACTIVE;

        this.event_loop_timer.state = .CANCELLED;
        this.strong_this.deinit();

        if (was_active) {
            vm.timer.remove(&this.event_loop_timer);
            this.deref();
        }
    }

    pub fn reschedule(this: *TimerObject, vm: *VirtualMachine) void {
        if (this.kind == .setImmediate) return;

        const now = timespec.msFromNow(this.interval);
        const was_active = this.event_loop_timer.state == .ACTIVE;
        if (was_active) {
            vm.timer.remove(&this.event_loop_timer);
        } else {
            this.ref();
        }

        this.event_loop_timer.next = now;
        vm.timer.insert(&this.event_loop_timer);
        this.has_cleared_timer = false;

        if (this.has_js_ref) {
            this.setEnableKeepingEventLoopAlive(vm, true);
        }
    }

    fn setEnableKeepingEventLoopAlive(this: *TimerObject, vm: *VirtualMachine, enable: bool) void {
        if (this.is_keeping_event_loop_alive == enable) {
            return;
        }
        this.is_keeping_event_loop_alive = enable;

        switch (this.kind) {
            .setTimeout, .setInterval => {
                vm.timer.incrementTimerRef(if (enable) 1 else -1);
            },
            else => {},
        }
    }

    pub fn hasRef(this: *TimerObject, _: *JSC.JSGlobalObject, _: *JSC.CallFrame) bun.JSError!JSValue {
        return JSValue.jsBoolean(this.is_keeping_event_loop_alive);
    }
    pub fn toPrimitive(this: *TimerObject, _: *JSC.JSGlobalObject, _: *JSC.CallFrame) bun.JSError!JSValue {
        if (!this.has_accessed_primitive) {
            this.has_accessed_primitive = true;
            const vm = VirtualMachine.get();
            vm.timer.maps.get(this.kind).put(bun.default_allocator, this.id, &this.event_loop_timer) catch bun.outOfMemory();
        }
        return JSValue.jsNumber(this.id);
    }

    pub fn finalize(this: *TimerObject) void {
        this.strong_this.deinit();
        this.deref();
    }

    pub fn deinit(this: *TimerObject) void {
        this.strong_this.deinit();
        const vm = VirtualMachine.get();

        if (this.event_loop_timer.state == .ACTIVE) {
            vm.timer.remove(&this.event_loop_timer);
        }

        if (this.has_accessed_primitive) {
            const map = vm.timer.maps.get(this.kind);
            if (map.orderedRemove(this.id)) {
                // If this array gets large, let's shrink it down
                // Array keys are i32
                // Values are 1 ptr
                // Therefore, 12 bytes per entry
                // So if you created 21,000 timers and accessed them by ID, you'd be using 252KB
                const allocated_bytes = map.capacity() * @sizeOf(TimeoutMap.Data);
                const used_bytes = map.count() * @sizeOf(TimeoutMap.Data);
                if (allocated_bytes - used_bytes > 256 * 1024) {
                    map.shrinkAndFree(bun.default_allocator, map.count() + 8);
                }
            }
        }

        this.setEnableKeepingEventLoopAlive(vm, false);
        this.destroy();
    }
};

pub const Kind = enum(u32) {
    setTimeout,
    setInterval,
    setImmediate,
};

// this is sized to be the same as one pointer
pub const ID = extern struct {
    id: i32,

    kind: Kind = Kind.setTimeout,

    pub inline fn asyncID(this: ID) u64 {
        return @bitCast(this);
    }

    pub fn repeats(this: ID) bool {
        return this.kind == .setInterval;
    }
};

const assert = bun.assert;
const heap = bun.io.heap;

pub const EventLoopTimer = struct {
    /// The absolute time to fire this timer next.
    next: timespec,

    /// Internal heap fields.
    heap: heap.IntrusiveField(EventLoopTimer) = .{},

    state: State = .PENDING,

    tag: Tag = .TimerCallback,

    pub const Tag = if (Environment.isWindows) enum {
        TimerCallback,
        TimerObject,
        TestRunner,
        StatWatcherScheduler,
        UpgradedDuplex,
        DNSResolver,
        WindowsNamedPipe,
        PostgresSQLConnectionTimeout,
        PostgresSQLConnectionMaxLifetime,

        pub fn Type(comptime T: Tag) type {
            return switch (T) {
                .TimerCallback => TimerCallback,
                .TimerObject => TimerObject,
                .TestRunner => JSC.Jest.TestRunner,
                .StatWatcherScheduler => StatWatcherScheduler,
                .UpgradedDuplex => uws.UpgradedDuplex,
                .DNSResolver => DNSResolver,
                .WindowsNamedPipe => uws.WindowsNamedPipe,
                .PostgresSQLConnectionTimeout => JSC.Postgres.PostgresSQLConnection,
                .PostgresSQLConnectionMaxLifetime => JSC.Postgres.PostgresSQLConnection,
            };
        }
    } else enum {
        TimerCallback,
        TimerObject,
        TestRunner,
        StatWatcherScheduler,
        UpgradedDuplex,
<<<<<<< HEAD
        DNSResolver,
=======
        PostgresSQLConnectionTimeout,
        PostgresSQLConnectionMaxLifetime,
>>>>>>> 1ae85522

        pub fn Type(comptime T: Tag) type {
            return switch (T) {
                .TimerCallback => TimerCallback,
                .TimerObject => TimerObject,
                .TestRunner => JSC.Jest.TestRunner,
                .StatWatcherScheduler => StatWatcherScheduler,
                .UpgradedDuplex => uws.UpgradedDuplex,
<<<<<<< HEAD
                .DNSResolver => DNSResolver,
=======
                .PostgresSQLConnectionTimeout => JSC.Postgres.PostgresSQLConnection,
                .PostgresSQLConnectionMaxLifetime => JSC.Postgres.PostgresSQLConnection,
>>>>>>> 1ae85522
            };
        }
    };

    const TimerCallback = struct {
        callback: *const fn (*TimerCallback) Arm,
        ctx: *anyopaque,
        event_loop_timer: EventLoopTimer,
    };

    pub const State = enum {
        /// The timer is waiting to be enabled.
        PENDING,

        /// The timer is active and will fire at the next time.
        ACTIVE,

        /// The timer has been cancelled and will not fire.
        CANCELLED,

        /// The timer has fired and the callback has been called.
        FIRED,
    };

    fn less(_: void, a: *const EventLoopTimer, b: *const EventLoopTimer) bool {
        const order = a.next.order(&b.next);
        if (order == .eq) {
            if (a.tag == .TimerObject and b.tag == .TimerObject) {
                const a_timer: *const TimerObject = @fieldParentPtr("event_loop_timer", a);
                const b_timer: *const TimerObject = @fieldParentPtr("event_loop_timer", b);
                return a_timer.id < b_timer.id;
            }

            if (b.tag == .TimerObject) {
                return false;
            }
        }

        return order == .lt;
    }

    fn ns(self: *const EventLoopTimer) u64 {
        return self.next.ns();
    }

    pub const Arm = union(enum) {
        rearm: timespec,
        disarm,
    };

    pub fn fire(this: *EventLoopTimer, now: *const timespec, vm: *VirtualMachine) Arm {
        switch (this.tag) {
            .PostgresSQLConnectionTimeout => return @as(*JSC.Postgres.PostgresSQLConnection, @alignCast(@fieldParentPtr("timer", this))).onConnectionTimeout(),
            .PostgresSQLConnectionMaxLifetime => return @as(*JSC.Postgres.PostgresSQLConnection, @alignCast(@fieldParentPtr("max_lifetime_timer", this))).onMaxLifetimeTimeout(),
            inline else => |t| {
                var container: *t.Type() = @alignCast(@fieldParentPtr("event_loop_timer", this));
                if (comptime t.Type() == TimerObject) {
                    return container.fire(now, vm);
                }

                if (comptime t.Type() == StatWatcherScheduler) {
                    return container.timerCallback();
                }
                if (comptime t.Type() == uws.UpgradedDuplex) {
                    return container.onTimeout();
                }
                if (Environment.isWindows) {
                    if (comptime t.Type() == uws.WindowsNamedPipe) {
                        return container.onTimeout();
                    }
                }

                if (comptime t.Type() == JSC.Jest.TestRunner) {
                    container.onTestTimeout(now, vm);
                    return .disarm;
                }

                if (comptime t.Type() == DNSResolver) {
                    return container.checkTimeouts(now, vm);
                }

                return container.callback(container);
            },
        }
    }

    pub fn deinit(_: *EventLoopTimer) void {}
};

const timespec = bun.timespec;<|MERGE_RESOLUTION|>--- conflicted
+++ resolved
@@ -755,12 +755,9 @@
         TestRunner,
         StatWatcherScheduler,
         UpgradedDuplex,
-<<<<<<< HEAD
-        DNSResolver,
-=======
         PostgresSQLConnectionTimeout,
         PostgresSQLConnectionMaxLifetime,
->>>>>>> 1ae85522
+        DNSResolver,
 
         pub fn Type(comptime T: Tag) type {
             return switch (T) {
@@ -769,12 +766,9 @@
                 .TestRunner => JSC.Jest.TestRunner,
                 .StatWatcherScheduler => StatWatcherScheduler,
                 .UpgradedDuplex => uws.UpgradedDuplex,
-<<<<<<< HEAD
-                .DNSResolver => DNSResolver,
-=======
                 .PostgresSQLConnectionTimeout => JSC.Postgres.PostgresSQLConnection,
                 .PostgresSQLConnectionMaxLifetime => JSC.Postgres.PostgresSQLConnection,
->>>>>>> 1ae85522
+                .DNSResolver => DNSResolver,
             };
         }
     };
