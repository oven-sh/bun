--- conflicted
+++ resolved
@@ -302,13 +302,7 @@
     }
 
     comptime {
-<<<<<<< HEAD
-        if (!JSC.is_bindgen) {
-            @export(&setImmediate, .{ .name = "Bun__Timer__setImmediate" });
-        }
-=======
-        @export(setImmediate, .{ .name = "Bun__Timer__setImmediate" });
->>>>>>> 676e8d16
+        @export(&setImmediate, .{ .name = "Bun__Timer__setImmediate" });
     }
 
     pub fn setTimeout(
@@ -418,21 +412,11 @@
     });
 
     comptime {
-<<<<<<< HEAD
-        if (!JSC.is_bindgen) {
-            @export(&setTimeout, .{ .name = Export[0].symbol_name });
-            @export(&setInterval, .{ .name = Export[1].symbol_name });
-            @export(&clearTimeout, .{ .name = Export[2].symbol_name });
-            @export(&clearInterval, .{ .name = Export[3].symbol_name });
-            @export(&getNextID, .{ .name = Export[4].symbol_name });
-        }
-=======
-        @export(setTimeout, .{ .name = Export[0].symbol_name });
-        @export(setInterval, .{ .name = Export[1].symbol_name });
-        @export(clearTimeout, .{ .name = Export[2].symbol_name });
-        @export(clearInterval, .{ .name = Export[3].symbol_name });
-        @export(getNextID, .{ .name = Export[4].symbol_name });
->>>>>>> 676e8d16
+        @export(&setTimeout, .{ .name = Export[0].symbol_name });
+        @export(&setInterval, .{ .name = Export[1].symbol_name });
+        @export(&clearTimeout, .{ .name = Export[2].symbol_name });
+        @export(&clearInterval, .{ .name = Export[3].symbol_name });
+        @export(&getNextID, .{ .name = Export[4].symbol_name });
     }
 };
 
