const std = @import("std");
const bun = @import("root").bun;
const JSC = bun.JSC;
const VirtualMachine = JSC.VirtualMachine;
const JSValue = JSC.JSValue;
const JSGlobalObject = JSC.JSGlobalObject;
const Debugger = JSC.Debugger;
const Environment = bun.Environment;
const Async = @import("async");
const uv = bun.windows.libuv;
const StatWatcherScheduler = @import("../node/node_fs_stat_watcher.zig").StatWatcherScheduler;
const Timer = @This();
const DNSResolver = @import("./bun/dns_resolver.zig").DNSResolver;

/// TimeoutMap is map of i32 to nullable Timeout structs
/// i32 is exposed to JavaScript and can be used with clearTimeout, clearInterval, etc.
/// When Timeout is null, it means the tasks have been scheduled but not yet executed.
/// Timeouts are enqueued as a task to be run on the next tick of the task queue
/// The task queue runs after the event loop tasks have been run
/// Therefore, there is a race condition where you cancel the task after it has already been enqueued
/// In that case, it shouldn't run. It should be skipped.
pub const TimeoutMap = std.AutoArrayHashMapUnmanaged(
    i32,
    *EventLoopTimer,
);

/// Array of linked lists of EventLoopTimers. Each list holds all the timers that will fire in the
/// same millisecond, in the order they will fire.
const TimerList = struct {
    // TODO: could we use a priority queue here? would avoid O(n) removal
    lists: std.ArrayListUnmanaged(List),

    pub const empty: TimerList = .{ .lists = .empty };

    /// Add a new timer into the list
    pub fn insert(self: *TimerList, timer: *EventLoopTimer.Node) void {
        const target_list_index = std.sort.lowerBound(List, self.lists.items, &timer.data.next, List.compare);
        if (target_list_index == self.lists.items.len) {
            // suitable insertion point not found so insert at the end
            self.lists.append(bun.default_allocator, .{
                .absolute_time = timer.data.next,
                .timers = .{},
            }) catch bun.outOfMemory();
            // now target_list_index is a valid index and points to the right list
        } else if (List.compare(&timer.data.next, self.lists.items[target_list_index]) != .eq) {
            // lowerBound did not find an exact match, so target_list_index is really the index of
            // the first list *after* the one we want to use.
            // so we need to add a new list in the middle, before target_list_index
            self.lists.insert(bun.default_allocator, target_list_index, .{
                .absolute_time = timer.data.next,
                .timers = .{},
            }) catch bun.outOfMemory();
            // now target_list_index points to the list we just inserted
        }
        const list = &self.lists.items[target_list_index];
        list.timers.append(timer);
    }

    /// Remove the given timer
    pub fn remove(self: *TimerList, timer: *EventLoopTimer.Node) void {
        const maybe_list_containing_index = std.sort.binarySearch(List, self.lists.items, &timer.data.next, List.compare);
        // in safe builds, assert we found the list. in unsafe builds, do not remove anything
        assert(maybe_list_containing_index != null);
        const list_containing_index = maybe_list_containing_index orelse return;
        const list_containing = &self.lists.items[list_containing_index].timers;
        list_containing.remove(timer);
        if (list_containing.len == 0) {
            _ = self.lists.orderedRemove(list_containing_index);
        }
    }

    /// Get the timer that will fire next, but don't remove it
    pub fn peek(self: *const TimerList) ?*EventLoopTimer.Node {
        if (self.lists.items.len == 0) {
            return null;
        } else {
            assert(self.lists.items[0].timers.len > 0);
            return self.lists.items[0].timers.first;
        }
    }

    /// Remove and return the next timer to fire
    pub fn deleteMin(self: *TimerList) ?*EventLoopTimer.Node {
        if (self.lists.items.len == 0) {
            // empty
            return null;
        } else {
            const list = &self.lists.items[0].timers;
            const timer = list.popFirst();
            // if this list contains no timers it should have been removed
            assert(timer != null);
            // if it is now empty then we remove it from the list of lists
            if (list.len == 0) {
                _ = self.lists.orderedRemove(0);
            }
        }
    }

    const List = struct {
        absolute_time: struct {
            sec: isize,
            msec: u16,
        },
        timers: std.DoublyLinkedList(EventLoopTimer),

        fn compare(context: *const bun.timespec, item: List) std.math.Order {
            const sec_order = std.math.order(context.sec, item.absolute_time.sec);
            if (sec_order != .eq) return sec_order;
            return std.math.order(@divFloor(context.nsec, std.time.ns_per_ms), item.absolute_time.msec);
        }
    };
};

pub const All = struct {
    last_id: i32 = 1,
<<<<<<< HEAD
    timers: TimerList = .empty,
=======
    lock: bun.Mutex = .{},
    thread_id: std.Thread.Id,
    timers: TimerHeap = .{
        .context = {},
    },
>>>>>>> a8d159da
    active_timer_count: i32 = 0,
    uv_timer: if (Environment.isWindows) uv.Timer else void = if (Environment.isWindows) std.mem.zeroes(uv.Timer),

    // We split up the map here to avoid storing an extra "repeat" boolean
    maps: struct {
        setTimeout: TimeoutMap = .{},
        setInterval: TimeoutMap = .{},
        setImmediate: TimeoutMap = .{},

        pub inline fn get(this: *@This(), kind: Kind) *TimeoutMap {
            return switch (kind) {
                .setTimeout => &this.setTimeout,
                .setInterval => &this.setInterval,
                .setImmediate => &this.setImmediate,
            };
        }
    } = .{},

    pub fn init() @This() {
        return .{
            .thread_id = std.Thread.getCurrentId(),
        };
    }

    pub fn insert(this: *All, timer: *EventLoopTimer) void {
        this.lock.lock();
        defer this.lock.unlock();
        this.timers.insert(timer);
        timer.state = .ACTIVE;

        if (Environment.isWindows) {
            this.ensureUVTimer(@alignCast(@fieldParentPtr("timer", this)));
        }
    }

    pub fn remove(this: *All, timer: *EventLoopTimer) void {
        this.lock.lock();
        defer this.lock.unlock();
        this.timers.remove(timer);

        timer.state = .CANCELLED;
        timer.heap = .{};
    }

    /// Remove the EventLoopTimer if necessary.
    pub fn update(this: *All, timer: *EventLoopTimer, time: *const timespec) void {
        this.lock.lock();
        defer this.lock.unlock();
        if (timer.state == .ACTIVE) {
            this.timers.remove(timer);
        }

        timer.state = .ACTIVE;
        if (comptime Environment.isDebug) {
            if (&timer.next == time) {
                @panic("timer.next == time. For threadsafety reasons, time and timer.next must always be a different pointer.");
            }
        }
        timer.next = time.*;

        this.timers.insert(timer);
        if (Environment.isWindows) {
            this.ensureUVTimer(@alignCast(@fieldParentPtr("timer", this)));
        }
    }

    fn ensureUVTimer(this: *All, vm: *VirtualMachine) void {
        if (this.uv_timer.data == null) {
            this.uv_timer.init(vm.uvLoop());
            this.uv_timer.data = vm;
            this.uv_timer.unref();
        }

        if (this.timers.peek()) |timer| {
            uv.uv_update_time(vm.uvLoop());
            const now = timespec.now();
            const wait = if (timer.next.greater(&now))
                timer.next.duration(&now)
            else
                timespec{ .nsec = 0, .sec = 0 };

            this.uv_timer.start(wait.msUnsigned(), 0, &onUVTimer);

            if (this.active_timer_count > 0) {
                this.uv_timer.ref();
            } else {
                this.uv_timer.unref();
            }
        }
    }

    pub fn onUVTimer(uv_timer_t: *uv.Timer) callconv(.C) void {
        const all: *All = @fieldParentPtr("uv_timer", uv_timer_t);
        const vm: *VirtualMachine = @alignCast(@fieldParentPtr("timer", all));
        all.drainTimers(vm);
        all.ensureUVTimer(vm);
    }

    pub fn incrementTimerRef(this: *All, delta: i32) void {
        const vm: *JSC.VirtualMachine = @alignCast(@fieldParentPtr("timer", this));

        const old = this.active_timer_count;
        const new = old + delta;

        if (comptime Environment.isDebug) {
            assert(new >= 0);
        }

        this.active_timer_count = new;

        if (old <= 0 and new > 0) {
            if (comptime Environment.isWindows) {
                this.uv_timer.ref();
            } else {
                vm.uwsLoop().ref();
            }
        } else if (old > 0 and new <= 0) {
            if (comptime Environment.isWindows) {
                this.uv_timer.unref();
            } else {
                vm.uwsLoop().unref();
            }
        }
    }

    pub fn getNextID() callconv(.C) i32 {
        VirtualMachine.get().timer.last_id +%= 1;
        return VirtualMachine.get().timer.last_id;
    }

    pub fn getTimeout(this: *All, spec: *timespec, vm: *VirtualMachine) bool {
        if (this.active_timer_count == 0) {
            return false;
        }

        var now: timespec = undefined;
        var has_set_now: bool = false;
        while (this.timers.peek()) |min| {
            if (!has_set_now) {
                now = timespec.now();
                has_set_now = true;
            }

            switch (now.order(&min.next)) {
                .gt, .eq => {
                    // Side-effect: potentially call the StopIfNecessary timer.
                    if (min.tag == .WTFTimer) {
                        _ = this.timers.deleteMin();
                        _ = min.fire(&now, vm);
                        continue;
                    }

                    spec.* = .{ .nsec = 0, .sec = 0 };
                    return true;
                },
                .lt => {
                    spec.* = min.next.duration(&now);
                    return true;
                },
            }

            unreachable;
        }

        return false;
    }

    export fn Bun__internal_drainTimers(vm: *VirtualMachine) callconv(.C) void {
        drainTimers(&vm.timer, vm);
    }

    comptime {
        _ = &Bun__internal_drainTimers;
    }

    // Getting the current time is expensive on certain platforms.
    // We don't want to call it when there are no timers.
    // And when we do call it, we want to be sure we only call it once.
    // and we do NOT want to hold the lock while the timer is running it's code.
    // This function has to be thread-safe.
    fn next(this: *All, has_set_now: *bool, now: *timespec) ?*EventLoopTimer {
        this.lock.lock();
        defer this.lock.unlock();

        if (this.timers.peek()) |timer| {
            if (!has_set_now.*) {
                now.* = timespec.now();
                has_set_now.* = true;
            }
            if (timer.next.greater(now)) {
                return null;
            }

            assert(this.timers.deleteMin().? == timer);

            return timer;
        }
        return null;
    }

    pub fn drainTimers(this: *All, vm: *VirtualMachine) void {
        // Set in next().
        var now: timespec = undefined;
        // Split into a separate variable to avoid increasing the size of the timespec type.
        var has_set_now: bool = false;

        while (this.next(&has_set_now, &now)) |t| {
            switch (t.fire(
                &now,
                vm,
            )) {
                .disarm => {},
                .rearm => {},
            }
        }
    }

    fn set(
        id: i32,
        globalThis: *JSGlobalObject,
        callback: JSValue,
        interval: i32,
        arguments_array_or_zero: JSValue,
        repeat: bool,
    ) !JSC.JSValue {
        JSC.markBinding(@src());
        var vm = globalThis.bunVM();

        const kind: Kind = if (repeat) .setInterval else .setTimeout;

        // setImmediate(foo)
        if (kind == .setTimeout and interval == 0) {
            const immediate_object, const js = ImmediateObject.init(globalThis, id, callback, arguments_array_or_zero);
            immediate_object.ref();
            vm.enqueueImmediateTask(JSC.Task.init(immediate_object));
            if (vm.isInspectorEnabled()) {
                Debugger.didScheduleAsyncCall(globalThis, .DOMTimer, ID.asyncID(.{ .id = id, .kind = kind }), !repeat);
            }
            return js;
        } else {
            _, const js = TimeoutObject.init(globalThis, id, kind, interval, callback, arguments_array_or_zero);

            if (vm.isInspectorEnabled()) {
                Debugger.didScheduleAsyncCall(globalThis, .DOMTimer, ID.asyncID(.{ .id = id, .kind = kind }), !repeat);
            }

            return js;
        }
    }

    pub fn setImmediate(
        globalThis: *JSGlobalObject,
        callback: JSValue,
        arguments: JSValue,
    ) callconv(.C) JSValue {
        JSC.markBinding(@src());
        const id = globalThis.bunVM().timer.last_id;
        globalThis.bunVM().timer.last_id +%= 1;

        const interval: i32 = 0;

        const wrappedCallback = callback.withAsyncContextIfNeeded(globalThis);

        return set(id, globalThis, wrappedCallback, interval, arguments, false) catch
            return JSValue.jsUndefined();
    }

    comptime {
        @export(&setImmediate, .{ .name = "Bun__Timer__setImmediate" });
    }

    pub fn setTimeout(
        globalThis: *JSGlobalObject,
        callback: JSValue,
        countdown: JSValue,
        arguments: JSValue,
        saturateTimeoutOnOverflowInsteadOfZeroing: bool,
    ) callconv(.C) JSValue {
        JSC.markBinding(@src());
        const id = globalThis.bunVM().timer.last_id;
        globalThis.bunVM().timer.last_id +%= 1;

        // TODO: this is wrong as it clears exceptions
        const countdown_double = countdown.coerceToDouble(globalThis);

        const countdown_int: i32 = if (saturateTimeoutOnOverflowInsteadOfZeroing)
            std.math.lossyCast(i32, countdown_double)
        else
            (if (!std.math.isFinite(countdown_double))
                1
            else if (countdown_double < std.math.minInt(i32) or countdown_double > std.math.maxInt(i32))
                1
            else
                @max(1, @as(i32, @intFromFloat(countdown_double))));

        const wrappedCallback = callback.withAsyncContextIfNeeded(globalThis);

        return set(id, globalThis, wrappedCallback, countdown_int, arguments, false) catch
            return JSValue.jsUndefined();
    }
    pub fn setInterval(
        globalThis: *JSGlobalObject,
        callback: JSValue,
        countdown: JSValue,
        arguments: JSValue,
    ) callconv(.C) JSValue {
        JSC.markBinding(@src());
        const id = globalThis.bunVM().timer.last_id;
        globalThis.bunVM().timer.last_id +%= 1;

        const wrappedCallback = callback.withAsyncContextIfNeeded(globalThis);

        // We don't deal with nesting levels directly
        // but we do set the minimum timeout to be 1ms for repeating timers
        // TODO: this is wrong as it clears exceptions
        const countdown_double = countdown.coerceToDouble(globalThis);

        const countdown_int: i32 = if (!std.math.isFinite(countdown_double))
            1
        else if (countdown_double < std.math.minInt(i32) or countdown_double > std.math.maxInt(i32))
            1
        else
            @max(1, @as(i32, @intFromFloat(countdown_double)));

        return set(id, globalThis, wrappedCallback, countdown_int, arguments, true) catch
            return JSValue.jsUndefined();
    }

    fn removeTimerById(this: *All, id: i32) ?*TimeoutObject {
        if (this.maps.setTimeout.fetchSwapRemove(id)) |entry| {
            bun.assert(entry.value.tag == .TimeoutObject);
            return @fieldParentPtr("event_loop_timer", entry.value);
        } else if (this.maps.setInterval.fetchSwapRemove(id)) |entry| {
            bun.assert(entry.value.tag == .TimeoutObject);
            return @fieldParentPtr("event_loop_timer", entry.value);
        } else return null;
    }

    pub fn clearTimer(timer_id_value: JSValue, globalThis: *JSGlobalObject) void {
        JSC.markBinding(@src());

        const vm = globalThis.bunVM();

        const timer: *TimerObjectInternals = brk: {
            if (timer_id_value.isInt32()) {
                // Immediates don't have numeric IDs in Node.js so we only have to look up timeouts and intervals
                break :brk &(vm.timer.removeTimerById(timer_id_value.asInt32()) orelse return).internals;
            } else if (timer_id_value.isStringLiteral()) {
                const string = timer_id_value.toBunString2(globalThis) catch return;
                defer string.deref();
                // Custom parseInt logic. I've done this because Node.js is very strict about string
                // parameters to this function: they can't have leading whitespace, trailing
                // characters, signs, or even leading zeroes.
                //
                // The reason is that in Node.js this function's parameter is used for an array
                // lookup, and array[0] is the same as array['0'] in JS but not the same as array['00'].
                const parsed = parsed: {
                    var accumulator: i32 = 0;
                    switch (string.encoding()) {
                        // We can handle all encodings the same way since the only permitted characters
                        // are ASCII.
                        inline else => |encoding| {
                            const slice = @field(bun.String, @tagName(encoding))(string);
                            for (slice, 0..) |c, i| {
                                if (c < '0' or c > '9') {
                                    // Non-digit characters are not allowed
                                    return;
                                } else if (i == 0 and c == '0') {
                                    // Leading zeroes are not allowed
                                    return;
                                }
                                accumulator *= 10;
                                accumulator += c - '0';
                            }
                        },
                    }
                    break :parsed accumulator;
                };
                break :brk &(vm.timer.removeTimerById(parsed) orelse return).internals;
            }

            break :brk if (TimeoutObject.fromJS(timer_id_value)) |timeout|
                &timeout.internals
            else if (ImmediateObject.fromJS(timer_id_value)) |immediate|
                &immediate.internals
            else
                null;
        } orelse return;

        timer.cancel(vm);
    }

    pub fn clearTimeout(
        globalThis: *JSGlobalObject,
        id: JSValue,
    ) callconv(.C) JSValue {
        JSC.markBinding(@src());
        clearTimer(id, globalThis);
        return JSValue.jsUndefined();
    }
    pub fn clearInterval(
        globalThis: *JSGlobalObject,
        id: JSValue,
    ) callconv(.C) JSValue {
        JSC.markBinding(@src());
        clearTimer(id, globalThis);
        return JSValue.jsUndefined();
    }

    const Shimmer = @import("../bindings/shimmer.zig").Shimmer;

    pub const shim = Shimmer("Bun", "Timer", @This());
    pub const name = "Bun__Timer";
    pub const include = "";
    pub const namespace = shim.namespace;

    pub const Export = shim.exportFunctions(.{
        .setTimeout = setTimeout,
        .setInterval = setInterval,
        .clearTimeout = clearTimeout,
        .clearInterval = clearInterval,
        .getNextID = getNextID,
    });

    comptime {
        @export(&setTimeout, .{ .name = Export[0].symbol_name });
        @export(&setInterval, .{ .name = Export[1].symbol_name });
        @export(&clearTimeout, .{ .name = Export[2].symbol_name });
        @export(&clearInterval, .{ .name = Export[3].symbol_name });
        @export(&getNextID, .{ .name = Export[4].symbol_name });
    }
};

const uws = bun.uws;

pub const TimeoutObject = struct {
    event_loop_timer: EventLoopTimer = .{
        .next = .{},
        .tag = .TimeoutObject,
    },
    internals: TimerObjectInternals,
    ref_count: u32 = 1,

    pub usingnamespace JSC.Codegen.JSTimeout;
    pub usingnamespace bun.NewRefCounted(@This(), deinit);

    pub fn init(
        globalThis: *JSGlobalObject,
        id: i32,
        kind: Kind,
        interval: i32,
        callback: JSValue,
        arguments_array_or_zero: JSValue,
    ) struct { *TimeoutObject, JSValue } {
        // internals are initialized by init()
        const timeout = TimeoutObject.new(.{ .internals = undefined });
        const js = timeout.toJS(globalThis);
        defer js.ensureStillAlive();
        timeout.internals.init(
            js,
            globalThis,
            id,
            kind,
            interval,
            callback,
            arguments_array_or_zero,
        );
        return .{ timeout, js };
    }

    pub fn deinit(this: *TimeoutObject) void {
        this.internals.deinit();
    }

    pub fn constructor(globalObject: *JSC.JSGlobalObject, callFrame: *JSC.CallFrame) !*TimeoutObject {
        _ = callFrame;
        return globalObject.throw("Timeout is not constructible", .{});
    }

    pub fn runImmediateTask(this: *TimeoutObject, vm: *VirtualMachine) void {
        this.internals.runImmediateTask(vm);
    }

    pub fn toPrimitive(this: *TimeoutObject, globalThis: *JSGlobalObject, callFrame: *JSC.CallFrame) bun.JSError!JSValue {
        return this.internals.toPrimitive(globalThis, callFrame);
    }

    pub fn doRef(this: *TimeoutObject, globalThis: *JSGlobalObject, callFrame: *JSC.CallFrame) bun.JSError!JSValue {
        return this.internals.doRef(globalThis, callFrame);
    }

    pub fn doUnref(this: *TimeoutObject, globalThis: *JSGlobalObject, callFrame: *JSC.CallFrame) bun.JSError!JSValue {
        return this.internals.doUnref(globalThis, callFrame);
    }

    pub fn doRefresh(this: *TimeoutObject, globalThis: *JSGlobalObject, callFrame: *JSC.CallFrame) bun.JSError!JSValue {
        return this.internals.doRefresh(globalThis, callFrame);
    }

    pub fn hasRef(this: *TimeoutObject, globalThis: *JSGlobalObject, callFrame: *JSC.CallFrame) bun.JSError!JSValue {
        return this.internals.hasRef(globalThis, callFrame);
    }

    pub fn finalize(this: *TimeoutObject) void {
        this.internals.finalize();
    }
};

pub const ImmediateObject = struct {
    event_loop_timer: EventLoopTimer = .{
        .next = .{},
        .tag = .ImmediateObject,
    },
    internals: TimerObjectInternals,
    ref_count: u32 = 1,

    pub usingnamespace JSC.Codegen.JSImmediate;
    pub usingnamespace bun.NewRefCounted(@This(), deinit);

    pub fn init(
        globalThis: *JSGlobalObject,
        id: i32,
        callback: JSValue,
        arguments_array_or_zero: JSValue,
    ) struct { *ImmediateObject, JSValue } {
        // internals are initialized by init()
        const immediate = ImmediateObject.new(.{ .internals = undefined });
        const js = immediate.toJS(globalThis);
        defer js.ensureStillAlive();
        immediate.internals.init(
            js,
            globalThis,
            id,
            .setImmediate,
            0,
            callback,
            arguments_array_or_zero,
        );
        return .{ immediate, js };
    }

    pub fn deinit(this: *ImmediateObject) void {
        this.internals.deinit();
    }

    pub fn constructor(globalObject: *JSC.JSGlobalObject, callFrame: *JSC.CallFrame) !*ImmediateObject {
        _ = callFrame;
        return globalObject.throw("Immediate is not constructible", .{});
    }

    pub fn runImmediateTask(this: *ImmediateObject, vm: *VirtualMachine) void {
        this.internals.runImmediateTask(vm);
    }

    pub fn toPrimitive(this: *ImmediateObject, globalThis: *JSC.JSGlobalObject, callFrame: *JSC.CallFrame) bun.JSError!JSValue {
        return this.internals.toPrimitive(globalThis, callFrame);
    }

    pub fn doRef(this: *ImmediateObject, globalThis: *JSGlobalObject, callFrame: *JSC.CallFrame) bun.JSError!JSValue {
        return this.internals.doRef(globalThis, callFrame);
    }

    pub fn doUnref(this: *ImmediateObject, globalThis: *JSGlobalObject, callFrame: *JSC.CallFrame) bun.JSError!JSValue {
        return this.internals.doUnref(globalThis, callFrame);
    }

    pub fn doRefresh(this: *ImmediateObject, globalThis: *JSGlobalObject, callFrame: *JSC.CallFrame) bun.JSError!JSValue {
        return this.internals.doRefresh(globalThis, callFrame);
    }

    pub fn hasRef(this: *ImmediateObject, globalThis: *JSGlobalObject, callFrame: *JSC.CallFrame) bun.JSError!JSValue {
        return this.internals.hasRef(globalThis, callFrame);
    }

    pub fn finalize(this: *ImmediateObject) void {
        this.internals.finalize();
    }
};

/// Data that TimerObject and ImmediateObject have in common
const TimerObjectInternals = struct {
    id: i32 = -1,
    kind: Kind = .setTimeout,
    interval: i32 = 0,
    // we do not allow the timer to be refreshed after we call clearInterval/clearTimeout
    has_cleared_timer: bool = false,
    is_keeping_event_loop_alive: bool = false,

    // if they never access the timer by integer, don't create a hashmap entry.
    has_accessed_primitive: bool = false,

    strong_this: JSC.Strong = .{},

    has_js_ref: bool = true,

    fn eventLoopTimer(this: *TimerObjectInternals) *EventLoopTimer {
        switch (this.kind) {
            .setImmediate => {
                const parent: *ImmediateObject = @fieldParentPtr("internals", this);
                assert(parent.event_loop_timer.tag == .ImmediateObject);
                return &parent.event_loop_timer;
            },
            .setTimeout, .setInterval => {
                const parent: *TimeoutObject = @fieldParentPtr("internals", this);
                assert(parent.event_loop_timer.tag == .TimeoutObject);
                return &parent.event_loop_timer;
            },
        }
    }

<<<<<<< HEAD
    fn ref(this: *TimerObjectInternals) void {
        switch (this.kind) {
            .setImmediate => @as(*ImmediateObject, @fieldParentPtr("internals", this)).ref(),
            .setTimeout, .setInterval => @as(*TimeoutObject, @fieldParentPtr("internals", this)).ref(),
        }
    }

    fn deref(this: *TimerObjectInternals) void {
        switch (this.kind) {
            .setImmediate => @as(*ImmediateObject, @fieldParentPtr("internals", this)).deref(),
            .setTimeout, .setInterval => @as(*TimeoutObject, @fieldParentPtr("internals", this)).deref(),
        }
    }
=======
    pub usingnamespace JSC.Codegen.JSTimeout;
    pub usingnamespace bun.NewRefCounted(@This(), deinit, null);
>>>>>>> a8d159da

    extern "c" fn Bun__JSTimeout__call(encodedTimeoutValue: JSValue, globalObject: *JSC.JSGlobalObject) void;

    pub fn runImmediateTask(this: *TimerObjectInternals, vm: *VirtualMachine) void {
        if (this.has_cleared_timer) {
            this.deref();
            return;
        }

        const this_object = this.strong_this.get() orelse {
            if (Environment.isDebug) {
                @panic("TimerObjectInternals.runImmediateTask: this_object is null");
            }
            return;
        };
        const globalThis = this.strong_this.globalThis.?;
        this.strong_this.deinit();
        this.eventLoopTimer().state = .FIRED;

        vm.eventLoop().enter();
        {
            this.ref();
            defer this.deref();

            run(this_object, globalThis, this.asyncID(), vm);

            if (this.eventLoopTimer().state == .FIRED) {
                this.deref();
            }
        }
        vm.eventLoop().exit();
    }

    pub fn asyncID(this: *const TimerObjectInternals) u64 {
        return ID.asyncID(.{ .id = this.id, .kind = this.kind });
    }

    pub fn fire(this: *TimerObjectInternals, _: *const timespec, vm: *JSC.VirtualMachine) EventLoopTimer.Arm {
        const id = this.id;
        const kind = this.kind;
        const has_been_cleared = this.eventLoopTimer().state == .CANCELLED or this.has_cleared_timer or vm.scriptExecutionStatus() != .running;

        this.eventLoopTimer().state = .FIRED;
        this.eventLoopTimer().heap = .{};

        if (has_been_cleared) {
            if (vm.isInspectorEnabled()) {
                if (this.strong_this.globalThis) |globalThis| {
                    Debugger.didCancelAsyncCall(globalThis, .DOMTimer, ID.asyncID(.{ .id = id, .kind = kind }));
                }
            }

            this.has_cleared_timer = true;
            this.strong_this.deinit();
            this.deref();

            return .disarm;
        }

        const globalThis = this.strong_this.globalThis.?;
        const this_object = this.strong_this.get().?;
        var time_before_call: timespec = undefined;

        if (kind != .setInterval) {
            this.strong_this.clear();
        } else {
            time_before_call = timespec.msFromNow(this.interval);
        }
        this_object.ensureStillAlive();

        vm.eventLoop().enter();
        {
            // Ensure it stays alive for this scope.
            this.ref();
            defer this.deref();

            run(this_object, globalThis, ID.asyncID(.{ .id = id, .kind = kind }), vm);

            var is_timer_done = false;

            // Node doesn't drain microtasks after each timer callback.
            if (kind == .setInterval) {
                switch (this.eventLoopTimer().state) {
                    .FIRED => {
                        // If we didn't clear the setInterval, reschedule it starting from
<<<<<<< HEAD
                        this.eventLoopTimer().next = time_before_call;
                        vm.timer.insert(this.eventLoopTimer());
=======
                        vm.timer.update(&this.event_loop_timer, &time_before_call);
>>>>>>> a8d159da

                        if (this.has_js_ref) {
                            this.setEnableKeepingEventLoopAlive(vm, true);
                        }

                        // The ref count doesn't change. It wasn't decremented.
                    },
                    .ACTIVE => {
                        // The developer called timer.refresh() synchronously in the callback.
<<<<<<< HEAD
                        vm.timer.remove(this.eventLoopTimer());

                        this.eventLoopTimer().next = time_before_call;
                        vm.timer.insert(this.eventLoopTimer());
=======
                        vm.timer.update(&this.event_loop_timer, &time_before_call);
>>>>>>> a8d159da

                        // Balance out the ref count.
                        // the transition from "FIRED" -> "ACTIVE" caused it to increment.
                        this.deref();
                    },
                    else => {
                        is_timer_done = true;
                    },
                }
            } else if (this.eventLoopTimer().state == .FIRED) {
                is_timer_done = true;
            }

            if (is_timer_done) {
                if (this.is_keeping_event_loop_alive) {
                    this.is_keeping_event_loop_alive = false;

                    switch (this.kind) {
                        .setTimeout, .setInterval => {
                            vm.timer.incrementTimerRef(-1);
                        },
                        else => {},
                    }
                }

                // The timer will not be re-entered into the event loop at this point.
                this.deref();
            }
        }
        vm.eventLoop().exit();

        return .disarm;
    }

    pub fn run(this_object: JSC.JSValue, globalThis: *JSC.JSGlobalObject, async_id: u64, vm: *JSC.VirtualMachine) void {
        if (vm.isInspectorEnabled()) {
            Debugger.willDispatchAsyncCall(globalThis, .DOMTimer, async_id);
        }

        defer {
            if (vm.isInspectorEnabled()) {
                Debugger.didDispatchAsyncCall(globalThis, .DOMTimer, async_id);
            }
        }

        // Bun__JSTimeout__call handles exceptions.
        Bun__JSTimeout__call(this_object, globalThis);
    }

    pub fn init(
        this: *TimerObjectInternals,
        timer_js: JSValue,
        globalThis: *JSGlobalObject,
        id: i32,
        kind: Kind,
        interval: i32,
        callback: JSValue,
        arguments: JSValue,
    ) void {
        this.* = .{
            .id = id,
            .kind = kind,
            .interval = interval,
        };

        if (kind == .setImmediate) {
            if (arguments != .zero)
                ImmediateObject.argumentsSetCached(timer_js, globalThis, arguments);
            ImmediateObject.callbackSetCached(timer_js, globalThis, callback);
            this.setEnableKeepingEventLoopAlive(globalThis.bunVM(), true);
        } else {
            if (arguments != .zero)
                TimeoutObject.argumentsSetCached(timer_js, globalThis, arguments);
            TimeoutObject.callbackSetCached(timer_js, globalThis, callback);
            this.reschedule(globalThis.bunVM());
        }

        this.strong_this.set(globalThis, timer_js);
    }

    pub fn doRef(this: *TimerObjectInternals, _: *JSC.JSGlobalObject, callframe: *JSC.CallFrame) bun.JSError!JSValue {
        const this_value = callframe.this();
        this_value.ensureStillAlive();

        const did_have_js_ref = this.has_js_ref;
        this.has_js_ref = true;

        if (!did_have_js_ref) {
            this.setEnableKeepingEventLoopAlive(JSC.VirtualMachine.get(), true);
        }

        return this_value;
    }

    pub fn doRefresh(this: *TimerObjectInternals, globalObject: *JSC.JSGlobalObject, callframe: *JSC.CallFrame) bun.JSError!JSValue {
        const this_value = callframe.this();

        // setImmediate does not support refreshing and we do not support refreshing after cleanup
        if (this.id == -1 or this.kind == .setImmediate or this.has_cleared_timer) {
            return this_value;
        }

        this.strong_this.set(globalObject, this_value);
        this.reschedule(VirtualMachine.get());

        return this_value;
    }

    pub fn doUnref(this: *TimerObjectInternals, _: *JSC.JSGlobalObject, callframe: *JSC.CallFrame) bun.JSError!JSValue {
        const this_value = callframe.this();
        this_value.ensureStillAlive();

        const did_have_js_ref = this.has_js_ref;
        this.has_js_ref = false;

        if (did_have_js_ref) {
            this.setEnableKeepingEventLoopAlive(JSC.VirtualMachine.get(), false);
        }

        return this_value;
    }

    pub fn cancel(this: *TimerObjectInternals, vm: *VirtualMachine) void {
        this.setEnableKeepingEventLoopAlive(vm, false);
        this.has_cleared_timer = true;

        if (this.kind == .setImmediate) return;

        const was_active = this.eventLoopTimer().state == .ACTIVE;

        this.eventLoopTimer().state = .CANCELLED;
        this.strong_this.deinit();

        if (was_active) {
            vm.timer.remove(this.eventLoopTimer());
            this.deref();
        }
    }

    pub fn reschedule(this: *TimerObjectInternals, vm: *VirtualMachine) void {
        const now = timespec.msFromNow(this.interval);
        const was_active = this.eventLoopTimer().state == .ACTIVE;
        if (was_active) {
            vm.timer.remove(this.eventLoopTimer());
        } else {
            this.ref();
        }

<<<<<<< HEAD
        this.eventLoopTimer().next = now;
        vm.timer.insert(this.eventLoopTimer());
=======
        vm.timer.update(&this.event_loop_timer, &now);
>>>>>>> a8d159da
        this.has_cleared_timer = false;

        if (this.has_js_ref) {
            this.setEnableKeepingEventLoopAlive(vm, true);
        }
    }

    fn setEnableKeepingEventLoopAlive(this: *TimerObjectInternals, vm: *VirtualMachine, enable: bool) void {
        if (this.is_keeping_event_loop_alive == enable) {
            return;
        }
        this.is_keeping_event_loop_alive = enable;
        vm.timer.incrementTimerRef(if (enable) 1 else -1);
    }

    pub fn hasRef(this: *TimerObjectInternals, _: *JSC.JSGlobalObject, _: *JSC.CallFrame) bun.JSError!JSValue {
        return JSValue.jsBoolean(this.is_keeping_event_loop_alive);
    }
    pub fn toPrimitive(this: *TimerObjectInternals, _: *JSC.JSGlobalObject, _: *JSC.CallFrame) bun.JSError!JSValue {
        if (!this.has_accessed_primitive) {
            this.has_accessed_primitive = true;
            const vm = VirtualMachine.get();
            vm.timer.maps.get(this.kind).put(bun.default_allocator, this.id, this.eventLoopTimer()) catch bun.outOfMemory();
        }
        return JSValue.jsNumber(this.id);
    }

    pub fn finalize(this: *TimerObjectInternals) void {
        this.strong_this.deinit();
        this.deref();
    }

    pub fn deinit(this: *TimerObjectInternals) void {
        this.strong_this.deinit();
        const vm = VirtualMachine.get();

        if (this.eventLoopTimer().state == .ACTIVE) {
            vm.timer.remove(this.eventLoopTimer());
        }

        if (this.has_accessed_primitive) {
            const map = vm.timer.maps.get(this.kind);
            if (map.orderedRemove(this.id)) {
                // If this array gets large, let's shrink it down
                // Array keys are i32
                // Values are 1 ptr
                // Therefore, 12 bytes per entry
                // So if you created 21,000 timers and accessed them by ID, you'd be using 252KB
                const allocated_bytes = map.capacity() * @sizeOf(TimeoutMap.Data);
                const used_bytes = map.count() * @sizeOf(TimeoutMap.Data);
                if (allocated_bytes - used_bytes > 256 * 1024) {
                    map.shrinkAndFree(bun.default_allocator, map.count() + 8);
                }
            }
        }

        this.setEnableKeepingEventLoopAlive(vm, false);
        switch (this.kind) {
            .setImmediate => @as(*ImmediateObject, @fieldParentPtr("internals", this)).destroy(),
            .setTimeout, .setInterval => @as(*TimeoutObject, @fieldParentPtr("internals", this)).destroy(),
        }
    }
};

pub const Kind = enum(u32) {
    setTimeout,
    setInterval,
    setImmediate,
};

// this is sized to be the same as one pointer
pub const ID = extern struct {
    id: i32,

    kind: Kind = Kind.setTimeout,

    pub inline fn asyncID(this: ID) u64 {
        return @bitCast(this);
    }

    pub fn repeats(this: ID) bool {
        return this.kind == .setInterval;
    }
};

const assert = bun.assert;
const heap = bun.io.heap;

pub const EventLoopTimer = struct {
    /// The absolute time to fire this timer next.
    next: timespec,
    state: State = .PENDING,
<<<<<<< HEAD
    tag: Tag = .TimerCallback,
=======

    tag: Tag,
>>>>>>> a8d159da

    /// A linked list node containing an EventLoopTimer. This is the type that specific kinds of
    /// timers should store, as these timers need to be stoerd in linked lists.
    pub const Node = std.DoublyLinkedList(EventLoopTimer).Node;

    pub const Tag = if (Environment.isWindows) enum {
        TimerCallback,
        TimeoutObject,
        ImmediateObject,
        TestRunner,
        StatWatcherScheduler,
        UpgradedDuplex,
        DNSResolver,
        WindowsNamedPipe,
        WTFTimer,
        PostgresSQLConnectionTimeout,
        PostgresSQLConnectionMaxLifetime,

        pub fn Type(comptime T: Tag) type {
            return switch (T) {
                .TimerCallback => TimerCallback,
                .TimeoutObject => TimeoutObject,
                .ImmediateObject => ImmediateObject,
                .TestRunner => JSC.Jest.TestRunner,
                .StatWatcherScheduler => StatWatcherScheduler,
                .UpgradedDuplex => uws.UpgradedDuplex,
                .DNSResolver => DNSResolver,
                .WindowsNamedPipe => uws.WindowsNamedPipe,
                .WTFTimer => WTFTimer,
                .PostgresSQLConnectionTimeout => JSC.Postgres.PostgresSQLConnection,
                .PostgresSQLConnectionMaxLifetime => JSC.Postgres.PostgresSQLConnection,
            };
        }
    } else enum {
        TimerCallback,
        TimeoutObject,
        ImmediateObject,
        TestRunner,
        StatWatcherScheduler,
        UpgradedDuplex,
        WTFTimer,
        DNSResolver,
        PostgresSQLConnectionTimeout,
        PostgresSQLConnectionMaxLifetime,

        pub fn Type(comptime T: Tag) type {
            return switch (T) {
                .TimerCallback => TimerCallback,
                .TimeoutObject => TimeoutObject,
                .ImmediateObject => ImmediateObject,
                .TestRunner => JSC.Jest.TestRunner,
                .StatWatcherScheduler => StatWatcherScheduler,
                .UpgradedDuplex => uws.UpgradedDuplex,
                .WTFTimer => WTFTimer,
                .DNSResolver => DNSResolver,
                .PostgresSQLConnectionTimeout => JSC.Postgres.PostgresSQLConnection,
                .PostgresSQLConnectionMaxLifetime => JSC.Postgres.PostgresSQLConnection,
            };
        }
    };

    const TimerCallback = struct {
        callback: *const fn (*TimerCallback) Arm,
        ctx: *anyopaque,
        event_loop_timer: EventLoopTimer,
    };

    pub const State = enum {
        /// The timer is waiting to be enabled.
        PENDING,

        /// The timer is active and will fire at the next time.
        ACTIVE,

        /// The timer has been cancelled and will not fire.
        CANCELLED,

        /// The timer has fired and the callback has been called.
        FIRED,
    };

    /// If self was created by set{Immediate,Timeout,Interval}, get a pointer to the common data
    /// for all those kinds of timers
    fn jsTimerInternals(self: *const EventLoopTimer) ?*const TimerObjectInternals {
        switch (self.tag) {
            inline .TimeoutObject, .ImmediateObject => |tag| {
                const parent: *const tag.Type() = @fieldParentPtr("event_loop_timer", self);
                return &parent.internals;
            },
            else => return null,
        }
    }

    fn ns(self: *const EventLoopTimer) u64 {
        return self.next.ns();
    }

    pub const Arm = union(enum) {
        rearm: timespec,
        disarm,
    };

    pub fn fire(this: *EventLoopTimer, now: *const timespec, vm: *VirtualMachine) Arm {
        switch (this.tag) {
            .PostgresSQLConnectionTimeout => return @as(*JSC.Postgres.PostgresSQLConnection, @alignCast(@fieldParentPtr("timer", this))).onConnectionTimeout(),
            .PostgresSQLConnectionMaxLifetime => return @as(*JSC.Postgres.PostgresSQLConnection, @alignCast(@fieldParentPtr("max_lifetime_timer", this))).onMaxLifetimeTimeout(),
            inline else => |t| {
                var container: *t.Type() = @alignCast(@fieldParentPtr("event_loop_timer", this));
<<<<<<< HEAD
                if (comptime t.Type() == TimeoutObject or t.Type() == ImmediateObject) {
                    return container.internals.fire(now, vm);
=======
                if (comptime t.Type() == WTFTimer) {
                    return container.fire(now, vm);
                }

                if (comptime t.Type() == TimerObject) {
                    return container.fire(now, vm);
>>>>>>> a8d159da
                }

                if (comptime t.Type() == StatWatcherScheduler) {
                    return container.timerCallback();
                }
                if (comptime t.Type() == uws.UpgradedDuplex) {
                    return container.onTimeout();
                }
                if (Environment.isWindows) {
                    if (comptime t.Type() == uws.WindowsNamedPipe) {
                        return container.onTimeout();
                    }
                }

                if (comptime t.Type() == JSC.Jest.TestRunner) {
                    container.onTestTimeout(now, vm);
                    return .disarm;
                }

                if (comptime t.Type() == DNSResolver) {
                    return container.checkTimeouts(now, vm);
                }

                return container.callback(container);
            },
        }
    }

    pub fn deinit(_: *EventLoopTimer) void {}
};

const timespec = bun.timespec;

/// A timer created by WTF code and invoked by Bun's event loop
pub const WTFTimer = struct {
    /// This is WTF::RunLoop::TimerBase from WebKit
    const RunLoopTimer = opaque {};

    vm: *VirtualMachine,
    run_loop_timer: *RunLoopTimer,
    event_loop_timer: EventLoopTimer,
    imminent: *std.atomic.Value(?*WTFTimer),
    repeat: bool,
    lock: bun.Mutex = .{},

    pub usingnamespace bun.New(@This());

    pub fn init(run_loop_timer: *RunLoopTimer, js_vm: *VirtualMachine) *WTFTimer {
        const this = WTFTimer.new(.{
            .vm = js_vm,
            .imminent = &js_vm.eventLoop().imminent_gc_timer,
            .event_loop_timer = .{
                .next = .{
                    .sec = std.math.maxInt(i64),
                    .nsec = 0,
                },
                .tag = .WTFTimer,
                .state = .CANCELLED,
            },
            .run_loop_timer = run_loop_timer,
            .repeat = false,
        });

        return this;
    }

    pub export fn WTFTimer__runIfImminent(vm: *VirtualMachine) void {
        vm.eventLoop().runImminentGCTimer();
    }

    pub fn run(this: *WTFTimer, vm: *VirtualMachine) void {
        if (this.event_loop_timer.state == .ACTIVE) {
            vm.timer.remove(&this.event_loop_timer);
        }
        this.runWithoutRemoving();
    }

    inline fn runWithoutRemoving(this: *const WTFTimer) void {
        WTFTimer__fire(this.run_loop_timer);
    }

    pub fn update(this: *WTFTimer, seconds: f64, repeat: bool) void {
        // There's only one of these per VM, and each VM has its own imminent_gc_timer
        this.imminent.store(if (seconds == 0) this else null, .seq_cst);

        if (seconds == 0.0) {
            return;
        }

        const modf = std.math.modf(seconds);
        var interval = bun.timespec.now();
        interval.sec += @intFromFloat(modf.ipart);
        interval.nsec += @intFromFloat(modf.fpart * std.time.ns_per_s);
        if (interval.nsec >= std.time.ns_per_s) {
            interval.sec += 1;
            interval.nsec -= std.time.ns_per_s;
        }

        this.vm.timer.update(&this.event_loop_timer, &interval);
        this.repeat = repeat;
    }

    pub fn cancel(this: *WTFTimer) void {
        this.lock.lock();
        defer this.lock.unlock();
        this.imminent.store(null, .monotonic);
        if (this.event_loop_timer.state == .ACTIVE) {
            this.vm.timer.remove(&this.event_loop_timer);
        }
    }

    pub fn fire(this: *WTFTimer, _: *const bun.timespec, _: *VirtualMachine) EventLoopTimer.Arm {
        this.event_loop_timer.state = .FIRED;
        this.imminent.store(null, .monotonic);
        this.runWithoutRemoving();
        return if (this.repeat)
            .{ .rearm = this.event_loop_timer.next }
        else
            .disarm;
    }

    pub fn deinit(this: *WTFTimer) void {
        this.cancel();
        this.destroy();
    }

    export fn WTFTimer__create(run_loop_timer: *RunLoopTimer) ?*anyopaque {
        if (VirtualMachine.is_bundler_thread_for_bytecode_cache) {
            return null;
        }

        return init(run_loop_timer, VirtualMachine.get());
    }

    export fn WTFTimer__update(this: *WTFTimer, seconds: f64, repeat: bool) void {
        this.update(seconds, repeat);
    }

    export fn WTFTimer__deinit(this: *WTFTimer) void {
        this.deinit();
    }

    export fn WTFTimer__isActive(this: *const WTFTimer) bool {
        return this.event_loop_timer.state == .ACTIVE or (this.imminent.load(.monotonic) orelse return false) == this;
    }

    export fn WTFTimer__cancel(this: *WTFTimer) void {
        this.cancel();
    }

    export fn WTFTimer__secondsUntilTimer(this: *WTFTimer) f64 {
        this.lock.lock();
        defer this.lock.unlock();
        if (this.event_loop_timer.state == .ACTIVE) {
            const until = this.event_loop_timer.next.duration(&bun.timespec.now());
            const sec: f64, const nsec: f64 = .{ @floatFromInt(until.sec), @floatFromInt(until.nsec) };
            return sec + nsec / std.time.ns_per_s;
        }
        return std.math.inf(f64);
    }

    extern fn WTFTimer__fire(this: *RunLoopTimer) void;
};<|MERGE_RESOLUTION|>--- conflicted
+++ resolved
@@ -113,15 +113,9 @@
 
 pub const All = struct {
     last_id: i32 = 1,
-<<<<<<< HEAD
-    timers: TimerList = .empty,
-=======
     lock: bun.Mutex = .{},
     thread_id: std.Thread.Id,
-    timers: TimerHeap = .{
-        .context = {},
-    },
->>>>>>> a8d159da
+    timers: TimerList = .empty,
     active_timer_count: i32 = 0,
     uv_timer: if (Environment.isWindows) uv.Timer else void = if (Environment.isWindows) std.mem.zeroes(uv.Timer),
 
@@ -732,7 +726,6 @@
         }
     }
 
-<<<<<<< HEAD
     fn ref(this: *TimerObjectInternals) void {
         switch (this.kind) {
             .setImmediate => @as(*ImmediateObject, @fieldParentPtr("internals", this)).ref(),
@@ -746,10 +739,6 @@
             .setTimeout, .setInterval => @as(*TimeoutObject, @fieldParentPtr("internals", this)).deref(),
         }
     }
-=======
-    pub usingnamespace JSC.Codegen.JSTimeout;
-    pub usingnamespace bun.NewRefCounted(@This(), deinit, null);
->>>>>>> a8d159da
 
     extern "c" fn Bun__JSTimeout__call(encodedTimeoutValue: JSValue, globalObject: *JSC.JSGlobalObject) void;
 
@@ -835,12 +824,7 @@
                 switch (this.eventLoopTimer().state) {
                     .FIRED => {
                         // If we didn't clear the setInterval, reschedule it starting from
-<<<<<<< HEAD
-                        this.eventLoopTimer().next = time_before_call;
-                        vm.timer.insert(this.eventLoopTimer());
-=======
-                        vm.timer.update(&this.event_loop_timer, &time_before_call);
->>>>>>> a8d159da
+                        vm.timer.update(this.eventLoopTimer(), &time_before_call);
 
                         if (this.has_js_ref) {
                             this.setEnableKeepingEventLoopAlive(vm, true);
@@ -850,14 +834,7 @@
                     },
                     .ACTIVE => {
                         // The developer called timer.refresh() synchronously in the callback.
-<<<<<<< HEAD
-                        vm.timer.remove(this.eventLoopTimer());
-
-                        this.eventLoopTimer().next = time_before_call;
-                        vm.timer.insert(this.eventLoopTimer());
-=======
-                        vm.timer.update(&this.event_loop_timer, &time_before_call);
->>>>>>> a8d159da
+                        vm.timer.update(this.eventLoopTimer(), &time_before_call);
 
                         // Balance out the ref count.
                         // the transition from "FIRED" -> "ACTIVE" caused it to increment.
@@ -1006,12 +983,7 @@
             this.ref();
         }
 
-<<<<<<< HEAD
-        this.eventLoopTimer().next = now;
-        vm.timer.insert(this.eventLoopTimer());
-=======
-        vm.timer.update(&this.event_loop_timer, &now);
->>>>>>> a8d159da
+        vm.timer.update(this.eventLoopTimer(), &now);
         this.has_cleared_timer = false;
 
         if (this.has_js_ref) {
@@ -1104,12 +1076,7 @@
     /// The absolute time to fire this timer next.
     next: timespec,
     state: State = .PENDING,
-<<<<<<< HEAD
-    tag: Tag = .TimerCallback,
-=======
-
     tag: Tag,
->>>>>>> a8d159da
 
     /// A linked list node containing an EventLoopTimer. This is the type that specific kinds of
     /// timers should store, as these timers need to be stoerd in linked lists.
@@ -1218,17 +1185,12 @@
             .PostgresSQLConnectionMaxLifetime => return @as(*JSC.Postgres.PostgresSQLConnection, @alignCast(@fieldParentPtr("max_lifetime_timer", this))).onMaxLifetimeTimeout(),
             inline else => |t| {
                 var container: *t.Type() = @alignCast(@fieldParentPtr("event_loop_timer", this));
-<<<<<<< HEAD
                 if (comptime t.Type() == TimeoutObject or t.Type() == ImmediateObject) {
                     return container.internals.fire(now, vm);
-=======
+                }
+
                 if (comptime t.Type() == WTFTimer) {
                     return container.fire(now, vm);
-                }
-
-                if (comptime t.Type() == TimerObject) {
-                    return container.fire(now, vm);
->>>>>>> a8d159da
                 }
 
                 if (comptime t.Type() == StatWatcherScheduler) {
