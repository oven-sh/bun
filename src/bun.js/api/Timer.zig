const std = @import("std");
const bun = @import("bun");
const JSC = bun.JSC;
const VirtualMachine = JSC.VirtualMachine;
const JSValue = JSC.JSValue;
const JSError = bun.JSError;
const JSGlobalObject = JSC.JSGlobalObject;
const Environment = bun.Environment;
const uv = bun.windows.libuv;
const Timer = @This();

/// TimeoutMap is map of i32 to nullable Timeout structs
/// i32 is exposed to JavaScript and can be used with clearTimeout, clearInterval, etc.
/// When Timeout is null, it means the tasks have been scheduled but not yet executed.
/// Timeouts are enqueued as a task to be run on the next tick of the task queue
/// The task queue runs after the event loop tasks have been run
/// Therefore, there is a race condition where you cancel the task after it has already been enqueued
/// In that case, it shouldn't run. It should be skipped.
pub const TimeoutMap = std.AutoArrayHashMapUnmanaged(
    i32,
    *EventLoopTimer,
);

const TimerHeap = heap.Intrusive(EventLoopTimer, void, EventLoopTimer.less);

pub const All = struct {
    last_id: i32 = 1,
    lock: bun.Mutex = .{},
    thread_id: std.Thread.Id,
    timers: TimerHeap = .{ .context = {} },
    active_timer_count: i32 = 0,
    uv_timer: if (Environment.isWindows) uv.Timer else void = if (Environment.isWindows) std.mem.zeroes(uv.Timer),
    /// Whether we have emitted a warning for passing a negative timeout duration
    warned_negative_number: bool = false,
    /// Whether we have emitted a warning for passing NaN for the timeout duration
    warned_not_number: bool = false,
    /// Incremented when timers are scheduled or rescheduled. See doc comment on
    /// TimerObjectInternals.epoch.
    epoch: u25 = 0,
    immediate_ref_count: i32 = 0,
    uv_idle: if (Environment.isWindows) uv.uv_idle_t else void = if (Environment.isWindows) std.mem.zeroes(uv.uv_idle_t),

    // We split up the map here to avoid storing an extra "repeat" boolean
    maps: struct {
        setTimeout: TimeoutMap = .{},
        setInterval: TimeoutMap = .{},
        setImmediate: TimeoutMap = .{},

        pub inline fn get(this: *@This(), kind: Kind) *TimeoutMap {
            return switch (kind) {
                .setTimeout => &this.setTimeout,
                .setInterval => &this.setInterval,
                .setImmediate => &this.setImmediate,
            };
        }
    } = .{},

    pub fn init() @This() {
        return .{
            .thread_id = std.Thread.getCurrentId(),
        };
    }

    pub fn insert(this: *All, timer: *EventLoopTimer) void {
        this.lock.lock();
        defer this.lock.unlock();
        this.timers.insert(timer);
        timer.state = .ACTIVE;

        if (Environment.isWindows) {
            this.ensureUVTimer(@alignCast(@fieldParentPtr("timer", this)));
        }
    }

    pub fn remove(this: *All, timer: *EventLoopTimer) void {
        this.lock.lock();
        defer this.lock.unlock();
        this.timers.remove(timer);

        timer.state = .CANCELLED;
    }

    /// Remove the EventLoopTimer if necessary.
    pub fn update(this: *All, timer: *EventLoopTimer, time: *const timespec) void {
        this.lock.lock();
        defer this.lock.unlock();
        if (timer.state == .ACTIVE) {
            this.timers.remove(timer);
        }

        timer.state = .ACTIVE;
        if (comptime Environment.isDebug) {
            if (&timer.next == time) {
                @panic("timer.next == time. For threadsafety reasons, time and timer.next must always be a different pointer.");
            }
        }

        timer.next = time.*;
        if (timer.jsTimerInternals()) |internals| {
            this.epoch +%= 1;
            internals.flags.epoch = this.epoch;
        }

        this.timers.insert(timer);
        if (Environment.isWindows) {
            this.ensureUVTimer(@alignCast(@fieldParentPtr("timer", this)));
        }
    }

    fn ensureUVTimer(this: *All, vm: *VirtualMachine) void {
        if (this.uv_timer.data == null) {
            this.uv_timer.init(vm.uvLoop());
            this.uv_timer.data = vm;
            this.uv_timer.unref();
        }

        if (this.timers.peek()) |timer| {
            uv.uv_update_time(vm.uvLoop());
            const now = timespec.now();
            const wait = if (timer.next.greater(&now))
                timer.next.duration(&now)
            else
                timespec{ .nsec = 0, .sec = 0 };

            // minimum 1ms
            // https://github.com/nodejs/node/blob/f552c86fecd6c2ba9e832ea129b731dd63abdbe2/src/env.cc#L1512
            const wait_ms = @max(1, wait.msUnsigned());

            this.uv_timer.start(wait_ms, 0, &onUVTimer);

            if (this.active_timer_count > 0) {
                this.uv_timer.ref();
            } else {
                this.uv_timer.unref();
            }
        }
    }

    pub fn onUVTimer(uv_timer_t: *uv.Timer) callconv(.C) void {
        const all: *All = @fieldParentPtr("uv_timer", uv_timer_t);
        const vm: *VirtualMachine = @alignCast(@fieldParentPtr("timer", all));
        all.drainTimers(vm);
        all.ensureUVTimer(vm);
    }

    pub fn incrementImmediateRef(this: *All, delta: i32) void {
        const old = this.immediate_ref_count;
        const new = old + delta;
        this.immediate_ref_count = new;
        const vm: *VirtualMachine = @alignCast(@fieldParentPtr("timer", this));

        if (old <= 0 and new > 0) {
            if (comptime Environment.isWindows) {
                if (this.uv_idle.data == null) {
                    this.uv_idle.init(uv.Loop.get());
                    this.uv_idle.data = vm;
                }

                // Matches Node.js behavior
                this.uv_idle.start(struct {
                    fn cb(_: *uv.uv_idle_t) callconv(.C) void {
                        // prevent libuv from polling forever
                    }
                }.cb);
            } else {
                vm.uwsLoop().ref();
            }
        } else if (old > 0 and new <= 0) {
            if (comptime Environment.isWindows) {
                if (this.uv_idle.data != null) {
                    this.uv_idle.stop();
                }
            } else {
                vm.uwsLoop().unref();
            }
        }
    }

    pub fn incrementTimerRef(this: *All, delta: i32) void {
        const vm: *JSC.VirtualMachine = @alignCast(@fieldParentPtr("timer", this));

        const old = this.active_timer_count;
        const new = old + delta;

        if (comptime Environment.isDebug) {
            assert(new >= 0);
        }

        this.active_timer_count = new;

        if (old <= 0 and new > 0) {
            if (comptime Environment.isWindows) {
                this.uv_timer.ref();
            } else {
                vm.uwsLoop().ref();
            }
        } else if (old > 0 and new <= 0) {
            if (comptime Environment.isWindows) {
                this.uv_timer.unref();
            } else {
                vm.uwsLoop().unref();
            }
        }
    }

    pub fn getNextID() callconv(.C) i32 {
        VirtualMachine.get().timer.last_id +%= 1;
        return VirtualMachine.get().timer.last_id;
    }

    pub fn getTimeout(this: *All, spec: *timespec, vm: *VirtualMachine) bool {
        if (this.active_timer_count == 0) {
            return false;
        }

        var maybe_now: ?timespec = null;
        while (this.timers.peek()) |min| {
            const now = maybe_now orelse now: {
                const real_now = timespec.now();
                maybe_now = real_now;
                break :now real_now;
            };

            switch (now.order(&min.next)) {
                .gt, .eq => {
                    // Side-effect: potentially call the StopIfNecessary timer.
                    if (min.tag == .WTFTimer) {
                        _ = this.timers.deleteMin();
                        _ = min.fire(&now, vm);
                        continue;
                    }

                    spec.* = .{ .nsec = 0, .sec = 0 };
                    return true;
                },
                .lt => {
                    spec.* = min.next.duration(&now);
                    return true;
                },
            }
        }

        return false;
    }

    export fn Bun__internal_drainTimers(vm: *VirtualMachine) callconv(.C) void {
        drainTimers(&vm.timer, vm);
    }

    comptime {
        _ = &Bun__internal_drainTimers;
    }

    // Getting the current time is expensive on certain platforms.
    // We don't want to call it when there are no timers.
    // And when we do call it, we want to be sure we only call it once.
    // and we do NOT want to hold the lock while the timer is running it's code.
    // This function has to be thread-safe.
    fn next(this: *All, has_set_now: *bool, now: *timespec) ?*EventLoopTimer {
        this.lock.lock();
        defer this.lock.unlock();

        if (this.timers.peek()) |timer| {
            if (!has_set_now.*) {
                now.* = timespec.now();
                has_set_now.* = true;
            }
            if (timer.next.greater(now)) {
                return null;
            }

            assert(this.timers.deleteMin().? == timer);

            return timer;
        }
        return null;
    }

    pub fn drainTimers(this: *All, vm: *VirtualMachine) void {
        // Set in next().
        var now: timespec = undefined;
        // Split into a separate variable to avoid increasing the size of the timespec type.
        var has_set_now: bool = false;

        while (this.next(&has_set_now, &now)) |t| {
            switch (t.fire(&now, vm)) {
                .disarm => {},
                .rearm => {},
            }
        }
    }

    const TimeoutWarning = enum {
        TimeoutOverflowWarning,
        TimeoutNegativeWarning,
        TimeoutNaNWarning,
    };

    fn warnInvalidCountdown(globalThis: *JSGlobalObject, countdown: f64, warning_type: TimeoutWarning) void {
        const suffix = ".\nTimeout duration was set to 1.";

        var warning_string = switch (warning_type) {
            .TimeoutOverflowWarning => if (std.math.isFinite(countdown))
                bun.String.createFormat(
                    "{d} does not fit into a 32-bit signed integer" ++ suffix,
                    .{countdown},
                ) catch bun.outOfMemory()
            else
                // -Infinity is handled by TimeoutNegativeWarning
                bun.String.ascii("Infinity does not fit into a 32-bit signed integer" ++ suffix),
            .TimeoutNegativeWarning => if (std.math.isFinite(countdown))
                bun.String.createFormat(
                    "{d} is a negative number" ++ suffix,
                    .{countdown},
                ) catch bun.outOfMemory()
            else
                bun.String.ascii("-Infinity is a negative number" ++ suffix),
            // std.fmt gives us "nan" but Node.js wants "NaN".
            .TimeoutNaNWarning => nan_warning: {
                assert(std.math.isNan(countdown));
                break :nan_warning bun.String.ascii("NaN is not a number" ++ suffix);
            },
        };
        var warning_type_string = bun.String.createAtomIfPossible(@tagName(warning_type));
        // these arguments are valid so emitWarning won't throw
        globalThis.emitWarning(
            warning_string.transferToJS(globalThis),
            warning_type_string.transferToJS(globalThis),
            .js_undefined,
            .js_undefined,
        ) catch unreachable;
    }

    const CountdownOverflowBehavior = enum(u8) {
        /// If the countdown overflows the range of int32_t, use a countdown of 1ms instead. Behavior of `setTimeout` and friends.
        one_ms,
        /// If the countdown overflows the range of int32_t, clamp to the nearest value within the range. Behavior of `Bun.sleep`.
        clamp,
    };

    /// Convert an arbitrary JavaScript value to a number of milliseconds used to schedule a timer.
    fn jsValueToCountdown(
        this: *All,
        globalThis: *JSGlobalObject,
        countdown: JSValue,
        overflow_behavior: CountdownOverflowBehavior,
        warn: bool,
    ) JSError!u31 {
        // We don't deal with nesting levels directly
        // but we do set the minimum timeout to be 1ms for repeating timers
        const countdown_double = try countdown.toNumber(globalThis);
        const countdown_int: u31 = switch (overflow_behavior) {
            .clamp => std.math.lossyCast(u31, countdown_double),
            .one_ms => if (!(countdown_double >= 1 and countdown_double <= std.math.maxInt(u31))) one: {
                if (warn) {
                    if (countdown_double > std.math.maxInt(u31)) {
                        warnInvalidCountdown(globalThis, countdown_double, .TimeoutOverflowWarning);
                    } else if (countdown_double < 0 and !this.warned_negative_number) {
                        this.warned_negative_number = true;
                        warnInvalidCountdown(globalThis, countdown_double, .TimeoutNegativeWarning);
                    } else if (!countdown.isUndefined() and countdown.isNumber() and std.math.isNan(countdown_double) and !this.warned_not_number) {
                        this.warned_not_number = true;
                        warnInvalidCountdown(globalThis, countdown_double, .TimeoutNaNWarning);
                    }
                }
                break :one 1;
            } else @intFromFloat(countdown_double),
        };

        return countdown_int;
    }

    /// Bun.sleep
    /// a setTimeout that uses a promise instead of a callback, and interprets the countdown
    /// slightly differently for historical reasons (see jsValueToCountdown)
    pub fn sleep(
        global: *JSGlobalObject,
        promise: JSValue,
        countdown: JSValue,
    ) JSError!JSValue {
        JSC.markBinding(@src());
        bun.debugAssert(promise != .zero and countdown != .zero);
        const vm = global.bunVM();
        const id = vm.timer.last_id;
        vm.timer.last_id +%= 1;

        const countdown_int = try vm.timer.jsValueToCountdown(global, countdown, .clamp, true);
        const wrapped_promise = promise.withAsyncContextIfNeeded(global);
        return TimeoutObject.init(global, id, .setTimeout, countdown_int, wrapped_promise, .js_undefined);
    }

    pub fn setImmediate(
        global: *JSGlobalObject,
        callback: JSValue,
        arguments: JSValue,
    ) JSError!JSValue {
        JSC.markBinding(@src());
        bun.debugAssert(callback != .zero and arguments != .zero);
        const vm = global.bunVM();
        const id = vm.timer.last_id;
        vm.timer.last_id +%= 1;

        const wrapped_callback = callback.withAsyncContextIfNeeded(global);
        return ImmediateObject.init(global, id, wrapped_callback, arguments);
    }

    pub fn setTimeout(
        global: *JSGlobalObject,
        callback: JSValue,
        arguments: JSValue,
        countdown: JSValue,
    ) JSError!JSValue {
        JSC.markBinding(@src());
        bun.debugAssert(callback != .zero and arguments != .zero and countdown != .zero);
        const vm = global.bunVM();
        const id = vm.timer.last_id;
        vm.timer.last_id +%= 1;

        const wrapped_callback = callback.withAsyncContextIfNeeded(global);
        const countdown_int = try global.bunVM().timer.jsValueToCountdown(global, countdown, .one_ms, true);
        return TimeoutObject.init(global, id, .setTimeout, countdown_int, wrapped_callback, arguments);
    }
    pub fn setInterval(
        global: *JSGlobalObject,
        callback: JSValue,
        arguments: JSValue,
        countdown: JSValue,
    ) JSError!JSValue {
        JSC.markBinding(@src());
        bun.debugAssert(callback != .zero and arguments != .zero and countdown != .zero);
        const vm = global.bunVM();
        const id = vm.timer.last_id;
        vm.timer.last_id +%= 1;

        const wrapped_callback = callback.withAsyncContextIfNeeded(global);
        const countdown_int = try global.bunVM().timer.jsValueToCountdown(global, countdown, .one_ms, true);
        return TimeoutObject.init(global, id, .setInterval, countdown_int, wrapped_callback, arguments);
    }

    fn removeTimerById(this: *All, id: i32) ?*TimeoutObject {
        if (this.maps.setTimeout.fetchSwapRemove(id)) |entry| {
            bun.assert(entry.value.tag == .TimeoutObject);
            return @fieldParentPtr("event_loop_timer", entry.value);
        } else if (this.maps.setInterval.fetchSwapRemove(id)) |entry| {
            bun.assert(entry.value.tag == .TimeoutObject);
            return @fieldParentPtr("event_loop_timer", entry.value);
        } else return null;
    }

    pub fn clearTimer(timer_id_value: JSValue, globalThis: *JSGlobalObject, kind: Kind) JSError!void {
        JSC.markBinding(@src());

        const vm = globalThis.bunVM();

        const timer: *TimerObjectInternals = brk: {
            if (timer_id_value.isInt32()) {
                // Immediates don't have numeric IDs in Node.js so we only have to look up timeouts and intervals
                break :brk &(vm.timer.removeTimerById(timer_id_value.asInt32()) orelse return).internals;
            } else if (timer_id_value.isStringLiteral()) {
                const string = try timer_id_value.toBunString(globalThis);
                defer string.deref();
                // Custom parseInt logic. I've done this because Node.js is very strict about string
                // parameters to this function: they can't have leading whitespace, trailing
                // characters, signs, or even leading zeroes. None of the readily-available string
                // parsing functions are this strict. The error case is to just do nothing (not
                // clear any timer).
                //
                // The reason is that in Node.js this function's parameter is used for an array
                // lookup, and array[0] is the same as array['0'] in JS but not the same as array['00'].
                const parsed = parsed: {
                    var accumulator: i32 = 0;
                    switch (string.encoding()) {
                        // We can handle all encodings the same way since the only permitted characters
                        // are ASCII.
                        inline else => |encoding| {
                            // Call the function named for this encoding (.latin1(), etc.)
                            const slice = @field(bun.String, @tagName(encoding))(string);
                            for (slice, 0..) |c, i| {
                                if (c < '0' or c > '9') {
                                    // Non-digit characters are not allowed
                                    return;
                                } else if (i == 0 and c == '0') {
                                    // Leading zeroes are not allowed
                                    return;
                                }
                                // Fail on overflow
                                accumulator = std.math.mul(i32, 10, accumulator) catch return;
                                accumulator = std.math.add(i32, accumulator, c - '0') catch return;
                            }
                        },
                    }
                    break :parsed accumulator;
                };
                break :brk &(vm.timer.removeTimerById(parsed) orelse return).internals;
            }

            break :brk if (TimeoutObject.fromJS(timer_id_value)) |timeout|
                &timeout.internals
            else if (ImmediateObject.fromJS(timer_id_value)) |immediate|
                // setImmediate can only be cleared by clearImmediate, not by clearTimeout or clearInterval.
                // setTimeout and setInterval can be cleared by any of the 3 clear functions.
                if (kind == .setImmediate) &immediate.internals else return
            else
                null;
        } orelse return;

        timer.cancel(vm);
    }

    pub fn clearImmediate(
        globalThis: *JSGlobalObject,
        id: JSValue,
    ) JSError!JSValue {
        JSC.markBinding(@src());
        try clearTimer(id, globalThis, .setImmediate);
        return .js_undefined;
    }
    pub fn clearTimeout(
        globalThis: *JSGlobalObject,
        id: JSValue,
    ) JSError!JSValue {
        JSC.markBinding(@src());
        try clearTimer(id, globalThis, .setTimeout);
        return .js_undefined;
    }
    pub fn clearInterval(
        globalThis: *JSGlobalObject,
        id: JSValue,
    ) JSError!JSValue {
        JSC.markBinding(@src());
        try clearTimer(id, globalThis, .setInterval);
        return .js_undefined;
    }

    comptime {
        @export(&JSC.host_fn.wrap3(setImmediate), .{ .name = "Bun__Timer__setImmediate" });
        @export(&JSC.host_fn.wrap3(sleep), .{ .name = "Bun__Timer__sleep" });
        @export(&JSC.host_fn.wrap4(setTimeout), .{ .name = "Bun__Timer__setTimeout" });
        @export(&JSC.host_fn.wrap4(setInterval), .{ .name = "Bun__Timer__setInterval" });
        @export(&JSC.host_fn.wrap2(clearImmediate), .{ .name = "Bun__Timer__clearImmediate" });
        @export(&JSC.host_fn.wrap2(clearTimeout), .{ .name = "Bun__Timer__clearTimeout" });
        @export(&JSC.host_fn.wrap2(clearInterval), .{ .name = "Bun__Timer__clearInterval" });
        @export(&getNextID, .{ .name = "Bun__Timer__getNextID" });
    }
};

pub const EventLoopTimer = @import("./Timer/EventLoopTimer.zig");

<<<<<<< HEAD
pub const TimeoutObject = struct {
    const RefCount = bun.ptr.RefCount(@This(), "ref_count", deinit, .{});
    pub const ref = RefCount.ref;
    pub const deref = RefCount.deref;

    pub const js = JSC.Codegen.JSTimeout;
    pub const toJS = js.toJS;
    pub const fromJS = js.fromJS;
    pub const fromJSDirect = js.fromJSDirect;

    ref_count: RefCount,
    event_loop_timer: EventLoopTimer = .{
        .next = .{},
        .tag = .TimeoutObject,
    },
    internals: TimerObjectInternals,

    pub fn init(
        globalThis: *JSGlobalObject,
        id: i32,
        kind: Kind,
        interval: u31,
        callback: JSValue,
        arguments: JSValue,
    ) JSValue {
        // internals are initialized by init()
        const timeout = bun.new(TimeoutObject, .{ .ref_count = .init(), .internals = undefined });
        const js_value = timeout.toJS(globalThis);
        defer js_value.ensureStillAlive();
        timeout.internals.init(
            js_value,
            globalThis,
            id,
            kind,
            interval,
            callback,
            arguments,
        );

        if (globalThis.bunVM().isInspectorEnabled()) {
            Debugger.didScheduleAsyncCall(
                globalThis,
                .DOMTimer,
                ID.asyncID(.{ .id = id, .kind = kind.big() }),
                kind != .setInterval,
            );
        }

        return js_value;
    }

    fn deinit(this: *TimeoutObject) void {
        this.internals.deinit();
        bun.destroy(this);
    }

    pub fn constructor(globalObject: *JSC.JSGlobalObject, callFrame: *JSC.CallFrame) !*TimeoutObject {
        _ = callFrame;
        return globalObject.throw("Timeout is not constructible", .{});
    }

    pub fn toPrimitive(this: *TimeoutObject, _: *JSGlobalObject, _: *JSC.CallFrame) bun.JSError!JSValue {
        return this.internals.toPrimitive();
    }

    pub fn doRef(this: *TimeoutObject, globalThis: *JSGlobalObject, callFrame: *JSC.CallFrame) bun.JSError!JSValue {
        return this.internals.doRef(globalThis, callFrame.this());
    }

    pub fn doUnref(this: *TimeoutObject, globalThis: *JSGlobalObject, callFrame: *JSC.CallFrame) bun.JSError!JSValue {
        return this.internals.doUnref(globalThis, callFrame.this());
    }

    pub fn doRefresh(this: *TimeoutObject, globalThis: *JSGlobalObject, callFrame: *JSC.CallFrame) bun.JSError!JSValue {
        return this.internals.doRefresh(globalThis, callFrame.this());
    }

    pub fn hasRef(this: *TimeoutObject, _: *JSGlobalObject, _: *JSC.CallFrame) bun.JSError!JSValue {
        return this.internals.hasRef();
    }

    pub fn finalize(this: *TimeoutObject) void {
        this.internals.finalize();
    }

    pub fn getDestroyed(this: *TimeoutObject, globalThis: *JSGlobalObject) JSValue {
        _ = globalThis;
        return .jsBoolean(this.internals.getDestroyed());
    }

    pub fn close(this: *TimeoutObject, globalThis: *JSGlobalObject, callFrame: *JSC.CallFrame) JSValue {
        this.internals.cancel(globalThis.bunVM());
        return callFrame.this();
    }

    pub fn get_onTimeout(_: *TimeoutObject, thisValue: JSValue, _: *JSGlobalObject) JSValue {
        return TimeoutObject.js.callbackGetCached(thisValue).?;
    }

    pub fn set_onTimeout(_: *TimeoutObject, thisValue: JSValue, globalThis: *JSGlobalObject, value: JSValue) void {
        TimeoutObject.js.callbackSetCached(thisValue, globalThis, value);
    }

    pub fn get_idleTimeout(_: *TimeoutObject, thisValue: JSValue, _: *JSGlobalObject) JSValue {
        return TimeoutObject.js.idleTimeoutGetCached(thisValue).?;
    }

    pub fn set_idleTimeout(_: *TimeoutObject, thisValue: JSValue, globalThis: *JSGlobalObject, value: JSValue) void {
        TimeoutObject.js.idleTimeoutSetCached(thisValue, globalThis, value);
    }

    pub fn get_repeat(_: *TimeoutObject, thisValue: JSValue, _: *JSGlobalObject) JSValue {
        return TimeoutObject.js.repeatGetCached(thisValue).?;
    }

    pub fn set_repeat(_: *TimeoutObject, thisValue: JSValue, globalThis: *JSGlobalObject, value: JSValue) void {
        TimeoutObject.js.repeatSetCached(thisValue, globalThis, value);
    }

    pub fn dispose(this: *TimeoutObject, globalThis: *JSGlobalObject, _: *JSC.CallFrame) bun.JSError!JSValue {
        this.internals.cancel(globalThis.bunVM());
        return .js_undefined;
    }
};

pub const ImmediateObject = struct {
    const RefCount = bun.ptr.RefCount(@This(), "ref_count", deinit, .{});
    pub const ref = RefCount.ref;
    pub const deref = RefCount.deref;

    pub const js = JSC.Codegen.JSImmediate;
    pub const toJS = js.toJS;
    pub const fromJS = js.fromJS;
    pub const fromJSDirect = js.fromJSDirect;

    ref_count: RefCount,
    event_loop_timer: EventLoopTimer = .{
        .next = .{},
        .tag = .ImmediateObject,
    },
    internals: TimerObjectInternals,

    pub fn init(
        globalThis: *JSGlobalObject,
        id: i32,
        callback: JSValue,
        arguments: JSValue,
    ) JSValue {
        // internals are initialized by init()
        const immediate = bun.new(ImmediateObject, .{ .ref_count = .init(), .internals = undefined });
        const js_value = immediate.toJS(globalThis);
        defer js_value.ensureStillAlive();
        immediate.internals.init(
            js_value,
            globalThis,
            id,
            .setImmediate,
            0,
            callback,
            arguments,
        );

        if (globalThis.bunVM().isInspectorEnabled()) {
            Debugger.didScheduleAsyncCall(
                globalThis,
                .DOMTimer,
                ID.asyncID(.{ .id = id, .kind = .setImmediate }),
                true,
            );
        }

        return js_value;
    }

    fn deinit(this: *ImmediateObject) void {
        this.internals.deinit();
        bun.destroy(this);
    }

    pub fn constructor(globalObject: *JSC.JSGlobalObject, callFrame: *JSC.CallFrame) !*ImmediateObject {
        _ = callFrame;
        return globalObject.throw("Immediate is not constructible", .{});
    }

    /// returns true if an exception was thrown
    pub fn runImmediateTask(this: *ImmediateObject, vm: *VirtualMachine) bool {
        return this.internals.runImmediateTask(vm);
    }

    pub fn toPrimitive(this: *ImmediateObject, _: *JSC.JSGlobalObject, _: *JSC.CallFrame) bun.JSError!JSValue {
        return this.internals.toPrimitive();
    }

    pub fn doRef(this: *ImmediateObject, globalThis: *JSGlobalObject, callFrame: *JSC.CallFrame) bun.JSError!JSValue {
        return this.internals.doRef(globalThis, callFrame.this());
    }

    pub fn doUnref(this: *ImmediateObject, globalThis: *JSGlobalObject, callFrame: *JSC.CallFrame) bun.JSError!JSValue {
        return this.internals.doUnref(globalThis, callFrame.this());
    }

    pub fn hasRef(this: *ImmediateObject, _: *JSGlobalObject, _: *JSC.CallFrame) bun.JSError!JSValue {
        return this.internals.hasRef();
    }

    pub fn finalize(this: *ImmediateObject) void {
        this.internals.finalize();
    }

    pub fn getDestroyed(this: *ImmediateObject, globalThis: *JSGlobalObject) JSValue {
        _ = globalThis;
        return .jsBoolean(this.internals.getDestroyed());
    }

    pub fn dispose(this: *ImmediateObject, globalThis: *JSGlobalObject, _: *JSC.CallFrame) bun.JSError!JSValue {
        this.internals.cancel(globalThis.bunVM());
        return .js_undefined;
    }
};

/// Data that TimerObject and ImmediateObject have in common
pub const TimerObjectInternals = struct {
    /// Identifier for this timer that is exposed to JavaScript (by `+timer`)
    id: i32 = -1,
    interval: u31 = 0,
    strong_this: JSC.Strong.Optional = .empty,
    flags: Flags = .{},

    const Flags = packed struct(u32) {
        /// Whenever a timer is inserted into the heap (which happen on creation or refresh), the global
        /// epoch is incremented and the new epoch is set on the timer. For timers created by
        /// JavaScript, the epoch is used to break ties between timers scheduled for the same
        /// millisecond. This ensures that if you set two timers for the same amount of time, and
        /// refresh the first one, the first one will fire last. This mimics Node.js's behavior where
        /// the refreshed timer will be inserted at the end of a list, which makes it fire later.
        epoch: u25 = 0,

        kind: Kind = .setTimeout,

        // we do not allow the timer to be refreshed after we call clearInterval/clearTimeout
        has_cleared_timer: bool = false,
        is_keeping_event_loop_alive: bool = false,

        // if they never access the timer by integer, don't create a hashmap entry.
        has_accessed_primitive: bool = false,

        has_js_ref: bool = true,

        /// Set to `true` only during execution of the JavaScript function so that `_destroyed` can be
        /// false during the callback, even though the `state` will be `FIRED`.
        in_callback: bool = false,
    };

    fn eventLoopTimer(this: *TimerObjectInternals) *EventLoopTimer {
        switch (this.flags.kind) {
            .setImmediate => {
                const parent: *ImmediateObject = @fieldParentPtr("internals", this);
                assert(parent.event_loop_timer.tag == .ImmediateObject);
                return &parent.event_loop_timer;
            },
            .setTimeout, .setInterval => {
                const parent: *TimeoutObject = @fieldParentPtr("internals", this);
                assert(parent.event_loop_timer.tag == .TimeoutObject);
                return &parent.event_loop_timer;
            },
        }
    }

    fn ref(this: *TimerObjectInternals) void {
        switch (this.flags.kind) {
            .setImmediate => @as(*ImmediateObject, @fieldParentPtr("internals", this)).ref(),
            .setTimeout, .setInterval => @as(*TimeoutObject, @fieldParentPtr("internals", this)).ref(),
        }
    }

    fn deref(this: *TimerObjectInternals) void {
        switch (this.flags.kind) {
            .setImmediate => @as(*ImmediateObject, @fieldParentPtr("internals", this)).deref(),
            .setTimeout, .setInterval => @as(*TimeoutObject, @fieldParentPtr("internals", this)).deref(),
        }
    }

    extern "c" fn Bun__JSTimeout__call(globalObject: *JSC.JSGlobalObject, timer: JSValue, callback: JSValue, arguments: JSValue) bool;

    /// returns true if an exception was thrown
    pub fn runImmediateTask(this: *TimerObjectInternals, vm: *VirtualMachine) bool {
        if (this.flags.has_cleared_timer or
            // unref'd setImmediate callbacks should only run if there are things keeping the event
            // loop alive other than setImmediates
            (!this.flags.is_keeping_event_loop_alive and !vm.isEventLoopAliveExcludingImmediates()))
        {
            this.deref();
            return false;
        }

        const timer = this.strong_this.get() orelse {
            if (Environment.isDebug) {
                @panic("TimerObjectInternals.runImmediateTask: this_object is null");
            }
            return false;
        };
        const globalThis = vm.global;
        this.strong_this.deinit();
        this.eventLoopTimer().state = .FIRED;
        this.setEnableKeepingEventLoopAlive(vm, false);

        vm.eventLoop().enter();
        const callback = ImmediateObject.js.callbackGetCached(timer).?;
        const arguments = ImmediateObject.js.argumentsGetCached(timer).?;
        this.ref();
        const exception_thrown = this.run(globalThis, timer, callback, arguments, this.asyncID(), vm);
        this.deref();

        if (this.eventLoopTimer().state == .FIRED) {
            this.deref();
        }

        vm.eventLoop().exitMaybeDrainMicrotasks(!exception_thrown) catch return true;

        return exception_thrown;
    }

    pub fn asyncID(this: *const TimerObjectInternals) u64 {
        return ID.asyncID(.{ .id = this.id, .kind = this.flags.kind.big() });
    }

    pub fn fire(this: *TimerObjectInternals, _: *const timespec, vm: *JSC.VirtualMachine) EventLoopTimer.Arm {
        const id = this.id;
        const kind = this.flags.kind.big();
        const async_id: ID = .{ .id = id, .kind = kind };
        const has_been_cleared = this.eventLoopTimer().state == .CANCELLED or this.flags.has_cleared_timer or vm.scriptExecutionStatus() != .running;

        this.eventLoopTimer().state = .FIRED;

        const globalThis = vm.global;
        const this_object = this.strong_this.get().?;

        const callback: JSValue, const arguments: JSValue, var idle_timeout: JSValue, var repeat: JSValue = switch (kind) {
            .setImmediate => .{
                ImmediateObject.js.callbackGetCached(this_object).?,
                ImmediateObject.js.argumentsGetCached(this_object).?,
                .js_undefined,
                .js_undefined,
            },
            .setTimeout, .setInterval => .{
                TimeoutObject.js.callbackGetCached(this_object).?,
                TimeoutObject.js.argumentsGetCached(this_object).?,
                TimeoutObject.js.idleTimeoutGetCached(this_object).?,
                TimeoutObject.js.repeatGetCached(this_object).?,
            },
        };

        if (has_been_cleared or !callback.toBoolean()) {
            if (vm.isInspectorEnabled()) {
                Debugger.didCancelAsyncCall(globalThis, .DOMTimer, ID.asyncID(async_id));
            }
            this.setEnableKeepingEventLoopAlive(vm, false);
            this.flags.has_cleared_timer = true;
            this.strong_this.deinit();
            this.deref();

            return .disarm;
        }

        var time_before_call: timespec = undefined;

        if (kind != .setInterval) {
            this.strong_this.clearWithoutDeallocation();
        } else {
            time_before_call = timespec.msFromNow(this.interval);
        }
        this_object.ensureStillAlive();

        vm.eventLoop().enter();
        {
            // Ensure it stays alive for this scope.
            this.ref();
            defer this.deref();

            _ = this.run(globalThis, this_object, callback, arguments, ID.asyncID(async_id), vm);

            switch (kind) {
                .setTimeout, .setInterval => {
                    idle_timeout = TimeoutObject.js.idleTimeoutGetCached(this_object).?;
                    repeat = TimeoutObject.js.repeatGetCached(this_object).?;
                },
                else => {},
            }

            const is_timer_done = is_timer_done: {
                // Node doesn't drain microtasks after each timer callback.
                if (kind == .setInterval) {
                    if (!this.shouldRescheduleTimer(repeat, idle_timeout)) {
                        break :is_timer_done true;
                    }
                    switch (this.eventLoopTimer().state) {
                        .FIRED => {
                            // If we didn't clear the setInterval, reschedule it starting from
                            vm.timer.update(this.eventLoopTimer(), &time_before_call);

                            if (this.flags.has_js_ref) {
                                this.setEnableKeepingEventLoopAlive(vm, true);
                            }

                            // The ref count doesn't change. It wasn't decremented.
                        },
                        .ACTIVE => {
                            // The developer called timer.refresh() synchronously in the callback.
                            vm.timer.update(this.eventLoopTimer(), &time_before_call);

                            // Balance out the ref count.
                            // the transition from "FIRED" -> "ACTIVE" caused it to increment.
                            this.deref();
                        },
                        else => {
                            break :is_timer_done true;
                        },
                    }
                } else {
                    if (kind == .setTimeout and !repeat.isNull()) {
                        if (idle_timeout.getNumber()) |num| {
                            if (num != -1) {
                                this.convertToInterval(globalThis, this_object, repeat);
                                break :is_timer_done false;
                            }
                        }
                    }

                    if (this.eventLoopTimer().state == .FIRED) {
                        break :is_timer_done true;
                    }
                }

                break :is_timer_done false;
            };

            if (is_timer_done) {
                this.setEnableKeepingEventLoopAlive(vm, false);
                // The timer will not be re-entered into the event loop at this point.
                this.deref();
            }
        }
        vm.eventLoop().exit();

        return .disarm;
    }

    fn convertToInterval(this: *TimerObjectInternals, global: *JSGlobalObject, timer: JSValue, repeat: JSValue) void {
        bun.debugAssert(this.flags.kind == .setTimeout);

        const vm = global.bunVM();

        const new_interval: u31 = if (repeat.getNumber()) |num| if (num < 1 or num > std.math.maxInt(u31)) 1 else @intFromFloat(num) else 1;

        // https://github.com/nodejs/node/blob/a7cbb904745591c9a9d047a364c2c188e5470047/lib/internal/timers.js#L613
        TimeoutObject.js.idleTimeoutSetCached(timer, global, repeat);
        this.strong_this.set(global, timer);
        this.flags.kind = .setInterval;
        this.interval = new_interval;
        this.reschedule(timer, vm);
    }

    pub fn run(this: *TimerObjectInternals, globalThis: *JSC.JSGlobalObject, timer: JSValue, callback: JSValue, arguments: JSValue, async_id: u64, vm: *JSC.VirtualMachine) bool {
        if (vm.isInspectorEnabled()) {
            Debugger.willDispatchAsyncCall(globalThis, .DOMTimer, async_id);
        }

        defer {
            if (vm.isInspectorEnabled()) {
                Debugger.didDispatchAsyncCall(globalThis, .DOMTimer, async_id);
            }
        }

        // Bun__JSTimeout__call handles exceptions.
        this.flags.in_callback = true;
        defer this.flags.in_callback = false;
        return Bun__JSTimeout__call(globalThis, timer, callback, arguments);
    }

    pub fn init(
        this: *TimerObjectInternals,
        timer: JSValue,
        global: *JSGlobalObject,
        id: i32,
        kind: Kind,
        interval: u31,
        callback: JSValue,
        arguments: JSValue,
    ) void {
        const vm = global.bunVM();
        this.* = .{
            .id = id,
            .flags = .{ .kind = kind, .epoch = vm.timer.epoch },
            .interval = interval,
        };

        if (kind == .setImmediate) {
            ImmediateObject.js.argumentsSetCached(timer, global, arguments);
            ImmediateObject.js.callbackSetCached(timer, global, callback);
            const parent: *ImmediateObject = @fieldParentPtr("internals", this);
            vm.enqueueImmediateTask(parent);
            this.setEnableKeepingEventLoopAlive(vm, true);
            // ref'd by event loop
            parent.ref();
        } else {
            TimeoutObject.js.argumentsSetCached(timer, global, arguments);
            TimeoutObject.js.callbackSetCached(timer, global, callback);
            TimeoutObject.js.idleTimeoutSetCached(timer, global, JSC.jsNumber(interval));
            TimeoutObject.js.repeatSetCached(timer, global, if (kind == .setInterval) JSC.jsNumber(interval) else .null);

            // this increments the refcount
            this.reschedule(timer, vm);
        }

        this.strong_this.set(global, timer);
    }

    pub fn doRef(this: *TimerObjectInternals, _: *JSC.JSGlobalObject, this_value: JSValue) JSValue {
        this_value.ensureStillAlive();

        const did_have_js_ref = this.flags.has_js_ref;
        this.flags.has_js_ref = true;

        // https://github.com/nodejs/node/blob/a7cbb904745591c9a9d047a364c2c188e5470047/lib/internal/timers.js#L256
        // and
        // https://github.com/nodejs/node/blob/a7cbb904745591c9a9d047a364c2c188e5470047/lib/internal/timers.js#L685-L687
        if (!did_have_js_ref and !this.flags.has_cleared_timer) {
            this.setEnableKeepingEventLoopAlive(JSC.VirtualMachine.get(), true);
        }

        return this_value;
    }

    pub fn doRefresh(this: *TimerObjectInternals, globalObject: *JSC.JSGlobalObject, this_value: JSValue) JSValue {
        // Immediates do not have a refresh function, and our binding generator should not let this
        // function be reached even if you override the `this` value calling a Timeout object's
        // `refresh` method
        assert(this.flags.kind != .setImmediate);

        // setImmediate does not support refreshing and we do not support refreshing after cleanup
        if (this.id == -1 or this.flags.kind == .setImmediate or this.flags.has_cleared_timer) {
            return this_value;
        }

        this.strong_this.set(globalObject, this_value);
        this.reschedule(this_value, VirtualMachine.get());

        return this_value;
    }

    pub fn doUnref(this: *TimerObjectInternals, _: *JSC.JSGlobalObject, this_value: JSValue) JSValue {
        this_value.ensureStillAlive();

        const did_have_js_ref = this.flags.has_js_ref;
        this.flags.has_js_ref = false;

        if (did_have_js_ref) {
            this.setEnableKeepingEventLoopAlive(JSC.VirtualMachine.get(), false);
        }

        return this_value;
    }

    pub fn cancel(this: *TimerObjectInternals, vm: *VirtualMachine) void {
        this.setEnableKeepingEventLoopAlive(vm, false);
        this.flags.has_cleared_timer = true;

        if (this.flags.kind == .setImmediate) return;

        const was_active = this.eventLoopTimer().state == .ACTIVE;

        this.eventLoopTimer().state = .CANCELLED;
        this.strong_this.deinit();

        if (was_active) {
            vm.timer.remove(this.eventLoopTimer());
            this.deref();
        }
    }

    fn shouldRescheduleTimer(this: *TimerObjectInternals, repeat: JSValue, idle_timeout: JSValue) bool {
        if (this.flags.kind == .setInterval and repeat.isNull()) return false;
        if (idle_timeout.getNumber()) |num| {
            if (num == -1) return false;
        }
        return true;
    }

    pub fn reschedule(this: *TimerObjectInternals, timer: JSValue, vm: *VirtualMachine) void {
        if (this.flags.kind == .setImmediate) return;

        const idle_timeout = TimeoutObject.js.idleTimeoutGetCached(timer).?;
        const repeat = TimeoutObject.js.repeatGetCached(timer).?;

        // https://github.com/nodejs/node/blob/a7cbb904745591c9a9d047a364c2c188e5470047/lib/internal/timers.js#L612
        if (!this.shouldRescheduleTimer(repeat, idle_timeout)) return;

        const now = timespec.msFromNow(this.interval);
        const was_active = this.eventLoopTimer().state == .ACTIVE;
        if (was_active) {
            vm.timer.remove(this.eventLoopTimer());
        } else {
            this.ref();
        }

        vm.timer.update(this.eventLoopTimer(), &now);
        this.flags.has_cleared_timer = false;

        if (this.flags.has_js_ref) {
            this.setEnableKeepingEventLoopAlive(vm, true);
        }
    }

    fn setEnableKeepingEventLoopAlive(this: *TimerObjectInternals, vm: *VirtualMachine, enable: bool) void {
        if (this.flags.is_keeping_event_loop_alive == enable) {
            return;
        }
        this.flags.is_keeping_event_loop_alive = enable;
        switch (this.flags.kind) {
            .setTimeout, .setInterval => vm.timer.incrementTimerRef(if (enable) 1 else -1),

            // setImmediate has slightly different event loop logic
            .setImmediate => vm.timer.incrementImmediateRef(if (enable) 1 else -1),
        }
    }

    pub fn hasRef(this: *TimerObjectInternals) JSValue {
        return JSValue.jsBoolean(this.flags.is_keeping_event_loop_alive);
    }

    pub fn toPrimitive(this: *TimerObjectInternals) bun.JSError!JSValue {
        if (!this.flags.has_accessed_primitive) {
            this.flags.has_accessed_primitive = true;
            const vm = VirtualMachine.get();
            try vm.timer.maps.get(this.flags.kind).put(bun.default_allocator, this.id, this.eventLoopTimer());
        }
        return JSValue.jsNumber(this.id);
    }

    /// This is the getter for `_destroyed` on JS Timeout and Immediate objects
    pub fn getDestroyed(this: *TimerObjectInternals) bool {
        if (this.flags.has_cleared_timer) {
            return true;
        }
        if (this.flags.in_callback) {
            return false;
        }
        return switch (this.eventLoopTimer().state) {
            .ACTIVE, .PENDING => false,
            .FIRED, .CANCELLED => true,
        };
    }

    pub fn finalize(this: *TimerObjectInternals) void {
        this.strong_this.deinit();
        this.deref();
    }

    pub fn deinit(this: *TimerObjectInternals) void {
        this.strong_this.deinit();
        const vm = VirtualMachine.get();
        const kind = this.flags.kind;

        if (this.eventLoopTimer().state == .ACTIVE) {
            vm.timer.remove(this.eventLoopTimer());
        }

        if (this.flags.has_accessed_primitive) {
            const map = vm.timer.maps.get(kind);
            if (map.orderedRemove(this.id)) {
                // If this array gets large, let's shrink it down
                // Array keys are i32
                // Values are 1 ptr
                // Therefore, 12 bytes per entry
                // So if you created 21,000 timers and accessed them by ID, you'd be using 252KB
                const allocated_bytes = map.capacity() * @sizeOf(TimeoutMap.Data);
                const used_bytes = map.count() * @sizeOf(TimeoutMap.Data);
                if (allocated_bytes - used_bytes > 256 * 1024) {
                    map.shrinkAndFree(bun.default_allocator, map.count() + 8);
                }
            }
        }

        this.setEnableKeepingEventLoopAlive(vm, false);
        switch (kind) {
            .setImmediate => (@as(*ImmediateObject, @fieldParentPtr("internals", this))).ref_count.assertNoRefs(),
            .setTimeout, .setInterval => (@as(*TimeoutObject, @fieldParentPtr("internals", this))).ref_count.assertNoRefs(),
        }
    }
};
=======
pub const TimeoutObject = @import("./Timer/TimeoutObject.zig");
pub const ImmediateObject = @import("./Timer/ImmediateObject.zig");
pub const TimerObjectInternals = @import("./Timer/TimerObjectInternals.zig");
>>>>>>> aa37ecb7

pub const Kind = enum(u2) {
    setTimeout = 0,
    setInterval = 1,
    setImmediate = 2,

    pub fn big(this: Kind) Big {
        return @enumFromInt(@intFromEnum(this));
    }

    pub const Big = enum(u32) {
        setTimeout = 0,
        setInterval = 1,
        setImmediate = 2,
    };
};

// this is sized to be the same as one pointer
pub const ID = extern struct {
    id: i32,

    kind: Kind.Big = .setTimeout,

    pub inline fn asyncID(this: ID) u64 {
        return @bitCast(this);
    }

    pub fn repeats(this: ID) bool {
        return this.kind == .setInterval;
    }
};

const assert = bun.assert;
const heap = bun.io.heap;

const timespec = bun.timespec;

/// A timer created by WTF code and invoked by Bun's event loop
pub const WTFTimer = @import("../WTFTimer.zig");

pub const internal_bindings = struct {
    /// Node.js has some tests that check whether timers fire at the right time. They check this
    /// with the internal binding `getLibuvNow()`, which returns an integer in milliseconds. This
    /// works because `getLibuvNow()` is also the clock that their timers implementation uses to
    /// choose when to schedule timers.
    ///
    /// I've tried changing those tests to use `performance.now()` or `Date.now()`. But that always
    /// introduces spurious failures, because neither of those functions use the same clock that the
    /// timers implementation uses (for Bun this is `bun.timespec.now()`), so the tests end up
    /// thinking that the timing is wrong (this also happens when I run the modified test in
    /// Node.js). So the best course of action is for Bun to also expose a function that reveals the
    /// clock that is used to schedule timers.
    pub fn timerClockMs(globalThis: *JSC.JSGlobalObject, callFrame: *JSC.CallFrame) bun.JSError!JSValue {
        _ = globalThis;
        _ = callFrame;
        const now = timespec.now().ms();
        return .jsNumberFromInt64(now);
    }
};<|MERGE_RESOLUTION|>--- conflicted
+++ resolved
@@ -546,702 +546,9 @@
 
 pub const EventLoopTimer = @import("./Timer/EventLoopTimer.zig");
 
-<<<<<<< HEAD
-pub const TimeoutObject = struct {
-    const RefCount = bun.ptr.RefCount(@This(), "ref_count", deinit, .{});
-    pub const ref = RefCount.ref;
-    pub const deref = RefCount.deref;
-
-    pub const js = JSC.Codegen.JSTimeout;
-    pub const toJS = js.toJS;
-    pub const fromJS = js.fromJS;
-    pub const fromJSDirect = js.fromJSDirect;
-
-    ref_count: RefCount,
-    event_loop_timer: EventLoopTimer = .{
-        .next = .{},
-        .tag = .TimeoutObject,
-    },
-    internals: TimerObjectInternals,
-
-    pub fn init(
-        globalThis: *JSGlobalObject,
-        id: i32,
-        kind: Kind,
-        interval: u31,
-        callback: JSValue,
-        arguments: JSValue,
-    ) JSValue {
-        // internals are initialized by init()
-        const timeout = bun.new(TimeoutObject, .{ .ref_count = .init(), .internals = undefined });
-        const js_value = timeout.toJS(globalThis);
-        defer js_value.ensureStillAlive();
-        timeout.internals.init(
-            js_value,
-            globalThis,
-            id,
-            kind,
-            interval,
-            callback,
-            arguments,
-        );
-
-        if (globalThis.bunVM().isInspectorEnabled()) {
-            Debugger.didScheduleAsyncCall(
-                globalThis,
-                .DOMTimer,
-                ID.asyncID(.{ .id = id, .kind = kind.big() }),
-                kind != .setInterval,
-            );
-        }
-
-        return js_value;
-    }
-
-    fn deinit(this: *TimeoutObject) void {
-        this.internals.deinit();
-        bun.destroy(this);
-    }
-
-    pub fn constructor(globalObject: *JSC.JSGlobalObject, callFrame: *JSC.CallFrame) !*TimeoutObject {
-        _ = callFrame;
-        return globalObject.throw("Timeout is not constructible", .{});
-    }
-
-    pub fn toPrimitive(this: *TimeoutObject, _: *JSGlobalObject, _: *JSC.CallFrame) bun.JSError!JSValue {
-        return this.internals.toPrimitive();
-    }
-
-    pub fn doRef(this: *TimeoutObject, globalThis: *JSGlobalObject, callFrame: *JSC.CallFrame) bun.JSError!JSValue {
-        return this.internals.doRef(globalThis, callFrame.this());
-    }
-
-    pub fn doUnref(this: *TimeoutObject, globalThis: *JSGlobalObject, callFrame: *JSC.CallFrame) bun.JSError!JSValue {
-        return this.internals.doUnref(globalThis, callFrame.this());
-    }
-
-    pub fn doRefresh(this: *TimeoutObject, globalThis: *JSGlobalObject, callFrame: *JSC.CallFrame) bun.JSError!JSValue {
-        return this.internals.doRefresh(globalThis, callFrame.this());
-    }
-
-    pub fn hasRef(this: *TimeoutObject, _: *JSGlobalObject, _: *JSC.CallFrame) bun.JSError!JSValue {
-        return this.internals.hasRef();
-    }
-
-    pub fn finalize(this: *TimeoutObject) void {
-        this.internals.finalize();
-    }
-
-    pub fn getDestroyed(this: *TimeoutObject, globalThis: *JSGlobalObject) JSValue {
-        _ = globalThis;
-        return .jsBoolean(this.internals.getDestroyed());
-    }
-
-    pub fn close(this: *TimeoutObject, globalThis: *JSGlobalObject, callFrame: *JSC.CallFrame) JSValue {
-        this.internals.cancel(globalThis.bunVM());
-        return callFrame.this();
-    }
-
-    pub fn get_onTimeout(_: *TimeoutObject, thisValue: JSValue, _: *JSGlobalObject) JSValue {
-        return TimeoutObject.js.callbackGetCached(thisValue).?;
-    }
-
-    pub fn set_onTimeout(_: *TimeoutObject, thisValue: JSValue, globalThis: *JSGlobalObject, value: JSValue) void {
-        TimeoutObject.js.callbackSetCached(thisValue, globalThis, value);
-    }
-
-    pub fn get_idleTimeout(_: *TimeoutObject, thisValue: JSValue, _: *JSGlobalObject) JSValue {
-        return TimeoutObject.js.idleTimeoutGetCached(thisValue).?;
-    }
-
-    pub fn set_idleTimeout(_: *TimeoutObject, thisValue: JSValue, globalThis: *JSGlobalObject, value: JSValue) void {
-        TimeoutObject.js.idleTimeoutSetCached(thisValue, globalThis, value);
-    }
-
-    pub fn get_repeat(_: *TimeoutObject, thisValue: JSValue, _: *JSGlobalObject) JSValue {
-        return TimeoutObject.js.repeatGetCached(thisValue).?;
-    }
-
-    pub fn set_repeat(_: *TimeoutObject, thisValue: JSValue, globalThis: *JSGlobalObject, value: JSValue) void {
-        TimeoutObject.js.repeatSetCached(thisValue, globalThis, value);
-    }
-
-    pub fn dispose(this: *TimeoutObject, globalThis: *JSGlobalObject, _: *JSC.CallFrame) bun.JSError!JSValue {
-        this.internals.cancel(globalThis.bunVM());
-        return .js_undefined;
-    }
-};
-
-pub const ImmediateObject = struct {
-    const RefCount = bun.ptr.RefCount(@This(), "ref_count", deinit, .{});
-    pub const ref = RefCount.ref;
-    pub const deref = RefCount.deref;
-
-    pub const js = JSC.Codegen.JSImmediate;
-    pub const toJS = js.toJS;
-    pub const fromJS = js.fromJS;
-    pub const fromJSDirect = js.fromJSDirect;
-
-    ref_count: RefCount,
-    event_loop_timer: EventLoopTimer = .{
-        .next = .{},
-        .tag = .ImmediateObject,
-    },
-    internals: TimerObjectInternals,
-
-    pub fn init(
-        globalThis: *JSGlobalObject,
-        id: i32,
-        callback: JSValue,
-        arguments: JSValue,
-    ) JSValue {
-        // internals are initialized by init()
-        const immediate = bun.new(ImmediateObject, .{ .ref_count = .init(), .internals = undefined });
-        const js_value = immediate.toJS(globalThis);
-        defer js_value.ensureStillAlive();
-        immediate.internals.init(
-            js_value,
-            globalThis,
-            id,
-            .setImmediate,
-            0,
-            callback,
-            arguments,
-        );
-
-        if (globalThis.bunVM().isInspectorEnabled()) {
-            Debugger.didScheduleAsyncCall(
-                globalThis,
-                .DOMTimer,
-                ID.asyncID(.{ .id = id, .kind = .setImmediate }),
-                true,
-            );
-        }
-
-        return js_value;
-    }
-
-    fn deinit(this: *ImmediateObject) void {
-        this.internals.deinit();
-        bun.destroy(this);
-    }
-
-    pub fn constructor(globalObject: *JSC.JSGlobalObject, callFrame: *JSC.CallFrame) !*ImmediateObject {
-        _ = callFrame;
-        return globalObject.throw("Immediate is not constructible", .{});
-    }
-
-    /// returns true if an exception was thrown
-    pub fn runImmediateTask(this: *ImmediateObject, vm: *VirtualMachine) bool {
-        return this.internals.runImmediateTask(vm);
-    }
-
-    pub fn toPrimitive(this: *ImmediateObject, _: *JSC.JSGlobalObject, _: *JSC.CallFrame) bun.JSError!JSValue {
-        return this.internals.toPrimitive();
-    }
-
-    pub fn doRef(this: *ImmediateObject, globalThis: *JSGlobalObject, callFrame: *JSC.CallFrame) bun.JSError!JSValue {
-        return this.internals.doRef(globalThis, callFrame.this());
-    }
-
-    pub fn doUnref(this: *ImmediateObject, globalThis: *JSGlobalObject, callFrame: *JSC.CallFrame) bun.JSError!JSValue {
-        return this.internals.doUnref(globalThis, callFrame.this());
-    }
-
-    pub fn hasRef(this: *ImmediateObject, _: *JSGlobalObject, _: *JSC.CallFrame) bun.JSError!JSValue {
-        return this.internals.hasRef();
-    }
-
-    pub fn finalize(this: *ImmediateObject) void {
-        this.internals.finalize();
-    }
-
-    pub fn getDestroyed(this: *ImmediateObject, globalThis: *JSGlobalObject) JSValue {
-        _ = globalThis;
-        return .jsBoolean(this.internals.getDestroyed());
-    }
-
-    pub fn dispose(this: *ImmediateObject, globalThis: *JSGlobalObject, _: *JSC.CallFrame) bun.JSError!JSValue {
-        this.internals.cancel(globalThis.bunVM());
-        return .js_undefined;
-    }
-};
-
-/// Data that TimerObject and ImmediateObject have in common
-pub const TimerObjectInternals = struct {
-    /// Identifier for this timer that is exposed to JavaScript (by `+timer`)
-    id: i32 = -1,
-    interval: u31 = 0,
-    strong_this: JSC.Strong.Optional = .empty,
-    flags: Flags = .{},
-
-    const Flags = packed struct(u32) {
-        /// Whenever a timer is inserted into the heap (which happen on creation or refresh), the global
-        /// epoch is incremented and the new epoch is set on the timer. For timers created by
-        /// JavaScript, the epoch is used to break ties between timers scheduled for the same
-        /// millisecond. This ensures that if you set two timers for the same amount of time, and
-        /// refresh the first one, the first one will fire last. This mimics Node.js's behavior where
-        /// the refreshed timer will be inserted at the end of a list, which makes it fire later.
-        epoch: u25 = 0,
-
-        kind: Kind = .setTimeout,
-
-        // we do not allow the timer to be refreshed after we call clearInterval/clearTimeout
-        has_cleared_timer: bool = false,
-        is_keeping_event_loop_alive: bool = false,
-
-        // if they never access the timer by integer, don't create a hashmap entry.
-        has_accessed_primitive: bool = false,
-
-        has_js_ref: bool = true,
-
-        /// Set to `true` only during execution of the JavaScript function so that `_destroyed` can be
-        /// false during the callback, even though the `state` will be `FIRED`.
-        in_callback: bool = false,
-    };
-
-    fn eventLoopTimer(this: *TimerObjectInternals) *EventLoopTimer {
-        switch (this.flags.kind) {
-            .setImmediate => {
-                const parent: *ImmediateObject = @fieldParentPtr("internals", this);
-                assert(parent.event_loop_timer.tag == .ImmediateObject);
-                return &parent.event_loop_timer;
-            },
-            .setTimeout, .setInterval => {
-                const parent: *TimeoutObject = @fieldParentPtr("internals", this);
-                assert(parent.event_loop_timer.tag == .TimeoutObject);
-                return &parent.event_loop_timer;
-            },
-        }
-    }
-
-    fn ref(this: *TimerObjectInternals) void {
-        switch (this.flags.kind) {
-            .setImmediate => @as(*ImmediateObject, @fieldParentPtr("internals", this)).ref(),
-            .setTimeout, .setInterval => @as(*TimeoutObject, @fieldParentPtr("internals", this)).ref(),
-        }
-    }
-
-    fn deref(this: *TimerObjectInternals) void {
-        switch (this.flags.kind) {
-            .setImmediate => @as(*ImmediateObject, @fieldParentPtr("internals", this)).deref(),
-            .setTimeout, .setInterval => @as(*TimeoutObject, @fieldParentPtr("internals", this)).deref(),
-        }
-    }
-
-    extern "c" fn Bun__JSTimeout__call(globalObject: *JSC.JSGlobalObject, timer: JSValue, callback: JSValue, arguments: JSValue) bool;
-
-    /// returns true if an exception was thrown
-    pub fn runImmediateTask(this: *TimerObjectInternals, vm: *VirtualMachine) bool {
-        if (this.flags.has_cleared_timer or
-            // unref'd setImmediate callbacks should only run if there are things keeping the event
-            // loop alive other than setImmediates
-            (!this.flags.is_keeping_event_loop_alive and !vm.isEventLoopAliveExcludingImmediates()))
-        {
-            this.deref();
-            return false;
-        }
-
-        const timer = this.strong_this.get() orelse {
-            if (Environment.isDebug) {
-                @panic("TimerObjectInternals.runImmediateTask: this_object is null");
-            }
-            return false;
-        };
-        const globalThis = vm.global;
-        this.strong_this.deinit();
-        this.eventLoopTimer().state = .FIRED;
-        this.setEnableKeepingEventLoopAlive(vm, false);
-
-        vm.eventLoop().enter();
-        const callback = ImmediateObject.js.callbackGetCached(timer).?;
-        const arguments = ImmediateObject.js.argumentsGetCached(timer).?;
-        this.ref();
-        const exception_thrown = this.run(globalThis, timer, callback, arguments, this.asyncID(), vm);
-        this.deref();
-
-        if (this.eventLoopTimer().state == .FIRED) {
-            this.deref();
-        }
-
-        vm.eventLoop().exitMaybeDrainMicrotasks(!exception_thrown) catch return true;
-
-        return exception_thrown;
-    }
-
-    pub fn asyncID(this: *const TimerObjectInternals) u64 {
-        return ID.asyncID(.{ .id = this.id, .kind = this.flags.kind.big() });
-    }
-
-    pub fn fire(this: *TimerObjectInternals, _: *const timespec, vm: *JSC.VirtualMachine) EventLoopTimer.Arm {
-        const id = this.id;
-        const kind = this.flags.kind.big();
-        const async_id: ID = .{ .id = id, .kind = kind };
-        const has_been_cleared = this.eventLoopTimer().state == .CANCELLED or this.flags.has_cleared_timer or vm.scriptExecutionStatus() != .running;
-
-        this.eventLoopTimer().state = .FIRED;
-
-        const globalThis = vm.global;
-        const this_object = this.strong_this.get().?;
-
-        const callback: JSValue, const arguments: JSValue, var idle_timeout: JSValue, var repeat: JSValue = switch (kind) {
-            .setImmediate => .{
-                ImmediateObject.js.callbackGetCached(this_object).?,
-                ImmediateObject.js.argumentsGetCached(this_object).?,
-                .js_undefined,
-                .js_undefined,
-            },
-            .setTimeout, .setInterval => .{
-                TimeoutObject.js.callbackGetCached(this_object).?,
-                TimeoutObject.js.argumentsGetCached(this_object).?,
-                TimeoutObject.js.idleTimeoutGetCached(this_object).?,
-                TimeoutObject.js.repeatGetCached(this_object).?,
-            },
-        };
-
-        if (has_been_cleared or !callback.toBoolean()) {
-            if (vm.isInspectorEnabled()) {
-                Debugger.didCancelAsyncCall(globalThis, .DOMTimer, ID.asyncID(async_id));
-            }
-            this.setEnableKeepingEventLoopAlive(vm, false);
-            this.flags.has_cleared_timer = true;
-            this.strong_this.deinit();
-            this.deref();
-
-            return .disarm;
-        }
-
-        var time_before_call: timespec = undefined;
-
-        if (kind != .setInterval) {
-            this.strong_this.clearWithoutDeallocation();
-        } else {
-            time_before_call = timespec.msFromNow(this.interval);
-        }
-        this_object.ensureStillAlive();
-
-        vm.eventLoop().enter();
-        {
-            // Ensure it stays alive for this scope.
-            this.ref();
-            defer this.deref();
-
-            _ = this.run(globalThis, this_object, callback, arguments, ID.asyncID(async_id), vm);
-
-            switch (kind) {
-                .setTimeout, .setInterval => {
-                    idle_timeout = TimeoutObject.js.idleTimeoutGetCached(this_object).?;
-                    repeat = TimeoutObject.js.repeatGetCached(this_object).?;
-                },
-                else => {},
-            }
-
-            const is_timer_done = is_timer_done: {
-                // Node doesn't drain microtasks after each timer callback.
-                if (kind == .setInterval) {
-                    if (!this.shouldRescheduleTimer(repeat, idle_timeout)) {
-                        break :is_timer_done true;
-                    }
-                    switch (this.eventLoopTimer().state) {
-                        .FIRED => {
-                            // If we didn't clear the setInterval, reschedule it starting from
-                            vm.timer.update(this.eventLoopTimer(), &time_before_call);
-
-                            if (this.flags.has_js_ref) {
-                                this.setEnableKeepingEventLoopAlive(vm, true);
-                            }
-
-                            // The ref count doesn't change. It wasn't decremented.
-                        },
-                        .ACTIVE => {
-                            // The developer called timer.refresh() synchronously in the callback.
-                            vm.timer.update(this.eventLoopTimer(), &time_before_call);
-
-                            // Balance out the ref count.
-                            // the transition from "FIRED" -> "ACTIVE" caused it to increment.
-                            this.deref();
-                        },
-                        else => {
-                            break :is_timer_done true;
-                        },
-                    }
-                } else {
-                    if (kind == .setTimeout and !repeat.isNull()) {
-                        if (idle_timeout.getNumber()) |num| {
-                            if (num != -1) {
-                                this.convertToInterval(globalThis, this_object, repeat);
-                                break :is_timer_done false;
-                            }
-                        }
-                    }
-
-                    if (this.eventLoopTimer().state == .FIRED) {
-                        break :is_timer_done true;
-                    }
-                }
-
-                break :is_timer_done false;
-            };
-
-            if (is_timer_done) {
-                this.setEnableKeepingEventLoopAlive(vm, false);
-                // The timer will not be re-entered into the event loop at this point.
-                this.deref();
-            }
-        }
-        vm.eventLoop().exit();
-
-        return .disarm;
-    }
-
-    fn convertToInterval(this: *TimerObjectInternals, global: *JSGlobalObject, timer: JSValue, repeat: JSValue) void {
-        bun.debugAssert(this.flags.kind == .setTimeout);
-
-        const vm = global.bunVM();
-
-        const new_interval: u31 = if (repeat.getNumber()) |num| if (num < 1 or num > std.math.maxInt(u31)) 1 else @intFromFloat(num) else 1;
-
-        // https://github.com/nodejs/node/blob/a7cbb904745591c9a9d047a364c2c188e5470047/lib/internal/timers.js#L613
-        TimeoutObject.js.idleTimeoutSetCached(timer, global, repeat);
-        this.strong_this.set(global, timer);
-        this.flags.kind = .setInterval;
-        this.interval = new_interval;
-        this.reschedule(timer, vm);
-    }
-
-    pub fn run(this: *TimerObjectInternals, globalThis: *JSC.JSGlobalObject, timer: JSValue, callback: JSValue, arguments: JSValue, async_id: u64, vm: *JSC.VirtualMachine) bool {
-        if (vm.isInspectorEnabled()) {
-            Debugger.willDispatchAsyncCall(globalThis, .DOMTimer, async_id);
-        }
-
-        defer {
-            if (vm.isInspectorEnabled()) {
-                Debugger.didDispatchAsyncCall(globalThis, .DOMTimer, async_id);
-            }
-        }
-
-        // Bun__JSTimeout__call handles exceptions.
-        this.flags.in_callback = true;
-        defer this.flags.in_callback = false;
-        return Bun__JSTimeout__call(globalThis, timer, callback, arguments);
-    }
-
-    pub fn init(
-        this: *TimerObjectInternals,
-        timer: JSValue,
-        global: *JSGlobalObject,
-        id: i32,
-        kind: Kind,
-        interval: u31,
-        callback: JSValue,
-        arguments: JSValue,
-    ) void {
-        const vm = global.bunVM();
-        this.* = .{
-            .id = id,
-            .flags = .{ .kind = kind, .epoch = vm.timer.epoch },
-            .interval = interval,
-        };
-
-        if (kind == .setImmediate) {
-            ImmediateObject.js.argumentsSetCached(timer, global, arguments);
-            ImmediateObject.js.callbackSetCached(timer, global, callback);
-            const parent: *ImmediateObject = @fieldParentPtr("internals", this);
-            vm.enqueueImmediateTask(parent);
-            this.setEnableKeepingEventLoopAlive(vm, true);
-            // ref'd by event loop
-            parent.ref();
-        } else {
-            TimeoutObject.js.argumentsSetCached(timer, global, arguments);
-            TimeoutObject.js.callbackSetCached(timer, global, callback);
-            TimeoutObject.js.idleTimeoutSetCached(timer, global, JSC.jsNumber(interval));
-            TimeoutObject.js.repeatSetCached(timer, global, if (kind == .setInterval) JSC.jsNumber(interval) else .null);
-
-            // this increments the refcount
-            this.reschedule(timer, vm);
-        }
-
-        this.strong_this.set(global, timer);
-    }
-
-    pub fn doRef(this: *TimerObjectInternals, _: *JSC.JSGlobalObject, this_value: JSValue) JSValue {
-        this_value.ensureStillAlive();
-
-        const did_have_js_ref = this.flags.has_js_ref;
-        this.flags.has_js_ref = true;
-
-        // https://github.com/nodejs/node/blob/a7cbb904745591c9a9d047a364c2c188e5470047/lib/internal/timers.js#L256
-        // and
-        // https://github.com/nodejs/node/blob/a7cbb904745591c9a9d047a364c2c188e5470047/lib/internal/timers.js#L685-L687
-        if (!did_have_js_ref and !this.flags.has_cleared_timer) {
-            this.setEnableKeepingEventLoopAlive(JSC.VirtualMachine.get(), true);
-        }
-
-        return this_value;
-    }
-
-    pub fn doRefresh(this: *TimerObjectInternals, globalObject: *JSC.JSGlobalObject, this_value: JSValue) JSValue {
-        // Immediates do not have a refresh function, and our binding generator should not let this
-        // function be reached even if you override the `this` value calling a Timeout object's
-        // `refresh` method
-        assert(this.flags.kind != .setImmediate);
-
-        // setImmediate does not support refreshing and we do not support refreshing after cleanup
-        if (this.id == -1 or this.flags.kind == .setImmediate or this.flags.has_cleared_timer) {
-            return this_value;
-        }
-
-        this.strong_this.set(globalObject, this_value);
-        this.reschedule(this_value, VirtualMachine.get());
-
-        return this_value;
-    }
-
-    pub fn doUnref(this: *TimerObjectInternals, _: *JSC.JSGlobalObject, this_value: JSValue) JSValue {
-        this_value.ensureStillAlive();
-
-        const did_have_js_ref = this.flags.has_js_ref;
-        this.flags.has_js_ref = false;
-
-        if (did_have_js_ref) {
-            this.setEnableKeepingEventLoopAlive(JSC.VirtualMachine.get(), false);
-        }
-
-        return this_value;
-    }
-
-    pub fn cancel(this: *TimerObjectInternals, vm: *VirtualMachine) void {
-        this.setEnableKeepingEventLoopAlive(vm, false);
-        this.flags.has_cleared_timer = true;
-
-        if (this.flags.kind == .setImmediate) return;
-
-        const was_active = this.eventLoopTimer().state == .ACTIVE;
-
-        this.eventLoopTimer().state = .CANCELLED;
-        this.strong_this.deinit();
-
-        if (was_active) {
-            vm.timer.remove(this.eventLoopTimer());
-            this.deref();
-        }
-    }
-
-    fn shouldRescheduleTimer(this: *TimerObjectInternals, repeat: JSValue, idle_timeout: JSValue) bool {
-        if (this.flags.kind == .setInterval and repeat.isNull()) return false;
-        if (idle_timeout.getNumber()) |num| {
-            if (num == -1) return false;
-        }
-        return true;
-    }
-
-    pub fn reschedule(this: *TimerObjectInternals, timer: JSValue, vm: *VirtualMachine) void {
-        if (this.flags.kind == .setImmediate) return;
-
-        const idle_timeout = TimeoutObject.js.idleTimeoutGetCached(timer).?;
-        const repeat = TimeoutObject.js.repeatGetCached(timer).?;
-
-        // https://github.com/nodejs/node/blob/a7cbb904745591c9a9d047a364c2c188e5470047/lib/internal/timers.js#L612
-        if (!this.shouldRescheduleTimer(repeat, idle_timeout)) return;
-
-        const now = timespec.msFromNow(this.interval);
-        const was_active = this.eventLoopTimer().state == .ACTIVE;
-        if (was_active) {
-            vm.timer.remove(this.eventLoopTimer());
-        } else {
-            this.ref();
-        }
-
-        vm.timer.update(this.eventLoopTimer(), &now);
-        this.flags.has_cleared_timer = false;
-
-        if (this.flags.has_js_ref) {
-            this.setEnableKeepingEventLoopAlive(vm, true);
-        }
-    }
-
-    fn setEnableKeepingEventLoopAlive(this: *TimerObjectInternals, vm: *VirtualMachine, enable: bool) void {
-        if (this.flags.is_keeping_event_loop_alive == enable) {
-            return;
-        }
-        this.flags.is_keeping_event_loop_alive = enable;
-        switch (this.flags.kind) {
-            .setTimeout, .setInterval => vm.timer.incrementTimerRef(if (enable) 1 else -1),
-
-            // setImmediate has slightly different event loop logic
-            .setImmediate => vm.timer.incrementImmediateRef(if (enable) 1 else -1),
-        }
-    }
-
-    pub fn hasRef(this: *TimerObjectInternals) JSValue {
-        return JSValue.jsBoolean(this.flags.is_keeping_event_loop_alive);
-    }
-
-    pub fn toPrimitive(this: *TimerObjectInternals) bun.JSError!JSValue {
-        if (!this.flags.has_accessed_primitive) {
-            this.flags.has_accessed_primitive = true;
-            const vm = VirtualMachine.get();
-            try vm.timer.maps.get(this.flags.kind).put(bun.default_allocator, this.id, this.eventLoopTimer());
-        }
-        return JSValue.jsNumber(this.id);
-    }
-
-    /// This is the getter for `_destroyed` on JS Timeout and Immediate objects
-    pub fn getDestroyed(this: *TimerObjectInternals) bool {
-        if (this.flags.has_cleared_timer) {
-            return true;
-        }
-        if (this.flags.in_callback) {
-            return false;
-        }
-        return switch (this.eventLoopTimer().state) {
-            .ACTIVE, .PENDING => false,
-            .FIRED, .CANCELLED => true,
-        };
-    }
-
-    pub fn finalize(this: *TimerObjectInternals) void {
-        this.strong_this.deinit();
-        this.deref();
-    }
-
-    pub fn deinit(this: *TimerObjectInternals) void {
-        this.strong_this.deinit();
-        const vm = VirtualMachine.get();
-        const kind = this.flags.kind;
-
-        if (this.eventLoopTimer().state == .ACTIVE) {
-            vm.timer.remove(this.eventLoopTimer());
-        }
-
-        if (this.flags.has_accessed_primitive) {
-            const map = vm.timer.maps.get(kind);
-            if (map.orderedRemove(this.id)) {
-                // If this array gets large, let's shrink it down
-                // Array keys are i32
-                // Values are 1 ptr
-                // Therefore, 12 bytes per entry
-                // So if you created 21,000 timers and accessed them by ID, you'd be using 252KB
-                const allocated_bytes = map.capacity() * @sizeOf(TimeoutMap.Data);
-                const used_bytes = map.count() * @sizeOf(TimeoutMap.Data);
-                if (allocated_bytes - used_bytes > 256 * 1024) {
-                    map.shrinkAndFree(bun.default_allocator, map.count() + 8);
-                }
-            }
-        }
-
-        this.setEnableKeepingEventLoopAlive(vm, false);
-        switch (kind) {
-            .setImmediate => (@as(*ImmediateObject, @fieldParentPtr("internals", this))).ref_count.assertNoRefs(),
-            .setTimeout, .setInterval => (@as(*TimeoutObject, @fieldParentPtr("internals", this))).ref_count.assertNoRefs(),
-        }
-    }
-};
-=======
 pub const TimeoutObject = @import("./Timer/TimeoutObject.zig");
 pub const ImmediateObject = @import("./Timer/ImmediateObject.zig");
 pub const TimerObjectInternals = @import("./Timer/TimerObjectInternals.zig");
->>>>>>> aa37ecb7
 
 pub const Kind = enum(u2) {
     setTimeout = 0,
