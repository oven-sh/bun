const Self = @This();

/// The absolute time to fire this timer next.
next: timespec,
state: State = .PENDING,
tag: Tag,
/// Internal heap fields.
heap: bun.io.heap.IntrusiveField(Self) = .{},

pub fn initPaused(tag: Tag) Self {
    return .{
        .next = .epoch,
        .tag = tag,
    };
}

pub fn less(_: void, a: *const Self, b: *const Self) bool {
    const sec_order = std.math.order(a.next.sec, b.next.sec);
    if (sec_order != .eq) return sec_order == .lt;

    // collapse sub-millisecond precision for JavaScript timers
    const maybe_a_internals = a.jsTimerInternals();
    const maybe_b_internals = b.jsTimerInternals();
    var a_ns = a.next.nsec;
    var b_ns = b.next.nsec;
    if (maybe_a_internals != null) a_ns = std.time.ns_per_ms * @divTrunc(a_ns, std.time.ns_per_ms);
    if (maybe_b_internals != null) b_ns = std.time.ns_per_ms * @divTrunc(b_ns, std.time.ns_per_ms);

    const order = std.math.order(a_ns, b_ns);
    if (order == .eq) {
        if (maybe_a_internals) |a_internals| {
            if (maybe_b_internals) |b_internals| {
                // We expect that the epoch will overflow sometimes.
                // If it does, we would ideally like timers with an epoch from before the
                // overflow to be sorted *before* timers with an epoch from after the overflow
                // (even though their epoch will be numerically *larger*).
                //
                // Wrapping subtraction gives us a distance that is consistent even if one
                // epoch has overflowed and the other hasn't. If the distance from a to b is
                // small, it's likely that b is really newer than a, so we consider a less than
                // b. If the distance from a to b is large (greater than half the u25 range),
                // it's more likely that b is older than a so the true distance is from b to a.
                return b_internals.flags.epoch -% a_internals.flags.epoch < std.math.maxInt(u25) / 2;
            }
        }
    }
    return order == .lt;
}

pub const Tag = if (Environment.isWindows) enum {
    TimerCallback,
    TimeoutObject,
    ImmediateObject,
    TestRunner,
    StatWatcherScheduler,
    UpgradedDuplex,
    DNSResolver,
    WindowsNamedPipe,
    WTFTimer,
    PostgresSQLConnectionTimeout,
    PostgresSQLConnectionMaxLifetime,
    ValkeyConnectionTimeout,
    ValkeyConnectionReconnect,
    SubprocessTimeout,
    DevServerSweepSourceMaps,
    DevServerMemoryVisualizerTick,

    pub fn Type(comptime T: Tag) type {
        return switch (T) {
            .TimerCallback => TimerCallback,
            .TimeoutObject => TimeoutObject,
            .ImmediateObject => ImmediateObject,
            .TestRunner => jsc.Jest.TestRunner,
            .StatWatcherScheduler => StatWatcherScheduler,
            .UpgradedDuplex => uws.UpgradedDuplex,
            .DNSResolver => DNSResolver,
            .WindowsNamedPipe => uws.WindowsNamedPipe,
            .WTFTimer => WTFTimer,
            .PostgresSQLConnectionTimeout => jsc.Postgres.PostgresSQLConnection,
            .PostgresSQLConnectionMaxLifetime => jsc.Postgres.PostgresSQLConnection,
            .SubprocessTimeout => jsc.Subprocess,
            .ValkeyConnectionReconnect => jsc.API.Valkey,
            .ValkeyConnectionTimeout => jsc.API.Valkey,
            .DevServerSweepSourceMaps,
            .DevServerMemoryVisualizerTick,
            => bun.bake.DevServer,
        };
    }
} else enum {
    TimerCallback,
    TimeoutObject,
    ImmediateObject,
    TestRunner,
    StatWatcherScheduler,
    UpgradedDuplex,
    WTFTimer,
    DNSResolver,
    PostgresSQLConnectionTimeout,
    PostgresSQLConnectionMaxLifetime,
    ValkeyConnectionTimeout,
    ValkeyConnectionReconnect,
    SubprocessTimeout,
    DevServerSweepSourceMaps,
    DevServerMemoryVisualizerTick,

    pub fn Type(comptime T: Tag) type {
        return switch (T) {
            .TimerCallback => TimerCallback,
            .TimeoutObject => TimeoutObject,
            .ImmediateObject => ImmediateObject,
            .TestRunner => jsc.Jest.TestRunner,
            .StatWatcherScheduler => StatWatcherScheduler,
            .UpgradedDuplex => uws.UpgradedDuplex,
            .WTFTimer => WTFTimer,
            .DNSResolver => DNSResolver,
            .PostgresSQLConnectionTimeout => jsc.Postgres.PostgresSQLConnection,
            .PostgresSQLConnectionMaxLifetime => jsc.Postgres.PostgresSQLConnection,
            .ValkeyConnectionTimeout => jsc.API.Valkey,
            .ValkeyConnectionReconnect => jsc.API.Valkey,
            .SubprocessTimeout => jsc.Subprocess,
            .DevServerSweepSourceMaps,
            .DevServerMemoryVisualizerTick,
            => bun.bake.DevServer,
        };
    }
};

const TimerCallback = struct {
    callback: *const fn (*TimerCallback) Arm,
    ctx: *anyopaque,
    event_loop_timer: Self,
};

pub const State = enum {
    /// The timer is waiting to be enabled.
    PENDING,

    /// The timer is active and will fire at the next time.
    ACTIVE,

    /// The timer has been cancelled and will not fire.
    CANCELLED,

    /// The timer has fired and the callback has been called.
    FIRED,
};

/// If self was created by set{Immediate,Timeout,Interval}, get a pointer to the common data
/// for all those kinds of timers
pub fn jsTimerInternals(self: anytype) switch (@TypeOf(self)) {
    *Self => ?*TimerObjectInternals,
    *const Self => ?*const TimerObjectInternals,
    else => |T| @compileError("wrong type " ++ @typeName(T) ++ " passed to jsTimerInternals"),
} {
    switch (self.tag) {
        inline .TimeoutObject, .ImmediateObject => |tag| {
            const parent: switch (@TypeOf(self)) {
                *Self => *tag.Type(),
                *const Self => *const tag.Type(),
                else => unreachable,
            } = @fieldParentPtr("event_loop_timer", self);
            return &parent.internals;
        },
        else => return null,
    }
}

fn ns(self: *const Self) u64 {
    return self.next.ns();
}

pub const Arm = union(enum) {
    rearm: timespec,
    disarm,
};

<<<<<<< HEAD
pub fn fire(this: *EventLoopTimer, now: *const timespec, vm: *VirtualMachine) bun.JSExecutionTerminated!Arm {
    switch (this.tag) {
        .PostgresSQLConnectionTimeout => return @as(*api.Postgres.PostgresSQLConnection, @alignCast(@fieldParentPtr("timer", this))).onConnectionTimeout(),
        .PostgresSQLConnectionMaxLifetime => return @as(*api.Postgres.PostgresSQLConnection, @alignCast(@fieldParentPtr("max_lifetime_timer", this))).onMaxLifetimeTimeout(),
        .ValkeyConnectionTimeout => return @as(*api.Valkey, @alignCast(@fieldParentPtr("timer", this))).onConnectionTimeout(),
        .ValkeyConnectionReconnect => return @as(*api.Valkey, @alignCast(@fieldParentPtr("reconnect_timer", this))).onReconnectTimer(),
        .DevServerMemoryVisualizerTick => return bun.bake.DevServer.emitMemoryVisualizerMessageTimer(this, now),
        .DevServerSweepSourceMaps => return bun.bake.DevServer.SourceMapStore.sweepWeakRefs(this, now),
=======
pub fn fire(self: *Self, now: *const timespec, vm: *VirtualMachine) Arm {
    switch (self.tag) {
        .PostgresSQLConnectionTimeout => return @as(*api.Postgres.PostgresSQLConnection, @alignCast(@fieldParentPtr("timer", self))).onConnectionTimeout(),
        .PostgresSQLConnectionMaxLifetime => return @as(*api.Postgres.PostgresSQLConnection, @alignCast(@fieldParentPtr("max_lifetime_timer", self))).onMaxLifetimeTimeout(),
        .ValkeyConnectionTimeout => return @as(*api.Valkey, @alignCast(@fieldParentPtr("timer", self))).onConnectionTimeout(),
        .ValkeyConnectionReconnect => return @as(*api.Valkey, @alignCast(@fieldParentPtr("reconnect_timer", self))).onReconnectTimer(),
        .DevServerMemoryVisualizerTick => return bun.bake.DevServer.emitMemoryVisualizerMessageTimer(self, now),
        .DevServerSweepSourceMaps => return bun.bake.DevServer.SourceMapStore.sweepWeakRefs(self, now),
>>>>>>> 71e21615
        inline else => |t| {
            if (@FieldType(t.Type(), "event_loop_timer") != Self) {
                @compileError(@typeName(t.Type()) ++ " has wrong type for 'event_loop_timer'");
            }
            var container: *t.Type() = @alignCast(@fieldParentPtr("event_loop_timer", self));
            if (comptime t.Type() == TimeoutObject or t.Type() == ImmediateObject) {
                return container.internals.fire(now, vm);
            }

            if (comptime t.Type() == WTFTimer) {
                return container.fire(now, vm);
            }

            if (comptime t.Type() == StatWatcherScheduler) {
                return container.timerCallback();
            }
            if (comptime t.Type() == uws.UpgradedDuplex) {
                return container.onTimeout();
            }
            if (Environment.isWindows) {
                if (comptime t.Type() == uws.WindowsNamedPipe) {
                    return container.onTimeout();
                }
            }

            if (comptime t.Type() == jsc.Jest.TestRunner) {
                container.onTestTimeout(now, vm);
                return .disarm;
            }

            if (comptime t.Type() == DNSResolver) {
                return container.checkTimeouts(now, vm);
            }

            if (comptime t.Type() == jsc.Subprocess) {
                return container.timeoutCallback();
            }

            return container.callback(container);
        },
    }
}

pub fn deinit(_: *Self) void {}

/// A timer created by WTF code and invoked by Bun's event loop
const WTFTimer = bun.api.Timer.WTFTimer;

const std = @import("std");
const StatWatcherScheduler = @import("../../node/node_fs_stat_watcher.zig").StatWatcherScheduler;

const bun = @import("bun");
const Environment = bun.Environment;
const timespec = bun.timespec;
const uws = bun.uws;
const DNSResolver = bun.api.dns.Resolver;

const ImmediateObject = bun.api.Timer.ImmediateObject;
const TimeoutObject = bun.api.Timer.TimeoutObject;
const TimerObjectInternals = bun.api.Timer.TimerObjectInternals;

const jsc = bun.jsc;
const VirtualMachine = jsc.VirtualMachine;
const api = jsc.API;<|MERGE_RESOLUTION|>--- conflicted
+++ resolved
@@ -174,17 +174,7 @@
     disarm,
 };
 
-<<<<<<< HEAD
-pub fn fire(this: *EventLoopTimer, now: *const timespec, vm: *VirtualMachine) bun.JSExecutionTerminated!Arm {
-    switch (this.tag) {
-        .PostgresSQLConnectionTimeout => return @as(*api.Postgres.PostgresSQLConnection, @alignCast(@fieldParentPtr("timer", this))).onConnectionTimeout(),
-        .PostgresSQLConnectionMaxLifetime => return @as(*api.Postgres.PostgresSQLConnection, @alignCast(@fieldParentPtr("max_lifetime_timer", this))).onMaxLifetimeTimeout(),
-        .ValkeyConnectionTimeout => return @as(*api.Valkey, @alignCast(@fieldParentPtr("timer", this))).onConnectionTimeout(),
-        .ValkeyConnectionReconnect => return @as(*api.Valkey, @alignCast(@fieldParentPtr("reconnect_timer", this))).onReconnectTimer(),
-        .DevServerMemoryVisualizerTick => return bun.bake.DevServer.emitMemoryVisualizerMessageTimer(this, now),
-        .DevServerSweepSourceMaps => return bun.bake.DevServer.SourceMapStore.sweepWeakRefs(this, now),
-=======
-pub fn fire(self: *Self, now: *const timespec, vm: *VirtualMachine) Arm {
+pub fn fire(self: *Self, now: *const timespec, vm: *VirtualMachine) bun.JSExecutionTerminated!Arm {
     switch (self.tag) {
         .PostgresSQLConnectionTimeout => return @as(*api.Postgres.PostgresSQLConnection, @alignCast(@fieldParentPtr("timer", self))).onConnectionTimeout(),
         .PostgresSQLConnectionMaxLifetime => return @as(*api.Postgres.PostgresSQLConnection, @alignCast(@fieldParentPtr("max_lifetime_timer", self))).onMaxLifetimeTimeout(),
@@ -192,7 +182,6 @@
         .ValkeyConnectionReconnect => return @as(*api.Valkey, @alignCast(@fieldParentPtr("reconnect_timer", self))).onReconnectTimer(),
         .DevServerMemoryVisualizerTick => return bun.bake.DevServer.emitMemoryVisualizerMessageTimer(self, now),
         .DevServerSweepSourceMaps => return bun.bake.DevServer.SourceMapStore.sweepWeakRefs(self, now),
->>>>>>> 71e21615
         inline else => |t| {
             if (@FieldType(t.Type(), "event_loop_timer") != Self) {
                 @compileError(@typeName(t.Type()) ++ " has wrong type for 'event_loop_timer'");
