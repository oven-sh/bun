--- conflicted
+++ resolved
@@ -2663,12 +2663,7 @@
             return globalThis.throwInvalidArgumentType("lookup", "hostname", "string");
         }
 
-<<<<<<< HEAD
-        const name_str = name_value.toStringOrNull(globalThis) orelse return .zero;
-
-=======
         const name_str = try name_value.toJSString(globalThis);
->>>>>>> 45198e1e
         if (name_str.length() == 0) {
             return globalThis.throwInvalidArgumentType("lookup", "hostname", "non-empty string");
         }
