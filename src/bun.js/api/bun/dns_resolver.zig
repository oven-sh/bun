const Bun = @This();
const default_allocator = bun.default_allocator;
const bun = @import("root").bun;
const Environment = bun.Environment;

const Global = bun.Global;
const strings = bun.strings;
const string = bun.string;
const Output = bun.Output;
const MutableString = bun.MutableString;
const std = @import("std");
const Allocator = std.mem.Allocator;
const JSC = bun.JSC;
const JSValue = JSC.JSValue;
const JSGlobalObject = JSC.JSGlobalObject;
const c_ares = bun.c_ares;
const Async = bun.Async;
const GetAddrInfoAsyncCallback = fn (i32, ?*std.c.addrinfo, ?*anyopaque) callconv(.C) void;
const INET6_ADDRSTRLEN = if (bun.Environment.isWindows) 65 else 46;
const IANA_DNS_PORT = 53;
const EventLoopTimer = JSC.BunTimer.EventLoopTimer;
const timespec = bun.timespec;

const LibInfo = struct {
    // static int32_t (*getaddrinfo_async_start)(mach_port_t*,
    //                                           const char*,
    //                                           const char*,
    //                                           const struct addrinfo*,
    //                                           getaddrinfo_async_callback,
    //                                           void*);
    // static int32_t (*getaddrinfo_async_handle_reply)(void*);
    // static void (*getaddrinfo_async_cancel)(mach_port_t);
    // typedef void getaddrinfo_async_callback(int32_t, struct addrinfo*, void*)
    const GetaddrinfoAsyncStart = fn (*?*anyopaque, noalias node: ?[*:0]const u8, noalias service: ?[*:0]const u8, noalias hints: ?*const std.c.addrinfo, callback: *const GetAddrInfoAsyncCallback, noalias context: ?*anyopaque) callconv(.C) i32;
    const GetaddrinfoAsyncHandleReply = fn (?**anyopaque) callconv(.C) i32;
    const GetaddrinfoAsyncCancel = fn (?**anyopaque) callconv(.C) void;

    var handle: ?*anyopaque = null;
    var loaded = false;
    pub fn getHandle() ?*anyopaque {
        if (loaded)
            return handle;
        loaded = true;
        const RTLD_LAZY = 1;
        const RTLD_LOCAL = 4;

        handle = bun.C.dlopen("libinfo.dylib", RTLD_LAZY | RTLD_LOCAL);
        if (handle == null)
            Output.debug("libinfo.dylib not found", .{});
        return handle;
    }

    pub const getaddrinfo_async_start = struct {
        pub fn get() ?*const GetaddrinfoAsyncStart {
            bun.Environment.onlyMac();

            return bun.C.dlsymWithHandle(*const GetaddrinfoAsyncStart, "getaddrinfo_async_start", getHandle);
        }
    }.get;

    pub const getaddrinfo_async_handle_reply = struct {
        pub fn get() ?*const GetaddrinfoAsyncHandleReply {
            bun.Environment.onlyMac();

            return bun.C.dlsymWithHandle(*const GetaddrinfoAsyncHandleReply, "getaddrinfo_async_handle_reply", getHandle);
        }
    }.get;

    pub fn get() ?*const GetaddrinfoAsyncCancel {
        bun.Environment.onlyMac();

        return bun.C.dlsymWithHandle(*const GetaddrinfoAsyncCancel, "getaddrinfo_async_cancel", getHandle);
    }

    pub fn lookup(this: *DNSResolver, query: GetAddrInfo, globalThis: *JSC.JSGlobalObject) JSC.JSValue {
        bun.Environment.onlyMac();

        const getaddrinfo_async_start_ = LibInfo.getaddrinfo_async_start() orelse return LibC.lookup(this, query, globalThis);

        const key = GetAddrInfoRequest.PendingCacheKey.init(query);
        var cache = this.getOrPutIntoPendingCache(key, .pending_host_cache_native);

        if (cache == .inflight) {
            var dns_lookup = DNSLookup.init(this, globalThis, globalThis.allocator()) catch bun.outOfMemory();

            cache.inflight.append(dns_lookup);

            return dns_lookup.promise.value();
        }

        var name_buf: [1024]u8 = undefined;
        _ = strings.copy(name_buf[0..], query.name);

        name_buf[query.name.len] = 0;
        const name_z = name_buf[0..query.name.len :0];

        var request = GetAddrInfoRequest.init(
            cache,
            .{ .libinfo = undefined },
            this,
            query,
            globalThis,
            "pending_host_cache_native",
        ) catch bun.outOfMemory();
        const promise_value = request.head.promise.value();

        const hints = query.options.toLibC();
        const errno = getaddrinfo_async_start_(
            &request.backend.libinfo.machport,
            name_z.ptr,
            null,
            if (hints != null) &hints.? else null,
            GetAddrInfoRequest.getAddrInfoAsyncCallback,
            request,
        );

        if (errno != 0) {
            request.head.promise.rejectTask(globalThis, globalThis.createErrorInstance("getaddrinfo_async_start error: {s}", .{@tagName(bun.C.getErrno(errno))}));
            if (request.cache.pending_cache) this.pending_host_cache_native.available.set(request.cache.pos_in_pending);
            this.vm.allocator.destroy(request);

            return promise_value;
        }

        bun.assert(request.backend.libinfo.machport != null);
        var poll = bun.Async.FilePoll.init(this.vm, bun.toFD(std.math.maxInt(i32) - 1), .{}, GetAddrInfoRequest, request);
        request.backend.libinfo.file_poll = poll;
        const rc = poll.registerWithFd(
            this.vm.event_loop_handle.?,
            .machport,
            .one_shot,
            bun.toFD(@as(i32, @intCast(@intFromPtr(request.backend.libinfo.machport)))),
        );
        bun.assert(rc == .result);

        poll.enableKeepingProcessAlive(this.vm.eventLoop());
        this.requestSent(globalThis.bunVM());

        return promise_value;
    }
};

const LibC = struct {
    pub fn lookup(this: *DNSResolver, query_init: GetAddrInfo, globalThis: *JSC.JSGlobalObject) JSC.JSValue {
        if (Environment.isWindows) {
            @compileError("Do not use this path on Windows");
        }
        const key = GetAddrInfoRequest.PendingCacheKey.init(query_init);

        var cache = this.getOrPutIntoPendingCache(key, .pending_host_cache_native);
        if (cache == .inflight) {
<<<<<<< HEAD
            var dns_lookup = DNSLookup.init(this, globalThis, globalThis.allocator()) catch unreachable;
=======
            var dns_lookup = DNSLookup.init(this, globalThis, globalThis.allocator()) catch bun.outOfMemory();
>>>>>>> cc8ec65e

            cache.inflight.append(dns_lookup);

            return dns_lookup.promise.value();
        }

        const query = query_init.clone();

        var request = GetAddrInfoRequest.init(
            cache,
            .{ .libc = .{ .query = query } },
            this,
            query,
            globalThis,
            "pending_host_cache_native",
        ) catch bun.outOfMemory();
        const promise_value = request.head.promise.value();

        var io = GetAddrInfoRequest.Task.createOnJSThread(this.vm.allocator, globalThis, request) catch bun.outOfMemory();

        io.schedule();
        this.requestSent(globalThis.bunVM());

        return promise_value;
    }
};

const libuv = bun.windows.libuv;

/// The windows implementation borrows the struct used for libc getaddrinfo
const LibUVBackend = struct {
    const log = Output.scoped(.LibUVBackend, false);

    fn onRawLibUVComplete(uv_info: *libuv.uv_getaddrinfo_t, _: c_int, _: ?*libuv.addrinfo) callconv(.C) void {
        //TODO: We schedule a task to run because otherwise the promise will not be solved, we need to investigate this
        const this: *GetAddrInfoRequest = @alignCast(@ptrCast(uv_info.data));
        const Holder = struct {
            uv_info: *libuv.uv_getaddrinfo_t,
            task: JSC.AnyTask,

            pub fn run(held: *@This()) void {
                defer bun.default_allocator.destroy(held);
                GetAddrInfoRequest.onLibUVComplete(held.uv_info);
            }
        };

        var holder = bun.default_allocator.create(Holder) catch bun.outOfMemory();
        holder.* = .{
            .uv_info = uv_info,
            .task = undefined,
        };
        holder.task = JSC.AnyTask.New(Holder, Holder.run).init(holder);

        this.head.globalThis.bunVM().enqueueTask(JSC.Task.init(&holder.task));
    }

    pub fn lookup(this: *DNSResolver, query: GetAddrInfo, globalThis: *JSC.JSGlobalObject) JSC.JSValue {
        const key = GetAddrInfoRequest.PendingCacheKey.init(query);

        var cache = this.getOrPutIntoPendingCache(key, .pending_host_cache_native);
        if (cache == .inflight) {
            var dns_lookup = DNSLookup.init(this, globalThis, globalThis.allocator()) catch bun.outOfMemory();

            cache.inflight.append(dns_lookup);

            return dns_lookup.promise.value();
        }

        var request = GetAddrInfoRequest.init(
            cache,
            .{
                .libc = .{
                    .uv = undefined,
                },
            },
            this,
            query,
            globalThis,
            "pending_host_cache_native",
        ) catch bun.outOfMemory();

        var hints = query.options.toLibC();
        var port_buf: [128]u8 = undefined;
        const port = std.fmt.bufPrintIntToSlice(&port_buf, query.port, 10, .lower, .{});
        port_buf[port.len] = 0;
        const portZ = port_buf[0..port.len :0];
        var hostname: bun.PathBuffer = undefined;
        _ = strings.copy(hostname[0..], query.name);
        hostname[query.name.len] = 0;
        const host = hostname[0..query.name.len :0];

        request.backend.libc.uv.data = request;
        const promise = request.head.promise.value();
        if (libuv.uv_getaddrinfo(
            this.vm.uvLoop(),
            &request.backend.libc.uv,
            &onRawLibUVComplete,
            host.ptr,
            portZ.ptr,
            if (hints) |*hint| hint else null,
        ).errEnum()) |_| {
            @panic("TODO: handle error");
        }
        return promise;
    }
};

const GetAddrInfo = bun.dns.GetAddrInfo;

pub fn normalizeDNSName(name: []const u8, backend: *GetAddrInfo.Backend) []const u8 {
    if (backend.* == .c_ares) {
        // https://github.com/c-ares/c-ares/issues/477
        if (strings.endsWithComptime(name, ".localhost")) {
            backend.* = .system;
            return "localhost";
        } else if (strings.endsWithComptime(name, ".local")) {
            backend.* = .system;
            // https://github.com/c-ares/c-ares/pull/463
        } else if (strings.isIPV6Address(name)) {
            backend.* = .system;
        }
        // getaddrinfo() is inconsistent with ares_getaddrinfo() when using localhost
        else if (strings.eqlComptime(name, "localhost")) {
            backend.* = .system;
        }
    }

    return name;
}

pub fn ResolveInfoRequest(comptime cares_type: type, comptime type_name: []const u8) type {
    return struct {
        const request_type = @This();

        const log = Output.scoped(.ResolveInfoRequest, true);

        resolver_for_caching: ?*DNSResolver = null,
        hash: u64 = 0,
        cache: @This().CacheConfig = @This().CacheConfig{},
        head: CAresLookup(cares_type, type_name),
        tail: *CAresLookup(cares_type, type_name) = undefined,

        pub fn init(
            cache: DNSResolver.LookupCacheHit(@This()),
            resolver: ?*DNSResolver,
            name: []const u8,
            globalThis: *JSC.JSGlobalObject,
            comptime cache_field: []const u8,
        ) !*@This() {
            var request = try globalThis.allocator().create(@This());
            var hasher = std.hash.Wyhash.init(0);
            hasher.update(name);
            const hash = hasher.final();
            var poll_ref = Async.KeepAlive.init();
            poll_ref.ref(globalThis.bunVM());
            if (resolver) |resolver_| resolver_.ref();
            request.* = .{
                .resolver_for_caching = resolver,
                .hash = hash,
                .head = .{
                    .resolver = resolver,
                    .poll_ref = poll_ref,
                    .globalThis = globalThis,
                    .promise = JSC.JSPromise.Strong.init(globalThis),
                    .allocated = false,
                    .name = name,
                },
            };
            request.tail = &request.head;
            if (cache == .new) {
                request.resolver_for_caching = resolver;
                request.cache = @This().CacheConfig{
                    .pending_cache = true,
                    .entry_cache = false,
                    .pos_in_pending = @as(u5, @truncate(@field(resolver.?, cache_field).indexOf(cache.new).?)),
                    .name_len = @as(u9, @truncate(name.len)),
                };
                cache.new.lookup = request;
            }
            return request;
        }

        pub const CacheConfig = packed struct(u16) {
            pending_cache: bool = false,
            entry_cache: bool = false,
            pos_in_pending: u5 = 0,
            name_len: u9 = 0,
        };

        pub const PendingCacheKey = struct {
            hash: u64,
            len: u16,
            lookup: *request_type = undefined,

            pub fn append(this: *PendingCacheKey, cares_lookup: *CAresLookup(cares_type, type_name)) void {
                var tail = this.lookup.tail;
                tail.next = cares_lookup;
                this.lookup.tail = cares_lookup;
            }

            pub fn init(name: []const u8) PendingCacheKey {
                var hasher = std.hash.Wyhash.init(0);
                hasher.update(name);
                const hash = hasher.final();
                return PendingCacheKey{
                    .hash = hash,
                    .len = @as(u16, @truncate(name.len)),
                    .lookup = undefined,
                };
            }
        };

        pub fn onCaresComplete(this: *@This(), err_: ?c_ares.Error, timeout: i32, result: ?*cares_type) void {
            if (this.resolver_for_caching) |resolver| {
                defer resolver.requestCompleted();
                if (this.cache.pending_cache) {
                    resolver.drainPendingCares(
                        this.cache.pos_in_pending,
                        err_,
                        timeout,
                        @This(),
                        cares_type,
                        type_name,
                        result,
                    );
                    return;
                }
            }

            var head = this.head;
            bun.default_allocator.destroy(this);

            head.processResolve(err_, timeout, result);
        }
    };
}

pub const GetHostByAddrInfoRequest = struct {
    const request_type = @This();

    const log = Output.scoped(@This(), false);

    resolver_for_caching: ?*DNSResolver = null,
    hash: u64 = 0,
    cache: @This().CacheConfig = @This().CacheConfig{},
    head: CAresReverse,
    tail: *CAresReverse = undefined,

    pub fn init(
        cache: DNSResolver.LookupCacheHit(@This()),
        resolver: ?*DNSResolver,
        name: []const u8,
        globalThis: *JSC.JSGlobalObject,
        comptime cache_field: []const u8,
    ) !*@This() {
        var request = try globalThis.allocator().create(@This());
        var hasher = std.hash.Wyhash.init(0);
        hasher.update(name);
        const hash = hasher.final();
        var poll_ref = Async.KeepAlive.init();
        poll_ref.ref(globalThis.bunVM());
        if (resolver) |resolver_| resolver_.ref();
        request.* = .{
            .resolver_for_caching = resolver,
            .hash = hash,
            .head = .{
                .resolver = resolver,
                .poll_ref = poll_ref,
                .globalThis = globalThis,
                .promise = JSC.JSPromise.Strong.init(globalThis),
                .allocated = false,
                .name = name,
            },
        };
        request.tail = &request.head;
        if (cache == .new) {
            request.resolver_for_caching = resolver;
            request.cache = @This().CacheConfig{
                .pending_cache = true,
                .entry_cache = false,
                .pos_in_pending = @as(u5, @truncate(@field(resolver.?, cache_field).indexOf(cache.new).?)),
                .name_len = @as(u9, @truncate(name.len)),
            };
            cache.new.lookup = request;
        }
        return request;
    }

    pub const CacheConfig = packed struct(u16) {
        pending_cache: bool = false,
        entry_cache: bool = false,
        pos_in_pending: u5 = 0,
        name_len: u9 = 0,
    };

    pub const PendingCacheKey = struct {
        hash: u64,
        len: u16,
        lookup: *request_type = undefined,

        pub fn append(this: *PendingCacheKey, cares_lookup: *CAresReverse) void {
            var tail = this.lookup.tail;
            tail.next = cares_lookup;
            this.lookup.tail = cares_lookup;
        }

        pub fn init(name: []const u8) PendingCacheKey {
            var hasher = std.hash.Wyhash.init(0);
            hasher.update(name);
            const hash = hasher.final();
            return PendingCacheKey{
                .hash = hash,
                .len = @as(u16, @truncate(name.len)),
                .lookup = undefined,
            };
        }
    };

    pub fn onCaresComplete(this: *@This(), err_: ?c_ares.Error, timeout: i32, result: ?*c_ares.struct_hostent) void {
        if (this.resolver_for_caching) |resolver| {
            if (this.cache.pending_cache) {
                resolver.drainPendingAddrCares(
                    this.cache.pos_in_pending,
                    err_,
                    timeout,
                    result,
                );
                return;
            }
        }

        var head = this.head;
        bun.default_allocator.destroy(this);

        head.processResolve(err_, timeout, result);
    }
};

pub const CAresNameInfo = struct {
    const log = Output.scoped(.CAresNameInfo, true);

    globalThis: *JSC.JSGlobalObject,
    promise: JSC.JSPromise.Strong,
    poll_ref: bun.Async.KeepAlive,
    allocated: bool = false,
    next: ?*@This() = null,
    name: []const u8,

    pub fn init(globalThis: *JSC.JSGlobalObject, allocator: std.mem.Allocator, name: []const u8) !*@This() {
        const this = try allocator.create(@This());
        var poll_ref = bun.Async.KeepAlive.init();
        poll_ref.ref(globalThis.bunVM());
        this.* = .{
            .globalThis = globalThis,
            .promise = JSC.JSPromise.Strong.init(globalThis),
            .poll_ref = poll_ref,
            .allocated = true,
            .name = name,
        };
        return this;
    }

    pub fn processResolve(this: *@This(), err_: ?c_ares.Error, _: i32, result: ?c_ares.struct_nameinfo) void {
        if (err_) |err| {
            err.toDeferred("getnameinfo", this.name, &this.promise).rejectLater(this.globalThis);
            this.deinit();
            return;
        }
        if (result == null) {
            c_ares.Error.ENOTFOUND.toDeferred("getnameinfo", this.name, &this.promise).rejectLater(this.globalThis);
            this.deinit();
            return;
        }
        var name_info = result.?;
        const array = name_info.toJSResponse(this.globalThis.allocator(), this.globalThis);
        this.onComplete(array);
        return;
    }

    pub fn onComplete(this: *@This(), result: JSC.JSValue) void {
        var promise = this.promise;
        const globalThis = this.globalThis;
        this.promise = .{};
        promise.resolveTask(globalThis, result);
        this.deinit();
    }

    pub fn deinit(this: *@This()) void {
        this.poll_ref.unref(this.globalThis.bunVM());
        // freed
        bun.default_allocator.free(this.name);

        if (this.allocated) {
            this.globalThis.allocator().destroy(this);
        }
    }
};

pub const GetNameInfoRequest = struct {
    const request_type = @This();

    const log = Output.scoped(@This(), false);

    resolver_for_caching: ?*DNSResolver = null,
    hash: u64 = 0,
    cache: @This().CacheConfig = @This().CacheConfig{},
    head: CAresNameInfo,
    tail: *CAresNameInfo = undefined,

    pub fn init(
        cache: DNSResolver.LookupCacheHit(@This()),
        resolver: ?*DNSResolver,
        name: []const u8,
        globalThis: *JSC.JSGlobalObject,
        comptime cache_field: []const u8,
    ) !*@This() {
        var request = try globalThis.allocator().create(@This());
        var hasher = std.hash.Wyhash.init(0);
        hasher.update(name);
        const hash = hasher.final();
        var poll_ref = bun.Async.KeepAlive.init();
        poll_ref.ref(globalThis.bunVM());
        request.* = .{
            .resolver_for_caching = resolver,
            .hash = hash,
            .head = .{ .poll_ref = poll_ref, .globalThis = globalThis, .promise = JSC.JSPromise.Strong.init(globalThis), .allocated = false, .name = name },
        };
        request.tail = &request.head;
        if (cache == .new) {
            request.resolver_for_caching = resolver;
            request.cache = @This().CacheConfig{
                .pending_cache = true,
                .entry_cache = false,
                .pos_in_pending = @as(u5, @truncate(@field(resolver.?, cache_field).indexOf(cache.new).?)),
                .name_len = @as(u9, @truncate(name.len)),
            };
            cache.new.lookup = request;
        }
        return request;
    }

    pub const CacheConfig = packed struct(u16) {
        pending_cache: bool = false,
        entry_cache: bool = false,
        pos_in_pending: u5 = 0,
        name_len: u9 = 0,
    };

    pub const PendingCacheKey = struct {
        hash: u64,
        len: u16,
        lookup: *request_type = undefined,

        pub fn append(this: *PendingCacheKey, cares_lookup: *CAresNameInfo) void {
            var tail = this.lookup.tail;
            tail.next = cares_lookup;
            this.lookup.tail = cares_lookup;
        }

        pub fn init(name: []const u8) PendingCacheKey {
            var hasher = std.hash.Wyhash.init(0);
            hasher.update(name);
            const hash = hasher.final();
            return PendingCacheKey{
                .hash = hash,
                .len = @as(u16, @truncate(name.len)),
                .lookup = undefined,
            };
        }
    };

    pub fn onCaresComplete(this: *@This(), err_: ?c_ares.Error, timeout: i32, result: ?c_ares.struct_nameinfo) void {
        if (this.resolver_for_caching) |resolver| {
            defer resolver.requestCompleted();
            if (this.cache.pending_cache) {
                resolver.drainPendingNameInfoCares(
                    this.cache.pos_in_pending,
                    err_,
                    timeout,
                    result,
                );
                return;
            }
        }

        var head = this.head;
        bun.default_allocator.destroy(this);

        head.processResolve(err_, timeout, result);
    }
};

pub const GetAddrInfoRequest = struct {
    const log = Output.scoped(.GetAddrInfoRequest, false);

    backend: Backend = undefined,
    resolver_for_caching: ?*DNSResolver = null,
    hash: u64 = 0,
    cache: CacheConfig = CacheConfig{},
    head: DNSLookup,
    tail: *DNSLookup = undefined,
    task: bun.ThreadPool.Task = undefined,

    pub fn init(
        cache: DNSResolver.CacheHit,
        backend: Backend,
        resolver: ?*DNSResolver,
        query: GetAddrInfo,
        globalThis: *JSC.JSGlobalObject,
        comptime cache_field: []const u8,
    ) !*GetAddrInfoRequest {
        log("init", .{});
        var request = try globalThis.allocator().create(GetAddrInfoRequest);
        var poll_ref = Async.KeepAlive.init();
        poll_ref.ref(globalThis.bunVM());
        if (resolver) |resolver_| resolver_.ref();
        request.* = .{
            .backend = backend,
            .resolver_for_caching = resolver,
            .hash = query.hash(),
            .head = .{
                .resolver = resolver,
                .globalThis = globalThis,
                .poll_ref = poll_ref,
                .promise = JSC.JSPromise.Strong.init(globalThis),
                .allocated = false,
            },
        };
        request.tail = &request.head;
        if (cache == .new) {
            request.resolver_for_caching = resolver;
            request.cache = CacheConfig{
                .pending_cache = true,
                .entry_cache = false,
                .pos_in_pending = @as(u5, @truncate(@field(resolver.?, cache_field).indexOf(cache.new).?)),
                .name_len = @as(u9, @truncate(query.name.len)),
            };
            cache.new.lookup = request;
        }
        return request;
    }

    pub const Task = bun.JSC.WorkTask(GetAddrInfoRequest);

    pub const CacheConfig = packed struct(u16) {
        pending_cache: bool = false,
        entry_cache: bool = false,
        pos_in_pending: u5 = 0,
        name_len: u9 = 0,
    };

    pub const PendingCacheKey = struct {
        hash: u64,
        len: u16,
        lookup: *GetAddrInfoRequest = undefined,

        pub fn append(this: *PendingCacheKey, dns_lookup: *DNSLookup) void {
            var tail = this.lookup.tail;
            tail.next = dns_lookup;
            this.lookup.tail = dns_lookup;
        }

        pub fn init(query: GetAddrInfo) PendingCacheKey {
            return PendingCacheKey{
                .hash = query.hash(),
                .len = @as(u16, @truncate(query.name.len)),
                .lookup = undefined,
            };
        }
    };

    pub fn getAddrInfoAsyncCallback(
        status: i32,
        addr_info: ?*std.c.addrinfo,
        arg: ?*anyopaque,
    ) callconv(.C) void {
        const this = @as(*GetAddrInfoRequest, @ptrCast(@alignCast(arg)));
        log("getAddrInfoAsyncCallback: status={d}", .{status});

        if (this.backend == .libinfo) {
            if (this.backend.libinfo.file_poll) |poll| poll.deinit();
        }

        if (this.resolver_for_caching) |resolver| {
            if (this.cache.pending_cache) {
                resolver.drainPendingHostNative(this.cache.pos_in_pending, this.head.globalThis, status, .{ .addrinfo = addr_info });
                return;
            }
        }

        var head = this.head;
        bun.default_allocator.destroy(this);
        head.processGetAddrInfoNative(status, addr_info);
    }

    pub const Backend = union(enum) {
        c_ares: void,
        libinfo: GetAddrInfoRequest.Backend.LibInfo,
        libc: if (Environment.isWindows)
            struct {
                uv: libuv.uv_getaddrinfo_t = undefined,

                pub fn run(_: *@This()) void {
                    @panic("This path should never be reached on Windows");
                }
            }
        else
            union(enum) {
                success: GetAddrInfo.Result.List,
                err: i32,
                query: GetAddrInfo,

                pub fn run(this: *@This()) void {
                    const query = this.query;
                    defer bun.default_allocator.free(@constCast(query.name));
                    var hints = query.options.toLibC();
                    var port_buf: [128]u8 = undefined;
                    const port = std.fmt.bufPrintIntToSlice(&port_buf, query.port, 10, .lower, .{});
                    port_buf[port.len] = 0;
                    const portZ = port_buf[0..port.len :0];
                    var hostname: bun.PathBuffer = undefined;
                    _ = strings.copy(hostname[0..], query.name);
                    hostname[query.name.len] = 0;
                    var addrinfo: ?*std.c.addrinfo = null;
                    const host = hostname[0..query.name.len :0];
                    const debug_timer = bun.Output.DebugTimer.start();
                    const err = std.c.getaddrinfo(
                        host.ptr,
                        if (port.len > 0) portZ.ptr else null,
                        if (hints) |*hint| hint else null,
                        &addrinfo,
                    );
                    bun.sys.syslog("getaddrinfo({s}, {d}) = {d} ({any})", .{
                        query.name,
                        port,
                        err,
                        debug_timer,
                    });
                    if (@intFromEnum(err) != 0 or addrinfo == null) {
                        this.* = .{ .err = @intFromEnum(err) };
                        return;
                    }

                    // do not free addrinfo when err != 0
                    // https://github.com/ziglang/zig/pull/14242
                    defer std.c.freeaddrinfo(addrinfo.?);

                    this.* = .{ .success = GetAddrInfo.Result.toList(default_allocator, addrinfo.?) catch bun.outOfMemory() };
                }
            },

        pub const LibInfo = struct {
            file_poll: ?*bun.Async.FilePoll = null,
            machport: ?*anyopaque = null,

            extern fn getaddrinfo_send_reply(*anyopaque, *const JSC.DNS.LibInfo.GetaddrinfoAsyncHandleReply) bool;
            pub fn onMachportChange(this: *GetAddrInfoRequest) void {
                if (comptime !Environment.isMac)
                    unreachable;
                bun.JSC.markBinding(@src());

                if (!getaddrinfo_send_reply(this.backend.libinfo.machport.?, JSC.DNS.LibInfo.getaddrinfo_async_handle_reply().?)) {
                    log("onMachportChange: getaddrinfo_send_reply failed", .{});
                    getAddrInfoAsyncCallback(-1, null, this);
                }
            }
        };
    };

    pub const onMachportChange = Backend.LibInfo.onMachportChange;

    pub fn run(this: *GetAddrInfoRequest, task: *Task) void {
        this.backend.libc.run();
        task.onFinish();
    }

    pub fn then(this: *GetAddrInfoRequest, _: *JSC.JSGlobalObject) void {
        log("then", .{});
        switch (this.backend.libc) {
            .success => |result| {
                const any = GetAddrInfo.Result.Any{ .list = result };
                defer any.deinit();
                if (this.resolver_for_caching) |resolver| {
                    // if (this.cache.entry_cache and result != null and result.?.node != null) {
                    //     resolver.putEntryInCache(this.hash, this.cache.name_len, result.?);
                    // }

                    if (this.cache.pending_cache) {
                        resolver.drainPendingHostNative(this.cache.pos_in_pending, this.head.globalThis, 0, any);
                        return;
                    }
                }
                var head = this.head;
                bun.default_allocator.destroy(this);
                head.onCompleteNative(any);
            },
            .err => |err| {
                getAddrInfoAsyncCallback(err, null, this);
            },
            else => unreachable,
        }
    }

    pub fn onCaresComplete(this: *GetAddrInfoRequest, err_: ?c_ares.Error, timeout: i32, result: ?*c_ares.AddrInfo) void {
        log("onCaresComplete", .{});
        if (this.resolver_for_caching) |resolver| {
            // if (this.cache.entry_cache and result != null and result.?.node != null) {
            //     resolver.putEntryInCache(this.hash, this.cache.name_len, result.?);
            // }

            if (this.cache.pending_cache) {
                resolver.drainPendingHostCares(
                    this.cache.pos_in_pending,
                    err_,
                    timeout,
                    result,
                );
                return;
            }
        }

        var head = this.head;
        bun.default_allocator.destroy(this);

        head.processGetAddrInfo(err_, timeout, result);
    }

    pub fn onLibUVComplete(uv_info: *libuv.uv_getaddrinfo_t) void {
        log("onLibUVComplete: status={d}", .{uv_info.retcode.int()});
        const this: *GetAddrInfoRequest = @alignCast(@ptrCast(uv_info.data));
        bun.assert(uv_info == &this.backend.libc.uv);
        if (this.backend == .libinfo) {
            if (this.backend.libinfo.file_poll) |poll| poll.deinit();
        }

        if (this.resolver_for_caching) |resolver| {
            if (this.cache.pending_cache) {
                resolver.drainPendingHostNative(this.cache.pos_in_pending, this.head.globalThis, uv_info.retcode.int(), .{ .addrinfo = uv_info.addrinfo });
                return;
            }
        }

        var head = this.head;
        head.processGetAddrInfoNative(uv_info.retcode.int(), uv_info.addrinfo);
        head.globalThis.allocator().destroy(this);
    }
};

pub const CAresReverse = struct {
    const log = Output.scoped(.CAresReverse, false);

    resolver: ?*DNSResolver,
    globalThis: *JSC.JSGlobalObject,
    promise: JSC.JSPromise.Strong,
    poll_ref: Async.KeepAlive,
    allocated: bool = false,
    next: ?*@This() = null,
    name: []const u8,

    pub fn init(resolver: ?*DNSResolver, globalThis: *JSC.JSGlobalObject, allocator: std.mem.Allocator, name: []const u8) !*@This() {
        if (resolver) |resolver_| {
            resolver_.ref();
        }

        const this = try allocator.create(@This());
        var poll_ref = Async.KeepAlive.init();
        poll_ref.ref(globalThis.bunVM());
        this.* = .{
            .resolver = resolver,
            .globalThis = globalThis,
            .promise = JSC.JSPromise.Strong.init(globalThis),
            .poll_ref = poll_ref,
            .allocated = true,
            .name = name,
        };
        return this;
    }

    pub fn processResolve(this: *@This(), err_: ?c_ares.Error, _: i32, result: ?*c_ares.struct_hostent) void {
        if (err_) |err| {
            err.toDeferred("getHostByAddr", this.name, &this.promise).rejectLater(this.globalThis);
            this.deinit();
            return;
        }
        if (result == null) {
            c_ares.Error.ENOTFOUND.toDeferred("getHostByAddr", this.name, &this.promise).rejectLater(this.globalThis);
            this.deinit();
            return;
        }
        var node = result.?;
        const array = node.toJSResponse(this.globalThis.allocator(), this.globalThis, "");
        this.onComplete(array);
        return;
    }

    pub fn onComplete(this: *@This(), result: JSC.JSValue) void {
        var promise = this.promise;
        const globalThis = this.globalThis;
        this.promise = .{};
        promise.resolveTask(globalThis, result);
        if (this.resolver) |resolver| {
            resolver.requestCompleted();
        }
        this.deinit();
    }

    pub fn deinit(this: *@This()) void {
        this.poll_ref.unref(this.globalThis.bunVM());
        bun.default_allocator.free(this.name);

        if (this.resolver) |resolver| {
            resolver.deref();
        }

        if (this.allocated) {
            this.globalThis.allocator().destroy(this);
        }
    }
};

pub fn CAresLookup(comptime cares_type: type, comptime type_name: []const u8) type {
    return struct {
        const log = Output.scoped(.CAresLookup, true);

        resolver: ?*DNSResolver,
        globalThis: *JSC.JSGlobalObject,
        promise: JSC.JSPromise.Strong,
        poll_ref: Async.KeepAlive,
        allocated: bool = false,
        next: ?*@This() = null,
        name: []const u8,

        pub usingnamespace bun.New(@This());

        pub fn init(resolver: ?*DNSResolver, globalThis: *JSC.JSGlobalObject, _: std.mem.Allocator, name: []const u8) !*@This() {
            if (resolver) |resolver_| {
                resolver_.ref();
            }

            var poll_ref = Async.KeepAlive.init();
            poll_ref.ref(globalThis.bunVM());
            return @This().new(
                .{
                    .resolver = resolver,
                    .globalThis = globalThis,
                    .promise = JSC.JSPromise.Strong.init(globalThis),
                    .poll_ref = poll_ref,
                    .allocated = true,
                    .name = name,
                },
            );
        }

        pub fn processResolve(this: *@This(), err_: ?c_ares.Error, _: i32, result: ?*cares_type) void {
            const syscall = comptime "query" ++ &[_]u8{std.ascii.toUpper(type_name[0])} ++ type_name[1..];

            if (err_) |err| {
                err.toDeferred(syscall, this.name, &this.promise).rejectLater(this.globalThis);
                this.deinit();
                return;
            }
            if (result == null) {
                c_ares.Error.ENOTFOUND.toDeferred(syscall, this.name, &this.promise).rejectLater(this.globalThis);
                this.deinit();
                return;
            }

            var node = result.?;
            const array = node.toJSResponse(this.globalThis.allocator(), this.globalThis, type_name);
            this.onComplete(array);
            return;
        }

        pub fn onComplete(this: *@This(), result: JSC.JSValue) void {
            var promise = this.promise;
            const globalThis = this.globalThis;
            this.promise = .{};
            promise.resolveTask(globalThis, result);
            if (this.resolver) |resolver| {
                resolver.requestCompleted();
            }
            this.deinit();
        }

        pub fn deinit(this: *@This()) void {
            this.poll_ref.unref(this.globalThis.bunVM());
            bun.default_allocator.free(this.name);

            if (this.resolver) |resolver| {
                resolver.deref();
            }

            if (this.allocated) {
                this.destroy();
            }
        }
    };
}

pub const DNSLookup = struct {
    const log = Output.scoped(.DNSLookup, false);

    resolver: ?*DNSResolver,
    globalThis: *JSC.JSGlobalObject = undefined,
    promise: JSC.JSPromise.Strong,
    allocated: bool = false,
    next: ?*DNSLookup = null,
    poll_ref: Async.KeepAlive,

    pub fn init(resolver: *DNSResolver, globalThis: *JSC.JSGlobalObject, allocator: std.mem.Allocator) !*DNSLookup {
        log("init", .{});
        resolver.ref();

        const this = try allocator.create(DNSLookup);
        var poll_ref = Async.KeepAlive.init();
        poll_ref.ref(globalThis.bunVM());

        this.* = .{
            .resolver = resolver,
            .globalThis = globalThis,
            .poll_ref = poll_ref,
            .promise = JSC.JSPromise.Strong.init(globalThis),
            .allocated = true,
        };
        return this;
    }

    pub fn onCompleteNative(this: *DNSLookup, result: GetAddrInfo.Result.Any) void {
        log("onCompleteNative", .{});
        const array = result.toJS(this.globalThis).?;
        this.onCompleteWithArray(array);
    }

    pub fn processGetAddrInfoNative(this: *DNSLookup, status: i32, result: ?*std.c.addrinfo) void {
        log("processGetAddrInfoNative: status={d}", .{status});
        if (c_ares.Error.initEAI(status)) |err| {
            err.toDeferred("getaddrinfo", null, &this.promise).rejectLater(this.globalThis);
            this.deinit();
            return;
        }
        onCompleteNative(this, .{ .addrinfo = result });
    }

    pub fn processGetAddrInfo(this: *DNSLookup, err_: ?c_ares.Error, _: i32, result: ?*c_ares.AddrInfo) void {
        log("processGetAddrInfo", .{});
        if (err_) |err| {
            err.toDeferred("getaddrinfo", null, &this.promise).rejectLater(this.globalThis);
            this.deinit();
            return;
        }

        if (result == null or result.?.node == null) {
            c_ares.Error.ENOTFOUND.toDeferred("getaddrinfo", null, &this.promise).rejectLater(this.globalThis);
            this.deinit();
            return;
        }
        this.onComplete(result.?);
    }

    pub fn onComplete(this: *DNSLookup, result: *c_ares.AddrInfo) void {
        log("onComplete", .{});

        const array = result.toJSArray(this.globalThis);
        this.onCompleteWithArray(array);
    }

    pub fn onCompleteWithArray(this: *DNSLookup, result: JSC.JSValue) void {
        log("onCompleteWithArray", .{});

        var promise = this.promise;
        this.promise = .{};
        const globalThis = this.globalThis;
        promise.resolveTask(globalThis, result);
        if (this.resolver) |resolver| {
            resolver.requestCompleted();
        }
        this.deinit();
    }

    pub fn deinit(this: *DNSLookup) void {
        log("deinit", .{});
        this.poll_ref.unref(this.globalThis.bunVM());

        if (this.resolver) |resolver| {
            resolver.deref();
        }

        if (this.allocated) {
            this.globalThis.allocator().destroy(this);
        }
    }
};

pub const GlobalData = struct {
    resolver: DNSResolver,

    pub fn init(allocator: std.mem.Allocator, vm: *JSC.VirtualMachine) *GlobalData {
        const global = allocator.create(GlobalData) catch bun.outOfMemory();
        global.* = .{
            .resolver = .{
                .vm = vm,
                .polls = DNSResolver.PollsMap.init(allocator),
            },
        };

        return global;
    }
};

pub const InternalDNS = struct {
    const log = Output.scoped(.dns, true);

    var __max_dns_time_to_live_seconds: ?u32 = null;
    pub fn getMaxDNSTimeToLiveSeconds() u32 {
        // Amazon Web Services recommends 5 seconds: https://docs.aws.amazon.com/sdk-for-java/v1/developer-guide/jvm-ttl-dns.html
        const default_max_dns_time_to_live_seconds = 30;

        // This is racy, but it's okay because the number won't be invalid, just stale.
        return __max_dns_time_to_live_seconds orelse {
            if (bun.getenvZ("BUN_CONFIG_DNS_TIME_TO_LIVE_SECONDS")) |string_value| {
                const value = std.fmt.parseInt(i64, string_value, 10) catch {
                    __max_dns_time_to_live_seconds = default_max_dns_time_to_live_seconds;
                    return default_max_dns_time_to_live_seconds;
                };
                if (value < 0) {
                    __max_dns_time_to_live_seconds = std.math.maxInt(u32);
                } else {
                    __max_dns_time_to_live_seconds = @truncate(@as(u64, @intCast(value)));
                }
                return __max_dns_time_to_live_seconds.?;
            }

            __max_dns_time_to_live_seconds = default_max_dns_time_to_live_seconds;
            return default_max_dns_time_to_live_seconds;
        };
    }

    pub const Request = struct {
        pub usingnamespace bun.New(@This());
        const Key = struct {
            host: ?[:0]const u8,
            hash: u64,

            pub fn init(name: ?[:0]const u8) @This() {
                const hash = if (name) |n| brk: {
                    break :brk bun.hash(n);
                } else 0;
                return .{
                    .host = name,
                    .hash = hash,
                };
            }

            pub fn toOwned(this: @This()) @This() {
                if (this.host) |host| {
                    const host_copy = bun.default_allocator.dupeZ(u8, host) catch bun.outOfMemory();
                    return .{
                        .host = host_copy,
                        .hash = this.hash,
                    };
                } else {
                    return this;
                }
            }
        };

        const Result = extern struct {
            info: ?[*]ResultEntry,
            err: c_int,
        };

        pub const MacAsyncDNS = struct {
            file_poll: ?*bun.Async.FilePoll = null,
            machport: ?*anyopaque = null,

            extern fn getaddrinfo_send_reply(*anyopaque, *const JSC.DNS.LibInfo.GetaddrinfoAsyncHandleReply) bool;
            pub fn onMachportChange(this: *Request) void {
                if (!getaddrinfo_send_reply(this.libinfo.machport.?, LibInfo.getaddrinfo_async_handle_reply().?)) {
                    libinfoCallback(@intFromEnum(std.c.E.NOSYS), null, this);
                }
            }
        };

        key: Key,
        result: ?Result = null,

        notify: std.ArrayListUnmanaged(DNSRequestOwner) = .{},

        /// number of sockets that have a reference to result or are waiting for the result
        /// while this is non-zero, this entry cannot be freed
        refcount: u32 = 0,

        /// Seconds since the epoch when this request was created.
        /// Not a precise timestamp.
        created_at: u32 = std.math.maxInt(u32),

        valid: bool = true,

        libinfo: if (Environment.isMac) MacAsyncDNS else void = if (Environment.isMac) .{} else {},

        pub fn isExpired(this: *Request, timestamp_to_store: *u32) bool {
            if (this.refcount > 0 or this.result == null) {
                return false;
            }

            const now = if (timestamp_to_store.* == 0) GlobalCache.getCacheTimestamp() else timestamp_to_store.*;
            timestamp_to_store.* = now;

            if (now -| this.created_at > getMaxDNSTimeToLiveSeconds()) {
                this.valid = false;
                return true;
            }

            return false;
        }

        pub fn deinit(this: *@This()) void {
            bun.assert(this.notify.items.len == 0);
            if (this.result) |res| {
                if (res.info) |info| {
                    bun.default_allocator.destroy(&info[0]);
                }
            }
            if (this.key.host) |host| {
                bun.default_allocator.free(host);
            }

            this.destroy();
        }
    };

    const GlobalCache = struct {
        const MAX_ENTRIES = 256;

        lock: bun.Mutex = .{},
        cache: [MAX_ENTRIES]*Request = undefined,
        len: usize = 0,

        const This = @This();

        const CacheResult = union(enum) {
            inflight: *Request,
            resolved: *Request,
            none,
        };

        fn get(
            this: *This,
            key: Request.Key,
            timestamp_to_store: *u32,
        ) ?*Request {
            var len = this.len;
            var i: usize = 0;
            while (i < len) {
                var entry = this.cache[i];
                if (entry.key.hash == key.hash and entry.valid) {
                    if (entry.isExpired(timestamp_to_store)) {
                        log("get: expired entry", .{});
                        _ = this.deleteEntryAt(len, i);
                        entry.deinit();
                        len = this.len;
                        continue;
                    }

                    return entry;
                }

                i += 1;
            }

            return null;
        }

        // To preserve memory, we use a 32 bit timestamp
        // However, we're almost out of time to use 32 bit timestamps for anything
        // So we set the epoch to January 1st, 2024 instead.
        pub fn getCacheTimestamp() u32 {
            return @truncate(bun.getRoughTickCountMs() / 1000);
        }

        fn isNearlyFull(this: *This) bool {
            // 80% full (value is kind of arbitrary)
            return @atomicLoad(usize, &this.len, .monotonic) * 5 >= this.cache.len * 4;
        }

        fn deleteEntryAt(this: *This, len: usize, i: usize) ?*Request {
            this.len -= 1;
            dns_cache_size = len - 1;

            if (len > 1) {
                const prev = this.cache[len - 1];
                this.cache[i] = prev;
                return prev;
            }

            return null;
        }

        fn remove(this: *This, entry: *Request) void {
            const len = this.len;
            // equivalent of swapRemove
            for (0..len) |i| {
                if (this.cache[i] == entry) {
                    _ = this.deleteEntryAt(len, i);
                    return;
                }
            }
        }

        fn tryPush(this: *This, entry: *Request) bool {
            // is the cache full?
            if (this.len >= this.cache.len) {
                // check if there is an element to evict
                for (this.cache[0..this.len]) |*e| {
                    if (e.*.refcount == 0) {
                        e.*.deinit();
                        e.* = entry;
                        return true;
                    }
                }
                return false;
            } else {
                // just append to the end
                this.cache[this.len] = entry;
                this.len += 1;
                return true;
            }
        }
    };

    var global_cache = GlobalCache{};

    // we just hardcode a STREAM socktype
    const hints: std.c.addrinfo = .{
        .addr = null,
        .addrlen = 0,
        .canonname = null,
        .family = std.c.AF.UNSPEC,
        // If the system is IPv4-only or IPv6-only, then only return the corresponding address family.
        // https://github.com/nodejs/node/commit/54dd7c38e507b35ee0ffadc41a716f1782b0d32f
        // https://bugzilla.mozilla.org/show_bug.cgi?id=467497
        // https://github.com/adobe/chromium/blob/cfe5bf0b51b1f6b9fe239c2a3c2f2364da9967d7/net/base/host_resolver_proc.cc#L122-L241
        // https://github.com/nodejs/node/issues/33816
        // https://github.com/aio-libs/aiohttp/issues/5357
        // https://github.com/libuv/libuv/issues/2225
        .flags = if (Environment.isPosix) bun.C.netdb.AI_ADDRCONFIG else 0,
        .next = null,
        .protocol = 0,
        .socktype = std.c.SOCK.STREAM,
    };

    extern fn us_internal_dns_callback(socket: *bun.uws.ConnectingSocket, req: *Request) void;
    extern fn us_internal_dns_callback_threadsafe(socket: *bun.uws.ConnectingSocket, req: *Request) void;

    pub const DNSRequestOwner = union(enum) {
        socket: *bun.uws.ConnectingSocket,
        prefetch: *bun.uws.Loop,

        pub fn notifyThreadsafe(this: DNSRequestOwner, req: *Request) void {
            switch (this) {
                .socket => |socket| us_internal_dns_callback_threadsafe(socket, req),
                .prefetch => freeaddrinfo(req, 0),
            }
        }

        pub fn notify(this: DNSRequestOwner, req: *Request) void {
            switch (this) {
                .prefetch => freeaddrinfo(req, 0),
                .socket => us_internal_dns_callback(this.socket, req),
            }
        }

        pub fn loop(this: DNSRequestOwner) *bun.uws.Loop {
            return switch (this) {
                .prefetch => this.prefetch,
                .socket => bun.uws.us_connecting_socket_get_loop(this.socket),
            };
        }
    };

    const ResultEntry = extern struct {
        info: std.c.addrinfo,
        addr: std.c.sockaddr.storage,
    };

    // re-order result to interleave ipv4 and ipv6 (also pack into a single allocation)
    fn processResults(info: *std.c.addrinfo) []ResultEntry {
        var count: usize = 0;
        var info_: ?*std.c.addrinfo = info;
        while (info_) |ai| {
            count += 1;
            info_ = ai.next;
        }

        var results = bun.default_allocator.alloc(ResultEntry, count) catch bun.outOfMemory();

        // copy results
        var i: usize = 0;
        info_ = info;
        while (info_) |ai| {
            results[i].info = ai.*;
            if (ai.addr) |addr| {
                if (ai.family == std.c.AF.INET) {
                    const addr_in: *std.c.sockaddr.in = @ptrCast(&results[i].addr);
                    addr_in.* = @as(*std.c.sockaddr.in, @alignCast(@ptrCast(addr))).*;
                } else if (ai.family == std.c.AF.INET6) {
                    const addr_in: *std.c.sockaddr.in6 = @ptrCast(&results[i].addr);
                    addr_in.* = @as(*std.c.sockaddr.in6, @alignCast(@ptrCast(addr))).*;
                }
            } else {
                results[i].addr = std.mem.zeroes(std.c.sockaddr.storage);
            }
            i += 1;
            info_ = ai.next;
        }

        // sort (interleave ipv4 and ipv6)
        var want: usize = std.c.AF.INET6;
        for (0..count) |idx| {
            if (results[idx].info.family == want) continue;
            for (idx + 1..count) |j| {
                if (results[j].info.family == want) {
                    std.mem.swap(ResultEntry, &results[idx], &results[j]);
                    want = if (want == std.c.AF.INET6) std.c.AF.INET else std.c.AF.INET6;
                }
            } else {
                // the rest of the list is all one address family
                break;
            }
        }

        // set up pointers
        for (results, 0..) |*entry, idx| {
            entry.info.canonname = null;
            if (idx + 1 < count) {
                entry.info.next = &results[idx + 1].info;
            } else {
                entry.info.next = null;
            }
            if (entry.info.addr != null) {
                entry.info.addr = @alignCast(@ptrCast(&entry.addr));
            }
        }

        return results;
    }

    fn afterResult(req: *Request, info: ?*std.c.addrinfo, err: c_int) void {
        const results: ?[*]ResultEntry = if (info) |ai| brk: {
            const res = processResults(ai);
            std.c.freeaddrinfo(ai);
            break :brk res.ptr;
        } else null;

        global_cache.lock.lock();

        req.result = .{
            .info = results,
            .err = err,
        };
        var notify = req.notify;
        defer notify.deinit(bun.default_allocator);
        req.notify = .{};
        req.refcount -= 1;

        // is this correct, or should it go after the loop?
        global_cache.lock.unlock();

        for (notify.items) |query| {
            query.notifyThreadsafe(req);
        }
    }

    fn workPoolCallback(req: *Request) void {
        if (Environment.isWindows) {
            const wsa = std.os.windows.ws2_32;
            const wsa_hints = wsa.addrinfo{
                .flags = 0,
                .family = wsa.AF.UNSPEC,
                .socktype = wsa.SOCK.STREAM,
                .protocol = 0,
                .addrlen = 0,
                .canonname = null,
                .addr = null,
                .next = null,
            };

            var addrinfo: ?*wsa.addrinfo = null;
            const err = wsa.getaddrinfo(
                if (req.key.host) |host| host.ptr else null,
                null,
                &wsa_hints,
                &addrinfo,
            );
            afterResult(req, @ptrCast(addrinfo), err);
        } else {
            var addrinfo: ?*std.c.addrinfo = null;
            const err = std.c.getaddrinfo(
                if (req.key.host) |host| host.ptr else null,
                null,
                &hints,
                &addrinfo,
            );
            afterResult(req, addrinfo, @intFromEnum(err));
        }
    }

    pub fn lookupLibinfo(req: *Request, loop: JSC.EventLoopHandle) bool {
        const getaddrinfo_async_start_ = LibInfo.getaddrinfo_async_start() orelse return false;

        var machport: ?*anyopaque = null;
        const errno = getaddrinfo_async_start_(
            &machport,
            if (req.key.host) |host| host.ptr else null,
            null,
            &hints,
            libinfoCallback,
            req,
        );

        if (errno != 0 or machport == null) {
            return false;
        }

        const fake_fd: i32 = @intCast(@intFromPtr(machport));
        var poll = bun.Async.FilePoll.init(loop, bun.toFD(fake_fd), .{}, InternalDNSRequest, req);
        const rc = poll.register(loop.loop(), .machport, true);

        if (rc == .err) {
            poll.deinit();
            return false;
        }

        req.libinfo = .{
            .file_poll = poll,
            .machport = machport,
        };

        return true;
    }

    fn libinfoCallback(
        status: i32,
        addr_info: ?*std.c.addrinfo,
        arg: ?*anyopaque,
    ) callconv(.C) void {
        const req = bun.cast(*Request, arg);
        afterResult(req, addr_info, @intCast(status));
    }

    var dns_cache_hits_completed: usize = 0;
    var dns_cache_hits_inflight: usize = 0;
    var dns_cache_size: usize = 0;
    var dns_cache_misses: usize = 0;
    var dns_cache_errors: usize = 0;
    var getaddrinfo_calls: usize = 0;

    pub fn getDNSCacheStats(globalObject: *JSC.JSGlobalObject, _: *JSC.CallFrame) bun.JSError!JSC.JSValue {
        const object = JSC.JSValue.createEmptyObject(globalObject, 6);
        object.put(globalObject, JSC.ZigString.static("cacheHitsCompleted"), JSC.JSValue.jsNumber(@atomicLoad(usize, &dns_cache_hits_completed, .monotonic)));
        object.put(globalObject, JSC.ZigString.static("cacheHitsInflight"), JSC.JSValue.jsNumber(@atomicLoad(usize, &dns_cache_hits_inflight, .monotonic)));
        object.put(globalObject, JSC.ZigString.static("cacheMisses"), JSC.JSValue.jsNumber(@atomicLoad(usize, &dns_cache_misses, .monotonic)));
        object.put(globalObject, JSC.ZigString.static("size"), JSC.JSValue.jsNumber(@atomicLoad(usize, &dns_cache_size, .monotonic)));
        object.put(globalObject, JSC.ZigString.static("errors"), JSC.JSValue.jsNumber(@atomicLoad(usize, &dns_cache_errors, .monotonic)));
        object.put(globalObject, JSC.ZigString.static("totalCount"), JSC.JSValue.jsNumber(@atomicLoad(usize, &getaddrinfo_calls, .monotonic)));
        return object;
    }

    pub fn getaddrinfo(loop: *bun.uws.Loop, host: ?[:0]const u8, is_cache_hit: ?*bool) ?*Request {
        const preload = is_cache_hit == null;
        const key = Request.Key.init(host);
        global_cache.lock.lock();
        getaddrinfo_calls += 1;
        var timestamp_to_store: u32 = 0;
        // is there a cache hit?
        if (!bun.getRuntimeFeatureFlag("BUN_FEATURE_FLAG_DISABLE_DNS_CACHE")) {
            if (global_cache.get(key, &timestamp_to_store)) |entry| {
                if (preload) {
                    global_cache.lock.unlock();
                    return null;
                }

                entry.refcount += 1;

                if (entry.result != null) {
                    is_cache_hit.?.* = true;
                    log("getaddrinfo({s}) = cache hit", .{host orelse ""});
                    dns_cache_hits_completed += 1;
                } else {
                    log("getaddrinfo({s}) = cache hit (inflight)", .{host orelse ""});
                    dns_cache_hits_inflight += 1;
                }

                global_cache.lock.unlock();

                return entry;
            }
        }

        // no cache hit, we have to make a new request
        const req = Request.new(.{
            .key = key.toOwned(),
            .refcount = @as(u32, @intFromBool(!preload)) + 1,

            // Seconds since when this request was created
            .created_at = if (timestamp_to_store == 0) GlobalCache.getCacheTimestamp() else timestamp_to_store,
        });

        _ = global_cache.tryPush(req);
        dns_cache_misses += 1;
        dns_cache_size = global_cache.len;
        global_cache.lock.unlock();

        if (comptime Environment.isMac) {
            if (!bun.getRuntimeFeatureFlag("BUN_FEATURE_FLAG_DISABLE_DNS_CACHE_LIBINFO")) {
                const res = lookupLibinfo(req, loop.internal_loop_data.getParent());
                log("getaddrinfo({s}) = cache miss (libinfo)", .{host orelse ""});
                if (res) return req;
                // if we were not able to use libinfo, we fall back to the work pool
            }
        }

        log("getaddrinfo({s}) = cache miss (libc)", .{host orelse ""});
        // schedule the request to be executed on the work pool
        bun.JSC.WorkPool.go(bun.default_allocator, *Request, req, workPoolCallback) catch bun.outOfMemory();
        return req;
    }

    pub fn prefetchFromJS(globalThis: *JSC.JSGlobalObject, callframe: *JSC.CallFrame) bun.JSError!JSC.JSValue {
        const arguments = callframe.arguments_old(2).slice();

        if (arguments.len < 1) {
            return globalThis.throwNotEnoughArguments("prefetch", 1, arguments.len);
        }

        const hostname_or_url = arguments[0];

        var hostname_slice = JSC.ZigString.Slice.empty;
        defer hostname_slice.deinit();

        if (hostname_or_url.isString()) {
            hostname_slice = hostname_or_url.toSlice(globalThis, bun.default_allocator);
        } else {
            return globalThis.throwInvalidArguments("hostname must be a string", .{});
        }

        const hostname_z = try bun.default_allocator.dupeZ(u8, hostname_slice.slice());
        defer bun.default_allocator.free(hostname_z);

        prefetch(JSC.VirtualMachine.get().uwsLoop(), hostname_z);
        return .undefined;
    }

    pub fn prefetch(loop: *bun.uws.Loop, hostname: ?[:0]const u8) void {
        _ = getaddrinfo(loop, hostname, null);
    }

    fn us_getaddrinfo(loop: *bun.uws.Loop, _host: ?[*:0]const u8, socket: *?*anyopaque) callconv(.C) c_int {
        const host: ?[:0]const u8 = std.mem.span(_host);
        var is_cache_hit: bool = false;
        const req = getaddrinfo(loop, host, &is_cache_hit).?;
        socket.* = req;
        return if (is_cache_hit) 0 else 1;
    }

    fn us_getaddrinfo_set(
        request: *Request,
        socket: *bun.uws.ConnectingSocket,
    ) callconv(.C) void {
        global_cache.lock.lock();
        defer global_cache.lock.unlock();
        const query = DNSRequestOwner{
            .socket = socket,
        };
        if (request.result != null) {
            query.notify(request);
            return;
        }

        request.notify.append(bun.default_allocator, .{ .socket = socket }) catch bun.outOfMemory();
    }

    fn freeaddrinfo(req: *Request, err: c_int) callconv(.C) void {
        global_cache.lock.lock();
        defer global_cache.lock.unlock();

        req.valid = err == 0;
        dns_cache_errors += @as(usize, @intFromBool(err != 0));

        bun.assert(req.refcount > 0);
        req.refcount -= 1;
        if (req.refcount == 0 and (global_cache.isNearlyFull() or !req.valid)) {
            log("cache --", .{});
            global_cache.remove(req);
            req.deinit();
        }
    }

    fn getRequestResult(req: *Request) callconv(.C) *Request.Result {
        return &req.result.?;
    }
};

pub const InternalDNSRequest = InternalDNS.Request;

comptime {
    @export(InternalDNS.us_getaddrinfo_set, .{
        .name = "Bun__addrinfo_set",
    });
    @export(InternalDNS.us_getaddrinfo, .{
        .name = "Bun__addrinfo_get",
    });
    @export(InternalDNS.freeaddrinfo, .{
        .name = "Bun__addrinfo_freeRequest",
    });
    @export(InternalDNS.getRequestResult, .{
        .name = "Bun__addrinfo_getRequestResult",
    });
}

pub const DNSResolver = struct {
    const log = Output.scoped(.DNSResolver, false);

    channel: ?*c_ares.Channel = null,
    vm: *JSC.VirtualMachine,
    polls: PollsMap,
    options: c_ares.ChannelOptions = .{},

    ref_count: u32 = 1,
    event_loop_timer: EventLoopTimer = .{
        .next = .{},
        .tag = .DNSResolver,
    },

    pending_host_cache_cares: PendingCache = PendingCache.init(),
    pending_host_cache_native: PendingCache = PendingCache.init(),
    pending_srv_cache_cares: SrvPendingCache = SrvPendingCache.init(),
    pending_soa_cache_cares: SoaPendingCache = SoaPendingCache.init(),
    pending_txt_cache_cares: TxtPendingCache = TxtPendingCache.init(),
    pending_naptr_cache_cares: NaptrPendingCache = NaptrPendingCache.init(),
    pending_mx_cache_cares: MxPendingCache = MxPendingCache.init(),
    pending_caa_cache_cares: CaaPendingCache = CaaPendingCache.init(),
    pending_ns_cache_cares: NSPendingCache = NSPendingCache.init(),
    pending_ptr_cache_cares: PtrPendingCache = PtrPendingCache.init(),
    pending_cname_cache_cares: CnamePendingCache = CnamePendingCache.init(),
    pending_a_cache_cares: APendingCache = APendingCache.init(),
    pending_aaaa_cache_cares: AAAAPendingCache = AAAAPendingCache.init(),
    pending_any_cache_cares: AnyPendingCache = AnyPendingCache.init(),
    pending_addr_cache_cares: AddrPendingCache = AddrPendingCache.init(),
    pending_nameinfo_cache_cares: NameInfoPendingCache = NameInfoPendingCache.init(),

    pub usingnamespace JSC.Codegen.JSDNSResolver;
    pub usingnamespace bun.NewRefCounted(@This(), deinit);

    const PollsMap = std.AutoArrayHashMap(c_ares.ares_socket_t, *PollType);

    const PollType = if (Environment.isWindows)
        UvDnsPoll
    else
        Async.FilePoll;

    const UvDnsPoll = struct {
        parent: *DNSResolver,
        socket: c_ares.ares_socket_t,
        poll: bun.windows.libuv.uv_poll_t,

        pub fn fromPoll(poll: *bun.windows.libuv.uv_poll_t) *UvDnsPoll {
            return @fieldParentPtr("poll", poll);
        }

        pub usingnamespace bun.New(@This());
    };

    pub fn init(allocator: std.mem.Allocator, vm: *JSC.VirtualMachine) *DNSResolver {
        log("init", .{});
        return DNSResolver.new(.{
            .vm = vm,
            .polls = DNSResolver.PollsMap.init(allocator),
        });
    }

    pub fn finalize(this: *DNSResolver) void {
        this.deref();
    }

    pub fn deinit(this: *DNSResolver) void {
        if (this.channel) |channel| {
            channel.deinit();
        }

        this.destroy();
    }

    pub const Order = enum(u8) {
        verbatim = 0,
        ipv4first = 4,
        ipv6first = 6,

        pub const default = .verbatim;

        pub const map = bun.ComptimeStringMap(Order, .{
            .{ "verbatim", .verbatim },
            .{ "ipv4first", .ipv4first },
            .{ "ipv6first", .ipv6first },
            .{ "0", .verbatim },
            .{ "4", .ipv4first },
            .{ "6", .ipv6first },
        });

        pub fn toJS(this: Order, globalThis: *JSC.JSGlobalObject) bun.JSError!JSC.JSValue {
            return JSC.ZigString.init(@tagName(this)).toJS(globalThis);
        }

        pub fn fromString(order: []const u8) ?Order {
            return Order.map.get(order);
        }

        pub fn fromStringOrDie(order: []const u8) Order {
            return fromString(order) orelse {
                Output.prettyErrorln("<r><red>error<r><d>:<r> Invalid DNS result order.", .{});
                Global.exit(1);
            };
        }
    };

    const PendingCache = bun.HiveArray(GetAddrInfoRequest.PendingCacheKey, 32);
    const SrvPendingCache = bun.HiveArray(ResolveInfoRequest(c_ares.struct_ares_srv_reply, "srv").PendingCacheKey, 32);
    const SoaPendingCache = bun.HiveArray(ResolveInfoRequest(c_ares.struct_ares_soa_reply, "soa").PendingCacheKey, 32);
    const TxtPendingCache = bun.HiveArray(ResolveInfoRequest(c_ares.struct_ares_txt_reply, "txt").PendingCacheKey, 32);
    const NaptrPendingCache = bun.HiveArray(ResolveInfoRequest(c_ares.struct_ares_naptr_reply, "naptr").PendingCacheKey, 32);
    const MxPendingCache = bun.HiveArray(ResolveInfoRequest(c_ares.struct_ares_mx_reply, "mx").PendingCacheKey, 32);
    const CaaPendingCache = bun.HiveArray(ResolveInfoRequest(c_ares.struct_ares_caa_reply, "caa").PendingCacheKey, 32);
    const NSPendingCache = bun.HiveArray(ResolveInfoRequest(c_ares.struct_hostent, "ns").PendingCacheKey, 32);
    const PtrPendingCache = bun.HiveArray(ResolveInfoRequest(c_ares.struct_hostent, "ptr").PendingCacheKey, 32);
    const CnamePendingCache = bun.HiveArray(ResolveInfoRequest(c_ares.struct_hostent, "cname").PendingCacheKey, 32);
    const APendingCache = bun.HiveArray(ResolveInfoRequest(c_ares.hostent_with_ttls, "a").PendingCacheKey, 32);
    const AAAAPendingCache = bun.HiveArray(ResolveInfoRequest(c_ares.hostent_with_ttls, "aaaa").PendingCacheKey, 32);
    const AnyPendingCache = bun.HiveArray(ResolveInfoRequest(c_ares.struct_any_reply, "any").PendingCacheKey, 32);
    const AddrPendingCache = bun.HiveArray(GetHostByAddrInfoRequest.PendingCacheKey, 32);
    const NameInfoPendingCache = bun.HiveArray(GetNameInfoRequest.PendingCacheKey, 32);

    pub fn checkTimeouts(this: *DNSResolver, now: *const timespec, vm: *JSC.VirtualMachine) EventLoopTimer.Arm {
<<<<<<< HEAD
        vm.timer.incrementTimerRef(-1);

        defer this.deref();

        const channel = this.getChannelOrError(vm.global) catch {
            this.event_loop_timer.state = .PENDING;
            return .disarm;
        };

        const any_remaining = blk: {
            inline for (@typeInfo(DNSResolver).Struct.fields) |field| {
                if (comptime std.mem.startsWith(u8, field.name, "pending_")) {
                    const set = @field(this, field.name).available;
                    if (set.count() < set.capacity()) {
                        break :blk true;
                    }
                }
            }
            break :blk false;
        };

        if (any_remaining) {
            c_ares.ares_process_fd(channel, c_ares.ARES_SOCKET_BAD, c_ares.ARES_SOCKET_BAD);
            this.ref();
            this.event_loop_timer.next = now.addMs(1000);
            vm.timer.incrementTimerRef(1);
            vm.timer.insert(&this.event_loop_timer);
            return .{ .rearm = this.event_loop_timer.next };
        }

        this.event_loop_timer.state = .PENDING;
        return .disarm;
    }

    fn requestSent(this: *DNSResolver, vm: *JSC.VirtualMachine) void {
        const timer = &this.event_loop_timer;

        if (timer.state == .ACTIVE) {
            return;
        }

        this.ref();
        timer.next = timespec.now();
        vm.timer.incrementTimerRef(1);
        vm.timer.insert(timer);
=======
        defer {
            vm.timer.incrementTimerRef(-1);
            this.deref();
        }

        this.event_loop_timer.state = .PENDING;

        if (this.getChannelOrError(vm.global)) |channel| {
            if (this.anyRequestsPending()) {
                c_ares.ares_process_fd(channel, c_ares.ARES_SOCKET_BAD, c_ares.ARES_SOCKET_BAD);
                if (this.addTimer(now)) {
                    return .{ .rearm = this.event_loop_timer.next };
                }
            }
        } else |_| {}

        return .disarm;
    }

    fn anyRequestsPending(this: *DNSResolver) bool {
        inline for (@typeInfo(DNSResolver).Struct.fields) |field| {
            if (comptime std.mem.startsWith(u8, field.name, "pending_")) {
                const set = &@field(this, field.name).available;
                if (set.count() < set.capacity()) {
                    return true;
                }
            }
        }
        return false;
    }

    fn requestSent(this: *DNSResolver, _: *JSC.VirtualMachine) void {
        _ = this.addTimer(null);
    }

    fn requestCompleted(this: *DNSResolver) void {
        if (this.anyRequestsPending()) {
            _ = this.addTimer(null);
        } else {
            this.removeTimer();
        }
    }

    fn addTimer(this: *DNSResolver, now: ?*const timespec) bool {
        if (this.event_loop_timer.state == .ACTIVE) {
            return false;
        }

        this.ref();
        this.event_loop_timer.next = (now orelse &timespec.now()).addMs(1000);
        this.vm.timer.incrementTimerRef(1);
        this.vm.timer.insert(&this.event_loop_timer);
        return true;
    }

    fn removeTimer(this: *DNSResolver) void {
        if (this.event_loop_timer.state != .ACTIVE) {
            return;
        }

        // Normally checkTimeouts does this, so we have to be sure to do it ourself if we cancel the timer
        defer {
            this.vm.timer.incrementTimerRef(-1);
            this.deref();
        }

        this.vm.timer.remove(&this.event_loop_timer);
>>>>>>> cc8ec65e
    }

    fn getKey(this: *DNSResolver, index: u8, comptime cache_name: []const u8, comptime request_type: type) request_type.PendingCacheKey {
        var cache = &@field(this, cache_name);
        bun.assert(!cache.available.isSet(index));
        const entry = cache.buffer[index];
        cache.buffer[index] = undefined;

        var available = cache.available;
        available.set(index);
        cache.available = available;

        return entry;
    }

    pub fn drainPendingCares(this: *DNSResolver, index: u8, err: ?c_ares.Error, timeout: i32, comptime request_type: type, comptime cares_type: type, comptime lookup_name: []const u8, result: ?*cares_type) void {
        const cache_name = comptime std.fmt.comptimePrint("pending_{s}_cache_cares", .{lookup_name});

        this.ref();
        defer this.deref();

        const key = this.getKey(index, cache_name, request_type);

        var addr = result orelse {
            var pending: ?*CAresLookup(cares_type, lookup_name) = key.lookup.head.next;
            key.lookup.head.processResolve(err, timeout, null);
            bun.default_allocator.destroy(key.lookup);

            while (pending) |value| {
                pending = value.next;
                value.processResolve(err, timeout, null);
            }
            return;
        };

        var pending: ?*CAresLookup(cares_type, lookup_name) = key.lookup.head.next;
        var prev_global = key.lookup.head.globalThis;
        var array = addr.toJSResponse(this.vm.allocator, prev_global, lookup_name);
        defer addr.deinit();
        array.ensureStillAlive();
        key.lookup.head.onComplete(array);
        bun.default_allocator.destroy(key.lookup);

        array.ensureStillAlive();

        while (pending) |value| {
            const new_global = value.globalThis;
            if (prev_global != new_global) {
                array = addr.toJSResponse(this.vm.allocator, new_global, lookup_name);
                prev_global = new_global;
            }
            pending = value.next;

            {
                array.ensureStillAlive();
                value.onComplete(array);
                array.ensureStillAlive();
            }
        }
    }

    pub fn drainPendingHostCares(this: *DNSResolver, index: u8, err: ?c_ares.Error, timeout: i32, result: ?*c_ares.AddrInfo) void {
        const key = this.getKey(index, "pending_host_cache_cares", GetAddrInfoRequest);

        this.ref();
        defer this.deref();

        var addr = result orelse {
            var pending: ?*DNSLookup = key.lookup.head.next;
            key.lookup.head.processGetAddrInfo(err, timeout, null);
            bun.default_allocator.destroy(key.lookup);

            while (pending) |value| {
                pending = value.next;
                value.processGetAddrInfo(err, timeout, null);
            }
            return;
        };

        var pending: ?*DNSLookup = key.lookup.head.next;
        var prev_global = key.lookup.head.globalThis;
        var array = addr.toJSArray(prev_global);
        defer addr.deinit();
        array.ensureStillAlive();
        key.lookup.head.onCompleteWithArray(array);
        bun.default_allocator.destroy(key.lookup);

        array.ensureStillAlive();
        // std.c.addrinfo

        while (pending) |value| {
            const new_global = value.globalThis;
            if (prev_global != new_global) {
                array = addr.toJSArray(new_global);
                prev_global = new_global;
            }
            pending = value.next;

            {
                array.ensureStillAlive();
                value.onCompleteWithArray(array);
                array.ensureStillAlive();
            }
        }
    }

    pub fn drainPendingHostNative(this: *DNSResolver, index: u8, globalObject: *JSC.JSGlobalObject, err: i32, result: GetAddrInfo.Result.Any) void {
        log("drainPendingHostNative", .{});
        const key = this.getKey(index, "pending_host_cache_native", GetAddrInfoRequest);

        this.ref();
        defer this.deref();

        var array = result.toJS(globalObject) orelse {
            var pending: ?*DNSLookup = key.lookup.head.next;
            var head = key.lookup.head;
            head.processGetAddrInfoNative(err, null);
            bun.default_allocator.destroy(key.lookup);

            while (pending) |value| {
                pending = value.next;
                value.processGetAddrInfoNative(err, null);
            }

            return;
        };
        var pending: ?*DNSLookup = key.lookup.head.next;
        var prev_global = key.lookup.head.globalThis;

        {
            array.ensureStillAlive();
            key.lookup.head.onCompleteWithArray(array);
            bun.default_allocator.destroy(key.lookup);
            array.ensureStillAlive();
        }

        // std.c.addrinfo

        while (pending) |value| {
            const new_global = value.globalThis;
            pending = value.next;
            if (prev_global != new_global) {
                array = result.toJS(new_global).?;
                prev_global = new_global;
            }

            {
                array.ensureStillAlive();
                value.onCompleteWithArray(array);
                array.ensureStillAlive();
            }
        }
    }

    pub fn drainPendingAddrCares(this: *DNSResolver, index: u8, err: ?c_ares.Error, timeout: i32, result: ?*c_ares.struct_hostent) void {
        const key = this.getKey(index, "pending_addr_cache_cares", GetHostByAddrInfoRequest);

        this.ref();
        defer this.deref();

        var addr = result orelse {
            var pending: ?*CAresReverse = key.lookup.head.next;
            key.lookup.head.processResolve(err, timeout, null);
            bun.default_allocator.destroy(key.lookup);

            while (pending) |value| {
                pending = value.next;
                value.processResolve(err, timeout, null);
            }
            return;
        };

        var pending: ?*CAresReverse = key.lookup.head.next;
        var prev_global = key.lookup.head.globalThis;
        //  The callback need not and should not attempt to free the memory
        //  pointed to by hostent; the ares library will free it when the
        //  callback returns.
        var array = addr.toJSResponse(this.vm.allocator, prev_global, "");
        array.ensureStillAlive();
        key.lookup.head.onComplete(array);
        bun.default_allocator.destroy(key.lookup);

        array.ensureStillAlive();

        while (pending) |value| {
            const new_global = value.globalThis;
            if (prev_global != new_global) {
                array = addr.toJSResponse(this.vm.allocator, new_global, "");
                prev_global = new_global;
            }
            pending = value.next;

            {
                array.ensureStillAlive();
                value.onComplete(array);
                array.ensureStillAlive();
            }
        }
    }

    pub fn drainPendingNameInfoCares(this: *DNSResolver, index: u8, err: ?c_ares.Error, timeout: i32, result: ?c_ares.struct_nameinfo) void {
        const key = this.getKey(index, "pending_nameinfo_cache_cares", GetNameInfoRequest);

        this.ref();
        defer this.deref();

        var name_info = result orelse {
            var pending: ?*CAresNameInfo = key.lookup.head.next;
            key.lookup.head.processResolve(err, timeout, null);
            bun.default_allocator.destroy(key.lookup);

            while (pending) |value| {
                pending = value.next;
                value.processResolve(err, timeout, null);
            }
            return;
        };

        var pending: ?*CAresNameInfo = key.lookup.head.next;
        var prev_global = key.lookup.head.globalThis;

        var array = name_info.toJSResponse(this.vm.allocator, prev_global);
        array.ensureStillAlive();
        key.lookup.head.onComplete(array);
        bun.default_allocator.destroy(key.lookup);

        array.ensureStillAlive();

        while (pending) |value| {
            const new_global = value.globalThis;
            if (prev_global != new_global) {
                array = name_info.toJSResponse(this.vm.allocator, new_global);
                prev_global = new_global;
            }
            pending = value.next;

            {
                array.ensureStillAlive();
                value.onComplete(array);
                array.ensureStillAlive();
            }
        }
    }

    pub const CacheHit = union(enum) {
        inflight: *GetAddrInfoRequest.PendingCacheKey,
        new: *GetAddrInfoRequest.PendingCacheKey,
        disabled: void,
    };

    pub fn LookupCacheHit(comptime request_type: type) type {
        return union(enum) {
            inflight: *request_type.PendingCacheKey,
            new: *request_type.PendingCacheKey,
            disabled: void,
        };
    }

    pub fn getOrPutIntoResolvePendingCache(
        this: *DNSResolver,
        comptime request_type: type,
        key: request_type.PendingCacheKey,
        comptime field: []const u8,
    ) LookupCacheHit(request_type) {
        var cache = &@field(this, field);
        var inflight_iter = cache.available.iterator(
            .{
                .kind = .unset,
            },
        );

        while (inflight_iter.next()) |index| {
            const entry: *request_type.PendingCacheKey = &cache.buffer[index];
            if (entry.hash == key.hash and entry.len == key.len) {
                return .{ .inflight = entry };
            }
        }

        if (cache.get()) |new| {
            new.hash = key.hash;
            new.len = key.len;
            return .{ .new = new };
        }

        return .{ .disabled = {} };
    }

    pub fn getOrPutIntoPendingCache(
        this: *DNSResolver,
        key: GetAddrInfoRequest.PendingCacheKey,
        comptime field: std.meta.FieldEnum(DNSResolver),
    ) CacheHit {
        var cache: *PendingCache = &@field(this, @tagName(field));
        var inflight_iter = cache.available.iterator(
            .{
                .kind = .unset,
            },
        );

        while (inflight_iter.next()) |index| {
            const entry: *GetAddrInfoRequest.PendingCacheKey = &cache.buffer[index];
            if (entry.hash == key.hash and entry.len == key.len) {
                return .{ .inflight = entry };
            }
        }

        if (cache.get()) |new| {
            new.hash = key.hash;
            new.len = key.len;
            return .{ .new = new };
        }

        return .{ .disabled = {} };
    }

    pub const ChannelResult = union(enum) {
        err: c_ares.Error,
        result: *c_ares.Channel,
    };
    pub fn getChannel(this: *DNSResolver) ChannelResult {
        if (this.channel == null) {
            if (c_ares.Channel.init(DNSResolver, this, this.options)) |err| {
                return .{ .err = err };
            }
        }

        return .{ .result = this.channel.? };
    }

    fn getChannelFromVM(globalThis: *JSC.JSGlobalObject) bun.JSError!*c_ares.Channel {
        var vm = globalThis.bunVM();
        var resolver = vm.rareData().globalDNSResolver(vm);
        return resolver.getChannelOrError(globalThis);
    }

    pub fn getChannelOrError(this: *DNSResolver, globalThis: *JSC.JSGlobalObject) bun.JSError!*c_ares.Channel {
        switch (this.getChannel()) {
            .result => |result| return result,
            .err => |err| {
                const system_error = JSC.SystemError{
                    .errno = -1,
                    .code = bun.String.static(err.code()),
                    .message = bun.String.static(err.label()),
                };

                return globalThis.throwValue(system_error.toErrorInstance(globalThis));
            },
        }
    }

    pub fn onDNSPollUv(watcher: [*c]bun.windows.libuv.uv_poll_t, status: c_int, events: c_int) callconv(.C) void {
        const poll = UvDnsPoll.fromPoll(watcher);
        const vm = poll.parent.vm;
        vm.eventLoop().enter();
        defer vm.eventLoop().exit();
        poll.parent.ref();
        defer poll.parent.deref();
        // channel must be non-null here as c_ares must have been initialized if we're receiving callbacks
        const channel = poll.parent.channel.?;
        if (status < 0) {
            // an error occurred. just pretend that the socket is both readable and writable.
            // https://github.com/nodejs/node/blob/8a41d9b636be86350cd32847c3f89d327c4f6ff7/src/cares_wrap.cc#L93
            channel.process(poll.socket, true, true);
            return;
        }
        channel.process(
            poll.socket,
            events & bun.windows.libuv.UV_READABLE != 0,
            events & bun.windows.libuv.UV_WRITABLE != 0,
        );
    }

    pub fn onCloseUv(watcher: *anyopaque) callconv(.C) void {
        const poll = UvDnsPoll.fromPoll(@alignCast(@ptrCast(watcher)));
        poll.destroy();
    }

    pub fn onDNSPoll(
        this: *DNSResolver,
        poll: *Async.FilePoll,
    ) void {
        var vm = this.vm;
        vm.eventLoop().enter();
        defer vm.eventLoop().exit();
        var channel = this.channel orelse {
            _ = this.polls.orderedRemove(poll.fd.int());
            poll.deinit();
            return;
        };

        this.ref();
        defer this.deref();

        channel.process(
            poll.fd.int(),
            poll.isReadable(),
            poll.isWritable(),
        );
    }

    pub fn onDNSSocketState(
        this: *DNSResolver,
        fd: c_ares.ares_socket_t,
        readable: bool,
        writable: bool,
    ) void {
        if (comptime Environment.isWindows) {
            const uv = bun.windows.libuv;
            if (!readable and !writable) {
                // cleanup
                if (this.polls.fetchOrderedRemove(fd)) |entry| {
                    uv.uv_close(@ptrCast(&entry.value.poll), onCloseUv);
                }
                return;
            }

            const poll_entry = this.polls.getOrPut(fd) catch bun.outOfMemory();
            if (!poll_entry.found_existing) {
                const poll = UvDnsPoll.new(.{
                    .parent = this,
                    .socket = fd,
                    .poll = undefined,
                });
                if (uv.uv_poll_init_socket(bun.uws.Loop.get().uv_loop, &poll.poll, @ptrCast(fd)) < 0) {
                    poll.destroy();
                    _ = this.polls.swapRemove(fd);
                    return;
                }
                poll_entry.value_ptr.* = poll;
            }

            const poll: *UvDnsPoll = poll_entry.value_ptr.*;

            const uv_events = if (readable) uv.UV_READABLE else 0 | if (writable) uv.UV_WRITABLE else 0;
            if (uv.uv_poll_start(&poll.poll, uv_events, onDNSPollUv) < 0) {
                _ = this.polls.swapRemove(fd);
                uv.uv_close(@ptrCast(&poll.poll), onCloseUv);
            }
        } else {
            const vm = this.vm;

            if (!readable and !writable) {
                // read == 0 and write == 0 this is c-ares's way of notifying us that
                // the socket is now closed. We must free the data associated with
                // socket.
                if (this.polls.fetchOrderedRemove(fd)) |entry| {
                    entry.value.deinitWithVM(vm);
                }

                return;
            }

            const poll_entry = this.polls.getOrPut(fd) catch unreachable;

            if (!poll_entry.found_existing) {
                poll_entry.value_ptr.* = Async.FilePoll.init(vm, bun.toFD(fd), .{}, DNSResolver, this);
            }

            var poll = poll_entry.value_ptr.*;

            if (readable and !poll.flags.contains(.poll_readable))
                _ = poll.register(vm.event_loop_handle.?, .readable, false);

            if (writable and !poll.flags.contains(.poll_writable))
                _ = poll.register(vm.event_loop_handle.?, .writable, false);
        }
    }

    const DNSQuery = struct {
        name: JSC.ZigString.Slice,
        record_type: RecordType,

        ttl: i32 = 0,
    };

    pub const RecordType = enum(c_int) {
        A = 1,
        AAAA = 28,
        CAA = 257,
        CNAME = 5,
        MX = 15,
        NS = 2,
        PTR = 12,
        SOA = 6,
        SRV = 33,
        TXT = 16,
        ANY = 255,

        pub const default = RecordType.A;

        pub const map = bun.ComptimeStringMap(RecordType, .{
            .{ "A", .A },
            .{ "AAAA", .AAAA },
            .{ "ANY", .ANY },
            .{ "CAA", .CAA },
            .{ "CNAME", .CNAME },
            .{ "MX", .MX },
            .{ "NS", .NS },
            .{ "PTR", .PTR },
            .{ "SOA", .SOA },
            .{ "SRV", .SRV },
            .{ "TXT", .TXT },
            .{ "a", .A },
            .{ "aaaa", .AAAA },
            .{ "any", .ANY },
            .{ "caa", .CAA },
            .{ "cname", .CNAME },
            .{ "mx", .MX },
            .{ "ns", .NS },
            .{ "ptr", .PTR },
            .{ "soa", .SOA },
            .{ "srv", .SRV },
            .{ "txt", .TXT },
        });
    };

    pub fn globalResolve(globalThis: *JSC.JSGlobalObject, callframe: *JSC.CallFrame) bun.JSError!JSC.JSValue {
        const vm = globalThis.bunVM();
        const resolver = vm.rareData().globalDNSResolver(vm);
        return resolver.resolve(globalThis, callframe);
    }

    pub fn resolve(this: *DNSResolver, globalThis: *JSC.JSGlobalObject, callframe: *JSC.CallFrame) bun.JSError!JSC.JSValue {
        const arguments = callframe.arguments_old(3);
        if (arguments.len < 1) {
            return globalThis.throwNotEnoughArguments("resolve", 3, arguments.len);
        }

        const record_type: RecordType = if (arguments.len == 1)
            RecordType.default
        else brk: {
            const record_type_value = arguments.ptr[1];
            if (record_type_value.isEmptyOrUndefinedOrNull() or !record_type_value.isString()) {
                break :brk RecordType.default;
            }

            const record_type_str = record_type_value.toStringOrNull(globalThis) orelse {
                return .zero;
            };

            if (record_type_str.length() == 0) {
                break :brk RecordType.default;
            }

            break :brk RecordType.map.getWithEql(record_type_str.getZigString(globalThis), JSC.ZigString.eqlComptime) orelse {
                return globalThis.throwInvalidArgumentType("resolve", "record", "one of: A, AAAA, CAA, CNAME, MX, NS, PTR, SOA, SRV, TXT");
            };
        };

        const name_value = arguments.ptr[0];

        if (name_value.isEmptyOrUndefinedOrNull() or !name_value.isString()) {
            return globalThis.throwInvalidArgumentType("resolve", "name", "string");
        }

        const name_str = name_value.toStringOrNull(globalThis) orelse {
            return .zero;
        };

        if (name_str.length() == 0) {
            return globalThis.throwInvalidArgumentType("resolve", "name", "non-empty string");
        }

        const name = name_str.toSliceClone(globalThis, bun.default_allocator);

        switch (record_type) {
            RecordType.A => {
                return this.doResolveCAres(c_ares.hostent_with_ttls, "a", name.slice(), globalThis);
            },
            RecordType.AAAA => {
                return this.doResolveCAres(c_ares.hostent_with_ttls, "aaaa", name.slice(), globalThis);
            },
            RecordType.ANY => {
                return this.doResolveCAres(c_ares.struct_any_reply, "any", name.slice(), globalThis);
            },
            RecordType.CAA => {
                return this.doResolveCAres(c_ares.struct_ares_caa_reply, "caa", name.slice(), globalThis);
            },
            RecordType.CNAME => {
                return this.doResolveCAres(c_ares.struct_hostent, "cname", name.slice(), globalThis);
            },
            RecordType.MX => {
                return this.doResolveCAres(c_ares.struct_ares_mx_reply, "mx", name.slice(), globalThis);
            },
            RecordType.NS => {
                return this.doResolveCAres(c_ares.struct_hostent, "ns", name.slice(), globalThis);
            },
            RecordType.PTR => {
                return this.doResolveCAres(c_ares.struct_hostent, "ptr", name.slice(), globalThis);
            },
            RecordType.SOA => {
                return this.doResolveCAres(c_ares.struct_ares_soa_reply, "soa", name.slice(), globalThis);
            },
            RecordType.SRV => {
                return this.doResolveCAres(c_ares.struct_ares_srv_reply, "srv", name.slice(), globalThis);
            },
            RecordType.TXT => {
                return this.doResolveCAres(c_ares.struct_ares_txt_reply, "txt", name.slice(), globalThis);
            },
        }
    }

    pub fn globalReverse(globalThis: *JSC.JSGlobalObject, callframe: *JSC.CallFrame) bun.JSError!JSC.JSValue {
        const vm = globalThis.bunVM();
        const resolver = vm.rareData().globalDNSResolver(vm);
        return resolver.reverse(globalThis, callframe);
    }

    pub fn reverse(this: *DNSResolver, globalThis: *JSC.JSGlobalObject, callframe: *JSC.CallFrame) bun.JSError!JSC.JSValue {
        const arguments = callframe.arguments_old(2);
        if (arguments.len < 1) {
            return globalThis.throwNotEnoughArguments("reverse", 1, arguments.len);
        }

        const ip_value = arguments.ptr[0];
        if (ip_value.isEmptyOrUndefinedOrNull() or !ip_value.isString()) {
            return globalThis.throwInvalidArgumentType("reverse", "ip", "string");
        }

        const ip_str = ip_value.toStringOrNull(globalThis) orelse {
            return .zero;
        };
        if (ip_str.length() == 0) {
            return globalThis.throwInvalidArgumentType("reverse", "ip", "non-empty string");
        }

        const ip_slice = ip_str.toSliceClone(globalThis, bun.default_allocator);
        const ip = ip_slice.slice();
        const channel: *c_ares.Channel = switch (this.getChannel()) {
            .result => |res| res,
            .err => |err| {
                return globalThis.throwValue(err.toJSWithSyscallAndHostname(globalThis, "getHostByAddr", ip));
            },
        };

        const key = GetHostByAddrInfoRequest.PendingCacheKey.init(ip);
        var cache = this.getOrPutIntoResolvePendingCache(
            GetHostByAddrInfoRequest,
            key,
            "pending_addr_cache_cares",
        );
        if (cache == .inflight) {
<<<<<<< HEAD
            var cares_reverse = CAresReverse.init(this, globalThis, globalThis.allocator(), ip) catch unreachable;
=======
            var cares_reverse = CAresReverse.init(this, globalThis, globalThis.allocator(), ip) catch bun.outOfMemory();
>>>>>>> cc8ec65e
            cache.inflight.append(cares_reverse);
            return cares_reverse.promise.value();
        }

        var request = GetHostByAddrInfoRequest.init(
            cache,
            this,
            ip,
            globalThis,
            "pending_addr_cache_cares",
<<<<<<< HEAD
        ) catch unreachable;
=======
        ) catch bun.outOfMemory();
>>>>>>> cc8ec65e

        const promise = request.tail.promise.value();
        channel.getHostByAddr(
            ip,
            GetHostByAddrInfoRequest,
            request,
            GetHostByAddrInfoRequest.onCaresComplete,
        );

        this.requestSent(globalThis.bunVM());
        return promise;
    }

    pub fn globalLookup(globalThis: *JSC.JSGlobalObject, callframe: *JSC.CallFrame) bun.JSError!JSC.JSValue {
        const arguments = callframe.arguments_old(2);
        if (arguments.len < 1) {
            return globalThis.throwNotEnoughArguments("lookup", 2, arguments.len);
        }

        const name_value = arguments.ptr[0];

        if (name_value.isEmptyOrUndefinedOrNull() or !name_value.isString()) {
            return globalThis.throwInvalidArgumentType("lookup", "hostname", "string");
        }

        const name_str = name_value.toStringOrNull(globalThis) orelse {
            return .zero;
        };

        if (name_str.length() == 0) {
            return globalThis.throwInvalidArgumentType("lookup", "hostname", "non-empty string");
        }

        var options = GetAddrInfo.Options{};
        var port: u16 = 0;

        if (arguments.len > 1 and arguments.ptr[1].isCell()) {
            const optionsObject = arguments.ptr[1];

<<<<<<< HEAD
            if (try optionsObject.get(globalThis, "port")) |port_value| {
                if (port_value.isNumber()) {
                    port = port_value.to(u16);
                }
=======
            if (try optionsObject.getTruthy(globalThis, "port")) |port_value| {
                port = try port_value.toPortNumber(globalThis);
>>>>>>> cc8ec65e
            }

            options = GetAddrInfo.Options.fromJS(optionsObject, globalThis) catch |err| {
                return switch (err) {
<<<<<<< HEAD
                    error.InvalidFlags => globalThis.throwInvalidArgumentValue("flags", try optionsObject.get(globalThis, "flags") orelse .undefined),
=======
                    error.InvalidFlags => globalThis.throwInvalidArgumentValue("flags", try optionsObject.getTruthy(globalThis, "flags") orelse .undefined),
>>>>>>> cc8ec65e
                    else => globalThis.throw("Invalid options passed to lookup(): {s}", .{@errorName(err)}),
                };
            };
        }

        const name = name_str.toSlice(globalThis, bun.default_allocator);
        defer name.deinit();
        var vm = globalThis.bunVM();
        var resolver = vm.rareData().globalDNSResolver(vm);

        return resolver.doLookup(name.slice(), port, options, globalThis);
    }

    pub fn doLookup(this: *DNSResolver, name: []const u8, port: u16, options: GetAddrInfo.Options, globalThis: *JSC.JSGlobalObject) bun.JSError!JSC.JSValue {
        var opts = options;
        var backend = opts.backend;
        const normalized = normalizeDNSName(name, &backend);
        opts.backend = backend;
        const query = GetAddrInfo{
            .options = opts,
            .port = port,
            .name = normalized,
        };

        return switch (opts.backend) {
            .c_ares => this.c_aresLookupWithNormalizedName(query, globalThis),
            .libc => (if (Environment.isWindows) LibUVBackend else LibC)
                .lookup(this, query, globalThis),
            .system => switch (comptime Environment.os) {
                .mac => LibInfo.lookup(this, query, globalThis),
                .windows => LibUVBackend.lookup(this, query, globalThis),
                else => LibC.lookup(this, query, globalThis),
            },
        };
    }

    pub fn globalResolveSrv(globalThis: *JSC.JSGlobalObject, callframe: *JSC.CallFrame) bun.JSError!JSC.JSValue {
        const vm = globalThis.bunVM();
        const resolver = vm.rareData().globalDNSResolver(vm);
        return resolver.resolveSrv(globalThis, callframe);
    }

    pub fn resolveSrv(this: *DNSResolver, globalThis: *JSC.JSGlobalObject, callframe: *JSC.CallFrame) bun.JSError!JSC.JSValue {
        const arguments = callframe.arguments_old(2);
        if (arguments.len < 1) {
            return globalThis.throwNotEnoughArguments("resolveSrv", 1, arguments.len);
        }

        const name_value = arguments.ptr[0];

        if (name_value.isEmptyOrUndefinedOrNull() or !name_value.isString()) {
            return globalThis.throwInvalidArgumentType("resolveSrv", "hostname", "string");
        }

        const name_str = name_value.toStringOrNull(globalThis) orelse {
            return .zero;
        };

        if (name_str.length() == 0) {
            return globalThis.throwInvalidArgumentType("resolveSrv", "hostname", "non-empty string");
        }

        const name = name_str.toSliceClone(globalThis, bun.default_allocator);
        return this.doResolveCAres(c_ares.struct_ares_srv_reply, "srv", name.slice(), globalThis);
    }

    pub fn globalResolveSoa(globalThis: *JSC.JSGlobalObject, callframe: *JSC.CallFrame) bun.JSError!JSC.JSValue {
        const vm = globalThis.bunVM();
        const resolver = vm.rareData().globalDNSResolver(vm);
        return resolver.resolveSoa(globalThis, callframe);
    }

    pub fn resolveSoa(this: *DNSResolver, globalThis: *JSC.JSGlobalObject, callframe: *JSC.CallFrame) bun.JSError!JSC.JSValue {
        const arguments = callframe.arguments_old(2);
        if (arguments.len < 1) {
            return globalThis.throwNotEnoughArguments("resolveSoa", 1, arguments.len);
        }

        const name_value = arguments.ptr[0];

        if (name_value.isEmptyOrUndefinedOrNull() or !name_value.isString()) {
            return globalThis.throwInvalidArgumentType("resolveSoa", "hostname", "string");
        }

        const name_str = name_value.toStringOrNull(globalThis) orelse {
            return .zero;
        };

        const name = name_str.toSliceClone(globalThis, bun.default_allocator);
        return this.doResolveCAres(c_ares.struct_ares_soa_reply, "soa", name.slice(), globalThis);
    }

    pub fn globalResolveCaa(globalThis: *JSC.JSGlobalObject, callframe: *JSC.CallFrame) bun.JSError!JSC.JSValue {
        const vm = globalThis.bunVM();
        const resolver = vm.rareData().globalDNSResolver(vm);
        return resolver.resolveCaa(globalThis, callframe);
    }

    pub fn resolveCaa(this: *DNSResolver, globalThis: *JSC.JSGlobalObject, callframe: *JSC.CallFrame) bun.JSError!JSC.JSValue {
        const arguments = callframe.arguments_old(2);
        if (arguments.len < 1) {
            return globalThis.throwNotEnoughArguments("resolveCaa", 1, arguments.len);
        }

        const name_value = arguments.ptr[0];

        if (name_value.isEmptyOrUndefinedOrNull() or !name_value.isString()) {
            return globalThis.throwInvalidArgumentType("resolveCaa", "hostname", "string");
        }

        const name_str = name_value.toStringOrNull(globalThis) orelse {
            return .zero;
        };

        if (name_str.length() == 0) {
            return globalThis.throwInvalidArgumentType("resolveCaa", "hostname", "non-empty string");
        }

        const name = name_str.toSliceClone(globalThis, bun.default_allocator);
        return this.doResolveCAres(c_ares.struct_ares_caa_reply, "caa", name.slice(), globalThis);
    }

    pub fn globalResolveNs(globalThis: *JSC.JSGlobalObject, callframe: *JSC.CallFrame) bun.JSError!JSC.JSValue {
        const vm = globalThis.bunVM();
        const resolver = vm.rareData().globalDNSResolver(vm);
        return resolver.resolveNs(globalThis, callframe);
    }

    pub fn resolveNs(this: *DNSResolver, globalThis: *JSC.JSGlobalObject, callframe: *JSC.CallFrame) bun.JSError!JSC.JSValue {
        const arguments = callframe.arguments_old(2);
        if (arguments.len < 1) {
            return globalThis.throwNotEnoughArguments("resolveNs", 1, arguments.len);
        }

        const name_value = arguments.ptr[0];

        if (name_value.isEmptyOrUndefinedOrNull() or !name_value.isString()) {
            return globalThis.throwInvalidArgumentType("resolveNs", "hostname", "string");
        }

        const name_str = name_value.toStringOrNull(globalThis) orelse {
            return .zero;
        };

        const name = name_str.toSliceClone(globalThis, bun.default_allocator);
        return this.doResolveCAres(c_ares.struct_hostent, "ns", name.slice(), globalThis);
    }

    pub fn globalResolvePtr(globalThis: *JSC.JSGlobalObject, callframe: *JSC.CallFrame) bun.JSError!JSC.JSValue {
        const vm = globalThis.bunVM();
        const resolver = vm.rareData().globalDNSResolver(vm);
        return resolver.resolvePtr(globalThis, callframe);
    }

    pub fn resolvePtr(this: *DNSResolver, globalThis: *JSC.JSGlobalObject, callframe: *JSC.CallFrame) bun.JSError!JSC.JSValue {
        const arguments = callframe.arguments_old(2);
        if (arguments.len < 1) {
            return globalThis.throwNotEnoughArguments("resolvePtr", 1, arguments.len);
        }

        const name_value = arguments.ptr[0];

        if (name_value.isEmptyOrUndefinedOrNull() or !name_value.isString()) {
            return globalThis.throwInvalidArgumentType("resolvePtr", "hostname", "string");
        }

        const name_str = name_value.toStringOrNull(globalThis) orelse {
            return .zero;
        };

        if (name_str.length() == 0) {
            return globalThis.throwInvalidArgumentType("resolvePtr", "hostname", "non-empty string");
        }

        const name = name_str.toSliceClone(globalThis, bun.default_allocator);
        return this.doResolveCAres(c_ares.struct_hostent, "ptr", name.slice(), globalThis);
    }

    pub fn globalResolveCname(globalThis: *JSC.JSGlobalObject, callframe: *JSC.CallFrame) bun.JSError!JSC.JSValue {
        const vm = globalThis.bunVM();
        const resolver = vm.rareData().globalDNSResolver(vm);
        return resolver.resolveCname(globalThis, callframe);
    }

    pub fn resolveCname(this: *DNSResolver, globalThis: *JSC.JSGlobalObject, callframe: *JSC.CallFrame) bun.JSError!JSC.JSValue {
        const arguments = callframe.arguments_old(2);
        if (arguments.len < 1) {
            return globalThis.throwNotEnoughArguments("resolveCname", 1, arguments.len);
        }

        const name_value = arguments.ptr[0];

        if (name_value.isEmptyOrUndefinedOrNull() or !name_value.isString()) {
            return globalThis.throwInvalidArgumentType("resolveCname", "hostname", "string");
        }

        const name_str = name_value.toStringOrNull(globalThis) orelse {
            return .zero;
        };

        if (name_str.length() == 0) {
            return globalThis.throwInvalidArgumentType("resolveCname", "hostname", "non-empty string");
        }

        const name = name_str.toSliceClone(globalThis, bun.default_allocator);
        return this.doResolveCAres(c_ares.struct_hostent, "cname", name.slice(), globalThis);
    }

    pub fn globalResolveMx(globalThis: *JSC.JSGlobalObject, callframe: *JSC.CallFrame) bun.JSError!JSC.JSValue {
        const vm = globalThis.bunVM();
        const resolver = vm.rareData().globalDNSResolver(vm);
        return resolver.resolveMx(globalThis, callframe);
    }

    pub fn resolveMx(this: *DNSResolver, globalThis: *JSC.JSGlobalObject, callframe: *JSC.CallFrame) bun.JSError!JSC.JSValue {
        const arguments = callframe.arguments_old(2);
        if (arguments.len < 1) {
            return globalThis.throwNotEnoughArguments("resolveMx", 1, arguments.len);
        }

        const name_value = arguments.ptr[0];

        if (name_value.isEmptyOrUndefinedOrNull() or !name_value.isString()) {
            return globalThis.throwInvalidArgumentType("resolveMx", "hostname", "string");
        }

        const name_str = name_value.toStringOrNull(globalThis) orelse {
            return .zero;
        };

        if (name_str.length() == 0) {
            return globalThis.throwInvalidArgumentType("resolveMx", "hostname", "non-empty string");
        }

        const name = name_str.toSliceClone(globalThis, bun.default_allocator);
        return this.doResolveCAres(c_ares.struct_ares_mx_reply, "mx", name.slice(), globalThis);
    }

    pub fn globalResolveNaptr(globalThis: *JSC.JSGlobalObject, callframe: *JSC.CallFrame) bun.JSError!JSC.JSValue {
        const vm = globalThis.bunVM();
        const resolver = vm.rareData().globalDNSResolver(vm);
        return resolver.resolveNaptr(globalThis, callframe);
    }

    pub fn resolveNaptr(this: *DNSResolver, globalThis: *JSC.JSGlobalObject, callframe: *JSC.CallFrame) bun.JSError!JSC.JSValue {
        const arguments = callframe.arguments_old(2);
        if (arguments.len < 1) {
            return globalThis.throwNotEnoughArguments("resolveNaptr", 1, arguments.len);
        }

        const name_value = arguments.ptr[0];

        if (name_value.isEmptyOrUndefinedOrNull() or !name_value.isString()) {
            return globalThis.throwInvalidArgumentType("resolveNaptr", "hostname", "string");
        }

        const name_str = name_value.toStringOrNull(globalThis) orelse {
            return .zero;
        };

        if (name_str.length() == 0) {
            return globalThis.throwInvalidArgumentType("resolveNaptr", "hostname", "non-empty string");
        }

        const name = name_str.toSliceClone(globalThis, bun.default_allocator);
        return this.doResolveCAres(c_ares.struct_ares_naptr_reply, "naptr", name.slice(), globalThis);
    }

    pub fn globalResolveTxt(globalThis: *JSC.JSGlobalObject, callframe: *JSC.CallFrame) bun.JSError!JSC.JSValue {
        const vm = globalThis.bunVM();
        const resolver = vm.rareData().globalDNSResolver(vm);
        return resolver.resolveTxt(globalThis, callframe);
    }

    pub fn resolveTxt(this: *DNSResolver, globalThis: *JSC.JSGlobalObject, callframe: *JSC.CallFrame) bun.JSError!JSC.JSValue {
        const arguments = callframe.arguments_old(1);
        if (arguments.len < 1) {
            return globalThis.throwNotEnoughArguments("resolveTxt", 1, arguments.len);
        }

        const name_value = arguments.ptr[0];

        if (name_value.isEmptyOrUndefinedOrNull() or !name_value.isString()) {
            return globalThis.throwInvalidArgumentType("resolveTxt", "hostname", "string");
        }

        const name_str = name_value.toStringOrNull(globalThis) orelse {
            return .zero;
        };

        if (name_str.length() == 0) {
            return globalThis.throwInvalidArgumentType("resolveTxt", "hostname", "non-empty string");
        }

        const name = name_str.toSliceClone(globalThis, bun.default_allocator);
        return this.doResolveCAres(c_ares.struct_ares_txt_reply, "txt", name.slice(), globalThis);
    }

    pub fn globalResolveAny(globalThis: *JSC.JSGlobalObject, callframe: *JSC.CallFrame) bun.JSError!JSC.JSValue {
        const vm = globalThis.bunVM();
        const resolver = vm.rareData().globalDNSResolver(vm);
        return resolver.resolveAny(globalThis, callframe);
    }
<<<<<<< HEAD

    pub fn resolveAny(this: *DNSResolver, globalThis: *JSC.JSGlobalObject, callframe: *JSC.CallFrame) bun.JSError!JSC.JSValue {
        const arguments = callframe.arguments_old(1);
        if (arguments.len < 1) {
            return globalThis.throwNotEnoughArguments("resolveAny", 1, arguments.len);
        }

        const name_value = arguments.ptr[0];

        if (name_value.isEmptyOrUndefinedOrNull() or !name_value.isString()) {
            return globalThis.throwInvalidArgumentType("resolveAny", "hostname", "string");
        }

=======

    pub fn resolveAny(this: *DNSResolver, globalThis: *JSC.JSGlobalObject, callframe: *JSC.CallFrame) bun.JSError!JSC.JSValue {
        const arguments = callframe.arguments_old(1);
        if (arguments.len < 1) {
            return globalThis.throwNotEnoughArguments("resolveAny", 1, arguments.len);
        }

        const name_value = arguments.ptr[0];

        if (name_value.isEmptyOrUndefinedOrNull() or !name_value.isString()) {
            return globalThis.throwInvalidArgumentType("resolveAny", "hostname", "string");
        }

>>>>>>> cc8ec65e
        const name_str = name_value.toStringOrNull(globalThis) orelse {
            return .zero;
        };

        if (name_str.length() == 0) {
            return globalThis.throwInvalidArgumentType("resolveAny", "hostname", "non-empty string");
        }

        const name = name_str.toSliceClone(globalThis, bun.default_allocator);
        return this.doResolveCAres(c_ares.struct_any_reply, "any", name.slice(), globalThis);
    }

    pub fn doResolveCAres(this: *DNSResolver, comptime cares_type: type, comptime type_name: []const u8, name: []const u8, globalThis: *JSC.JSGlobalObject) bun.JSError!JSC.JSValue {
        var channel: *c_ares.Channel = switch (this.getChannel()) {
            .result => |res| res,
            .err => |err| {
                return globalThis.throwValue(err.toJSWithSyscall(globalThis, "query" ++ &[_]u8{std.ascii.toUpper(type_name[0])} ++ type_name[1..]));
            },
        };

        const cache_name = comptime std.fmt.comptimePrint("pending_{s}_cache_cares", .{type_name});

        const key = ResolveInfoRequest(cares_type, type_name).PendingCacheKey.init(name);

        var cache = this.getOrPutIntoResolvePendingCache(ResolveInfoRequest(cares_type, type_name), key, cache_name);
        if (cache == .inflight) {
            // CAresLookup will have the name ownership
<<<<<<< HEAD
            var cares_lookup = CAresLookup(cares_type, type_name).init(this, globalThis, globalThis.allocator(), name) catch unreachable;
=======
            var cares_lookup = CAresLookup(cares_type, type_name).init(this, globalThis, globalThis.allocator(), name) catch bun.outOfMemory();
>>>>>>> cc8ec65e
            cache.inflight.append(cares_lookup);
            return cares_lookup.promise.value();
        }

        var request = ResolveInfoRequest(cares_type, type_name).init(
            cache,
            this,
            name, // CAresLookup will have the ownership
            globalThis,
            cache_name,
        ) catch bun.outOfMemory();
        const promise = request.tail.promise.value();

        channel.resolve(
            name,
            type_name,
            ResolveInfoRequest(cares_type, type_name),
            request,
            cares_type,
            ResolveInfoRequest(cares_type, type_name).onCaresComplete,
        );

        this.requestSent(globalThis.bunVM());
        return promise;
    }
    pub fn c_aresLookupWithNormalizedName(this: *DNSResolver, query: GetAddrInfo, globalThis: *JSC.JSGlobalObject) bun.JSError!JSC.JSValue {
        var channel: *c_ares.Channel = switch (this.getChannel()) {
            .result => |res| res,
            .err => |err| {
                const syscall = bun.String.createAtomASCII(query.name);
                defer syscall.deref();

                const system_error = JSC.SystemError{
                    .errno = -1,
                    .code = bun.String.static(err.code()),
                    .message = bun.String.static(err.label()),
                    .syscall = syscall,
                };

                return globalThis.throwValue(system_error.toErrorInstance(globalThis));
            },
        };

        const key = GetAddrInfoRequest.PendingCacheKey.init(query);

        var cache = this.getOrPutIntoPendingCache(key, .pending_host_cache_cares);
        if (cache == .inflight) {
<<<<<<< HEAD
            var dns_lookup = DNSLookup.init(this, globalThis, globalThis.allocator()) catch unreachable;
=======
            var dns_lookup = DNSLookup.init(this, globalThis, globalThis.allocator()) catch bun.outOfMemory();
>>>>>>> cc8ec65e
            cache.inflight.append(dns_lookup);
            return dns_lookup.promise.value();
        }

        const hints_buf = &[_]c_ares.AddrInfo_hints{query.toCAres()};
        var request = GetAddrInfoRequest.init(
            cache,
            .{ .c_ares = {} },
            this,
            query,
            globalThis,
            "pending_host_cache_cares",
        ) catch bun.outOfMemory();
        const promise = request.tail.promise.value();

        channel.getAddrInfo(
            query.name,
            query.port,
            hints_buf,
            GetAddrInfoRequest,
            request,
            GetAddrInfoRequest.onCaresComplete,
        );

        this.requestSent(globalThis.bunVM());
        return promise;
    }

    fn getChannelServers(channel: *c_ares.Channel, globalThis: *JSC.JSGlobalObject, callframe: *JSC.CallFrame) bun.JSError!JSC.JSValue {
        _ = callframe;
        var servers: ?*c_ares.struct_ares_addr_port_node = null;
        const r = c_ares.ares_get_servers_ports(channel, &servers);
        if (r != c_ares.ARES_SUCCESS) {
            const err = c_ares.Error.get(r).?;
            return globalThis.throwValue(globalThis.createErrorInstance("ares_get_servers_ports error: {s}", .{err.label()}));
        }
        defer c_ares.ares_free_data(servers);

        const values = JSC.JSValue.createEmptyArray(globalThis, 0);

        var i: u32 = 0;
        var cur = servers;
        while (cur) |current| : ({
            i += 1;
            cur = current.next;
        }) {
            // Formatting reference: https://nodejs.org/api/dns.html#dnsgetservers
            // Brackets '[' and ']' consume 2 bytes, used for IPv6 format (e.g., '[2001:4860:4860::8888]:1053').
            // Port range is 6 bytes (e.g., ':65535').
            // Null terminator '\0' uses 1 byte.
            var buf: [INET6_ADDRSTRLEN + 2 + 6 + 1]u8 = undefined;
            const family = current.family;

            const ip = if (family == std.posix.AF.INET6) blk: {
                break :blk c_ares.ares_inet_ntop(family, &current.addr.addr6, buf[1..], @sizeOf(@TypeOf(buf)) - 1);
            } else blk: {
                break :blk c_ares.ares_inet_ntop(family, &current.addr.addr4, buf[1..], @sizeOf(@TypeOf(buf)) - 1);
            };
            if (ip == null) {
                return globalThis.throwValue(globalThis.createErrorInstance("ares_inet_ntop error: no more space to convert a network format address", .{}));
            }

            var port = current.tcp_port;
            if (port == 0) {
                port = current.udp_port;
            }
            if (port == 0) {
                port = IANA_DNS_PORT;
            }

            const size = bun.len(bun.cast([*:0]u8, buf[1..])) + 1;
            if (port == IANA_DNS_PORT) {
                values.putIndex(globalThis, i, JSC.ZigString.init(buf[1..size]).withEncoding().toJS(globalThis));
            } else {
                if (family == std.posix.AF.INET6) {
                    buf[0] = '[';
                    buf[size] = ']';
                    const port_slice = std.fmt.bufPrint(buf[size + 1 ..], ":{d}", .{port}) catch unreachable;
                    values.putIndex(globalThis, i, JSC.ZigString.init(buf[0 .. size + 1 + port_slice.len]).withEncoding().toJS(globalThis));
                } else {
                    const port_slice = std.fmt.bufPrint(buf[size..], ":{d}", .{port}) catch unreachable;
                    values.putIndex(globalThis, i, JSC.ZigString.init(buf[1 .. size + port_slice.len]).withEncoding().toJS(globalThis));
                }
            }
        }

        return values;
    }

    pub fn getGlobalServers(globalThis: *JSC.JSGlobalObject, callframe: *JSC.CallFrame) bun.JSError!JSC.JSValue {
        return getChannelServers(try getChannelFromVM(globalThis), globalThis, callframe);
    }

    pub fn getServers(this: *DNSResolver, globalThis: *JSC.JSGlobalObject, callframe: *JSC.CallFrame) bun.JSError!JSC.JSValue {
        return getChannelServers(try this.getChannelOrError(globalThis), globalThis, callframe);
    }

    pub fn setLocalAddress(this: *DNSResolver, globalThis: *JSC.JSGlobalObject, callframe: *JSC.CallFrame) bun.JSError!JSC.JSValue {
        return setChannelLocalAddresses(try this.getChannelOrError(globalThis), globalThis, callframe);
    }

    fn setChannelLocalAddresses(channel: *c_ares.Channel, globalThis: *JSC.JSGlobalObject, callframe: *JSC.CallFrame) bun.JSError!JSC.JSValue {
        const arguments = callframe.arguments();
        if (arguments.len == 0) {
            return globalThis.throwNotEnoughArguments("setLocalAddress", 1, 0);
        }

        const first_af = try setChannelLocalAddress(channel, globalThis, arguments[0]);

        if (arguments.len < 2 or arguments[1].isUndefined()) {
            return .undefined;
        }

        const second_af = try setChannelLocalAddress(channel, globalThis, arguments[1]);

        if (first_af != second_af) {
            return .undefined;
        }

        switch (first_af) {
            c_ares.AF.INET => return globalThis.throwInvalidArguments("Cannot specify two IPv4 addresses.", .{}),
            c_ares.AF.INET6 => return globalThis.throwInvalidArguments("Cannot specify two IPv6 addresses.", .{}),
            else => unreachable,
        }
    }

    fn setChannelLocalAddress(channel: *c_ares.Channel, globalThis: *JSC.JSGlobalObject, value: JSC.JSValue) bun.JSError!c_int {
        const str = try value.toBunString2(globalThis);
        defer str.deref();

        const slice = str.toSlice(bun.default_allocator).slice();
        var buffer = bun.default_allocator.alloc(u8, slice.len + 1) catch bun.outOfMemory();
        defer bun.default_allocator.free(buffer);
        _ = strings.copy(buffer[0..], slice);
        buffer[slice.len] = 0;

        var addr: [16]u8 = undefined;

        if (c_ares.ares_inet_pton(c_ares.AF.INET, buffer.ptr, &addr) == 1) {
<<<<<<< HEAD
            const ip = std.mem.readInt(u32, addr[0..4], std.builtin.Endian.big);
=======
            const ip = std.mem.readInt(u32, addr[0..4], .big);
>>>>>>> cc8ec65e
            c_ares.ares_set_local_ip4(channel, ip);
            return c_ares.AF.INET;
        }

        if (c_ares.ares_inet_pton(c_ares.AF.INET6, buffer.ptr, &addr) == 1) {
            c_ares.ares_set_local_ip6(channel, &addr);
            return c_ares.AF.INET6;
        }

        return JSC.Error.ERR_INVALID_IP_ADDRESS.throw(globalThis, "Invalid IP address: \"{s}\"", .{slice});
    }

    fn setChannelServers(channel: *c_ares.Channel, globalThis: *JSC.JSGlobalObject, callframe: *JSC.CallFrame) bun.JSError!JSC.JSValue {
        // It's okay to call dns.setServers with active queries, but not dns.Resolver.setServers
        if (channel != try getChannelFromVM(globalThis) and c_ares.ares_queue_active_queries(channel) != 0) {
<<<<<<< HEAD
            return globalThis.throwValue((JSC.SystemError{
                .code = bun.String.static("ERR_DNS_SET_SERVERS_FAILED"),
                .message = bun.String.createFormat("Failed to set servers: there are pending queries", .{}) catch bun.outOfMemory(),
            }).toErrorInstance(globalThis));
=======
            return globalThis.ERR_DNS_SET_SERVERS_FAILED("Failed to set servers: there are pending queries", .{}).throw();
>>>>>>> cc8ec65e
        }

        const arguments = callframe.arguments();
        if (arguments.len == 0) {
            return globalThis.throwNotEnoughArguments("setServers", 1, 0);
        }

        const argument = arguments[0];
        if (!argument.isArray()) {
            return globalThis.throwInvalidArgumentType("setServers", "servers", "array");
        }

        var triplesIterator = argument.arrayIterator(globalThis);

        if (triplesIterator.len == 0) {
            const r = c_ares.ares_set_servers_ports(channel, null);
            if (r != c_ares.ARES_SUCCESS) {
                const err = c_ares.Error.get(r).?;
                return globalThis.throwValue(globalThis.createErrorInstance("ares_set_servers_ports error: {s}", .{err.label()}));
            }
            return .undefined;
        }

<<<<<<< HEAD
        const entries = bun.default_allocator.alloc(c_ares.struct_ares_addr_port_node, triplesIterator.len) catch bun.outOfMemory();
        defer bun.default_allocator.free(entries);
=======
        const allocator = bun.default_allocator;

        const entries = allocator.alloc(c_ares.struct_ares_addr_port_node, triplesIterator.len) catch bun.outOfMemory();
        defer allocator.free(entries);
>>>>>>> cc8ec65e

        var i: u32 = 0;

        while (triplesIterator.next()) |triple| : (i += 1) {
            if (!triple.isArray()) {
                return globalThis.throwInvalidArgumentType("setServers", "triple", "array");
            }

            const family = JSValue.getIndex(triple, globalThis, 0).toInt32();
            const port = JSValue.getIndex(triple, globalThis, 2).toInt32();

            if (family != 4 and family != 6) {
                return globalThis.throwInvalidArguments("Invalid address family", .{});
            }

            const addressString = try JSValue.getIndex(triple, globalThis, 1).toBunString2(globalThis);
            defer addressString.deref();

<<<<<<< HEAD
            const addressSlice = addressString.toSlice(bun.default_allocator).slice();
            var addressBuffer = bun.default_allocator.alloc(u8, addressSlice.len + 1) catch bun.outOfMemory();
            defer bun.default_allocator.free(addressBuffer);
=======
            const addressSlice = try addressString.toOwnedSlice(allocator);
            defer allocator.free(addressSlice);

            var addressBuffer = allocator.alloc(u8, addressSlice.len + 1) catch bun.outOfMemory();
            defer allocator.free(addressBuffer);

>>>>>>> cc8ec65e
            _ = strings.copy(addressBuffer[0..], addressSlice);
            addressBuffer[addressSlice.len] = 0;

            const af: c_int = if (family == 4) std.posix.AF.INET else std.posix.AF.INET6;

            entries[i] = .{
                .next = null,
                .family = af,
                .addr = undefined,
                .udp_port = port,
                .tcp_port = port,
            };

            if (c_ares.ares_inet_pton(af, addressBuffer.ptr, &entries[i].addr) != 1) {
                return JSC.Error.ERR_INVALID_IP_ADDRESS.throw(globalThis, "Invalid IP address: \"{s}\"", .{addressSlice});
            }

            if (i > 0) {
                entries[i - 1].next = &entries[i];
            }
        }

        const r = c_ares.ares_set_servers_ports(channel, entries.ptr);
        if (r != c_ares.ARES_SUCCESS) {
            const err = c_ares.Error.get(r).?;
            return globalThis.throwValue(globalThis.createErrorInstance("ares_set_servers_ports error: {s}", .{err.label()}));
        }

        return .undefined;
    }

    pub fn setGlobalServers(globalThis: *JSC.JSGlobalObject, callframe: *JSC.CallFrame) bun.JSError!JSC.JSValue {
        return setChannelServers(try getChannelFromVM(globalThis), globalThis, callframe);
    }

    pub fn setServers(this: *DNSResolver, globalThis: *JSC.JSGlobalObject, callframe: *JSC.CallFrame) bun.JSError!JSC.JSValue {
        return setChannelServers(try this.getChannelOrError(globalThis), globalThis, callframe);
    }

    pub fn newResolver(globalThis: *JSC.JSGlobalObject, callframe: *JSC.CallFrame) bun.JSError!JSC.JSValue {
        const resolver = DNSResolver.init(globalThis.allocator(), globalThis.bunVM());

        const options = callframe.argument(0);
        if (options.isObject()) {
<<<<<<< HEAD
            if (try options.get(globalThis, "timeout")) |timeout| {
                resolver.options.timeout = timeout.coerceToInt32(globalThis);
            }

            if (try options.get(globalThis, "tries")) |tries| {
=======
            if (try options.getTruthy(globalThis, "timeout")) |timeout| {
                resolver.options.timeout = timeout.coerceToInt32(globalThis);
            }

            if (try options.getTruthy(globalThis, "tries")) |tries| {
>>>>>>> cc8ec65e
                resolver.options.tries = tries.coerceToInt32(globalThis);
            }
        }

        return resolver.toJS(globalThis);
    }

    pub fn cancel(this: *DNSResolver, globalThis: *JSC.JSGlobalObject, callframe: *JSC.CallFrame) bun.JSError!JSC.JSValue {
        _ = callframe;
        const channel = try this.getChannelOrError(globalThis);
        c_ares.ares_cancel(channel);
        return .undefined;
    }

    // Resolves the given address and port into a host name and service using the operating system's underlying getnameinfo implementation.
    // If address is not a valid IP address, a TypeError will be thrown. The port will be coerced to a number.
    // If it is not a legal port, a TypeError will be thrown.
    pub fn globalLookupService(globalThis: *JSC.JSGlobalObject, callframe: *JSC.CallFrame) bun.JSError!JSC.JSValue {
        const arguments = callframe.arguments_old(2);
        if (arguments.len < 2) {
            return globalThis.throwNotEnoughArguments("lookupService", 2, arguments.len);
        }

        const addr_value = arguments.ptr[0];
        if (addr_value.isEmptyOrUndefinedOrNull() or !addr_value.isString()) {
            return globalThis.throwInvalidArgumentType("lookupService", "address", "string");
        }
        const addr_str = addr_value.toStringOrNull(globalThis) orelse {
            return .zero;
        };
        if (addr_str.length() == 0) {
            return globalThis.throwInvalidArgumentType("lookupService", "address", "non-empty string");
        }
        const addr_s = addr_str.getZigString(globalThis).slice();
<<<<<<< HEAD
        const port: u16 = blk: {
            if (port_value.isNumber()) {
                const double = try port_value.toNumber(globalThis);
                if (std.math.isNan(double)) {
                    return JSC.Error.ERR_SOCKET_BAD_PORT.throw(globalThis, "Invalid port number", .{});
                }

                const port = port_value.to(i64);
                if (0 <= port and port <= 65535) {
                    break :blk @as(u16, @truncate(@max(0, port)));
                } else {
                    return JSC.Error.ERR_SOCKET_BAD_PORT.throw(globalThis, "Port number out of range: {d}", .{port});
                }
            }

            return JSC.Error.ERR_SOCKET_BAD_PORT.throw(globalThis, "Invalid port number", .{});
        };
=======

        const port_value = arguments.ptr[1];
        const port: u16 = try port_value.toPortNumber(globalThis);
>>>>>>> cc8ec65e

        var sa: std.posix.sockaddr.storage = std.mem.zeroes(std.posix.sockaddr.storage);
        if (c_ares.getSockaddr(addr_s, port, @as(*std.posix.sockaddr, @ptrCast(&sa))) != 0) {
            return globalThis.throwInvalidArgumentValue("address", addr_value);
        }

        var vm = globalThis.bunVM();
        var resolver = vm.rareData().globalDNSResolver(vm);
        var channel = try resolver.getChannelOrError(globalThis);

        // This string will be freed in `CAresNameInfo.deinit`
        const cache_name = std.fmt.allocPrint(bun.default_allocator, "{s}|{d}", .{ addr_s, port }) catch bun.outOfMemory();

        const key = GetNameInfoRequest.PendingCacheKey.init(cache_name);
        var cache = resolver.getOrPutIntoResolvePendingCache(
            GetNameInfoRequest,
            key,
            "pending_nameinfo_cache_cares",
        );

        if (cache == .inflight) {
            var info = CAresNameInfo.init(globalThis, globalThis.allocator(), cache_name) catch bun.outOfMemory();
            cache.inflight.append(info);
            return info.promise.value();
        }

        var request = GetNameInfoRequest.init(
            cache,
            resolver,
            cache_name, // transfer ownership here
            globalThis,
            "pending_nameinfo_cache_cares",
        ) catch bun.outOfMemory();

        const promise = request.tail.promise.value();
        channel.getNameInfo(
            @as(*std.posix.sockaddr, @ptrCast(&sa)),
            GetNameInfoRequest,
            request,
            GetNameInfoRequest.onCaresComplete,
        );

        resolver.requestSent(globalThis.bunVM());
        return promise;
    }

    pub fn getRuntimeDefaultResultOrderOption(globalThis: *JSC.JSGlobalObject, _: *JSC.CallFrame) bun.JSError!JSC.JSValue {
        return globalThis.bunVM().dns_result_order.toJS(globalThis);
    }

    comptime {
        const js_resolve = JSC.toJSHostFunction(globalResolve);
        @export(js_resolve, .{ .name = "Bun__DNS__resolve" });
        const js_lookup = JSC.toJSHostFunction(globalLookup);
        @export(js_lookup, .{ .name = "Bun__DNS__lookup" });
        const js_resolveTxt = JSC.toJSHostFunction(globalResolveTxt);
        @export(js_resolveTxt, .{ .name = "Bun__DNS__resolveTxt" });
        const js_resolveSoa = JSC.toJSHostFunction(globalResolveSoa);
        @export(js_resolveSoa, .{ .name = "Bun__DNS__resolveSoa" });
        const js_resolveMx = JSC.toJSHostFunction(globalResolveMx);
        @export(js_resolveMx, .{ .name = "Bun__DNS__resolveMx" });
        const js_resolveNaptr = JSC.toJSHostFunction(globalResolveNaptr);
        @export(js_resolveNaptr, .{ .name = "Bun__DNS__resolveNaptr" });
        const js_resolveSrv = JSC.toJSHostFunction(globalResolveSrv);
        @export(js_resolveSrv, .{ .name = "Bun__DNS__resolveSrv" });
        const js_resolveCaa = JSC.toJSHostFunction(globalResolveCaa);
        @export(js_resolveCaa, .{ .name = "Bun__DNS__resolveCaa" });
        const js_resolveNs = JSC.toJSHostFunction(globalResolveNs);
        @export(js_resolveNs, .{ .name = "Bun__DNS__resolveNs" });
        const js_resolvePtr = JSC.toJSHostFunction(globalResolvePtr);
        @export(js_resolvePtr, .{ .name = "Bun__DNS__resolvePtr" });
        const js_resolveCname = JSC.toJSHostFunction(globalResolveCname);
        @export(js_resolveCname, .{ .name = "Bun__DNS__resolveCname" });
        const js_resolveAny = JSC.toJSHostFunction(globalResolveAny);
        @export(js_resolveAny, .{ .name = "Bun__DNS__resolveAny" });
        const js_getGlobalServers = JSC.toJSHostFunction(getGlobalServers);
        @export(js_getGlobalServers, .{ .name = "Bun__DNS__getServers" });
        const js_setGlobalServers = JSC.toJSHostFunction(setGlobalServers);
        @export(js_setGlobalServers, .{ .name = "Bun__DNS__setServers" });
        const js_reverse = JSC.toJSHostFunction(globalReverse);
        @export(js_reverse, .{ .name = "Bun__DNS__reverse" });
        const js_lookupService = JSC.toJSHostFunction(globalLookupService);
        @export(js_lookupService, .{ .name = "Bun__DNS__lookupService" });
        const js_prefetchFromJS = JSC.toJSHostFunction(InternalDNS.prefetchFromJS);
        @export(js_prefetchFromJS, .{ .name = "Bun__DNS__prefetch" });
        const js_getDNSCacheStats = JSC.toJSHostFunction(InternalDNS.getDNSCacheStats);
        @export(js_getDNSCacheStats, .{ .name = "Bun__DNS__getCacheStats" });
<<<<<<< HEAD
        const js_newResolver = JSC.toJSHostFunction(newResolver);
        @export(js_newResolver, .{ .name = "Bun__DNSResolver__new" });
=======
>>>>>>> cc8ec65e
    }
};<|MERGE_RESOLUTION|>--- conflicted
+++ resolved
@@ -149,11 +149,7 @@
 
         var cache = this.getOrPutIntoPendingCache(key, .pending_host_cache_native);
         if (cache == .inflight) {
-<<<<<<< HEAD
-            var dns_lookup = DNSLookup.init(this, globalThis, globalThis.allocator()) catch unreachable;
-=======
             var dns_lookup = DNSLookup.init(this, globalThis, globalThis.allocator()) catch bun.outOfMemory();
->>>>>>> cc8ec65e
 
             cache.inflight.append(dns_lookup);
 
@@ -1896,53 +1892,6 @@
     const NameInfoPendingCache = bun.HiveArray(GetNameInfoRequest.PendingCacheKey, 32);
 
     pub fn checkTimeouts(this: *DNSResolver, now: *const timespec, vm: *JSC.VirtualMachine) EventLoopTimer.Arm {
-<<<<<<< HEAD
-        vm.timer.incrementTimerRef(-1);
-
-        defer this.deref();
-
-        const channel = this.getChannelOrError(vm.global) catch {
-            this.event_loop_timer.state = .PENDING;
-            return .disarm;
-        };
-
-        const any_remaining = blk: {
-            inline for (@typeInfo(DNSResolver).Struct.fields) |field| {
-                if (comptime std.mem.startsWith(u8, field.name, "pending_")) {
-                    const set = @field(this, field.name).available;
-                    if (set.count() < set.capacity()) {
-                        break :blk true;
-                    }
-                }
-            }
-            break :blk false;
-        };
-
-        if (any_remaining) {
-            c_ares.ares_process_fd(channel, c_ares.ARES_SOCKET_BAD, c_ares.ARES_SOCKET_BAD);
-            this.ref();
-            this.event_loop_timer.next = now.addMs(1000);
-            vm.timer.incrementTimerRef(1);
-            vm.timer.insert(&this.event_loop_timer);
-            return .{ .rearm = this.event_loop_timer.next };
-        }
-
-        this.event_loop_timer.state = .PENDING;
-        return .disarm;
-    }
-
-    fn requestSent(this: *DNSResolver, vm: *JSC.VirtualMachine) void {
-        const timer = &this.event_loop_timer;
-
-        if (timer.state == .ACTIVE) {
-            return;
-        }
-
-        this.ref();
-        timer.next = timespec.now();
-        vm.timer.incrementTimerRef(1);
-        vm.timer.insert(timer);
-=======
         defer {
             vm.timer.incrementTimerRef(-1);
             this.deref();
@@ -2010,7 +1959,6 @@
         }
 
         this.vm.timer.remove(&this.event_loop_timer);
->>>>>>> cc8ec65e
     }
 
     fn getKey(this: *DNSResolver, index: u8, comptime cache_name: []const u8, comptime request_type: type) request_type.PendingCacheKey {
@@ -2653,11 +2601,7 @@
             "pending_addr_cache_cares",
         );
         if (cache == .inflight) {
-<<<<<<< HEAD
-            var cares_reverse = CAresReverse.init(this, globalThis, globalThis.allocator(), ip) catch unreachable;
-=======
             var cares_reverse = CAresReverse.init(this, globalThis, globalThis.allocator(), ip) catch bun.outOfMemory();
->>>>>>> cc8ec65e
             cache.inflight.append(cares_reverse);
             return cares_reverse.promise.value();
         }
@@ -2668,11 +2612,7 @@
             ip,
             globalThis,
             "pending_addr_cache_cares",
-<<<<<<< HEAD
-        ) catch unreachable;
-=======
         ) catch bun.outOfMemory();
->>>>>>> cc8ec65e
 
         const promise = request.tail.promise.value();
         channel.getHostByAddr(
@@ -2712,24 +2652,13 @@
         if (arguments.len > 1 and arguments.ptr[1].isCell()) {
             const optionsObject = arguments.ptr[1];
 
-<<<<<<< HEAD
-            if (try optionsObject.get(globalThis, "port")) |port_value| {
-                if (port_value.isNumber()) {
-                    port = port_value.to(u16);
-                }
-=======
             if (try optionsObject.getTruthy(globalThis, "port")) |port_value| {
                 port = try port_value.toPortNumber(globalThis);
->>>>>>> cc8ec65e
             }
 
             options = GetAddrInfo.Options.fromJS(optionsObject, globalThis) catch |err| {
                 return switch (err) {
-<<<<<<< HEAD
-                    error.InvalidFlags => globalThis.throwInvalidArgumentValue("flags", try optionsObject.get(globalThis, "flags") orelse .undefined),
-=======
                     error.InvalidFlags => globalThis.throwInvalidArgumentValue("flags", try optionsObject.getTruthy(globalThis, "flags") orelse .undefined),
->>>>>>> cc8ec65e
                     else => globalThis.throw("Invalid options passed to lookup(): {s}", .{@errorName(err)}),
                 };
             };
@@ -3033,7 +2962,6 @@
         const resolver = vm.rareData().globalDNSResolver(vm);
         return resolver.resolveAny(globalThis, callframe);
     }
-<<<<<<< HEAD
 
     pub fn resolveAny(this: *DNSResolver, globalThis: *JSC.JSGlobalObject, callframe: *JSC.CallFrame) bun.JSError!JSC.JSValue {
         const arguments = callframe.arguments_old(1);
@@ -3047,21 +2975,6 @@
             return globalThis.throwInvalidArgumentType("resolveAny", "hostname", "string");
         }
 
-=======
-
-    pub fn resolveAny(this: *DNSResolver, globalThis: *JSC.JSGlobalObject, callframe: *JSC.CallFrame) bun.JSError!JSC.JSValue {
-        const arguments = callframe.arguments_old(1);
-        if (arguments.len < 1) {
-            return globalThis.throwNotEnoughArguments("resolveAny", 1, arguments.len);
-        }
-
-        const name_value = arguments.ptr[0];
-
-        if (name_value.isEmptyOrUndefinedOrNull() or !name_value.isString()) {
-            return globalThis.throwInvalidArgumentType("resolveAny", "hostname", "string");
-        }
-
->>>>>>> cc8ec65e
         const name_str = name_value.toStringOrNull(globalThis) orelse {
             return .zero;
         };
@@ -3089,11 +3002,7 @@
         var cache = this.getOrPutIntoResolvePendingCache(ResolveInfoRequest(cares_type, type_name), key, cache_name);
         if (cache == .inflight) {
             // CAresLookup will have the name ownership
-<<<<<<< HEAD
-            var cares_lookup = CAresLookup(cares_type, type_name).init(this, globalThis, globalThis.allocator(), name) catch unreachable;
-=======
             var cares_lookup = CAresLookup(cares_type, type_name).init(this, globalThis, globalThis.allocator(), name) catch bun.outOfMemory();
->>>>>>> cc8ec65e
             cache.inflight.append(cares_lookup);
             return cares_lookup.promise.value();
         }
@@ -3141,11 +3050,7 @@
 
         var cache = this.getOrPutIntoPendingCache(key, .pending_host_cache_cares);
         if (cache == .inflight) {
-<<<<<<< HEAD
-            var dns_lookup = DNSLookup.init(this, globalThis, globalThis.allocator()) catch unreachable;
-=======
             var dns_lookup = DNSLookup.init(this, globalThis, globalThis.allocator()) catch bun.outOfMemory();
->>>>>>> cc8ec65e
             cache.inflight.append(dns_lookup);
             return dns_lookup.promise.value();
         }
@@ -3285,11 +3190,7 @@
         var addr: [16]u8 = undefined;
 
         if (c_ares.ares_inet_pton(c_ares.AF.INET, buffer.ptr, &addr) == 1) {
-<<<<<<< HEAD
-            const ip = std.mem.readInt(u32, addr[0..4], std.builtin.Endian.big);
-=======
             const ip = std.mem.readInt(u32, addr[0..4], .big);
->>>>>>> cc8ec65e
             c_ares.ares_set_local_ip4(channel, ip);
             return c_ares.AF.INET;
         }
@@ -3305,14 +3206,7 @@
     fn setChannelServers(channel: *c_ares.Channel, globalThis: *JSC.JSGlobalObject, callframe: *JSC.CallFrame) bun.JSError!JSC.JSValue {
         // It's okay to call dns.setServers with active queries, but not dns.Resolver.setServers
         if (channel != try getChannelFromVM(globalThis) and c_ares.ares_queue_active_queries(channel) != 0) {
-<<<<<<< HEAD
-            return globalThis.throwValue((JSC.SystemError{
-                .code = bun.String.static("ERR_DNS_SET_SERVERS_FAILED"),
-                .message = bun.String.createFormat("Failed to set servers: there are pending queries", .{}) catch bun.outOfMemory(),
-            }).toErrorInstance(globalThis));
-=======
             return globalThis.ERR_DNS_SET_SERVERS_FAILED("Failed to set servers: there are pending queries", .{}).throw();
->>>>>>> cc8ec65e
         }
 
         const arguments = callframe.arguments();
@@ -3336,15 +3230,10 @@
             return .undefined;
         }
 
-<<<<<<< HEAD
-        const entries = bun.default_allocator.alloc(c_ares.struct_ares_addr_port_node, triplesIterator.len) catch bun.outOfMemory();
-        defer bun.default_allocator.free(entries);
-=======
         const allocator = bun.default_allocator;
 
         const entries = allocator.alloc(c_ares.struct_ares_addr_port_node, triplesIterator.len) catch bun.outOfMemory();
         defer allocator.free(entries);
->>>>>>> cc8ec65e
 
         var i: u32 = 0;
 
@@ -3363,18 +3252,12 @@
             const addressString = try JSValue.getIndex(triple, globalThis, 1).toBunString2(globalThis);
             defer addressString.deref();
 
-<<<<<<< HEAD
-            const addressSlice = addressString.toSlice(bun.default_allocator).slice();
-            var addressBuffer = bun.default_allocator.alloc(u8, addressSlice.len + 1) catch bun.outOfMemory();
-            defer bun.default_allocator.free(addressBuffer);
-=======
             const addressSlice = try addressString.toOwnedSlice(allocator);
             defer allocator.free(addressSlice);
 
             var addressBuffer = allocator.alloc(u8, addressSlice.len + 1) catch bun.outOfMemory();
             defer allocator.free(addressBuffer);
 
->>>>>>> cc8ec65e
             _ = strings.copy(addressBuffer[0..], addressSlice);
             addressBuffer[addressSlice.len] = 0;
 
@@ -3419,19 +3302,11 @@
 
         const options = callframe.argument(0);
         if (options.isObject()) {
-<<<<<<< HEAD
-            if (try options.get(globalThis, "timeout")) |timeout| {
-                resolver.options.timeout = timeout.coerceToInt32(globalThis);
-            }
-
-            if (try options.get(globalThis, "tries")) |tries| {
-=======
             if (try options.getTruthy(globalThis, "timeout")) |timeout| {
                 resolver.options.timeout = timeout.coerceToInt32(globalThis);
             }
 
             if (try options.getTruthy(globalThis, "tries")) |tries| {
->>>>>>> cc8ec65e
                 resolver.options.tries = tries.coerceToInt32(globalThis);
             }
         }
@@ -3466,29 +3341,9 @@
             return globalThis.throwInvalidArgumentType("lookupService", "address", "non-empty string");
         }
         const addr_s = addr_str.getZigString(globalThis).slice();
-<<<<<<< HEAD
-        const port: u16 = blk: {
-            if (port_value.isNumber()) {
-                const double = try port_value.toNumber(globalThis);
-                if (std.math.isNan(double)) {
-                    return JSC.Error.ERR_SOCKET_BAD_PORT.throw(globalThis, "Invalid port number", .{});
-                }
-
-                const port = port_value.to(i64);
-                if (0 <= port and port <= 65535) {
-                    break :blk @as(u16, @truncate(@max(0, port)));
-                } else {
-                    return JSC.Error.ERR_SOCKET_BAD_PORT.throw(globalThis, "Port number out of range: {d}", .{port});
-                }
-            }
-
-            return JSC.Error.ERR_SOCKET_BAD_PORT.throw(globalThis, "Invalid port number", .{});
-        };
-=======
 
         const port_value = arguments.ptr[1];
         const port: u16 = try port_value.toPortNumber(globalThis);
->>>>>>> cc8ec65e
 
         var sa: std.posix.sockaddr.storage = std.mem.zeroes(std.posix.sockaddr.storage);
         if (c_ares.getSockaddr(addr_s, port, @as(*std.posix.sockaddr, @ptrCast(&sa))) != 0) {
@@ -3576,10 +3431,5 @@
         @export(js_prefetchFromJS, .{ .name = "Bun__DNS__prefetch" });
         const js_getDNSCacheStats = JSC.toJSHostFunction(InternalDNS.getDNSCacheStats);
         @export(js_getDNSCacheStats, .{ .name = "Bun__DNS__getCacheStats" });
-<<<<<<< HEAD
-        const js_newResolver = JSC.toJSHostFunction(newResolver);
-        @export(js_newResolver, .{ .name = "Bun__DNSResolver__new" });
-=======
->>>>>>> cc8ec65e
     }
 };