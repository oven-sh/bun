--- conflicted
+++ resolved
@@ -119,28 +119,14 @@
 
             return promise_value;
         }
-<<<<<<< HEAD
-        std.debug.assert(request.backend.libinfo.machport != null);
-        request.backend.libinfo.file_poll = bun.Async.FilePoll.init(
-            this.vm,
-            bun.toFD(std.math.maxInt(i32) - 1),
-            .{},
-            GetAddrInfoRequest,
-            request,
-        );
-
-        const fd = bun.toFD(@as(i32, @intCast(@intFromPtr(request.backend.libinfo.machport))));
-        std.debug.assert(
-=======
         bun.assert(request.backend.libinfo.machport != null);
         request.backend.libinfo.file_poll = bun.Async.FilePoll.init(this.vm, bun.toFD(std.math.maxInt(i32) - 1), .{}, GetAddrInfoRequest, request);
         bun.assert(
->>>>>>> 49fa21f6
             request.backend.libinfo.file_poll.?.registerWithFd(
                 this.vm.event_loop_handle.?,
                 .machport,
                 .one_shot,
-                fd,
+                bun.toFD(@intFromPtr(request.backend.libinfo.machport)),
             ) == .result,
         );
 
