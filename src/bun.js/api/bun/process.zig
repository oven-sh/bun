const bun = @import("root").bun;
const std = @import("std");
const PosixSpawn = bun.spawn;
const Environment = bun.Environment;
const JSC = bun.JSC;
const Output = bun.Output;
const uv = bun.windows.libuv;
const pid_t = if (Environment.isPosix) std.posix.pid_t else uv.uv_pid_t;
const fd_t = if (Environment.isPosix) std.posix.fd_t else i32;
const Maybe = JSC.Maybe;

const win_rusage = struct {
    utime: struct {
        sec: i64 = 0,
        usec: i64 = 0,
    },
    stime: struct {
        sec: i64 = 0,
        usec: i64 = 0,
    },
    maxrss: u64 = 0,
    ixrss: u0 = 0,
    idrss: u0 = 0,
    isrss: u0 = 0,
    minflt: u0 = 0,
    majflt: u0 = 0,
    nswap: u0 = 0,
    inblock: u64 = 0,
    oublock: u64 = 0,
    msgsnd: u0 = 0,
    msgrcv: u0 = 0,
    nsignals: u0 = 0,
    nvcsw: u0 = 0,
    nivcsw: u0 = 0,
};

const IO_COUNTERS = extern struct {
    ReadOperationCount: u64 = 0,
    WriteOperationCount: u64 = 0,
    OtherOperationCount: u64 = 0,
    ReadTransferCount: u64 = 0,
    WriteTransferCount: u64 = 0,
    OtherTransferCount: u64 = 0,
};

extern "kernel32" fn GetProcessIoCounters(handle: std.os.windows.HANDLE, counters: *IO_COUNTERS) callconv(std.os.windows.WINAPI) c_int;

pub fn uv_getrusage(process: *uv.uv_process_t) win_rusage {
    var usage_info: Rusage = .{ .utime = .{}, .stime = .{} };
    const process_pid: *anyopaque = process.process_handle;
    const WinTime = std.os.windows.FILETIME;
    var starttime: WinTime = undefined;
    var exittime: WinTime = undefined;
    var kerneltime: WinTime = undefined;
    var usertime: WinTime = undefined;
    // We at least get process times
    if (bun.windows.GetProcessTimes(process_pid, &starttime, &exittime, &kerneltime, &usertime) == 1) {
        var temp: u64 = (@as(u64, kerneltime.dwHighDateTime) << 32) | kerneltime.dwLowDateTime;
        if (temp > 0) {
            usage_info.stime.sec = @intCast(temp / 10000000);
            usage_info.stime.usec = @intCast(temp % 1000000);
        }
        temp = (@as(u64, usertime.dwHighDateTime) << 32) | usertime.dwLowDateTime;
        if (temp > 0) {
            usage_info.utime.sec = @intCast(temp / 10000000);
            usage_info.utime.usec = @intCast(temp % 1000000);
        }
    }
    var counters: IO_COUNTERS = .{};
    _ = GetProcessIoCounters(process_pid, &counters);
    usage_info.inblock = counters.ReadOperationCount;
    usage_info.oublock = counters.WriteOperationCount;

    const memory = std.os.windows.GetProcessMemoryInfo(process_pid) catch return usage_info;
    usage_info.maxrss = memory.PeakWorkingSetSize / 1024;

    return usage_info;
}
pub const Rusage = if (Environment.isWindows) win_rusage else std.posix.rusage;

const Subprocess = JSC.Subprocess;
const LifecycleScriptSubprocess = bun.install.LifecycleScriptSubprocess;
const ShellSubprocess = bun.shell.ShellSubprocess;
const ProcessHandle = @import("../../../cli/filter_run.zig").ProcessHandle;
// const ShellSubprocessMini = bun.shell.ShellSubprocessMini;
pub const ProcessExitHandler = struct {
    ptr: TaggedPointer = TaggedPointer.Null,

    const SyncProcess = if (Environment.isWindows) sync.SyncWindowsProcess else SyncProcessPosix;
    const SyncProcessPosix = opaque {};

    pub const TaggedPointer = bun.TaggedPointerUnion(
        .{
            Subprocess,
            LifecycleScriptSubprocess,
            ShellSubprocess,
            ProcessHandle,

            SyncProcess,
        },
    );

    pub fn init(this: *ProcessExitHandler, ptr: anytype) void {
        this.ptr = TaggedPointer.init(ptr);
    }

    pub fn call(this: *const ProcessExitHandler, process: *Process, status: Status, rusage: *const Rusage) void {
        if (this.ptr.isNull()) {
            return;
        }

        switch (this.ptr.tag()) {
            @field(TaggedPointer.Tag, @typeName(Subprocess)) => {
                const subprocess = this.ptr.as(Subprocess);
                subprocess.onProcessExit(process, status, rusage);
            },
            @field(TaggedPointer.Tag, @typeName(LifecycleScriptSubprocess)) => {
                const subprocess = this.ptr.as(LifecycleScriptSubprocess);
                subprocess.onProcessExit(process, status, rusage);
            },
            @field(TaggedPointer.Tag, @typeName(ProcessHandle)) => {
                const subprocess = this.ptr.as(ProcessHandle);
                subprocess.onProcessExit(process, status, rusage);
            },
            @field(TaggedPointer.Tag, @typeName(ShellSubprocess)) => {
                const subprocess = this.ptr.as(ShellSubprocess);
                subprocess.onProcessExit(process, status, rusage);
            },
            @field(TaggedPointer.Tag, @typeName(SyncProcess)) => {
                const subprocess = this.ptr.as(SyncProcess);
                if (comptime Environment.isPosix) {
                    @panic("This code should not reached");
                }
                subprocess.onProcessExit(status, rusage);
            },
            else => {
                @panic("Internal Bun error: ProcessExitHandler has an invalid tag. Please file a bug report.");
            },
        }
    }
};
pub const PidFDType = if (Environment.isLinux) fd_t else u0;

pub const Process = struct {
    const Self = @This();
    const RefCount = bun.ptr.RefCount(@This(), "ref_count", deinit, .{});
    pub const ref = RefCount.ref;
    pub const deref = RefCount.deref;

    pid: pid_t = 0,
    pidfd: PidFDType = 0,
    status: Status = Status{ .running = {} },
    poller: Poller = Poller{
        .detached = {},
    },
    ref_count: RefCount,
    exit_handler: ProcessExitHandler = ProcessExitHandler{},
    sync: bool = false,
    event_loop: JSC.EventLoopHandle,

    pub fn memoryCost(_: *const Process) usize {
        return @sizeOf(@This());
    }

    pub fn setExitHandler(this: *Process, handler: anytype) void {
        this.exit_handler.init(handler);
    }

    pub fn updateStatusOnWindows(this: *Process) void {
        if (this.poller == .uv) {
            if (!this.poller.uv.isActive() and this.status == .running) {
                onExitUV(&this.poller.uv, 0, 0);
            }
        }
    }

    pub fn initPosix(
        posix: PosixSpawnResult,
        event_loop: anytype,
        sync_: bool,
    ) *Process {
        return bun.new(Process, .{
            .ref_count = .init(),
            .pid = posix.pid,
            .pidfd = posix.pidfd orelse 0,
            .event_loop = JSC.EventLoopHandle.init(event_loop),
            .sync = sync_,
            .poller = .{ .detached = {} },
            .status = brk: {
                if (posix.has_exited) {
                    var rusage = std.mem.zeroes(Rusage);
                    const waitpid_result = PosixSpawn.wait4(posix.pid, 0, &rusage);
                    break :brk Status.from(posix.pid, &waitpid_result) orelse Status{ .running = {} };
                }

                break :brk Status{ .running = {} };
            },
        });
    }

    pub fn hasExited(this: *const Process) bool {
        return switch (this.status) {
            .exited => true,
            .signaled => true,
            .err => true,
            else => false,
        };
    }

    pub fn hasKilled(this: *const Process) bool {
        return switch (this.status) {
            .exited, .signaled => true,
            else => false,
        };
    }

    pub fn onExit(this: *Process, status: Status, rusage: *const Rusage) void {
        const exit_handler = this.exit_handler;
        this.status = status;

        if (this.hasExited()) {
            this.detach();
        }

        exit_handler.call(this, status, rusage);
    }

    pub fn signalCode(this: *const Process) ?bun.SignalCode {
        return this.status.signalCode();
    }

    pub fn waitPosix(this: *Process, sync_: bool) void {
        var rusage = std.mem.zeroes(Rusage);
        const waitpid_result = PosixSpawn.wait4(this.pid, if (sync_) 0 else std.posix.W.NOHANG, &rusage);
        this.onWaitPid(&waitpid_result, &rusage);
    }

    pub fn wait(this: *Process, sync_: bool) void {
        if (comptime Environment.isPosix) {
            this.waitPosix(sync_);
        } else if (comptime Environment.isWindows) {}
    }

    pub fn onWaitPidFromWaiterThread(this: *Process, waitpid_result: *const JSC.Maybe(PosixSpawn.WaitPidResult), rusage: *const Rusage) void {
        if (comptime Environment.isWindows) {
            @compileError("not implemented on this platform");
        }
        if (this.poller == .waiter_thread) {
            this.poller.waiter_thread.unref(this.event_loop);
            this.poller = .{ .detached = {} };
        }
        this.onWaitPid(waitpid_result, rusage);
        this.deref();
    }

    pub fn onWaitPidFromEventLoopTask(this: *Process) void {
        if (comptime Environment.isWindows) {
            @compileError("not implemented on this platform");
        }
        this.wait(false);
        this.deref();
    }

    fn onWaitPid(this: *Process, waitpid_result: *const JSC.Maybe(PosixSpawn.WaitPidResult), rusage: *const Rusage) void {
        if (comptime !Environment.isPosix) {
            @compileError("not implemented on this platform");
        }

        const pid = this.pid;

        var rusage_result = rusage.*;

        const status: Status = Status.from(pid, waitpid_result) orelse brk: {
            switch (this.rewatchPosix()) {
                .result => {},
                .err => |err_| {
                    if (comptime Environment.isMac) {
                        if (err_.getErrno() == .SRCH) {
                            break :brk Status.from(pid, &PosixSpawn.wait4(
                                pid,
                                // Normally we would use WNOHANG to avoid blocking the event loop.
                                // However, there seems to be a race condition where the operating system
                                // tells us that the process has already exited (ESRCH) but the waitpid
                                // call with WNOHANG doesn't return the status yet.
                                // As a workaround, we use 0 to block the event loop until the status is available.
                                // This should be fine because the process has already exited, so the data
                                // should become available basically immediately. Also, testing has shown that this
                                // occurs extremely rarely and only under high load.
                                0,
                                &rusage_result,
                            ));
                        }
                    }
                    break :brk Status{ .err = err_ };
                },
            }
            break :brk null;
        } orelse return;

        this.onExit(status, &rusage_result);
    }

    pub fn watchOrReap(this: *Process) JSC.Maybe(bool) {
        if (this.hasExited()) {
            this.onExit(this.status, &std.mem.zeroes(Rusage));
            return .{ .result = true };
        }

        switch (this.watch()) {
            .err => |err| {
                if (comptime Environment.isPosix) {
                    if (err.getErrno() == .SRCH) {
                        this.wait(true);
                        return .{ .result = this.hasExited() };
                    }
                }

                return .{ .err = err };
            },
            .result => return .{ .result = this.hasExited() },
        }
    }

    pub fn watch(this: *Process) JSC.Maybe(void) {
        if (comptime Environment.isWindows) {
            this.poller.uv.ref();
            return JSC.Maybe(void){ .result = {} };
        }

        if (WaiterThread.shouldUseWaiterThread()) {
            this.poller = .{ .waiter_thread = .{} };
            this.poller.waiter_thread.ref(this.event_loop);
            this.ref();
            WaiterThread.append(this);
            return JSC.Maybe(void){ .result = {} };
        }

        const watchfd = if (comptime Environment.isLinux) this.pidfd else this.pid;
        const poll = if (this.poller == .fd)
            this.poller.fd
        else
            bun.Async.FilePoll.init(this.event_loop, .fromNative(watchfd), .{}, Process, this);

        this.poller = .{ .fd = poll };
        this.poller.fd.enableKeepingProcessAlive(this.event_loop);

        switch (this.poller.fd.register(
            this.event_loop.loop(),
            .process,
            true,
        )) {
            .result => {
                this.ref();
                return JSC.Maybe(void){ .result = {} };
            },
            .err => |err| {
                this.poller.fd.disableKeepingProcessAlive(this.event_loop);

                return .{ .err = err };
            },
        }

        unreachable;
    }

    pub fn rewatchPosix(this: *Process) JSC.Maybe(void) {
        if (WaiterThread.shouldUseWaiterThread()) {
            if (this.poller != .waiter_thread)
                this.poller = .{ .waiter_thread = .{} };
            this.poller.waiter_thread.ref(this.event_loop);
            this.ref();
            WaiterThread.append(this);
            return JSC.Maybe(void){ .result = {} };
        }

        if (this.poller == .fd) {
            return this.poller.fd.register(
                this.event_loop.loop(),
                .process,
                true,
            );
        } else {
            @panic("Internal Bun error: poll_ref in Subprocess is null unexpectedly. Please file a bug report.");
        }
    }

    fn onExitUV(process: *uv.uv_process_t, exit_status: i64, term_signal: c_int) callconv(.C) void {
        const poller: *PollerWindows = @fieldParentPtr("uv", process);
        var this: *Process = @fieldParentPtr("poller", poller);
        const exit_code: u8 = if (exit_status >= 0) @as(u8, @truncate(@as(u64, @intCast(exit_status)))) else 0;
        const signal_code: ?bun.SignalCode = if (term_signal > 0 and term_signal < @intFromEnum(bun.SignalCode.SIGSYS)) @enumFromInt(term_signal) else null;
        const rusage = uv_getrusage(process);

        bun.windows.libuv.log("Process.onExit({d}) code: {d}, signal: {?}", .{ process.pid, exit_code, signal_code });

        if (signal_code) |sig| {
            this.close();

            this.onExit(
                .{ .signaled = sig },
                &rusage,
            );
        } else if (exit_code >= 0) {
            this.close();
            this.onExit(
                .{
                    .exited = .{ .code = exit_code, .signal = @enumFromInt(0) },
                },
                &rusage,
            );
        } else {
            this.onExit(
                .{
                    .err = bun.sys.Error.fromCode(@intCast(exit_status), .waitpid),
                },
                &rusage,
            );
        }
    }

    fn onCloseUV(uv_handle: *uv.uv_process_t) callconv(.C) void {
        const poller: *Poller = @fieldParentPtr("uv", uv_handle);
        var this: *Process = @fieldParentPtr("poller", poller);
        bun.windows.libuv.log("Process.onClose({d})", .{uv_handle.pid});

        if (this.poller == .uv) {
            this.poller = .{ .detached = {} };
        }
        this.deref();
    }

    pub fn close(this: *Process) void {
        if (Environment.isPosix) {
            switch (this.poller) {
                .fd => |fd| {
                    fd.deinit();
                    this.poller = .{ .detached = {} };
                },

                .waiter_thread => |*waiter| {
                    waiter.disable();
                    this.poller = .{ .detached = {} };
                },
                else => {},
            }
        } else if (Environment.isWindows) {
            switch (this.poller) {
                .uv => |*process| {
                    if (comptime !Environment.isWindows) {
                        unreachable;
                    }

                    if (process.isClosed()) {
                        this.poller = .{ .detached = {} };
                    } else if (!process.isClosing()) {
                        this.ref();
                        process.close(&onCloseUV);
                    }
                },
                else => {},
            }
        }

        if (comptime Environment.isLinux) {
            if (this.pidfd != bun.invalid_fd.value.as_system and this.pidfd > 0) {
                bun.FD.fromNative(this.pidfd).close();
                this.pidfd = bun.invalid_fd.value.as_system;
            }
        }
    }

    pub fn disableKeepingEventLoopAlive(this: *Process) void {
        this.poller.disableKeepingEventLoopAlive(this.event_loop);
    }

    pub fn hasRef(this: *Process) bool {
        return this.poller.hasRef();
    }

    pub fn enableKeepingEventLoopAlive(this: *Process) void {
        if (this.hasExited())
            return;

        this.poller.enableKeepingEventLoopAlive(this.event_loop);
    }

    pub fn detach(this: *Process) void {
        this.close();
        this.exit_handler = .{};
    }

    fn deinit(this: *Process) void {
        this.poller.deinit();
        bun.destroy(this);
    }

    pub fn kill(this: *Process, signal: u8) Maybe(void) {
        if (comptime Environment.isPosix) {
            switch (this.poller) {
                .waiter_thread, .fd => {
                    const err = std.c.kill(this.pid, signal);
                    if (err != 0) {
                        const errno_ = bun.C.getErrno(err);

                        // if the process was already killed don't throw
                        if (errno_ != .SRCH)
                            return .{ .err = bun.sys.Error.fromCode(errno_, .kill) };
                    }
                },
                else => {},
            }
        } else if (comptime Environment.isWindows) {
            switch (this.poller) {
                .uv => |*handle| {
                    if (handle.kill(signal).toError(.kill)) |err| {
                        // if the process was already killed don't throw
                        if (err.errno != @intFromEnum(bun.C.E.SRCH)) {
                            return .{ .err = err };
                        }
                    }

                    return .{
                        .result = {},
                    };
                },
                else => {},
            }
        }

        return .{
            .result = {},
        };
    }
};

pub const Status = union(enum) {
    running: void,
    exited: Exited,
    signaled: bun.SignalCode,
    err: bun.sys.Error,

    pub fn isOK(this: *const Status) bool {
        return this.* == .exited and this.exited.code == 0;
    }

    pub const Exited = struct {
        code: u8 = 0,
        signal: bun.SignalCode = @enumFromInt(0),
    };

    pub fn from(pid: pid_t, waitpid_result: *const Maybe(PosixSpawn.WaitPidResult)) ?Status {
        var exit_code: ?u8 = null;
        var signal: ?u8 = null;

        switch (waitpid_result.*) {
            .err => |err_| {
                return .{ .err = err_ };
            },
            .result => |*result| {
                if (result.pid != pid) {
                    return null;
                }

                if (std.posix.W.IFEXITED(result.status)) {
                    exit_code = std.posix.W.EXITSTATUS(result.status);
                    // True if the process terminated due to receipt of a signal.
                }

                if (std.posix.W.IFSIGNALED(result.status)) {
                    signal = @as(u8, @truncate(std.posix.W.TERMSIG(result.status)));
                }

                // https://developer.apple.com/library/archive/documentation/System/Conceptual/ManPages_iPhoneOS/man2/waitpid.2.html
                // True if the process has not terminated, but has stopped and can
                // be restarted.  This macro can be true only if the wait call spec-ified specified
                // ified the WUNTRACED option or if the child process is being
                // traced (see ptrace(2)).
                else if (std.posix.W.IFSTOPPED(result.status)) {
                    signal = @as(u8, @truncate(std.posix.W.STOPSIG(result.status)));
                }
            },
        }

        if (exit_code != null) {
            return .{
                .exited = .{
                    .code = exit_code.?,
                    .signal = @enumFromInt(signal orelse 0),
                },
            };
        } else if (signal != null) {
            return .{
                .signaled = @enumFromInt(signal.?),
            };
        }

        return null;
    }

    pub fn signalCode(this: *const Status) ?bun.SignalCode {
        return switch (this.*) {
            .signaled => |sig| sig,
            .exited => |exit| if (@intFromEnum(exit.signal) > 0) exit.signal else null,
            else => null,
        };
    }

    pub fn format(self: @This(), comptime _: []const u8, _: anytype, writer: anytype) !void {
        if (self.signalCode()) |signal_code| {
            if (signal_code.toExitCode()) |code| {
                try writer.print("code: {d}", .{code});
                return;
            }
        }

        switch (self) {
            .exited => |exit| {
                try writer.print("code: {d}", .{exit.code});
            },
            .signaled => |signal| {
                try writer.print("signal: {d}", .{@intFromEnum(signal)});
            },
            .err => |err| {
                try writer.print("{}", .{err});
            },
            else => {},
        }
    }
};

pub const PollerPosix = union(enum) {
    fd: *bun.Async.FilePoll,
    waiter_thread: bun.Async.KeepAlive,
    detached: void,

    pub fn deinit(this: *PollerPosix) void {
        if (this.* == .fd) {
            this.fd.deinit();
        } else if (this.* == .waiter_thread) {
            this.waiter_thread.disable();
        }
    }

    pub fn enableKeepingEventLoopAlive(this: *Poller, event_loop: JSC.EventLoopHandle) void {
        switch (this.*) {
            .fd => |poll| {
                poll.enableKeepingProcessAlive(event_loop);
            },
            .waiter_thread => |*waiter| {
                waiter.ref(event_loop);
            },
            else => {},
        }
    }

    pub fn disableKeepingEventLoopAlive(this: *PollerPosix, event_loop: JSC.EventLoopHandle) void {
        switch (this.*) {
            .fd => |poll| {
                poll.disableKeepingProcessAlive(event_loop);
            },
            .waiter_thread => |*waiter| {
                waiter.unref(event_loop);
            },
            else => {},
        }
    }

    pub fn hasRef(this: *const PollerPosix) bool {
        return switch (this.*) {
            .fd => this.fd.canEnableKeepingProcessAlive(),
            .waiter_thread => this.waiter_thread.isActive(),
            else => false,
        };
    }
};

pub const Poller = if (Environment.isPosix) PollerPosix else PollerWindows;

pub const PollerWindows = union(enum) {
    uv: uv.uv_process_t,
    detached: void,

    pub fn deinit(this: *PollerWindows) void {
        if (this.* == .uv) {
            bun.assert(this.uv.isClosed());
        }
    }

    pub fn enableKeepingEventLoopAlive(this: *PollerWindows, event_loop: JSC.EventLoopHandle) void {
        _ = event_loop; // autofix
        switch (this.*) {
            .uv => |*process| {
                process.ref();
            },
            else => {},
        }
    }

    pub fn disableKeepingEventLoopAlive(this: *PollerWindows, event_loop: JSC.EventLoopHandle) void {
        _ = event_loop; // autofix

        // This is disabled on Windows
        // uv_unref() causes the onExitUV callback to *never* be called
        // This breaks a lot of stuff...
        // Once fixed, re-enable "should not hang after unref" test in spawn.test
        switch (this.*) {
            .uv => {
                this.uv.unref();
            },
            else => {},
        }
    }

    pub fn hasRef(this: *const PollerWindows) bool {
        return switch (this.*) {
            .uv => if (Environment.isWindows) this.uv.hasRef() else unreachable,
            else => false,
        };
    }
};

pub const WaiterThread = if (Environment.isPosix) WaiterThreadPosix else struct {
    pub inline fn shouldUseWaiterThread() bool {
        return false;
    }

    pub fn setShouldUseWaiterThread() void {}

    pub fn reloadHandlers() void {}
};

// Machines which do not support pidfd_open (GVisor, Linux Kernel < 5.6)
// use a thread to wait for the child process to exit.
// We use a single thread to call waitpid() in a loop.
const WaiterThreadPosix = struct {
    started: std.atomic.Value(u32) = std.atomic.Value(u32).init(0),
    eventfd: if (Environment.isLinux) bun.FileDescriptor else u0 = undefined,

    js_process: ProcessQueue = .{},

    pub const ProcessQueue = NewQueue(Process);

    fn NewQueue(comptime T: type) type {
        return struct {
            queue: ConcurrentQueue = .{},
            active: std.ArrayList(*T) = std.ArrayList(*T).init(bun.default_allocator),

            const TaskQueueEntry = struct {
                process: *T,
                next: ?*TaskQueueEntry = null,

                pub const new = bun.TrivialNew(@This());
                pub const deinit = bun.TrivialDeinit(@This());
            };
            pub const ConcurrentQueue = bun.UnboundedQueue(TaskQueueEntry, .next);

            pub const ResultTask = struct {
                result: JSC.Maybe(PosixSpawn.WaitPidResult),
                subprocess: *T,
                rusage: Rusage,

                pub const new = bun.TrivialNew(@This());

                pub const runFromJSThread = runFromMainThread;

                pub fn runFromMainThread(self: *@This()) void {
                    const result = self.result;
                    const subprocess = self.subprocess;
                    const rusage = self.rusage;
                    bun.destroy(self);
                    subprocess.onWaitPidFromWaiterThread(&result, &rusage);
                }

                pub fn runFromMainThreadMini(self: *@This(), _: *void) void {
                    self.runFromMainThread();
                }
            };

            pub const ResultTaskMini = struct {
                result: JSC.Maybe(PosixSpawn.WaitPidResult),
                subprocess: *T,
                task: JSC.AnyTaskWithExtraContext = .{},

                pub const new = bun.TrivialNew(@This());

                pub const runFromJSThread = runFromMainThread;

                pub fn runFromMainThread(self: *@This()) void {
                    const result = self.result;
                    const subprocess = self.subprocess;
                    bun.destroy(self);
                    subprocess.onWaitPidFromWaiterThread(&result, &std.mem.zeroes(Rusage));
                }

                pub fn runFromMainThreadMini(self: *@This(), _: *void) void {
                    self.runFromMainThread();
                }
            };

            pub fn append(self: *@This(), process: *T) void {
                self.queue.push(
                    TaskQueueEntry.new(.{
                        .process = process,
                    }),
                );
            }

            pub fn loop(this: *@This()) void {
                {
                    var batch = this.queue.popBatch();
                    var iter = batch.iterator();
                    this.active.ensureUnusedCapacity(batch.count) catch unreachable;
                    while (iter.next()) |task| {
                        this.active.appendAssumeCapacity(task.process);
                        task.deinit();
                    }
                }

                var queue: []*T = this.active.items;
                var i: usize = 0;
                while (queue.len > 0 and i < queue.len) {
                    const process = queue[i];
                    const pid = process.pid;
                    // this case shouldn't really happen
                    if (pid == 0) {
                        _ = this.active.orderedRemove(i);
                        queue = this.active.items;
                        continue;
                    }

                    var rusage = std.mem.zeroes(Rusage);
                    const result = PosixSpawn.wait4(pid, std.posix.W.NOHANG, &rusage);
                    if (result == .err or (result == .result and result.result.pid == pid)) {
                        _ = this.active.orderedRemove(i);
                        queue = this.active.items;

                        switch (process.event_loop) {
                            .js => |event_loop| {
                                event_loop.enqueueTaskConcurrent(
                                    JSC.ConcurrentTask.create(JSC.Task.init(
                                        ResultTask.new(
                                            .{
                                                .result = result,
                                                .subprocess = process,
                                                .rusage = rusage,
                                            },
                                        ),
                                    )),
                                );
                            },
                            .mini => |mini| {
                                const AnyTask = JSC.AnyTaskWithExtraContext.New(ResultTaskMini, void, ResultTaskMini.runFromMainThreadMini);
                                const out = ResultTaskMini.new(
                                    .{
                                        .result = result,
                                        .subprocess = process,
                                    },
                                );
                                out.task = AnyTask.init(out);

                                mini.enqueueTaskConcurrent(&out.task);
                            },
                        }
                    }

                    i += 1;
                }
            }
        };
    }

    pub fn setShouldUseWaiterThread() void {
        @atomicStore(bool, &should_use_waiter_thread, true, .monotonic);
    }

    pub fn shouldUseWaiterThread() bool {
        return @atomicLoad(bool, &should_use_waiter_thread, .monotonic);
    }

    pub fn append(process: anytype) void {
        switch (comptime @TypeOf(process)) {
            *Process => instance.js_process.append(process),
            else => @compileError("Unknown Process type"),
        }

        init() catch @panic("Failed to start WaiterThread");

        if (comptime Environment.isLinux) {
            const one = @as([8]u8, @bitCast(@as(usize, 1)));
            _ = std.posix.write(instance.eventfd.cast(), &one) catch @panic("Failed to write to eventfd");
        }
    }

    var should_use_waiter_thread = false;

    const stack_size = 512 * 1024;
    pub var instance: WaiterThread = .{};
    pub fn init() !void {
        bun.assert(should_use_waiter_thread);

        if (instance.started.fetchMax(1, .monotonic) > 0) {
            return;
        }

        if (comptime Environment.isLinux) {
            const linux = std.os.linux;
            instance.eventfd = .fromNative(try std.posix.eventfd(0, linux.EFD.NONBLOCK | linux.EFD.CLOEXEC | 0));
        }

        var thread = try std.Thread.spawn(.{ .stack_size = stack_size }, loop, .{});
        thread.detach();
    }

    fn wakeup(_: c_int) callconv(.C) void {
        const one = @as([8]u8, @bitCast(@as(usize, 1)));
        _ = bun.sys.write(instance.eventfd, &one).unwrap() catch 0;
    }

    pub fn reloadHandlers() void {
        if (!should_use_waiter_thread) {
            return;
        }

        if (comptime Environment.isLinux) {
            var current_mask = std.posix.empty_sigset;
            std.os.linux.sigaddset(&current_mask, std.posix.SIG.CHLD);
            const act = std.posix.Sigaction{
                .handler = .{ .handler = &wakeup },
                .mask = current_mask,
                .flags = std.posix.SA.NOCLDSTOP,
            };
            std.posix.sigaction(std.posix.SIG.CHLD, &act, null);
        }
    }

    pub fn loop() void {
        Output.Source.configureNamedThread("Waitpid");
        reloadHandlers();
        var this = &instance;

        outer: while (true) {
            this.js_process.loop();

            if (comptime Environment.isLinux) {
                var polls = [_]std.posix.pollfd{
                    .{
                        .fd = this.eventfd.cast(),
                        .events = std.posix.POLL.IN | std.posix.POLL.ERR,
                        .revents = 0,
                    },
                };

                // Consume the pending eventfd
                var buf: [8]u8 = undefined;
                if (bun.sys.read(this.eventfd, &buf).unwrap() catch 0 > 0) {
                    continue :outer;
                }

                _ = std.posix.poll(&polls, std.math.maxInt(i32)) catch 0;
            } else {
                var mask = std.posix.empty_sigset;
                var signal: c_int = std.posix.SIG.CHLD;
                const rc = std.c.sigwait(&mask, &signal);
                _ = rc;
            }
        }
    }
};

pub const PosixSpawnOptions = struct {
    stdin: Stdio = .ignore,
    stdout: Stdio = .ignore,
    stderr: Stdio = .ignore,
    ipc: ?bun.FileDescriptor = null,
    extra_fds: []const Stdio = &.{},
    cwd: []const u8 = "",
    detached: bool = false,
    windows: void = {},
    argv0: ?[*:0]const u8 = null,
    stream: bool = true,
    sync: bool = false,

    /// Apple Extension: If this bit is set, rather
    /// than returning to the caller, posix_spawn(2)
    /// and posix_spawnp(2) will behave as a more
    /// featureful execve(2).
    use_execve_on_macos: bool = false,

    pub const Stdio = union(enum) {
        path: []const u8,
        inherit: void,
        ignore: void,
        buffer: void,
        ipc: void,
        pipe: bun.FileDescriptor,
        // TODO: remove this entry, it doesn't seem to be used
        dup2: struct { out: bun.JSC.Subprocess.StdioKind, to: bun.JSC.Subprocess.StdioKind },
    };

    pub fn deinit(_: *const PosixSpawnOptions) void {
        // no-op
    }
};

pub const WindowsSpawnResult = struct {
    process_: ?*Process = null,
    stdin: StdioResult = .unavailable,
    stdout: StdioResult = .unavailable,
    stderr: StdioResult = .unavailable,
    extra_pipes: std.ArrayList(StdioResult) = std.ArrayList(StdioResult).init(bun.default_allocator),
    stream: bool = true,
    sync: bool = false,

    pub const StdioResult = union(enum) {
        /// inherit, ignore, path, pipe
        unavailable: void,

        buffer: *bun.windows.libuv.Pipe,
        buffer_fd: bun.FileDescriptor,
    };

    pub fn toProcess(
        this: *WindowsSpawnResult,
        _: anytype,
        sync_: bool,
    ) *Process {
        var process = this.process_.?;
        this.process_ = null;
        process.sync = sync_;
        return process;
    }

    pub fn close(this: *WindowsSpawnResult) void {
        if (this.process_) |proc| {
            this.process_ = null;
            proc.close();
            proc.detach();
            proc.deref();
        }
    }
};

pub const WindowsSpawnOptions = struct {
    stdin: Stdio = .ignore,
    stdout: Stdio = .ignore,
    stderr: Stdio = .ignore,
    ipc: ?bun.FileDescriptor = null,
    extra_fds: []const Stdio = &.{},
    cwd: []const u8 = "",
    detached: bool = false,
    windows: WindowsOptions = .{},
    argv0: ?[*:0]const u8 = null,
    stream: bool = true,
    use_execve_on_macos: bool = false,

    pub const WindowsOptions = struct {
        verbatim_arguments: bool = false,
        hide_window: bool = true,
        loop: JSC.EventLoopHandle = undefined,
    };

    pub const Stdio = union(enum) {
        path: []const u8,
        inherit: void,
        ignore: void,
        buffer: *bun.windows.libuv.Pipe,
        ipc: *bun.windows.libuv.Pipe,
        pipe: bun.FileDescriptor,
        dup2: struct { out: bun.JSC.Subprocess.StdioKind, to: bun.JSC.Subprocess.StdioKind },

        pub fn deinit(this: *const Stdio) void {
            if (this.* == .buffer) {
                bun.default_allocator.destroy(this.buffer);
            }
        }
    };

    pub fn deinit(this: *const WindowsSpawnOptions) void {
        this.stdin.deinit();
        this.stdout.deinit();
        this.stderr.deinit();
        for (this.extra_fds) |stdio| {
            stdio.deinit();
        }
    }
};

pub const PosixSpawnResult = struct {
    pid: pid_t = 0,
    pidfd: ?PidFDType = null,
    stdin: ?bun.FileDescriptor = null,
    stdout: ?bun.FileDescriptor = null,
    stderr: ?bun.FileDescriptor = null,
    ipc: ?bun.FileDescriptor = null,
    extra_pipes: std.ArrayList(bun.FileDescriptor) = std.ArrayList(bun.FileDescriptor).init(bun.default_allocator),

    memfds: [3]bool = .{ false, false, false },

    // ESRCH can happen when requesting the pidfd
    has_exited: bool = false,

    pub fn close(this: *WindowsSpawnResult) void {
        for (this.extra_pipes.items) |fd| {
            fd.close();
        }

        this.extra_pipes.clearAndFree();
    }

    pub fn toProcess(
        this: *const PosixSpawnResult,
        event_loop: anytype,
        sync_: bool,
    ) *Process {
        return Process.initPosix(
            this.*,
            event_loop,
            sync_,
        );
    }

    fn pidfdFlagsForLinux() u32 {
        const kernel = bun.analytics.GenerateHeader.GeneratePlatform.kernelVersion();

        // pidfd_nonblock only supported in 5.10+
        return if (kernel.orderWithoutTag(.{ .major = 5, .minor = 10, .patch = 0 }).compare(.gte))
            bun.O.NONBLOCK
        else
            0;
    }

    pub fn pifdFromPid(this: *PosixSpawnResult) JSC.Maybe(PidFDType) {
        if (!Environment.isLinux or WaiterThread.shouldUseWaiterThread()) {
            return .{ .err = bun.sys.Error.fromCode(.NOSYS, .pidfd_open) };
        }

        var pidfd_flags = pidfdFlagsForLinux();

        var rc = std.os.linux.pidfd_open(
            @intCast(this.pid),
            pidfd_flags,
        );
        while (true) {
            switch (bun.C.getErrno(rc)) {
                .SUCCESS => return JSC.Maybe(PidFDType){ .result = @intCast(rc) },
                .INTR => {
                    rc = std.os.linux.pidfd_open(
                        @intCast(this.pid),
                        pidfd_flags,
                    );
                    continue;
                },
                else => |err| {
                    if (err == .INVAL) {
                        if (pidfd_flags != 0) {
                            rc = std.os.linux.pidfd_open(
                                @intCast(this.pid),
                                0,
                            );
                            pidfd_flags = 0;
                            continue;
                        }
                    }

                    // No such process can happen if it exited between the time we got the pid and called pidfd_open
                    // Until we switch to clone3, this needs to be handled separately.
                    if (err == .SRCH) {
                        return .{ .err = bun.sys.Error.fromCode(err, .pidfd_open) };
                    }

                    // seccomp filters can be used to block this system call or pidfd's altogether
                    // https://github.com/moby/moby/issues/42680
                    // so let's treat a bunch of these as actually meaning we should use the waiter thread fallback instead.
                    if (err == .NOSYS or err == .OPNOTSUPP or err == .PERM or err == .ACCES or err == .INVAL) {
                        WaiterThread.setShouldUseWaiterThread();
                        return .{ .err = bun.sys.Error.fromCode(err, .pidfd_open) };
                    }

                    var status: u32 = 0;
                    // ensure we don't leak the child process on error
                    _ = std.os.linux.wait4(this.pid, &status, 0, null);

                    return .{ .err = bun.sys.Error.fromCode(err, .pidfd_open) };
                },
            }
        }

        unreachable;
    }
};

pub const SpawnOptions = if (Environment.isPosix) PosixSpawnOptions else WindowsSpawnOptions;
pub const SpawnProcessResult = if (Environment.isPosix) PosixSpawnResult else WindowsSpawnResult;
pub fn spawnProcess(
    options: *const SpawnOptions,
    argv: [*:null]?[*:0]const u8,
    envp: [*:null]?[*:0]const u8,
) !JSC.Maybe(SpawnProcessResult) {
    if (comptime Environment.isPosix) {
        return spawnProcessPosix(
            options,
            argv,
            envp,
        );
    } else {
        return spawnProcessWindows(
            options,
            argv,
            envp,
        );
    }
}
pub fn spawnProcessPosix(
    options: *const PosixSpawnOptions,
    argv: [*:null]?[*:0]const u8,
    envp: [*:null]?[*:0]const u8,
) !JSC.Maybe(PosixSpawnResult) {
    bun.Analytics.Features.spawn += 1;
    var actions = try PosixSpawn.Actions.init();
    defer actions.deinit();

    var attr = try PosixSpawn.Attr.init();
    defer attr.deinit();

    var flags: i32 = bun.c.POSIX_SPAWN_SETSIGDEF | bun.c.POSIX_SPAWN_SETSIGMASK;

    if (comptime Environment.isMac) {
        flags |= bun.c.POSIX_SPAWN_CLOEXEC_DEFAULT;

        if (options.use_execve_on_macos) {
            flags |= bun.c.POSIX_SPAWN_SETEXEC;

            if (options.stdin == .buffer or options.stdout == .buffer or options.stderr == .buffer) {
                Output.panic("Internal error: stdin, stdout, and stderr cannot be buffered when use_execve_on_macos is true", .{});
            }
        }
    }

    if (options.detached) {
        flags |= bun.c.POSIX_SPAWN_SETSID;
    }

    if (options.cwd.len > 0) {
        try actions.chdir(options.cwd);
    }
    var spawned = PosixSpawnResult{};
    var extra_fds = std.ArrayList(bun.FileDescriptor).init(bun.default_allocator);
    errdefer extra_fds.deinit();
    var stack_fallback = std.heap.stackFallback(2048, bun.default_allocator);
    const allocator = stack_fallback.get();
    var to_close_at_end = std.ArrayList(bun.FileDescriptor).init(allocator);
    var to_set_cloexec = std.ArrayList(bun.FileDescriptor).init(allocator);
    defer {
        for (to_set_cloexec.items) |fd| {
            _ = bun.sys.setCloseOnExec(fd);
        }
        to_set_cloexec.clearAndFree();

        for (to_close_at_end.items) |fd| {
            fd.close();
        }
        to_close_at_end.clearAndFree();
    }

    var to_close_on_error = std.ArrayList(bun.FileDescriptor).init(allocator);

    errdefer {
        for (to_close_on_error.items) |fd| {
            fd.close();
        }
    }
    defer to_close_on_error.clearAndFree();

    attr.set(@intCast(flags)) catch {};
    attr.resetSignals() catch {};

    if (options.ipc) |ipc| {
        try actions.inherit(ipc);
        spawned.ipc = ipc;
    }

    const stdio_options: [3]PosixSpawnOptions.Stdio = .{ options.stdin, options.stdout, options.stderr };
    const stdios: [3]*?bun.FileDescriptor = .{ &spawned.stdin, &spawned.stdout, &spawned.stderr };

    var dup_stdout_to_stderr: bool = false;

    for (0..3) |i| {
        const stdio = stdios[i];
        const fileno = bun.FD.fromNative(@intCast(i));
        const flag = if (i == 0) @as(u32, bun.O.RDONLY) else @as(u32, bun.O.WRONLY);

        switch (stdio_options[i]) {
            .dup2 => |dup2| {
                // This is a hack to get around the ordering of the spawn actions.
                // If stdout is set so that it redirects to stderr, the order of actions will be like this:
                // 0. dup2(stderr, stdout) - this makes stdout point to stderr
                // 1. setup stderr (will make stderr point to write end of `stderr_pipe_fds`)
                // This is actually wrong, 0 will execute before 1 so stdout ends up writing to stderr instead of the pipe
                // So we have to instead do `dup2(stderr_pipe_fd[1], stdout)`
                // Right now we only allow one output redirection so it's okay.
                if (i == 1 and dup2.to == .stderr) {
                    dup_stdout_to_stderr = true;
                } else try actions.dup2(dup2.to.toFd(), dup2.out.toFd());
            },
            .inherit => {
                try actions.inherit(fileno);
            },
            .ipc, .ignore => {
                try actions.openZ(fileno, "/dev/null", flag | bun.O.CREAT, 0o664);
            },
            .path => |path| {
                try actions.open(fileno, path, flag | bun.O.CREAT, 0o664);
            },
            .buffer => {
                if (Environment.isLinux) use_memfd: {
                    if (!options.stream and i > 0) {
                        // use memfd if we can
                        const label = switch (i) {
                            0 => "spawn_stdio_stdin",
                            1 => "spawn_stdio_stdout",
                            2 => "spawn_stdio_stderr",
                            else => "spawn_stdio_generic",
                        };

                        const fd = bun.sys.memfd_create(label, 0).unwrap() catch break :use_memfd;

                        to_close_on_error.append(fd) catch {};
                        to_set_cloexec.append(fd) catch {};
                        try actions.dup2(fd, fileno);
                        stdio.* = fd;
                        spawned.memfds[i] = true;
                        continue;
                    }
                }

                const fds: [2]bun.FileDescriptor = brk: {
                    const pair = try bun.sys.socketpair(std.posix.AF.UNIX, std.posix.SOCK.STREAM, 0, .blocking).unwrap();
                    break :brk .{ pair[if (i == 0) 1 else 0], pair[if (i == 0) 0 else 1] };
                };

                if (i == 0) {
                    // their copy of stdin should be readable
                    _ = std.c.shutdown(@intCast(fds[1].cast()), std.posix.SHUT.WR);

                    // our copy of stdin should be writable
                    _ = std.c.shutdown(@intCast(fds[0].cast()), std.posix.SHUT.RD);

                    if (comptime Environment.isMac) {
                        // macOS seems to default to around 8 KB for the buffer size
                        // this is comically small.
                        // TODO: investigate if this should be adjusted on Linux.
                        const so_recvbuf: c_int = 1024 * 512;
                        const so_sendbuf: c_int = 1024 * 512;
                        _ = std.c.setsockopt(fds[1].cast(), std.posix.SOL.SOCKET, std.posix.SO.RCVBUF, &so_recvbuf, @sizeOf(c_int));
                        _ = std.c.setsockopt(fds[0].cast(), std.posix.SOL.SOCKET, std.posix.SO.SNDBUF, &so_sendbuf, @sizeOf(c_int));
                    }
                } else {

                    // their copy of stdout or stderr should be writable
                    _ = std.c.shutdown(@intCast(fds[1].cast()), std.posix.SHUT.RD);

                    // our copy of stdout or stderr should be readable
                    _ = std.c.shutdown(@intCast(fds[0].cast()), std.posix.SHUT.WR);

                    if (comptime Environment.isMac) {
                        // macOS seems to default to around 8 KB for the buffer size
                        // this is comically small.
                        // TODO: investigate if this should be adjusted on Linux.
                        const so_recvbuf: c_int = 1024 * 512;
                        const so_sendbuf: c_int = 1024 * 512;
                        _ = std.c.setsockopt(fds[0].cast(), std.posix.SOL.SOCKET, std.posix.SO.RCVBUF, &so_recvbuf, @sizeOf(c_int));
                        _ = std.c.setsockopt(fds[1].cast(), std.posix.SOL.SOCKET, std.posix.SO.SNDBUF, &so_sendbuf, @sizeOf(c_int));
                    }
                }

                try to_close_at_end.append(fds[1]);
                try to_close_on_error.append(fds[0]);

                if (!options.sync) {
                    try bun.sys.setNonblocking(fds[0]).unwrap();
                }

                try actions.dup2(fds[1], fileno);
                if (fds[1] != fileno)
                    try actions.close(fds[1]);

                stdio.* = fds[0];
            },
            .pipe => |fd| {
                try actions.dup2(fd, fileno);
                stdio.* = fd;
            },
        }
    }

    if (dup_stdout_to_stderr) {
        try actions.dup2(stdio_options[1].dup2.to.toFd(), stdio_options[1].dup2.out.toFd());
    }

    for (options.extra_fds, 0..) |ipc, i| {
        const fileno = bun.FD.fromNative(@intCast(3 + i));

        switch (ipc) {
            .dup2 => @panic("TODO dup2 extra fd"),
            .inherit => {
                try actions.inherit(fileno);
            },
            .ignore => {
                try actions.openZ(fileno, "/dev/null", bun.O.RDWR, 0o664);
            },

            .path => |path| {
                try actions.open(fileno, path, bun.O.RDWR | bun.O.CREAT, 0o664);
            },
            .ipc, .buffer => {
                const fds: [2]bun.FileDescriptor = try bun.sys.socketpair(
                    std.posix.AF.UNIX,
                    std.posix.SOCK.STREAM,
                    0,
                    if (ipc == .ipc) .nonblocking else .blocking,
                ).unwrap();

                if (!options.sync and ipc == .buffer)
                    try bun.sys.setNonblocking(fds[0]).unwrap();

                try to_close_at_end.append(fds[1]);
                try to_close_on_error.append(fds[0]);

                try actions.dup2(fds[1], fileno);
                if (fds[1] != fileno)
                    try actions.close(fds[1]);
                try extra_fds.append(fds[0]);
            },
            .pipe => |fd| {
                try actions.dup2(fd, fileno);

                try extra_fds.append(fd);
            },
        }
    }

    const argv0 = options.argv0 orelse argv[0].?;
    const spawn_result = PosixSpawn.spawnZ(
        argv0,
        actions,
        attr,
        argv,
        envp,
    );
    var failed_after_spawn = false;
    defer {
        if (failed_after_spawn) {
            for (to_close_on_error.items) |fd| {
                fd.close();
            }
            to_close_on_error.clearAndFree();
        }
    }

    switch (spawn_result) {
        .err => {
            failed_after_spawn = true;
            return .{ .err = spawn_result.err };
        },
        .result => |pid| {
            spawned.pid = pid;
            spawned.extra_pipes = extra_fds;
            extra_fds = std.ArrayList(bun.FileDescriptor).init(bun.default_allocator);

            if (comptime Environment.isLinux) {
                switch (spawned.pifdFromPid()) {
                    .result => |pidfd| {
                        spawned.pidfd = pidfd;
                    },
                    .err => |err| {
                        // we intentionally do not clean up any of the file descriptors in this case
                        // you could have data sitting in stdout, just waiting.
                        if (err.getErrno() == .SRCH) {
                            spawned.has_exited = true;

                            // a real error occurred. one we should not assume means pidfd_open is blocked.
                        } else if (!WaiterThread.shouldUseWaiterThread()) {
                            failed_after_spawn = true;
                            return .{ .err = err };
                        }
                    },
                }
            }

            return .{ .result = spawned };
        },
    }

    unreachable;
}

pub fn spawnProcessWindows(
    options: *const WindowsSpawnOptions,
    argv: [*:null]?[*:0]const u8,
    envp: [*:null]?[*:0]const u8,
) !JSC.Maybe(WindowsSpawnResult) {
    bun.markWindowsOnly();
    bun.Analytics.Features.spawn += 1;

    var uv_process_options = std.mem.zeroes(uv.uv_process_options_t);

    uv_process_options.args = argv;
    uv_process_options.env = envp;
    uv_process_options.file = options.argv0 orelse argv[0].?;
    uv_process_options.exit_cb = &Process.onExitUV;
    var stack_allocator = std.heap.stackFallback(8192, bun.default_allocator);
    const allocator = stack_allocator.get();
    const loop = options.windows.loop.platformEventLoop().uv_loop;

    var cwd_buf: bun.PathBuffer = undefined;
    @memcpy(cwd_buf[0..options.cwd.len], options.cwd);
    cwd_buf[options.cwd.len] = 0;
    const cwd = cwd_buf[0..options.cwd.len :0];

    uv_process_options.cwd = cwd.ptr;

    var uv_files_to_close = std.ArrayList(uv.uv_file).init(allocator);

    var failed = false;

    defer {
        for (uv_files_to_close.items) |fd| {
            bun.Async.Closer.close(.fromUV(fd), loop);
        }
        uv_files_to_close.clearAndFree();
    }

    errdefer failed = true;

    if (options.windows.hide_window) {
        uv_process_options.flags |= uv.UV_PROCESS_WINDOWS_HIDE;
    }

    if (options.windows.verbatim_arguments) {
        uv_process_options.flags |= uv.UV_PROCESS_WINDOWS_VERBATIM_ARGUMENTS;
    }

    if (options.detached) {
        uv_process_options.flags |= uv.UV_PROCESS_DETACHED;
    }

    var stdio_containers = try std.ArrayList(uv.uv_stdio_container_t).initCapacity(allocator, 3 + options.extra_fds.len);
    defer stdio_containers.deinit();
    @memset(stdio_containers.allocatedSlice(), std.mem.zeroes(uv.uv_stdio_container_t));
    stdio_containers.items.len = 3 + options.extra_fds.len;

    const stdios = .{ &stdio_containers.items[0], &stdio_containers.items[1], &stdio_containers.items[2] };
    const stdio_options: [3]WindowsSpawnOptions.Stdio = .{ options.stdin, options.stdout, options.stderr };

    // On Windows it seems don't have a dup2 equivalent with pipes
    // So we need to use file descriptors.
    // We can create a pipe with `uv_pipe(fds, 0, 0)` and get a read fd and write fd.
    // We give the write fd to stdout/stderr
    // And use the read fd to read from the output.
    var dup_fds: [2]uv.uv_file = .{ -1, -1 };
    var dup_src: ?u32 = null;
    var dup_tgt: ?u32 = null;
    inline for (0..3) |fd_i| {
        const pipe_flags = uv.UV_CREATE_PIPE | uv.UV_READABLE_PIPE | uv.UV_WRITABLE_PIPE;
        const stdio: *uv.uv_stdio_container_t = stdios[fd_i];

        const flag = comptime if (fd_i == 0) @as(u32, uv.O.RDONLY) else @as(u32, uv.O.WRONLY);

        var treat_as_dup: bool = false;

        if (fd_i == 1 and stdio_options[2] == .dup2) {
            treat_as_dup = true;
            dup_tgt = fd_i;
        } else if (fd_i == 2 and stdio_options[1] == .dup2) {
            treat_as_dup = true;
            dup_tgt = fd_i;
        } else switch (stdio_options[fd_i]) {
            .dup2 => {
                treat_as_dup = true;
                dup_src = fd_i;
            },
            .inherit => {
                stdio.flags = uv.UV_INHERIT_FD;
                stdio.data.fd = fd_i;
            },
            .ipc => |my_pipe| {
                // ipc option inside stdin, stderr or stdout are not supported
                bun.default_allocator.destroy(my_pipe);
                stdio.flags = uv.UV_IGNORE;
            },
            .ignore => {
                stdio.flags = uv.UV_IGNORE;
            },
            .path => |path| {
                var req = uv.fs_t.uninitialized;
                defer req.deinit();
                const rc = uv.uv_fs_open(loop, &req, &(try std.posix.toPosixPath(path)), flag | uv.O.CREAT, 0o644, null);
                if (rc.toError(.open)) |err| {
                    failed = true;
                    return .{ .err = err };
                }

                stdio.flags = uv.UV_INHERIT_FD;
                const fd = rc.int();
                try uv_files_to_close.append(fd);
                stdio.data.fd = fd;
            },
            .buffer => |my_pipe| {
                try my_pipe.init(loop, false).unwrap();
                stdio.flags = pipe_flags;
                stdio.data.stream = @ptrCast(my_pipe);
            },
            .pipe => |fd| {
                stdio.flags = uv.UV_INHERIT_FD;
                stdio.data.fd = fd.uv();
            },
        }

        if (treat_as_dup) {
            if (fd_i == 1) {
                if (uv.uv_pipe(&dup_fds, 0, 0).errEnum()) |e| {
                    return .{ .err = bun.sys.Error.fromCode(e, .pipe) };
                }
            }

            stdio.flags = uv.UV_INHERIT_FD;
            stdio.data = .{ .fd = dup_fds[1] };
        }
    }

    for (options.extra_fds, 0..) |ipc, i| {
        const stdio: *uv.uv_stdio_container_t = &stdio_containers.items[3 + i];

        const flag = @as(u32, uv.O.RDWR);

        switch (ipc) {
            .dup2 => @panic("TODO dup2 extra fd"),
            .inherit => {
                stdio.flags = uv.StdioFlags.inherit_fd;
                stdio.data.fd = @intCast(3 + i);
            },
            .ignore => {
                stdio.flags = uv.UV_IGNORE;
            },
            .path => |path| {
                var req = uv.fs_t.uninitialized;
                defer req.deinit();
                const rc = uv.uv_fs_open(loop, &req, &(try std.posix.toPosixPath(path)), flag | uv.O.CREAT, 0o644, null);
                if (rc.toError(.open)) |err| {
                    failed = true;
                    return .{ .err = err };
                }

                stdio.flags = uv.StdioFlags.inherit_fd;
                const fd = rc.int();
                try uv_files_to_close.append(fd);
                stdio.data.fd = fd;
            },
            .ipc => |my_pipe| {
                try my_pipe.init(loop, true).unwrap();
                stdio.flags = uv.UV_CREATE_PIPE | uv.UV_WRITABLE_PIPE | uv.UV_READABLE_PIPE | uv.UV_OVERLAPPED_PIPE;
                stdio.data.stream = @ptrCast(my_pipe);
            },
            .buffer => |my_pipe| {
                try my_pipe.init(loop, false).unwrap();
                stdio.flags = uv.UV_CREATE_PIPE | uv.UV_WRITABLE_PIPE | uv.UV_READABLE_PIPE | uv.UV_OVERLAPPED_PIPE;
                stdio.data.stream = @ptrCast(my_pipe);
            },
            .pipe => |fd| {
                stdio.flags = uv.StdioFlags.inherit_fd;
                stdio.data.fd = fd.uv();
            },
        }
    }

    uv_process_options.stdio = stdio_containers.items.ptr;
    uv_process_options.stdio_count = @intCast(stdio_containers.items.len);

    uv_process_options.exit_cb = &Process.onExitUV;
    const process = bun.new(Process, .{
        .ref_count = .init(),
        .event_loop = options.windows.loop,
        .pid = 0,
    });

    defer {
        if (failed) {
            process.close();
            process.deref();
        }
    }

    errdefer failed = true;
    process.poller = .{ .uv = std.mem.zeroes(uv.Process) };

    defer {
        if (dup_src != null) {
            if (Environment.allow_assert) bun.assert(dup_src != null and dup_tgt != null);
        }

        if (failed) {
            if (dup_fds[0] != -1) {
                bun.FD.fromUV(dup_fds[0]).close();
            }
        }

        if (dup_fds[1] != -1) {
            bun.FD.fromUV(dup_fds[1]).close();
        }
    }
    if (process.poller.uv.spawn(loop, &uv_process_options).toError(.uv_spawn)) |err| {
        failed = true;
        return .{ .err = err };
    }

    process.pid = process.poller.uv.pid;
    bun.assert(process.poller.uv.exit_cb == &Process.onExitUV);

    var result = WindowsSpawnResult{
        .process_ = process,
        .extra_pipes = try std.ArrayList(WindowsSpawnResult.StdioResult).initCapacity(bun.default_allocator, options.extra_fds.len),
    };

    const result_stdios = .{ &result.stdin, &result.stdout, &result.stderr };
    inline for (0..3) |i| {
        const stdio = stdio_containers.items[i];
        const result_stdio: *WindowsSpawnResult.StdioResult = result_stdios[i];

        if (dup_src != null and i == dup_src.?) {
            result_stdio.* = .unavailable;
        } else if (dup_tgt != null and i == dup_tgt.?) {
            result_stdio.* = .{ .buffer_fd = .fromUV(dup_fds[0]) };
        } else switch (stdio_options[i]) {
            .buffer => {
                result_stdio.* = .{ .buffer = @ptrCast(stdio.data.stream) };
            },
            else => {
                result_stdio.* = .unavailable;
            },
        }
    }

    for (options.extra_fds, 0..) |*input, i| {
        switch (input.*) {
            .ipc, .buffer => {
                result.extra_pipes.appendAssumeCapacity(.{ .buffer = @ptrCast(stdio_containers.items[3 + i].data.stream) });
            },
            else => {
                result.extra_pipes.appendAssumeCapacity(.{ .unavailable = {} });
            },
        }
    }

    return .{ .result = result };
}

pub const sync = struct {
    pub const Options = struct {
        stdin: Stdio = .ignore,
        stdout: Stdio = .inherit,
        stderr: Stdio = .inherit,
        ipc: ?bun.FileDescriptor = null,
        cwd: []const u8 = "",
        detached: bool = false,

        argv: []const []const u8,
        /// null = inherit parent env
        envp: ?[*:null]?[*:0]const u8,

        use_execve_on_macos: bool = false,
        argv0: ?[*:0]const u8 = null,

        windows: if (Environment.isWindows) WindowsSpawnOptions.WindowsOptions else void = if (Environment.isWindows) .{},

        pub const Stdio = enum {
            inherit,
            ignore,
            buffer,

            pub fn toStdio(this: *const Stdio) SpawnOptions.Stdio {
                return switch (this.*) {
                    .inherit => .inherit,
                    .ignore => .ignore,
                    .buffer => .{
                        .buffer = if (Environment.isWindows)
                            bun.default_allocator.create(bun.windows.libuv.Pipe) catch bun.outOfMemory(),
                    },
                };
            }
        };

        pub fn toSpawnOptions(this: *const Options) SpawnOptions {
            return SpawnOptions{
                .stdin = this.stdin.toStdio(),
                .stdout = this.stdout.toStdio(),
                .stderr = this.stderr.toStdio(),
                .ipc = this.ipc,

                .cwd = this.cwd,
                .detached = this.detached,
                .use_execve_on_macos = this.use_execve_on_macos,
                .stream = false,
                .argv0 = this.argv0,
                .windows = if (Environment.isWindows) this.windows,
            };
        }
    };

    pub const Result = struct {
        status: Status,
        stdout: std.ArrayList(u8) = .{ .items = &.{}, .allocator = bun.default_allocator, .capacity = 0 },
        stderr: std.ArrayList(u8) = .{ .items = &.{}, .allocator = bun.default_allocator, .capacity = 0 },

        pub fn isOK(this: *const Result) bool {
            return this.status.isOK();
        }

        pub fn deinit(this: *const Result) void {
            this.stderr.deinit();
            this.stdout.deinit();
        }
    };

    const SyncWindowsPipeReader = struct {
        chunks: std.ArrayList([]u8) = .{ .items = &.{}, .allocator = bun.default_allocator, .capacity = 0 },
        pipe: *uv.Pipe,

        err: bun.C.E = .SUCCESS,
        context: *SyncWindowsProcess,
        onDoneCallback: *const fn (*SyncWindowsProcess, tag: SyncWindowsProcess.OutFd, chunks: []const []u8, err: bun.C.E) void = &SyncWindowsProcess.onReaderDone,
        tag: SyncWindowsProcess.OutFd,

        pub const new = bun.TrivialNew(@This());

        fn onAlloc(_: *SyncWindowsPipeReader, suggested_size: usize) []u8 {
            return bun.default_allocator.alloc(u8, suggested_size) catch bun.outOfMemory();
        }

        fn onRead(this: *SyncWindowsPipeReader, data: []const u8) void {
            this.chunks.append(@constCast(data)) catch bun.outOfMemory();
        }

        fn onError(this: *SyncWindowsPipeReader, err: bun.C.E) void {
            this.err = err;
            this.pipe.close(onClose);
        }

        fn onClose(pipe: *uv.Pipe) callconv(.C) void {
            const this: *SyncWindowsPipeReader = pipe.getData(SyncWindowsPipeReader) orelse @panic("Expected SyncWindowsPipeReader to have data");
            const context = this.context;
            const chunks = this.chunks.items;
            const err = if (this.err == .CANCELED) .SUCCESS else this.err;
            const tag = this.tag;
            const onDoneCallback = this.onDoneCallback;
            bun.default_allocator.destroy(this.pipe);
            bun.default_allocator.destroy(this);
            onDoneCallback(context, tag, chunks, err);
        }

        pub fn start(this: *SyncWindowsPipeReader) Maybe(void) {
            this.pipe.setData(this);
            this.pipe.ref();
            return this.pipe.readStart(this, onAlloc, onError, onRead);
        }
    };

    const SyncWindowsProcess = struct {
<<<<<<< HEAD
        const OutFd = enum { stdout, stderr };
=======
        pub const new = bun.TrivialNew(@This());
        pub const deinit = bun.TrivialDeinit(@This());

>>>>>>> 92f5c827
        stderr: []const []u8 = &.{},
        stdout: []const []u8 = &.{},
        err: bun.C.E = .SUCCESS,
        waiting_count: u8 = 1,
        process: *Process,
        status: ?Status = null,

        pub fn onProcessExit(this: *SyncWindowsProcess, status: Status, _: *const Rusage) void {
            this.status = status;
            this.waiting_count -= 1;
            this.process.detach();
            this.process.deref();
        }

        pub fn onReaderDone(this: *SyncWindowsProcess, tag: OutFd, chunks: []const []u8, err: bun.C.E) void {
            switch (tag) {
                .stderr => {
                    this.stderr = chunks;
                },
                .stdout => {
                    this.stdout = chunks;
                },
            }
            if (err != .SUCCESS) {
                this.err = err;
            }

            this.waiting_count -= 1;
        }
    };

    fn flattenOwnedChunks(total_allocator: std.mem.Allocator, chunks_allocator: std.mem.Allocator, chunks: []const []u8) ![]u8 {
        var total_size: usize = 0;
        for (chunks) |chunk| {
            total_size += chunk.len;
        }
        const result = try total_allocator.alloc(u8, total_size);
        var remain = result;
        for (chunks) |chunk| {
            @memcpy(remain[0..chunk.len], chunk);
            remain = remain[chunk.len..];
            chunks_allocator.free(chunk);
        }

        return result;
    }

    fn spawnWindowsWithoutPipes(
        options: *const Options,
        argv: [*:null]?[*:0]const u8,
        envp: [*:null]?[*:0]const u8,
    ) !Maybe(Result) {
        var loop = options.windows.loop.platformEventLoop();
        var spawned = switch (try spawnProcessWindows(&options.toSpawnOptions(), argv, envp)) {
            .err => |err| return .{ .err = err },
            .result => |proces| proces,
        };

        var process = spawned.toProcess(undefined, true);
        defer {
            process.detach();
            process.deref();
        }
        process.enableKeepingEventLoopAlive();

        while (!process.hasExited()) {
            loop.run();
        }

        return .{
            .result = .{
                .status = process.status,
            },
        };
    }

    fn spawnWindowsWithPipes(
        options: *const Options,
        argv: [*:null]?[*:0]const u8,
        envp: [*:null]?[*:0]const u8,
    ) !Maybe(Result) {
        var loop: JSC.EventLoopHandle = options.windows.loop;
        var spawned = switch (try spawnProcessWindows(&options.toSpawnOptions(), argv, envp)) {
            .err => |err| return .{ .err = err },
            .result => |process| process,
        };
        const this = SyncWindowsProcess.new(.{
            .process = spawned.toProcess(undefined, true),
        });
        this.process.ref();
        this.process.setExitHandler(this);
        defer this.deinit();
        this.process.enableKeepingEventLoopAlive();
        inline for (.{ .stdout, .stderr }) |tag| {
            if (@field(spawned, @tagName(tag)) == .buffer) {
                var reader = SyncWindowsPipeReader.new(.{
                    .context = this,
                    .tag = tag,
                    .pipe = @field(spawned, @tagName(tag)).buffer,
                });
                this.waiting_count += 1;
                switch (reader.start()) {
                    .err => |err| {
                        _ = this.process.kill(1);
                        Output.panic("Unexpected error starting {s} pipe reader\n{}", .{ @tagName(tag), err });
                    },
                    .result => {},
                }
            }
        }

        while (this.waiting_count > 0) {
            loop.platformEventLoop().tick();
        }

        const result = Result{
            .status = this.status orelse @panic("Expected Process to have exited when waiting_count == 0"),
            .stdout = std.ArrayList(u8).fromOwnedSlice(
                bun.default_allocator,
                flattenOwnedChunks(bun.default_allocator, bun.default_allocator, this.stdout) catch bun.outOfMemory(),
            ),
            .stderr = std.ArrayList(u8).fromOwnedSlice(
                bun.default_allocator,
                flattenOwnedChunks(bun.default_allocator, bun.default_allocator, this.stderr) catch bun.outOfMemory(),
            ),
        };
        this.stdout = &.{};
        this.stderr = &.{};
        this.process.deref();
        return .{ .result = result };
    }

    pub fn spawnWithArgv(
        options: *const Options,
        argv: [*:null]?[*:0]const u8,
        envp: [*:null]?[*:0]const u8,
    ) !Maybe(Result) {
        if (comptime Environment.isWindows) {
            if (options.stdin != .buffer and options.stderr != .buffer and options.stdout != .buffer) {
                return try spawnWindowsWithoutPipes(options, argv, envp);
            }

            return try spawnWindowsWithPipes(options, argv, envp);
        }

        return spawnPosix(options, argv, envp);
    }

    pub fn spawn(
        options: *const Options,
    ) !Maybe(Result) {
        // [*:null]?[*:0]const u8
        // [*:null]?[*:0]u8
        const envp = options.envp orelse @as([*:null]?[*:0]const u8, @ptrCast(std.c.environ));
        const argv = options.argv;
        var string_builder = bun.StringBuilder{};
        defer string_builder.deinit(bun.default_allocator);
        for (argv) |arg| {
            string_builder.countZ(arg);
        }

        try string_builder.allocate(bun.default_allocator);

        var args = std.ArrayList(?[*:0]u8).initCapacity(bun.default_allocator, argv.len + 1) catch bun.outOfMemory();
        defer args.deinit();

        for (argv) |arg| {
            args.appendAssumeCapacity(@constCast(string_builder.appendZ(arg).ptr));
        }
        args.appendAssumeCapacity(null);

        return spawnWithArgv(options, @ptrCast(args.items.ptr), @ptrCast(envp));
    }

    // Forward signals from parent to the child process.
    extern "c" fn Bun__registerSignalsForForwarding() void;
    extern "c" fn Bun__unregisterSignalsForForwarding() void;

    // The PID to forward signals to.
    // Set to 0 when unregistering.
    extern "c" var Bun__currentSyncPID: i64;

    // Race condition: a signal could be sent before spawnProcessPosix returns.
    // We need to make sure to send it after the process is spawned.
    extern "c" fn Bun__sendPendingSignalIfNecessary() void;

    fn spawnPosix(
        options: *const Options,
        argv: [*:null]?[*:0]const u8,
        envp: [*:null]?[*:0]const u8,
    ) !Maybe(Result) {
        Bun__currentSyncPID = 0;
        Bun__registerSignalsForForwarding();
        defer {
            Bun__unregisterSignalsForForwarding();
            bun.crash_handler.resetOnPosix();
        }
        const process = switch (try spawnProcessPosix(&options.toSpawnOptions(), argv, envp)) {
            .err => |err| return .{ .err = err },
            .result => |proces| proces,
        };
        Bun__currentSyncPID = @intCast(process.pid);

        Bun__sendPendingSignalIfNecessary();

        var out = [2]std.ArrayList(u8){
            std.ArrayList(u8).init(bun.default_allocator),
            std.ArrayList(u8).init(bun.default_allocator),
        };
        var out_fds = [2]bun.FileDescriptor{ process.stdout orelse bun.invalid_fd, process.stderr orelse bun.invalid_fd };
        var success = false;
        defer {
            // If we're going to return an error,
            // let's make sure to clean up the output buffers
            // and kill the process
            if (!success) {
                for (&out) |*array_list| {
                    array_list.clearAndFree();
                }
                _ = std.c.kill(process.pid, 1);
            }

            for (out_fds) |fd| {
                if (fd != bun.invalid_fd) {
                    fd.close();
                }
            }

            if (comptime Environment.isLinux) {
                if (process.pidfd) |pidfd| {
                    bun.FD.fromNative(pidfd).close();
                }
            }
        }

        var out_fds_to_wait_for = [2]bun.FileDescriptor{
            process.stdout orelse bun.invalid_fd,
            process.stderr orelse bun.invalid_fd,
        };

        if (process.memfds[1]) {
            out_fds_to_wait_for[0] = bun.invalid_fd;
        }

        if (process.memfds[2]) {
            out_fds_to_wait_for[1] = bun.invalid_fd;
        }

        while (out_fds_to_wait_for[0] != bun.invalid_fd or out_fds_to_wait_for[1] != bun.invalid_fd) {
            for (&out_fds_to_wait_for, &out, &out_fds) |*fd, *bytes, *out_fd| {
                if (fd.* == bun.invalid_fd) continue;
                while (true) {
                    bytes.ensureUnusedCapacity(16384) catch {
                        return .{ .err = bun.sys.Error.fromCode(.NOMEM, .recv) };
                    };
                    switch (bun.sys.recvNonBlock(fd.*, bytes.unusedCapacitySlice())) {
                        .err => |err| {
                            if (err.isRetry() or err.getErrno() == .PIPE) {
                                break;
                            }
                            return .{ .err = err };
                        },
                        .result => |bytes_read| {
                            bytes.items.len += bytes_read;
                            if (bytes_read == 0) {
                                fd.*.close();
                                fd.* = bun.invalid_fd;
                                out_fd.* = bun.invalid_fd;
                                break;
                            }
                        },
                    }
                }
            }

            var poll_fds_buf = [_]std.c.pollfd{
                .{
                    .fd = 0,
                    .events = std.posix.POLL.IN | std.posix.POLL.ERR | std.posix.POLL.HUP,
                    .revents = 0,
                },
                .{
                    .fd = 0,
                    .events = std.posix.POLL.IN | std.posix.POLL.ERR | std.posix.POLL.HUP,
                    .revents = 0,
                },
            };
            var poll_fds: []std.c.pollfd = poll_fds_buf[0..];
            poll_fds.len = 0;

            if (out_fds_to_wait_for[0] != bun.invalid_fd) {
                poll_fds.len += 1;
                poll_fds[poll_fds.len - 1].fd = @intCast(out_fds_to_wait_for[0].cast());
            }

            if (out_fds_to_wait_for[1] != bun.invalid_fd) {
                poll_fds.len += 1;
                poll_fds[poll_fds.len - 1].fd = @intCast(out_fds_to_wait_for[0].cast());
            }

            if (poll_fds.len == 0) {
                break;
            }

            const rc = std.c.poll(poll_fds.ptr, @intCast(poll_fds.len), -1);
            switch (bun.C.getErrno(rc)) {
                .SUCCESS => {},
                .AGAIN, .INTR => continue,
                else => |err| return .{ .err = bun.sys.Error.fromCode(err, .poll) },
            }
        }

        const status: Status = brk: {
            while (true) {
                if (Status.from(process.pid, &PosixSpawn.wait4(process.pid, 0, null))) |stat| break :brk stat;
            }

            unreachable;
        };

        if (comptime Environment.isLinux) {
            for (process.memfds[1..], &out, out_fds) |memfd, *bytes, out_fd| {
                if (memfd) {
                    bytes.* = bun.sys.File.from(out_fd).readToEnd(bun.default_allocator).bytes;
                }
            }
        }

        success = true;
        return .{
            .result = Result{
                .status = status,
                .stdout = out[0],
                .stderr = out[1],
            },
        };
    }
};<|MERGE_RESOLUTION|>--- conflicted
+++ resolved
@@ -1865,13 +1865,11 @@
     };
 
     const SyncWindowsProcess = struct {
-<<<<<<< HEAD
-        const OutFd = enum { stdout, stderr };
-=======
         pub const new = bun.TrivialNew(@This());
         pub const deinit = bun.TrivialDeinit(@This());
 
->>>>>>> 92f5c827
+        const OutFd = enum { stdout, stderr };
+
         stderr: []const []u8 = &.{},
         stdout: []const []u8 = &.{},
         err: bun.C.E = .SUCCESS,
