const default_allocator = bun.default_allocator;
const bun = @import("root").bun;
const Environment = bun.Environment;

const Global = bun.Global;
const strings = bun.strings;
const string = bun.string;
const Output = bun.Output;
const MutableString = bun.MutableString;
const std = @import("std");
const Allocator = std.mem.Allocator;
const JSC = bun.JSC;
const JSValue = JSC.JSValue;
const JSGlobalObject = JSC.JSGlobalObject;
const Which = @import("../../../which.zig");
const uws = bun.uws;
const ZigString = JSC.ZigString;
const BoringSSL = bun.BoringSSL;
const X509 = @import("./x509.zig");
const Async = bun.Async;

noinline fn getSSLException(globalThis: *JSC.JSGlobalObject, defaultMessage: []const u8) JSValue {
    var zig_str: ZigString = ZigString.init("");
    var output_buf: [4096]u8 = undefined;

    output_buf[0] = 0;
    var written: usize = 0;
    var ssl_error = BoringSSL.ERR_get_error();
    while (ssl_error != 0 and written < output_buf.len) : (ssl_error = BoringSSL.ERR_get_error()) {
        if (written > 0) {
            output_buf[written] = '\n';
            written += 1;
        }

        if (BoringSSL.ERR_reason_error_string(
            ssl_error,
        )) |reason_ptr| {
            const reason = std.mem.span(reason_ptr);
            if (reason.len == 0) {
                break;
            }
            @memcpy(output_buf[written..][0..reason.len], reason);
            written += reason.len;
        }

        if (BoringSSL.ERR_func_error_string(
            ssl_error,
        )) |reason_ptr| {
            const reason = std.mem.span(reason_ptr);
            if (reason.len > 0) {
                output_buf[written..][0.." via ".len].* = " via ".*;
                written += " via ".len;
                @memcpy(output_buf[written..][0..reason.len], reason);
                written += reason.len;
            }
        }

        if (BoringSSL.ERR_lib_error_string(
            ssl_error,
        )) |reason_ptr| {
            const reason = std.mem.span(reason_ptr);
            if (reason.len > 0) {
                output_buf[written..][0] = ' ';
                written += 1;
                @memcpy(output_buf[written..][0..reason.len], reason);
                written += reason.len;
            }
        }
    }

    if (written > 0) {
        const message = output_buf[0..written];
        zig_str = ZigString.init(std.fmt.allocPrint(bun.default_allocator, "OpenSSL {s}", .{message}) catch bun.outOfMemory());
        var encoded_str = zig_str.withEncoding();
        encoded_str.mark();

        // We shouldn't *need* to do this but it's not entirely clear.
        BoringSSL.ERR_clear_error();
    }

    if (zig_str.len == 0) {
        zig_str = ZigString.init(defaultMessage);
    }

    // store the exception in here
    // toErrorInstance clones the string
    const exception = zig_str.toErrorInstance(globalThis);

    // reference it in stack memory
    exception.ensureStillAlive();

    return exception;
}

/// we always allow and check the SSL certificate after the handshake or renegotiation
fn alwaysAllowSSLVerifyCallback(_: c_int, _: ?*BoringSSL.X509_STORE_CTX) callconv(.C) c_int {
    return 1;
}

fn normalizeHost(input: anytype) @TypeOf(input) {
    return input;
}
const BinaryType = JSC.BinaryType;

const WrappedType = enum {
    none,
    tls,
    tcp,
};
const Handlers = struct {
    onOpen: JSC.JSValue = .zero,
    onClose: JSC.JSValue = .zero,
    onData: JSC.JSValue = .zero,
    onWritable: JSC.JSValue = .zero,
    onTimeout: JSC.JSValue = .zero,
    onConnectError: JSC.JSValue = .zero,
    onEnd: JSC.JSValue = .zero,
    onError: JSC.JSValue = .zero,
    onHandshake: JSC.JSValue = .zero,

    binary_type: BinaryType = .Buffer,

    vm: *JSC.VirtualMachine,
    globalObject: *JSC.JSGlobalObject,
    active_connections: u32 = 0,
    is_server: bool = false,
    promise: JSC.Strong = .{},

    protection_count: bun.DebugOnly(u32) = bun.DebugOnlyDefault(0),

    pub fn markActive(this: *Handlers) void {
        Listener.log("markActive", .{});

        this.active_connections += 1;
    }

    pub const Scope = struct {
        handlers: *Handlers,

        pub fn exit(this: *Scope) void {
            var vm = this.handlers.vm;
            defer vm.eventLoop().exit();
            this.handlers.markInactive();
        }
    };

    pub fn enter(this: *Handlers) Scope {
        this.markActive();
        this.vm.eventLoop().enter();
        return .{
            .handlers = this,
        };
    }

    // corker: Corker = .{},

    pub fn resolvePromise(this: *Handlers, value: JSValue) void {
        const vm = this.vm;
        if (vm.isShuttingDown()) {
            return;
        }

        const promise = this.promise.trySwap() orelse return;
        const anyPromise = promise.asAnyPromise() orelse return;
        anyPromise.resolve(this.globalObject, value);
    }

    pub fn rejectPromise(this: *Handlers, value: JSValue) bool {
        const vm = this.vm;
        if (vm.isShuttingDown()) {
            return true;
        }

        const promise = this.promise.trySwap() orelse return false;
        const anyPromise = promise.asAnyPromise() orelse return false;
        anyPromise.reject(this.globalObject, value);
        return true;
    }

    pub fn markInactive(this: *Handlers) void {
        Listener.log("markInactive", .{});
        this.active_connections -= 1;
        if (this.active_connections == 0) {
            if (this.is_server) {
                var listen_socket: *Listener = @fieldParentPtr("handlers", this);
                // allow it to be GC'd once the last connection is closed and it's not listening anymore
                if (listen_socket.listener == null) {
                    listen_socket.strong_self.clear();
                }
            } else {
                this.unprotect();
                bun.default_allocator.destroy(this);
            }
        }
    }

    pub fn callErrorHandler(this: *Handlers, thisValue: JSValue, err: []const JSValue) bool {
        const vm = this.vm;
        if (vm.isShuttingDown()) {
            return false;
        }

        const globalObject = this.globalObject;
        const onError = this.onError;

        if (onError == .zero) {
            if (err.len > 0)
                _ = vm.uncaughtException(globalObject, err[0], false);

            return false;
        }

        _ = onError.call(globalObject, thisValue, err) catch
            globalObject.reportActiveExceptionAsUnhandled();

        return true;
    }

    pub fn fromJS(globalObject: *JSC.JSGlobalObject, opts: JSC.JSValue, exception: JSC.C.ExceptionRef) ?Handlers {
        var handlers = Handlers{
            .vm = globalObject.bunVM(),
            .globalObject = globalObject,
        };

        if (opts.isEmptyOrUndefinedOrNull() or opts.isBoolean() or !opts.isObject()) {
            exception.* = JSC.toInvalidArguments("Expected \"socket\" to be an object", .{}, globalObject).asObjectRef();
            return null;
        }

        const pairs = .{
            .{ "onData", "data" },
            .{ "onWritable", "drain" },
            .{ "onOpen", "open" },
            .{ "onClose", "close" },
            .{ "onTimeout", "timeout" },
            .{ "onConnectError", "connectError" },
            .{ "onEnd", "end" },
            .{ "onError", "error" },
            .{ "onHandshake", "handshake" },
        };
        inline for (pairs) |pair| {
            if (opts.getTruthyComptime(globalObject, pair.@"1")) |callback_value| {
                if (!callback_value.isCell() or !callback_value.isCallable(globalObject.vm())) {
                    exception.* = JSC.toInvalidArguments(comptime std.fmt.comptimePrint("Expected \"{s}\" callback to be a function", .{pair.@"1"}), .{}, globalObject).asObjectRef();
                    return null;
                }

                @field(handlers, pair.@"0") = callback_value;
            }
        }

        if (handlers.onData == .zero and handlers.onWritable == .zero) {
            exception.* = JSC.toInvalidArguments("Expected at least \"data\" or \"drain\" callback", .{}, globalObject).asObjectRef();
            return null;
        }

        if (opts.getTruthy(globalObject, "binaryType")) |binary_type_value| {
            if (!binary_type_value.isString()) {
                exception.* = JSC.toInvalidArguments("Expected \"binaryType\" to be a string", .{}, globalObject).asObjectRef();
                return null;
            }

            handlers.binary_type = BinaryType.fromJSValue(globalObject, binary_type_value) orelse {
                exception.* = JSC.toInvalidArguments("Expected 'binaryType' to be 'arraybuffer', 'uint8array', 'buffer'", .{}, globalObject).asObjectRef();
                return null;
            };
        }

        return handlers;
    }

    pub fn unprotect(this: *Handlers) void {
        if (this.vm.isShuttingDown()) {
            return;
        }

        if (comptime Environment.allow_assert) {
            bun.assert(this.protection_count > 0);
            this.protection_count -= 1;
        }
        this.onOpen.unprotect();
        this.onClose.unprotect();
        this.onData.unprotect();
        this.onWritable.unprotect();
        this.onTimeout.unprotect();
        this.onConnectError.unprotect();
        this.onEnd.unprotect();
        this.onError.unprotect();
        this.onHandshake.unprotect();
    }

    pub fn protect(this: *Handlers) void {
        if (comptime Environment.allow_assert) {
            this.protection_count += 1;
        }
        this.onOpen.protect();
        this.onClose.protect();
        this.onData.protect();
        this.onWritable.protect();
        this.onTimeout.protect();
        this.onConnectError.protect();
        this.onEnd.protect();
        this.onError.protect();
        this.onHandshake.protect();
    }
};

pub const SocketConfig = struct {
    hostname_or_unix: JSC.ZigString.Slice,
    port: ?u16 = null,
    ssl: ?JSC.API.ServerConfig.SSLConfig = null,
    handlers: Handlers,
    default_data: JSC.JSValue = .zero,
    exclusive: bool = false,

    pub fn fromJS(
        vm: *JSC.VirtualMachine,
        opts: JSC.JSValue,
        globalObject: *JSC.JSGlobalObject,
        exception: JSC.C.ExceptionRef,
    ) ?SocketConfig {
        var hostname_or_unix: JSC.ZigString.Slice = JSC.ZigString.Slice.empty;
        var port: ?u16 = null;
        var exclusive = false;

        var ssl: ?JSC.API.ServerConfig.SSLConfig = null;
        var default_data = JSValue.zero;

        if (opts.getTruthy(globalObject, "tls")) |tls| {
            if (tls.isBoolean()) {
                if (tls.toBoolean()) {
                    ssl = JSC.API.ServerConfig.SSLConfig.zero;
                }
            } else {
                if (JSC.API.ServerConfig.SSLConfig.inJS(vm, globalObject, tls, exception)) |ssl_config| {
                    ssl = ssl_config;
                } else if (exception.* != null) {
                    return null;
                }
            }
        }

        hostname_or_unix: {
            if (opts.getTruthy(globalObject, "fd")) |fd_| {
                if (fd_.isNumber()) {
                    break :hostname_or_unix;
                }
            }

            if (opts.getTruthy(globalObject, "unix")) |unix_socket| {
                if (!unix_socket.isString()) {
                    exception.* = JSC.toInvalidArguments("Expected \"unix\" to be a string", .{}, globalObject).asObjectRef();
                    return null;
                }

                hostname_or_unix = unix_socket.getZigString(globalObject).toSlice(bun.default_allocator);

                if (strings.hasPrefixComptime(hostname_or_unix.slice(), "file://") or strings.hasPrefixComptime(hostname_or_unix.slice(), "unix://") or strings.hasPrefixComptime(hostname_or_unix.slice(), "sock://")) {
                    hostname_or_unix.ptr += 7;
                    hostname_or_unix.len -|= 7;
                }

                if (hostname_or_unix.len > 0) {
                    break :hostname_or_unix;
                }
            }

            if (opts.getTruthy(globalObject, "exclusive")) |_| {
                exclusive = true;
            }

            if (opts.getTruthy(globalObject, "hostname") orelse opts.getTruthy(globalObject, "host")) |hostname| {
                if (!hostname.isString()) {
                    exception.* = JSC.toInvalidArguments("Expected \"hostname\" to be a string", .{}, globalObject).asObjectRef();
                    return null;
                }

                var port_value = opts.get(globalObject, "port") orelse JSValue.zero;
                hostname_or_unix = hostname.getZigString(globalObject).toSlice(bun.default_allocator);

                if (port_value.isEmptyOrUndefinedOrNull() and hostname_or_unix.len > 0) {
                    const parsed_url = bun.URL.parse(hostname_or_unix.slice());
                    if (parsed_url.getPort()) |port_num| {
                        port_value = JSValue.jsNumber(port_num);
                        hostname_or_unix.ptr = parsed_url.hostname.ptr;
                        hostname_or_unix.len = @as(u32, @truncate(parsed_url.hostname.len));
                    }
                }

                if (port_value.isEmptyOrUndefinedOrNull()) {
                    exception.* = JSC.toInvalidArguments("Expected \"port\" to be a number between 0 and 65535", .{}, globalObject).asObjectRef();
                    return null;
                }

                const porti32 = port_value.coerceToInt32(globalObject);
                if (globalObject.hasException()) {
                    return null;
                }

                if (porti32 < 0 or porti32 > 65535) {
                    exception.* = JSC.toInvalidArguments("Expected \"port\" to be a number between 0 and 65535", .{}, globalObject).asObjectRef();
                    return null;
                }

                port = @intCast(porti32);

                if (hostname_or_unix.len == 0) {
                    exception.* = JSC.toInvalidArguments("Expected \"hostname\" to be a non-empty string", .{}, globalObject).asObjectRef();
                    return null;
                }

                if (hostname_or_unix.len > 0) {
                    break :hostname_or_unix;
                }
            }

            if (hostname_or_unix.len == 0) {
                exception.* = JSC.toInvalidArguments("Expected \"unix\" or \"hostname\" to be a non-empty string", .{}, globalObject).asObjectRef();
                return null;
            }

            exception.* = JSC.toInvalidArguments("Expected either \"hostname\" or \"unix\"", .{}, globalObject).asObjectRef();
            return null;
        }

        var handlers = Handlers.fromJS(globalObject, opts.get(globalObject, "socket") orelse JSValue.zero, exception) orelse {
            hostname_or_unix.deinit();
            return null;
        };

        if (opts.fastGet(globalObject, .data)) |default_data_value| {
            default_data = default_data_value;
        }

        handlers.protect();

        return SocketConfig{
            .hostname_or_unix = hostname_or_unix,
            .port = port,
            .ssl = ssl,
            .handlers = handlers,
            .default_data = default_data,
            .exclusive = exclusive,
        };
    }
};

pub const Listener = struct {
    pub const log = Output.scoped(.Listener, false);

    handlers: Handlers,
    listener: ?*uws.ListenSocket = null,
    poll_ref: Async.KeepAlive = Async.KeepAlive.init(),
    connection: UnixOrHost,
    socket_context: ?*uws.SocketContext = null,
    ssl: bool = false,
    protos: ?[]const u8 = null,

    strong_data: JSC.Strong = .{},
    strong_self: JSC.Strong = .{},

    pub usingnamespace JSC.Codegen.JSListener;

    pub fn getData(
        this: *Listener,
        _: *JSC.JSGlobalObject,
    ) JSValue {
        log("getData()", .{});
        return this.strong_data.get() orelse JSValue.jsUndefined();
    }

    pub fn setData(
        this: *Listener,
        globalObject: *JSC.JSGlobalObject,
        value: JSC.JSValue,
    ) callconv(.C) bool {
        log("setData()", .{});
        this.strong_data.set(globalObject, value);
        return true;
    }

    const UnixOrHost = union(enum) {
        unix: []const u8,
        host: struct {
            host: []const u8,
            port: u16,
        },
        fd: bun.FileDescriptor,

        pub fn clone(this: UnixOrHost) UnixOrHost {
            switch (this) {
                .unix => |u| {
                    return .{
                        .unix = (bun.default_allocator.dupe(u8, u) catch bun.outOfMemory()),
                    };
                },
                .host => |h| {
                    return .{
                        .host = .{
                            .host = (bun.default_allocator.dupe(u8, h.host) catch bun.outOfMemory()),
                            .port = this.host.port,
                        },
                    };
                },
                .fd => |f| return .{ .fd = f },
            }
        }

        pub fn deinit(this: UnixOrHost) void {
            switch (this) {
                .unix => |u| {
                    bun.default_allocator.free(u);
                },
                .host => |h| {
                    bun.default_allocator.free(h.host);
                },
                .fd => {}, // this is an integer
            }
        }
    };

    pub fn reload(this: *Listener, globalObject: *JSC.JSGlobalObject, callframe: *JSC.CallFrame) JSValue {
        const args = callframe.arguments(1);

        if (args.len < 1 or (this.listener == null and this.handlers.active_connections == 0)) {
            globalObject.throw("Expected 1 argument", .{});
            return .zero;
        }

        const opts = args.ptr[0];
        if (opts.isEmptyOrUndefinedOrNull() or opts.isBoolean() or !opts.isObject()) {
            globalObject.throwValue(JSC.toInvalidArguments("Expected options object", .{}, globalObject));
            return .zero;
        }

        var exception: JSC.C.JSValueRef = null;

        const socket_obj = opts.get(globalObject, "socket") orelse {
            globalObject.throw("Expected \"socket\" object", .{});
            return .zero;
        };

        const handlers = Handlers.fromJS(globalObject, socket_obj, &exception) orelse {
            globalObject.throwValue(exception.?.value());
            return .zero;
        };

        var prev_handlers = &this.handlers;
        prev_handlers.unprotect();
        this.handlers = handlers; // TODO: this is a memory leak
        this.handlers.protect();

        return JSValue.jsUndefined();
    }

    pub fn listen(globalObject: *JSC.JSGlobalObject, opts: JSValue) JSValue {
        log("listen", .{});
        var exception_ = [1]JSC.JSValueRef{null};
        const exception: JSC.C.ExceptionRef = &exception_;
        defer {
            if (exception_[0] != null) {
                globalObject.throwValue(exception_[0].?.value());
            }
        }
        if (opts.isEmptyOrUndefinedOrNull() or opts.isBoolean() or !opts.isObject()) {
            exception.* = JSC.toInvalidArguments("Expected object", .{}, globalObject).asObjectRef();
            return .zero;
        }

        const vm = JSC.VirtualMachine.get();

        var socket_config = SocketConfig.fromJS(vm, opts, globalObject, exception) orelse {
            return .zero;
        };

        var hostname_or_unix = socket_config.hostname_or_unix;
        const port = socket_config.port;
        var ssl = socket_config.ssl;
        var handlers = socket_config.handlers;
        var protos: ?[]const u8 = null;
        const exclusive = socket_config.exclusive;
        handlers.is_server = true;

        const ssl_enabled = ssl != null;

        const socket_flags: i32 = if (exclusive) 1 else 0;

        const ctx_opts: uws.us_bun_socket_context_options_t = JSC.API.ServerConfig.SSLConfig.asUSockets(ssl);

        defer if (ssl != null) ssl.?.deinit();
        vm.eventLoop().ensureWaker();

        const socket_context = uws.us_create_bun_socket_context(
            @intFromBool(ssl_enabled),
            uws.Loop.get(),
            @sizeOf(usize),
            ctx_opts,
        ) orelse {
            var err = globalObject.createErrorInstance("Failed to listen on {s}:{d}", .{ hostname_or_unix.slice(), port orelse 0 });
            defer {
                socket_config.handlers.unprotect();
                hostname_or_unix.deinit();
            }

            const errno = @intFromEnum(bun.C.getErrno(@as(c_int, -1)));
            if (errno != 0) {
                err.put(globalObject, ZigString.static("errno"), JSValue.jsNumber(errno));
                if (bun.C.SystemErrno.init(errno)) |str| {
                    err.put(globalObject, ZigString.static("code"), ZigString.init(@tagName(str)).toJS(globalObject));
                }
            }

            exception.* = err.asObjectRef();
            return .zero;
        };

        if (ssl_enabled) {
            if (ssl.?.protos) |p| {
                protos = p[0..ssl.?.protos_len];
            }

            uws.NewSocketHandler(true).configure(
                socket_context,
                true,
                *TLSSocket,
                struct {
                    pub const onOpen = NewSocket(true).onOpen;
                    pub const onCreate = onCreateTLS;
                    pub const onClose = NewSocket(true).onClose;
                    pub const onData = NewSocket(true).onData;
                    pub const onWritable = NewSocket(true).onWritable;
                    pub const onTimeout = NewSocket(true).onTimeout;
                    pub const onConnectError = NewSocket(true).onConnectError;
                    pub const onEnd = NewSocket(true).onEnd;
                    pub const onHandshake = NewSocket(true).onHandshake;
                },
            );
        } else {
            uws.NewSocketHandler(false).configure(
                socket_context,
                true,
                *TCPSocket,
                struct {
                    pub const onOpen = NewSocket(false).onOpen;
                    pub const onCreate = onCreateTCP;
                    pub const onClose = NewSocket(false).onClose;
                    pub const onData = NewSocket(false).onData;
                    pub const onWritable = NewSocket(false).onWritable;
                    pub const onTimeout = NewSocket(false).onTimeout;
                    pub const onConnectError = NewSocket(false).onConnectError;
                    pub const onEnd = NewSocket(false).onEnd;
                    pub const onHandshake = NewSocket(false).onHandshake;
                },
            );
        }

        var connection: Listener.UnixOrHost = if (port) |port_| .{
            .host = .{ .host = (hostname_or_unix.cloneIfNeeded(bun.default_allocator) catch bun.outOfMemory()).slice(), .port = port_ },
        } else .{
            .unix = (hostname_or_unix.cloneIfNeeded(bun.default_allocator) catch bun.outOfMemory()).slice(),
        };

        const listen_socket: *uws.ListenSocket = brk: {
            switch (connection) {
                .host => |c| {
                    const host = bun.default_allocator.dupeZ(u8, c.host) catch bun.outOfMemory();
                    defer bun.default_allocator.free(host);

                    const socket = uws.us_socket_context_listen(
                        @intFromBool(ssl_enabled),
                        socket_context,
                        if (host.len == 0) null else host.ptr,
                        c.port,
                        socket_flags,
                        8,
                    );
                    // should return the assigned port
                    if (socket) |s| {
                        connection.host.port = @as(u16, @intCast(s.getLocalPort(ssl_enabled)));
                    }
                    break :brk socket;
                },
                .unix => |u| {
                    const host = bun.default_allocator.dupeZ(u8, u) catch bun.outOfMemory();
                    defer bun.default_allocator.free(host);
                    break :brk uws.us_socket_context_listen_unix(@intFromBool(ssl_enabled), socket_context, host, host.len, socket_flags, 8);
                },
                .fd => {
                    // don't call listen() on an fd
                    return .zero;
                },
            }
        } orelse {
            defer {
                hostname_or_unix.deinit();
                uws.us_socket_context_free(@intFromBool(ssl_enabled), socket_context);
            }

            const err = globalObject.createErrorInstance(
                "Failed to listen at {s}",
                .{
                    bun.span(hostname_or_unix.slice()),
                },
            );
            const errno = @intFromEnum(bun.C.getErrno(@as(c_int, -1)));
            if (errno != 0) {
                err.put(globalObject, ZigString.static("errno"), JSValue.jsNumber(errno));
                if (bun.C.SystemErrno.init(errno)) |str| {
                    err.put(globalObject, ZigString.static("code"), ZigString.init(@tagName(str)).toJS(globalObject));
                }
            }
            exception.* = err.asObjectRef();

            return .zero;
        };

        var socket = Listener{
            .handlers = handlers,
            .connection = connection,
            .ssl = ssl_enabled,
            .socket_context = socket_context,
            .listener = listen_socket,
            .protos = if (protos) |p| (bun.default_allocator.dupe(u8, p) catch bun.outOfMemory()) else null,
        };

        socket.handlers.protect();

        if (socket_config.default_data != .zero) {
            socket.strong_data = JSC.Strong.create(socket_config.default_data, globalObject);
        }

        if (ssl) |ssl_config| {
            if (ssl_config.server_name) |server_name| {
                const slice = bun.asByteSlice(server_name);
                if (slice.len > 0)
                    uws.us_bun_socket_context_add_server_name(1, socket.socket_context, server_name, ctx_opts, null);
            }
        }

        var this: *Listener = handlers.vm.allocator.create(Listener) catch bun.outOfMemory();
        this.* = socket;
        this.socket_context.?.ext(ssl_enabled, *Listener).?.* = this;

        const this_value = this.toJS(globalObject);
        this.strong_self.set(globalObject, this_value);
        this.poll_ref.ref(handlers.vm);

        return this_value;
    }

    pub fn onCreateTLS(
        socket: uws.NewSocketHandler(true),
    ) void {
        onCreate(true, socket);
    }

    pub fn onCreateTCP(
        socket: uws.NewSocketHandler(false),
    ) void {
        onCreate(false, socket);
    }

    pub fn constructor(globalObject: *JSC.JSGlobalObject, _: *JSC.CallFrame) ?*Listener {
        globalObject.throw("Cannot construct Listener", .{});
        return null;
    }

    pub fn onCreate(comptime ssl: bool, socket: uws.NewSocketHandler(ssl)) void {
        JSC.markBinding(@src());
        log("onCreate", .{});
        var listener: *Listener = socket.context().?.ext(ssl, *Listener).?.*;
        const Socket = NewSocket(ssl);
        bun.assert(ssl == listener.ssl);

        var this_socket = Socket.new(.{
            .handlers = &listener.handlers,
            .this_value = .zero,
            .socket = socket,
            .protos = listener.protos,
            .flags = .{ .owned_protos = false },
            .socket_context = null, // dont own the socket context
        });
        this_socket.ref();
        if (listener.strong_data.get()) |default_data| {
            const globalObject = listener.handlers.globalObject;
            Socket.dataSetCached(this_socket.getThisValue(globalObject), globalObject, default_data);
        }
        if (socket.ext(**anyopaque)) |ctx| {
            ctx.* = bun.cast(**anyopaque, this_socket);
        }
        socket.setTimeout(120000);
    }

    pub fn addServerName(this: *Listener, global: *JSC.JSGlobalObject, hostname: JSValue, tls: JSValue) JSValue {
        if (!this.ssl) {
            global.throwInvalidArguments("addServerName requires SSL support", .{});
            return .zero;
        }
        if (!hostname.isString()) {
            global.throwInvalidArguments("hostname pattern expects a string", .{});
            return .zero;
        }
        const host_str = hostname.toSlice(
            global,
            bun.default_allocator,
        );
        defer host_str.deinit();
        const server_name = bun.default_allocator.dupeZ(u8, host_str.slice()) catch bun.outOfMemory();
        defer bun.default_allocator.free(server_name);
        if (server_name.len == 0) {
            global.throwInvalidArguments("hostname pattern cannot be empty", .{});
            return .zero;
        }
        var exception_ref = [_]JSC.C.JSValueRef{null};
        const exception: JSC.C.ExceptionRef = &exception_ref;

        if (JSC.API.ServerConfig.SSLConfig.inJS(JSC.VirtualMachine.get(), global, tls, exception)) |ssl_config| {
            // to keep nodejs compatibility, we allow to replace the server name
            uws.us_socket_context_remove_server_name(1, this.socket_context, server_name);
            uws.us_bun_socket_context_add_server_name(1, this.socket_context, server_name, ssl_config.asUSockets(), null);
        }

        if (exception.* != null) {
            global.throwValue(exception_ref[0].?.value());
            return .zero;
        }
        return JSValue.jsUndefined();
    }

    pub fn dispose(this: *Listener, _: *JSC.JSGlobalObject, _: *JSC.CallFrame) JSValue {
        this.doStop(true);
        return .undefined;
    }

    pub fn stop(this: *Listener, _: *JSC.JSGlobalObject, callframe: *JSC.CallFrame) JSValue {
        const arguments = callframe.arguments(1);
        log("close", .{});

        this.doStop(if (arguments.len > 0 and arguments.ptr[0].isBoolean()) arguments.ptr[0].toBoolean() else false);

        return .undefined;
    }

    fn doStop(this: *Listener, force_close: bool) void {
        var listener = this.listener orelse return;
        this.listener = null;

        this.poll_ref.unref(this.handlers.vm);
        // if we already have no active connections, we can deinit the context now
        if (this.handlers.active_connections == 0) {
            this.handlers.unprotect();
            // deiniting the context will also close the listener
            this.socket_context.?.deinit(this.ssl);
            this.socket_context = null;
            this.strong_self.clear();
            this.strong_data.clear();
        } else {
            if (force_close) {
                // close all connections in this context and wait for them to close
                this.socket_context.?.close(this.ssl);
            } else {
                // only close the listener and wait for the connections to close by it self
                listener.close(this.ssl);
            }
        }
    }

    pub fn finalize(this: *Listener) callconv(.C) void {
        log("finalize", .{});
        if (this.listener) |listener| {
            this.listener = null;
            listener.close(this.ssl);
        }

        this.deinit();
    }

    pub fn deinit(this: *Listener) void {
        log("deinit", .{});
        this.strong_self.deinit();
        this.strong_data.deinit();
        this.poll_ref.unref(this.handlers.vm);
        bun.assert(this.listener == null);
        this.handlers.unprotect();

        if (this.handlers.active_connections > 0) {
            if (this.socket_context) |ctx| {
                ctx.close(this.ssl);
            }
            // TODO: fix this leak.
        } else {
            if (this.socket_context) |ctx| {
                ctx.deinit(this.ssl);
            }
        }

        this.connection.deinit();
        if (this.protos) |protos| {
            this.protos = null;
            bun.default_allocator.free(protos);
        }
        bun.default_allocator.destroy(this);
    }

    pub fn getConnectionsCount(this: *Listener, _: *JSC.JSGlobalObject) JSValue {
        return JSValue.jsNumber(this.handlers.active_connections);
    }

    pub fn getUnix(this: *Listener, globalObject: *JSC.JSGlobalObject) JSValue {
        if (this.connection != .unix) {
            return JSValue.jsUndefined();
        }

        return ZigString.init(this.connection.unix).withEncoding().toJS(globalObject);
    }

    pub fn getHostname(this: *Listener, globalObject: *JSC.JSGlobalObject) JSValue {
        if (this.connection != .host) {
            return JSValue.jsUndefined();
        }
        return ZigString.init(this.connection.host.host).withEncoding().toJS(globalObject);
    }

    pub fn getPort(this: *Listener, _: *JSC.JSGlobalObject) JSValue {
        if (this.connection != .host) {
            return JSValue.jsUndefined();
        }
        return JSValue.jsNumber(this.connection.host.port);
    }

    pub fn ref(this: *Listener, globalObject: *JSC.JSGlobalObject, callframe: *JSC.CallFrame) JSValue {
        const this_value = callframe.this();
        if (this.listener == null) return JSValue.jsUndefined();
        this.poll_ref.ref(globalObject.bunVM());
        this.strong_self.set(globalObject, this_value);
        return JSValue.jsUndefined();
    }

    pub fn unref(this: *Listener, globalObject: *JSC.JSGlobalObject, _: *JSC.CallFrame) JSValue {
        this.poll_ref.unref(globalObject.bunVM());
        if (this.handlers.active_connections == 0) {
            this.strong_self.clear();
        }
        return JSValue.jsUndefined();
    }

    pub fn connect(
        globalObject: *JSC.JSGlobalObject,
        opts: JSValue,
    ) JSValue {
        var exception_ = [1]JSC.JSValueRef{null};
        const exception: JSC.C.ExceptionRef = &exception_;
        defer {
            if (exception_[0] != null) {
                globalObject.throwValue(exception_[0].?.value());
            }
        }
        if (opts.isEmptyOrUndefinedOrNull() or opts.isBoolean() or !opts.isObject()) {
            exception.* = JSC.toInvalidArguments("Expected options object", .{}, globalObject).asObjectRef();
            return .zero;
        }
        const vm = globalObject.bunVM();

        const socket_config = SocketConfig.fromJS(vm, opts, globalObject, exception) orelse {
            return .zero;
        };

        var hostname_or_unix = socket_config.hostname_or_unix;
        const port = socket_config.port;
        var ssl = socket_config.ssl;
        var handlers = socket_config.handlers;
        var default_data = socket_config.default_data;

        var protos: ?[]const u8 = null;
        var server_name: ?[]const u8 = null;
        const ssl_enabled = ssl != null;
        defer if (ssl != null) ssl.?.deinit();

        const ctx_opts: uws.us_bun_socket_context_options_t = JSC.API.ServerConfig.SSLConfig.asUSockets(socket_config.ssl);

        vm.eventLoop().ensureWaker();

        const socket_context = uws.us_create_bun_socket_context(@intFromBool(ssl_enabled), uws.Loop.get(), @sizeOf(usize), ctx_opts) orelse {
            const err = JSC.SystemError{
                .message = bun.String.static("Failed to connect"),
                .syscall = bun.String.static("connect"),
                .code = if (port == null) bun.String.static("ENOENT") else bun.String.static("ECONNREFUSED"),
            };
            exception.* = err.toErrorInstance(globalObject).asObjectRef();
            handlers.unprotect();
            return .zero;
        };

        const connection: Listener.UnixOrHost = blk: {
            if (opts.getTruthy(globalObject, "fd")) |fd_| {
                if (fd_.isNumber()) {
                    const fd = fd_.asFileDescriptor();
                    break :blk .{ .fd = fd };
                }
            }
            if (port) |_| {
                break :blk .{ .host = .{ .host = (hostname_or_unix.cloneIfNeeded(bun.default_allocator) catch bun.outOfMemory()).slice(), .port = port.? } };
            }
            break :blk .{ .unix = (hostname_or_unix.cloneIfNeeded(bun.default_allocator) catch bun.outOfMemory()).slice() };
        };

        if (ssl_enabled) {
            if (ssl.?.protos) |p| {
                protos = p[0..ssl.?.protos_len];
            }
            if (ssl.?.server_name) |s| {
                server_name = bun.default_allocator.dupe(u8, s[0..bun.len(s)]) catch bun.outOfMemory();
            }
            uws.NewSocketHandler(true).configure(
                socket_context,
                true,
                *TLSSocket,
                struct {
                    pub const onOpen = NewSocket(true).onOpen;
                    pub const onClose = NewSocket(true).onClose;
                    pub const onData = NewSocket(true).onData;
                    pub const onWritable = NewSocket(true).onWritable;
                    pub const onTimeout = NewSocket(true).onTimeout;
                    pub const onConnectError = NewSocket(true).onConnectError;
                    pub const onEnd = NewSocket(true).onEnd;
                    pub const onHandshake = NewSocket(true).onHandshake;
                },
            );
        } else {
            uws.NewSocketHandler(false).configure(
                socket_context,
                true,
                *TCPSocket,
                struct {
                    pub const onOpen = NewSocket(false).onOpen;
                    pub const onClose = NewSocket(false).onClose;
                    pub const onData = NewSocket(false).onData;
                    pub const onWritable = NewSocket(false).onWritable;
                    pub const onTimeout = NewSocket(false).onTimeout;
                    pub const onConnectError = NewSocket(false).onConnectError;
                    pub const onEnd = NewSocket(false).onEnd;
                    pub const onHandshake = NewSocket(false).onHandshake;
                },
            );
        }

        default_data.ensureStillAlive();

        var handlers_ptr = handlers.vm.allocator.create(Handlers) catch bun.outOfMemory();
        handlers_ptr.* = handlers;
        handlers_ptr.is_server = false;

        var promise = JSC.JSPromise.create(globalObject);
        const promise_value = promise.asValue(globalObject);
        handlers_ptr.promise.set(globalObject, promise_value);

        if (ssl_enabled) {
            var tls = TLSSocket.new(.{
                .handlers = handlers_ptr,
                .this_value = .zero,
                .socket = TLSSocket.Socket.detached,
                .connection = connection,
                .protos = if (protos) |p| (bun.default_allocator.dupe(u8, p) catch bun.outOfMemory()) else null,
                .server_name = server_name,
                .socket_context = socket_context, // owns the socket context
            });

            TLSSocket.dataSetCached(tls.getThisValue(globalObject), globalObject, default_data);

            tls.doConnect(connection) catch {
                tls.handleConnectError(@intFromEnum(if (port == null) bun.C.SystemErrno.ENOENT else bun.C.SystemErrno.ECONNREFUSED));
                return promise_value;
            };

            tls.poll_ref.ref(handlers.vm);

            return promise_value;
        } else {
            var tcp = TCPSocket.new(.{
                .handlers = handlers_ptr,
                .this_value = .zero,
                .socket = TCPSocket.Socket.detached,
                .connection = null,
                .protos = null,
                .server_name = null,
                .socket_context = socket_context, // owns the socket context
            });

            TCPSocket.dataSetCached(tcp.getThisValue(globalObject), globalObject, default_data);
            tcp.doConnect(connection) catch {
                tcp.handleConnectError(@intFromEnum(if (port == null) bun.C.SystemErrno.ENOENT else bun.C.SystemErrno.ECONNREFUSED));
                return promise_value;
            };
            tcp.poll_ref.ref(handlers.vm);

            return promise_value;
        }
    }
};

fn JSSocketType(comptime ssl: bool) type {
    if (!ssl) {
        return JSC.Codegen.JSTCPSocket;
    } else {
        return JSC.Codegen.JSTLSSocket;
    }
}

fn selectALPNCallback(
    _: ?*BoringSSL.SSL,
    out: [*c][*c]const u8,
    outlen: [*c]u8,
    in: [*c]const u8,
    inlen: c_uint,
    arg: ?*anyopaque,
) callconv(.C) c_int {
    const this = bun.cast(*TLSSocket, arg);
    if (this.protos) |protos| {
        if (protos.len == 0) {
            return BoringSSL.SSL_TLSEXT_ERR_NOACK;
        }

        const status = BoringSSL.SSL_select_next_proto(bun.cast([*c][*c]u8, out), outlen, protos.ptr, @as(c_uint, @intCast(protos.len)), in, inlen);

        // Previous versions of Node.js returned SSL_TLSEXT_ERR_NOACK if no protocol
        // match was found. This would neither cause a fatal alert nor would it result
        // in a useful ALPN response as part of the Server Hello message.
        // We now return SSL_TLSEXT_ERR_ALERT_FATAL in that case as per Section 3.2
        // of RFC 7301, which causes a fatal no_application_protocol alert.
        const expected = if (comptime BoringSSL.OPENSSL_NPN_NEGOTIATED == 1) BoringSSL.SSL_TLSEXT_ERR_OK else BoringSSL.SSL_TLSEXT_ERR_ALERT_FATAL;

        return if (status == expected) 1 else 0;
    } else {
        return BoringSSL.SSL_TLSEXT_ERR_NOACK;
    }
}

fn NewSocket(comptime ssl: bool) type {
    return struct {
        pub const Socket = uws.NewSocketHandler(ssl);
        socket: Socket,
        // if the socket owns a context it will be here
        socket_context: ?*uws.SocketContext,

        flags: Flags = .{},
        ref_count: u32 = 1,

        wrapped: WrappedType = .none,
        handlers: *Handlers,
        this_value: JSC.JSValue = .zero,
        poll_ref: Async.KeepAlive = Async.KeepAlive.init(),
        last_4: [4]u8 = .{ 0, 0, 0, 0 },
        connection: ?Listener.UnixOrHost = null,
        protos: ?[]const u8,
        server_name: ?[]const u8 = null,

        // TODO: switch to something that uses `visitAggregate` and have the
        // `Listener` keep a list of all the sockets JSValue in there
        // This is wasteful because it means we are keeping a JSC::Weak for every single open socket
        has_pending_activity: std.atomic.Value(bool) = std.atomic.Value(bool).init(true),
        pub usingnamespace bun.NewRefCounted(@This(), @This().deinit);

        const This = @This();
        const log = Output.scoped(.Socket, false);
        const WriteResult = union(enum) {
            fail: void,
            success: struct {
                wrote: i32 = 0,
                total: usize = 0,
            },
        };
        const Flags = packed struct {
            is_active: bool = false,
            /// Prevent onClose from calling into JavaScript while we are finalizing
            finalizing: bool = false,
            authorized: bool = false,
            owned_protos: bool = true,
        };
        pub usingnamespace if (!ssl)
            JSC.Codegen.JSTCPSocket
        else
            JSC.Codegen.JSTLSSocket;

        pub fn hasPendingActivity(this: *This) callconv(.C) bool {
            @fence(.acquire);

            return this.has_pending_activity.load(.acquire);
        }

        pub fn doConnect(this: *This, connection: Listener.UnixOrHost) !void {
            bun.assert(this.socket_context != null);
            switch (connection) {
                .host => |c| {
                    this.ref();
                    this.socket = try This.Socket.connectAnon(
                        normalizeHost(c.host),
                        c.port,
                        this.socket_context.?,
                        this,
                    );
                },
                .unix => |u| {
                    this.ref();
                    this.socket = try This.Socket.connectUnixAnon(
                        u,
                        this.socket_context.?,
                        this,
                    );
                },
                .fd => |f| {
                    const socket = This.Socket.fromFd(this.socket_context.?, f, This, this, null) orelse return error.ConnectionFailed;
                    this.onOpen(socket);
                },
            }
        }

        pub fn constructor(globalObject: *JSC.JSGlobalObject, _: *JSC.CallFrame) ?*This {
            globalObject.throw("Cannot construct Socket", .{});
            return null;
        }

        pub fn onWritable(
            this: *This,
            _: Socket,
        ) void {
            JSC.markBinding(@src());
            log("onWritable", .{});
            if (this.socket.isDetached()) return;
            const handlers = this.handlers;
            const callback = handlers.onWritable;
            if (callback == .zero) return;

            var vm = handlers.vm;
            if (vm.isShuttingDown()) {
                return;
            }
            vm.eventLoop().enter();
            defer vm.eventLoop().exit();

            const globalObject = handlers.globalObject;
            const this_value = this.getThisValue(globalObject);
            _ = callback.call(globalObject, this_value, &.{this_value}) catch {
                _ = handlers.callErrorHandler(this_value, &.{ this_value, globalObject.takeException() });
            };
        }
        pub fn onTimeout(
            this: *This,
            _: Socket,
        ) void {
            JSC.markBinding(@src());
            log("onTimeout", .{});
            if (this.socket.isDetached()) return;

            const handlers = this.handlers;
            const callback = handlers.onTimeout;
            if (callback == .zero or this.flags.finalizing) return;
            if (handlers.vm.isShuttingDown()) {
                return;
            }

            // the handlers must be kept alive for the duration of the function call
            // that way if we need to call the error handler, we can
            var scope = handlers.enter();
            defer scope.exit();

            const globalObject = handlers.globalObject;
            const this_value = this.getThisValue(globalObject);
            _ = callback.call(globalObject, this_value, &.{this_value}) catch {
                _ = handlers.callErrorHandler(this_value, &.{ this_value, globalObject.takeException() });
            };
        }
<<<<<<< HEAD

        fn handleConnectError(this: *This, socket_ctx: ?*uws.SocketContext, errno: c_int) void {
            log("onConnectError({d})", .{errno});
            const needs_deref = !this.flags.detached;
            this.flags.detached = true;
=======
        fn handleConnectError(this: *This, errno: c_int) void {
            log("onConnectError({d}, {})", .{ errno, this.ref_count });
            const needs_deref = !this.socket.isDetached();
            this.socket = Socket.detached;
>>>>>>> 11d7a9d5
            defer if (needs_deref) this.deref();
            defer this.markInactive();

            const handlers = this.handlers;
            const vm = handlers.vm;
            this.poll_ref.unrefOnNextTick(vm);
            if (vm.isShuttingDown()) {
                return;
            }

            const callback = handlers.onConnectError;
            const globalObject = handlers.globalObject;
            const err = JSC.SystemError{
                .errno = errno,
                .message = bun.String.static("Failed to connect"),
                .syscall = bun.String.static("connect"),
                // For some reason errno is 0 which causes this to be success.
                // Unix socket emits ENOENT
                .code = if (errno == @intFromEnum(bun.C.SystemErrno.ENOENT)) bun.String.static("ENOENT") else bun.String.static("ECONNREFUSED"),
                // .code = bun.String.static(@tagName(bun.sys.getErrno(errno))),
                // .code = bun.String.static(@tagName(@as(bun.C.E, @enumFromInt(errno)))),
            };
            vm.eventLoop().enter();
            defer {
                vm.eventLoop().exit();
            }

            if (callback == .zero) {
                if (handlers.promise.trySwap()) |promise| {
                    // reject the promise on connect() error
                    const err_value = err.toErrorInstance(globalObject);
                    promise.asPromise().?.rejectOnNextTick(globalObject, err_value);
                }

                return;
            }

            const this_value = this.getThisValue(globalObject);
            const err_value = err.toErrorInstance(globalObject);
            const result = callback.call(globalObject, this_value, &[_]JSValue{
                this_value,
                err_value,
            }) catch globalObject.takeException();

            if (result.toError()) |err_val| {
                if (handlers.rejectPromise(err_val)) return;
                _ = handlers.callErrorHandler(this_value, &[_]JSC.JSValue{ this_value, err_val });
            } else if (handlers.promise.trySwap()) |val| {
                // They've defined a `connectError` callback
                // The error is effectively handled, but we should still reject the promise.
                var promise = val.asPromise().?;
                const err_ = err.toErrorInstance(globalObject);
                promise.rejectOnNextTickAsHandled(globalObject, err_);
                this.has_pending_activity.store(false, .release);
            }
        }
        pub fn onConnectError(this: *This, _: Socket, errno: c_int) void {
            JSC.markBinding(@src());
            this.handleConnectError(errno);
        }

        pub fn markActive(this: *This) void {
            if (!this.flags.is_active) {
                this.handlers.markActive();
                this.flags.is_active = true;
                this.has_pending_activity.store(true, .release);
            }
        }

        pub fn closeAndDetach(this: *This, code: uws.CloseCode) void {
            const socket = this.socket;
            this.socket.detach();
            socket.close(code);
        }

        pub fn markInactive(this: *This) void {
            if (this.flags.is_active) {
                // we have to close the socket before the socket context is closed
                // otherwise we will get a segfault
                // uSockets will defer freeing the TCP socket until the next tick
                if (!this.socket.isClosed()) {
                    this.closeAndDetach(.normal);
                    // onClose will call markInactive again
                    return;
                }

                this.flags.is_active = false;
                const vm = this.handlers.vm;
                this.handlers.markInactive();
                this.poll_ref.unref(vm);
                this.has_pending_activity.store(false, .release);
            }
        }

        pub fn onOpen(this: *This, socket: Socket) void {
            log("onOpen {} {}", .{ this.socket.isDetached(), this.ref_count });
            // update the internal socket instance to the one that was just connected
            // This socket must be replaced because the previous one is a connecting socket not a uSockets socket
            this.socket = socket;
            JSC.markBinding(@src());
            log("onOpen ssl: {}", .{comptime ssl});

            // Add SNI support for TLS (mongodb and others requires this)
            if (comptime ssl) {
                if (this.socket.ssl()) |ssl_ptr| {
                    if (!ssl_ptr.isInitFinished()) {
                        if (this.server_name) |server_name| {
                            const host = normalizeHost(server_name);
                            if (host.len > 0) {
                                const host__ = default_allocator.dupeZ(u8, host) catch bun.outOfMemory();
                                defer default_allocator.free(host__);
                                ssl_ptr.setHostname(host__);
                            }
                        } else if (this.connection) |connection| {
                            if (connection == .host) {
                                const host = normalizeHost(connection.host.host);
                                if (host.len > 0) {
                                    const host__ = default_allocator.dupeZ(u8, host) catch bun.outOfMemory();
                                    defer default_allocator.free(host__);
                                    ssl_ptr.setHostname(host__);
                                }
                            }
                        }
                        if (this.protos) |protos| {
                            if (this.handlers.is_server) {
                                BoringSSL.SSL_CTX_set_alpn_select_cb(BoringSSL.SSL_get_SSL_CTX(ssl_ptr), selectALPNCallback, bun.cast(*anyopaque, this));
                            } else {
                                _ = BoringSSL.SSL_set_alpn_protos(ssl_ptr, protos.ptr, @as(c_uint, @intCast(protos.len)));
                            }
                        }
                    }
                }
            }

            if (this.wrapped == .none) {
                if (socket.ext(**anyopaque)) |ctx| {
                    ctx.* = bun.cast(**anyopaque, this);
                }
            }

            const handlers = this.handlers;
            const callback = handlers.onOpen;
            const handshake_callback = handlers.onHandshake;

            const globalObject = handlers.globalObject;
            const this_value = this.getThisValue(globalObject);

            this.markActive();
            handlers.resolvePromise(this_value);

            if (comptime ssl) {
                // only calls open callback if handshake callback is provided
                // If handshake is provided, open is called on connection open
                // If is not provided, open is called after handshake
                if (callback == .zero or handshake_callback == .zero) return;
            } else {
                if (callback == .zero) return;
            }
            const vm = handlers.vm;
            vm.eventLoop().enter();
            defer vm.eventLoop().exit();
            const result = callback.call(globalObject, this_value, &[_]JSValue{
                this_value,
            }) catch globalObject.takeException();

            if (result.toError()) |err| {
                defer this.markInactive();
                if (!this.socket.isClosed()) {
                    log("Closing due to error", .{});
                } else {
                    log("Already closed", .{});
                }

                if (handlers.rejectPromise(err)) return;
                _ = handlers.callErrorHandler(this_value, &[_]JSC.JSValue{ this_value, err });
            }
        }

        pub fn getThisValue(this: *This, globalObject: *JSC.JSGlobalObject) JSValue {
            if (this.this_value == .zero) {
                const value = this.toJS(globalObject);
                value.ensureStillAlive();
                this.this_value = value;
                return value;
            }

            return this.this_value;
        }

        pub fn onEnd(this: *This, _: Socket) void {
            JSC.markBinding(@src());
            log("onEnd", .{});
            if (this.socket.isDetached()) return;

            const handlers = this.handlers;

            const callback = handlers.onEnd;
            if (callback == .zero or handlers.vm.isShuttingDown()) {
                this.poll_ref.unref(handlers.vm);

                // If you don't handle TCP fin, we assume you're done.
                this.markInactive();
                return;
            }

            // the handlers must be kept alive for the duration of the function call
            // that way if we need to call the error handler, we can
            var scope = handlers.enter();
            defer scope.exit();

            const globalObject = handlers.globalObject;
            const this_value = this.getThisValue(globalObject);
            _ = callback.call(globalObject, this_value, &.{this_value}) catch {
                _ = handlers.callErrorHandler(this_value, &.{ this_value, globalObject.takeException() });
            };
        }

        pub fn onHandshake(this: *This, _: Socket, success: i32, ssl_error: uws.us_bun_verify_error_t) void {
            log("onHandshake({d})", .{success});
            JSC.markBinding(@src());
            if (this.socket.isDetached()) return;
            const authorized = if (success == 1) true else false;

            this.flags.authorized = authorized;

            const handlers = this.handlers;
            var callback = handlers.onHandshake;
            var is_open = false;

            if (handlers.vm.isShuttingDown()) {
                return;
            }

            // Use open callback when handshake is not provided
            if (callback == .zero) {
                callback = handlers.onOpen;
                if (callback == .zero) {
                    return;
                }
                is_open = true;
            }

            // the handlers must be kept alive for the duration of the function call
            // that way if we need to call the error handler, we can
            var scope = handlers.enter();
            defer scope.exit();

            const globalObject = handlers.globalObject;
            const this_value = this.getThisValue(globalObject);

            var result: JSC.JSValue = JSC.JSValue.zero;
            // open callback only have 1 parameters and its the socket
            // you should use getAuthorizationError and authorized getter to get those values in this case
            if (is_open) {
                result = callback.call(globalObject, this_value, &[_]JSValue{this_value}) catch globalObject.takeException();

                // only call onOpen once for clients
                if (!handlers.is_server) {
                    // clean onOpen callback so only called in the first handshake and not in every renegotiation
                    // on servers this would require a different approach but it's not needed because our servers will not call handshake multiple times
                    // servers don't support renegotiation
                    this.handlers.onOpen.unprotect();
                    this.handlers.onOpen = .zero;
                }
            } else {
                // call handhsake callback with authorized and authorization error if has one
                var authorization_error: JSValue = undefined;
                if (ssl_error.error_no == 0) {
                    authorization_error = JSValue.jsNull();
                } else {
                    const code = if (ssl_error.code == null) "" else ssl_error.code[0..bun.len(ssl_error.code)];

                    const reason = if (ssl_error.reason == null) "" else ssl_error.reason[0..bun.len(ssl_error.reason)];

                    const fallback = JSC.SystemError{
                        .code = bun.String.createUTF8(code),
                        .message = bun.String.createUTF8(reason),
                    };

                    authorization_error = fallback.toErrorInstance(globalObject);
                }
                result = callback.call(globalObject, this_value, &[_]JSValue{
                    this_value,
                    JSValue.jsBoolean(authorized),
                    authorization_error,
                }) catch globalObject.takeException();
            }

            if (result.toError()) |err_value| {
                _ = handlers.callErrorHandler(this_value, &[_]JSC.JSValue{ this_value, err_value });
            }
        }

        pub fn onClose(this: *This, _: Socket, err: c_int, _: ?*anyopaque) void {
            JSC.markBinding(@src());
            log("onClose", .{});
            this.socket.detach();
            defer this.deref();
            defer this.markInactive();

            if (this.flags.finalizing) {
                return;
            }

            const handlers = this.handlers;
            const vm = handlers.vm;
            this.poll_ref.unref(vm);

            const callback = handlers.onClose;

            if (callback == .zero)
                return;

            if (vm.isShuttingDown()) {
                return;
            }

            // the handlers must be kept alive for the duration of the function call
            // that way if we need to call the error handler, we can
            var scope = handlers.enter();
            defer scope.exit();

            const globalObject = handlers.globalObject;
            const this_value = this.getThisValue(globalObject);
            _ = callback.call(globalObject, this_value, &[_]JSValue{
                this_value,
                JSValue.jsNumber(@as(i32, err)),
            }) catch {
                _ = handlers.callErrorHandler(this_value, &.{ this_value, globalObject.takeException() });
            };
        }

        pub fn onData(this: *This, _: Socket, data: []const u8) void {
            JSC.markBinding(@src());
            log("onData({d})", .{data.len});
            if (this.socket.isDetached()) return;

            const handlers = this.handlers;
            const callback = handlers.onData;
            if (callback == .zero or this.flags.finalizing) return;
            if (handlers.vm.isShuttingDown()) {
                return;
            }

            const globalObject = handlers.globalObject;
            const this_value = this.getThisValue(globalObject);
            const output_value = handlers.binary_type.toJS(data, globalObject);

            // the handlers must be kept alive for the duration of the function call
            // that way if we need to call the error handler, we can
            var scope = handlers.enter();
            defer scope.exit();

            // const encoding = handlers.encoding;
            _ = callback.call(globalObject, this_value, &[_]JSValue{
                this_value,
                output_value,
            }) catch {
                _ = handlers.callErrorHandler(this_value, &.{ this_value, globalObject.takeException() });
            };
        }

        pub fn getData(
            _: *This,
            _: *JSC.JSGlobalObject,
        ) JSValue {
            log("getData()", .{});
            return JSValue.jsUndefined();
        }

        pub fn setData(
            this: *This,
            globalObject: *JSC.JSGlobalObject,
            value: JSC.JSValue,
        ) callconv(.C) bool {
            log("setData()", .{});
            This.dataSetCached(this.this_value, globalObject, value);
            return true;
        }

        pub fn getListener(
            this: *This,
            _: *JSC.JSGlobalObject,
        ) JSValue {
            if (!this.handlers.is_server or this.socket.isDetached()) {
                return JSValue.jsUndefined();
            }

            const l: *Listener = @fieldParentPtr("handlers", this.handlers);
            return l.strong_self.get() orelse JSValue.jsUndefined();
        }

        pub fn getReadyState(
            this: *This,
            _: *JSC.JSGlobalObject,
        ) JSValue {
            log("getReadyState()", .{});

            if (this.socket.isDetached()) {
                return JSValue.jsNumber(@as(i32, -1));
            } else if (this.socket.isClosed()) {
                return JSValue.jsNumber(@as(i32, 0));
            } else if (this.socket.isEstablished()) {
                return JSValue.jsNumber(@as(i32, 1));
            } else if (this.socket.isShutdown()) {
                return JSValue.jsNumber(@as(i32, -2));
            } else {
                return JSValue.jsNumber(@as(i32, 2));
            }
        }

        pub fn getAuthorized(
            this: *This,
            _: *JSC.JSGlobalObject,
        ) JSValue {
            log("getAuthorized()", .{});
            return JSValue.jsBoolean(this.flags.authorized);
        }
        pub fn timeout(
            this: *This,
            globalObject: *JSC.JSGlobalObject,
            callframe: *JSC.CallFrame,
        ) JSValue {
            JSC.markBinding(@src());
            const args = callframe.arguments(1);
            if (this.socket.isDetached()) return JSValue.jsUndefined();
            if (args.len == 0) {
                globalObject.throw("Expected 1 argument, got 0", .{});
                return .zero;
            }
            const t = args.ptr[0].coerce(i32, globalObject);
            if (t < 0) {
                globalObject.throw("Timeout must be a positive integer", .{});
                return .zero;
            }

            this.socket.setTimeout(@as(c_uint, @intCast(t)));

            return JSValue.jsUndefined();
        }

        pub fn getAuthorizationError(
            this: *This,
            globalObject: *JSC.JSGlobalObject,
            _: *JSC.CallFrame,
        ) JSValue {
            JSC.markBinding(@src());

            if (this.socket.isDetached()) {
                return JSValue.jsNull();
            }

            // this error can change if called in different stages of hanshake
            // is very usefull to have this feature depending on the user workflow
            const ssl_error = this.socket.verifyError();
            if (ssl_error.error_no == 0) {
                return JSValue.jsNull();
            }

            const code = if (ssl_error.code == null) "" else ssl_error.code[0..bun.len(ssl_error.code)];

            const reason = if (ssl_error.reason == null) "" else ssl_error.reason[0..bun.len(ssl_error.reason)];

            const fallback = JSC.SystemError{
                .code = bun.String.createUTF8(code),
                .message = bun.String.createUTF8(reason),
            };

            return fallback.toErrorInstance(globalObject);
        }

        pub fn write(
            this: *This,
            globalObject: *JSC.JSGlobalObject,
            callframe: *JSC.CallFrame,
        ) JSValue {
            JSC.markBinding(@src());

            if (this.socket.isDetached()) {
                return JSValue.jsNumber(@as(i32, -1));
            }

            const args = callframe.arguments(4);

            if (args.len == 0) {
                globalObject.throw("Expected 1 - 4 arguments, got 0", .{});
                return .zero;
            }

            return switch (this.writeOrEnd(globalObject, args.ptr[0..args.len], false)) {
                .fail => .zero,
                .success => |result| JSValue.jsNumber(result.wrote),
            };
        }

        pub fn getLocalPort(
            this: *This,
            _: *JSC.JSGlobalObject,
        ) JSValue {
            if (this.socket.isDetached()) {
                return JSValue.jsUndefined();
            }

            return JSValue.jsNumber(this.socket.localPort());
        }

        pub fn getRemoteAddress(
            this: *This,
            globalThis: *JSC.JSGlobalObject,
        ) JSValue {
            if (this.socket.isDetached()) {
                return JSValue.jsUndefined();
            }

            var buf: [64]u8 = [_]u8{0} ** 64;
            var length: i32 = 64;
            var text_buf: [512]u8 = undefined;

            this.socket.remoteAddress(&buf, &length);
            const address_bytes = buf[0..@as(usize, @intCast(length))];
            const address: std.net.Address = switch (length) {
                4 => std.net.Address.initIp4(address_bytes[0..4].*, 0),
                16 => std.net.Address.initIp6(address_bytes[0..16].*, 0, 0, 0),
                else => return JSValue.jsUndefined(),
            };

            const text = bun.fmt.formatIp(address, &text_buf) catch unreachable;
            return ZigString.init(text).toJS(globalThis);
        }

        fn writeMaybeCorked(this: *This, buffer: []const u8, is_end: bool) i32 {
            if (this.socket.isShutdown() or this.socket.isClosed()) {
                return -1;
            }
            // we don't cork yet but we might later

            if (comptime ssl) {
                // TLS wrapped but in TCP mode
                if (this.wrapped == .tcp) {
                    const res = this.socket.rawWrite(buffer, is_end);
                    log("write({d}, {any}) = {d}", .{ buffer.len, is_end, res });
                    return res;
                }
            }

            const res = this.socket.write(buffer, is_end);
            log("write({d}, {any}) = {d}", .{ buffer.len, is_end, res });
            return res;
        }

        fn writeOrEnd(this: *This, globalObject: *JSC.JSGlobalObject, args: []const JSC.JSValue, is_end: bool) WriteResult {
            if (args.len == 0) return .{ .success = .{} };
            if (args.ptr[0].asArrayBuffer(globalObject)) |array_buffer| {
                var slice = array_buffer.slice();

                if (args.len > 1) {
                    if (!args.ptr[1].isAnyInt()) {
                        globalObject.throw("Expected offset integer, got {any}", .{args.ptr[1].getZigString(globalObject)});
                        return .{ .fail = {} };
                    }

                    const offset = @min(args.ptr[1].toUInt64NoTruncate(), slice.len);
                    slice = slice[offset..];

                    if (args.len > 2) {
                        if (!args.ptr[2].isAnyInt()) {
                            globalObject.throw("Expected length integer, got {any}", .{args.ptr[2].getZigString(globalObject)});
                            return .{ .fail = {} };
                        }

                        const length = @min(args.ptr[2].toUInt64NoTruncate(), slice.len);
                        slice = slice[0..length];
                    }
                }

                // sending empty can be used to ensure that we'll cycle through internal openssl's state
                if (comptime ssl == false) {
                    if (slice.len == 0) return .{ .success = .{} };
                }

                return .{
                    .success = .{
                        .wrote = this.writeMaybeCorked(slice, is_end),
                        .total = slice.len,
                    },
                };
            } else if (args.ptr[0].jsType() == .DOMWrapper) {
                const blob: JSC.WebCore.AnyBlob = getter: {
                    if (args.ptr[0].as(JSC.WebCore.Blob)) |blob| {
                        break :getter JSC.WebCore.AnyBlob{ .Blob = blob.* };
                    } else if (args.ptr[0].as(JSC.WebCore.Response)) |response| {
                        response.body.value.toBlobIfPossible();

                        if (response.body.value.tryUseAsAnyBlob()) |blob| {
                            break :getter blob;
                        }

                        globalObject.throw("Only Blob/buffered bodies are supported for now", .{});
                        return .{ .fail = {} };
                    } else if (args.ptr[0].as(JSC.WebCore.Request)) |request| {
                        request.body.value.toBlobIfPossible();
                        if (request.body.value.tryUseAsAnyBlob()) |blob| {
                            break :getter blob;
                        }

                        globalObject.throw("Only Blob/buffered bodies are supported for now", .{});
                        return .{ .fail = {} };
                    }

                    globalObject.throw("Expected Blob, Request or Response", .{});
                    return .{ .fail = {} };
                };

                if (!blob.needsToReadFile()) {
                    var slice = blob.slice();

                    if (args.len > 1) {
                        if (!args.ptr[1].isAnyInt()) {
                            globalObject.throw("Expected offset integer, got {any}", .{args.ptr[1].getZigString(globalObject)});
                            return .{ .fail = {} };
                        }

                        const offset = @min(args.ptr[1].toUInt64NoTruncate(), slice.len);
                        slice = slice[offset..];

                        if (args.len > 2) {
                            if (!args.ptr[2].isAnyInt()) {
                                globalObject.throw("Expected length integer, got {any}", .{args.ptr[2].getZigString(globalObject)});
                                return .{ .fail = {} };
                            }

                            const length = @min(args.ptr[2].toUInt64NoTruncate(), slice.len);
                            slice = slice[0..length];
                        }
                    }

                    // sending empty can be used to ensure that we'll cycle through internal openssl's state
                    if (comptime ssl == false) {
                        if (slice.len == 0) return .{ .success = .{} };
                    }

                    return .{
                        .success = .{
                            .wrote = this.writeMaybeCorked(slice, is_end),
                            .total = slice.len,
                        },
                    };
                }

                globalObject.throw("sendfile() not implemented yet", .{});
                return .{ .fail = {} };
            } else if (bun.String.tryFromJS(args.ptr[0], globalObject)) |bun_str| {
                defer bun_str.deref();
                var zig_str = bun_str.toUTF8WithoutRef(bun.default_allocator);
                defer zig_str.deinit();

                var slice = zig_str.slice();

                if (args.len > 1) {
                    if (!args.ptr[1].isAnyInt()) {
                        globalObject.throw("Expected offset integer, got {any}", .{args.ptr[1].getZigString(globalObject)});
                        return .{ .fail = {} };
                    }

                    const offset = @min(args.ptr[1].toUInt64NoTruncate(), slice.len);
                    slice = slice[offset..];

                    if (args.len > 2) {
                        if (!args.ptr[2].isAnyInt()) {
                            globalObject.throw("Expected length integer, got {any}", .{args.ptr[2].getZigString(globalObject)});
                            return .{ .fail = {} };
                        }

                        const length = @min(args.ptr[2].toUInt64NoTruncate(), slice.len);
                        slice = slice[0..length];
                    }
                }

                // sending empty can be used to ensure that we'll cycle through internal openssl's state
                if (comptime ssl == false) {
                    if (slice.len == 0) return .{ .success = .{} };
                }

                return .{
                    .success = .{
                        .wrote = this.writeMaybeCorked(slice, is_end),
                        .total = slice.len,
                    },
                };
            } else {
                if (!globalObject.hasException())
                    globalObject.throw("Expected ArrayBufferView, a string, or a Blob", .{});
                return .{ .fail = {} };
            }
        }

        pub fn flush(
            this: *This,
            _: *JSC.JSGlobalObject,
            _: *JSC.CallFrame,
        ) JSValue {
            JSC.markBinding(@src());
            this.socket.flush();

            return JSValue.jsUndefined();
        }

        pub fn terminate(
            this: *This,
            _: *JSC.JSGlobalObject,
            _: *JSC.CallFrame,
        ) JSValue {
            JSC.markBinding(@src());
            this.closeAndDetach(.failure);
            return JSValue.jsUndefined();
        }

        pub fn shutdown(
            this: *This,
            _: *JSC.JSGlobalObject,
            callframe: *JSC.CallFrame,
        ) JSValue {
            JSC.markBinding(@src());
            const args = callframe.arguments(1);
            if (args.len > 0 and args.ptr[0].toBoolean()) {
                this.socket.shutdownRead();
            } else {
                this.socket.shutdown();
            }

            return JSValue.jsUndefined();
        }

        pub fn end(
            this: *This,
            globalObject: *JSC.JSGlobalObject,
            callframe: *JSC.CallFrame,
        ) JSValue {
            JSC.markBinding(@src());

            const args = callframe.arguments(4);

            log("end({d} args)", .{args.len});

            if (this.socket.isDetached()) {
                return JSValue.jsNumber(@as(i32, -1));
            }

            return switch (this.writeOrEnd(globalObject, args.ptr[0..args.len], true)) {
                .fail => .zero,
                .success => |result| brk: {
                    if (result.wrote == result.total) {
                        this.socket.flush();
                        // markInactive does .detached = true
                        this.markInactive();
                    }
                    break :brk JSValue.jsNumber(result.wrote);
                },
            };
        }

        pub fn jsRef(this: *This, globalObject: *JSC.JSGlobalObject, _: *JSC.CallFrame) JSValue {
            JSC.markBinding(@src());
            if (this.socket.isDetached()) return JSValue.jsUndefined();
            this.poll_ref.ref(globalObject.bunVM());
            return JSValue.jsUndefined();
        }

        pub fn jsUnref(this: *This, globalObject: *JSC.JSGlobalObject, _: *JSC.CallFrame) JSValue {
            JSC.markBinding(@src());
            this.poll_ref.unref(globalObject.bunVM());
            return JSValue.jsUndefined();
        }

        pub fn deinit(this: *This) void {
            this.markInactive();

            this.poll_ref.unref(JSC.VirtualMachine.get());
            // need to deinit event without being attached
            if (this.flags.owned_protos) {
                if (this.protos) |protos| {
                    this.protos = null;
                    default_allocator.free(protos);
                }
            }

            if (this.server_name) |server_name| {
                this.server_name = null;
                default_allocator.free(server_name);
            }

            if (this.connection) |connection| {
                this.connection = null;
                connection.deinit();
            }
            if (this.socket_context) |socket_context| {
                this.socket_context = null;
                socket_context.deinit(ssl);
            }
            this.destroy();
        }

        pub fn finalize(this: *This) void {
            log("finalize() {d} {}", .{ @intFromPtr(this), this.socket_context != null });
            this.flags.finalizing = true;
            if (!this.socket.isClosed()) {
                this.closeAndDetach(.failure);
            }

            this.deref();
        }

        pub fn reload(this: *This, globalObject: *JSC.JSGlobalObject, callframe: *JSC.CallFrame) JSValue {
            const args = callframe.arguments(1);

            if (args.len < 1) {
                globalObject.throw("Expected 1 argument", .{});
                return .zero;
            }

            if (this.socket.isDetached()) {
                return JSValue.jsUndefined();
            }

            const opts = args.ptr[0];
            if (opts.isEmptyOrUndefinedOrNull() or opts.isBoolean() or !opts.isObject()) {
                globalObject.throw("Expected options object", .{});
                return .zero;
            }

            var exception: JSC.C.JSValueRef = null;

            const socket_obj = opts.get(globalObject, "socket") orelse {
                globalObject.throw("Expected \"socket\" option", .{});
                return .zero;
            };

            const handlers = Handlers.fromJS(globalObject, socket_obj, &exception) orelse {
                globalObject.throwValue(exception.?.value());
                return .zero;
            };

            var prev_handlers = this.handlers;
            prev_handlers.unprotect();
            this.handlers.* = handlers; // TODO: this is a memory leak
            this.handlers.protect();

            return JSValue.jsUndefined();
        }

        pub fn disableRenegotiation(
            this: *This,
            _: *JSC.JSGlobalObject,
            _: *JSC.CallFrame,
        ) JSValue {
            if (comptime ssl == false) {
                return JSValue.jsUndefined();
            }
            const ssl_ptr = this.socket.ssl() orelse return JSValue.jsUndefined();
            BoringSSL.SSL_set_renegotiate_mode(ssl_ptr, BoringSSL.ssl_renegotiate_never);
            return JSValue.jsUndefined();
        }

        pub fn setVerifyMode(
            this: *This,
            globalObject: *JSC.JSGlobalObject,
            callframe: *JSC.CallFrame,
        ) JSValue {
            if (comptime ssl == false) {
                return JSValue.jsUndefined();
            }
            if (this.socket.isDetached()) {
                return JSValue.jsUndefined();
            }

            const args = callframe.arguments(2);

            if (args.len < 2) {
                globalObject.throw("Expected requestCert and rejectUnauthorized arguments", .{});
                return .zero;
            }
            const request_cert_js = args.ptr[0];
            const reject_unauthorized_js = args.ptr[1];
            if (!request_cert_js.isBoolean() or !reject_unauthorized_js.isBoolean()) {
                globalObject.throw("Expected requestCert and rejectUnauthorized arguments to be boolean", .{});
                return .zero;
            }

            const request_cert = request_cert_js.toBoolean();
            const reject_unauthorized = request_cert_js.toBoolean();
            var verify_mode: c_int = BoringSSL.SSL_VERIFY_NONE;
            if (this.handlers.is_server) {
                if (request_cert) {
                    verify_mode = BoringSSL.SSL_VERIFY_PEER;
                    if (reject_unauthorized)
                        verify_mode |= BoringSSL.SSL_VERIFY_FAIL_IF_NO_PEER_CERT;
                }
            }
            const ssl_ptr = this.socket.ssl();
            // we always allow and check the SSL certificate after the handshake or renegotiation
            BoringSSL.SSL_set_verify(ssl_ptr, verify_mode, alwaysAllowSSLVerifyCallback);
            return JSValue.jsUndefined();
        }

        pub fn renegotiate(
            this: *This,
            globalObject: *JSC.JSGlobalObject,
            _: *JSC.CallFrame,
        ) JSValue {
            if (comptime ssl == false) {
                return JSValue.jsUndefined();
            }

            const ssl_ptr = this.socket.ssl() orelse return JSValue.jsUndefined();
            BoringSSL.ERR_clear_error();
            if (BoringSSL.SSL_renegotiate(ssl_ptr) != 1) {
                globalObject.throwValue(getSSLException(globalObject, "SSL_renegotiate error"));
                return .zero;
            }
            return JSValue.jsUndefined();
        }
        pub fn getTLSTicket(
            this: *This,
            globalObject: *JSC.JSGlobalObject,
            _: *JSC.CallFrame,
        ) JSValue {
            if (comptime ssl == false) {
                return JSValue.jsUndefined();
            }

            const ssl_ptr = this.socket.ssl() orelse return JSValue.jsUndefined();
            const session = BoringSSL.SSL_get_session(ssl_ptr) orelse return JSValue.jsUndefined();
            var ticket: [*c]const u8 = undefined;
            var length: usize = 0;
            //The pointer is only valid while the connection is in use so we need to copy it
            BoringSSL.SSL_SESSION_get0_ticket(session, @as([*c][*c]const u8, @ptrCast(&ticket)), &length);

            if (ticket == null or length == 0) {
                return JSValue.jsUndefined();
            }

            return JSC.ArrayBuffer.createBuffer(globalObject, ticket[0..length]);
        }

        pub fn setSession(
            this: *This,
            globalObject: *JSC.JSGlobalObject,
            callframe: *JSC.CallFrame,
        ) JSValue {
            if (comptime ssl == false) {
                return JSValue.jsUndefined();
            }

            if (this.socket.isDetached()) {
                return JSValue.jsUndefined();
            }

            const args = callframe.arguments(1);

            if (args.len < 1) {
                globalObject.throw("Expected session to be a string, Buffer or TypedArray", .{});
                return .zero;
            }

            const session_arg = args.ptr[0];
            var arena: bun.ArenaAllocator = bun.ArenaAllocator.init(bun.default_allocator);
            defer arena.deinit();

            var exception_ref = [_]JSC.C.JSValueRef{null};
            const exception: JSC.C.ExceptionRef = &exception_ref;
            if (JSC.Node.StringOrBuffer.fromJS(globalObject, arena.allocator(), session_arg)) |sb| {
                defer sb.deinit();
                const session_slice = sb.slice();
                const ssl_ptr = this.socket.ssl();
                var tmp = @as([*c]const u8, @ptrCast(session_slice.ptr));
                const session = BoringSSL.d2i_SSL_SESSION(null, &tmp, @as(c_long, @intCast(session_slice.len))) orelse return JSValue.jsUndefined();
                if (BoringSSL.SSL_set_session(ssl_ptr, session) != 1) {
                    globalObject.throwValue(getSSLException(globalObject, "SSL_set_session error"));
                    return .zero;
                }
                return JSValue.jsUndefined();
            } else if (exception.* != null) {
                globalObject.throwValue(JSC.JSValue.c(exception.*));
                return .zero;
            } else {
                globalObject.throw("Expected session to be a string, Buffer or TypedArray", .{});
                return .zero;
            }
        }

        pub fn getSession(
            this: *This,
            globalObject: *JSC.JSGlobalObject,
            _: *JSC.CallFrame,
        ) JSValue {
            if (comptime ssl == false) {
                return JSValue.jsUndefined();
            }

            const ssl_ptr = this.socket.ssl() orelse return JSValue.jsUndefined();
            const session = BoringSSL.SSL_get_session(ssl_ptr) orelse return JSValue.jsUndefined();
            const size = BoringSSL.i2d_SSL_SESSION(session, null);
            if (size <= 0) {
                return JSValue.jsUndefined();
            }

            const buffer_size = @as(usize, @intCast(size));
            var buffer = JSValue.createBufferFromLength(globalObject, buffer_size);
            var buffer_ptr = @as([*c]u8, @ptrCast(buffer.asArrayBuffer(globalObject).?.ptr));

            const result_size = BoringSSL.i2d_SSL_SESSION(session, &buffer_ptr);
            bun.assert(result_size == size);
            return buffer;
        }

        pub fn getALPNProtocol(
            this: *This,
            globalObject: *JSC.JSGlobalObject,
        ) JSValue {
            if (comptime ssl == false) {
                return JSValue.jsBoolean(false);
            }

            var alpn_proto: [*c]const u8 = null;
            var alpn_proto_len: u32 = 0;

            const ssl_ptr = this.socket.ssl() orelse return JSValue.jsBoolean(false);

            BoringSSL.SSL_get0_alpn_selected(ssl_ptr, &alpn_proto, &alpn_proto_len);
            if (alpn_proto == null or alpn_proto_len == 0) {
                return JSValue.jsBoolean(false);
            }

            const slice = alpn_proto[0..alpn_proto_len];
            if (strings.eql(slice, "h2")) {
                return ZigString.static("h2").toJS(globalObject);
            }
            if (strings.eql(slice, "http/1.1")) {
                return ZigString.static("http/1.1").toJS(globalObject);
            }
            return ZigString.fromUTF8(slice).toJS(globalObject);
        }
        pub fn exportKeyingMaterial(
            this: *This,
            globalObject: *JSC.JSGlobalObject,
            callframe: *JSC.CallFrame,
        ) JSValue {
            if (comptime ssl == false) {
                return JSValue.jsUndefined();
            }

            if (this.socket.isDetached()) {
                return JSValue.jsUndefined();
            }

            const args = callframe.arguments(3);
            if (args.len < 2) {
                globalObject.throw("Expected length and label to be provided", .{});
                return .zero;
            }
            const length_arg = args.ptr[0];
            if (!length_arg.isNumber()) {
                globalObject.throw("Expected length to be a number", .{});
                return .zero;
            }

            const length = length_arg.coerceToInt64(globalObject);
            if (length < 0) {
                globalObject.throw("Expected length to be a positive number", .{});
                return .zero;
            }

            const label_arg = args.ptr[1];
            if (!label_arg.isString()) {
                globalObject.throw("Expected label to be a string", .{});
                return .zero;
            }

            var label = label_arg.toSliceOrNull(globalObject) orelse {
                globalObject.throw("Expected label to be a string", .{});
                return .zero;
            };

            defer label.deinit();
            const label_slice = label.slice();
            const ssl_ptr = this.socket.ssl() orelse return JSValue.jsUndefined();

            if (args.len > 2) {
                const context_arg = args.ptr[2];

                var arena: bun.ArenaAllocator = bun.ArenaAllocator.init(bun.default_allocator);
                defer arena.deinit();

                var exception_ref = [_]JSC.C.JSValueRef{null};
                const exception: JSC.C.ExceptionRef = &exception_ref;
                if (JSC.Node.StringOrBuffer.fromJS(globalObject, arena.allocator(), context_arg)) |sb| {
                    defer sb.deinit();
                    const context_slice = sb.slice();

                    const buffer_size = @as(usize, @intCast(length));
                    var buffer = JSValue.createBufferFromLength(globalObject, buffer_size);
                    const buffer_ptr = @as([*c]u8, @ptrCast(buffer.asArrayBuffer(globalObject).?.ptr));

                    const result = BoringSSL.SSL_export_keying_material(ssl_ptr, buffer_ptr, buffer_size, @as([*c]const u8, @ptrCast(label_slice.ptr)), label_slice.len, @as([*c]const u8, @ptrCast(context_slice.ptr)), context_slice.len, 1);
                    if (result != 1) {
                        globalObject.throwValue(getSSLException(globalObject, "Failed to export keying material"));
                        return .zero;
                    }
                    return buffer;
                } else if (exception.* != null) {
                    globalObject.throwValue(JSC.JSValue.c(exception.*));
                    return .zero;
                } else {
                    globalObject.throw("Expected context to be a string, Buffer or TypedArray", .{});
                    return .zero;
                }
            } else {
                const buffer_size = @as(usize, @intCast(length));
                var buffer = JSValue.createBufferFromLength(globalObject, buffer_size);
                const buffer_ptr = @as([*c]u8, @ptrCast(buffer.asArrayBuffer(globalObject).?.ptr));

                const result = BoringSSL.SSL_export_keying_material(ssl_ptr, buffer_ptr, buffer_size, @as([*c]const u8, @ptrCast(label_slice.ptr)), label_slice.len, null, 0, 0);
                if (result != 1) {
                    globalObject.throwValue(getSSLException(globalObject, "Failed to export keying material"));
                    return .zero;
                }
                return buffer;
            }
        }

        pub fn getEphemeralKeyInfo(
            this: *This,
            globalObject: *JSC.JSGlobalObject,
            _: *JSC.CallFrame,
        ) JSValue {
            if (comptime ssl == false) {
                return JSValue.jsNull();
            }

            // only available for clients
            if (this.handlers.is_server) {
                return JSValue.jsNull();
            }
            var result = JSValue.createEmptyObject(globalObject, 3);

            const ssl_ptr = this.socket.ssl() orelse return JSValue.jsNull();

            // TODO: investigate better option or compatible way to get the key
            // this implementation follows nodejs but for BoringSSL SSL_get_server_tmp_key will always return 0
            // wich will result in a empty object
            // var raw_key: [*c]BoringSSL.EVP_PKEY = undefined;
            // if (BoringSSL.SSL_get_server_tmp_key(ssl_ptr, @ptrCast([*c][*c]BoringSSL.EVP_PKEY, &raw_key)) == 0) {
            //     return result;
            // }
            const raw_key: [*c]BoringSSL.EVP_PKEY = BoringSSL.SSL_get_privatekey(ssl_ptr);
            if (raw_key == null) {
                return result;
            }

            const kid = BoringSSL.EVP_PKEY_id(raw_key);
            const bits = BoringSSL.EVP_PKEY_bits(raw_key);

            switch (kid) {
                BoringSSL.EVP_PKEY_DH => {
                    result.put(globalObject, ZigString.static("type"), ZigString.static("DH").toJS(globalObject));
                    result.put(globalObject, ZigString.static("size"), JSValue.jsNumber(bits));
                },

                BoringSSL.EVP_PKEY_EC, BoringSSL.EVP_PKEY_X25519, BoringSSL.EVP_PKEY_X448 => {
                    var curve_name: []const u8 = undefined;
                    if (kid == BoringSSL.EVP_PKEY_EC) {
                        const ec = BoringSSL.EVP_PKEY_get1_EC_KEY(raw_key);
                        const nid = BoringSSL.EC_GROUP_get_curve_name(BoringSSL.EC_KEY_get0_group(ec));
                        const nid_str = BoringSSL.OBJ_nid2sn(nid);
                        if (nid_str != null) {
                            curve_name = nid_str[0..bun.len(nid_str)];
                        } else {
                            curve_name = "";
                        }
                    } else {
                        const kid_str = BoringSSL.OBJ_nid2sn(kid);
                        if (kid_str != null) {
                            curve_name = kid_str[0..bun.len(kid_str)];
                        } else {
                            curve_name = "";
                        }
                    }
                    result.put(globalObject, ZigString.static("type"), ZigString.static("ECDH").toJS(globalObject));
                    result.put(globalObject, ZigString.static("name"), ZigString.fromUTF8(curve_name).toJS(globalObject));
                    result.put(globalObject, ZigString.static("size"), JSValue.jsNumber(bits));
                },
                else => {},
            }
            return result;
        }

        pub fn getCipher(
            this: *This,
            globalObject: *JSC.JSGlobalObject,
            _: *JSC.CallFrame,
        ) JSValue {
            if (comptime ssl == false) {
                return JSValue.jsUndefined();
            }

            const ssl_ptr = this.socket.ssl() orelse return JSValue.jsUndefined();
            const cipher = BoringSSL.SSL_get_current_cipher(ssl_ptr);
            var result = JSValue.createEmptyObject(globalObject, 3);

            if (cipher == null) {
                result.put(globalObject, ZigString.static("name"), JSValue.jsNull());
                result.put(globalObject, ZigString.static("standardName"), JSValue.jsNull());
                result.put(globalObject, ZigString.static("version"), JSValue.jsNull());
                return result;
            }

            const name = BoringSSL.SSL_CIPHER_get_name(cipher);
            if (name == null) {
                result.put(globalObject, ZigString.static("name"), JSValue.jsNull());
            } else {
                result.put(globalObject, ZigString.static("name"), ZigString.fromUTF8(name[0..bun.len(name)]).toJS(globalObject));
            }

            const standard_name = BoringSSL.SSL_CIPHER_standard_name(cipher);
            if (standard_name == null) {
                result.put(globalObject, ZigString.static("standardName"), JSValue.jsNull());
            } else {
                result.put(globalObject, ZigString.static("standardName"), ZigString.fromUTF8(standard_name[0..bun.len(standard_name)]).toJS(globalObject));
            }

            const version = BoringSSL.SSL_CIPHER_get_version(cipher);
            if (version == null) {
                result.put(globalObject, ZigString.static("version"), JSValue.jsNull());
            } else {
                result.put(globalObject, ZigString.static("version"), ZigString.fromUTF8(version[0..bun.len(version)]).toJS(globalObject));
            }

            return result;
        }

        pub fn getTLSPeerFinishedMessage(
            this: *This,
            globalObject: *JSC.JSGlobalObject,
            _: *JSC.CallFrame,
        ) JSValue {
            if (comptime ssl == false) {
                return JSValue.jsUndefined();
            }

            const ssl_ptr = this.socket.ssl() orelse return JSValue.jsUndefined();
            // We cannot just pass nullptr to SSL_get_peer_finished()
            // because it would further be propagated to memcpy(),
            // where the standard requirements as described in ISO/IEC 9899:2011
            // sections 7.21.2.1, 7.21.1.2, and 7.1.4, would be violated.
            // Thus, we use a dummy byte.
            var dummy: [1]u8 = undefined;
            const size = BoringSSL.SSL_get_peer_finished(ssl_ptr, @as(*anyopaque, @ptrCast(&dummy)), @sizeOf(@TypeOf(dummy)));
            if (size == 0) return JSValue.jsUndefined();

            const buffer_size = @as(usize, @intCast(size));
            var buffer = JSValue.createBufferFromLength(globalObject, buffer_size);
            const buffer_ptr = @as(*anyopaque, @ptrCast(buffer.asArrayBuffer(globalObject).?.ptr));

            const result_size = BoringSSL.SSL_get_peer_finished(ssl_ptr, buffer_ptr, buffer_size);
            bun.assert(result_size == size);
            return buffer;
        }

        pub fn getTLSFinishedMessage(
            this: *This,
            globalObject: *JSC.JSGlobalObject,
            _: *JSC.CallFrame,
        ) JSValue {
            if (comptime ssl == false) {
                return JSValue.jsUndefined();
            }

            const ssl_ptr = this.socket.ssl() orelse return JSValue.jsUndefined();
            // We cannot just pass nullptr to SSL_get_finished()
            // because it would further be propagated to memcpy(),
            // where the standard requirements as described in ISO/IEC 9899:2011
            // sections 7.21.2.1, 7.21.1.2, and 7.1.4, would be violated.
            // Thus, we use a dummy byte.
            var dummy: [1]u8 = undefined;
            const size = BoringSSL.SSL_get_finished(ssl_ptr, @as(*anyopaque, @ptrCast(&dummy)), @sizeOf(@TypeOf(dummy)));
            if (size == 0) return JSValue.jsUndefined();

            const buffer_size = @as(usize, @intCast(size));
            var buffer = JSValue.createBufferFromLength(globalObject, buffer_size);
            const buffer_ptr = @as(*anyopaque, @ptrCast(buffer.asArrayBuffer(globalObject).?.ptr));

            const result_size = BoringSSL.SSL_get_finished(ssl_ptr, buffer_ptr, buffer_size);
            bun.assert(result_size == size);
            return buffer;
        }

        pub fn getSharedSigalgs(
            this: *This,
            globalObject: *JSC.JSGlobalObject,
            _: *JSC.CallFrame,
        ) JSValue {
            JSC.markBinding(@src());
            if (comptime ssl == false) {
                return JSValue.jsNull();
            }

            const ssl_ptr = this.socket.ssl() orelse return JSValue.jsNull();

            const nsig = BoringSSL.SSL_get_shared_sigalgs(ssl_ptr, 0, null, null, null, null, null);

            const array = JSC.JSValue.createEmptyArray(globalObject, @as(usize, @intCast(nsig)));

            for (0..@as(usize, @intCast(nsig))) |i| {
                var hash_nid: c_int = 0;
                var sign_nid: c_int = 0;
                var sig_with_md: []const u8 = "";

                _ = BoringSSL.SSL_get_shared_sigalgs(ssl_ptr, @as(c_int, @intCast(i)), &sign_nid, &hash_nid, null, null, null);
                switch (sign_nid) {
                    BoringSSL.EVP_PKEY_RSA => {
                        sig_with_md = "RSA";
                    },
                    BoringSSL.EVP_PKEY_RSA_PSS => {
                        sig_with_md = "RSA-PSS";
                    },

                    BoringSSL.EVP_PKEY_DSA => {
                        sig_with_md = "DSA";
                    },

                    BoringSSL.EVP_PKEY_EC => {
                        sig_with_md = "ECDSA";
                    },

                    BoringSSL.NID_ED25519 => {
                        sig_with_md = "Ed25519";
                    },

                    BoringSSL.NID_ED448 => {
                        sig_with_md = "Ed448";
                    },
                    BoringSSL.NID_id_GostR3410_2001 => {
                        sig_with_md = "gost2001";
                    },

                    BoringSSL.NID_id_GostR3410_2012_256 => {
                        sig_with_md = "gost2012_256";
                    },
                    BoringSSL.NID_id_GostR3410_2012_512 => {
                        sig_with_md = "gost2012_512";
                    },
                    else => {
                        const sn_str = BoringSSL.OBJ_nid2sn(sign_nid);
                        if (sn_str != null) {
                            sig_with_md = sn_str[0..bun.len(sn_str)];
                        } else {
                            sig_with_md = "UNDEF";
                        }
                    },
                }

                const hash_str = BoringSSL.OBJ_nid2sn(hash_nid);
                if (hash_str != null) {
                    const hash_str_len = bun.len(hash_str);
                    const hash_slice = hash_str[0..hash_str_len];
                    const buffer = bun.default_allocator.alloc(u8, sig_with_md.len + hash_str_len + 1) catch bun.outOfMemory();
                    defer bun.default_allocator.free(buffer);

                    bun.copy(u8, buffer, sig_with_md);
                    buffer[sig_with_md.len] = '+';
                    bun.copy(u8, buffer[sig_with_md.len + 1 ..], hash_slice);
                    array.putIndex(globalObject, @as(u32, @intCast(i)), JSC.ZigString.fromUTF8(buffer).toJS(globalObject));
                } else {
                    const buffer = bun.default_allocator.alloc(u8, sig_with_md.len + 6) catch bun.outOfMemory();
                    defer bun.default_allocator.free(buffer);

                    bun.copy(u8, buffer, sig_with_md);
                    bun.copy(u8, buffer[sig_with_md.len..], "+UNDEF");
                    array.putIndex(globalObject, @as(u32, @intCast(i)), JSC.ZigString.fromUTF8(buffer).toJS(globalObject));
                }
            }
            return array;
        }

        pub fn getTLSVersion(
            this: *This,
            globalObject: *JSC.JSGlobalObject,
            _: *JSC.CallFrame,
        ) JSValue {
            JSC.markBinding(@src());
            if (comptime ssl == false) {
                return JSValue.jsNull();
            }

            const ssl_ptr = this.socket.ssl() orelse return JSValue.jsNull();
            const version = BoringSSL.SSL_get_version(ssl_ptr);
            if (version == null) return JSValue.jsNull();
            const version_len = bun.len(version);
            if (version_len == 0) return JSValue.jsNull();
            const slice = version[0..version_len];
            return ZigString.fromUTF8(slice).toJS(globalObject);
        }

        pub fn setMaxSendFragment(
            this: *This,
            globalObject: *JSC.JSGlobalObject,
            callframe: *JSC.CallFrame,
        ) JSValue {
            JSC.markBinding(@src());
            if (comptime ssl == false) {
                return JSValue.jsBoolean(false);
            }

            const args = callframe.arguments(1);

            if (args.len < 1) {
                globalObject.throw("Expected size to be a number", .{});
                return .zero;
            }

            const arg = args.ptr[0];
            if (!arg.isNumber()) {
                globalObject.throw("Expected size to be a number", .{});
                return .zero;
            }
            const size = args.ptr[0].coerceToInt64(globalObject);
            if (size < 1) {
                globalObject.throw("Expected size to be greater than 1", .{});
                return .zero;
            }
            if (size > 16384) {
                globalObject.throw("Expected size to be less than 16385", .{});
                return .zero;
            }

            const ssl_ptr = this.socket.ssl() orelse return JSValue.jsBoolean(false);
            return JSValue.jsBoolean(BoringSSL.SSL_set_max_send_fragment(ssl_ptr, @as(usize, @intCast(size))) == 1);
        }
        pub fn getPeerCertificate(
            this: *This,
            globalObject: *JSC.JSGlobalObject,
            callframe: *JSC.CallFrame,
        ) JSValue {
            JSC.markBinding(@src());
            if (comptime ssl == false) {
                return JSValue.jsUndefined();
            }

            const args = callframe.arguments(1);
            var abbreviated: bool = true;
            if (args.len > 0) {
                const arg = args.ptr[0];
                if (!arg.isBoolean()) {
                    globalObject.throw("Expected abbreviated to be a boolean", .{});
                    return .zero;
                }
                abbreviated = arg.toBoolean();
            }

            const ssl_ptr = this.socket.ssl() orelse return JSValue.jsUndefined();

            if (abbreviated) {
                if (this.handlers.is_server) {
                    const cert = BoringSSL.SSL_get_peer_certificate(ssl_ptr);
                    if (cert) |x509| {
                        return X509.toJS(x509, globalObject);
                    }
                }

                const cert_chain = BoringSSL.SSL_get_peer_cert_chain(ssl_ptr) orelse return JSValue.jsUndefined();
                const cert = BoringSSL.sk_X509_value(cert_chain, 0) orelse return JSValue.jsUndefined();
                return X509.toJS(cert, globalObject);
            }
            var cert: ?*BoringSSL.X509 = null;
            if (this.handlers.is_server) {
                cert = BoringSSL.SSL_get_peer_certificate(ssl_ptr);
            }

            const cert_chain = BoringSSL.SSL_get_peer_cert_chain(ssl_ptr);
            const first_cert = if (cert) |c| c else if (cert_chain) |cc| BoringSSL.sk_X509_value(cc, 0) else null;

            if (first_cert == null) {
                return JSValue.jsUndefined();
            }

            // TODO: we need to support the non abbreviated version of this
            return JSValue.jsUndefined();
        }

        pub fn getCertificate(
            this: *This,
            globalObject: *JSC.JSGlobalObject,
            _: *JSC.CallFrame,
        ) JSValue {
            if (comptime ssl == false) {
                return JSValue.jsUndefined();
            }
            const ssl_ptr = this.socket.ssl() orelse return JSValue.jsUndefined();
            const cert = BoringSSL.SSL_get_certificate(ssl_ptr);

            if (cert) |x509| {
                return X509.toJS(x509, globalObject);
            }
            return JSValue.jsUndefined();
        }

        pub fn getServername(
            this: *This,
            globalObject: *JSC.JSGlobalObject,
            _: *JSC.CallFrame,
        ) JSValue {
            if (comptime ssl == false) {
                return JSValue.jsUndefined();
            }
            const ssl_ptr = this.socket.ssl();

            const servername = BoringSSL.SSL_get_servername(ssl_ptr, BoringSSL.TLSEXT_NAMETYPE_host_name);
            if (servername == null) {
                return JSValue.jsUndefined();
            }
            return ZigString.fromUTF8(servername[0..bun.len(servername)]).toJS(globalObject);
        }
        pub fn setServername(
            this: *This,
            globalObject: *JSC.JSGlobalObject,
            callframe: *JSC.CallFrame,
        ) JSValue {
            if (comptime ssl == false) {
                return JSValue.jsUndefined();
            }

            if (this.handlers.is_server) {
                globalObject.throw("Cannot issue SNI from a TLS server-side socket", .{});
                return .zero;
            }

            const args = callframe.arguments(1);
            if (args.len < 1) {
                globalObject.throw("Expected 1 argument", .{});
                return .zero;
            }

            const server_name = args.ptr[0];
            if (!server_name.isString()) {
                globalObject.throw("Expected \"serverName\" to be a string", .{});
                return .zero;
            }

            const slice = server_name.getZigString(globalObject).toOwnedSlice(bun.default_allocator) catch bun.outOfMemory();
            if (this.server_name) |old| {
                this.server_name = slice;
                default_allocator.free(old);
            } else {
                this.server_name = slice;
            }

            const host = normalizeHost(@as([]const u8, slice));
            if (host.len > 0) {
                var ssl_ptr = this.socket.ssl() orelse return JSValue.jsUndefined();

                if (ssl_ptr.isInitFinished()) {
                    // match node.js exceptions
                    globalObject.throw("Already started.", .{});
                    return .zero;
                }
                const host__ = default_allocator.dupeZ(u8, host) catch bun.outOfMemory();
                defer default_allocator.free(host__);
                ssl_ptr.setHostname(host__);
            }

            return JSValue.jsUndefined();
        }

        // this invalidates the current socket returning 2 new sockets
        // one for non-TLS and another for TLS
        // handlers for non-TLS are preserved
        pub fn upgradeTLS(
            this: *This,
            globalObject: *JSC.JSGlobalObject,
            callframe: *JSC.CallFrame,
        ) JSValue {
            JSC.markBinding(@src());
            if (comptime ssl) {
                return JSValue.jsUndefined();
            }

            if (this.socket.isDetached()) {
                return JSValue.jsUndefined();
            }

            const args = callframe.arguments(1);

            if (args.len < 1) {
                globalObject.throw("Expected 1 arguments", .{});
                return .zero;
            }

            var exception: JSC.C.JSValueRef = null;

            const opts = args.ptr[0];
            if (opts.isEmptyOrUndefinedOrNull() or opts.isBoolean() or !opts.isObject()) {
                globalObject.throw("Expected options object", .{});
                return .zero;
            }

            const socket_obj = opts.get(globalObject, "socket") orelse {
                globalObject.throw("Expected \"socket\" option", .{});
                return .zero;
            };

            var handlers = Handlers.fromJS(globalObject, socket_obj, &exception) orelse {
                globalObject.throwValue(exception.?.value());
                return .zero;
            };

            var ssl_opts: ?JSC.API.ServerConfig.SSLConfig = null;

            if (opts.getTruthy(globalObject, "tls")) |tls| {
                if (tls.isBoolean()) {
                    if (tls.toBoolean()) {
                        ssl_opts = JSC.API.ServerConfig.SSLConfig.zero;
                    }
                } else {
                    if (JSC.API.ServerConfig.SSLConfig.inJS(JSC.VirtualMachine.get(), globalObject, tls, &exception)) |ssl_config| {
                        ssl_opts = ssl_config;
                    } else if (exception != null) {
                        return .zero;
                    }
                }
            }

            if (ssl_opts == null) {
                globalObject.throw("Expected \"tls\" option", .{});
                return .zero;
            }

            var default_data = JSValue.zero;
            if (opts.fastGet(globalObject, .data)) |default_data_value| {
                default_data = default_data_value;
                default_data.ensureStillAlive();
            }

            var socket_config = ssl_opts.?;
            defer socket_config.deinit();
            const options = socket_config.asUSockets();

            const protos = socket_config.protos;
            const protos_len = socket_config.protos_len;

            const ext_size = @sizeOf(WrappedSocket);

            const is_server = this.handlers.is_server;

            var handlers_ptr = handlers.vm.allocator.create(Handlers) catch bun.outOfMemory();
            handlers_ptr.* = handlers;
            handlers_ptr.is_server = is_server;
            handlers_ptr.protect();
            var tls = TLSSocket.new(.{
                .handlers = handlers_ptr,
                .this_value = .zero,
                .socket = TLSSocket.Socket.detached,
                .connection = if (this.connection) |c| c.clone() else null,
                .wrapped = .tls,
                .protos = if (protos) |p| (bun.default_allocator.dupe(u8, p[0..protos_len]) catch bun.outOfMemory()) else null,
                .server_name = if (socket_config.server_name) |server_name| (bun.default_allocator.dupe(u8, server_name[0..bun.len(server_name)]) catch bun.outOfMemory()) else null,
                .socket_context = null, // only set after the wrapTLS
            });

            const tls_js_value = tls.getThisValue(globalObject);
            TLSSocket.dataSetCached(tls_js_value, globalObject, default_data);

            const TCPHandler = NewWrappedHandler(false);

            // reconfigure context to use the new wrapper handlers
            Socket.unsafeConfigure(this.socket.context().?, true, true, WrappedSocket, TCPHandler);
            const TLSHandler = NewWrappedHandler(true);
            const new_socket = this.socket.wrapTLS(
                options,
                ext_size,
                true,
                WrappedSocket,
                TLSHandler,
            ) orelse {
                handlers_ptr.unprotect();
                handlers.vm.allocator.destroy(handlers_ptr);
                bun.default_allocator.destroy(tls);
                return JSValue.jsUndefined();
            };

            tls.socket = new_socket;
            tls.socket_context = new_socket.context(); // owns the new tls context that have a ref from the old one
            tls.ref();

            var raw_handlers_ptr = handlers.vm.allocator.create(Handlers) catch bun.outOfMemory();
            raw_handlers_ptr.* = .{
                .vm = globalObject.bunVM(),
                .globalObject = globalObject,
                .onOpen = this.handlers.onOpen,
                .onClose = this.handlers.onClose,
                .onData = this.handlers.onData,
                .onWritable = this.handlers.onWritable,
                .onTimeout = this.handlers.onTimeout,
                .onConnectError = this.handlers.onConnectError,
                .onEnd = this.handlers.onEnd,
                .onError = this.handlers.onError,
                .onHandshake = this.handlers.onHandshake,
                .binary_type = this.handlers.binary_type,
                .is_server = is_server,
            };

            raw_handlers_ptr.protect();

            var raw = TLSSocket.new(.{
                .handlers = raw_handlers_ptr,
                .this_value = .zero,
                .socket = new_socket,
                .connection = if (this.connection) |c| c.clone() else null,
                .wrapped = .tcp,
                .protos = null,
                .socket_context = null, // raw socket will dont own the context
            });
            raw.ref();

            const raw_js_value = raw.getThisValue(globalObject);
            if (JSSocketType(ssl).dataGetCached(this.getThisValue(globalObject))) |raw_default_data| {
                raw_default_data.ensureStillAlive();
                TLSSocket.dataSetCached(raw_js_value, globalObject, raw_default_data);
            }
            // marks both as active
            raw.markActive();
            // this will keep tls alive until socket.open() is called to start TLS certificate and the handshake process
            // open is not immediately called because we need to set bunSocketInternal
            tls.markActive();

            // we're unrefing the original instance and refing the TLS instance
            tls.poll_ref.ref(this.handlers.vm);

            // mark both instances on socket data
            if (new_socket.ext(WrappedSocket)) |ctx| {
                ctx.* = .{ .tcp = raw, .tls = tls };
            }

            // start TLS handshake after we set ext
            new_socket.startTLS(!this.handlers.is_server);

            //detach and invalidate the old instance
            this.socket.detach();
            this.deref();
            if (this.flags.is_active) {
                const vm = this.handlers.vm;
                this.flags.is_active = false;
                // will free handlers when hits 0 active connections
                // the connection can be upgraded inside a handler call so we need to garantee that it will be still alive
                this.handlers.markInactive();
                this.poll_ref.unref(vm);
                this.has_pending_activity.store(false, .release);
            }

            const array = JSC.JSValue.createEmptyArray(globalObject, 2);
            array.putIndex(globalObject, 0, raw_js_value);
            array.putIndex(globalObject, 1, tls_js_value);
            return array;
        }
    };
}

pub const TCPSocket = NewSocket(false);
pub const TLSSocket = NewSocket(true);

pub const WrappedSocket = extern struct {
    // both shares the same socket but one behaves as TLS and the other as TCP
    tls: *TLSSocket,
    tcp: *TLSSocket,
};

pub fn NewWrappedHandler(comptime tls: bool) type {
    const Socket = uws.NewSocketHandler(true);
    return struct {
        pub fn onOpen(
            this: WrappedSocket,
            socket: Socket,
        ) void {
            // only TLS will call onOpen
            if (comptime tls) {
                TLSSocket.onOpen(this.tls, socket);
            }
        }

        pub fn onEnd(
            this: WrappedSocket,
            socket: Socket,
        ) void {
            if (comptime tls) {
                TLSSocket.onEnd(this.tls, socket);
            } else {
                TLSSocket.onEnd(this.tcp, socket);
            }
        }

        pub fn onHandshake(
            this: WrappedSocket,
            socket: Socket,
            success: i32,
            ssl_error: uws.us_bun_verify_error_t,
        ) void {
            // only TLS will call onHandshake
            if (comptime tls) {
                TLSSocket.onHandshake(this.tls, socket, success, ssl_error);
            }
        }

        pub fn onClose(
            this: WrappedSocket,
            socket: Socket,
            err: c_int,
            data: ?*anyopaque,
        ) void {
            if (comptime tls) {
                TLSSocket.onClose(this.tls, socket, err, data);
            } else {
                TLSSocket.onClose(this.tcp, socket, err, data);
            }
        }

        pub fn onData(
            this: WrappedSocket,
            socket: Socket,
            data: []const u8,
        ) void {
            if (comptime tls) {
                TLSSocket.onData(this.tls, socket, data);
            } else {
                // tedius use this
                TLSSocket.onData(this.tcp, socket, data);
            }
        }

        pub fn onWritable(
            this: WrappedSocket,
            socket: Socket,
        ) void {
            if (comptime tls) {
                TLSSocket.onWritable(this.tls, socket);
            } else {
                TLSSocket.onWritable(this.tcp, socket);
            }
        }
        pub fn onTimeout(
            this: WrappedSocket,
            socket: Socket,
        ) void {
            if (comptime tls) {
                TLSSocket.onTimeout(this.tls, socket);
            } else {
                TLSSocket.onTimeout(this.tcp, socket);
            }
        }

        pub fn onLongTimeout(
            this: WrappedSocket,
            socket: Socket,
        ) void {
            if (comptime tls) {
                TLSSocket.onTimeout(this.tls, socket);
            } else {
                TLSSocket.onTimeout(this.tcp, socket);
            }
        }

        pub fn onConnectError(
            this: WrappedSocket,
            socket: Socket,
            errno: c_int,
        ) void {
            if (comptime tls) {
                TLSSocket.onConnectError(this.tls, socket, errno);
            } else {
                TLSSocket.onConnectError(this.tcp, socket, errno);
            }
        }
    };
}
pub fn jsAddServerName(global: *JSC.JSGlobalObject, callframe: *JSC.CallFrame) JSValue {
    JSC.markBinding(@src());

    const arguments = callframe.arguments(3);
    if (arguments.len < 3) {
        global.throwNotEnoughArguments("addServerName", 3, arguments.len);
        return .zero;
    }
    const listener = arguments.ptr[0];
    if (listener.as(Listener)) |this| {
        return this.addServerName(global, arguments.ptr[1], arguments.ptr[2]);
    }
    global.throw("Expected a Listener instance", .{});
    return .zero;
}

pub fn createNodeTLSBinding(global: *JSC.JSGlobalObject) JSC.JSValue {
    return JSC.JSArray.create(global, &.{
        JSC.JSFunction.create(global, "addServerName", JSC.toJSHostFunction(jsAddServerName), 3, .{}),
    });
}<|MERGE_RESOLUTION|>--- conflicted
+++ resolved
@@ -1269,18 +1269,11 @@
                 _ = handlers.callErrorHandler(this_value, &.{ this_value, globalObject.takeException() });
             };
         }
-<<<<<<< HEAD
-
-        fn handleConnectError(this: *This, socket_ctx: ?*uws.SocketContext, errno: c_int) void {
-            log("onConnectError({d})", .{errno});
-            const needs_deref = !this.flags.detached;
-            this.flags.detached = true;
-=======
+
         fn handleConnectError(this: *This, errno: c_int) void {
             log("onConnectError({d}, {})", .{ errno, this.ref_count });
             const needs_deref = !this.socket.isDetached();
             this.socket = Socket.detached;
->>>>>>> 11d7a9d5
             defer if (needs_deref) this.deref();
             defer this.markInactive();
 
