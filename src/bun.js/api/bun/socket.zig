const default_allocator = bun.default_allocator;
const bun = @import("bun");
const Environment = bun.Environment;

const Global = bun.Global;
const strings = bun.strings;
const string = bun.string;
const Output = bun.Output;
const MutableString = bun.MutableString;
const std = @import("std");
const Allocator = std.mem.Allocator;
const JSC = bun.JSC;
const JSValue = JSC.JSValue;
const JSGlobalObject = JSC.JSGlobalObject;
const Which = @import("../../../which.zig");
const uws = bun.uws;
const ZigString = JSC.ZigString;
const BoringSSL = bun.BoringSSL.c;
const X509 = @import("./x509.zig");
const Async = bun.Async;
const uv = bun.windows.libuv;
const H2FrameParser = @import("./h2_frame_parser.zig").H2FrameParser;
const NodePath = @import("../../node/path.zig");

pub const SocketAddress = @import("./socket/SocketAddress.zig");

noinline fn getSSLException(globalThis: *JSC.JSGlobalObject, defaultMessage: []const u8) JSValue {
    var zig_str: ZigString = ZigString.init("");
    var output_buf: [4096]u8 = undefined;

    output_buf[0] = 0;
    var written: usize = 0;
    var ssl_error = BoringSSL.ERR_get_error();
    while (ssl_error != 0 and written < output_buf.len) : (ssl_error = BoringSSL.ERR_get_error()) {
        if (written > 0) {
            output_buf[written] = '\n';
            written += 1;
        }

        if (BoringSSL.ERR_reason_error_string(
            ssl_error,
        )) |reason_ptr| {
            const reason = std.mem.span(reason_ptr);
            if (reason.len == 0) {
                break;
            }
            @memcpy(output_buf[written..][0..reason.len], reason);
            written += reason.len;
        }

        if (BoringSSL.ERR_func_error_string(
            ssl_error,
        )) |reason_ptr| {
            const reason = std.mem.span(reason_ptr);
            if (reason.len > 0) {
                output_buf[written..][0.." via ".len].* = " via ".*;
                written += " via ".len;
                @memcpy(output_buf[written..][0..reason.len], reason);
                written += reason.len;
            }
        }

        if (BoringSSL.ERR_lib_error_string(
            ssl_error,
        )) |reason_ptr| {
            const reason = std.mem.span(reason_ptr);
            if (reason.len > 0) {
                output_buf[written..][0] = ' ';
                written += 1;
                @memcpy(output_buf[written..][0..reason.len], reason);
                written += reason.len;
            }
        }
    }

    if (written > 0) {
        const message = output_buf[0..written];
        zig_str = ZigString.init(std.fmt.allocPrint(bun.default_allocator, "OpenSSL {s}", .{message}) catch bun.outOfMemory());
        var encoded_str = zig_str.withEncoding();
        encoded_str.mark();

        // We shouldn't *need* to do this but it's not entirely clear.
        BoringSSL.ERR_clear_error();
    }

    if (zig_str.len == 0) {
        zig_str = ZigString.init(defaultMessage);
    }

    // store the exception in here
    // toErrorInstance clones the string
    const exception = zig_str.toErrorInstance(globalThis);

    // reference it in stack memory
    exception.ensureStillAlive();

    return exception;
}

/// we always allow and check the SSL certificate after the handshake or renegotiation
fn alwaysAllowSSLVerifyCallback(_: c_int, _: ?*BoringSSL.X509_STORE_CTX) callconv(.C) c_int {
    return 1;
}

fn normalizeHost(input: anytype) @TypeOf(input) {
    return input;
}

const BinaryType = JSC.ArrayBuffer.BinaryType;

const WrappedType = enum {
    none,
    tls,
    tcp,
};

pub const Handlers = struct {
    onOpen: JSC.JSValue = .zero,
    onClose: JSC.JSValue = .zero,
    onData: JSC.JSValue = .zero,
    onWritable: JSC.JSValue = .zero,
    onTimeout: JSC.JSValue = .zero,
    onConnectError: JSC.JSValue = .zero,
    onEnd: JSC.JSValue = .zero,
    onError: JSC.JSValue = .zero,
    onHandshake: JSC.JSValue = .zero,

    binary_type: BinaryType = .Buffer,

    vm: *JSC.VirtualMachine,
    globalObject: *JSC.JSGlobalObject,
    active_connections: u32 = 0,
    is_server: bool,
    promise: JSC.Strong.Optional = .empty,

    protection_count: bun.DebugOnly(u32) = if (Environment.isDebug) 0,

    pub fn markActive(this: *Handlers) void {
        Listener.log("markActive", .{});

        this.active_connections += 1;
    }

    pub const Scope = struct {
        handlers: *Handlers,

        pub fn exit(this: *Scope) void {
            var vm = this.handlers.vm;
            defer vm.eventLoop().exit();
            this.handlers.markInactive();
        }
    };

    pub fn enter(this: *Handlers) Scope {
        this.markActive();
        this.vm.eventLoop().enter();
        return .{
            .handlers = this,
        };
    }

    // corker: Corker = .{},

    pub fn resolvePromise(this: *Handlers, value: JSValue) void {
        const vm = this.vm;
        if (vm.isShuttingDown()) {
            return;
        }

        const promise = this.promise.trySwap() orelse return;
        const anyPromise = promise.asAnyPromise() orelse return;
        anyPromise.resolve(this.globalObject, value);
    }

    pub fn rejectPromise(this: *Handlers, value: JSValue) bool {
        const vm = this.vm;
        if (vm.isShuttingDown()) {
            return true;
        }

        const promise = this.promise.trySwap() orelse return false;
        const anyPromise = promise.asAnyPromise() orelse return false;
        anyPromise.reject(this.globalObject, value);
        return true;
    }

    pub fn markInactive(this: *Handlers) void {
        Listener.log("markInactive", .{});
        this.active_connections -= 1;
        if (this.active_connections == 0) {
            if (this.is_server) {
                const listen_socket: *Listener = @fieldParentPtr("handlers", this);
                // allow it to be GC'd once the last connection is closed and it's not listening anymore
                if (listen_socket.listener == .none) {
                    listen_socket.poll_ref.unref(this.vm);
                    listen_socket.strong_self.deinit();
                }
            } else {
                this.unprotect();
                bun.default_allocator.destroy(this);
            }
        }
    }

    pub fn callErrorHandler(this: *Handlers, thisValue: JSValue, args: *const [2]JSValue) bool {
        const vm = this.vm;
        if (vm.isShuttingDown()) {
            return false;
        }

        const globalObject = this.globalObject;
        const onError = this.onError;

        if (onError == .zero) {
            _ = vm.uncaughtException(globalObject, args[1], false);
            return false;
        }

        _ = onError.call(globalObject, thisValue, args) catch |e| globalObject.reportActiveExceptionAsUnhandled(e);

        return true;
    }

    pub fn fromJS(globalObject: *JSC.JSGlobalObject, opts: JSC.JSValue, is_server: bool) bun.JSError!Handlers {
        var handlers = Handlers{
            .vm = globalObject.bunVM(),
            .globalObject = globalObject,
            .is_server = is_server,
        };

        if (opts.isEmptyOrUndefinedOrNull() or opts.isBoolean() or !opts.isObject()) {
            return globalObject.throwInvalidArguments("Expected \"socket\" to be an object", .{});
        }

        const pairs = .{
            .{ "onData", "data" },
            .{ "onWritable", "drain" },
            .{ "onOpen", "open" },
            .{ "onClose", "close" },
            .{ "onTimeout", "timeout" },
            .{ "onConnectError", "connectError" },
            .{ "onEnd", "end" },
            .{ "onError", "error" },
            .{ "onHandshake", "handshake" },
        };
        inline for (pairs) |pair| {
            if (try opts.getTruthyComptime(globalObject, pair.@"1")) |callback_value| {
                if (!callback_value.isCell() or !callback_value.isCallable()) {
                    return globalObject.throwInvalidArguments("Expected \"{s}\" callback to be a function", .{pair[1]});
                }

                @field(handlers, pair.@"0") = callback_value;
            }
        }

        if (handlers.onData == .zero and handlers.onWritable == .zero) {
            return globalObject.throwInvalidArguments("Expected at least \"data\" or \"drain\" callback", .{});
        }

        if (try opts.getTruthy(globalObject, "binaryType")) |binary_type_value| {
            if (!binary_type_value.isString()) {
                return globalObject.throwInvalidArguments("Expected \"binaryType\" to be a string", .{});
            }

            handlers.binary_type = try BinaryType.fromJSValue(globalObject, binary_type_value) orelse {
                return globalObject.throwInvalidArguments("Expected 'binaryType' to be 'ArrayBuffer', 'Uint8Array', or 'Buffer'", .{});
            };
        }

        return handlers;
    }

    pub fn unprotect(this: *Handlers) void {
        if (this.vm.isShuttingDown()) {
            return;
        }

        if (comptime Environment.isDebug) {
            bun.assert(this.protection_count > 0);
            this.protection_count -= 1;
        }
        this.onOpen.unprotect();
        this.onClose.unprotect();
        this.onData.unprotect();
        this.onWritable.unprotect();
        this.onTimeout.unprotect();
        this.onConnectError.unprotect();
        this.onEnd.unprotect();
        this.onError.unprotect();
        this.onHandshake.unprotect();
    }

    pub fn protect(this: *Handlers) void {
        if (comptime Environment.isDebug) {
            this.protection_count += 1;
        }
        this.onOpen.protect();
        this.onClose.protect();
        this.onData.protect();
        this.onWritable.protect();
        this.onTimeout.protect();
        this.onConnectError.protect();
        this.onEnd.protect();
        this.onError.protect();
        this.onHandshake.protect();
    }
};

pub const SocketConfig = struct {
    hostname_or_unix: JSC.ZigString.Slice,
    port: ?u16 = null,
    fd: ?bun.FileDescriptor = null,
    ssl: ?JSC.API.ServerConfig.SSLConfig = null,
    handlers: Handlers,
    default_data: JSC.JSValue = .zero,
    exclusive: bool = false,
    allowHalfOpen: bool = false,
    reusePort: bool = false,
    ipv6Only: bool = false,

    pub fn socketFlags(this: *const SocketConfig) i32 {
        var flags: i32 = if (this.exclusive)
            uws.LIBUS_LISTEN_EXCLUSIVE_PORT
        else if (this.reusePort)
            uws.LIBUS_LISTEN_REUSE_PORT | uws.LIBUS_LISTEN_REUSE_ADDR
        else
            uws.LIBUS_LISTEN_DEFAULT;

        if (this.allowHalfOpen) {
            flags |= uws.LIBUS_SOCKET_ALLOW_HALF_OPEN;
        }
        if (this.ipv6Only) {
            flags |= uws.LIBUS_SOCKET_IPV6_ONLY;
        }

        return flags;
    }

    pub fn fromJS(vm: *JSC.VirtualMachine, opts: JSC.JSValue, globalObject: *JSC.JSGlobalObject, is_server: bool) bun.JSError!SocketConfig {
        var hostname_or_unix: JSC.ZigString.Slice = JSC.ZigString.Slice.empty;
        errdefer hostname_or_unix.deinit();
        var port: ?u16 = null;
        var fd: ?bun.FileDescriptor = null;
        var exclusive = false;
        var allowHalfOpen = false;
        var reusePort = false;
        var ipv6Only = false;

        var ssl: ?JSC.API.ServerConfig.SSLConfig = null;
        var default_data = JSValue.zero;

        if (try opts.getTruthy(globalObject, "tls")) |tls| {
            if (tls.isBoolean()) {
                if (tls.toBoolean()) {
                    ssl = JSC.API.ServerConfig.SSLConfig.zero;
                }
            } else {
                if (try JSC.API.ServerConfig.SSLConfig.fromJS(vm, globalObject, tls)) |ssl_config| {
                    ssl = ssl_config;
                }
            }
        }

        errdefer {
            if (ssl != null) {
                ssl.?.deinit();
            }
        }

        hostname_or_unix: {
            if (try opts.getTruthy(globalObject, "fd")) |fd_| {
                if (fd_.isNumber()) {
                    fd = fd_.asFileDescriptor();
                    break :hostname_or_unix;
                }
            }

            if (try opts.getStringish(globalObject, "unix")) |unix_socket| {
                defer unix_socket.deref();

                hostname_or_unix = try unix_socket.toUTF8WithoutRef(bun.default_allocator).cloneIfNeeded(bun.default_allocator);

                if (strings.hasPrefixComptime(hostname_or_unix.slice(), "file://") or strings.hasPrefixComptime(hostname_or_unix.slice(), "unix://") or strings.hasPrefixComptime(hostname_or_unix.slice(), "sock://")) {
                    // The memory allocator relies on the pointer address to
                    // free it, so if we simply moved the pointer up it would
                    // cause an issue when freeing it later.
                    const moved_bytes = try bun.default_allocator.dupeZ(u8, hostname_or_unix.slice()[7..]);
                    hostname_or_unix.deinit();
                    hostname_or_unix = ZigString.Slice.init(bun.default_allocator, moved_bytes);
                }

                if (hostname_or_unix.len > 0) {
                    break :hostname_or_unix;
                }
            }

            if (try opts.getBooleanLoose(globalObject, "exclusive")) |exclusive_| {
                exclusive = exclusive_;
            }
            if (try opts.getBooleanLoose(globalObject, "allowHalfOpen")) |allow_half_open| {
                allowHalfOpen = allow_half_open;
            }

            if (try opts.getBooleanLoose(globalObject, "reusePort")) |reuse_port| {
                reusePort = reuse_port;
            }

            if (try opts.getBooleanLoose(globalObject, "ipv6Only")) |ipv6_only| {
                ipv6Only = ipv6_only;
            }

            if (try opts.getStringish(globalObject, "hostname") orelse try opts.getStringish(globalObject, "host")) |hostname| {
                defer hostname.deref();

                var port_value = try opts.get(globalObject, "port") orelse JSValue.zero;
                hostname_or_unix = try hostname.toUTF8WithoutRef(bun.default_allocator).cloneIfNeeded(bun.default_allocator);

                if (port_value.isEmptyOrUndefinedOrNull() and hostname_or_unix.len > 0) {
                    const parsed_url = bun.URL.parse(hostname_or_unix.slice());
                    if (parsed_url.getPort()) |port_num| {
                        port_value = JSValue.jsNumber(port_num);
                        if (parsed_url.hostname.len > 0) {
                            const moved_bytes = try bun.default_allocator.dupeZ(u8, parsed_url.hostname);
                            hostname_or_unix.deinit();
                            hostname_or_unix = ZigString.Slice.init(bun.default_allocator, moved_bytes);
                        }
                    }
                }

                if (port_value.isEmptyOrUndefinedOrNull()) {
                    return globalObject.throwInvalidArguments("Expected \"port\" to be a number between 0 and 65535", .{});
                }

                const porti32 = port_value.coerceToInt32(globalObject);
                if (globalObject.hasException()) {
                    return error.JSError;
                }

                if (porti32 < 0 or porti32 > 65535) {
                    return globalObject.throwInvalidArguments("Expected \"port\" to be a number between 0 and 65535", .{});
                }

                port = @intCast(porti32);

                if (hostname_or_unix.len == 0) {
                    return globalObject.throwInvalidArguments("Expected \"hostname\" to be a non-empty string", .{});
                }

                if (hostname_or_unix.len > 0) {
                    break :hostname_or_unix;
                }
            }

            if (hostname_or_unix.len == 0) {
                return globalObject.throwInvalidArguments("Expected \"unix\" or \"hostname\" to be a non-empty string", .{});
            }

            return globalObject.throwInvalidArguments("Expected either \"hostname\" or \"unix\"", .{});
        }

        var handlers = try Handlers.fromJS(globalObject, try opts.get(globalObject, "socket") orelse JSValue.zero, is_server);

        if (try opts.fastGet(globalObject, .data)) |default_data_value| {
            default_data = default_data_value;
        }

        handlers.protect();

        return SocketConfig{
            .hostname_or_unix = hostname_or_unix,
            .port = port,
            .fd = fd,
            .ssl = ssl,
            .handlers = handlers,
            .default_data = default_data,
            .exclusive = exclusive,
            .allowHalfOpen = allowHalfOpen,
            .reusePort = reusePort,
            .ipv6Only = ipv6Only,
        };
    }
};

fn isValidPipeName(pipe_name: []const u8) bool {
    if (!Environment.isWindows) {
        return false;
    }
    // check for valid pipe names
    // at minimum we need to have \\.\pipe\ or \\?\pipe\ + 1 char that is not a separator
    return pipe_name.len > 9 and
        NodePath.isSepWindowsT(u8, pipe_name[0]) and
        NodePath.isSepWindowsT(u8, pipe_name[1]) and
        (pipe_name[2] == '.' or pipe_name[2] == '?') and
        NodePath.isSepWindowsT(u8, pipe_name[3]) and
        strings.eql(pipe_name[4..8], "pipe") and
        NodePath.isSepWindowsT(u8, pipe_name[8]) and
        !NodePath.isSepWindowsT(u8, pipe_name[9]);
}

fn normalizePipeName(pipe_name: []const u8, buffer: []u8) ?[]const u8 {
    if (Environment.isWindows) {
        bun.assert(pipe_name.len < buffer.len);
        if (!isValidPipeName(pipe_name)) {
            return null;
        }
        // normalize pipe name with can have mixed slashes
        // pipes are simple and this will be faster than using node:path.resolve()
        // we dont wanna to normalize the pipe name it self only the pipe identifier (//./pipe/, //?/pipe/, etc)
        @memcpy(buffer[0..9], "\\\\.\\pipe\\");
        @memcpy(buffer[9..pipe_name.len], pipe_name[9..]);
        return buffer[0..pipe_name.len];
    } else {
        return null;
    }
}

pub const Listener = struct {
    pub const log = Output.scoped(.Listener, false);

    handlers: Handlers,
    listener: ListenerType = .none,

    poll_ref: Async.KeepAlive = Async.KeepAlive.init(),
    connection: UnixOrHost,
    socket_context: ?*uws.SocketContext = null,
    ssl: bool = false,
    protos: ?[]const u8 = null,

    strong_data: JSC.Strong.Optional = .empty,
    strong_self: JSC.Strong.Optional = .empty,

    pub const js = JSC.Codegen.JSListener;
    pub const toJS = js.toJS;
    pub const fromJS = js.fromJS;
    pub const fromJSDirect = js.fromJSDirect;

    pub const ListenerType = union(enum) {
        uws: *uws.ListenSocket,
        namedPipe: *WindowsNamedPipeListeningContext,
        none: void,
    };

    pub fn getData(this: *Listener, _: *JSC.JSGlobalObject) JSValue {
        log("getData()", .{});
        return this.strong_data.get() orelse JSValue.jsUndefined();
    }

    pub fn setData(this: *Listener, globalObject: *JSC.JSGlobalObject, value: JSC.JSValue) void {
        log("setData()", .{});
        this.strong_data.set(globalObject, value);
    }

    const UnixOrHost = union(enum) {
        unix: []const u8,
        host: struct {
            host: []const u8,
            port: u16,
        },
        fd: bun.FileDescriptor,

        pub fn clone(this: UnixOrHost) UnixOrHost {
            switch (this) {
                .unix => |u| {
                    return .{
                        .unix = (bun.default_allocator.dupe(u8, u) catch bun.outOfMemory()),
                    };
                },
                .host => |h| {
                    return .{
                        .host = .{
                            .host = (bun.default_allocator.dupe(u8, h.host) catch bun.outOfMemory()),
                            .port = this.host.port,
                        },
                    };
                },
                .fd => |f| return .{ .fd = f },
            }
        }

        pub fn deinit(this: UnixOrHost) void {
            switch (this) {
                .unix => |u| {
                    bun.default_allocator.free(u);
                },
                .host => |h| {
                    bun.default_allocator.free(h.host);
                },
                .fd => {}, // this is an integer
            }
        }
    };

    pub fn reload(this: *Listener, globalObject: *JSC.JSGlobalObject, callframe: *JSC.CallFrame) bun.JSError!JSValue {
        const args = callframe.arguments_old(1);

        if (args.len < 1 or (this.listener == .none and this.handlers.active_connections == 0)) {
            return globalObject.throw("Expected 1 argument", .{});
        }

        const opts = args.ptr[0];
        if (opts.isEmptyOrUndefinedOrNull() or opts.isBoolean() or !opts.isObject()) {
            return globalObject.throwValue(globalObject.toInvalidArguments("Expected options object", .{}));
        }

        const socket_obj = try opts.get(globalObject, "socket") orelse {
            return globalObject.throw("Expected \"socket\" object", .{});
        };

        const handlers = try Handlers.fromJS(globalObject, socket_obj, this.handlers.is_server);

        var prev_handlers = &this.handlers;
        prev_handlers.unprotect();
        this.handlers = handlers; // TODO: this is a memory leak
        this.handlers.protect();

        return JSValue.jsUndefined();
    }

    pub fn listen(globalObject: *JSC.JSGlobalObject, opts: JSValue) bun.JSError!JSValue {
        log("listen", .{});
        if (opts.isEmptyOrUndefinedOrNull() or opts.isBoolean() or !opts.isObject()) {
            return globalObject.throwInvalidArguments("Expected object", .{});
        }

        const vm = JSC.VirtualMachine.get();

        var socket_config = try SocketConfig.fromJS(vm, opts, globalObject, true);

        var hostname_or_unix = socket_config.hostname_or_unix;
        const port = socket_config.port;
        var ssl = socket_config.ssl;
        var handlers = socket_config.handlers;
        var protos: ?[]const u8 = null;

        const ssl_enabled = ssl != null;

        const socket_flags = socket_config.socketFlags();
        defer if (ssl) |*_ssl| _ssl.deinit();

        if (Environment.isWindows) {
            if (port == null) {
                // we check if the path is a named pipe otherwise we try to connect using AF_UNIX
                const slice = hostname_or_unix.slice();
                var buf: bun.PathBuffer = undefined;
                if (normalizePipeName(slice, buf[0..])) |pipe_name| {
                    const connection: Listener.UnixOrHost = .{ .unix = (hostname_or_unix.cloneIfNeeded(bun.default_allocator) catch bun.outOfMemory()).slice() };
                    if (ssl_enabled) {
                        if (ssl.?.protos) |p| {
                            protos = p[0..ssl.?.protos_len];
                        }
                    }
                    var socket = Listener{
                        .handlers = handlers,
                        .connection = connection,
                        .ssl = ssl_enabled,
                        .socket_context = null,
                        .listener = .none,
                        .protos = if (protos) |p| (bun.default_allocator.dupe(u8, p) catch bun.outOfMemory()) else null,
                    };

                    vm.eventLoop().ensureWaker();

                    socket.handlers.protect();

                    if (socket_config.default_data != .zero) {
                        socket.strong_data = .create(socket_config.default_data, globalObject);
                    }

                    var this: *Listener = handlers.vm.allocator.create(Listener) catch bun.outOfMemory();
                    this.* = socket;
                    //TODO: server_name is not supported on named pipes, I belive its , lets wait for someone to ask for it

                    this.listener = .{
                        // we need to add support for the backlog parameter on listen here we use the default value of nodejs
                        .namedPipe = WindowsNamedPipeListeningContext.listen(globalObject, pipe_name, 511, ssl, this) catch {
                            this.deinit();
                            return globalObject.throwInvalidArguments("Failed to listen at {s}", .{pipe_name});
                        },
                    };

                    const this_value = this.toJS(globalObject);
                    this.strong_self.set(globalObject, this_value);
                    this.poll_ref.ref(handlers.vm);

                    return this_value;
                }
            }
        }
        const ctx_opts: uws.us_bun_socket_context_options_t = if (ssl != null)
            JSC.API.ServerConfig.SSLConfig.asUSockets(ssl.?)
        else
            .{};

        vm.eventLoop().ensureWaker();

        var create_err: uws.create_bun_socket_error_t = .none;
        const socket_context = switch (ssl_enabled) {
            true => uws.us_create_bun_ssl_socket_context(uws.Loop.get(), @sizeOf(usize), ctx_opts, &create_err),
            false => uws.us_create_bun_nossl_socket_context(uws.Loop.get(), @sizeOf(usize)),
        } orelse {
            var err = globalObject.createErrorInstance("Failed to listen on {s}:{d}", .{ hostname_or_unix.slice(), port orelse 0 });
            defer {
                socket_config.handlers.unprotect();
                hostname_or_unix.deinit();
            }

            const errno = @intFromEnum(bun.sys.getErrno(@as(c_int, -1)));
            if (errno != 0) {
                err.put(globalObject, ZigString.static("errno"), JSValue.jsNumber(errno));
                if (bun.sys.SystemErrno.init(errno)) |str| {
                    err.put(globalObject, ZigString.static("code"), ZigString.init(@tagName(str)).toJS(globalObject));
                }
            }

            return globalObject.throwValue(err);
        };

        if (ssl_enabled) {
            if (ssl.?.protos) |p| {
                protos = p[0..ssl.?.protos_len];
            }

            uws.NewSocketHandler(true).configure(
                socket_context,
                true,
                *TLSSocket,
                struct {
                    pub const onOpen = NewSocket(true).onOpen;
                    pub const onCreate = onCreateTLS;
                    pub const onClose = NewSocket(true).onClose;
                    pub const onData = NewSocket(true).onData;
                    pub const onWritable = NewSocket(true).onWritable;
                    pub const onTimeout = NewSocket(true).onTimeout;
                    pub const onConnectError = NewSocket(true).onConnectError;
                    pub const onEnd = NewSocket(true).onEnd;
                    pub const onHandshake = NewSocket(true).onHandshake;
                },
            );
        } else {
            uws.NewSocketHandler(false).configure(
                socket_context,
                true,
                *TCPSocket,
                struct {
                    pub const onOpen = NewSocket(false).onOpen;
                    pub const onCreate = onCreateTCP;
                    pub const onClose = NewSocket(false).onClose;
                    pub const onData = NewSocket(false).onData;
                    pub const onWritable = NewSocket(false).onWritable;
                    pub const onTimeout = NewSocket(false).onTimeout;
                    pub const onConnectError = NewSocket(false).onConnectError;
                    pub const onEnd = NewSocket(false).onEnd;
                    pub const onHandshake = NewSocket(false).onHandshake;
                },
            );
        }

        var connection: Listener.UnixOrHost = if (port) |port_| .{
            .host = .{ .host = (hostname_or_unix.cloneIfNeeded(bun.default_allocator) catch bun.outOfMemory()).slice(), .port = port_ },
        } else if (socket_config.fd) |fd| .{ .fd = fd } else .{
            .unix = (hostname_or_unix.cloneIfNeeded(bun.default_allocator) catch bun.outOfMemory()).slice(),
        };
        var errno: c_int = 0;
        const listen_socket: *uws.ListenSocket = brk: {
            switch (connection) {
                .host => |c| {
                    const host = bun.default_allocator.dupeZ(u8, c.host) catch bun.outOfMemory();
                    defer bun.default_allocator.free(host);

                    const socket = uws.us_socket_context_listen(
                        @intFromBool(ssl_enabled),
                        socket_context,
                        if (host.len == 0) null else host.ptr,
                        c.port,
                        socket_flags,
                        8,
                        &errno,
                    );
                    // should return the assigned port
                    if (socket) |s| {
                        connection.host.port = @as(u16, @intCast(s.getLocalPort(ssl_enabled)));
                    }
                    break :brk socket;
                },
                .unix => |u| {
                    const host = bun.default_allocator.dupeZ(u8, u) catch bun.outOfMemory();
                    defer bun.default_allocator.free(host);
                    break :brk uws.us_socket_context_listen_unix(@intFromBool(ssl_enabled), socket_context, host, host.len, socket_flags, 8, &errno);
                },
                .fd => |fd| {
                    _ = fd;
                    return globalObject.ERR(.INVALID_ARG_VALUE, "Bun does not support listening on a file descriptor.", .{}).throw();
                },
            }
        } orelse {
            defer {
                hostname_or_unix.deinit();
                uws.us_socket_context_free(@intFromBool(ssl_enabled), socket_context);
            }

            const err = globalObject.createErrorInstance("Failed to listen at {s}", .{bun.span(hostname_or_unix.slice())});
            log("Failed to listen {d}", .{errno});
            if (errno != 0) {
                err.put(globalObject, ZigString.static("syscall"), bun.String.createUTF8ForJS(globalObject, "listen"));
                err.put(globalObject, ZigString.static("errno"), JSValue.jsNumber(errno));
                err.put(globalObject, ZigString.static("address"), hostname_or_unix.toZigString().toJS(globalObject));
                if (port) |p| err.put(globalObject, ZigString.static("port"), .jsNumber(p));
                if (bun.sys.SystemErrno.init(errno)) |str| {
                    err.put(globalObject, ZigString.static("code"), ZigString.init(@tagName(str)).toJS(globalObject));
                }
            }
            return globalObject.throwValue(err);
        };

        var socket = Listener{
            .handlers = handlers,
            .connection = connection,
            .ssl = ssl_enabled,
            .socket_context = socket_context,
            .listener = .{ .uws = listen_socket },
            .protos = if (protos) |p| (bun.default_allocator.dupe(u8, p) catch bun.outOfMemory()) else null,
        };

        socket.handlers.protect();

        if (socket_config.default_data != .zero) {
            socket.strong_data = .create(socket_config.default_data, globalObject);
        }

        if (ssl) |ssl_config| {
            if (ssl_config.server_name) |server_name| {
                const slice = bun.asByteSlice(server_name);
                if (slice.len > 0)
                    uws.us_bun_socket_context_add_server_name(1, socket.socket_context, server_name, ctx_opts, null);
            }
        }

        var this: *Listener = handlers.vm.allocator.create(Listener) catch bun.outOfMemory();
        this.* = socket;
        this.socket_context.?.ext(ssl_enabled, *Listener).?.* = this;

        const this_value = this.toJS(globalObject);
        this.strong_self.set(globalObject, this_value);
        this.poll_ref.ref(handlers.vm);

        return this_value;
    }

    pub fn onCreateTLS(socket: uws.NewSocketHandler(true)) void {
        onCreate(true, socket);
    }

    pub fn onCreateTCP(socket: uws.NewSocketHandler(false)) void {
        onCreate(false, socket);
    }

    pub fn constructor(globalObject: *JSC.JSGlobalObject, _: *JSC.CallFrame) bun.JSError!*Listener {
        return globalObject.throw("Cannot construct Listener", .{});
    }

    pub fn onNamePipeCreated(comptime ssl: bool, listener: *Listener) *NewSocket(ssl) {
        const Socket = NewSocket(ssl);
        bun.assert(ssl == listener.ssl);

        var this_socket = Socket.new(.{
            .ref_count = .init(),
            .handlers = &listener.handlers,
            .this_value = .zero,
            // here we start with a detached socket and attach it later after accept
            .socket = Socket.Socket.detached,
            .protos = listener.protos,
            .flags = .{ .owned_protos = false },
            .socket_context = null, // dont own the socket context
        });
        this_socket.ref();
        if (listener.strong_data.get()) |default_data| {
            const globalObject = listener.handlers.globalObject;
            Socket.js.dataSetCached(this_socket.getThisValue(globalObject), globalObject, default_data);
        }
        return this_socket;
    }

    pub fn onCreate(comptime ssl: bool, socket: uws.NewSocketHandler(ssl)) void {
        JSC.markBinding(@src());
        log("onCreate", .{});
        //PS: We dont reach this path when using named pipes on windows see onNamePipeCreated

        var listener: *Listener = socket.context().?.ext(ssl, *Listener).?.*;
        const Socket = NewSocket(ssl);
        bun.assert(ssl == listener.ssl);

        const this_socket = bun.new(Socket, .{
            .ref_count = .init(),
            .handlers = &listener.handlers,
            .this_value = .zero,
            .socket = socket,
            .protos = listener.protos,
            .flags = .{ .owned_protos = false },
            .socket_context = null, // dont own the socket context
        });
        this_socket.ref();
        if (listener.strong_data.get()) |default_data| {
            const globalObject = listener.handlers.globalObject;
            Socket.js.dataSetCached(this_socket.getThisValue(globalObject), globalObject, default_data);
        }
        if (socket.ext(**anyopaque)) |ctx| {
            ctx.* = bun.cast(**anyopaque, this_socket);
        }
        socket.setTimeout(120);
    }

    pub fn addServerName(this: *Listener, global: *JSC.JSGlobalObject, hostname: JSValue, tls: JSValue) bun.JSError!JSValue {
        if (!this.ssl) {
            return global.throwInvalidArguments("addServerName requires SSL support", .{});
        }
        if (!hostname.isString()) {
            return global.throwInvalidArguments("hostname pattern expects a string", .{});
        }
        const host_str = try hostname.toSlice(
            global,
            bun.default_allocator,
        );
        defer host_str.deinit();
        const server_name = bun.default_allocator.dupeZ(u8, host_str.slice()) catch bun.outOfMemory();
        defer bun.default_allocator.free(server_name);
        if (server_name.len == 0) {
            return global.throwInvalidArguments("hostname pattern cannot be empty", .{});
        }

        if (try JSC.API.ServerConfig.SSLConfig.fromJS(JSC.VirtualMachine.get(), global, tls)) |ssl_config| {
            // to keep nodejs compatibility, we allow to replace the server name
            uws.us_socket_context_remove_server_name(1, this.socket_context, server_name);
            uws.us_bun_socket_context_add_server_name(1, this.socket_context, server_name, ssl_config.asUSockets(), null);
        }

        return JSValue.jsUndefined();
    }

    pub fn dispose(this: *Listener, _: *JSC.JSGlobalObject, _: *JSC.CallFrame) bun.JSError!JSValue {
        this.doStop(true);
        return .undefined;
    }

    pub fn stop(this: *Listener, _: *JSC.JSGlobalObject, callframe: *JSC.CallFrame) bun.JSError!JSValue {
        const arguments = callframe.arguments_old(1);
        log("close", .{});

        this.doStop(if (arguments.len > 0 and arguments.ptr[0].isBoolean()) arguments.ptr[0].toBoolean() else false);

        return .undefined;
    }

    fn doStop(this: *Listener, force_close: bool) void {
        if (this.listener == .none) return;
        const listener = this.listener;
        this.listener = .none;

        // if we already have no active connections, we can deinit the context now
        if (this.handlers.active_connections == 0) {
            this.poll_ref.unref(this.handlers.vm);

            this.handlers.unprotect();
            // deiniting the context will also close the listener
            if (this.socket_context) |ctx| {
                this.socket_context = null;
                ctx.deinit(this.ssl);
            }
            this.strong_self.clearWithoutDeallocation();
            this.strong_data.clearWithoutDeallocation();
        } else {
            if (force_close) {
                // close all connections in this context and wait for them to close
                if (this.socket_context) |ctx| {
                    ctx.close(this.ssl);
                }
            } else {
                // only close the listener and wait for the connections to close by it self
                switch (listener) {
                    .uws => |socket| socket.close(this.ssl),
                    .namedPipe => |namedPipe| if (Environment.isWindows) namedPipe.closePipeAndDeinit(),
                    .none => {},
                }
            }
        }
    }

    pub fn finalize(this: *Listener) callconv(.C) void {
        log("finalize", .{});
        const listener = this.listener;
        this.listener = .none;
        switch (listener) {
            .uws => |socket| socket.close(this.ssl),
            .namedPipe => |namedPipe| if (Environment.isWindows) namedPipe.closePipeAndDeinit(),
            .none => {},
        }
        this.deinit();
    }

    pub fn deinit(this: *Listener) void {
        log("deinit", .{});
        this.strong_self.deinit();
        this.strong_data.deinit();
        this.poll_ref.unref(this.handlers.vm);
        bun.assert(this.listener == .none);
        this.handlers.unprotect();

        if (this.handlers.active_connections > 0) {
            if (this.socket_context) |ctx| {
                ctx.close(this.ssl);
            }
            // TODO: fix this leak.
        } else {
            if (this.socket_context) |ctx| {
                ctx.deinit(this.ssl);
            }
        }

        this.connection.deinit();
        if (this.protos) |protos| {
            this.protos = null;
            bun.default_allocator.free(protos);
        }
        bun.default_allocator.destroy(this);
    }

    pub fn getConnectionsCount(this: *Listener, _: *JSC.JSGlobalObject) JSValue {
        return JSValue.jsNumber(this.handlers.active_connections);
    }

    pub fn getUnix(this: *Listener, globalObject: *JSC.JSGlobalObject) JSValue {
        if (this.connection != .unix) {
            return JSValue.jsUndefined();
        }

        return ZigString.init(this.connection.unix).withEncoding().toJS(globalObject);
    }

    pub fn getHostname(this: *Listener, globalObject: *JSC.JSGlobalObject) JSValue {
        if (this.connection != .host) {
            return JSValue.jsUndefined();
        }
        return ZigString.init(this.connection.host.host).withEncoding().toJS(globalObject);
    }

    pub fn getPort(this: *Listener, _: *JSC.JSGlobalObject) JSValue {
        if (this.connection != .host) {
            return JSValue.jsUndefined();
        }
        return JSValue.jsNumber(this.connection.host.port);
    }

    pub fn ref(this: *Listener, globalObject: *JSC.JSGlobalObject, callframe: *JSC.CallFrame) bun.JSError!JSValue {
        const this_value = callframe.this();
        if (this.listener == .none) return JSValue.jsUndefined();
        this.poll_ref.ref(globalObject.bunVM());
        this.strong_self.set(globalObject, this_value);
        return JSValue.jsUndefined();
    }

    pub fn unref(this: *Listener, globalObject: *JSC.JSGlobalObject, _: *JSC.CallFrame) bun.JSError!JSValue {
        this.poll_ref.unref(globalObject.bunVM());
        if (this.handlers.active_connections == 0) {
            this.strong_self.clearWithoutDeallocation();
        }
        return JSValue.jsUndefined();
    }

    pub fn connect(globalObject: *JSC.JSGlobalObject, opts: JSValue) bun.JSError!JSValue {
        return connectInner(globalObject, null, null, opts);
    }

    pub fn connectInner(globalObject: *JSC.JSGlobalObject, prev_maybe_tcp: ?*TCPSocket, prev_maybe_tls: ?*TLSSocket, opts: JSValue) bun.JSError!JSValue {
        if (opts.isEmptyOrUndefinedOrNull() or opts.isBoolean() or !opts.isObject()) {
            return globalObject.throwInvalidArguments("Expected options object", .{});
        }
        const vm = globalObject.bunVM();

        const socket_config = try SocketConfig.fromJS(vm, opts, globalObject, false);

        var hostname_or_unix = socket_config.hostname_or_unix;
        const port = socket_config.port;
        var ssl = socket_config.ssl;
        var handlers = socket_config.handlers;
        var default_data = socket_config.default_data;

        var protos: ?[]const u8 = null;
        var server_name: ?[]const u8 = null;
        const ssl_enabled = ssl != null;
        defer if (ssl != null) ssl.?.deinit();

        vm.eventLoop().ensureWaker();

        var connection: Listener.UnixOrHost = blk: {
            if (try opts.getTruthy(globalObject, "fd")) |fd_| {
                if (fd_.isNumber()) {
                    const fd = fd_.asFileDescriptor();
                    break :blk .{ .fd = fd };
                }
            }
            if (port) |_| {
                break :blk .{ .host = .{ .host = (hostname_or_unix.cloneIfNeeded(bun.default_allocator) catch bun.outOfMemory()).slice(), .port = port.? } };
            }

            break :blk .{ .unix = (hostname_or_unix.cloneIfNeeded(bun.default_allocator) catch bun.outOfMemory()).slice() };
        };

        if (Environment.isWindows) {
            var buf: bun.PathBuffer = undefined;
            var pipe_name: ?[]const u8 = null;
            const isNamedPipe = switch (connection) {
                // we check if the path is a named pipe otherwise we try to connect using AF_UNIX
                .unix => |slice| brk: {
                    pipe_name = normalizePipeName(slice, buf[0..]);
                    break :brk (pipe_name != null);
                },
                .fd => |fd| brk: {
                    const uvfd = fd.uv();
                    const fd_type = uv.uv_guess_handle(uvfd);
                    if (fd_type == uv.Handle.Type.named_pipe) {
                        break :brk true;
                    }
                    if (fd_type == uv.Handle.Type.unknown) {
                        // is not a libuv fd, check if it's a named pipe
                        const osfd: uv.uv_os_fd_t = @ptrFromInt(@as(usize, @intCast(uvfd)));
                        if (bun.windows.GetFileType(osfd) == bun.windows.FILE_TYPE_PIPE) {
                            // yay its a named pipe lets make it a libuv fd
                            connection.fd = bun.FD.fromNative(osfd).makeLibUVOwned() catch @panic("failed to allocate file descriptor");
                            break :brk true;
                        }
                    }
                    break :brk false;
                },
                else => false,
            };
            if (isNamedPipe) {
                default_data.ensureStillAlive();

                var handlers_ptr = handlers.vm.allocator.create(Handlers) catch bun.outOfMemory();
                handlers_ptr.* = handlers;

                var promise = JSC.JSPromise.create(globalObject);
                const promise_value = promise.toJS();
                handlers_ptr.promise.set(globalObject, promise_value);

                if (ssl_enabled) {
                    var tls = TLSSocket.new(.{
                        .ref_count = .init(),
                        .handlers = handlers_ptr,
                        .this_value = .zero,
                        .socket = TLSSocket.Socket.detached,
                        .connection = connection,
                        .protos = if (protos) |p| (bun.default_allocator.dupe(u8, p) catch bun.outOfMemory()) else null,
                        .server_name = server_name,
                        .socket_context = null,
                    });
                    TLSSocket.js.dataSetCached(tls.getThisValue(globalObject), globalObject, default_data);
                    tls.poll_ref.ref(handlers.vm);
                    tls.ref();
                    if (connection == .unix) {
                        const named_pipe = WindowsNamedPipeContext.connect(globalObject, pipe_name.?, ssl, .{ .tls = tls }) catch {
                            return promise_value;
                        };
                        tls.socket = TLSSocket.Socket.fromNamedPipe(named_pipe);
                    } else {
                        // fd
                        const named_pipe = WindowsNamedPipeContext.open(globalObject, connection.fd, ssl, .{ .tls = tls }) catch {
                            return promise_value;
                        };
                        tls.socket = TLSSocket.Socket.fromNamedPipe(named_pipe);
                    }
                } else {
                    var tcp = TCPSocket.new(.{
                        .ref_count = .init(),
                        .handlers = handlers_ptr,
                        .this_value = .zero,
                        .socket = TCPSocket.Socket.detached,
                        .connection = null,
                        .protos = null,
                        .server_name = null,
                        .socket_context = null,
                    });
                    tcp.ref();
                    TCPSocket.js.dataSetCached(tcp.getThisValue(globalObject), globalObject, default_data);
                    tcp.poll_ref.ref(handlers.vm);

                    if (connection == .unix) {
                        const named_pipe = WindowsNamedPipeContext.connect(globalObject, pipe_name.?, null, .{ .tcp = tcp }) catch {
                            return promise_value;
                        };
                        tcp.socket = TCPSocket.Socket.fromNamedPipe(named_pipe);
                    } else {
                        // fd
                        const named_pipe = WindowsNamedPipeContext.open(globalObject, connection.fd, null, .{ .tcp = tcp }) catch {
                            return promise_value;
                        };
                        tcp.socket = TCPSocket.Socket.fromNamedPipe(named_pipe);
                    }
                }
                return promise_value;
            }
        }

        const ctx_opts: uws.us_bun_socket_context_options_t = if (ssl != null)
            JSC.API.ServerConfig.SSLConfig.asUSockets(ssl.?)
        else
            .{};

        var create_err: uws.create_bun_socket_error_t = .none;
        const socket_context = switch (ssl_enabled) {
            true => uws.us_create_bun_ssl_socket_context(uws.Loop.get(), @sizeOf(usize), ctx_opts, &create_err),
            false => uws.us_create_bun_nossl_socket_context(uws.Loop.get(), @sizeOf(usize)),
        } orelse {
            const err = JSC.SystemError{
                .message = bun.String.static("Failed to connect"),
                .syscall = bun.String.static("connect"),
                .code = if (port == null) bun.String.static("ENOENT") else bun.String.static("ECONNREFUSED"),
            };
            handlers.unprotect();
            connection.deinit();
            return globalObject.throwValue(err.toErrorInstance(globalObject));
        };

        if (ssl_enabled) {
            if (ssl.?.protos) |p| {
                protos = p[0..ssl.?.protos_len];
            }
            if (ssl.?.server_name) |s| {
                server_name = bun.default_allocator.dupe(u8, s[0..bun.len(s)]) catch bun.outOfMemory();
            }
            uws.NewSocketHandler(true).configure(socket_context, true, *TLSSocket, NewSocket(true));
        } else {
            uws.NewSocketHandler(false).configure(socket_context, true, *TCPSocket, NewSocket(false));
        }

        default_data.ensureStillAlive();

        var handlers_ptr = handlers.vm.allocator.create(Handlers) catch bun.outOfMemory();
        handlers_ptr.* = handlers;
        handlers_ptr.is_server = false;

        var promise = JSC.JSPromise.create(globalObject);
        const promise_value = promise.toJS();
        handlers_ptr.promise.set(globalObject, promise_value);

        switch (ssl_enabled) {
            inline else => |is_ssl_enabled| {
                const SocketType = NewSocket(is_ssl_enabled);
                const maybe_previous: ?*SocketType = if (is_ssl_enabled) prev_maybe_tls else prev_maybe_tcp;

                const socket = if (maybe_previous) |prev| blk: {
                    bun.destroy(prev.handlers);
                    bun.assert(prev.this_value != .zero);
                    prev.handlers = handlers_ptr;
                    bun.assert(prev.socket.socket == .detached);
                    prev.connection = connection;
                    prev.protos = if (protos) |p| (bun.default_allocator.dupe(u8, p) catch bun.outOfMemory()) else null;
                    prev.server_name = server_name;
                    bun.assert(prev.socket_context == null);
                    prev.socket_context = socket_context;
                    break :blk prev;
                } else bun.new(SocketType, .{
                    .ref_count = .init(),
                    .handlers = handlers_ptr,
                    .this_value = .zero,
                    .socket = SocketType.Socket.detached,
                    .connection = connection,
                    .protos = if (protos) |p| (bun.default_allocator.dupe(u8, p) catch bun.outOfMemory()) else null,
                    .server_name = server_name,
                    .socket_context = socket_context, // owns the socket context
                });

                SocketType.js.dataSetCached(socket.getThisValue(globalObject), globalObject, default_data);
                socket.flags.allow_half_open = socket_config.allowHalfOpen;
                socket.doConnect(connection) catch {
                    socket.handleConnectError(@intFromEnum(if (port == null) bun.sys.SystemErrno.ENOENT else bun.sys.SystemErrno.ECONNREFUSED));
                    return promise_value;
                };

                socket.poll_ref.ref(handlers.vm);

                return promise_value;
            },
        }
    }

    pub fn getsockname(this: *Listener, globalThis: *JSC.JSGlobalObject, callFrame: *JSC.CallFrame) bun.JSError!JSValue {
        if (this.listener != .uws) {
            return .jsUndefined();
        }

        const out = callFrame.argumentsAsArray(1)[0];
        const socket = this.listener.uws;

        var buf: [64]u8 = [_]u8{0} ** 64;
        var text_buf: [512]u8 = undefined;
        const address_bytes: []const u8 = socket.getLocalAddress(this.ssl, &buf) catch return .jsUndefined();
        const address_zig: std.net.Address = switch (address_bytes.len) {
            4 => std.net.Address.initIp4(address_bytes[0..4].*, 0),
            16 => std.net.Address.initIp6(address_bytes[0..16].*, 0, 0, 0),
            else => return .jsUndefined(),
        };
        const family_js = switch (address_bytes.len) {
            4 => bun.String.static("IPv4").toJS(globalThis),
            16 => bun.String.static("IPv6").toJS(globalThis),
            else => return .jsUndefined(),
        };
        const address_js = ZigString.init(bun.fmt.formatIp(address_zig, &text_buf) catch unreachable).toJS(globalThis);
        const port_js: JSValue = .jsNumber(socket.getLocalPort(this.ssl));

        out.put(globalThis, bun.String.static("family"), family_js);
        out.put(globalThis, bun.String.static("address"), address_js);
        out.put(globalThis, bun.String.static("port"), port_js);
        return .jsUndefined();
    }
};

fn JSSocketType(comptime ssl: bool) type {
    if (!ssl) {
        return JSC.Codegen.JSTCPSocket;
    } else {
        return JSC.Codegen.JSTLSSocket;
    }
}

fn selectALPNCallback(_: ?*BoringSSL.SSL, out: [*c][*c]const u8, outlen: [*c]u8, in: [*c]const u8, inlen: c_uint, arg: ?*anyopaque) callconv(.C) c_int {
    const this = bun.cast(*TLSSocket, arg);
    if (this.protos) |protos| {
        if (protos.len == 0) {
            return BoringSSL.SSL_TLSEXT_ERR_NOACK;
        }
        const status = BoringSSL.SSL_select_next_proto(bun.cast([*c][*c]u8, out), outlen, protos.ptr, @as(c_uint, @intCast(protos.len)), in, inlen);
        // Previous versions of Node.js returned SSL_TLSEXT_ERR_NOACK if no protocol
        // match was found. This would neither cause a fatal alert nor would it result
        // in a useful ALPN response as part of the Server Hello message.
        // We now return SSL_TLSEXT_ERR_ALERT_FATAL in that case as per Section 3.2
        // of RFC 7301, which causes a fatal no_application_protocol alert.
        return if (status == BoringSSL.OPENSSL_NPN_NEGOTIATED) BoringSSL.SSL_TLSEXT_ERR_OK else BoringSSL.SSL_TLSEXT_ERR_ALERT_FATAL;
    } else {
        return BoringSSL.SSL_TLSEXT_ERR_NOACK;
    }
}

fn NewSocket(comptime ssl: bool) type {
    return struct {
        const This = @This();
        pub const js = if (!ssl) JSC.Codegen.JSTCPSocket else JSC.Codegen.JSTLSSocket;
        pub const toJS = js.toJS;
        pub const fromJS = js.fromJS;
        pub const fromJSDirect = js.fromJSDirect;

        pub const new = bun.TrivialNew(@This());

        const RefCount = bun.ptr.RefCount(@This(), "ref_count", deinit, .{});
        pub const ref = RefCount.ref;
        pub const deref = RefCount.deref;

        pub const Socket = uws.NewSocketHandler(ssl);
        socket: Socket,
        // if the socket owns a context it will be here
        socket_context: ?*uws.SocketContext,

        flags: Flags = .{},
        ref_count: RefCount,
        wrapped: WrappedType = .none,
        handlers: *Handlers,
        this_value: JSC.JSValue = .zero,
        poll_ref: Async.KeepAlive = Async.KeepAlive.init(),
        connection: ?Listener.UnixOrHost = null,
        protos: ?[]const u8,
        server_name: ?[]const u8 = null,
        buffered_data_for_node_net: bun.ByteList = .{},
        bytes_written: u64 = 0,

        // TODO: switch to something that uses `visitAggregate` and have the
        // `Listener` keep a list of all the sockets JSValue in there
        // This is wasteful because it means we are keeping a JSC::Weak for every single open socket
        has_pending_activity: std.atomic.Value(bool) = std.atomic.Value(bool).init(true),
        native_callback: NativeCallbacks = .none,

        // We use this direct callbacks on HTTP2 when available
        pub const NativeCallbacks = union(enum) {
            h2: *H2FrameParser,
            none,

            pub fn onData(this: NativeCallbacks, data: []const u8) bool {
                switch (this) {
                    .h2 => |h2| {
                        h2.onNativeRead(data);
                        return true;
                    },
                    .none => return false,
                }
            }
            pub fn onWritable(this: NativeCallbacks) bool {
                switch (this) {
                    .h2 => |h2| {
                        h2.onNativeWritable();
                        return true;
                    },
                    .none => return false,
                }
            }
        };

        const log = Output.scoped(.Socket, false);

        const WriteResult = union(enum) {
            fail: void,
            success: struct {
                wrote: i32 = 0,
                total: usize = 0,
            },
        };

        const Flags = packed struct(u16) {
            is_active: bool = false,
            /// Prevent onClose from calling into JavaScript while we are finalizing
            finalizing: bool = false,
            authorized: bool = false,
            handshake_complete: bool = false,
            empty_packet_pending: bool = false,
            end_after_flush: bool = false,
            owned_protos: bool = true,
            is_paused: bool = false,
            allow_half_open: bool = false,
            _: u7 = 0,
        };

        pub fn hasPendingActivity(this: *This) callconv(.C) bool {
            return this.has_pending_activity.load(.acquire);
        }

        pub fn memoryCost(this: *This) usize {
            return @sizeOf(This) + this.buffered_data_for_node_net.cap;
        }

        pub fn attachNativeCallback(this: *This, callback: NativeCallbacks) bool {
            if (this.native_callback != .none) return false;
            this.native_callback = callback;

            switch (callback) {
                .h2 => |h2| h2.ref(),
                .none => {},
            }
            return true;
        }

        pub fn detachNativeCallback(this: *This) void {
            const native_callback = this.native_callback;
            this.native_callback = .none;

            switch (native_callback) {
                .h2 => |h2| {
                    h2.onNativeClose();
                    h2.deref();
                },
                .none => {},
            }
        }

        pub fn doConnect(this: *This, connection: Listener.UnixOrHost) !void {
            bun.assert(this.socket_context != null);
            this.ref();
            errdefer {
                this.deref();
            }

            switch (connection) {
                .host => |c| {
                    this.socket = try This.Socket.connectAnon(
                        normalizeHost(c.host),
                        c.port,
                        this.socket_context.?,
                        this,
                        this.flags.allow_half_open,
                    );
                },
                .unix => |u| {
                    this.socket = try This.Socket.connectUnixAnon(
                        u,
                        this.socket_context.?,
                        this,
                        this.flags.allow_half_open,
                    );
                },
                .fd => |f| {
                    const socket = This.Socket.fromFd(this.socket_context.?, f, This, this, null, false) orelse return error.ConnectionFailed;
                    this.onOpen(socket);
                },
            }
        }

        pub fn constructor(globalObject: *JSC.JSGlobalObject, _: *JSC.CallFrame) bun.JSError!*This {
            return globalObject.throw("Cannot construct Socket", .{});
        }

        pub fn resumeFromJS(this: *This, _: *JSC.JSGlobalObject, _: *JSC.CallFrame) bun.JSError!JSValue {
            JSC.markBinding(@src());

            log("resume", .{});
            // we should not allow pausing/resuming a wrapped socket because a wrapped socket is 2 sockets and this can cause issues
            if (this.wrapped == .none and this.flags.is_paused) {
                this.flags.is_paused = !this.socket.resumeStream();
            }
            return .undefined;
        }

        pub fn pauseFromJS(this: *This, _: *JSC.JSGlobalObject, _: *JSC.CallFrame) bun.JSError!JSValue {
            JSC.markBinding(@src());

            log("pause", .{});
            // we should not allow pausing/resuming a wrapped socket because a wrapped socket is 2 sockets and this can cause issues
            if (this.wrapped == .none and !this.flags.is_paused) {
                this.flags.is_paused = this.socket.pauseStream();
            }

            return .undefined;
        }

        pub fn setKeepAlive(this: *This, globalThis: *JSC.JSGlobalObject, callframe: *JSC.CallFrame) bun.JSError!JSValue {
            JSC.markBinding(@src());
            const args = callframe.arguments_old(2);

            const enabled: bool = brk: {
                if (args.len >= 1) {
                    break :brk args.ptr[0].coerce(bool, globalThis);
                }
                break :brk false;
            };

            const initialDelay: u32 = brk: {
                if (args.len > 1) {
                    break :brk @intCast(try globalThis.validateIntegerRange(args.ptr[1], i32, 0, .{ .min = 0, .field_name = "initialDelay" }));
                }
                break :brk 0;
            };
            log("setKeepAlive({}, {})", .{ enabled, initialDelay });

            return JSValue.jsBoolean(this.socket.setKeepAlive(enabled, initialDelay));
        }

        pub fn setNoDelay(this: *This, globalThis: *JSC.JSGlobalObject, callframe: *JSC.CallFrame) bun.JSError!JSValue {
            JSC.markBinding(@src());

            const args = callframe.arguments_old(1);
            const enabled: bool = brk: {
                if (args.len >= 1) {
                    break :brk args.ptr[0].coerce(bool, globalThis);
                }
                break :brk true;
            };
            log("setNoDelay({})", .{enabled});

            return JSValue.jsBoolean(this.socket.setNoDelay(enabled));
        }

        pub fn handleError(this: *This, err_value: JSC.JSValue) void {
            log("handleError", .{});
            const handlers = this.handlers;
            var vm = handlers.vm;
            if (vm.isShuttingDown()) {
                return;
            }
            vm.eventLoop().enter();
            defer vm.eventLoop().exit();
            const globalObject = handlers.globalObject;
            const this_value = this.getThisValue(globalObject);
            _ = handlers.callErrorHandler(this_value, &.{ this_value, err_value });
        }

        pub fn onWritable(this: *This, _: Socket) void {
            JSC.markBinding(@src());
            log("onWritable {s} detached={s}, native_callback_writable={s} sanity={s}", .{
                if (this.handlers.is_server) "S" else "C",
                if (this.socket.isDetached()) "true" else "false",
                if (this.native_callback.onWritable()) "true" else "false",
                if (this.handlers.onWritable == .zero) "true" else "false",
            });
            if (this.socket.isDetached()) return;
            if (this.native_callback.onWritable()) return;
            const handlers = this.handlers;
            const callback = handlers.onWritable;
            if (callback == .zero) return;

            var vm = handlers.vm;
            if (vm.isShuttingDown()) {
                return;
            }
            this.ref();
            defer this.deref();
            this.internalFlush();
            log("onWritable buffered_data_for_node_net {d}", .{this.buffered_data_for_node_net.len});
            // is not writable if we have buffered data or if we are already detached
            if (this.buffered_data_for_node_net.len > 0 or this.socket.isDetached()) return;

            vm.eventLoop().enter();
            defer vm.eventLoop().exit();

            const globalObject = handlers.globalObject;
            const this_value = this.getThisValue(globalObject);
            _ = callback.call(globalObject, this_value, &.{this_value}) catch |err| {
                _ = handlers.callErrorHandler(this_value, &.{ this_value, globalObject.takeError(err) });
            };
        }

        pub fn onTimeout(this: *This, _: Socket) void {
            JSC.markBinding(@src());
            log("onTimeout {s}", .{if (this.handlers.is_server) "S" else "C"});
            if (this.socket.isDetached()) return;

            const handlers = this.handlers;
            const callback = handlers.onTimeout;
            if (callback == .zero or this.flags.finalizing) return;
            if (handlers.vm.isShuttingDown()) {
                return;
            }

            // the handlers must be kept alive for the duration of the function call
            // that way if we need to call the error handler, we can
            var scope = handlers.enter();
            defer scope.exit();

            const globalObject = handlers.globalObject;
            const this_value = this.getThisValue(globalObject);
            _ = callback.call(globalObject, this_value, &.{this_value}) catch |err| {
                _ = handlers.callErrorHandler(this_value, &.{ this_value, globalObject.takeError(err) });
            };
        }

        fn handleConnectError(this: *This, errno: c_int) void {
<<<<<<< HEAD
            log("onConnectError {s} ({d}, {d})", .{ if (this.handlers.is_server) "S" else "C", errno, this.ref_count.active_counts });
=======
            log("onConnectError {s} ({d}, {})", .{ if (this.handlers.is_server) "S" else "C", errno, this.ref_count });
>>>>>>> 45198e1e
            // Ensure the socket is still alive for any defer's we have
            this.ref();
            defer this.deref();
            this.buffered_data_for_node_net.deinitWithAllocator(bun.default_allocator);

            const needs_deref = !this.socket.isDetached();
            this.socket = Socket.detached;
            defer this.markInactive();
            defer if (needs_deref) this.deref();

            const handlers = this.handlers;
            const vm = handlers.vm;
            this.poll_ref.unrefOnNextTick(vm);
            if (vm.isShuttingDown()) {
                return;
            }

            bun.assert(errno >= 0);
            var errno_: c_int = if (errno == @intFromEnum(bun.sys.SystemErrno.ENOENT)) @intFromEnum(bun.sys.SystemErrno.ENOENT) else @intFromEnum(bun.sys.SystemErrno.ECONNREFUSED);
            const code_ = if (errno == @intFromEnum(bun.sys.SystemErrno.ENOENT)) bun.String.static("ENOENT") else bun.String.static("ECONNREFUSED");
            if (Environment.isWindows and errno_ == @intFromEnum(bun.sys.SystemErrno.ENOENT)) errno_ = @intFromEnum(bun.sys.SystemErrno.UV_ENOENT);
            if (Environment.isWindows and errno_ == @intFromEnum(bun.sys.SystemErrno.ECONNREFUSED)) errno_ = @intFromEnum(bun.sys.SystemErrno.UV_ECONNREFUSED);

            const callback = handlers.onConnectError;
            const globalObject = handlers.globalObject;
            const err = JSC.SystemError{
                .errno = -errno_,
                .message = bun.String.static("Failed to connect"),
                .syscall = bun.String.static("connect"),
                .code = code_,
            };
            vm.eventLoop().enter();
            defer {
                vm.eventLoop().exit();
            }

            if (callback == .zero) {
                if (handlers.promise.trySwap()) |promise| {
                    handlers.promise.deinit();
                    if (this.this_value != .zero) {
                        this.this_value = .zero;
                    }
                    this.has_pending_activity.store(false, .release);

                    // reject the promise on connect() error
                    const err_value = err.toErrorInstance(globalObject);
                    promise.asPromise().?.reject(globalObject, err_value);
                }

                return;
            }

            const this_value = this.getThisValue(globalObject);
            this.this_value = .zero;
            this.has_pending_activity.store(false, .release);

            const err_value = err.toErrorInstance(globalObject);
            const result = callback.call(globalObject, this_value, &[_]JSValue{
                this_value,
                err_value,
            }) catch |e| globalObject.takeException(e);

            if (result.toError()) |err_val| {
                if (handlers.rejectPromise(err_val)) return;
                _ = handlers.callErrorHandler(this_value, &.{ this_value, err_val });
            } else if (handlers.promise.trySwap()) |val| {
                // They've defined a `connectError` callback
                // The error is effectively handled, but we should still reject the promise.
                var promise = val.asPromise().?;
                const err_ = err.toErrorInstance(globalObject);
                promise.rejectAsHandled(globalObject, err_);
            }
        }

        pub fn onConnectError(this: *This, _: Socket, errno: c_int) void {
            JSC.markBinding(@src());
            this.handleConnectError(errno);
        }

        pub fn markActive(this: *This) void {
            if (!this.flags.is_active) {
                this.handlers.markActive();
                this.flags.is_active = true;
                this.has_pending_activity.store(true, .release);
            }
        }

        pub fn closeAndDetach(this: *This, code: uws.Socket.CloseCode) void {
            const socket = this.socket;
            this.buffered_data_for_node_net.deinitWithAllocator(bun.default_allocator);

            this.socket.detach();
            this.detachNativeCallback();

            socket.close(code);
        }

        pub fn markInactive(this: *This) void {
            if (this.flags.is_active) {
                // we have to close the socket before the socket context is closed
                // otherwise we will get a segfault
                // uSockets will defer freeing the TCP socket until the next tick
                if (!this.socket.isClosed()) {
                    this.closeAndDetach(.normal);
                    // onClose will call markInactive again
                    return;
                }

                this.flags.is_active = false;
                const vm = this.handlers.vm;
                this.handlers.markInactive();
                this.poll_ref.unref(vm);
                this.has_pending_activity.store(false, .release);
            }
        }

        pub fn onOpen(this: *This, socket: Socket) void {
            log("onOpen {s} {*} {} {}", .{ if (this.handlers.is_server) "S" else "C", this, this.socket.isDetached(), this.ref_count.active_counts });
            // Ensure the socket remains alive until this is finished
            this.ref();
            defer this.deref();
<<<<<<< HEAD
=======

            log("onOpen {s} {} {}", .{ if (this.handlers.is_server) "S" else "C", this.socket.isDetached(), this.ref_count });
>>>>>>> 45198e1e
            // update the internal socket instance to the one that was just connected
            // This socket must be replaced because the previous one is a connecting socket not a uSockets socket
            this.socket = socket;
            JSC.markBinding(@src());
<<<<<<< HEAD
            log("onOpen {s} ssl: {}", .{ if (this.handlers.is_server) "S" else "C", comptime ssl });
=======
            log("onOpen {s} ssl: {}", .{ if (this.handlers.is_server) "S" else "C", ssl });
>>>>>>> 45198e1e

            // Add SNI support for TLS (mongodb and others requires this)
            if (comptime ssl) {
                if (this.socket.ssl()) |ssl_ptr| {
                    if (!ssl_ptr.isInitFinished()) {
                        if (this.server_name) |server_name| {
                            const host = normalizeHost(server_name);
                            if (host.len > 0) {
                                const host__ = default_allocator.dupeZ(u8, host) catch bun.outOfMemory();
                                defer default_allocator.free(host__);
                                ssl_ptr.setHostname(host__);
                            }
                        } else if (this.connection) |connection| {
                            if (connection == .host) {
                                const host = normalizeHost(connection.host.host);
                                if (host.len > 0) {
                                    const host__ = default_allocator.dupeZ(u8, host) catch bun.outOfMemory();
                                    defer default_allocator.free(host__);
                                    ssl_ptr.setHostname(host__);
                                }
                            }
                        }
                        if (this.protos) |protos| {
                            if (this.handlers.is_server) {
                                BoringSSL.SSL_CTX_set_alpn_select_cb(BoringSSL.SSL_get_SSL_CTX(ssl_ptr), selectALPNCallback, bun.cast(*anyopaque, this));
                            } else {
                                _ = BoringSSL.SSL_set_alpn_protos(ssl_ptr, protos.ptr, @as(c_uint, @intCast(protos.len)));
                            }
                        }
                    }
                }
            }

            if (this.wrapped == .none) {
                if (socket.ext(**anyopaque)) |ctx| {
                    ctx.* = bun.cast(**anyopaque, this);
                }
            }

            const handlers = this.handlers;
            const callback = handlers.onOpen;
            const handshake_callback = handlers.onHandshake;

            const globalObject = handlers.globalObject;
            const this_value = this.getThisValue(globalObject);

            this.markActive();
            handlers.resolvePromise(this_value);

            if (comptime ssl) {
                // only calls open callback if handshake callback is provided
                // If handshake is provided, open is called on connection open
                // If is not provided, open is called after handshake
                if (callback == .zero or handshake_callback == .zero) return;
            } else {
                if (callback == .zero) return;
            }
            const vm = handlers.vm;
            vm.eventLoop().enter();
            defer vm.eventLoop().exit();
            const result = callback.call(globalObject, this_value, &[_]JSValue{this_value}) catch |err| globalObject.takeException(err);

            if (result.toError()) |err| {
                defer this.markInactive();
                if (!this.socket.isClosed()) {
                    log("Closing due to error", .{});
                } else {
                    log("Already closed", .{});
                }

                if (handlers.rejectPromise(err)) return;
                _ = handlers.callErrorHandler(this_value, &.{ this_value, err });
            }
        }

        pub fn getThisValue(this: *This, globalObject: *JSC.JSGlobalObject) JSValue {
            if (this.this_value == .zero) {
                const value = this.toJS(globalObject);
                value.ensureStillAlive();
                this.this_value = value;
                return value;
            }

            return this.this_value;
        }

        pub fn onEnd(this: *This, _: Socket) void {
            JSC.markBinding(@src());
            log("onEnd {s}", .{if (this.handlers.is_server) "S" else "C"});
            if (this.socket.isDetached()) return;
            // Ensure the socket remains alive until this is finished
            this.ref();
            defer this.deref();

            const handlers = this.handlers;

            const callback = handlers.onEnd;
            if (callback == .zero or handlers.vm.isShuttingDown()) {
                this.poll_ref.unref(handlers.vm);

                // If you don't handle TCP fin, we assume you're done.
                this.markInactive();
                return;
            }

            // the handlers must be kept alive for the duration of the function call
            // that way if we need to call the error handler, we can
            var scope = handlers.enter();
            defer scope.exit();

            const globalObject = handlers.globalObject;
            const this_value = this.getThisValue(globalObject);
            _ = callback.call(globalObject, this_value, &.{this_value}) catch |err| {
                _ = handlers.callErrorHandler(this_value, &.{ this_value, globalObject.takeError(err) });
            };
        }

        pub fn onHandshake(this: *This, _: Socket, success: i32, ssl_error: uws.us_bun_verify_error_t) void {
            log("onHandshake {s} ({d})", .{ if (this.handlers.is_server) "S" else "C", success });
            JSC.markBinding(@src());
            this.flags.handshake_complete = true;
            if (this.socket.isDetached()) return;
            const authorized = if (success == 1) true else false;

            this.flags.authorized = authorized;

            const handlers = this.handlers;
            var callback = handlers.onHandshake;
            var is_open = false;

            if (handlers.vm.isShuttingDown()) {
                return;
            }

            // Use open callback when handshake is not provided
            if (callback == .zero) {
                callback = handlers.onOpen;
                if (callback == .zero) {
                    return;
                }
                is_open = true;
            }

            // the handlers must be kept alive for the duration of the function call
            // that way if we need to call the error handler, we can
            var scope = handlers.enter();
            defer scope.exit();

            const globalObject = handlers.globalObject;
            const this_value = this.getThisValue(globalObject);

            var result: JSC.JSValue = JSC.JSValue.zero;
            // open callback only have 1 parameters and its the socket
            // you should use getAuthorizationError and authorized getter to get those values in this case
            if (is_open) {
                result = callback.call(globalObject, this_value, &[_]JSValue{this_value}) catch |err| globalObject.takeException(err);

                // only call onOpen once for clients
                if (!handlers.is_server) {
                    // clean onOpen callback so only called in the first handshake and not in every renegotiation
                    // on servers this would require a different approach but it's not needed because our servers will not call handshake multiple times
                    // servers don't support renegotiation
                    this.handlers.onOpen.unprotect();
                    this.handlers.onOpen = .zero;
                }
            } else {
                // call handhsake callback with authorized and authorization error if has one
                const authorization_error: JSValue = if (ssl_error.error_no == 0)
                    JSValue.jsNull()
                else
                    ssl_error.toJS(globalObject);

                result = callback.call(globalObject, this_value, &[_]JSValue{
                    this_value,
                    JSValue.jsBoolean(authorized),
                    authorization_error,
                }) catch |err| globalObject.takeException(err);
            }

            if (result.toError()) |err_value| {
                _ = handlers.callErrorHandler(this_value, &.{ this_value, err_value });
            }
        }

        pub fn onClose(this: *This, _: Socket, err: c_int, _: ?*anyopaque) void {
            JSC.markBinding(@src());
            log("onClose {s}", .{if (this.handlers.is_server) "S" else "C"});
            this.detachNativeCallback();
            this.socket.detach();
            defer this.deref();
            defer this.markInactive();

            if (this.flags.finalizing) {
                return;
            }

            const handlers = this.handlers;
            const vm = handlers.vm;
            this.poll_ref.unref(vm);

            const callback = handlers.onClose;

            if (callback == .zero)
                return;

            if (vm.isShuttingDown()) {
                return;
            }

            // the handlers must be kept alive for the duration of the function call
            // that way if we need to call the error handler, we can
            var scope = handlers.enter();
            defer scope.exit();

            const globalObject = handlers.globalObject;
            const this_value = this.getThisValue(globalObject);
            var js_error: JSValue = .undefined;
            if (err != 0) {
                // errors here are always a read error
                js_error = bun.sys.Error.fromCodeInt(err, .read).toJSC(globalObject);
            }

            _ = callback.call(globalObject, this_value, &[_]JSValue{
                this_value,
                js_error,
            }) catch |e| {
                _ = handlers.callErrorHandler(this_value, &.{ this_value, globalObject.takeError(e) });
            };
        }

        pub fn onData(this: *This, _: Socket, data: []const u8) void {
            JSC.markBinding(@src());
            log("onData {s} ({d})", .{ if (this.handlers.is_server) "S" else "C", data.len });
            if (this.socket.isDetached()) return;

            if (this.native_callback.onData(data)) return;

            const handlers = this.handlers;
            const callback = handlers.onData;
            if (callback == .zero or this.flags.finalizing) return;
            if (handlers.vm.isShuttingDown()) {
                return;
            }

            const globalObject = handlers.globalObject;
            const this_value = this.getThisValue(globalObject);
            const output_value = handlers.binary_type.toJS(data, globalObject);

            // the handlers must be kept alive for the duration of the function call
            // that way if we need to call the error handler, we can
            var scope = handlers.enter();
            defer scope.exit();

            // const encoding = handlers.encoding;
            _ = callback.call(globalObject, this_value, &[_]JSValue{
                this_value,
                output_value,
            }) catch |err| {
                _ = handlers.callErrorHandler(this_value, &.{ this_value, globalObject.takeError(err) });
            };
        }

        pub fn getData(_: *This, _: *JSC.JSGlobalObject) JSValue {
            log("getData()", .{});
            return JSValue.jsUndefined();
        }

        pub fn setData(this: *This, globalObject: *JSC.JSGlobalObject, value: JSC.JSValue) void {
            log("setData()", .{});
            This.js.dataSetCached(this.this_value, globalObject, value);
        }

        pub fn getListener(this: *This, _: *JSC.JSGlobalObject) JSValue {
            if (!this.handlers.is_server or this.socket.isDetached()) {
                return JSValue.jsUndefined();
            }

            const l: *Listener = @fieldParentPtr("handlers", this.handlers);
            return l.strong_self.get() orelse JSValue.jsUndefined();
        }

        pub fn getReadyState(this: *This, _: *JSC.JSGlobalObject) JSValue {
            log("getReadyState()", .{});

            if (this.socket.isDetached()) {
                return JSValue.jsNumber(@as(i32, -1));
            } else if (this.socket.isClosed()) {
                return JSValue.jsNumber(@as(i32, 0));
            } else if (this.socket.isEstablished()) {
                return JSValue.jsNumber(@as(i32, 1));
            } else if (this.socket.isShutdown()) {
                return JSValue.jsNumber(@as(i32, -2));
            } else {
                return JSValue.jsNumber(@as(i32, 2));
            }
        }

        pub fn getAuthorized(this: *This, _: *JSC.JSGlobalObject) JSValue {
            log("getAuthorized()", .{});
            return JSValue.jsBoolean(this.flags.authorized);
        }

        pub fn timeout(this: *This, globalObject: *JSC.JSGlobalObject, callframe: *JSC.CallFrame) bun.JSError!JSValue {
            JSC.markBinding(@src());
            const args = callframe.arguments_old(1);
            if (this.socket.isDetached()) return JSValue.jsUndefined();
            if (args.len == 0) {
                return globalObject.throw("Expected 1 argument, got 0", .{});
            }
            const t = args.ptr[0].coerce(i32, globalObject);
            if (t < 0) {
                return globalObject.throw("Timeout must be a positive integer", .{});
            }
            log("timeout({d})", .{t});

            this.socket.setTimeout(@as(c_uint, @intCast(t)));

            return JSValue.jsUndefined();
        }

        pub fn getAuthorizationError(this: *This, globalObject: *JSC.JSGlobalObject, _: *JSC.CallFrame) bun.JSError!JSValue {
            JSC.markBinding(@src());

            if (this.socket.isDetached()) {
                return JSValue.jsNull();
            }

            // this error can change if called in different stages of hanshake
            // is very usefull to have this feature depending on the user workflow
            const ssl_error = this.socket.verifyError();
            if (ssl_error.error_no == 0) {
                return JSValue.jsNull();
            }

            const code = if (ssl_error.code == null) "" else ssl_error.code[0..bun.len(ssl_error.code)];

            const reason = if (ssl_error.reason == null) "" else ssl_error.reason[0..bun.len(ssl_error.reason)];

            const fallback = JSC.SystemError{
                .code = bun.String.createUTF8(code),
                .message = bun.String.createUTF8(reason),
            };

            return fallback.toErrorInstance(globalObject);
        }

        pub fn write(this: *This, globalObject: *JSC.JSGlobalObject, callframe: *JSC.CallFrame) bun.JSError!JSValue {
            JSC.markBinding(@src());

            if (this.socket.isDetached()) {
                return JSValue.jsNumber(@as(i32, -1));
            }

            var args = callframe.argumentsUndef(5);

            return switch (this.writeOrEnd(globalObject, args.mut(), false, false)) {
                .fail => .zero,
                .success => |result| JSValue.jsNumber(result.wrote),
            };
        }

        pub fn getLocalFamily(this: *This, globalThis: *JSC.JSGlobalObject) JSValue {
            if (this.socket.isDetached()) {
                return JSValue.jsUndefined();
            }

            var buf: [64]u8 = [_]u8{0} ** 64;
            const address_bytes: []const u8 = this.socket.localAddress(&buf) orelse return JSValue.jsUndefined();
            return switch (address_bytes.len) {
                4 => bun.String.static("IPv4").toJS(globalThis),
                16 => bun.String.static("IPv6").toJS(globalThis),
                else => return JSValue.jsUndefined(),
            };
        }

        pub fn getLocalAddress(this: *This, globalThis: *JSC.JSGlobalObject) JSValue {
            if (this.socket.isDetached()) {
                return JSValue.jsUndefined();
            }

            var buf: [64]u8 = [_]u8{0} ** 64;
            var text_buf: [512]u8 = undefined;

            const address_bytes: []const u8 = this.socket.localAddress(&buf) orelse return JSValue.jsUndefined();
            const address: std.net.Address = switch (address_bytes.len) {
                4 => std.net.Address.initIp4(address_bytes[0..4].*, 0),
                16 => std.net.Address.initIp6(address_bytes[0..16].*, 0, 0, 0),
                else => return JSValue.jsUndefined(),
            };

            const text = bun.fmt.formatIp(address, &text_buf) catch unreachable;
            return ZigString.init(text).toJS(globalThis);
        }

        pub fn getLocalPort(this: *This, _: *JSC.JSGlobalObject) JSValue {
            if (this.socket.isDetached()) {
                return JSValue.jsUndefined();
            }

            return JSValue.jsNumber(this.socket.localPort());
        }

        pub fn getRemoteFamily(this: *This, globalThis: *JSC.JSGlobalObject) JSValue {
            if (this.socket.isDetached()) {
                return JSValue.jsUndefined();
            }

            var buf: [64]u8 = [_]u8{0} ** 64;
            const address_bytes: []const u8 = this.socket.remoteAddress(&buf) orelse return JSValue.jsUndefined();
            return switch (address_bytes.len) {
                4 => bun.String.static("IPv4").toJS(globalThis),
                16 => bun.String.static("IPv6").toJS(globalThis),
                else => return JSValue.jsUndefined(),
            };
        }

        pub fn getRemoteAddress(this: *This, globalThis: *JSC.JSGlobalObject) JSValue {
            if (this.socket.isDetached()) {
                return JSValue.jsUndefined();
            }

            var buf: [64]u8 = [_]u8{0} ** 64;
            var text_buf: [512]u8 = undefined;

            const address_bytes: []const u8 = this.socket.remoteAddress(&buf) orelse return JSValue.jsUndefined();
            const address: std.net.Address = switch (address_bytes.len) {
                4 => std.net.Address.initIp4(address_bytes[0..4].*, 0),
                16 => std.net.Address.initIp6(address_bytes[0..16].*, 0, 0, 0),
                else => return JSValue.jsUndefined(),
            };

            const text = bun.fmt.formatIp(address, &text_buf) catch unreachable;
            return ZigString.init(text).toJS(globalThis);
        }

        pub fn getRemotePort(this: *This, _: *JSC.JSGlobalObject) JSValue {
            if (this.socket.isDetached()) {
                return JSValue.jsUndefined();
            }

            return JSValue.jsNumber(this.socket.remotePort());
        }

        pub fn writeMaybeCorked(this: *This, buffer: []const u8) i32 {
            if (this.socket.isShutdown() or this.socket.isClosed()) {
                return -1;
            }

            // we don't cork yet but we might later
            if (comptime ssl) {
                // TLS wrapped but in TCP mode
                if (this.wrapped == .tcp) {
                    const res = this.socket.rawWrite(buffer, false);
                    const uwrote: usize = @intCast(@max(res, 0));
                    this.bytes_written += uwrote;
                    log("write({d}) = {d}", .{ buffer.len, res });
                    return res;
                }
            }

            const res = this.socket.write(buffer, false);
            const uwrote: usize = @intCast(@max(res, 0));
            this.bytes_written += uwrote;
            log("write({d}) = {d}", .{ buffer.len, res });
            return res;
        }

        pub fn writeBuffered(this: *This, globalObject: *JSC.JSGlobalObject, callframe: *JSC.CallFrame) bun.JSError!JSValue {
            if (this.socket.isDetached()) {
                this.buffered_data_for_node_net.deinitWithAllocator(bun.default_allocator);
                return JSValue.jsBoolean(false);
            }

            const args = callframe.argumentsUndef(2);

            return switch (this.writeOrEndBuffered(globalObject, args.ptr[0], args.ptr[1], false)) {
                .fail => .zero,
                .success => |result| if (@max(result.wrote, 0) == result.total) .true else .false,
            };
        }

        pub fn endBuffered(this: *This, globalObject: *JSC.JSGlobalObject, callframe: *JSC.CallFrame) bun.JSError!JSValue {
            if (this.socket.isDetached()) {
                this.buffered_data_for_node_net.deinitWithAllocator(bun.default_allocator);
                return JSValue.jsBoolean(false);
            }

            const args = callframe.argumentsUndef(2);
            this.ref();
            defer this.deref();
            return switch (this.writeOrEndBuffered(globalObject, args.ptr[0], args.ptr[1], true)) {
                .fail => .zero,
                .success => |result| brk: {
                    if (result.wrote == result.total) {
                        this.internalFlush();
                    }

                    break :brk JSValue.jsBoolean(@as(usize, @max(result.wrote, 0)) == result.total);
                },
            };
        }

        fn writeOrEndBuffered(this: *This, globalObject: *JSC.JSGlobalObject, data_value: JSC.JSValue, encoding_value: JSC.JSValue, comptime is_end: bool) WriteResult {
            if (this.buffered_data_for_node_net.len == 0) {
                var values = [4]JSC.JSValue{ data_value, .undefined, .undefined, encoding_value };
                return this.writeOrEnd(globalObject, &values, true, is_end);
            }

            var stack_fallback = std.heap.stackFallback(16 * 1024, bun.default_allocator);
            const allow_string_object = true;
            const buffer: JSC.Node.StringOrBuffer = if (data_value.isUndefined())
                JSC.Node.StringOrBuffer.empty
            else
                JSC.Node.StringOrBuffer.fromJSWithEncodingValueMaybeAsync(globalObject, stack_fallback.get(), data_value, encoding_value, false, allow_string_object) catch {
                    return .fail;
                } orelse {
                    if (!globalObject.hasException()) {
                        globalObject.throwInvalidArgumentTypeValue("data", "string, buffer, or blob", data_value) catch {};
                        return .fail;
                    }
                    return .fail;
                };
            defer buffer.deinit();
            if (!this.flags.end_after_flush and is_end) {
                this.flags.end_after_flush = true;
            }

            if (this.socket.isShutdown() or this.socket.isClosed()) {
                return .{
                    .success = .{
                        .wrote = -1,
                        .total = buffer.slice().len + this.buffered_data_for_node_net.len,
                    },
                };
            }

            const total_to_write: usize = buffer.slice().len + @as(usize, this.buffered_data_for_node_net.len);
            if (total_to_write == 0) {
                if (ssl) {
                    log("total_to_write == 0", .{});
                    if (!data_value.isUndefined()) {
                        log("data_value is not undefined", .{});
                        // special condition for SSL_write(0, "", 0)
                        // we need to send an empty packet after the buffer is flushed and after the handshake is complete
                        // and in this case we need to ignore SSL_write() return value because 0 should not be treated as an error
                        this.flags.empty_packet_pending = true;
                        if (!this.tryWriteEmptyPacket()) {
                            return .{ .success = .{
                                .wrote = -1,
                                .total = total_to_write,
                            } };
                        }
                    }
                }

                return .{ .success = .{} };
            }

            const wrote: i32 = brk: {
                if (comptime !ssl and Environment.isPosix) {
                    // fast-ish path: use writev() to avoid cloning to another buffer.
                    if (this.socket.socket == .connected and buffer.slice().len > 0) {
                        const rc = this.socket.socket.connected.write2(ssl, this.buffered_data_for_node_net.slice(), buffer.slice());
                        const written: usize = @intCast(@max(rc, 0));
                        const leftover = total_to_write -| written;
                        if (leftover == 0) {
                            this.buffered_data_for_node_net.deinitWithAllocator(bun.default_allocator);
                            this.buffered_data_for_node_net = .{};
                            break :brk rc;
                        }

                        const remaining_in_buffered_data = this.buffered_data_for_node_net.slice()[@min(written, this.buffered_data_for_node_net.len)..];
                        const remaining_in_input_data = buffer.slice()[@min(this.buffered_data_for_node_net.len -| written, buffer.slice().len)..];

                        if (written > 0) {
                            if (remaining_in_buffered_data.len > 0) {
                                var input_buffer = this.buffered_data_for_node_net.slice();
                                _ = bun.c.memmove(input_buffer.ptr, input_buffer.ptr[written..], remaining_in_buffered_data.len);
                                this.buffered_data_for_node_net.len = @truncate(remaining_in_buffered_data.len);
                            }
                        }

                        if (remaining_in_input_data.len > 0) {
                            this.buffered_data_for_node_net.append(bun.default_allocator, remaining_in_input_data) catch bun.outOfMemory();
                        }

                        break :brk rc;
                    }
                }

                // slower-path: clone the data, do one write.
                this.buffered_data_for_node_net.append(bun.default_allocator, buffer.slice()) catch bun.outOfMemory();
                const rc = this.writeMaybeCorked(this.buffered_data_for_node_net.slice());
                if (rc > 0) {
                    const wrote: usize = @intCast(@max(rc, 0));
                    // did we write everything?
                    // we can free this temporary buffer.
                    if (wrote == this.buffered_data_for_node_net.len) {
                        this.buffered_data_for_node_net.deinitWithAllocator(bun.default_allocator);
                        this.buffered_data_for_node_net = .{};
                    } else {
                        // Otherwise, let's move the temporary buffer back.
                        const len = @as(usize, @intCast(this.buffered_data_for_node_net.len)) - wrote;
                        bun.debugAssert(len <= this.buffered_data_for_node_net.len);
                        bun.debugAssert(len <= this.buffered_data_for_node_net.cap);
                        _ = bun.c.memmove(this.buffered_data_for_node_net.ptr, this.buffered_data_for_node_net.ptr[wrote..], len);
                        this.buffered_data_for_node_net.len = @truncate(len);
                    }
                }

                break :brk rc;
            };

            return .{
                .success = .{
                    .wrote = wrote,
                    .total = total_to_write,
                },
            };
        }

        fn writeOrEnd(this: *This, globalObject: *JSC.JSGlobalObject, args: []JSC.JSValue, buffer_unwritten_data: bool, comptime is_end: bool) WriteResult {
            if (args[0].isUndefined()) {
                if (!this.flags.end_after_flush and is_end) {
                    this.flags.end_after_flush = true;
                }
                log("writeOrEnd undefined", .{});
                return .{ .success = .{} };
            }

            bun.debugAssert(this.buffered_data_for_node_net.len == 0);
            var encoding_value: JSC.JSValue = args[3];
            if (args[2].isString()) {
                encoding_value = args[2];
                args[2] = .undefined;
            } else if (args[1].isString()) {
                encoding_value = args[1];
                args[1] = .undefined;
            }

            const offset_value = args[1];
            const length_value = args[2];

            if (encoding_value != .undefined and (offset_value != .undefined or length_value != .undefined)) {
                return globalObject.throwTODO("Support encoding with offset and length altogether. Only either encoding or offset, length is supported, but not both combinations yet.") catch .fail;
            }

            var stack_fallback = std.heap.stackFallback(16 * 1024, bun.default_allocator);
            const buffer: JSC.Node.BlobOrStringOrBuffer = if (args[0].isUndefined())
                JSC.Node.BlobOrStringOrBuffer{ .string_or_buffer = JSC.Node.StringOrBuffer.empty }
            else
                JSC.Node.BlobOrStringOrBuffer.fromJSWithEncodingValueMaybeAsyncAllowRequestResponse(globalObject, stack_fallback.get(), args[0], encoding_value, false, true) catch {
                    return .fail;
                } orelse {
                    if (!globalObject.hasException()) {
                        return globalObject.throwInvalidArgumentTypeValue("data", "string, buffer, or blob", args[0]) catch .fail;
                    }
                    return .fail;
                };

            defer buffer.deinit();
            if (buffer == .blob and buffer.blob.needsToReadFile()) {
                return globalObject.throw("File blob not supported yet in this function.", .{}) catch .fail;
            }

            const label = if (comptime is_end) "end" else "write";

            const byte_offset: usize = brk: {
                if (offset_value.isUndefined()) break :brk 0;
                if (!offset_value.isAnyInt()) {
                    return globalObject.throwInvalidArgumentType(comptime "Socket." ++ label, "byteOffset", "integer") catch .fail;
                }
                const i = offset_value.toInt64();
                if (i < 0) {
                    return globalObject.throwRangeError(i, .{ .field_name = "byteOffset", .min = 0, .max = JSC.MAX_SAFE_INTEGER }) catch .fail;
                }
                break :brk @intCast(i);
            };

            const byte_length: usize = brk: {
                if (length_value.isUndefined()) break :brk buffer.slice().len;
                if (!length_value.isAnyInt()) {
                    return globalObject.throwInvalidArgumentType(comptime "Socket." ++ label, "byteLength", "integer") catch .fail;
                }

                const l = length_value.toInt64();

                if (l < 0) {
                    return globalObject.throwRangeError(l, .{ .field_name = "byteLength", .min = 0, .max = JSC.MAX_SAFE_INTEGER }) catch .fail;
                }
                break :brk @intCast(l);
            };

            var bytes = buffer.slice();

            if (byte_offset > bytes.len) {
                return globalObject.throwRangeError(@as(i64, @intCast(byte_offset)), .{ .field_name = "byteOffset", .min = 0, .max = @intCast(bytes.len) }) catch .fail;
            }

            bytes = bytes[byte_offset..];

            if (byte_length > bytes.len) {
                return globalObject.throwRangeError(@as(i64, @intCast(byte_length)), .{ .field_name = "byteLength", .min = 0, .max = @intCast(bytes.len) }) catch .fail;
            }

            bytes = bytes[0..byte_length];

            if (globalObject.hasException()) {
                return .fail;
            }

            if (this.socket.isShutdown() or this.socket.isClosed()) {
                return .{
                    .success = .{
                        .wrote = -1,
                        .total = bytes.len,
                    },
                };
            }
            if (!this.flags.end_after_flush and is_end) {
                this.flags.end_after_flush = true;
            }

            if (bytes.len == 0) {
                if (ssl) {
                    log("writeOrEnd 0", .{});
                    // special condition for SSL_write(0, "", 0)
                    // we need to send an empty packet after the buffer is flushed and after the handshake is complete
                    // and in this case we need to ignore SSL_write() return value because 0 should not be treated as an error
                    this.flags.empty_packet_pending = true;
                    if (!this.tryWriteEmptyPacket()) {
                        return .{ .success = .{
                            .wrote = -1,
                            .total = bytes.len,
                        } };
                    }
                }
                return .{ .success = .{} };
            }
            log("writeOrEnd {d}", .{bytes.len});
            const wrote = this.writeMaybeCorked(bytes);
            const uwrote: usize = @intCast(@max(wrote, 0));
            if (buffer_unwritten_data) {
                const remaining = bytes[uwrote..];
                if (remaining.len > 0) {
                    this.buffered_data_for_node_net.append(bun.default_allocator, remaining) catch bun.outOfMemory();
                }
            }

            return .{
                .success = .{
                    .wrote = wrote,
                    .total = bytes.len,
                },
            };
        }

        fn tryWriteEmptyPacket(this: *This) bool {
            if (ssl) {
                // just mimic the side-effect dont actually write empty non-TLS data onto the socket, we just wanna to have same behavior of node.js
                if (!this.flags.handshake_complete or this.buffered_data_for_node_net.len > 0) return false;

                this.flags.empty_packet_pending = false;
                return true;
            }
            return false;
        }

        fn canEndAfterFlush(this: *This) bool {
            return this.flags.is_active and this.flags.end_after_flush and !this.flags.empty_packet_pending and this.buffered_data_for_node_net.len == 0;
        }

        fn internalFlush(this: *This) void {
            if (this.buffered_data_for_node_net.len > 0) {
                const written: usize = @intCast(@max(this.socket.write(this.buffered_data_for_node_net.slice(), false), 0));
                this.bytes_written += written;
                if (written > 0) {
                    if (this.buffered_data_for_node_net.len > written) {
                        const remaining = this.buffered_data_for_node_net.slice()[written..];
                        _ = bun.c.memmove(this.buffered_data_for_node_net.ptr, remaining.ptr, remaining.len);
                        this.buffered_data_for_node_net.len = @truncate(remaining.len);
                    } else {
                        this.buffered_data_for_node_net.deinitWithAllocator(bun.default_allocator);
                        this.buffered_data_for_node_net = .{};
                    }
                }
            }

            _ = this.tryWriteEmptyPacket();
            this.socket.flush();

            if (this.canEndAfterFlush()) {
                this.markInactive();
            }
        }

        pub fn flush(this: *This, _: *JSC.JSGlobalObject, _: *JSC.CallFrame) bun.JSError!JSValue {
            JSC.markBinding(@src());
            this.internalFlush();
            return JSValue.jsUndefined();
        }

        pub fn terminate(this: *This, _: *JSC.JSGlobalObject, _: *JSC.CallFrame) bun.JSError!JSValue {
            JSC.markBinding(@src());
            this.closeAndDetach(.failure);
            return JSValue.jsUndefined();
        }

        pub fn shutdown(this: *This, _: *JSC.JSGlobalObject, callframe: *JSC.CallFrame) bun.JSError!JSValue {
            JSC.markBinding(@src());
            const args = callframe.arguments_old(1);
            if (args.len > 0 and args.ptr[0].toBoolean()) {
                this.socket.shutdownRead();
            } else {
                this.socket.shutdown();
            }

            return JSValue.jsUndefined();
        }

        pub fn close(this: *This, globalObject: *JSC.JSGlobalObject, callframe: *JSC.CallFrame) bun.JSError!JSValue {
            JSC.markBinding(@src());
            _ = callframe;
            this.socket.close(.normal);
            this.socket.detach();
            this.poll_ref.unref(globalObject.bunVM());
            return .jsUndefined();
        }

        pub fn end(this: *This, globalObject: *JSC.JSGlobalObject, callframe: *JSC.CallFrame) bun.JSError!JSValue {
            JSC.markBinding(@src());

            var args = callframe.argumentsUndef(5);

            log("end({d} args)", .{args.len});
            if (this.socket.isDetached()) {
                return JSValue.jsNumber(@as(i32, -1));
            }

            this.ref();
            defer this.deref();

            return switch (this.writeOrEnd(globalObject, args.mut(), false, true)) {
                .fail => .zero,
                .success => |result| brk: {
                    if (result.wrote == result.total) {
                        this.internalFlush();
                    }
                    break :brk JSValue.jsNumber(result.wrote);
                },
            };
        }

        pub fn jsRef(this: *This, globalObject: *JSC.JSGlobalObject, _: *JSC.CallFrame) bun.JSError!JSValue {
            log("ref {s}", .{if (this.handlers.is_server) "S" else "C"});
            JSC.markBinding(@src());
            if (this.socket.isDetached()) return JSValue.jsUndefined();
            this.poll_ref.ref(globalObject.bunVM());
            return JSValue.jsUndefined();
        }

        pub fn jsUnref(this: *This, globalObject: *JSC.JSGlobalObject, _: *JSC.CallFrame) bun.JSError!JSValue {
            log("unref {s}", .{if (this.handlers.is_server) "S" else "C"});
            JSC.markBinding(@src());
            this.poll_ref.unref(globalObject.bunVM());
            return JSValue.jsUndefined();
        }

        pub fn deinit(this: *This) void {
            this.markInactive();
            this.detachNativeCallback();

            this.buffered_data_for_node_net.deinitWithAllocator(bun.default_allocator);

            this.poll_ref.unref(JSC.VirtualMachine.get());
            // need to deinit event without being attached
            if (this.flags.owned_protos) {
                if (this.protos) |protos| {
                    this.protos = null;
                    default_allocator.free(protos);
                }
            }

            if (this.server_name) |server_name| {
                this.server_name = null;
                default_allocator.free(server_name);
            }

            if (this.connection) |connection| {
                this.connection = null;
                connection.deinit();
            }
            if (this.socket_context) |socket_context| {
                this.socket_context = null;
                socket_context.deinit(ssl);
            }
            bun.destroy(this);
        }

        pub fn finalize(this: *This) void {
            log("finalize() {d} {}", .{ @intFromPtr(this), this.socket_context != null });
            this.flags.finalizing = true;
            if (!this.socket.isClosed()) {
                this.closeAndDetach(.failure);
            }

            this.deref();
        }

        pub fn reload(this: *This, globalObject: *JSC.JSGlobalObject, callframe: *JSC.CallFrame) bun.JSError!JSValue {
            const args = callframe.arguments_old(1);

            if (args.len < 1) {
                return globalObject.throw("Expected 1 argument", .{});
            }

            if (this.socket.isDetached()) {
                return JSValue.jsUndefined();
            }

            const opts = args.ptr[0];
            if (opts.isEmptyOrUndefinedOrNull() or opts.isBoolean() or !opts.isObject()) {
                return globalObject.throw("Expected options object", .{});
            }

            const socket_obj = try opts.get(globalObject, "socket") orelse {
                return globalObject.throw("Expected \"socket\" option", .{});
            };

            const handlers = try Handlers.fromJS(globalObject, socket_obj, this.handlers.is_server);

            var prev_handlers = this.handlers;
            prev_handlers.unprotect();
            this.handlers.* = handlers; // TODO: this is a memory leak
            this.handlers.protect();

            return JSValue.jsUndefined();
        }

        pub fn disableRenegotiation(this: *This, _: *JSC.JSGlobalObject, _: *JSC.CallFrame) bun.JSError!JSValue {
            if (comptime ssl == false) {
                return JSValue.jsUndefined();
            }
            const ssl_ptr = this.socket.ssl() orelse return JSValue.jsUndefined();
            BoringSSL.SSL_set_renegotiate_mode(ssl_ptr, BoringSSL.ssl_renegotiate_never);
            return JSValue.jsUndefined();
        }

        pub fn setVerifyMode(this: *This, globalObject: *JSC.JSGlobalObject, callframe: *JSC.CallFrame) bun.JSError!JSValue {
            if (comptime ssl == false) {
                return JSValue.jsUndefined();
            }
            if (this.socket.isDetached()) {
                return JSValue.jsUndefined();
            }

            const args = callframe.arguments_old(2);

            if (args.len < 2) {
                return globalObject.throw("Expected requestCert and rejectUnauthorized arguments", .{});
            }
            const request_cert_js = args.ptr[0];
            const reject_unauthorized_js = args.ptr[1];
            if (!request_cert_js.isBoolean() or !reject_unauthorized_js.isBoolean()) {
                return globalObject.throw("Expected requestCert and rejectUnauthorized arguments to be boolean", .{});
            }

            const request_cert = request_cert_js.toBoolean();
            const reject_unauthorized = request_cert_js.toBoolean();
            var verify_mode: c_int = BoringSSL.SSL_VERIFY_NONE;
            if (this.handlers.is_server) {
                if (request_cert) {
                    verify_mode = BoringSSL.SSL_VERIFY_PEER;
                    if (reject_unauthorized)
                        verify_mode |= BoringSSL.SSL_VERIFY_FAIL_IF_NO_PEER_CERT;
                }
            }
            const ssl_ptr = this.socket.ssl();
            // we always allow and check the SSL certificate after the handshake or renegotiation
            BoringSSL.SSL_set_verify(ssl_ptr, verify_mode, alwaysAllowSSLVerifyCallback);
            return JSValue.jsUndefined();
        }

        pub fn renegotiate(this: *This, globalObject: *JSC.JSGlobalObject, _: *JSC.CallFrame) bun.JSError!JSValue {
            if (comptime ssl == false) {
                return JSValue.jsUndefined();
            }

            const ssl_ptr = this.socket.ssl() orelse return JSValue.jsUndefined();
            BoringSSL.ERR_clear_error();
            if (BoringSSL.SSL_renegotiate(ssl_ptr) != 1) {
                return globalObject.throwValue(getSSLException(globalObject, "SSL_renegotiate error"));
            }
            return JSValue.jsUndefined();
        }

        pub fn getTLSTicket(this: *This, globalObject: *JSC.JSGlobalObject, _: *JSC.CallFrame) bun.JSError!JSValue {
            if (comptime ssl == false) {
                return JSValue.jsUndefined();
            }

            const ssl_ptr = this.socket.ssl() orelse return JSValue.jsUndefined();
            const session = BoringSSL.SSL_get_session(ssl_ptr) orelse return JSValue.jsUndefined();
            var ticket: [*c]const u8 = undefined;
            var length: usize = 0;
            //The pointer is only valid while the connection is in use so we need to copy it
            BoringSSL.SSL_SESSION_get0_ticket(session, @as([*c][*c]const u8, @ptrCast(&ticket)), &length);

            if (ticket == null or length == 0) {
                return JSValue.jsUndefined();
            }

            return JSC.ArrayBuffer.createBuffer(globalObject, ticket[0..length]);
        }

        pub fn setSession(this: *This, globalObject: *JSC.JSGlobalObject, callframe: *JSC.CallFrame) bun.JSError!JSValue {
            if (comptime ssl == false) {
                return JSValue.jsUndefined();
            }

            if (this.socket.isDetached()) {
                return JSValue.jsUndefined();
            }

            const args = callframe.arguments_old(1);

            if (args.len < 1) {
                return globalObject.throw("Expected session to be a string, Buffer or TypedArray", .{});
            }

            const session_arg = args.ptr[0];
            var arena: bun.ArenaAllocator = bun.ArenaAllocator.init(bun.default_allocator);
            defer arena.deinit();

            if (try JSC.Node.StringOrBuffer.fromJS(globalObject, arena.allocator(), session_arg)) |sb| {
                defer sb.deinit();
                const session_slice = sb.slice();
                const ssl_ptr = this.socket.ssl();
                var tmp = @as([*c]const u8, @ptrCast(session_slice.ptr));
                const session = BoringSSL.d2i_SSL_SESSION(null, &tmp, @as(c_long, @intCast(session_slice.len))) orelse return JSValue.jsUndefined();
                if (BoringSSL.SSL_set_session(ssl_ptr, session) != 1) {
                    return globalObject.throwValue(getSSLException(globalObject, "SSL_set_session error"));
                }
                return JSValue.jsUndefined();
            } else {
                return globalObject.throw("Expected session to be a string, Buffer or TypedArray", .{});
            }
        }

        pub fn getSession(this: *This, globalObject: *JSC.JSGlobalObject, _: *JSC.CallFrame) bun.JSError!JSValue {
            if (comptime ssl == false) {
                return JSValue.jsUndefined();
            }

            const ssl_ptr = this.socket.ssl() orelse return JSValue.jsUndefined();
            const session = BoringSSL.SSL_get_session(ssl_ptr) orelse return JSValue.jsUndefined();
            const size = BoringSSL.i2d_SSL_SESSION(session, null);
            if (size <= 0) {
                return JSValue.jsUndefined();
            }

            const buffer_size = @as(usize, @intCast(size));
            var buffer = JSValue.createBufferFromLength(globalObject, buffer_size);
            var buffer_ptr = @as([*c]u8, @ptrCast(buffer.asArrayBuffer(globalObject).?.ptr));

            const result_size = BoringSSL.i2d_SSL_SESSION(session, &buffer_ptr);
            bun.assert(result_size == size);
            return buffer;
        }

        pub fn getBytesWritten(this: *This, _: *JSC.JSGlobalObject) JSValue {
            return JSC.JSValue.jsNumber(this.bytes_written + this.buffered_data_for_node_net.len);
        }

        pub fn getALPNProtocol(this: *This, globalObject: *JSC.JSGlobalObject) JSValue {
            if (comptime ssl == false) {
                return JSValue.jsBoolean(false);
            }

            var alpn_proto: [*c]const u8 = null;
            var alpn_proto_len: u32 = 0;

            const ssl_ptr = this.socket.ssl() orelse return JSValue.jsBoolean(false);

            BoringSSL.SSL_get0_alpn_selected(ssl_ptr, &alpn_proto, &alpn_proto_len);
            if (alpn_proto == null or alpn_proto_len == 0) {
                return JSValue.jsBoolean(false);
            }

            const slice = alpn_proto[0..alpn_proto_len];
            if (strings.eql(slice, "h2")) {
                return bun.String.static("h2").toJS(globalObject);
            }
            if (strings.eql(slice, "http/1.1")) {
                return bun.String.static("http/1.1").toJS(globalObject);
            }
            return ZigString.fromUTF8(slice).toJS(globalObject);
        }

        pub fn exportKeyingMaterial(this: *This, globalObject: *JSC.JSGlobalObject, callframe: *JSC.CallFrame) bun.JSError!JSValue {
            if (comptime ssl == false) {
                return JSValue.jsUndefined();
            }

            if (this.socket.isDetached()) {
                return JSValue.jsUndefined();
            }

            const args = callframe.arguments_old(3);
            if (args.len < 2) {
                return globalObject.throw("Expected length and label to be provided", .{});
            }
            const length_arg = args.ptr[0];
            if (!length_arg.isNumber()) {
                return globalObject.throw("Expected length to be a number", .{});
            }

            const length = length_arg.coerceToInt64(globalObject);
            if (length < 0) {
                return globalObject.throw("Expected length to be a positive number", .{});
            }

            const label_arg = args.ptr[1];
            if (!label_arg.isString()) {
                return globalObject.throw("Expected label to be a string", .{});
            }

            var label = try label_arg.toSliceOrNull(globalObject);

            defer label.deinit();
            const label_slice = label.slice();
            const ssl_ptr = this.socket.ssl() orelse return JSValue.jsUndefined();

            if (args.len > 2) {
                const context_arg = args.ptr[2];

                var arena: bun.ArenaAllocator = bun.ArenaAllocator.init(bun.default_allocator);
                defer arena.deinit();

                if (try JSC.Node.StringOrBuffer.fromJS(globalObject, arena.allocator(), context_arg)) |sb| {
                    defer sb.deinit();
                    const context_slice = sb.slice();

                    const buffer_size = @as(usize, @intCast(length));
                    var buffer = JSValue.createBufferFromLength(globalObject, buffer_size);
                    const buffer_ptr = @as([*c]u8, @ptrCast(buffer.asArrayBuffer(globalObject).?.ptr));

                    const result = BoringSSL.SSL_export_keying_material(ssl_ptr, buffer_ptr, buffer_size, @as([*c]const u8, @ptrCast(label_slice.ptr)), label_slice.len, @as([*c]const u8, @ptrCast(context_slice.ptr)), context_slice.len, 1);
                    if (result != 1) {
                        return globalObject.throwValue(getSSLException(globalObject, "Failed to export keying material"));
                    }
                    return buffer;
                } else {
                    return globalObject.throw("Expected context to be a string, Buffer or TypedArray", .{});
                }
            } else {
                const buffer_size = @as(usize, @intCast(length));
                var buffer = JSValue.createBufferFromLength(globalObject, buffer_size);
                const buffer_ptr = @as([*c]u8, @ptrCast(buffer.asArrayBuffer(globalObject).?.ptr));

                const result = BoringSSL.SSL_export_keying_material(ssl_ptr, buffer_ptr, buffer_size, @as([*c]const u8, @ptrCast(label_slice.ptr)), label_slice.len, null, 0, 0);
                if (result != 1) {
                    return globalObject.throwValue(getSSLException(globalObject, "Failed to export keying material"));
                }
                return buffer;
            }
        }

        pub fn getEphemeralKeyInfo(this: *This, globalObject: *JSC.JSGlobalObject, _: *JSC.CallFrame) bun.JSError!JSValue {
            if (comptime ssl == false) {
                return JSValue.jsNull();
            }

            // only available for clients
            if (this.handlers.is_server) {
                return JSValue.jsNull();
            }
            var result = JSValue.createEmptyObject(globalObject, 3);

            const ssl_ptr = this.socket.ssl() orelse return JSValue.jsNull();

            // TODO: investigate better option or compatible way to get the key
            // this implementation follows nodejs but for BoringSSL SSL_get_server_tmp_key will always return 0
            // wich will result in a empty object
            // var raw_key: [*c]BoringSSL.EVP_PKEY = undefined;
            // if (BoringSSL.SSL_get_server_tmp_key(ssl_ptr, @ptrCast([*c][*c]BoringSSL.EVP_PKEY, &raw_key)) == 0) {
            //     return result;
            // }
            const raw_key: [*c]BoringSSL.EVP_PKEY = BoringSSL.SSL_get_privatekey(ssl_ptr);
            if (raw_key == null) {
                return result;
            }

            const kid = BoringSSL.EVP_PKEY_id(raw_key);
            const bits = BoringSSL.EVP_PKEY_bits(raw_key);

            switch (kid) {
                BoringSSL.EVP_PKEY_DH => {
                    result.put(globalObject, ZigString.static("type"), bun.String.static("DH").toJS(globalObject));
                    result.put(globalObject, ZigString.static("size"), JSValue.jsNumber(bits));
                },

                BoringSSL.EVP_PKEY_EC, BoringSSL.EVP_PKEY_X25519, BoringSSL.EVP_PKEY_X448 => {
                    var curve_name: []const u8 = undefined;
                    if (kid == BoringSSL.EVP_PKEY_EC) {
                        const ec = BoringSSL.EVP_PKEY_get1_EC_KEY(raw_key);
                        const nid = BoringSSL.EC_GROUP_get_curve_name(BoringSSL.EC_KEY_get0_group(ec));
                        const nid_str = BoringSSL.OBJ_nid2sn(nid);
                        if (nid_str != null) {
                            curve_name = nid_str[0..bun.len(nid_str)];
                        } else {
                            curve_name = "";
                        }
                    } else {
                        const kid_str = BoringSSL.OBJ_nid2sn(kid);
                        if (kid_str != null) {
                            curve_name = kid_str[0..bun.len(kid_str)];
                        } else {
                            curve_name = "";
                        }
                    }
                    result.put(globalObject, ZigString.static("type"), bun.String.static("ECDH").toJS(globalObject));
                    result.put(globalObject, ZigString.static("name"), ZigString.fromUTF8(curve_name).toJS(globalObject));
                    result.put(globalObject, ZigString.static("size"), JSValue.jsNumber(bits));
                },
                else => {},
            }
            return result;
        }

        pub fn getCipher(this: *This, globalObject: *JSC.JSGlobalObject, _: *JSC.CallFrame) bun.JSError!JSValue {
            if (comptime ssl == false) {
                return JSValue.jsUndefined();
            }

            const ssl_ptr = this.socket.ssl() orelse return JSValue.jsUndefined();
            const cipher = BoringSSL.SSL_get_current_cipher(ssl_ptr);
            var result = JSValue.createEmptyObject(globalObject, 3);

            if (cipher == null) {
                result.put(globalObject, ZigString.static("name"), JSValue.jsNull());
                result.put(globalObject, ZigString.static("standardName"), JSValue.jsNull());
                result.put(globalObject, ZigString.static("version"), JSValue.jsNull());
                return result;
            }

            const name = BoringSSL.SSL_CIPHER_get_name(cipher);
            if (name == null) {
                result.put(globalObject, ZigString.static("name"), JSValue.jsNull());
            } else {
                result.put(globalObject, ZigString.static("name"), ZigString.fromUTF8(name[0..bun.len(name)]).toJS(globalObject));
            }

            const standard_name = BoringSSL.SSL_CIPHER_standard_name(cipher);
            if (standard_name == null) {
                result.put(globalObject, ZigString.static("standardName"), JSValue.jsNull());
            } else {
                result.put(globalObject, ZigString.static("standardName"), ZigString.fromUTF8(standard_name[0..bun.len(standard_name)]).toJS(globalObject));
            }

            const version = BoringSSL.SSL_CIPHER_get_version(cipher);
            if (version == null) {
                result.put(globalObject, ZigString.static("version"), JSValue.jsNull());
            } else {
                result.put(globalObject, ZigString.static("version"), ZigString.fromUTF8(version[0..bun.len(version)]).toJS(globalObject));
            }

            return result;
        }

        pub fn getTLSPeerFinishedMessage(this: *This, globalObject: *JSC.JSGlobalObject, _: *JSC.CallFrame) bun.JSError!JSValue {
            if (comptime ssl == false) {
                return JSValue.jsUndefined();
            }

            const ssl_ptr = this.socket.ssl() orelse return JSValue.jsUndefined();
            // We cannot just pass nullptr to SSL_get_peer_finished()
            // because it would further be propagated to memcpy(),
            // where the standard requirements as described in ISO/IEC 9899:2011
            // sections 7.21.2.1, 7.21.1.2, and 7.1.4, would be violated.
            // Thus, we use a dummy byte.
            var dummy: [1]u8 = undefined;
            const size = BoringSSL.SSL_get_peer_finished(ssl_ptr, @as(*anyopaque, @ptrCast(&dummy)), @sizeOf(@TypeOf(dummy)));
            if (size == 0) return JSValue.jsUndefined();

            const buffer_size = @as(usize, @intCast(size));
            var buffer = JSValue.createBufferFromLength(globalObject, buffer_size);
            const buffer_ptr = @as(*anyopaque, @ptrCast(buffer.asArrayBuffer(globalObject).?.ptr));

            const result_size = BoringSSL.SSL_get_peer_finished(ssl_ptr, buffer_ptr, buffer_size);
            bun.assert(result_size == size);
            return buffer;
        }

        pub fn getTLSFinishedMessage(this: *This, globalObject: *JSC.JSGlobalObject, _: *JSC.CallFrame) bun.JSError!JSValue {
            if (comptime ssl == false) {
                return JSValue.jsUndefined();
            }

            const ssl_ptr = this.socket.ssl() orelse return JSValue.jsUndefined();
            // We cannot just pass nullptr to SSL_get_finished()
            // because it would further be propagated to memcpy(),
            // where the standard requirements as described in ISO/IEC 9899:2011
            // sections 7.21.2.1, 7.21.1.2, and 7.1.4, would be violated.
            // Thus, we use a dummy byte.
            var dummy: [1]u8 = undefined;
            const size = BoringSSL.SSL_get_finished(ssl_ptr, @as(*anyopaque, @ptrCast(&dummy)), @sizeOf(@TypeOf(dummy)));
            if (size == 0) return JSValue.jsUndefined();

            const buffer_size = @as(usize, @intCast(size));
            var buffer = JSValue.createBufferFromLength(globalObject, buffer_size);
            const buffer_ptr = @as(*anyopaque, @ptrCast(buffer.asArrayBuffer(globalObject).?.ptr));

            const result_size = BoringSSL.SSL_get_finished(ssl_ptr, buffer_ptr, buffer_size);
            bun.assert(result_size == size);
            return buffer;
        }

        pub fn getSharedSigalgs(this: *This, globalObject: *JSC.JSGlobalObject, _: *JSC.CallFrame) bun.JSError!JSValue {
            JSC.markBinding(@src());
            if (comptime ssl == false) {
                return JSValue.jsNull();
            }

            const ssl_ptr = this.socket.ssl() orelse return JSValue.jsNull();

            const nsig = BoringSSL.SSL_get_shared_sigalgs(ssl_ptr, 0, null, null, null, null, null);

            const array = JSC.JSValue.createEmptyArray(globalObject, @as(usize, @intCast(nsig)));

            for (0..@as(usize, @intCast(nsig))) |i| {
                var hash_nid: c_int = 0;
                var sign_nid: c_int = 0;
                var sig_with_md: []const u8 = "";

                _ = BoringSSL.SSL_get_shared_sigalgs(ssl_ptr, @as(c_int, @intCast(i)), &sign_nid, &hash_nid, null, null, null);
                switch (sign_nid) {
                    BoringSSL.EVP_PKEY_RSA => {
                        sig_with_md = "RSA";
                    },
                    BoringSSL.EVP_PKEY_RSA_PSS => {
                        sig_with_md = "RSA-PSS";
                    },

                    BoringSSL.EVP_PKEY_DSA => {
                        sig_with_md = "DSA";
                    },

                    BoringSSL.EVP_PKEY_EC => {
                        sig_with_md = "ECDSA";
                    },

                    BoringSSL.NID_ED25519 => {
                        sig_with_md = "Ed25519";
                    },

                    BoringSSL.NID_ED448 => {
                        sig_with_md = "Ed448";
                    },
                    BoringSSL.NID_id_GostR3410_2001 => {
                        sig_with_md = "gost2001";
                    },

                    BoringSSL.NID_id_GostR3410_2012_256 => {
                        sig_with_md = "gost2012_256";
                    },
                    BoringSSL.NID_id_GostR3410_2012_512 => {
                        sig_with_md = "gost2012_512";
                    },
                    else => {
                        const sn_str = BoringSSL.OBJ_nid2sn(sign_nid);
                        if (sn_str != null) {
                            sig_with_md = sn_str[0..bun.len(sn_str)];
                        } else {
                            sig_with_md = "UNDEF";
                        }
                    },
                }

                const hash_str = BoringSSL.OBJ_nid2sn(hash_nid);
                if (hash_str != null) {
                    const hash_str_len = bun.len(hash_str);
                    const hash_slice = hash_str[0..hash_str_len];
                    const buffer = bun.default_allocator.alloc(u8, sig_with_md.len + hash_str_len + 1) catch bun.outOfMemory();
                    defer bun.default_allocator.free(buffer);

                    bun.copy(u8, buffer, sig_with_md);
                    buffer[sig_with_md.len] = '+';
                    bun.copy(u8, buffer[sig_with_md.len + 1 ..], hash_slice);
                    array.putIndex(globalObject, @as(u32, @intCast(i)), JSC.ZigString.fromUTF8(buffer).toJS(globalObject));
                } else {
                    const buffer = bun.default_allocator.alloc(u8, sig_with_md.len + 6) catch bun.outOfMemory();
                    defer bun.default_allocator.free(buffer);

                    bun.copy(u8, buffer, sig_with_md);
                    bun.copy(u8, buffer[sig_with_md.len..], "+UNDEF");
                    array.putIndex(globalObject, @as(u32, @intCast(i)), JSC.ZigString.fromUTF8(buffer).toJS(globalObject));
                }
            }
            return array;
        }

        pub fn getTLSVersion(this: *This, globalObject: *JSC.JSGlobalObject, _: *JSC.CallFrame) bun.JSError!JSValue {
            JSC.markBinding(@src());
            if (comptime ssl == false) {
                return JSValue.jsNull();
            }

            const ssl_ptr = this.socket.ssl() orelse return JSValue.jsNull();
            const version = BoringSSL.SSL_get_version(ssl_ptr);
            if (version == null) return JSValue.jsNull();
            const version_len = bun.len(version);
            if (version_len == 0) return JSValue.jsNull();
            const slice = version[0..version_len];
            return ZigString.fromUTF8(slice).toJS(globalObject);
        }

        pub fn setMaxSendFragment(this: *This, globalObject: *JSC.JSGlobalObject, callframe: *JSC.CallFrame) bun.JSError!JSValue {
            JSC.markBinding(@src());
            if (comptime ssl == false) {
                return JSValue.jsBoolean(false);
            }

            const args = callframe.arguments_old(1);

            if (args.len < 1) {
                return globalObject.throw("Expected size to be a number", .{});
            }

            const arg = args.ptr[0];
            if (!arg.isNumber()) {
                return globalObject.throw("Expected size to be a number", .{});
            }
            const size = args.ptr[0].coerceToInt64(globalObject);
            if (size < 1) {
                return globalObject.throw("Expected size to be greater than 1", .{});
            }
            if (size > 16384) {
                return globalObject.throw("Expected size to be less than 16385", .{});
            }

            const ssl_ptr = this.socket.ssl() orelse return JSValue.jsBoolean(false);
            return JSValue.jsBoolean(BoringSSL.SSL_set_max_send_fragment(ssl_ptr, @as(usize, @intCast(size))) == 1);
        }

        pub fn getPeerCertificate(this: *This, globalObject: *JSC.JSGlobalObject, callframe: *JSC.CallFrame) bun.JSError!JSValue {
            JSC.markBinding(@src());
            if (comptime ssl == false) {
                return JSValue.jsUndefined();
            }

            const args = callframe.arguments_old(1);
            var abbreviated: bool = true;
            if (args.len > 0 and !args.ptr[0].isUndefined()) {
                const arg = args.ptr[0];
                if (!arg.isBoolean()) {
                    return globalObject.throw("Expected abbreviated to be a boolean", .{});
                }
                abbreviated = arg.toBoolean();
            }

            const ssl_ptr = this.socket.ssl() orelse return JSValue.jsUndefined();

            if (abbreviated) {
                if (this.handlers.is_server) {
                    const cert = BoringSSL.SSL_get_peer_certificate(ssl_ptr);
                    if (cert) |x509| {
                        return X509.toJS(x509, globalObject);
                    }
                }

                const cert_chain = BoringSSL.SSL_get_peer_cert_chain(ssl_ptr) orelse return JSValue.jsUndefined();
                const cert = BoringSSL.sk_X509_value(cert_chain, 0) orelse return JSValue.jsUndefined();
                return X509.toJS(cert, globalObject);
            }
            var cert: ?*BoringSSL.X509 = null;
            if (this.handlers.is_server) {
                cert = BoringSSL.SSL_get_peer_certificate(ssl_ptr);
            }

            const cert_chain = BoringSSL.SSL_get_peer_cert_chain(ssl_ptr);
            const first_cert = if (cert) |c| c else if (cert_chain) |cc| BoringSSL.sk_X509_value(cc, 0) else null;

            if (first_cert == null) {
                return JSValue.jsUndefined();
            }

            // TODO: we need to support the non abbreviated version of this
            return JSValue.jsUndefined();
        }

        pub fn getCertificate(this: *This, globalObject: *JSC.JSGlobalObject, _: *JSC.CallFrame) bun.JSError!JSValue {
            if (comptime ssl == false) {
                return JSValue.jsUndefined();
            }
            const ssl_ptr = this.socket.ssl() orelse return JSValue.jsUndefined();
            const cert = BoringSSL.SSL_get_certificate(ssl_ptr);

            if (cert) |x509| {
                return X509.toJS(x509, globalObject);
            }
            return JSValue.jsUndefined();
        }

        pub fn getPeerX509Certificate(this: *This, globalObject: *JSC.JSGlobalObject, _: *JSC.CallFrame) bun.JSError!JSValue {
            if (comptime ssl == false) {
                return JSValue.jsUndefined();
            }
            const ssl_ptr = this.socket.ssl() orelse return JSValue.jsUndefined();
            const cert = BoringSSL.SSL_get_peer_certificate(ssl_ptr);
            if (cert) |x509| {
                return X509.toJSObject(x509, globalObject);
            }
            return JSValue.jsUndefined();
        }

        pub fn getX509Certificate(this: *This, globalObject: *JSC.JSGlobalObject, _: *JSC.CallFrame) bun.JSError!JSValue {
            if (comptime ssl == false) {
                return JSValue.jsUndefined();
            }

            const ssl_ptr = this.socket.ssl() orelse return JSValue.jsUndefined();
            const cert = BoringSSL.SSL_get_certificate(ssl_ptr);
            if (cert) |x509| {
                return X509.toJSObject(x509.ref(), globalObject);
            }
            return JSValue.jsUndefined();
        }

        pub fn getServername(this: *This, globalObject: *JSC.JSGlobalObject, _: *JSC.CallFrame) bun.JSError!JSValue {
            if (comptime ssl == false) {
                return JSValue.jsUndefined();
            }
            const ssl_ptr = this.socket.ssl();

            const servername = BoringSSL.SSL_get_servername(ssl_ptr, BoringSSL.TLSEXT_NAMETYPE_host_name);
            if (servername == null) {
                return JSValue.jsUndefined();
            }
            return ZigString.fromUTF8(servername[0..bun.len(servername)]).toJS(globalObject);
        }

        pub fn setServername(this: *This, globalObject: *JSC.JSGlobalObject, callframe: *JSC.CallFrame) bun.JSError!JSValue {
            if (comptime ssl == false) {
                return JSValue.jsUndefined();
            }

            if (this.handlers.is_server) {
                return globalObject.throw("Cannot issue SNI from a TLS server-side socket", .{});
            }

            const args = callframe.arguments_old(1);
            if (args.len < 1) {
                return globalObject.throw("Expected 1 argument", .{});
            }

            const server_name = args.ptr[0];
            if (!server_name.isString()) {
                return globalObject.throw("Expected \"serverName\" to be a string", .{});
            }

            const slice = try (try server_name.getZigString(globalObject)).toOwnedSlice(bun.default_allocator);
            if (this.server_name) |old| {
                this.server_name = slice;
                default_allocator.free(old);
            } else {
                this.server_name = slice;
            }

            const host = normalizeHost(@as([]const u8, slice));
            if (host.len > 0) {
                var ssl_ptr = this.socket.ssl() orelse return JSValue.jsUndefined();

                if (ssl_ptr.isInitFinished()) {
                    // match node.js exceptions
                    return globalObject.throw("Already started.", .{});
                }
                const host__ = default_allocator.dupeZ(u8, host) catch bun.outOfMemory();
                defer default_allocator.free(host__);
                ssl_ptr.setHostname(host__);
            }

            return JSValue.jsUndefined();
        }

        // this invalidates the current socket returning 2 new sockets
        // one for non-TLS and another for TLS
        // handlers for non-TLS are preserved
        pub fn upgradeTLS(this: *This, globalObject: *JSC.JSGlobalObject, callframe: *JSC.CallFrame) bun.JSError!JSValue {
            JSC.markBinding(@src());
            const this_js = callframe.this();

            if (comptime ssl) {
                return JSValue.jsUndefined();
            }
            if (this.socket.isDetached() or this.socket.isNamedPipe()) {
                return JSValue.jsUndefined();
            }
            const args = callframe.arguments_old(1);

            if (args.len < 1) {
                return globalObject.throw("Expected 1 arguments", .{});
            }

            var success = false;

            const opts = args.ptr[0];
            if (opts.isEmptyOrUndefinedOrNull() or opts.isBoolean() or !opts.isObject()) {
                return globalObject.throw("Expected options object", .{});
            }

            const socket_obj = try opts.get(globalObject, "socket") orelse {
                return globalObject.throw("Expected \"socket\" option", .{});
            };
            if (globalObject.hasException()) {
                return .zero;
            }

<<<<<<< HEAD
            const handlers = try Handlers.fromJS(globalObject, socket_obj, this.handlers.is_server);
=======
            const handlers = try Handlers.fromJS(globalObject, socket_obj, false);
>>>>>>> 45198e1e

            if (globalObject.hasException()) {
                return .zero;
            }

            var ssl_opts: ?JSC.API.ServerConfig.SSLConfig = null;
            defer {
                if (!success) {
                    if (ssl_opts) |*ssl_config| {
                        ssl_config.deinit();
                    }
                }
            }

            if (try opts.getTruthy(globalObject, "tls")) |tls| {
                if (tls.isBoolean()) {
                    if (tls.toBoolean()) {
                        ssl_opts = JSC.API.ServerConfig.SSLConfig.zero;
                    }
                } else {
                    if (try JSC.API.ServerConfig.SSLConfig.fromJS(JSC.VirtualMachine.get(), globalObject, tls)) |ssl_config| {
                        ssl_opts = ssl_config;
                    }
                }
            }

            if (globalObject.hasException()) {
                return .zero;
            }

            if (ssl_opts == null) {
                return globalObject.throw("Expected \"tls\" option", .{});
            }

            var default_data = JSValue.zero;
            if (try opts.fastGet(globalObject, .data)) |default_data_value| {
                default_data = default_data_value;
                default_data.ensureStillAlive();
            }
            if (globalObject.hasException()) {
                return .zero;
            }

            var socket_config = ssl_opts.?;
            ssl_opts = null;
            defer socket_config.deinit();
            const options = socket_config.asUSockets();

            const protos = socket_config.protos;
            const protos_len = socket_config.protos_len;

            const ext_size = @sizeOf(WrappedSocket);

            var handlers_ptr = bun.default_allocator.create(Handlers) catch bun.outOfMemory();
            handlers_ptr.* = handlers;
            handlers_ptr.protect();
            var tls = bun.new(TLSSocket, .{
                .ref_count = .init(),
                .handlers = handlers_ptr,
                .this_value = .zero,
                .socket = TLSSocket.Socket.detached,
                .connection = if (this.connection) |c| c.clone() else null,
                .wrapped = .tls,
                .protos = if (protos) |p| (bun.default_allocator.dupe(u8, p[0..protos_len]) catch bun.outOfMemory()) else null,
                .server_name = if (socket_config.server_name) |server_name| (bun.default_allocator.dupe(u8, server_name[0..bun.len(server_name)]) catch bun.outOfMemory()) else null,
                .socket_context = null, // only set after the wrapTLS
                .flags = .{
                    .is_active = false,
                },
            });

            const TCPHandler = NewWrappedHandler(false);

            // reconfigure context to use the new wrapper handlers
            Socket.unsafeConfigure(this.socket.context().?, true, true, WrappedSocket, TCPHandler);
            const TLSHandler = NewWrappedHandler(true);
            const new_socket = this.socket.wrapTLS(options, ext_size, true, WrappedSocket, TLSHandler) orelse {
                const err = BoringSSL.ERR_get_error();
                defer if (err != 0) BoringSSL.ERR_clear_error();
                tls.wrapped = .none;

                // Reset config to TCP
                uws.NewSocketHandler(false).configure(
                    this.socket.context().?,
                    true,
                    *TCPSocket,
                    struct {
                        pub const onOpen = NewSocket(false).onOpen;
                        pub const onClose = NewSocket(false).onClose;
                        pub const onData = NewSocket(false).onData;
                        pub const onWritable = NewSocket(false).onWritable;
                        pub const onTimeout = NewSocket(false).onTimeout;
                        pub const onConnectError = NewSocket(false).onConnectError;
                        pub const onEnd = NewSocket(false).onEnd;
                        pub const onHandshake = NewSocket(false).onHandshake;
                    },
                );

                tls.deref();

                handlers_ptr.unprotect();
                bun.default_allocator.destroy(handlers_ptr);

                // If BoringSSL gave us an error code, let's use it.
                if (err != 0 and !globalObject.hasException()) {
                    return globalObject.throwValue(bun.BoringSSL.ERR_toJS(globalObject, err));
                }

                // If BoringSSL did not give us an error code, let's throw a generic error.
                if (!globalObject.hasException()) {
                    return globalObject.throw("Failed to upgrade socket from TCP -> TLS. Is the TLS config correct?", .{});
                }

                return JSValue.jsUndefined();
            };

            // Do not create the JS Wrapper object until _after_ we've validated the TLS config.
            // Otherwise, JSC will GC it and the lifetime gets very complicated.
            const tls_js_value = tls.getThisValue(globalObject);
            TLSSocket.js.dataSetCached(tls_js_value, globalObject, default_data);

            tls.socket = new_socket;
            const new_context = new_socket.context().?;
            tls.socket_context = new_context; // owns the new tls context that have a ref from the old one
            tls.ref();
            const vm = handlers.vm;

            var raw_handlers_ptr = bun.default_allocator.create(Handlers) catch bun.outOfMemory();
            raw_handlers_ptr.* = .{
                .vm = vm,
                .globalObject = globalObject,
                .onOpen = this.handlers.onOpen,
                .onClose = this.handlers.onClose,
                .onData = this.handlers.onData,
                .onWritable = this.handlers.onWritable,
                .onTimeout = this.handlers.onTimeout,
                .onConnectError = this.handlers.onConnectError,
                .onEnd = this.handlers.onEnd,
                .onError = this.handlers.onError,
                .onHandshake = this.handlers.onHandshake,
                .binary_type = this.handlers.binary_type,
                .is_server = this.handlers.is_server,
            };

            raw_handlers_ptr.protect();

            const raw = bun.new(TLSSocket, .{
                .ref_count = .init(),
                .handlers = raw_handlers_ptr,
                .this_value = .zero,
                .socket = new_socket,
                .connection = if (this.connection) |c| c.clone() else null,
                .wrapped = .tcp,
                .protos = null,
                .socket_context = new_context.ref(true),
            });
            raw.ref();

            const raw_js_value = raw.getThisValue(globalObject);
            if (JSSocketType(ssl).dataGetCached(this_js)) |raw_default_data| {
                raw_default_data.ensureStillAlive();
                TLSSocket.js.dataSetCached(raw_js_value, globalObject, raw_default_data);
            }

            // marks both as active
            raw.markActive();
            // this will keep tls alive until socket.open() is called to start TLS certificate and the handshake process
            // open is not immediately called because we need to set bunSocketInternal
            tls.markActive();

            // we're unrefing the original instance and refing the TLS instance
            tls.poll_ref.ref(this.handlers.vm);

            // mark both instances on socket data
            if (new_socket.ext(WrappedSocket)) |ctx| {
                ctx.* = .{ .tcp = raw, .tls = tls };
            }

            if (this.flags.is_active) {
                this.poll_ref.disable();
                this.flags.is_active = false;
                // will free handlers when hits 0 active connections
                // the connection can be upgraded inside a handler call so we need to guarantee that it will be still alive
                this.handlers.markInactive();

                this.has_pending_activity.store(false, .release);
            }

            const array = JSC.JSValue.createEmptyArray(globalObject, 2);
            array.putIndex(globalObject, 0, raw_js_value);
            array.putIndex(globalObject, 1, tls_js_value);

            defer this.deref();

            // detach and invalidate the old instance
            this.detachNativeCallback();
            this.socket.detach();

            // start TLS handshake after we set extension on the socket
            new_socket.startTLS(!handlers_ptr.is_server);

            success = true;
            return array;
        }
    };
}

pub const TCPSocket = NewSocket(false);
pub const TLSSocket = NewSocket(true);

pub const WrappedSocket = extern struct {
    // both shares the same socket but one behaves as TLS and the other as TCP
    tls: *TLSSocket,
    tcp: *TLSSocket,
};

pub fn NewWrappedHandler(comptime tls: bool) type {
    const Socket = uws.NewSocketHandler(true);
    return struct {
        pub fn onOpen(this: WrappedSocket, socket: Socket) void {
            // only TLS will call onOpen
            if (comptime tls) {
                TLSSocket.onOpen(this.tls, socket);
            }
        }

        pub fn onEnd(this: WrappedSocket, socket: Socket) void {
            if (comptime tls) {
                TLSSocket.onEnd(this.tls, socket);
            } else {
                TLSSocket.onEnd(this.tcp, socket);
            }
        }

        pub fn onHandshake(this: WrappedSocket, socket: Socket, success: i32, ssl_error: uws.us_bun_verify_error_t) void {
            // only TLS will call onHandshake
            if (comptime tls) {
                TLSSocket.onHandshake(this.tls, socket, success, ssl_error);
            }
        }

        pub fn onClose(this: WrappedSocket, socket: Socket, err: c_int, data: ?*anyopaque) void {
            if (comptime tls) {
                TLSSocket.onClose(this.tls, socket, err, data);
            } else {
                TLSSocket.onClose(this.tcp, socket, err, data);
            }
        }

        pub fn onData(this: WrappedSocket, socket: Socket, data: []const u8) void {
            if (comptime tls) {
                TLSSocket.onData(this.tls, socket, data);
            } else {
                // tedius use this (tedius is a pure-javascript implementation of TDS protocol used to interact with instances of Microsoft's SQL Server)
                TLSSocket.onData(this.tcp, socket, data);
            }
        }

        pub fn onWritable(this: WrappedSocket, socket: Socket) void {
            if (comptime tls) {
                TLSSocket.onWritable(this.tls, socket);
            } else {
                TLSSocket.onWritable(this.tcp, socket);
            }
        }

        pub fn onTimeout(this: WrappedSocket, socket: Socket) void {
            if (comptime tls) {
                TLSSocket.onTimeout(this.tls, socket);
            } else {
                TLSSocket.onTimeout(this.tcp, socket);
            }
        }

        pub fn onLongTimeout(this: WrappedSocket, socket: Socket) void {
            if (comptime tls) {
                TLSSocket.onTimeout(this.tls, socket);
            } else {
                TLSSocket.onTimeout(this.tcp, socket);
            }
        }

        pub fn onConnectError(this: WrappedSocket, socket: Socket, errno: c_int) void {
            if (comptime tls) {
                TLSSocket.onConnectError(this.tls, socket, errno);
            } else {
                TLSSocket.onConnectError(this.tcp, socket, errno);
            }
        }
    };
}

pub const DuplexUpgradeContext = struct {
    upgrade: uws.UpgradedDuplex,
    // We only us a tls and not a raw socket when upgrading a Duplex, Duplex dont support socketpairs
    tls: ?*TLSSocket,
    // task used to deinit the context in the next tick, vm is used to enqueue the task
    vm: *JSC.VirtualMachine,
    task: JSC.AnyTask,
    task_event: EventState = .StartTLS,
    ssl_config: ?JSC.API.ServerConfig.SSLConfig,
    is_open: bool = false,

    pub const EventState = enum(u8) {
        StartTLS,
        Close,
    };

    pub const new = bun.TrivialNew(DuplexUpgradeContext);

    fn onOpen(this: *DuplexUpgradeContext) void {
        this.is_open = true;
        const socket = TLSSocket.Socket.fromDuplex(&this.upgrade);

        if (this.tls) |tls| {
            tls.onOpen(socket);
        }
    }

    fn onData(this: *DuplexUpgradeContext, decoded_data: []const u8) void {
        const socket = TLSSocket.Socket.fromDuplex(&this.upgrade);

        if (this.tls) |tls| {
            tls.onData(socket, decoded_data);
        }
    }

    fn onHandshake(this: *DuplexUpgradeContext, success: bool, ssl_error: uws.us_bun_verify_error_t) void {
        const socket = TLSSocket.Socket.fromDuplex(&this.upgrade);

        if (this.tls) |tls| {
            tls.onHandshake(socket, @intFromBool(success), ssl_error);
        }
    }

    fn onEnd(this: *DuplexUpgradeContext) void {
        const socket = TLSSocket.Socket.fromDuplex(&this.upgrade);
        if (this.tls) |tls| {
            tls.onEnd(socket);
        }
    }

    fn onWritable(this: *DuplexUpgradeContext) void {
        const socket = TLSSocket.Socket.fromDuplex(&this.upgrade);

        if (this.tls) |tls| {
            tls.onWritable(socket);
        }
    }

    fn onError(this: *DuplexUpgradeContext, err_value: JSC.JSValue) void {
        if (this.is_open) {
            if (this.tls) |tls| {
                tls.handleError(err_value);
            }
        } else {
            if (this.tls) |tls| {
                tls.handleConnectError(@intFromEnum(bun.sys.SystemErrno.ECONNREFUSED));
            }
        }
    }

    fn onTimeout(this: *DuplexUpgradeContext) void {
        const socket = TLSSocket.Socket.fromDuplex(&this.upgrade);

        if (this.tls) |tls| {
            tls.onTimeout(socket);
        }
    }

    fn onClose(this: *DuplexUpgradeContext) void {
        const socket = TLSSocket.Socket.fromDuplex(&this.upgrade);

        if (this.tls) |tls| {
            tls.onClose(socket, 0, null);
        }

        this.deinitInNextTick();
    }

    fn runEvent(this: *DuplexUpgradeContext) void {
        switch (this.task_event) {
            .StartTLS => {
                if (this.ssl_config) |config| {
                    this.upgrade.startTLS(config, true) catch |err| {
                        switch (err) {
                            error.OutOfMemory => {
                                bun.outOfMemory();
                            },
                            else => {
                                const errno = @intFromEnum(bun.sys.SystemErrno.ECONNREFUSED);
                                if (this.tls) |tls| {
                                    const socket = TLSSocket.Socket.fromDuplex(&this.upgrade);

                                    tls.handleConnectError(errno);
                                    tls.onClose(socket, errno, null);
                                }
                            },
                        }
                    };
                    this.ssl_config.?.deinit();
                    this.ssl_config = null;
                }
            },
            .Close => {
                this.upgrade.close();
            },
        }
    }

    fn deinitInNextTick(this: *DuplexUpgradeContext) void {
        this.task_event = .Close;
        this.vm.enqueueTask(JSC.Task.init(&this.task));
    }

    fn startTLS(this: *DuplexUpgradeContext) void {
        this.task_event = .StartTLS;
        this.vm.enqueueTask(JSC.Task.init(&this.task));
    }

    fn deinit(this: *DuplexUpgradeContext) void {
        if (this.tls) |tls| {
            this.tls = null;
            tls.deref();
        }
        this.upgrade.deinit();
        this.destroy();
    }
};

pub const WindowsNamedPipeListeningContext = if (Environment.isWindows) struct {
    uvPipe: uv.Pipe = std.mem.zeroes(uv.Pipe),
    listener: ?*Listener,
    globalThis: *JSC.JSGlobalObject,
    vm: *JSC.VirtualMachine,
    ctx: ?*BoringSSL.SSL_CTX = null, // server reuses the same ctx
    pub const new = bun.TrivialNew(WindowsNamedPipeListeningContext);

    fn onClientConnect(this: *WindowsNamedPipeListeningContext, status: uv.ReturnCode) void {
        if (status != uv.ReturnCode.zero or this.vm.isShuttingDown() or this.listener == null) {
            // connection dropped or vm is shutting down or we are deiniting/closing
            return;
        }
        const listener = this.listener.?;
        const socket: WindowsNamedPipeContext.SocketType = brk: {
            if (this.ctx) |_| {
                break :brk .{ .tls = Listener.onNamePipeCreated(true, listener) };
            } else {
                break :brk .{ .tcp = Listener.onNamePipeCreated(false, listener) };
            }
        };

        const client = WindowsNamedPipeContext.create(this.globalThis, socket);

        const result = client.named_pipe.getAcceptedBy(&this.uvPipe, this.ctx);
        if (result == .err) {
            // connection dropped
            client.deinit();
        }
    }

    fn onPipeClosed(pipe: *uv.Pipe) callconv(.C) void {
        const this: *WindowsNamedPipeListeningContext = @ptrCast(@alignCast(pipe.data));
        this.deinit();
    }

    pub fn closePipeAndDeinit(this: *WindowsNamedPipeListeningContext) void {
        this.listener = null;
        this.uvPipe.data = this;
        this.uvPipe.close(onPipeClosed);
    }

    pub fn listen(globalThis: *JSC.JSGlobalObject, path: []const u8, backlog: i32, ssl_config: ?JSC.API.ServerConfig.SSLConfig, listener: *Listener) !*WindowsNamedPipeListeningContext {
        const this = WindowsNamedPipeListeningContext.new(.{
            .globalThis = globalThis,
            .vm = globalThis.bunVM(),
            .listener = listener,
        });

        if (ssl_config) |ssl_options| {
            bun.BoringSSL.load();

            const ctx_opts: uws.us_bun_socket_context_options_t = JSC.API.ServerConfig.SSLConfig.asUSockets(ssl_options);
            var err: uws.create_bun_socket_error_t = .none;
            // Create SSL context using uSockets to match behavior of node.js
            const ctx = uws.create_ssl_context_from_bun_options(ctx_opts, &err) orelse return error.InvalidOptions; // invalid options
            this.ctx = ctx;
        }

        const initResult = this.uvPipe.init(this.vm.uvLoop(), false);
        if (initResult == .err) {
            return error.FailedToInitPipe;
        }
        if (path[path.len - 1] == 0) {
            // is already null terminated
            const slice_z = path[0 .. path.len - 1 :0];
            this.uvPipe.listenNamedPipe(slice_z, backlog, this, onClientConnect).unwrap() catch return error.FailedToBindPipe;
        } else {
            var path_buf: bun.PathBuffer = undefined;
            // we need to null terminate the path
            const len = @min(path.len, path_buf.len - 1);

            @memcpy(path_buf[0..len], path[0..len]);
            path_buf[len] = 0;
            const slice_z = path_buf[0..len :0];
            this.uvPipe.listenNamedPipe(slice_z, backlog, this, onClientConnect).unwrap() catch return error.FailedToBindPipe;
        }
        //TODO: add readableAll and writableAll support if someone needs it
        // if(uv.uv_pipe_chmod(&this.uvPipe, uv.UV_WRITABLE | uv.UV_READABLE) != 0) {
        // this.closePipeAndDeinit();
        // return error.FailedChmodPipe;
        //}

        return this;
    }

    fn runEvent(this: *WindowsNamedPipeListeningContext) void {
        switch (this.task_event) {
            .deinit => {
                this.deinit();
            },
            .none => @panic("Invalid event state"),
        }
    }

    fn deinitInNextTick(this: *WindowsNamedPipeListeningContext) void {
        bun.assert(this.task_event != .deinit);
        this.task_event = .deinit;
        this.vm.enqueueTask(JSC.Task.init(&this.task));
    }

    fn deinit(this: *WindowsNamedPipeListeningContext) void {
        this.listener = null;
        if (this.ctx) |ctx| {
            this.ctx = null;
            BoringSSL.SSL_CTX_free(ctx);
        }
        bun.destroy(this);
    }
} else void;

pub const WindowsNamedPipeContext = if (Environment.isWindows) struct {
    named_pipe: uws.WindowsNamedPipe,
    socket: SocketType,

    // task used to deinit the context in the next tick, vm is used to enqueue the task
    vm: *JSC.VirtualMachine,
    globalThis: *JSC.JSGlobalObject,
    task: JSC.AnyTask,
    task_event: EventState = .none,
    is_open: bool = false,

    pub const EventState = enum(u8) {
        deinit,
        none,
    };

    pub const SocketType = union(enum) {
        tls: *TLSSocket,
        tcp: *TCPSocket,
        none: void,
    };

    pub const new = bun.TrivialNew(WindowsNamedPipeContext);
    const log = Output.scoped(.WindowsNamedPipeContext, false);

    fn onOpen(this: *WindowsNamedPipeContext) void {
        this.is_open = true;
        switch (this.socket) {
            .tls => |tls| {
                const socket = TLSSocket.Socket.fromNamedPipe(&this.named_pipe);
                tls.onOpen(socket);
            },
            .tcp => |tcp| {
                const socket = TCPSocket.Socket.fromNamedPipe(&this.named_pipe);
                tcp.onOpen(socket);
            },
            .none => {},
        }
    }

    fn onData(this: *WindowsNamedPipeContext, decoded_data: []const u8) void {
        switch (this.socket) {
            .tls => |tls| {
                const socket = TLSSocket.Socket.fromNamedPipe(&this.named_pipe);
                tls.onData(socket, decoded_data);
            },
            .tcp => |tcp| {
                const socket = TCPSocket.Socket.fromNamedPipe(&this.named_pipe);
                tcp.onData(socket, decoded_data);
            },
            .none => {},
        }
    }

    fn onHandshake(this: *WindowsNamedPipeContext, success: bool, ssl_error: uws.us_bun_verify_error_t) void {
        switch (this.socket) {
            .tls => |tls| {
                const socket = TLSSocket.Socket.fromNamedPipe(&this.named_pipe);
                tls.onHandshake(socket, @intFromBool(success), ssl_error);
            },
            .tcp => |tcp| {
                const socket = TCPSocket.Socket.fromNamedPipe(&this.named_pipe);
                tcp.onHandshake(socket, @intFromBool(success), ssl_error);
            },
            .none => {},
        }
    }

    fn onEnd(this: *WindowsNamedPipeContext) void {
        switch (this.socket) {
            .tls => |tls| {
                const socket = TLSSocket.Socket.fromNamedPipe(&this.named_pipe);
                tls.onEnd(socket);
            },
            .tcp => |tcp| {
                const socket = TCPSocket.Socket.fromNamedPipe(&this.named_pipe);
                tcp.onEnd(socket);
            },
            .none => {},
        }
    }

    fn onWritable(this: *WindowsNamedPipeContext) void {
        switch (this.socket) {
            .tls => |tls| {
                const socket = TLSSocket.Socket.fromNamedPipe(&this.named_pipe);
                tls.onWritable(socket);
            },
            .tcp => |tcp| {
                const socket = TCPSocket.Socket.fromNamedPipe(&this.named_pipe);
                tcp.onWritable(socket);
            },
            .none => {},
        }
    }

    fn onError(this: *WindowsNamedPipeContext, err: bun.sys.Error) void {
        if (this.is_open) {
            if (this.vm.isShuttingDown()) {
                // dont touch global just wait to close vm is shutting down
                return;
            }

            switch (this.socket) {
                .tls => |tls| {
                    tls.handleError(err.toJSC(this.globalThis));
                },
                .tcp => |tcp| {
                    tcp.handleError(err.toJSC(this.globalThis));
                },
                else => {},
            }
        } else {
            switch (this.socket) {
                .tls => |tls| {
                    tls.handleConnectError(err.errno);
                },
                .tcp => |tcp| {
                    tcp.handleConnectError(err.errno);
                },
                else => {},
            }
        }
    }

    fn onTimeout(this: *WindowsNamedPipeContext) void {
        switch (this.socket) {
            .tls => |tls| {
                const socket = TLSSocket.Socket.fromNamedPipe(&this.named_pipe);
                tls.onTimeout(socket);
            },
            .tcp => |tcp| {
                const socket = TCPSocket.Socket.fromNamedPipe(&this.named_pipe);
                tcp.onTimeout(socket);
            },
            .none => {},
        }
    }

    fn onClose(this: *WindowsNamedPipeContext) void {
        const socket = this.socket;
        this.socket = .none;
        switch (socket) {
            .tls => |tls| {
                tls.onClose(TLSSocket.Socket.fromNamedPipe(&this.named_pipe), 0, null);
                tls.deref();
            },
            .tcp => |tcp| {
                tcp.onClose(TCPSocket.Socket.fromNamedPipe(&this.named_pipe), 0, null);
                tcp.deref();
            },
            .none => {},
        }

        this.deinitInNextTick();
    }

    fn runEvent(this: *WindowsNamedPipeContext) void {
        switch (this.task_event) {
            .deinit => {
                this.deinit();
            },
            .none => @panic("Invalid event state"),
        }
    }

    fn deinitInNextTick(this: *WindowsNamedPipeContext) void {
        bun.assert(this.task_event != .deinit);
        this.task_event = .deinit;
        this.vm.enqueueTask(JSC.Task.init(&this.task));
    }

    fn create(globalThis: *JSC.JSGlobalObject, socket: SocketType) *WindowsNamedPipeContext {
        const vm = globalThis.bunVM();
        const this = WindowsNamedPipeContext.new(.{
            .vm = vm,
            .globalThis = globalThis,
            .task = undefined,
            .socket = socket,
            .named_pipe = undefined,
        });

        // named_pipe owns the pipe (PipeWriter owns the pipe and will close and deinit it)
        this.named_pipe = uws.WindowsNamedPipe.from(bun.default_allocator.create(uv.Pipe) catch bun.outOfMemory(), .{
            .ctx = this,
            .onOpen = @ptrCast(&WindowsNamedPipeContext.onOpen),
            .onData = @ptrCast(&WindowsNamedPipeContext.onData),
            .onHandshake = @ptrCast(&WindowsNamedPipeContext.onHandshake),
            .onEnd = @ptrCast(&WindowsNamedPipeContext.onEnd),
            .onWritable = @ptrCast(&WindowsNamedPipeContext.onWritable),
            .onError = @ptrCast(&WindowsNamedPipeContext.onError),
            .onTimeout = @ptrCast(&WindowsNamedPipeContext.onTimeout),
            .onClose = @ptrCast(&WindowsNamedPipeContext.onClose),
        }, vm);
        this.task = JSC.AnyTask.New(WindowsNamedPipeContext, WindowsNamedPipeContext.runEvent).init(this);

        switch (socket) {
            .tls => |tls| {
                tls.ref();
            },
            .tcp => |tcp| {
                tcp.ref();
            },
            .none => {},
        }

        return this;
    }

    pub fn open(globalThis: *JSC.JSGlobalObject, fd: bun.FileDescriptor, ssl_config: ?JSC.API.ServerConfig.SSLConfig, socket: SocketType) !*uws.WindowsNamedPipe {
        // TODO: reuse the same context for multiple connections when possibles

        const this = WindowsNamedPipeContext.create(globalThis, socket);

        errdefer {
            switch (socket) {
                .tls => |tls| {
                    tls.handleConnectError(@intFromEnum(bun.sys.SystemErrno.ENOENT));
                },
                .tcp => |tcp| {
                    tcp.handleConnectError(@intFromEnum(bun.sys.SystemErrno.ENOENT));
                },
                .none => {},
            }
            this.deinitInNextTick();
        }
        try this.named_pipe.open(fd, ssl_config).unwrap();
        return &this.named_pipe;
    }

    pub fn connect(globalThis: *JSC.JSGlobalObject, path: []const u8, ssl_config: ?JSC.API.ServerConfig.SSLConfig, socket: SocketType) !*uws.WindowsNamedPipe {
        // TODO: reuse the same context for multiple connections when possibles

        const this = WindowsNamedPipeContext.create(globalThis, socket);
        errdefer {
            switch (socket) {
                .tls => |tls| {
                    tls.handleConnectError(@intFromEnum(bun.sys.SystemErrno.ENOENT));
                },
                .tcp => |tcp| {
                    tcp.handleConnectError(@intFromEnum(bun.sys.SystemErrno.ENOENT));
                },
                .none => {},
            }
            this.deinitInNextTick();
        }

        if (path[path.len - 1] == 0) {
            // is already null terminated
            const slice_z = path[0 .. path.len - 1 :0];
            try this.named_pipe.connect(slice_z, ssl_config).unwrap();
        } else {
            var path_buf: bun.PathBuffer = undefined;
            // we need to null terminate the path
            const len = @min(path.len, path_buf.len - 1);

            @memcpy(path_buf[0..len], path[0..len]);
            path_buf[len] = 0;
            const slice_z = path_buf[0..len :0];
            try this.named_pipe.connect(slice_z, ssl_config).unwrap();
        }
        return &this.named_pipe;
    }

    fn deinit(this: *WindowsNamedPipeContext) void {
        log("deinit", .{});
        const socket = this.socket;
        this.socket = .none;
        switch (socket) {
            .tls => |tls| {
                tls.deref();
            },
            .tcp => |tcp| {
                tcp.deref();
            },
            else => {},
        }

        this.named_pipe.deinit();
        bun.destroy(this);
    }
} else void;

pub fn jsAddServerName(global: *JSC.JSGlobalObject, callframe: *JSC.CallFrame) bun.JSError!JSValue {
    JSC.markBinding(@src());

    const arguments = callframe.arguments_old(3);
    if (arguments.len < 3) {
        return global.throwNotEnoughArguments("addServerName", 3, arguments.len);
    }
    const listener = arguments.ptr[0];
    if (listener.as(Listener)) |this| {
        return this.addServerName(global, arguments.ptr[1], arguments.ptr[2]);
    }
    return global.throw("Expected a Listener instance", .{});
}

pub fn jsUpgradeDuplexToTLS(globalObject: *JSC.JSGlobalObject, callframe: *JSC.CallFrame) bun.JSError!JSValue {
    JSC.markBinding(@src());

    const args = callframe.arguments_old(2);
    if (args.len < 2) {
        return globalObject.throw("Expected 2 arguments", .{});
    }
    const duplex = args.ptr[0];
    // TODO: do better type checking
    if (duplex.isEmptyOrUndefinedOrNull()) {
        return globalObject.throw("Expected a Duplex instance", .{});
    }

    const opts = args.ptr[1];
    if (opts.isEmptyOrUndefinedOrNull() or opts.isBoolean() or !opts.isObject()) {
        return globalObject.throw("Expected options object", .{});
    }

    const socket_obj = try opts.get(globalObject, "socket") orelse {
        return globalObject.throw("Expected \"socket\" option", .{});
    };

    var handlers = try Handlers.fromJS(globalObject, socket_obj, false);

    var ssl_opts: ?JSC.API.ServerConfig.SSLConfig = null;
    if (try opts.getTruthy(globalObject, "tls")) |tls| {
        if (tls.isBoolean()) {
            if (tls.toBoolean()) {
                ssl_opts = JSC.API.ServerConfig.SSLConfig.zero;
            }
        } else {
            if (try JSC.API.ServerConfig.SSLConfig.fromJS(JSC.VirtualMachine.get(), globalObject, tls)) |ssl_config| {
                ssl_opts = ssl_config;
            }
        }
    }
    if (ssl_opts == null) {
        return globalObject.throw("Expected \"tls\" option", .{});
    }

    var default_data = JSValue.zero;
    if (try opts.fastGet(globalObject, .data)) |default_data_value| {
        default_data = default_data_value;
        default_data.ensureStillAlive();
    }

    const socket_config = ssl_opts.?;

    const protos = socket_config.protos;
    const protos_len = socket_config.protos_len;

    const is_server = false; // A duplex socket is always handled as a client

    var handlers_ptr = handlers.vm.allocator.create(Handlers) catch bun.outOfMemory();
    handlers_ptr.* = handlers;
    handlers_ptr.is_server = is_server;
    handlers_ptr.protect();
    var tls = bun.new(TLSSocket, .{
        .ref_count = .init(),
        .handlers = handlers_ptr,
        .this_value = .zero,
        .socket = TLSSocket.Socket.detached,
        .connection = null,
        .wrapped = .tls,
        .protos = if (protos) |p| (bun.default_allocator.dupe(u8, p[0..protos_len]) catch bun.outOfMemory()) else null,
        .server_name = if (socket_config.server_name) |server_name| (bun.default_allocator.dupe(u8, server_name[0..bun.len(server_name)]) catch bun.outOfMemory()) else null,
        .socket_context = null, // only set after the wrapTLS
    });
    const tls_js_value = tls.getThisValue(globalObject);
    TLSSocket.js.dataSetCached(tls_js_value, globalObject, default_data);

    var duplexContext = DuplexUpgradeContext.new(.{
        .upgrade = undefined,
        .tls = tls,
        .vm = globalObject.bunVM(),
        .task = undefined,
        .ssl_config = socket_config,
    });
    tls.ref();

    duplexContext.task = JSC.AnyTask.New(DuplexUpgradeContext, DuplexUpgradeContext.runEvent).init(duplexContext);
    duplexContext.upgrade = uws.UpgradedDuplex.from(globalObject, duplex, .{
        .onOpen = @ptrCast(&DuplexUpgradeContext.onOpen),
        .onData = @ptrCast(&DuplexUpgradeContext.onData),
        .onHandshake = @ptrCast(&DuplexUpgradeContext.onHandshake),
        .onClose = @ptrCast(&DuplexUpgradeContext.onClose),
        .onEnd = @ptrCast(&DuplexUpgradeContext.onEnd),
        .onWritable = @ptrCast(&DuplexUpgradeContext.onWritable),
        .onError = @ptrCast(&DuplexUpgradeContext.onError),
        .onTimeout = @ptrCast(&DuplexUpgradeContext.onTimeout),
        .ctx = @ptrCast(duplexContext),
    });

    tls.socket = TLSSocket.Socket.fromDuplex(&duplexContext.upgrade);
    tls.markActive();
    tls.poll_ref.ref(globalObject.bunVM());

    duplexContext.startTLS();

    const array = JSC.JSValue.createEmptyArray(globalObject, 2);
    array.putIndex(globalObject, 0, tls_js_value);
    // data, end, drain and close events must be reported
    array.putIndex(globalObject, 1, duplexContext.upgrade.getJSHandlers(globalObject));

    return array;
}

pub fn jsIsNamedPipeSocket(global: *JSC.JSGlobalObject, callframe: *JSC.CallFrame) bun.JSError!JSValue {
    JSC.markBinding(@src());

    const arguments = callframe.arguments_old(3);
    if (arguments.len < 1) {
        return global.throwNotEnoughArguments("isNamedPipeSocket", 1, arguments.len);
    }
    const socket = arguments.ptr[0];
    if (socket.as(TCPSocket)) |this| {
        return JSC.JSValue.jsBoolean(this.socket.isNamedPipe());
    } else if (socket.as(TLSSocket)) |this| {
        return JSC.JSValue.jsBoolean(this.socket.isNamedPipe());
    }
    return JSC.JSValue.jsBoolean(false);
}

pub fn jsGetBufferedAmount(global: *JSC.JSGlobalObject, callframe: *JSC.CallFrame) bun.JSError!JSValue {
    JSC.markBinding(@src());

    const arguments = callframe.arguments_old(3);
    if (arguments.len < 1) {
        return global.throwNotEnoughArguments("getBufferedAmount", 1, arguments.len);
    }
    const socket = arguments.ptr[0];
    if (socket.as(TCPSocket)) |this| {
        return JSC.JSValue.jsNumber(this.buffered_data_for_node_net.len);
    } else if (socket.as(TLSSocket)) |this| {
        return JSC.JSValue.jsNumber(this.buffered_data_for_node_net.len);
    }
    return JSC.JSValue.jsNumber(0);
}

pub fn createNodeTLSBinding(global: *JSC.JSGlobalObject) JSC.JSValue {
    return JSC.JSArray.create(global, &.{
        JSC.JSFunction.create(global, "addServerName", jsAddServerName, 3, .{}),
        JSC.JSFunction.create(global, "upgradeDuplexToTLS", jsUpgradeDuplexToTLS, 2, .{}),
        JSC.JSFunction.create(global, "isNamedPipeSocket", jsIsNamedPipeSocket, 1, .{}),
        JSC.JSFunction.create(global, "getBufferedAmount", jsGetBufferedAmount, 1, .{}),
    });
}

pub fn jsCreateSocketPair(global: *JSC.JSGlobalObject, _: *JSC.CallFrame) bun.JSError!JSValue {
    JSC.markBinding(@src());

    if (Environment.isWindows) {
        return global.throw("Not implemented on Windows", .{});
    }

    var fds_: [2]std.c.fd_t = .{ 0, 0 };
    const rc = std.c.socketpair(std.posix.AF.UNIX, std.posix.SOCK.STREAM, 0, &fds_);
    if (rc != 0) {
        const err = bun.sys.Error.fromCode(bun.sys.getErrno(rc), .socketpair);
        return global.throwValue(err.toJSC(global));
    }

    _ = bun.FD.fromNative(fds_[0]).updateNonblocking(true);
    _ = bun.FD.fromNative(fds_[1]).updateNonblocking(true);

    const array = JSC.JSValue.createEmptyArray(global, 2);
    array.putIndex(global, 0, JSC.jsNumber(fds_[0]));
    array.putIndex(global, 1, JSC.jsNumber(fds_[1]));
    return array;
}<|MERGE_RESOLUTION|>--- conflicted
+++ resolved
@@ -1628,11 +1628,7 @@
         }
 
         fn handleConnectError(this: *This, errno: c_int) void {
-<<<<<<< HEAD
             log("onConnectError {s} ({d}, {d})", .{ if (this.handlers.is_server) "S" else "C", errno, this.ref_count.active_counts });
-=======
-            log("onConnectError {s} ({d}, {})", .{ if (this.handlers.is_server) "S" else "C", errno, this.ref_count });
->>>>>>> 45198e1e
             // Ensure the socket is still alive for any defer's we have
             this.ref();
             defer this.deref();
@@ -1754,20 +1750,12 @@
             // Ensure the socket remains alive until this is finished
             this.ref();
             defer this.deref();
-<<<<<<< HEAD
-=======
-
-            log("onOpen {s} {} {}", .{ if (this.handlers.is_server) "S" else "C", this.socket.isDetached(), this.ref_count });
->>>>>>> 45198e1e
+
             // update the internal socket instance to the one that was just connected
             // This socket must be replaced because the previous one is a connecting socket not a uSockets socket
             this.socket = socket;
             JSC.markBinding(@src());
-<<<<<<< HEAD
-            log("onOpen {s} ssl: {}", .{ if (this.handlers.is_server) "S" else "C", comptime ssl });
-=======
             log("onOpen {s} ssl: {}", .{ if (this.handlers.is_server) "S" else "C", ssl });
->>>>>>> 45198e1e
 
             // Add SNI support for TLS (mongodb and others requires this)
             if (comptime ssl) {
@@ -3386,11 +3374,7 @@
                 return .zero;
             }
 
-<<<<<<< HEAD
             const handlers = try Handlers.fromJS(globalObject, socket_obj, this.handlers.is_server);
-=======
-            const handlers = try Handlers.fromJS(globalObject, socket_obj, false);
->>>>>>> 45198e1e
 
             if (globalObject.hasException()) {
                 return .zero;
