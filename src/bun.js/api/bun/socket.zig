--- conflicted
+++ resolved
@@ -1249,11 +1249,8 @@
 
             // Add SNI support for TLS (mongodb and others requires this)
             if (comptime ssl) {
-<<<<<<< HEAD
-                var ssl_ptr: *BoringSSL.SSL = @as(*BoringSSL.SSL, @ptrCast(socket.getNativeHandle()));
-=======
                 var ssl_ptr = this.socket.ssl();
->>>>>>> 71f1aa18
+
                 if (!ssl_ptr.isInitFinished()) {
                     if (this.server_name) |server_name| {
                         const host = normalizeHost(server_name);
@@ -1976,7 +1973,7 @@
             var ticket: [*c]const u8 = undefined;
             var length: usize = 0;
             //The pointer is only valid while the connection is in use so we need to copy it
-            BoringSSL.SSL_SESSION_get0_ticket(session, @ptrCast([*c][*c]const u8, &ticket), &length);
+            BoringSSL.SSL_SESSION_get0_ticket(session, @as([*c][*c]const u8, @ptrCast(&ticket)), &length);
 
             if (ticket == null or length == 0) {
                 return JSValue.jsUndefined();
@@ -2014,8 +2011,8 @@
             if (JSC.Node.StringOrBuffer.fromJS(globalObject, arena.allocator(), session_arg, exception)) |sb| {
                 var session_slice = sb.slice();
                 var ssl_ptr = this.socket.ssl();
-                var tmp = @ptrCast([*c]const u8, session_slice.ptr);
-                const session = BoringSSL.d2i_SSL_SESSION(null, &tmp, @intCast(c_long, session_slice.len)) orelse return JSValue.jsUndefined();
+                var tmp = @as([*c]const u8, @ptrCast(session_slice.ptr));
+                const session = BoringSSL.d2i_SSL_SESSION(null, &tmp, @as(c_long, @intCast(session_slice.len))) orelse return JSValue.jsUndefined();
                 if (BoringSSL.SSL_set_session(ssl_ptr, session) != 1) {
                     globalObject.throwValue(getSSLException(globalObject, "SSL_set_session error"));
                     return .zero;
@@ -2050,9 +2047,9 @@
                 return JSValue.jsUndefined();
             }
 
-            const buffer_size = @intCast(usize, size);
+            const buffer_size = @as(usize, @intCast(size));
             var buffer = JSValue.createBufferFromLength(globalObject, buffer_size);
-            var buffer_ptr = @ptrCast([*c]u8, buffer.asArrayBuffer(globalObject).?.ptr);
+            var buffer_ptr = @as([*c]u8, @ptrCast(buffer.asArrayBuffer(globalObject).?.ptr));
 
             const result_size = BoringSSL.i2d_SSL_SESSION(session, &buffer_ptr);
             std.debug.assert(result_size == size);
@@ -2074,11 +2071,8 @@
             var alpn_proto: [*c]const u8 = null;
             var alpn_proto_len: u32 = 0;
 
-<<<<<<< HEAD
-            var ssl_ptr: *BoringSSL.SSL = @as(*BoringSSL.SSL, @ptrCast(this.socket.getNativeHandle()));
-=======
             var ssl_ptr = this.socket.ssl();
->>>>>>> 71f1aa18
+
             BoringSSL.SSL_get0_alpn_selected(ssl_ptr, &alpn_proto, &alpn_proto_len);
             if (alpn_proto == null or alpn_proto_len == 0) {
                 return JSValue.jsBoolean(false);
@@ -2136,7 +2130,7 @@
 
             defer label.deinit();
             const label_slice = label.slice();
-            const ssl_ptr = @ptrCast(*BoringSSL.SSL, this.socket.getNativeHandle());
+            const ssl_ptr = @as(*BoringSSL.SSL, @ptrCast(this.socket.getNativeHandle()));
 
             if (args.len > 2) {
                 const context_arg = args.ptr[2];
@@ -2149,11 +2143,11 @@
                 if (JSC.Node.StringOrBuffer.fromJS(globalObject, arena.allocator(), context_arg, exception)) |sb| {
                     const context_slice = sb.slice();
 
-                    const buffer_size = @intCast(usize, length);
+                    const buffer_size = @as(usize, @intCast(length));
                     var buffer = JSValue.createBufferFromLength(globalObject, buffer_size);
-                    var buffer_ptr = @ptrCast([*c]u8, buffer.asArrayBuffer(globalObject).?.ptr);
-
-                    const result = BoringSSL.SSL_export_keying_material(ssl_ptr, buffer_ptr, buffer_size, @ptrCast([*c]const u8, label_slice.ptr), label_slice.len, @ptrCast([*c]const u8, context_slice.ptr), context_slice.len, 1);
+                    var buffer_ptr = @as([*c]u8, @ptrCast(buffer.asArrayBuffer(globalObject).?.ptr));
+
+                    const result = BoringSSL.SSL_export_keying_material(ssl_ptr, buffer_ptr, buffer_size, @as([*c]const u8, @ptrCast(label_slice.ptr)), label_slice.len, @as([*c]const u8, @ptrCast(context_slice.ptr)), context_slice.len, 1);
                     if (result != 1) {
                         globalObject.throwValue(getSSLException(globalObject, "Failed to export keying material"));
                         return .zero;
@@ -2167,11 +2161,11 @@
                     return .zero;
                 }
             } else {
-                const buffer_size = @intCast(usize, length);
+                const buffer_size = @as(usize, @intCast(length));
                 var buffer = JSValue.createBufferFromLength(globalObject, buffer_size);
-                var buffer_ptr = @ptrCast([*c]u8, buffer.asArrayBuffer(globalObject).?.ptr);
-
-                const result = BoringSSL.SSL_export_keying_material(ssl_ptr, buffer_ptr, buffer_size, @ptrCast([*c]const u8, label_slice.ptr), label_slice.len, null, 0, 0);
+                var buffer_ptr = @as([*c]u8, @ptrCast(buffer.asArrayBuffer(globalObject).?.ptr));
+
+                const result = BoringSSL.SSL_export_keying_material(ssl_ptr, buffer_ptr, buffer_size, @as([*c]const u8, @ptrCast(label_slice.ptr)), label_slice.len, null, 0, 0);
                 if (result != 1) {
                     globalObject.throwValue(getSSLException(globalObject, "Failed to export keying material"));
                     return .zero;
@@ -2199,7 +2193,7 @@
             }
             var result = JSValue.createEmptyObject(globalObject, 3);
 
-            const ssl_ptr = @ptrCast(*BoringSSL.SSL, this.socket.getNativeHandle());
+            const ssl_ptr = @as(*BoringSSL.SSL, @ptrCast(this.socket.getNativeHandle()));
             // TODO: investigate better option or compatible way to get the key
             // this implementation follows nodejs but for BoringSSL SSL_get_server_tmp_key will always return 0
             // wich will result in a empty object
@@ -2263,7 +2257,7 @@
             }
             var result = JSValue.createEmptyObject(globalObject, 3);
 
-            const ssl_ptr = @ptrCast(*BoringSSL.SSL, this.socket.getNativeHandle());
+            const ssl_ptr = @as(*BoringSSL.SSL, @ptrCast(this.socket.getNativeHandle()));
             const cipher = BoringSSL.SSL_get_current_cipher(ssl_ptr);
             if (cipher == null) {
                 result.put(globalObject, ZigString.static("name"), JSValue.jsNull());
@@ -2309,19 +2303,19 @@
                 return JSValue.jsUndefined();
             }
 
-            const ssl_ptr = @ptrCast(*BoringSSL.SSL, this.socket.getNativeHandle());
+            const ssl_ptr = @as(*BoringSSL.SSL, @ptrCast(this.socket.getNativeHandle()));
             // We cannot just pass nullptr to SSL_get_peer_finished()
             // because it would further be propagated to memcpy(),
             // where the standard requirements as described in ISO/IEC 9899:2011
             // sections 7.21.2.1, 7.21.1.2, and 7.1.4, would be violated.
             // Thus, we use a dummy byte.
             var dummy: [1]u8 = undefined;
-            const size = BoringSSL.SSL_get_peer_finished(ssl_ptr, @ptrCast(*anyopaque, &dummy), @sizeOf(@TypeOf(dummy)));
+            const size = BoringSSL.SSL_get_peer_finished(ssl_ptr, @as(*anyopaque, @ptrCast(&dummy)), @sizeOf(@TypeOf(dummy)));
             if (size == 0) return JSValue.jsUndefined();
 
-            const buffer_size = @intCast(usize, size);
+            const buffer_size = @as(usize, @intCast(size));
             var buffer = JSValue.createBufferFromLength(globalObject, buffer_size);
-            var buffer_ptr = @ptrCast(*anyopaque, buffer.asArrayBuffer(globalObject).?.ptr);
+            var buffer_ptr = @as(*anyopaque, @ptrCast(buffer.asArrayBuffer(globalObject).?.ptr));
 
             const result_size = BoringSSL.SSL_get_peer_finished(ssl_ptr, buffer_ptr, buffer_size);
             std.debug.assert(result_size == size);
@@ -2341,19 +2335,19 @@
                 return JSValue.jsUndefined();
             }
 
-            const ssl_ptr = @ptrCast(*BoringSSL.SSL, this.socket.getNativeHandle());
+            const ssl_ptr = @as(*BoringSSL.SSL, @ptrCast(this.socket.getNativeHandle()));
             // We cannot just pass nullptr to SSL_get_finished()
             // because it would further be propagated to memcpy(),
             // where the standard requirements as described in ISO/IEC 9899:2011
             // sections 7.21.2.1, 7.21.1.2, and 7.1.4, would be violated.
             // Thus, we use a dummy byte.
             var dummy: [1]u8 = undefined;
-            const size = BoringSSL.SSL_get_finished(ssl_ptr, @ptrCast(*anyopaque, &dummy), @sizeOf(@TypeOf(dummy)));
+            const size = BoringSSL.SSL_get_finished(ssl_ptr, @as(*anyopaque, @ptrCast(&dummy)), @sizeOf(@TypeOf(dummy)));
             if (size == 0) return JSValue.jsUndefined();
 
-            const buffer_size = @intCast(usize, size);
+            const buffer_size = @as(usize, @intCast(size));
             var buffer = JSValue.createBufferFromLength(globalObject, buffer_size);
-            var buffer_ptr = @ptrCast(*anyopaque, buffer.asArrayBuffer(globalObject).?.ptr);
+            var buffer_ptr = @as(*anyopaque, @ptrCast(buffer.asArrayBuffer(globalObject).?.ptr));
 
             const result_size = BoringSSL.SSL_get_finished(ssl_ptr, buffer_ptr, buffer_size);
             std.debug.assert(result_size == size);
@@ -2373,18 +2367,18 @@
             if (this.detached) {
                 return JSValue.jsNull();
             }
-            const ssl_ptr = @ptrCast(*BoringSSL.SSL, this.socket.getNativeHandle());
+            const ssl_ptr = @as(*BoringSSL.SSL, @ptrCast(this.socket.getNativeHandle()));
 
             const nsig = BoringSSL.SSL_get_shared_sigalgs(ssl_ptr, 0, null, null, null, null, null);
 
-            const array = JSC.JSValue.createEmptyArray(globalObject, @intCast(usize, nsig));
-
-            for (0..@intCast(usize, nsig)) |i| {
+            const array = JSC.JSValue.createEmptyArray(globalObject, @as(usize, @intCast(nsig)));
+
+            for (0..@as(usize, @intCast(nsig))) |i| {
                 var hash_nid: c_int = 0;
                 var sign_nid: c_int = 0;
                 var sig_with_md: []const u8 = "";
 
-                _ = BoringSSL.SSL_get_shared_sigalgs(ssl_ptr, @intCast(c_int, i), &sign_nid, &hash_nid, null, null, null);
+                _ = BoringSSL.SSL_get_shared_sigalgs(ssl_ptr, @as(c_int, @intCast(i)), &sign_nid, &hash_nid, null, null, null);
                 switch (sign_nid) {
                     BoringSSL.EVP_PKEY_RSA => {
                         sig_with_md = "RSA";
@@ -2438,14 +2432,14 @@
                     bun.copy(u8, buffer, sig_with_md);
                     buffer[sig_with_md.len] = '+';
                     bun.copy(u8, buffer[sig_with_md.len + 1 ..], hash_slice);
-                    array.putIndex(globalObject, @intCast(u32, i), JSC.ZigString.fromUTF8(buffer).toValueGC(globalObject));
+                    array.putIndex(globalObject, @as(u32, @intCast(i)), JSC.ZigString.fromUTF8(buffer).toValueGC(globalObject));
                 } else {
                     const buffer = bun.default_allocator.alloc(u8, sig_with_md.len + 6) catch unreachable;
                     defer bun.default_allocator.free(buffer);
 
                     bun.copy(u8, buffer, sig_with_md);
                     bun.copy(u8, buffer[sig_with_md.len..], "+UNDEF");
-                    array.putIndex(globalObject, @intCast(u32, i), JSC.ZigString.fromUTF8(buffer).toValueGC(globalObject));
+                    array.putIndex(globalObject, @as(u32, @intCast(i)), JSC.ZigString.fromUTF8(buffer).toValueGC(globalObject));
                 }
             }
             return array;
@@ -2465,7 +2459,7 @@
                 return JSValue.jsNull();
             }
 
-            const ssl_ptr = @ptrCast(*BoringSSL.SSL, this.socket.getNativeHandle());
+            const ssl_ptr = @as(*BoringSSL.SSL, @ptrCast(this.socket.getNativeHandle()));
             const version = BoringSSL.SSL_get_version(ssl_ptr);
             if (version == null) return JSValue.jsNull();
             const version_len = bun.len(version);
@@ -2510,8 +2504,8 @@
                 return .zero;
             }
 
-            const ssl_ptr = @ptrCast(*BoringSSL.SSL, this.socket.getNativeHandle());
-            return JSValue.jsBoolean(BoringSSL.SSL_set_max_send_fragment(ssl_ptr, @intCast(usize, size)) == 1);
+            const ssl_ptr = @as(*BoringSSL.SSL, @ptrCast(this.socket.getNativeHandle()));
+            return JSValue.jsBoolean(BoringSSL.SSL_set_max_send_fragment(ssl_ptr, @as(usize, @intCast(size))) == 1);
         }
         pub fn getPeerCertificate(
             this: *This,
@@ -2538,7 +2532,7 @@
                 abbreviated = arg.toBoolean();
             }
 
-            const ssl_ptr = @ptrCast(*BoringSSL.SSL, this.socket.getNativeHandle());
+            const ssl_ptr = @as(*BoringSSL.SSL, @ptrCast(this.socket.getNativeHandle()));
 
             if (abbreviated) {
                 if (this.handlers.is_server) {
@@ -2581,7 +2575,7 @@
                 return JSValue.jsUndefined();
             }
 
-            const ssl_ptr = @ptrCast(*BoringSSL.SSL, this.socket.getNativeHandle());
+            const ssl_ptr = @as(*BoringSSL.SSL, @ptrCast(this.socket.getNativeHandle()));
             const cert = BoringSSL.SSL_get_certificate(ssl_ptr);
 
             if (cert) |x509| {
@@ -2630,11 +2624,8 @@
 
             const host = normalizeHost(@as([]const u8, slice));
             if (host.len > 0) {
-<<<<<<< HEAD
-                var ssl_ptr: *BoringSSL.SSL = @as(*BoringSSL.SSL, @ptrCast(this.socket.getNativeHandle()));
-=======
                 var ssl_ptr = this.socket.ssl();
->>>>>>> 71f1aa18
+
                 if (ssl_ptr.isInitFinished()) {
                     // match node.js exceptions
                     globalObject.throw("Already started.", .{});
