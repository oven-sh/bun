--- conflicted
+++ resolved
@@ -733,37 +733,8 @@
             return .js_undefined;
         }
 
-<<<<<<< HEAD
-        const out = callFrame.argumentsAsArray(1)[0];
-        if (!out.isObject()) return globalThis.throwInvalidArgumentTypeValue("sockname", "object", out);
-        const socket = this.listener.uws;
-
-        var buf: [64]u8 = [_]u8{0} ** 64;
-        var text_buf: [512]u8 = undefined;
-        const address_bytes: []const u8 = socket.getLocalAddress(this.ssl, &buf) catch return .jsUndefined();
-        const address_zig: std.net.Address = switch (address_bytes.len) {
-            4 => std.net.Address.initIp4(address_bytes[0..4].*, 0),
-            16 => std.net.Address.initIp6(address_bytes[0..16].*, 0, 0, 0),
-            else => return .jsUndefined(),
-        };
-        const family_js = switch (address_bytes.len) {
-            4 => bun.String.static("IPv4").toJS(globalThis),
-            16 => bun.String.static("IPv6").toJS(globalThis),
-            else => return .jsUndefined(),
-        };
-        const address_js = ZigString.init(bun.fmt.formatIp(address_zig, &text_buf) catch unreachable).toJS(globalThis);
-        const port_js: JSValue = .jsNumber(socket.getLocalPort(this.ssl));
-
-        out.put(globalThis, bun.String.static("family"), family_js);
-        out.put(globalThis, bun.String.static("address"), address_js);
-        out.put(globalThis, bun.String.static("port"), port_js);
-        return .jsUndefined();
-    }
-};
-=======
         pub fn getAuthorizationError(this: *This, globalObject: *JSC.JSGlobalObject, _: *JSC.CallFrame) bun.JSError!JSValue {
             JSC.markBinding(@src());
->>>>>>> 197443b2
 
             if (this.socket.isDetached()) {
                 return JSValue.jsNull();
