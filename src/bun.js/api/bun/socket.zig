--- conflicted
+++ resolved
@@ -1483,13 +1483,9 @@
 
                 tls.deref();
 
-<<<<<<< HEAD
-                handlers_ptr.unprotect();
-                handlers_ptr.vm.allocator.destroy(handlers_ptr);
-=======
+                const vm = handlers_ptr.vm;
                 handlers_ptr.deinit();
-                bun.default_allocator.destroy(handlers_ptr);
->>>>>>> f4b6396e
+                vm.allocator.destroy(handlers_ptr);
 
                 // If BoringSSL gave us an error code, let's use it.
                 if (err != 0 and !globalObject.hasException()) {
@@ -1913,12 +1909,8 @@
         return globalObject.throw("Expected \"socket\" option", .{});
     };
 
-<<<<<<< HEAD
-    const handlers = try Handlers.fromJS(globalObject, socket_obj, false);
-=======
     const is_server = false; // A duplex socket is always handled as a client
     const handlers = try Handlers.fromJS(globalObject, socket_obj, is_server);
->>>>>>> f4b6396e
 
     var ssl_opts: ?jsc.API.ServerConfig.SSLConfig = null;
     if (try opts.getTruthy(globalObject, "tls")) |tls| {
