--- conflicted
+++ resolved
@@ -89,14 +89,9 @@
                 listen_socket.strong_self.deinit();
             }
         } else {
-<<<<<<< HEAD
-            this.unprotect();
-            this.vm.allocator.destroy(this);
-=======
             const vm = this.vm;
             this.deinit();
             vm.allocator.destroy(this);
->>>>>>> f4b6396e
         }
     }
 }
