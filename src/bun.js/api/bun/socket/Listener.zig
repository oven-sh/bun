//! This is the code for the object returned by Bun.listen().

const Listener = @This();

handlers: Handlers,
listener: ListenerType = .none,

poll_ref: Async.KeepAlive = Async.KeepAlive.init(),
connection: UnixOrHost,
socket_context: ?*uws.SocketContext = null,
ssl: bool = false,
protos: ?[]const u8 = null,

strong_data: jsc.Strong.Optional = .empty,
strong_self: jsc.Strong.Optional = .empty,

pub const js = jsc.Codegen.JSListener;
pub const toJS = js.toJS;
pub const fromJS = js.fromJS;
pub const fromJSDirect = js.fromJSDirect;

pub const ListenerType = union(enum) {
    uws: *uws.ListenSocket,
    namedPipe: *WindowsNamedPipeListeningContext,
    none: void,
};

pub fn getData(this: *Listener, _: *jsc.JSGlobalObject) JSValue {
    log("getData()", .{});
    return this.strong_data.get() orelse .js_undefined;
}

pub fn setData(this: *Listener, globalObject: *jsc.JSGlobalObject, value: jsc.JSValue) void {
    log("setData()", .{});
    this.strong_data.set(globalObject, value);
}

pub const UnixOrHost = union(enum) {
    unix: []const u8,
    host: struct {
        host: []const u8,
        port: u16,
    },
    fd: bun.FileDescriptor,

    pub fn clone(this: UnixOrHost) UnixOrHost {
        switch (this) {
            .unix => |u| {
                return .{
                    .unix = bun.handleOom(bun.default_allocator.dupe(u8, u)),
                };
            },
            .host => |h| {
                return .{
                    .host = .{
                        .host = bun.handleOom(bun.default_allocator.dupe(u8, h.host)),
                        .port = this.host.port,
                    },
                };
            },
            .fd => |f| return .{ .fd = f },
        }
    }

    pub fn deinit(this: UnixOrHost) void {
        switch (this) {
            .unix => |u| {
                bun.default_allocator.free(u);
            },
            .host => |h| {
                bun.default_allocator.free(h.host);
            },
            .fd => {}, // this is an integer
        }
    }
};

pub fn reload(this: *Listener, globalObject: *jsc.JSGlobalObject, callframe: *jsc.CallFrame) bun.JSError!JSValue {
    const args = callframe.arguments_old(1);

    if (args.len < 1 or (this.listener == .none and this.handlers.active_connections == 0)) {
        return globalObject.throw("Expected 1 argument", .{});
    }

    const opts = args.ptr[0];
    if (opts.isEmptyOrUndefinedOrNull() or opts.isBoolean() or !opts.isObject()) {
        return globalObject.throwValue(globalObject.toInvalidArguments("Expected options object", .{}));
    }

    const socket_obj = try opts.get(globalObject, "socket") orelse {
        return globalObject.throw("Expected \"socket\" object", .{});
    };

    const handlers = try Handlers.fromJS(globalObject, socket_obj, this.handlers.is_server);
    this.handlers.deinit();
    this.handlers = handlers;

    return .js_undefined;
}

pub fn listen(globalObject: *jsc.JSGlobalObject, opts: JSValue) bun.JSError!JSValue {
    log("listen", .{});
    if (opts.isEmptyOrUndefinedOrNull() or opts.isBoolean() or !opts.isObject()) {
        return globalObject.throwInvalidArguments("Expected object", .{});
    }

    const vm = jsc.VirtualMachine.get();

    var socket_config = try SocketConfig.fromJS(vm, opts, globalObject, true);
    defer socket_config.deinitExcludingHandlers();

    const handlers = &socket_config.handlers;
    // Only deinit handlers if there's an error; otherwise we put them in a `Listener` and
    // need them to stay alive.
    errdefer handlers.deinit();

    const hostname_or_unix = &socket_config.hostname_or_unix;
    const port = socket_config.port;
    const ssl = if (socket_config.ssl) |*ssl| ssl else null;
    const ssl_enabled = ssl != null;
    const socket_flags = socket_config.socketFlags();

    if (Environment.isWindows and port == null) {
        // we check if the path is a named pipe otherwise we try to connect using AF_UNIX
        var buf: bun.PathBuffer = undefined;
        if (normalizePipeName(hostname_or_unix.slice(), buf[0..])) |pipe_name| {
            const connection: Listener.UnixOrHost = .{
                .unix = bun.handleOom(hostname_or_unix.intoOwnedSlice(bun.default_allocator)),
            };

            var socket: Listener = .{
                .handlers = handlers.*,
                .connection = connection,
                .ssl = ssl_enabled,
                .socket_context = null,
                .listener = .none,
                .protos = if (ssl) |s| s.takeProtos() else null,
            };

            vm.eventLoop().ensureWaker();

            if (socket_config.default_data != .zero) {
                socket.strong_data = .create(socket_config.default_data, globalObject);
            }

            const this: *Listener = bun.handleOom(handlers.vm.allocator.create(Listener));
            this.* = socket;
            // TODO: server_name is not supported on named pipes, I belive its , lets wait for
            // someone to ask for it
            errdefer this.deinit();

            this.listener = .{
                // we need to add support for the backlog parameter on listen here we use the
                // default value of nodejs
                .namedPipe = WindowsNamedPipeListeningContext.listen(
                    globalObject,
                    pipe_name,
                    511,
                    ssl,
                    this,
                ) catch return globalObject.throwInvalidArguments(
                    "Failed to listen at {s}",
                    .{pipe_name},
                ),
            };

            const this_value = this.toJS(globalObject);
            this.strong_self.set(globalObject, this_value);
            this.poll_ref.ref(handlers.vm);
            return this_value;
        }
    }

    const ctx_opts: uws.SocketContext.BunSocketContextOptions = if (ssl) |some_ssl|
        some_ssl.asUSockets()
    else
        .{};

    vm.eventLoop().ensureWaker();

    var create_err: uws.create_bun_socket_error_t = .none;
    const socket_context = switch (ssl_enabled) {
        true => uws.SocketContext.createSSLContext(uws.Loop.get(), @sizeOf(usize), ctx_opts, &create_err),
        false => uws.SocketContext.createNoSSLContext(uws.Loop.get(), @sizeOf(usize)),
    } orelse {
        const err = globalObject.createErrorInstance(
            "Failed to listen on {s}:{d}",
            .{ hostname_or_unix.slice(), port orelse 0 },
        );
        const errno = @intFromEnum(bun.sys.getErrno(@as(c_int, -1)));
        if (errno != 0) {
            err.put(globalObject, ZigString.static("errno"), JSValue.jsNumber(errno));
            if (bun.sys.SystemErrno.init(errno)) |str| {
                err.put(globalObject, ZigString.static("code"), ZigString.init(@tagName(str)).toJS(globalObject));
            }
        }
        return globalObject.throwValue(err);
    };

    if (ssl_enabled) {
        uws.NewSocketHandler(true).configure(
            socket_context,
            true,
            *TLSSocket,
            struct {
                pub const onOpen = NewSocket(true).onOpen;
                pub const onCreate = onCreateTLS;
                pub const onClose = NewSocket(true).onClose;
                pub const onData = NewSocket(true).onData;
                pub const onWritable = NewSocket(true).onWritable;
                pub const onTimeout = NewSocket(true).onTimeout;
                pub const onConnectError = NewSocket(true).onConnectError;
                pub const onEnd = NewSocket(true).onEnd;
                pub const onHandshake = NewSocket(true).onHandshake;
            },
        );
    } else {
        uws.NewSocketHandler(false).configure(
            socket_context,
            true,
            *TCPSocket,
            struct {
                pub const onOpen = NewSocket(false).onOpen;
                pub const onCreate = onCreateTCP;
                pub const onClose = NewSocket(false).onClose;
                pub const onData = NewSocket(false).onData;
                pub const onWritable = NewSocket(false).onWritable;
                pub const onTimeout = NewSocket(false).onTimeout;
                pub const onConnectError = NewSocket(false).onConnectError;
                pub const onEnd = NewSocket(false).onEnd;
                pub const onHandshake = NewSocket(false).onHandshake;
            },
        );
    }

    const hostname = bun.handleOom(hostname_or_unix.intoOwnedSlice(bun.default_allocator));
    var connection: Listener.UnixOrHost = if (port) |port_| .{
        .host = .{
            .host = hostname,
            .port = port_,
        },
    } else if (socket_config.fd) |fd| .{ .fd = fd } else .{ .unix = hostname };

    var errno: c_int = 0;
    const listen_socket: *uws.ListenSocket = brk: {
        switch (connection) {
            .host => |c| {
                const host = bun.handleOom(bun.default_allocator.dupeZ(u8, c.host));
                defer bun.default_allocator.free(host);

                const socket = socket_context.listen(ssl_enabled, host.ptr, c.port, socket_flags, 8, &errno);
                // should return the assigned port
                if (socket) |s| {
                    connection.host.port = @as(u16, @intCast(s.getLocalPort(ssl_enabled)));
                }
                break :brk socket;
            },
            .unix => |u| {
                const host = bun.handleOom(bun.default_allocator.dupeZ(u8, u));
                defer bun.default_allocator.free(host);
                break :brk socket_context.listenUnix(ssl_enabled, host, host.len, socket_flags, 8, &errno);
            },
            .fd => |fd| {
                const err: bun.jsc.SystemError = .{
                    .errno = @intFromEnum(bun.sys.SystemErrno.EINVAL),
                    .code = .static("EINVAL"),
                    .message = .static("Bun does not support listening on a file descriptor."),
                    .syscall = .static("listen"),
                    .fd = fd.uv(),
                };
                return globalObject.throwValue(err.toErrorInstance(globalObject));
            },
        }
    } orelse {
        const err = globalObject.createErrorInstance("Failed to listen at {s}", .{hostname});
        log("Failed to listen {d}", .{errno});
        if (errno != 0) {
            err.put(globalObject, ZigString.static("syscall"), try bun.String.createUTF8ForJS(globalObject, "listen"));
            err.put(globalObject, ZigString.static("errno"), JSValue.jsNumber(errno));
            err.put(globalObject, ZigString.static("address"), ZigString.initUTF8(hostname).toJS(globalObject));
            if (port) |p| err.put(globalObject, ZigString.static("port"), .jsNumber(p));
            if (bun.sys.SystemErrno.init(errno)) |str| {
                err.put(globalObject, ZigString.static("code"), ZigString.init(@tagName(str)).toJS(globalObject));
            }
        }
        return globalObject.throwValue(err);
    };

    var socket: Listener = .{
        .handlers = handlers.*,
        .connection = connection,
        .ssl = ssl_enabled,
        .socket_context = socket_context,
        .listener = .{ .uws = listen_socket },
        .protos = if (ssl) |s| s.takeProtos() else null,
    };

    if (socket_config.default_data != .zero) {
        socket.strong_data = .create(socket_config.default_data, globalObject);
    }

    if (ssl) |ssl_config| {
        if (ssl_config.server_name) |server_name| {
            const slice = std.mem.span(server_name);
            if (slice.len > 0) {
                socket.socket_context.?.addServerName(true, server_name, ctx_opts);
            }
        }
    }

    var this: *Listener = bun.handleOom(handlers.vm.allocator.create(Listener));
    this.* = socket;
    this.socket_context.?.ext(ssl_enabled, *Listener).?.* = this;

    const this_value = this.toJS(globalObject);
    this.strong_self.set(globalObject, this_value);
    this.poll_ref.ref(handlers.vm);

    return this_value;
}

pub fn onCreateTLS(socket: uws.NewSocketHandler(true)) void {
    onCreate(true, socket);
}

pub fn onCreateTCP(socket: uws.NewSocketHandler(false)) void {
    onCreate(false, socket);
}

pub fn constructor(globalObject: *jsc.JSGlobalObject, _: *jsc.CallFrame) bun.JSError!*Listener {
    return globalObject.throw("Cannot construct Listener", .{});
}

pub fn onNamePipeCreated(comptime ssl: bool, listener: *Listener) *NewSocket(ssl) {
    const Socket = NewSocket(ssl);
    bun.assert(ssl == listener.ssl);

    var this_socket = Socket.new(.{
        .ref_count = .init(),
        .handlers = &listener.handlers,
        .this_value = .zero,
        // here we start with a detached socket and attach it later after accept
        .socket = Socket.Socket.detached,
        .protos = listener.protos,
        .flags = .{ .owned_protos = false },
        .socket_context = null, // dont own the socket context
    });
    this_socket.ref();
    if (listener.strong_data.get()) |default_data| {
        const globalObject = listener.handlers.globalObject;
        Socket.js.dataSetCached(this_socket.getThisValue(globalObject), globalObject, default_data);
    }
    return this_socket;
}

pub fn onCreate(comptime ssl: bool, socket: uws.NewSocketHandler(ssl)) void {
    jsc.markBinding(@src());
    log("onCreate", .{});
    //PS: We dont reach this path when using named pipes on windows see onNamePipeCreated

    var listener: *Listener = socket.context().?.ext(ssl, *Listener).?.*;
    const Socket = NewSocket(ssl);
    bun.assert(ssl == listener.ssl);

    const this_socket = bun.new(Socket, .{
        .ref_count = .init(),
        .handlers = &listener.handlers,
        .this_value = .zero,
        .socket = socket,
        .protos = listener.protos,
        .flags = .{ .owned_protos = false },
        .socket_context = null, // dont own the socket context
    });
    this_socket.ref();
    if (listener.strong_data.get()) |default_data| {
        const globalObject = listener.handlers.globalObject;
        Socket.js.dataSetCached(this_socket.getThisValue(globalObject), globalObject, default_data);
    }
    if (socket.ext(**anyopaque)) |ctx| {
        ctx.* = bun.cast(**anyopaque, this_socket);
    }
    socket.setTimeout(120);
}

pub fn addServerName(this: *Listener, global: *jsc.JSGlobalObject, hostname: JSValue, tls: JSValue) bun.JSError!JSValue {
    if (!this.ssl) {
        return global.throwInvalidArguments("addServerName requires SSL support", .{});
    }
    if (!hostname.isString()) {
        return global.throwInvalidArguments("hostname pattern expects a string", .{});
    }
    const host_str = try hostname.toSlice(
        global,
        bun.default_allocator,
    );
    defer host_str.deinit();
    const server_name = bun.handleOom(bun.default_allocator.dupeZ(u8, host_str.slice()));
    defer bun.default_allocator.free(server_name);
    if (server_name.len == 0) {
        return global.throwInvalidArguments("hostname pattern cannot be empty", .{});
    }

    if (try SSLConfig.fromJS(jsc.VirtualMachine.get(), global, tls)) |ssl_config| {
        // to keep nodejs compatibility, we allow to replace the server name
        this.socket_context.?.removeServerName(true, server_name);
        this.socket_context.?.addServerName(true, server_name, ssl_config.asUSockets());
        var ssl_config_mut = ssl_config;
        ssl_config_mut.deinit();
    }

    return .js_undefined;
}

pub fn dispose(this: *Listener, _: *jsc.JSGlobalObject, _: *jsc.CallFrame) bun.JSError!JSValue {
    this.doStop(true);
    return .js_undefined;
}

pub fn stop(this: *Listener, _: *jsc.JSGlobalObject, callframe: *jsc.CallFrame) bun.JSError!JSValue {
    const arguments = callframe.arguments_old(1);
    log("close", .{});

    this.doStop(if (arguments.len > 0 and arguments.ptr[0].isBoolean()) arguments.ptr[0].toBoolean() else false);

    return .js_undefined;
}

fn doStop(this: *Listener, force_close: bool) void {
    if (this.listener == .none) return;
    const listener = this.listener;

    defer switch (listener) {
        .uws => |socket| socket.close(this.ssl),
        .namedPipe => |namedPipe| if (Environment.isWindows) namedPipe.closePipeAndDeinit(),
        .none => {},
    };
    this.listener = .none;

    // if we already have no active connections, we can deinit the context now
    if (this.handlers.active_connections == 0) {
        this.poll_ref.unref(this.handlers.vm);

        // deiniting the context will also close the listener
        if (this.socket_context) |ctx| {
            this.socket_context = null;
            ctx.deinit(this.ssl);
        }
        this.strong_self.clearWithoutDeallocation();
        this.strong_data.clearWithoutDeallocation();
    } else {
        if (force_close) {
            // close all connections in this context and wait for them to close
            if (this.socket_context) |ctx| {
                ctx.close(this.ssl);
            }
        }
    }
}

pub fn finalize(this: *Listener) callconv(.C) void {
    log("finalize", .{});
    const listener = this.listener;
    this.listener = .none;
    switch (listener) {
        .uws => |socket| socket.close(this.ssl),
        .namedPipe => |namedPipe| if (Environment.isWindows) namedPipe.closePipeAndDeinit(),
        .none => {},
    }
    this.deinit();
}

pub fn deinit(this: *Listener) void {
    log("deinit", .{});
    this.strong_self.deinit();
    this.strong_data.deinit();
    const vm = this.handlers.vm;
    this.poll_ref.unref(vm);
    bun.assert(this.listener == .none);

    if (this.handlers.active_connections > 0) {
        if (this.socket_context) |ctx| {
            ctx.close(this.ssl);
        }
        // TODO: fix this leak.
    } else {
        if (this.socket_context) |ctx| {
            ctx.deinit(this.ssl);
        }
    }

    this.connection.deinit();
    if (this.protos) |protos| {
        this.protos = null;
        bun.default_allocator.free(protos);
    }
<<<<<<< HEAD
    this.handlers.vm.allocator.destroy(this);
=======
    this.handlers.deinit();
    vm.allocator.destroy(this);
>>>>>>> f4b6396e
}

pub fn getConnectionsCount(this: *Listener, _: *jsc.JSGlobalObject) JSValue {
    return JSValue.jsNumber(this.handlers.active_connections);
}

pub fn getUnix(this: *Listener, globalObject: *jsc.JSGlobalObject) JSValue {
    if (this.connection != .unix) {
        return .js_undefined;
    }

    return ZigString.init(this.connection.unix).withEncoding().toJS(globalObject);
}

pub fn getHostname(this: *Listener, globalObject: *jsc.JSGlobalObject) JSValue {
    if (this.connection != .host) {
        return .js_undefined;
    }
    return ZigString.init(this.connection.host.host).withEncoding().toJS(globalObject);
}

pub fn getPort(this: *Listener, _: *jsc.JSGlobalObject) JSValue {
    if (this.connection != .host) {
        return .js_undefined;
    }
    return JSValue.jsNumber(this.connection.host.port);
}

pub fn ref(this: *Listener, globalObject: *jsc.JSGlobalObject, callframe: *jsc.CallFrame) bun.JSError!JSValue {
    const this_value = callframe.this();
    if (this.listener == .none) return .js_undefined;
    this.poll_ref.ref(globalObject.bunVM());
    this.strong_self.set(globalObject, this_value);
    return .js_undefined;
}

pub fn unref(this: *Listener, globalObject: *jsc.JSGlobalObject, _: *jsc.CallFrame) bun.JSError!JSValue {
    this.poll_ref.unref(globalObject.bunVM());
    if (this.handlers.active_connections == 0) {
        this.strong_self.clearWithoutDeallocation();
    }
    return .js_undefined;
}

pub fn connect(globalObject: *jsc.JSGlobalObject, opts: JSValue) bun.JSError!JSValue {
    return connectInner(globalObject, null, null, opts);
}

pub fn connectInner(globalObject: *jsc.JSGlobalObject, prev_maybe_tcp: ?*TCPSocket, prev_maybe_tls: ?*TLSSocket, opts: JSValue) bun.JSError!JSValue {
    if (opts.isEmptyOrUndefinedOrNull() or opts.isBoolean() or !opts.isObject()) {
        return globalObject.throwInvalidArguments("Expected options object", .{});
    }
    const vm = globalObject.bunVM();

    var socket_config = try SocketConfig.fromJS(vm, opts, globalObject, true);
    defer socket_config.deinitExcludingHandlers();

    const handlers = &socket_config.handlers;
    // Only deinit handlers if there's an error; otherwise we put them in a `TCPSocket` or
    // `TLSSocket` and need them to stay alive.
    errdefer handlers.deinit();

    const hostname_or_unix = &socket_config.hostname_or_unix;
    const port = socket_config.port;
    const ssl = if (socket_config.ssl) |*ssl| ssl else null;
    const ssl_enabled = ssl != null;
    const default_data = socket_config.default_data;

    vm.eventLoop().ensureWaker();

    var connection: Listener.UnixOrHost = blk: {
        if (try opts.getTruthy(globalObject, "fd")) |fd_| {
            if (fd_.isNumber()) {
                const fd = fd_.asFileDescriptor();
                break :blk .{ .fd = fd };
            }
        }
        const host = bun.handleOom(hostname_or_unix.intoOwnedSlice(bun.default_allocator));
        break :blk if (port) |port_| .{
            .host = .{
                .host = host,
                .port = port_,
            },
        } else .{ .unix = host };
    };
    errdefer connection.deinit();

    if (Environment.isWindows) {
        var buf: bun.PathBuffer = undefined;
        var pipe_name: ?[]const u8 = null;
        const isNamedPipe = switch (connection) {
            // we check if the path is a named pipe otherwise we try to connect using AF_UNIX
            .unix => |slice| brk: {
                pipe_name = normalizePipeName(slice, buf[0..]);
                break :brk (pipe_name != null);
            },
            .fd => |fd| brk: {
                const uvfd = fd.uv();
                const fd_type = uv.uv_guess_handle(uvfd);
                if (fd_type == uv.Handle.Type.named_pipe) {
                    break :brk true;
                }
                if (fd_type == uv.Handle.Type.unknown) {
                    // is not a libuv fd, check if it's a named pipe
                    const osfd: uv.uv_os_fd_t = @ptrFromInt(@as(usize, @intCast(uvfd)));
                    if (bun.windows.GetFileType(osfd) == bun.windows.FILE_TYPE_PIPE) {
                        // yay its a named pipe lets make it a libuv fd
                        connection.fd = bun.FD.fromNative(osfd).makeLibUVOwned() catch
                            @panic("failed to allocate file descriptor");
                        break :brk true;
                    }
                }
                break :brk false;
            },
            else => false,
        };
        if (isNamedPipe) {
            default_data.ensureStillAlive();

            const handlers_ptr = bun.handleOom(handlers.vm.allocator.create(Handlers));
            handlers_ptr.* = handlers.*;

            var promise = jsc.JSPromise.create(globalObject);
            const promise_value = promise.toJS();
            handlers_ptr.promise.set(globalObject, promise_value);

            if (ssl_enabled) {
                var tls = if (prev_maybe_tls) |prev| blk: {
                    if (prev.handlers) |prev_handlers| {
                        prev_handlers.deinit();
                        handlers.vm.allocator.destroy(prev_handlers);
                    }
                    bun.assert(prev.this_value != .zero);
                    prev.handlers = handlers_ptr;
                    bun.assert(prev.socket.socket == .detached);
                    prev.connection = connection;
                    prev.protos = if (ssl) |s| s.takeProtos() else null;
                    prev.server_name = if (ssl) |s| s.takeServerName() else null;
                    prev.socket_context = null;
                    break :blk prev;
                } else TLSSocket.new(.{
                    .ref_count = .init(),
                    .handlers = handlers_ptr,
                    .this_value = .zero,
                    .socket = TLSSocket.Socket.detached,
                    .connection = connection,
                    .protos = if (ssl) |s| s.takeProtos() else null,
                    .server_name = if (ssl) |s| s.takeServerName() else null,
                    .socket_context = null,
                });

                TLSSocket.js.dataSetCached(tls.getThisValue(globalObject), globalObject, default_data);
                tls.poll_ref.ref(handlers.vm);
                tls.ref();

                const named_pipe = switch (connection) {
                    .unix => WindowsNamedPipeContext.connect(
                        globalObject,
                        pipe_name.?,
                        if (ssl) |s| s.* else null,
                        .{ .tls = tls },
                    ) catch return promise_value,
                    .fd => |fd| WindowsNamedPipeContext.open(
                        globalObject,
                        fd,
                        if (ssl) |s| s.* else null,
                        .{ .tls = tls },
                    ) catch return promise_value,
                    else => unreachable,
                };
                tls.socket = TLSSocket.Socket.fromNamedPipe(named_pipe);
            } else {
                var tcp = if (prev_maybe_tcp) |prev| blk: {
                    bun.assert(prev.this_value != .zero);
                    if (prev.handlers) |prev_handlers| {
                        prev_handlers.deinit();
                        handlers.vm.allocator.destroy(prev_handlers);
                    }
                    prev.handlers = handlers_ptr;
                    bun.assert(prev.socket.socket == .detached);
                    bun.assert(prev.connection == null);
                    bun.assert(prev.protos == null);
                    bun.assert(prev.server_name == null);
                    prev.socket_context = null;
                    break :blk prev;
                } else TCPSocket.new(.{
                    .ref_count = .init(),
                    .handlers = handlers_ptr,
                    .this_value = .zero,
                    .socket = TCPSocket.Socket.detached,
                    .connection = null,
                    .protos = null,
                    .server_name = null,
                    .socket_context = null,
                });
                tcp.ref();
                TCPSocket.js.dataSetCached(tcp.getThisValue(globalObject), globalObject, default_data);
                tcp.poll_ref.ref(handlers.vm);

                const named_pipe = switch (connection) {
                    .unix => WindowsNamedPipeContext.connect(
                        globalObject,
                        pipe_name.?,
                        null,
                        .{ .tcp = tcp },
                    ) catch return promise_value,
                    .fd => |fd| WindowsNamedPipeContext.open(
                        globalObject,
                        fd,
                        null,
                        .{ .tcp = tcp },
                    ) catch return promise_value,
                    else => unreachable,
                };
                tcp.socket = TCPSocket.Socket.fromNamedPipe(named_pipe);
            }
            return promise_value;
        }
    }

    const ctx_opts: uws.SocketContext.BunSocketContextOptions = if (ssl) |some_ssl|
        some_ssl.asUSockets()
    else
        .{};

    var create_err: uws.create_bun_socket_error_t = .none;
    const socket_context = switch (ssl_enabled) {
        true => uws.SocketContext.createSSLContext(uws.Loop.get(), @sizeOf(usize), ctx_opts, &create_err),
        false => uws.SocketContext.createNoSSLContext(uws.Loop.get(), @sizeOf(usize)),
    } orelse {
        const err = jsc.SystemError{
            .message = bun.String.static("Failed to connect"),
            .syscall = bun.String.static("connect"),
            .code = if (port == null) bun.String.static("ENOENT") else bun.String.static("ECONNREFUSED"),
        };
        return globalObject.throwValue(err.toErrorInstance(globalObject));
    };

    if (ssl_enabled) {
        uws.NewSocketHandler(true).configure(socket_context, true, *TLSSocket, NewSocket(true));
    } else {
        uws.NewSocketHandler(false).configure(socket_context, true, *TCPSocket, NewSocket(false));
    }

    default_data.ensureStillAlive();

    const handlers_ptr = bun.handleOom(handlers.vm.allocator.create(Handlers));
    handlers_ptr.* = handlers.*;
    handlers_ptr.is_server = false;

    var promise = jsc.JSPromise.create(globalObject);
    const promise_value = promise.toJS();
    handlers_ptr.promise.set(globalObject, promise_value);

    switch (ssl_enabled) {
        inline else => |is_ssl_enabled| {
            const SocketType = NewSocket(is_ssl_enabled);
            const maybe_previous: ?*SocketType = if (is_ssl_enabled)
                prev_maybe_tls
            else
                prev_maybe_tcp;

            const socket = if (maybe_previous) |prev| blk: {
                bun.assert(prev.this_value != .zero);
                if (prev.handlers) |prev_handlers| {
                    prev_handlers.deinit();
                    handlers.vm.allocator.destroy(prev_handlers);
                }
                prev.handlers = handlers_ptr;
                bun.assert(prev.socket.socket == .detached);
                prev.connection = connection;
                prev.protos = if (ssl) |s| s.takeProtos() else null;
                prev.server_name = if (ssl) |s| s.takeServerName() else null;
                prev.socket_context = socket_context;
                break :blk prev;
            } else bun.new(SocketType, .{
                .ref_count = .init(),
                .handlers = handlers_ptr,
                .this_value = .zero,
                .socket = SocketType.Socket.detached,
                .connection = connection,
                .protos = if (ssl) |s| s.takeProtos() else null,
                .server_name = if (ssl) |s| s.takeServerName() else null,
                .socket_context = socket_context, // owns the socket context
            });
            socket.ref();
            SocketType.js.dataSetCached(socket.getThisValue(globalObject), globalObject, default_data);
            socket.flags.allow_half_open = socket_config.allowHalfOpen;
            socket.doConnect(connection) catch {
                socket.handleConnectError(@intFromEnum(if (port == null) bun.sys.SystemErrno.ENOENT else bun.sys.SystemErrno.ECONNREFUSED));
                if (maybe_previous == null) socket.deref();
                return promise_value;
            };

            // if this is from node:net there's surface where the user can .ref() and .deref()
            // before the connection starts. make sure we honor that here.
            // in the Bun.connect path, this will always be true at this point in time.
            if (socket.ref_pollref_on_connect) socket.poll_ref.ref(handlers.vm);

            return promise_value;
        },
    }
}

pub fn getsockname(this: *Listener, globalThis: *jsc.JSGlobalObject, callFrame: *jsc.CallFrame) bun.JSError!JSValue {
    if (this.listener != .uws) {
        return .js_undefined;
    }

    const out = callFrame.argumentsAsArray(1)[0];
    const socket = this.listener.uws;

    var buf: [64]u8 = [_]u8{0} ** 64;
    var text_buf: [512]u8 = undefined;
    const address_bytes: []const u8 = socket.getLocalAddress(this.ssl, &buf) catch return .js_undefined;
    const address_zig: std.net.Address = switch (address_bytes.len) {
        4 => std.net.Address.initIp4(address_bytes[0..4].*, 0),
        16 => std.net.Address.initIp6(address_bytes[0..16].*, 0, 0, 0),
        else => return .js_undefined,
    };
    const family_js = switch (address_bytes.len) {
        4 => bun.String.static("IPv4").toJS(globalThis),
        16 => bun.String.static("IPv6").toJS(globalThis),
        else => return .js_undefined,
    };
    const address_js = ZigString.init(bun.fmt.formatIp(address_zig, &text_buf) catch unreachable).toJS(globalThis);
    const port_js: JSValue = .jsNumber(socket.getLocalPort(this.ssl));

    out.put(globalThis, bun.String.static("family"), family_js);
    out.put(globalThis, bun.String.static("address"), address_js);
    out.put(globalThis, bun.String.static("port"), port_js);
    return .js_undefined;
}

pub fn jsAddServerName(global: *jsc.JSGlobalObject, callframe: *jsc.CallFrame) bun.JSError!JSValue {
    jsc.markBinding(@src());

    const arguments = callframe.arguments_old(3);
    if (arguments.len < 3) {
        return global.throwNotEnoughArguments("addServerName", 3, arguments.len);
    }
    const listener = arguments.ptr[0];
    if (listener.as(Listener)) |this| {
        return this.addServerName(global, arguments.ptr[1], arguments.ptr[2]);
    }
    return global.throw("Expected a Listener instance", .{});
}
pub const log = Output.scoped(.Listener, .visible);

fn isValidPipeName(pipe_name: []const u8) bool {
    if (!Environment.isWindows) {
        return false;
    }
    // check for valid pipe names
    // at minimum we need to have \\.\pipe\ or \\?\pipe\ + 1 char that is not a separator
    return pipe_name.len > 9 and
        NodePath.isSepWindowsT(u8, pipe_name[0]) and
        NodePath.isSepWindowsT(u8, pipe_name[1]) and
        (pipe_name[2] == '.' or pipe_name[2] == '?') and
        NodePath.isSepWindowsT(u8, pipe_name[3]) and
        strings.eql(pipe_name[4..8], "pipe") and
        NodePath.isSepWindowsT(u8, pipe_name[8]) and
        !NodePath.isSepWindowsT(u8, pipe_name[9]);
}

fn normalizePipeName(pipe_name: []const u8, buffer: []u8) ?[]const u8 {
    if (Environment.isWindows) {
        bun.assert(pipe_name.len < buffer.len);
        if (!isValidPipeName(pipe_name)) {
            return null;
        }
        // normalize pipe name with can have mixed slashes
        // pipes are simple and this will be faster than using node:path.resolve()
        // we dont wanna to normalize the pipe name it self only the pipe identifier (//./pipe/, //?/pipe/, etc)
        @memcpy(buffer[0..9], "\\\\.\\pipe\\");
        @memcpy(buffer[9..pipe_name.len], pipe_name[9..]);
        return buffer[0..pipe_name.len];
    } else {
        return null;
    }
}

pub const WindowsNamedPipeListeningContext = if (Environment.isWindows) struct {
    uvPipe: uv.Pipe = std.mem.zeroes(uv.Pipe),
    listener: ?*Listener,
    globalThis: *jsc.JSGlobalObject,
    vm: *jsc.VirtualMachine,
    ctx: ?*BoringSSL.SSL_CTX = null, // server reuses the same ctx
    pub const new = bun.TrivialNew(WindowsNamedPipeListeningContext);

    fn onClientConnect(this: *WindowsNamedPipeListeningContext, status: uv.ReturnCode) void {
        if (status != uv.ReturnCode.zero or this.vm.isShuttingDown() or this.listener == null) {
            // connection dropped or vm is shutting down or we are deiniting/closing
            return;
        }
        const listener = this.listener.?;
        const socket: WindowsNamedPipeContext.SocketType = brk: {
            if (this.ctx) |_| {
                break :brk .{ .tls = Listener.onNamePipeCreated(true, listener) };
            } else {
                break :brk .{ .tcp = Listener.onNamePipeCreated(false, listener) };
            }
        };

        const client = WindowsNamedPipeContext.create(this.globalThis, socket);

        const result = client.named_pipe.getAcceptedBy(&this.uvPipe, this.ctx);
        if (result == .err) {
            // connection dropped
            client.deinit();
        }
    }

    fn onPipeClosed(pipe: *uv.Pipe) callconv(.C) void {
        const this: *WindowsNamedPipeListeningContext = @ptrCast(@alignCast(pipe.data));
        this.deinit();
    }

    pub fn closePipeAndDeinit(this: *WindowsNamedPipeListeningContext) void {
        this.listener = null;
        this.uvPipe.data = this;
        this.uvPipe.close(onPipeClosed);
    }

    pub fn listen(
        globalThis: *jsc.JSGlobalObject,
        path: []const u8,
        backlog: i32,
        ssl_config: ?*const SSLConfig,
        listener: *Listener,
    ) !*WindowsNamedPipeListeningContext {
        const this = WindowsNamedPipeListeningContext.new(.{
            .globalThis = globalThis,
            .vm = globalThis.bunVM(),
            .listener = listener,
        });

        if (ssl_config) |ssl_options| {
            bun.BoringSSL.load();

            const ctx_opts: uws.SocketContext.BunSocketContextOptions = ssl_options.asUSockets();
            var err: uws.create_bun_socket_error_t = .none;
            // Create SSL context using uSockets to match behavior of node.js
            const ctx = ctx_opts.createSSLContext(&err) orelse return error.InvalidOptions; // invalid options
            this.ctx = ctx;
        }

        const initResult = this.uvPipe.init(this.vm.uvLoop(), false);
        if (initResult == .err) {
            return error.FailedToInitPipe;
        }
        if (path[path.len - 1] == 0) {
            // is already null terminated
            const slice_z = path[0 .. path.len - 1 :0];
            this.uvPipe.listenNamedPipe(slice_z, backlog, this, onClientConnect).unwrap() catch return error.FailedToBindPipe;
        } else {
            var path_buf: bun.PathBuffer = undefined;
            // we need to null terminate the path
            const len = @min(path.len, path_buf.len - 1);

            @memcpy(path_buf[0..len], path[0..len]);
            path_buf[len] = 0;
            const slice_z = path_buf[0..len :0];
            this.uvPipe.listenNamedPipe(slice_z, backlog, this, onClientConnect).unwrap() catch return error.FailedToBindPipe;
        }
        //TODO: add readableAll and writableAll support if someone needs it
        // if(uv.uv_pipe_chmod(&this.uvPipe, uv.UV_WRITABLE | uv.UV_READABLE) != 0) {
        // this.closePipeAndDeinit();
        // return error.FailedChmodPipe;
        //}

        return this;
    }

    fn runEvent(this: *WindowsNamedPipeListeningContext) void {
        switch (this.task_event) {
            .deinit => {
                this.deinit();
            },
            .none => @panic("Invalid event state"),
        }
    }

    fn deinitInNextTick(this: *WindowsNamedPipeListeningContext) void {
        bun.assert(this.task_event != .deinit);
        this.task_event = .deinit;
        this.vm.enqueueTask(jsc.Task.init(&this.task));
    }

    fn deinit(this: *WindowsNamedPipeListeningContext) void {
        this.listener = null;
        if (this.ctx) |ctx| {
            this.ctx = null;
            BoringSSL.SSL_CTX_free(ctx);
        }
        bun.destroy(this);
    }
} else void;

const string = []const u8;

const std = @import("std");

const bun = @import("bun");
const Async = bun.Async;
const Environment = bun.Environment;
const Output = bun.Output;
const default_allocator = bun.default_allocator;
const strings = bun.strings;
const uws = bun.uws;
const BoringSSL = bun.BoringSSL.c;
const uv = bun.windows.libuv;

const api = bun.api;
const Handlers = bun.api.SocketHandlers;
const TCPSocket = bun.api.TCPSocket;
const TLSSocket = bun.api.TLSSocket;
const SSLConfig = bun.api.ServerConfig.SSLConfig;

const NewSocket = api.socket.NewSocket;
const SocketConfig = api.socket.SocketConfig;
const WindowsNamedPipeContext = api.socket.WindowsNamedPipeContext;

const jsc = bun.jsc;
const JSGlobalObject = jsc.JSGlobalObject;
const JSValue = jsc.JSValue;
const ZigString = jsc.ZigString;
const NodePath = jsc.Node.path;<|MERGE_RESOLUTION|>--- conflicted
+++ resolved
@@ -493,12 +493,8 @@
         this.protos = null;
         bun.default_allocator.free(protos);
     }
-<<<<<<< HEAD
-    this.handlers.vm.allocator.destroy(this);
-=======
     this.handlers.deinit();
     vm.allocator.destroy(this);
->>>>>>> f4b6396e
 }
 
 pub fn getConnectionsCount(this: *Listener, _: *jsc.JSGlobalObject) JSValue {
