//! An IP socket address meant to be used by both native and JS code.
//!
//! JS getters are named `getFoo`, while native getters are named `foo`.
//!
//! TODO: add a inspect method (under `Symbol.for("nodejs.util.inspect.custom")`).
//! Requires updating bindgen.

const SocketAddress = @This();

pub const js = jsc.Codegen.JSSocketAddress;
pub const toJS = js.toJS;
pub const fromJS = js.fromJS;
pub const fromJSDirect = js.fromJSDirect;

pub const new = bun.TrivialNew(SocketAddress);

// NOTE: not std.net.Address b/c .un is huge and we don't use it.
// NOTE: not C.sockaddr_storage b/c it's _huge_. we need >= 28 bytes for sockaddr_in6,
// but sockaddr_storage is 128 bytes.
/// @internal
_addr: sockaddr,
/// Cached address in presentation format. Prevents repeated conversion between
/// strings and bytes.
///
/// - `.Dead` is used as an alternative to `null`
/// - `.Empty` is used for default ipv4 and ipv6 addresses (`127.0.0.1` and `::`, respectively).
///
/// @internal
_presentation: bun.String = .dead,

pub const Options = struct {
    family: AF = AF.INET,
    /// When `null`, default is determined by address family.
    /// - `127.0.0.1` for IPv4
    /// - `::1` for IPv6
    address: ?bun.String = null,
    port: u16 = 0,
    /// IPv6 flow label. JS getters for v4 addresses always return `0`.
    flowlabel: ?u32 = null,

    /// NOTE: assumes options object has been normalized and validated by JS code.
    pub fn fromJS(global: *jsc.JSGlobalObject, obj: JSValue) bun.JSError!Options {
        if (!obj.isObject()) return global.throwInvalidArgumentTypeValue("options", "object", obj);

        const address_str: ?bun.String = if (try obj.get(global, "address")) |a| addr: {
            if (!a.isString()) return global.throwInvalidArgumentTypeValue("options.address", "string", a);
            break :addr try bun.String.fromJS(a, global);
        } else null;

        const _family: AF = if (try obj.get(global, "family")) |fam| blk: {
            // "ipv4" or "ipv6", ignoring case
            break :blk try .fromJS(global, fam);
        } else AF.INET;

        // required. Validated by `validatePort`.
        const _port: u16 = if (try obj.get(global, "port")) |p| blk: {
            if (!p.isFinite()) return throwBadPort(global, p);
            const port32 = p.toInt32();
            if (port32 < 0 or port32 > std.math.maxInt(u16)) {
                return throwBadPort(global, p);
            }
            break :blk @intCast(port32);
        } else 0;

        const _flowlabel = if (try obj.get(global, "flowlabel")) |fl| blk: {
            if (!fl.isNumber()) return global.throwInvalidArgumentTypeValue("options.flowlabel", "number", fl);
            if (!fl.isUInt32AsAnyInt()) return global.throwRangeError(fl.asNumber(), .{
                .field_name = "options.flowlabel",
                .min = 0,
                .max = std.math.maxInt(u32),
            });
            break :blk fl.toU32();
        } else null;

        return .{
            .family = _family,
            .address = address_str,
            .port = _port,
            .flowlabel = _flowlabel,
        };
    }

    fn throwBadPort(global: *jsc.JSGlobalObject, port_: jsc.JSValue) bun.JSError {
        const ty = global.determineSpecificType(port_) catch {
            return global.ERR(.SOCKET_BAD_PORT, "The \"options.port\" argument must be a valid IP port number.", .{}).throw();
        };
<<<<<<< HEAD
        defer ty.deref();
        return global.ERR(.SOCKET_BAD_PORT, "The \"options.port\" argument must be a valid IP port number. Got {s}.", .{ty}).throw();
=======
        return global.ERR(.SOCKET_BAD_PORT, "The \"options.port\" argument must be a valid IP port number. Got {f}.", .{ty}).throw();
>>>>>>> 925e8bcf
    }
};

// =============================================================================
// ============================== STATIC METHODS ===============================
// =============================================================================

/// ### `SocketAddress.parse(input: string): SocketAddress | undefined`
/// Parse an address string (with an optional `:port`) into a `SocketAddress`.
/// Returns `undefined` if the input is invalid.
pub fn parse(global: *jsc.JSGlobalObject, callframe: *jsc.CallFrame) bun.JSError!jsc.JSValue {
    const input = blk: {
        const input_arg = callframe.argument(0);
        if (!input_arg.isString()) return global.throwInvalidArgumentTypeValue("input", "string", input_arg);
        break :blk try bun.String.fromJS(input_arg, global);
    };
    defer input.deref();

    const prefix = "http://";
    const url_str = switch (input.is8Bit()) {
        inline else => |is_8_bit| with_prefix: {
            const enc: bun.String.WTFEncoding = if (is_8_bit) .latin1 else .utf16;
            const from_chars = if (is_8_bit) input.latin1() else input.utf16();
            const str, const to_chars = bun.String.createUninitialized(enc, from_chars.len + prefix.len);
            @memcpy(to_chars[0..prefix.len], bun.strings.literal(enc.Byte(), prefix));
            @memcpy(to_chars[prefix.len..], from_chars);
            break :with_prefix str;
        },
    };
    defer url_str.deref();

    const url = jsc.URL.fromString(url_str) orelse return .js_undefined;
    defer url.deinit();
    const host = url.host();
    const port_: u16 = blk: {
        const port32 = url.port();
        break :blk if (port32 > std.math.maxInt(u16)) 0 else @intCast(port32);
    };
    bun.assert(host.tag != .Dead);
    bun.debugAssert(host.length() >= 2);

    // NOTE: parsed host cannot be used as presentation string. e.g.
    // - "[::1]" -> "::1"
    // - "0x.0x.0" -> "0.0.0.0"
    const paddr = host.latin1(); // presentation address
    const addr = if (paddr[0] == '[' and paddr[paddr.len - 1] == ']') v6: {
        const v6 = net.Ip6Address.parse(paddr[1 .. paddr.len - 1], port_) catch return .js_undefined;
        break :v6 SocketAddress{ ._addr = .{ .sin6 = v6.sa } };
    } else v4: {
        const v4 = net.Ip4Address.parse(paddr, port_) catch return .js_undefined;
        break :v4 SocketAddress{ ._addr = .{ .sin = v4.sa } };
    };

    return SocketAddress.new(addr).toJS(global);
}

/// ### `SocketAddress.isSocketAddress(value: unknown): value is SocketAddress`
/// Returns `true` if `value` is a `SocketAddress`. Subclasses and similarly-shaped
/// objects are not considered `SocketAddress`s.
pub fn isSocketAddress(_: *jsc.JSGlobalObject, callframe: *jsc.CallFrame) bun.JSError!JSValue {
    const value = callframe.argument(0);
    return JSValue.jsBoolean(value.isCell() and SocketAddress.fromJSDirect(value) != null);
}

// =============================================================================
// =============================== CONSTRUCTORS ================================
// =============================================================================

/// `new SocketAddress([options])`
///
/// ## Safety
/// Constructor assumes that options object has already been sanitized and validated
/// by JS wrapper.
///
/// ## References
/// - [Node docs](https://nodejs.org/api/net.html#new-netsocketaddressoptions)
pub fn constructor(global: *jsc.JSGlobalObject, frame: *jsc.CallFrame) bun.JSError!*SocketAddress {
    const options_obj = frame.argument(0);
    if (options_obj.isUndefined()) return SocketAddress.new(.{
        ._addr = sockaddr.@"127.0.0.1",
        ._presentation = .empty,
        // ._presentation = WellKnownAddress.@"127.0.0.1"(),
        // ._presentation = bun.String.fromJS(global.commonStrings().@"127.0.0.1"()) catch unreachable,
    });
    options_obj.ensureStillAlive();

    const options = try Options.fromJS(global, options_obj);

    // fast path for { family: 'ipv6' }
    if (options.family == AF.INET6 and options.address == null and options.flowlabel == null and options.port == 0) {
        return SocketAddress.new(.{
            ._addr = sockaddr.@"::",
            ._presentation = .empty,
            // ._presentation = WellKnownAddress.@"::"(),
        });
    }

    return SocketAddress.create(global, options);
}

pub fn initFromAddrFamily(global: *jsc.JSGlobalObject, address_js: JSValue, family_js: JSValue) bun.JSError!SocketAddress {
    if (!address_js.isString()) return global.throwInvalidArgumentTypeValue("options.address", "string", address_js);
    const address_: bun.String = try .fromJS(address_js, global);
    const family_: AF = try .fromJS(global, family_js);
    return .initJS(global, .{
        .address = address_,
        .family = family_,
    });
}

/// Semi-structured JS api for creating a `SocketAddress`. If you have raw
/// socket address data, prefer `SocketAddress.new`.
///
/// ## Safety
/// - `options.address` gets moved, much like `adoptRef`. Do not `deref` it
///   after passing it in.
pub fn create(global: *jsc.JSGlobalObject, options: Options) bun.JSError!*SocketAddress {
    return .new(try .initJS(global, options));
}

pub fn initJS(global: *jsc.JSGlobalObject, options: Options) bun.JSError!SocketAddress {
    var presentation: bun.String = .empty;

    // We need a zero-terminated cstring for `ares_inet_pton`, which forces us to
    // copy the string.
    var stackfb = std.heap.stackFallback(64, bun.default_allocator);
    const alloc = stackfb.get();

    // NOTE: `zig translate-c` creates semantically invalid code for `C.ntohs`.
    // Switch back to `htons(options.port)` when this issue gets resolved:
    // https://github.com/ziglang/zig/issues/22804
    const addr: sockaddr = switch (options.family) {
        AF.INET => v4: {
            var sin: inet.sockaddr_in = .{
                .family = options.family.int(),
                .port = std.mem.nativeToBig(u16, options.port),
                .addr = undefined,
            };
            if (options.address) |address_str| {
                presentation = address_str;
                const slice = bun.handleOom(address_str.toOwnedSliceZ(alloc));
                defer alloc.free(slice);
                try pton(global, inet.AF_INET, slice, &sin.addr);
            } else {
                sin.addr = sockaddr.@"127.0.0.1".sin.addr;
            }
            break :v4 .{ .sin = sin };
        },
        AF.INET6 => v6: {
            var sin6: inet.sockaddr_in6 = .{
                .family = options.family.int(),
                .port = std.mem.nativeToBig(u16, options.port),
                .flowinfo = options.flowlabel orelse 0,
                .addr = undefined,
                .scope_id = 0,
            };
            if (options.address) |address_str| {
                presentation = address_str;
                const slice = bun.handleOom(address_str.toOwnedSliceZ(alloc));
                defer alloc.free(slice);
                try pton(global, inet.AF_INET6, slice, &sin6.addr);
            } else {
                sin6.addr = inet.IN6ADDR_ANY_INIT;
            }
            break :v6 .{ .sin6 = sin6 };
        },
    };

    return .{
        ._addr = addr,
        ._presentation = presentation,
    };
}

pub const AddressError = error{
    /// Too long or short to be an IPv4 or IPv6 address.
    InvalidLength,
};

/// Create a new IP socket address. `addr` is assumed to be a valid ipv4 or ipv6
/// address. Port is in host byte order.
///
/// ## Errors
/// - If `addr` is not 4 or 16 bytes long.
pub fn init(addr: []const u8, port_: u16) AddressError!SocketAddress {
    return switch (addr.len) {
        4 => initIPv4(addr[0..4].*, port_),
        16 => initIPv6(addr[0..16].*, port_, 0, 0),
        else => AddressError.InvalidLength,
    };
}

/// Create an IPv4 socket address. `addr` is assumed to be valid. Port is in host byte order.
pub fn initIPv4(addr: [4]u8, port_: u16) SocketAddress {
    // TODO: make sure casting doesn't swap byte order on us.
    return .{ ._addr = sockaddr.v4(std.mem.nativeToBig(u16, port_), @bitCast(addr)) };
}

/// Create an IPv6 socket address. `addr` is assumed to be valid. Port is in
/// host byte order.
///
/// Use `0` for `flowinfo` and `scope_id` if you don't know or care about their
/// values.
pub fn initIPv6(addr: [16]u8, port_: u16, flowinfo: u32, scope_id: u32) SocketAddress {
    return .{ ._addr = sockaddr.v6(
        std.mem.nativeToBig(u16, port_),
        addr,
        flowinfo,
        scope_id,
    ) };
}

// =============================================================================
// ================================ DESTRUCTORS ================================
// =============================================================================

fn deinit(this: *SocketAddress) void {
    // .deref() on dead strings is a no-op.
    this._presentation.deref();
    bun.destroy(this);
}

pub fn finalize(this: *SocketAddress) void {
    jsc.markBinding(@src());
    this.deinit();
}

// =============================================================================

/// Turn this address into a DTO. `this` is consumed and undefined after this call.
///
/// This is similar to `.toJS`, but differs in the following ways:
/// - `this` is consumed
/// - result object is not an instance of `SocketAddress`, so
///   `SocketAddress.isSocketAddress(dto) === false`
/// - address, port, etc. are put directly onto the object instead of being
///   accessed via getters on the prototype.
///
/// This method is slightly faster if you are creating a lot of socket addresses
/// that will not be around for very long. `createDTO` is even faster, but
/// requires callers to already have a presentation-formatted address.
pub fn intoDTO(this: *SocketAddress, global: *jsc.JSGlobalObject) jsc.JSValue {
    var addr_str = this.address();
    defer this._presentation = .dead;
    return JSSocketAddressDTO__create(global, addr_str.transferToJS(global), this.port(), this.family() == AF.INET6);
}

/// Directly create a socket address DTO. This is a POJO with address, port, and family properties.
/// Used for hot paths that provide existing, pre-formatted/validated address
/// data to JS.
///
/// - The address string is assumed to be ASCII and a valid IP address (either v4 or v6).
/// - Port is a valid `in_port_t` (between 0 and 2^16) in host byte order.
pub fn createDTO(globalObject: *jsc.JSGlobalObject, addr_: []const u8, port_: u16, is_ipv6: bool) bun.JSError!jsc.JSValue {
    if (comptime bun.Environment.isDebug) {
        bun.assertWithLocation(addr_.len > 0, @src());
    }

    return JSSocketAddressDTO__create(globalObject, try bun.String.createUTF8ForJS(globalObject, addr_), port_, is_ipv6);
}

extern "c" fn JSSocketAddressDTO__create(globalObject: *jsc.JSGlobalObject, address_: jsc.JSValue, port_: u16, is_ipv6: bool) jsc.JSValue;

// =============================================================================

pub fn getAddress(this: *SocketAddress, global: *jsc.JSGlobalObject) jsc.JSValue {
    // toJS increments ref count
    const addr_ = this.address();
    return switch (addr_.tag) {
        .Dead => unreachable,
        .Empty => switch (this.family()) {
            AF.INET => global.commonStrings().@"127.0.0.1"(),
            AF.INET6 => global.commonStrings().@"::"(),
        },
        else => addr_.toJS(global),
    };
}

/// Get the address in presentation format. Does not include the port.
///
/// Returns an `.Empty` string for default ipv4 and ipv6 addresses (`127.0.0.1`
/// and `::`, respectively).
///
/// ### TODO
/// - replace `addressToString` in `dns.zig` w this
/// - use this impl in server.zig
pub fn address(this: *SocketAddress) bun.String {
    if (this._presentation.tag != .Dead) return this._presentation;
    var buf: [inet.INET6_ADDRSTRLEN]u8 = undefined;
    const formatted = this._addr.fmt(&buf);
    const presentation = jsc.WebCore.encoding.toBunStringComptime(formatted, .latin1);
    bun.debugAssert(presentation.tag != .Dead);
    this._presentation = presentation;
    return presentation;
}

/// `sockaddr.family`
///
/// Returns a string representation of this address' family. Use `getAddrFamily`
/// for the numeric value.
///
/// NOTE: node's `net.SocketAddress` wants `"ipv4"` and `"ipv6"` while Bun's APIs
/// use `"IPv4"` and `"IPv6"`. This is annoying.
pub fn getFamily(this: *SocketAddress, global: *jsc.JSGlobalObject) JSValue {
    // NOTE: cannot use global.commonStrings().IPv[4,6]() b/c this needs to be
    // lower case.
    return switch (this.family()) {
        AF.INET => bun.String.static("ipv4").toJS(global),
        AF.INET6 => bun.String.static("ipv6").toJS(global),
    };
}

/// `sockaddr.addrfamily`
pub fn getAddrFamily(this: *SocketAddress, _: *jsc.JSGlobalObject) JSValue {
    return JSValue.jsNumber(this.family().int());
}

/// NOTE: zig std uses posix values only, while this returns whatever the
/// system uses. Do not compare to `std.posix.AF`.
pub fn family(this: *const SocketAddress) AF {
    // NOTE: sockaddr_in and sockaddr_in6 have the same layout for family.
    return @enumFromInt(this._addr.sin.family);
}

pub fn getPort(this: *SocketAddress, _: *jsc.JSGlobalObject) JSValue {
    return JSValue.jsNumber(this.port());
}

/// Get the port number in host byte order.
pub fn port(this: *const SocketAddress) u16 {
    // NOTE: sockaddr_in and sockaddr_in6 have the same layout for port.
    // NOTE: `zig translate-c` creates semantically invalid code for `C.ntohs`.
    // Switch back to `ntohs` when this issue gets resolved: https://github.com/ziglang/zig/issues/22804
    return std.mem.bigToNative(u16, this._addr.sin.port);
}

pub fn getFlowLabel(this: *SocketAddress, _: *jsc.JSGlobalObject) JSValue {
    return JSValue.jsNumber(this.flowLabel() orelse 0);
}

/// Returns `null` for non-IPv6 addresses.
///
/// ## References
/// - [RFC 6437](https://tools.ietf.org/html/rfc6437)
pub fn flowLabel(this: *const SocketAddress) ?u32 {
    if (this.family() == AF.INET6) {
        const in6: inet.sockaddr_in6 = @bitCast(this._addr);
        return in6.flowinfo;
    } else {
        return null;
    }
}

pub fn socklen(this: *const SocketAddress) inet.socklen_t {
    switch (this._addr.family) {
        AF.INET => return @sizeOf(inet.sockaddr_in),
        AF.INET6 => return @sizeOf(inet.sockaddr_in6),
    }
}

pub fn estimatedSize(this: *SocketAddress) usize {
    return @sizeOf(SocketAddress) + this._presentation.estimatedSize();
}

pub fn toJSON(this: *SocketAddress, global: *jsc.JSGlobalObject, _: *jsc.CallFrame) bun.JSError!jsc.JSValue {
    return (try jsc.JSObject.create(.{
        .address = this.getAddress(global),
        .family = this.getFamily(global),
        .port = this.port(),
        .flowlabel = this.flowLabel() orelse 0,
    }, global)).toJS();
}

fn pton(global: *jsc.JSGlobalObject, comptime af: c_int, addr: [:0]const u8, dst: *anyopaque) bun.JSError!void {
    return switch (ares.ares_inet_pton(af, addr.ptr, dst)) {
        0 => global.throwSysError(.{ .code = .ERR_INVALID_IP_ADDRESS }, "Invalid socket address", .{}),

        // TODO: figure out proper wayto convert a c errno into a js exception
        -1 => global.throwSysError(
            .{ .code = .ERR_INVALID_IP_ADDRESS, .errno = std.c._errno().* },
            "Invalid socket address",
            .{},
        ),
        1 => {},
        else => unreachable,
    };
}

inline fn asV4(this: *const SocketAddress) *const inet.sockaddr_in {
    bun.debugAssert(this.family() == AF.INET);
    return &this._addr.sin;
}

inline fn asV6(this: *const SocketAddress) *const inet.sockaddr_in6 {
    bun.debugAssert(this.family() == AF.INET6);
    return &this._addr.sin6;
}

// =============================================================================

// WTF::StringImpl and  WTF::StaticStringImpl have the same shape
// (StringImplShape) so this is fine. We should probably add StaticStringImpl
// bindings though.
extern "c" const IPv4: StaticStringImpl;
extern "c" const IPv6: StaticStringImpl;
const ipv4: bun.String = .{ .tag = .WTFStringImpl, .value = .{ .WTFStringImpl = IPv4 } };
const ipv6: bun.String = .{ .tag = .WTFStringImpl, .value = .{ .WTFStringImpl = IPv6 } };

// FIXME: c-headers-for-zig casts AF_* and PF_* to `c_int` when it should be `comptime_int`
pub const AF = enum(inet.sa_family_t) {
    INET = @intCast(inet.AF_INET),
    INET6 = @intCast(inet.AF_INET6),

    pub inline fn int(this: AF) inet.sa_family_t {
        return @intFromEnum(this);
    }

    pub fn fromJS(global: *jsc.JSGlobalObject, value: JSValue) !AF {
        if (value.isString()) {
            const fam_str = try bun.String.fromJS(value, global);
            defer fam_str.deref();
            if (fam_str.length() != 4) return global.throwInvalidArgumentPropertyValue("options.family", "'ipv4' or 'ipv6'", value);

            if (fam_str.is8Bit()) {
                const slice = fam_str.latin1();
                if (std.ascii.eqlIgnoreCase(slice[0..4], "ipv4")) return AF.INET;
                if (std.ascii.eqlIgnoreCase(slice[0..4], "ipv6")) return AF.INET6;
                return global.throwInvalidArgumentPropertyValue("options.family", "'ipv4' or 'ipv6'", value);
            } else {
                // not full ignore-case since that would require converting
                // utf16 -> latin1 and the allocation isn't worth it.
                if (fam_str.eqlComptime("ipv4") or fam_str.eqlComptime("IPv4")) return AF.INET;
                if (fam_str.eqlComptime("ipv6") or fam_str.eqlComptime("IPv6")) return AF.INET6;
                return global.throwInvalidArgumentPropertyValue("options.family", "'ipv4' or 'ipv6'", value);
            }
        } else if (value.isUInt32AsAnyInt()) {
            return switch (value.toU32()) {
                AF.INET.int() => AF.INET,
                AF.INET6.int() => AF.INET6,
                else => return global.throwInvalidArgumentPropertyValue("options.family", "AF_INET or AF_INET6", value),
            };
        } else {
            return global.throwInvalidArgumentPropertyValue("options.family", "a string or number", value);
        }
    }

    pub fn upper(this: AF) [:0]const u8 {
        return switch (this) {
            .INET => "IPv4",
            .INET6 => "IPv6",
        };
    }
};

/// ## Notes
/// - Linux broke compat between `sockaddr_in` and `sockaddr_in6` in v2.4.
///   They're no longer the same size.
/// - This replaces `sockaddr_storage` because it's huge. This is 28 bytes,
///   while `sockaddr_storage` is 128 bytes.
pub const sockaddr = extern union {
    sin: inet.sockaddr_in,
    sin6: inet.sockaddr_in6,

    pub fn v4(port_: inet.in_port_t, addr: u32) sockaddr {
        return .{ .sin = .{
            .family = AF.INET.int(),
            .port = port_,
            .addr = addr,
        } };
    }

    pub fn v6(
        port_: inet.in_port_t,
        addr: [16]u8,
        /// set to 0 if you don't care
        flowinfo: u32,
        /// set to 0 if you don't care
        scope_id: u32,
    ) sockaddr {
        return .{ .sin6 = .{
            .family = AF.INET6.int(),
            .port = port_,
            .flowinfo = flowinfo,
            .scope_id = scope_id,
            .addr = addr,
        } };
    }

    pub fn as_v4(self: *const sockaddr) ?u32 {
        if (self.sin.family == std.posix.AF.INET) return self.sin.addr;
        if (self.sin.family == std.posix.AF.INET6) {
            if (!std.mem.allEqual(u8, self.sin6.addr[0..10], 0)) return null;
            if (self.sin6.addr[10] != 255) return null;
            if (self.sin6.addr[11] != 255) return null;
            return @bitCast(self.sin6.addr[12..16].*);
        }
        return null;
    }

    pub fn family(self: *const sockaddr) AF {
        return switch (self.sin.family) {
            std.posix.AF.INET => .INET,
            std.posix.AF.INET6 => .INET6,
            else => unreachable,
        };
    }

    pub fn fmt(self: *const sockaddr, buf: *[inet.INET6_ADDRSTRLEN]u8) [:0]const u8 {
        const addr_src: *const anyopaque = if (self.family() == AF.INET) @ptrCast(&self.sin.addr) else @ptrCast(&self.sin6.addr);
        const formatted = std.mem.sliceTo(ares.ares_inet_ntop(self.family().int(), addr_src, buf, buf.len) orelse {
            std.debug.panic("Invariant violation: SocketAddress created with invalid IPv6 address", .{});
        }, 0);
        if (comptime bun.Environment.isDebug) bun.assertWithLocation(bun.strings.isAllASCII(formatted), @src());
        return formatted;
    }

    // I'd be money endianess is going to screw us here.
    pub const @"127.0.0.1": sockaddr = sockaddr.v4(0, @bitCast([_]u8{ 127, 0, 0, 1 }));
    // TODO: check that `::` is all zeroes on all platforms. Should correspond
    // to `IN6ADDR_ANY_INIT`.
    pub const @"::": sockaddr = sockaddr.v6(0, inet.IN6ADDR_ANY_INIT, 0, 0);

    pub const in = inet.sockaddr_in;
    pub const in6 = inet.sockaddr_in6;
};

const WellKnownAddress = struct {
    extern "c" const INET_LOOPBACK: StaticStringImpl;
    extern "c" const INET6_ANY: StaticStringImpl;
    inline fn @"127.0.0.1"() bun.String {
        return .{
            .tag = .WTFStringImpl,
            .value = .{ .WTFStringImpl = INET_LOOPBACK },
        };
    }
    inline fn @"::"() bun.String {
        return .{
            .tag = .WTFStringImpl,
            .value = .{ .WTFStringImpl = INET6_ANY },
        };
    }
};

// =============================================================================

// The same types are defined in a bunch of different places. We should probably unify them.
comptime {
    // Windows doesn't have c.socklen_t. because of course it doesn't.
    const other_socklens = if (@hasDecl(bun.c, "socklen_t"))
        .{ std.posix.socklen_t, bun.c.socklen_t }
    else
        .{std.posix.socklen_t};
    for (other_socklens) |other_socklen| {
        if (@sizeOf(inet.socklen_t) != @sizeOf(other_socklen)) @compileError("socklen_t size mismatch");
        if (@alignOf(inet.socklen_t) != @alignOf(other_socklen)) @compileError("socklen_t alignment mismatch");
    }
    std.debug.assert(AF.INET.int() == ares.AF.INET);
    std.debug.assert(AF.INET6.int() == ares.AF.INET6);
}

pub const inet = if (bun.Environment.isWindows)
win: {
    const ws2 = std.os.windows.ws2_32;
    break :win struct {
        pub const IN4ADDR_LOOPBACK: u32 = ws2.IN4ADDR_LOOPBACK;
        pub const INET6_ADDRSTRLEN = ws2.INET6_ADDRSTRLEN;
        pub const IN6ADDR_ANY_INIT: [16]u8 = .{0} ** 16;
        pub const AF_INET = ws2.AF.INET;
        pub const AF_INET6 = ws2.AF.INET6;
        pub const sa_family_t = ws2.ADDRESS_FAMILY;
        pub const in_port_t = std.os.windows.USHORT;
        pub const socklen_t = ares.socklen_t;
        pub const sockaddr_in = std.posix.sockaddr.in;
        pub const sockaddr_in6 = std.posix.sockaddr.in6;
    };
} else posix: {
    const C = bun.c;
    break :posix struct {
        pub const IN4ADDR_LOOPBACK = C.IN4ADDR_LOOPBACK;
        pub const INET6_ADDRSTRLEN = C.INET6_ADDRSTRLEN;
        // Make sure this is in line with IN6ADDR_ANY_INIT in `netinet/in.h` on all platforms.
        pub const IN6ADDR_ANY_INIT: [16]u8 = .{0} ** 16;
        pub const AF_INET = C.AF_INET;
        pub const AF_INET6 = C.AF_INET6;
        pub const sa_family_t = C.sa_family_t;
        pub const in_port_t = C.in_port_t;
        pub const socklen_t = ares.socklen_t;
        pub const sockaddr_in = std.posix.sockaddr.in;
        pub const sockaddr_in6 = std.posix.sockaddr.in6;
    };
};

const string = []const u8;

const bun = @import("bun");
const ares = bun.c_ares;
const StaticStringImpl = bun.WTF.StringImpl;

const Environment = bun.Environment;
const isDebug = bun.Environment.isDebug;

const jsc = bun.jsc;
const CallFrame = jsc.CallFrame;
const JSValue = jsc.JSValue;

const std = @import("std");
const net = std.net;<|MERGE_RESOLUTION|>--- conflicted
+++ resolved
@@ -84,12 +84,8 @@
         const ty = global.determineSpecificType(port_) catch {
             return global.ERR(.SOCKET_BAD_PORT, "The \"options.port\" argument must be a valid IP port number.", .{}).throw();
         };
-<<<<<<< HEAD
         defer ty.deref();
-        return global.ERR(.SOCKET_BAD_PORT, "The \"options.port\" argument must be a valid IP port number. Got {s}.", .{ty}).throw();
-=======
         return global.ERR(.SOCKET_BAD_PORT, "The \"options.port\" argument must be a valid IP port number. Got {f}.", .{ty}).throw();
->>>>>>> 925e8bcf
     }
 };
 
