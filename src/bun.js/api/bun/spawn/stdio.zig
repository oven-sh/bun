--- conflicted
+++ resolved
@@ -8,13 +8,10 @@
 const JSC = bun.JSC;
 const JSValue = JSC.JSValue;
 const JSGlobalObject = JSC.JSGlobalObject;
-<<<<<<< HEAD
-const Output = @import("root").bun.Output;
 const posix = std.posix;
-=======
 const Output = bun.Output;
 const os = std.os;
->>>>>>> 49fa21f6
+
 const uv = bun.windows.libuv;
 pub const Stdio = union(enum) {
     inherit: void,
