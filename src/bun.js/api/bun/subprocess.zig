//! The Subprocess object is returned by `Bun.spawn`. This file also holds the
//! code for `Bun.spawnSync`

pub const js = JSC.Codegen.JSSubprocess;
pub const toJS = js.toJS;
pub const fromJS = js.fromJS;
pub const fromJSDirect = js.fromJSDirect;

const RefCount = bun.ptr.RefCount(@This(), "ref_count", deinit, .{});
pub const ref = RefCount.ref;
pub const deref = RefCount.deref;

ref_count: RefCount,
process: *Process,
stdin: Writable,
stdout: Readable,
stderr: Readable,
stdio_pipes: if (Environment.isWindows) std.ArrayListUnmanaged(StdioResult) else std.ArrayListUnmanaged(bun.FileDescriptor) = .{},
pid_rusage: ?Rusage = null,

globalThis: *JSC.JSGlobalObject,
observable_getters: std.enums.EnumSet(enum {
    stdin,
    stdout,
    stderr,
    stdio,
}) = .{},
closed: std.enums.EnumSet(StdioKind) = .{},
has_pending_activity: std.atomic.Value(bool) = std.atomic.Value(bool).init(true),
this_jsvalue: JSC.JSValue = .zero,

/// `null` indicates all of the IPC data is uninitialized.
ipc_data: ?IPC.IPCData,
flags: Flags = .{},

weak_file_sink_stdin_ptr: ?*JSC.WebCore.FileSink = null,
abort_signal: ?*webcore.AbortSignal = null,

event_loop_timer_refd: bool = false,
event_loop_timer: bun.api.Timer.EventLoopTimer = .{
    .tag = .SubprocessTimeout,
    .next = .{
        .sec = 0,
        .nsec = 0,
    },
},
killSignal: SignalCode,

stdout_maxbuf: ?*MaxBuf = null,
stderr_maxbuf: ?*MaxBuf = null,
exited_due_to_maxbuf: ?MaxBuf.Kind = null,

pub const Flags = packed struct(u8) {
    is_sync: bool = false,
    killed: bool = false,
    has_stdin_destructor_called: bool = false,
    finalized: bool = false,
    deref_on_stdin_destroyed: bool = false,
    _: u3 = 0,
};

pub const SignalCode = bun.SignalCode;

pub const Poll = union(enum) {
    poll_ref: ?*Async.FilePoll,
    wait_thread: WaitThreadPoll,
};

pub const WaitThreadPoll = struct {
    ref_count: std.atomic.Value(u32) = std.atomic.Value(u32).init(0),
    poll_ref: Async.KeepAlive = .{},
};

pub inline fn assertStdioResult(result: StdioResult) void {
    if (comptime Environment.allow_assert) {
        if (Environment.isPosix) {
            if (result) |fd| {
                bun.assert(fd != bun.invalid_fd);
            }
        }
    }
}

pub const ResourceUsage = struct {
    pub const js = JSC.Codegen.JSResourceUsage;
    pub const toJS = ResourceUsage.js.toJS;
    pub const fromJS = ResourceUsage.js.fromJS;
    pub const fromJSDirect = ResourceUsage.js.fromJSDirect;

    rusage: Rusage,

    pub fn getCPUTime(
        this: *ResourceUsage,
        globalObject: *JSGlobalObject,
    ) JSValue {
        var cpu = JSC.JSValue.createEmptyObjectWithNullPrototype(globalObject);
        const rusage = this.rusage;

        const usrTime = JSValue.fromTimevalNoTruncate(globalObject, rusage.utime.usec, rusage.utime.sec);
        const sysTime = JSValue.fromTimevalNoTruncate(globalObject, rusage.stime.usec, rusage.stime.sec);

        cpu.put(globalObject, JSC.ZigString.static("user"), usrTime);
        cpu.put(globalObject, JSC.ZigString.static("system"), sysTime);
        cpu.put(globalObject, JSC.ZigString.static("total"), JSValue.bigIntSum(globalObject, usrTime, sysTime));

        return cpu;
    }

    pub fn getMaxRSS(
        this: *ResourceUsage,
        _: *JSGlobalObject,
    ) JSValue {
        return JSC.JSValue.jsNumber(this.rusage.maxrss);
    }

    pub fn getSharedMemorySize(
        this: *ResourceUsage,
        _: *JSGlobalObject,
    ) JSValue {
        return JSC.JSValue.jsNumber(this.rusage.ixrss);
    }

    pub fn getSwapCount(
        this: *ResourceUsage,
        _: *JSGlobalObject,
    ) JSValue {
        return JSC.JSValue.jsNumber(this.rusage.nswap);
    }

    pub fn getOps(
        this: *ResourceUsage,
        globalObject: *JSGlobalObject,
    ) JSValue {
        var ops = JSC.JSValue.createEmptyObjectWithNullPrototype(globalObject);
        ops.put(globalObject, JSC.ZigString.static("in"), JSC.JSValue.jsNumber(this.rusage.inblock));
        ops.put(globalObject, JSC.ZigString.static("out"), JSC.JSValue.jsNumber(this.rusage.oublock));
        return ops;
    }

    pub fn getMessages(
        this: *ResourceUsage,
        globalObject: *JSGlobalObject,
    ) JSValue {
        var msgs = JSC.JSValue.createEmptyObjectWithNullPrototype(globalObject);
        msgs.put(globalObject, JSC.ZigString.static("sent"), JSC.JSValue.jsNumber(this.rusage.msgsnd));
        msgs.put(globalObject, JSC.ZigString.static("received"), JSC.JSValue.jsNumber(this.rusage.msgrcv));
        return msgs;
    }

    pub fn getSignalCount(
        this: *ResourceUsage,
        _: *JSGlobalObject,
    ) JSValue {
        return JSC.JSValue.jsNumber(this.rusage.nsignals);
    }

    pub fn getContextSwitches(
        this: *ResourceUsage,
        globalObject: *JSGlobalObject,
    ) JSValue {
        var ctx = JSC.JSValue.createEmptyObjectWithNullPrototype(globalObject);
        ctx.put(globalObject, JSC.ZigString.static("voluntary"), JSC.JSValue.jsNumber(this.rusage.nvcsw));
        ctx.put(globalObject, JSC.ZigString.static("involuntary"), JSC.JSValue.jsNumber(this.rusage.nivcsw));
        return ctx;
    }

    pub fn finalize(this: *ResourceUsage) callconv(.C) void {
        bun.default_allocator.destroy(this);
    }
};

pub fn appendEnvpFromJS(globalThis: *JSC.JSGlobalObject, object: *JSC.JSObject, envp: *std.ArrayList(?[*:0]const u8), PATH: *[]const u8) bun.JSError!void {
    var object_iter = try JSC.JSPropertyIterator(.{ .skip_empty_name = false, .include_value = true }).init(globalThis, object);
    defer object_iter.deinit();

    try envp.ensureTotalCapacityPrecise(object_iter.len +
        // +1 incase there's IPC
        // +1 for null terminator
        2);
    while (try object_iter.next()) |key| {
        var value = object_iter.value;
        if (value == .undefined) continue;

        const line = try std.fmt.allocPrintZ(envp.allocator, "{}={}", .{ key, try value.getZigString(globalThis) });

        if (key.eqlComptime("PATH")) {
            PATH.* = bun.asByteSlice(line["PATH=".len..]);
        }

        try envp.append(line);
    }
}

const log = Output.scoped(.Subprocess, false);
pub const StdioKind = enum {
    stdin,
    stdout,
    stderr,

    pub fn toFd(this: @This()) bun.FileDescriptor {
        return switch (this) {
            .stdin => .stdin(),
            .stdout => .stdout(),
            .stderr => .stderr(),
        };
    }

    pub fn toNum(this: @This()) c_int {
        return switch (this) {
            .stdin => 0,
            .stdout => 1,
            .stderr => 2,
        };
    }
};

pub fn onAbortSignal(subprocess_ctx: ?*anyopaque, _: JSC.JSValue) callconv(.C) void {
    var this: *Subprocess = @ptrCast(@alignCast(subprocess_ctx.?));
    this.clearAbortSignal();
    _ = this.tryKill(this.killSignal);
}

pub fn resourceUsage(
    this: *Subprocess,
    globalObject: *JSGlobalObject,
    _: *JSC.CallFrame,
) bun.JSError!JSValue {
    return this.createResourceUsageObject(globalObject);
}

pub fn createResourceUsageObject(this: *Subprocess, globalObject: *JSGlobalObject) JSValue {
    const pid_rusage = this.pid_rusage orelse brk: {
        if (Environment.isWindows) {
            if (this.process.poller == .uv) {
                this.pid_rusage = PosixSpawn.process.uv_getrusage(&this.process.poller.uv);
                break :brk this.pid_rusage.?;
            }
        }

        return JSValue.jsUndefined();
    };

    const resource_usage = ResourceUsage{
        .rusage = pid_rusage,
    };

    var result = bun.default_allocator.create(ResourceUsage) catch {
        return globalObject.throwOutOfMemoryValue();
    };
    result.* = resource_usage;
    return result.toJS(globalObject);
}

pub fn hasExited(this: *const Subprocess) bool {
    return this.process.hasExited();
}

pub fn hasPendingActivityNonThreadsafe(this: *const Subprocess) bool {
    if (this.ipc_data != null) {
        return true;
    }

    if (this.hasPendingActivityStdio()) {
        return true;
    }

    if (!this.process.hasExited()) {
        return true;
    }

    return false;
}

pub fn updateHasPendingActivity(this: *Subprocess) void {
    if (comptime Environment.isDebug) {
        log("updateHasPendingActivity() {any} -> {any}", .{
            this.has_pending_activity.raw,
            this.hasPendingActivityNonThreadsafe(),
        });
    }
    this.has_pending_activity.store(
        this.hasPendingActivityNonThreadsafe(),
        .monotonic,
    );
}

pub fn hasPendingActivityStdio(this: *const Subprocess) bool {
    if (this.stdin.hasPendingActivity()) {
        return true;
    }

    inline for (.{ StdioKind.stdout, StdioKind.stderr }) |kind| {
        if (@field(this, @tagName(kind)).hasPendingActivity()) {
            return true;
        }
    }

    return false;
}

pub fn onCloseIO(this: *Subprocess, kind: StdioKind) void {
    switch (kind) {
        .stdin => {
            switch (this.stdin) {
                .pipe => |pipe| {
                    pipe.signal.clear();
                    pipe.deref();
                    this.stdin = .{ .ignore = {} };
                },
                .buffer => {
                    this.stdin.buffer.source.detach();
                    this.stdin.buffer.deref();
                    this.stdin = .{ .ignore = {} };
                },
                else => {},
            }
        },
        inline .stdout, .stderr => |tag| {
            const out: *Readable = &@field(this, @tagName(tag));
            switch (out.*) {
                .pipe => |pipe| {
                    if (pipe.state == .done) {
                        out.* = .{ .buffer = CowString.initOwned(pipe.state.done, bun.default_allocator) };
                        pipe.state = .{ .done = &.{} };
                    } else {
                        out.* = .{ .ignore = {} };
                    }
                    pipe.deref();
                },
                else => {},
            }
        },
    }
}

pub fn hasPendingActivity(this: *Subprocess) callconv(.C) bool {
    return this.has_pending_activity.load(.acquire);
}

pub fn jsRef(this: *Subprocess) void {
    this.process.enableKeepingEventLoopAlive();

    if (!this.hasCalledGetter(.stdin)) {
        this.stdin.ref();
    }

    if (!this.hasCalledGetter(.stdout)) {
        this.stdout.ref();
    }

    if (!this.hasCalledGetter(.stderr)) {
        this.stderr.ref();
    }

    this.updateHasPendingActivity();
}

/// This disables the keeping process alive flag on the poll and also in the stdin, stdout, and stderr
pub fn jsUnref(this: *Subprocess) void {
    this.process.disableKeepingEventLoopAlive();

    if (!this.hasCalledGetter(.stdin)) {
        this.stdin.unref();
    }

    if (!this.hasCalledGetter(.stdout)) {
        this.stdout.unref();
    }

    if (!this.hasCalledGetter(.stderr)) {
        this.stderr.unref();
    }

    this.updateHasPendingActivity();
}

pub fn constructor(globalObject: *JSC.JSGlobalObject, _: *JSC.CallFrame) bun.JSError!*Subprocess {
    return globalObject.throw("Cannot construct Subprocess", .{});
}

const Readable = union(enum) {
    fd: bun.FileDescriptor,
    memfd: bun.FileDescriptor,
    pipe: *PipeReader,
    inherit: void,
    ignore: void,
    closed: void,
    /// Eventually we will implement Readables created from blobs and array buffers.
    /// When we do that, `buffer` will be borrowed from those objects.
    ///
    /// When a buffered `pipe` finishes reading from its file descriptor,
    /// the owning `Readable` will be convered into this variant and the pipe's
    /// buffer will be taken as an owned `CowString`.
    buffer: CowString,

    pub fn memoryCost(this: *const Readable) usize {
        return switch (this.*) {
            .pipe => @sizeOf(PipeReader) + this.pipe.memoryCost(),
            .buffer => this.buffer.length(),
            else => 0,
        };
    }

    pub fn hasPendingActivity(this: *const Readable) bool {
        return switch (this.*) {
            .pipe => this.pipe.hasPendingActivity(),
            else => false,
        };
    }

    pub fn ref(this: *Readable) void {
        switch (this.*) {
            .pipe => {
                this.pipe.updateRef(true);
            },
            else => {},
        }
    }

    pub fn unref(this: *Readable) void {
        switch (this.*) {
            .pipe => {
                this.pipe.updateRef(false);
            },
            else => {},
        }
    }

    pub fn init(stdio: Stdio, event_loop: *JSC.EventLoop, process: *Subprocess, result: StdioResult, allocator: std.mem.Allocator, max_size: ?*MaxBuf, is_sync: bool) Readable {
        _ = allocator; // autofix
        _ = is_sync; // autofix
        assertStdioResult(result);

        if (comptime Environment.isPosix) {
            if (stdio == .pipe) {
                _ = bun.sys.setNonblocking(result.?);
            }
        }

        return switch (stdio) {
            .inherit => Readable{ .inherit = {} },
            .ignore, .ipc, .path => Readable{ .ignore = {} },
            .fd => |fd| if (Environment.isPosix) Readable{ .fd = result.? } else Readable{ .fd = fd },
            .memfd => if (Environment.isPosix) Readable{ .memfd = stdio.memfd } else Readable{ .ignore = {} },
            .dup2 => |dup2| if (Environment.isPosix) Output.panic("TODO: implement dup2 support in Stdio readable", .{}) else Readable{ .fd = dup2.out.toFd() },
            .pipe => Readable{ .pipe = PipeReader.create(event_loop, process, result, max_size) },
            .array_buffer, .blob => Output.panic("TODO: implement ArrayBuffer & Blob support in Stdio readable", .{}),
            .capture => Output.panic("TODO: implement capture support in Stdio readable", .{}),
        };
    }

    pub fn onClose(this: *Readable, _: ?bun.sys.Error) void {
        this.* = .closed;
    }

    pub fn onReady(_: *Readable, _: ?JSC.WebCore.Blob.SizeType, _: ?JSC.WebCore.Blob.SizeType) void {}

    pub fn onStart(_: *Readable) void {}

    pub fn close(this: *Readable) void {
        switch (this.*) {
            .memfd => |fd| {
                this.* = .{ .closed = {} };
                fd.close();
            },
            .fd => |_| {
                this.* = .{ .closed = {} };
            },
            .pipe => {
                this.pipe.close();
            },
            else => {},
        }
    }

    pub fn finalize(this: *Readable) void {
        switch (this.*) {
            .memfd => |fd| {
                this.* = .{ .closed = {} };
                fd.close();
            },
            .fd => {
                this.* = .{ .closed = {} };
            },
            .pipe => |pipe| {
                defer pipe.detach();
                this.* = .{ .closed = {} };
            },
            .buffer => |buf| {
                buf.deinit(bun.default_allocator);
            },
            else => {},
        }
    }

    pub fn toJS(this: *Readable, globalThis: *JSC.JSGlobalObject, exited: bool) JSValue {
        _ = exited; // autofix
        switch (this.*) {
            // should only be reachable when the entire output is buffered.
            .memfd => return this.toBufferedValue(globalThis) catch .zero,

            .fd => |fd| {
                return fd.toJS(globalThis);
            },
            .pipe => |pipe| {
                defer pipe.detach();
                this.* = .{ .closed = {} };
                return pipe.toJS(globalThis);
            },
            .buffer => |*buffer| {
                defer this.* = .{ .closed = {} };

                if (buffer.length() == 0) {
                    return JSC.WebCore.ReadableStream.empty(globalThis);
                }

                const own = buffer.takeSlice(bun.default_allocator) catch {
                    globalThis.throwOutOfMemory() catch return .zero;
                };
                const blob = JSC.WebCore.Blob.init(own, bun.default_allocator, globalThis);
                return JSC.WebCore.ReadableStream.fromBlob(globalThis, &blob, 0);
            },
            else => {
                return JSValue.jsUndefined();
            },
        }
    }

    pub fn toBufferedValue(this: *Readable, globalThis: *JSC.JSGlobalObject) bun.JSError!JSValue {
        switch (this.*) {
            .fd => |fd| {
                return fd.toJS(globalThis);
            },
            .memfd => |fd| {
                if (comptime !Environment.isPosix) {
                    Output.panic("memfd is only supported on Linux", .{});
                }
                this.* = .{ .closed = {} };
                return JSC.ArrayBuffer.toJSBufferFromMemfd(fd, globalThis);
            },
            .pipe => |pipe| {
                defer pipe.detach();
                this.* = .{ .closed = {} };
                return pipe.toBuffer(globalThis);
            },
            .buffer => |*buf| {
                defer this.* = .{ .closed = {} };
                const own = buf.takeSlice(bun.default_allocator) catch {
                    return globalThis.throwOutOfMemory();
                };

                return JSC.MarkedArrayBuffer.fromBytes(own, bun.default_allocator, .Uint8Array).toNodeBuffer(globalThis);
            },
            else => {
                return JSValue.jsUndefined();
            },
        }
    }
};

pub fn getStderr(
    this: *Subprocess,
    globalThis: *JSGlobalObject,
) JSValue {
    this.observable_getters.insert(.stderr);
    return this.stderr.toJS(globalThis, this.hasExited());
}

pub fn getStdin(
    this: *Subprocess,
    globalThis: *JSGlobalObject,
) JSValue {
    this.observable_getters.insert(.stdin);
    return this.stdin.toJS(globalThis, this);
}

pub fn getStdout(
    this: *Subprocess,
    globalThis: *JSGlobalObject,
) JSValue {
    this.observable_getters.insert(.stdout);
    // NOTE: ownership of internal buffers is transferred to the JSValue, which
    // gets cached on JSSubprocess (created via bindgen). This makes it
    // re-accessable to JS code but not via `this.stdout`, which is now `.closed`.
    return this.stdout.toJS(globalThis, this.hasExited());
}

pub fn asyncDispose(
    this: *Subprocess,
    global: *JSGlobalObject,
    callframe: *JSC.CallFrame,
) bun.JSError!JSValue {
    if (this.process.hasExited()) {
        // rely on GC to clean everything up in this case
        return .undefined;
    }

    const this_jsvalue = callframe.this();

    defer this_jsvalue.ensureStillAlive();

    // unref streams so that this disposed process will not prevent
    // the process from exiting causing a hang
    this.stdin.unref();
    this.stdout.unref();
    this.stderr.unref();

    switch (this.tryKill(this.killSignal)) {
        .result => {},
        .err => |err| {
            // Signal 9 should always be fine, but just in case that somehow fails.
            return global.throwValue(err.toJSC(global));
        },
    }

    return this.getExited(this_jsvalue, global);
}

fn setEventLoopTimerRefd(this: *Subprocess, refd: bool) void {
    if (this.event_loop_timer_refd == refd) return;
    this.event_loop_timer_refd = refd;
    if (refd) {
        this.globalThis.bunVM().timer.incrementTimerRef(1);
    } else {
        this.globalThis.bunVM().timer.incrementTimerRef(-1);
    }
}

pub fn timeoutCallback(this: *Subprocess) bun.api.Timer.EventLoopTimer.Arm {
    this.setEventLoopTimerRefd(false);
    if (this.event_loop_timer.state == .CANCELLED) return .disarm;
    if (this.hasExited()) {
        this.event_loop_timer.state = .CANCELLED;
        return .disarm;
    }
    this.event_loop_timer.state = .FIRED;
    _ = this.tryKill(this.killSignal);
    return .disarm;
}

pub fn onMaxBuffer(this: *Subprocess, kind: MaxBuf.Kind) void {
    this.exited_due_to_maxbuf = kind;
    _ = this.tryKill(this.killSignal);
}

fn parseSignal(arg: JSC.JSValue, globalThis: *JSC.JSGlobalObject) !SignalCode {
    if (arg.getNumber()) |sig64| {
        // Node does this:
        if (std.math.isNan(sig64)) {
            return SignalCode.default;
        }

        // This matches node behavior, minus some details with the error messages: https://gist.github.com/Jarred-Sumner/23ba38682bf9d84dff2f67eb35c42ab6
        if (std.math.isInf(sig64) or @trunc(sig64) != sig64) {
            return globalThis.throwInvalidArguments("Unknown signal", .{});
        }

        if (sig64 < 0) {
            return globalThis.throwInvalidArguments("Invalid signal: must be >= 0", .{});
        }

        if (sig64 > 31) {
            return globalThis.throwInvalidArguments("Invalid signal: must be < 32", .{});
        }

        const code: SignalCode = @enumFromInt(@as(u8, @intFromFloat(sig64)));
        return code;
    } else if (arg.isString()) {
        if (arg.asString().length() == 0) {
            return SignalCode.default;
        }
        const signal_code = try arg.toEnum(globalThis, "signal", SignalCode);
        return signal_code;
    } else if (!arg.isEmptyOrUndefinedOrNull()) {
        return globalThis.throwInvalidArguments("Invalid signal: must be a string or an integer", .{});
    }

    return SignalCode.default;
}

pub fn kill(
    this: *Subprocess,
    globalThis: *JSGlobalObject,
    callframe: *JSC.CallFrame,
) bun.JSError!JSValue {
    this.this_jsvalue = callframe.this();

    const arguments = callframe.arguments_old(1);
    // If signal is 0, then no actual signal is sent, but error checking
    // is still performed.
    const sig: SignalCode = try parseSignal(arguments.ptr[0], globalThis);

    if (globalThis.hasException()) return .zero;

    switch (this.tryKill(sig)) {
        .result => {},
        .err => |err| {
            // EINVAL or ENOSYS means the signal is not supported in the current platform (most likely unsupported on windows)
            return globalThis.throwValue(err.toJSC(globalThis));
        },
    }

    return JSValue.jsUndefined();
}

pub fn hasKilled(this: *const Subprocess) bool {
    return this.process.hasKilled();
}

pub fn tryKill(this: *Subprocess, sig: SignalCode) JSC.Maybe(void) {
    if (this.hasExited()) {
        return .{ .result = {} };
    }
    return this.process.kill(@intFromEnum(sig));
}

fn hasCalledGetter(this: *Subprocess, comptime getter: @Type(.enum_literal)) bool {
    return this.observable_getters.contains(getter);
}

fn closeProcess(this: *Subprocess) void {
    if (comptime !Environment.isLinux) {
        return;
    }
    this.process.close();
}

pub fn doRef(this: *Subprocess, _: *JSC.JSGlobalObject, _: *JSC.CallFrame) bun.JSError!JSValue {
    this.jsRef();
    return .undefined;
}

pub fn doUnref(this: *Subprocess, _: *JSC.JSGlobalObject, _: *JSC.CallFrame) bun.JSError!JSValue {
    this.jsUnref();
    return .undefined;
}

pub fn onStdinDestroyed(this: *Subprocess) void {
    const must_deref = this.flags.deref_on_stdin_destroyed;
    this.flags.deref_on_stdin_destroyed = false;
    defer if (must_deref) this.deref();

    this.flags.has_stdin_destructor_called = true;
    this.weak_file_sink_stdin_ptr = null;

    if (!this.flags.finalized) {
        // otherwise update the pending activity flag
        this.updateHasPendingActivity();
    }
}

pub fn doSend(this: *Subprocess, global: *JSC.JSGlobalObject, callFrame: *JSC.CallFrame) bun.JSError!JSValue {
    IPClog("Subprocess#doSend", .{});

<<<<<<< HEAD
    return IPC.doSend(if (this.ipc_data) |*data| data else null, global, callFrame, if (this.hasExited()) .subprocess_exited else .subprocess);
=======
    if (message.isUndefined()) {
        return global.throwMissingArgumentsValue(&.{"message"});
    }
    if (!message.isString() and !message.isObject() and !message.isNumber() and !message.isBoolean() and !message.isNull()) {
        return global.throwInvalidArgumentTypeValueOneOf("message", "string, object, number, or boolean", message);
    }

    const good = ipc_data.serializeAndSend(global, message);

    if (good) {
        if (callback.isFunction()) {
            callback.callNextTick(global, .{JSValue.null});
            // we need to wait until the send is actually completed to trigger the callback
        }
    } else {
        const ex = global.createTypeErrorInstance("process.send() failed", .{});
        ex.put(global, JSC.ZigString.static("syscall"), bun.String.static("write").toJS(global));
        if (callback.isFunction()) {
            callback.callNextTick(global, .{ex});
        } else {
            const fnvalue = JSC.JSFunction.create(global, "", S.impl, 1, .{});
            fnvalue.callNextTick(global, .{ex});
        }
    }

    return .false;
>>>>>>> 3349c995
}
pub fn disconnectIPC(this: *Subprocess, nextTick: bool) void {
    const ipc_data = this.ipc() orelse return;
    ipc_data.close(nextTick);
}
pub fn disconnect(this: *Subprocess, globalThis: *JSGlobalObject, callframe: *JSC.CallFrame) bun.JSError!JSValue {
    _ = globalThis;
    _ = callframe;
    this.disconnectIPC(true);
    return .undefined;
}

pub fn getConnected(this: *Subprocess, globalThis: *JSGlobalObject) JSValue {
    _ = globalThis;
    const ipc_data = this.ipc();
    return JSValue.jsBoolean(ipc_data != null and ipc_data.?.disconnected == false);
}

pub fn pid(this: *const Subprocess) i32 {
    return @intCast(this.process.pid);
}

pub fn getPid(
    this: *Subprocess,
    _: *JSGlobalObject,
) JSValue {
    return JSValue.jsNumber(this.pid());
}

pub fn getKilled(
    this: *Subprocess,
    _: *JSGlobalObject,
) JSValue {
    return JSValue.jsBoolean(this.hasKilled());
}

pub fn getStdio(
    this: *Subprocess,
    global: *JSGlobalObject,
) JSValue {
    const array = JSValue.createEmptyArray(global, 0);
    array.push(global, .null);
    array.push(global, .null); // TODO: align this with options
    array.push(global, .null); // TODO: align this with options

    this.observable_getters.insert(.stdio);
    var pipes = this.stdio_pipes.items;
    if (this.ipc_data != null) {
        array.push(global, .null);
        pipes = pipes[@min(1, pipes.len)..];
    }

    for (pipes) |item| {
        if (Environment.isWindows) {
            if (item == .buffer) {
                const fdno: usize = @intFromPtr(item.buffer.fd().cast());
                array.push(global, JSValue.jsNumber(fdno));
            }
        } else {
            array.push(global, JSValue.jsNumber(item.cast()));
        }
    }
    return array;
}

pub const Source = union(enum) {
    blob: JSC.WebCore.Blob.Any,
    array_buffer: JSC.ArrayBuffer.Strong,
    detached: void,

    pub fn memoryCost(this: *const Source) usize {
        // Memory cost of Source and each of the particular fields is covered by @sizeOf(Subprocess).
        return switch (this.*) {
            .blob => this.blob.memoryCost(),
            // ArrayBuffer is owned by GC.
            .array_buffer => 0,
            .detached => 0,
        };
    }

    pub fn slice(this: *const Source) []const u8 {
        return switch (this.*) {
            .blob => this.blob.slice(),
            .array_buffer => this.array_buffer.slice(),
            else => @panic("Invalid source"),
        };
    }

    pub fn detach(this: *@This()) void {
        switch (this.*) {
            .blob => {
                this.blob.detach();
            },
            .array_buffer => {
                this.array_buffer.deinit();
            },
            else => {},
        }
        this.* = .detached;
    }
};

pub const StaticPipeWriter = NewStaticPipeWriter(Subprocess);

pub fn NewStaticPipeWriter(comptime ProcessType: type) type {
    return struct {
        const This = @This();

        ref_count: WriterRefCount,
        writer: IOWriter = .{},
        stdio_result: StdioResult,
        source: Source = .{ .detached = {} },
        process: *ProcessType = undefined,
        event_loop: JSC.EventLoopHandle,
        buffer: []const u8 = "",

        // It seems there is a bug in the Zig compiler. We'll get back to this one later
        const WriterRefCount = bun.ptr.RefCount(@This(), "ref_count", _deinit, .{});
        pub const ref = WriterRefCount.ref;
        pub const deref = WriterRefCount.deref;

        const print = bun.Output.scoped(.StaticPipeWriter, false);

        pub const IOWriter = bun.io.BufferedWriter(@This(), struct {
            pub const onWritable = null;
            pub const getBuffer = This.getBuffer;
            pub const onClose = This.onClose;
            pub const onError = This.onError;
            pub const onWrite = This.onWrite;
        });
        pub const Poll = IOWriter;

        pub fn updateRef(this: *This, add: bool) void {
            this.writer.updateRef(this.event_loop, add);
        }

        pub fn getBuffer(this: *This) []const u8 {
            return this.buffer;
        }

        pub fn close(this: *This) void {
            log("StaticPipeWriter(0x{x}) close()", .{@intFromPtr(this)});
            this.writer.close();
        }

        pub fn flush(this: *This) void {
            if (this.buffer.len > 0)
                this.writer.write();
        }

        pub fn create(event_loop: anytype, subprocess: *ProcessType, result: StdioResult, source: Source) *This {
            const this = bun.new(This, .{
                .ref_count = .init(),
                .event_loop = JSC.EventLoopHandle.init(event_loop),
                .process = subprocess,
                .stdio_result = result,
                .source = source,
            });
            if (Environment.isWindows) {
                this.writer.setPipe(this.stdio_result.buffer);
            }
            this.writer.setParent(this);
            return this;
        }

        pub fn start(this: *This) JSC.Maybe(void) {
            log("StaticPipeWriter(0x{x}) start()", .{@intFromPtr(this)});
            this.ref();
            this.buffer = this.source.slice();
            if (Environment.isWindows) {
                return this.writer.startWithCurrentPipe();
            }
            switch (this.writer.start(this.stdio_result.?, true)) {
                .err => |err| {
                    return .{ .err = err };
                },
                .result => {
                    if (comptime Environment.isPosix) {
                        const poll = this.writer.handle.poll;
                        poll.flags.insert(.socket);
                    }

                    return .{ .result = {} };
                },
            }
        }

        pub fn onWrite(this: *This, amount: usize, status: bun.io.WriteStatus) void {
            log("StaticPipeWriter(0x{x}) onWrite(amount={d} {})", .{ @intFromPtr(this), amount, status });
            this.buffer = this.buffer[@min(amount, this.buffer.len)..];
            if (status == .end_of_file or this.buffer.len == 0) {
                this.writer.close();
            }
        }

        pub fn onError(this: *This, err: bun.sys.Error) void {
            log("StaticPipeWriter(0x{x}) onError(err={any})", .{ @intFromPtr(this), err });
            this.source.detach();
        }

        pub fn onClose(this: *This) void {
            log("StaticPipeWriter(0x{x}) onClose()", .{@intFromPtr(this)});
            this.source.detach();
            this.process.onCloseIO(.stdin);
        }

        fn _deinit(this: *This) void {
            this.writer.end();
            this.source.detach();
            bun.destroy(this);
        }

        pub fn memoryCost(this: *const This) usize {
            return @sizeOf(@This()) + this.source.memoryCost() + this.writer.memoryCost();
        }

        pub fn loop(this: *This) *uws.Loop {
            return this.event_loop.loop();
        }

        pub fn watch(this: *This) void {
            if (this.buffer.len > 0) {
                this.writer.watch();
            }
        }

        pub fn eventLoop(this: *This) JSC.EventLoopHandle {
            return this.event_loop;
        }
    };
}

pub const PipeReader = struct {
    const RefCount = bun.ptr.RefCount(@This(), "ref_count", PipeReader.deinit, .{});
    pub const ref = PipeReader.RefCount.ref;
    pub const deref = PipeReader.RefCount.deref;

    reader: IOReader = undefined,
    process: ?*Subprocess = null,
    event_loop: *JSC.EventLoop = undefined,
    ref_count: PipeReader.RefCount,
    state: union(enum) {
        pending: void,
        done: []u8,
        err: bun.sys.Error,
    } = .{ .pending = {} },
    stdio_result: StdioResult,
    pub const IOReader = bun.io.BufferedReader;
    pub const Poll = IOReader;

    pub fn memoryCost(this: *const PipeReader) usize {
        return this.reader.memoryCost();
    }

    pub fn hasPendingActivity(this: *const PipeReader) bool {
        if (this.state == .pending)
            return true;

        return this.reader.hasPendingActivity();
    }

    pub fn detach(this: *PipeReader) void {
        this.process = null;
        this.deref();
    }

    pub fn create(event_loop: *JSC.EventLoop, process: *Subprocess, result: StdioResult, limit: ?*MaxBuf) *PipeReader {
        var this = bun.new(PipeReader, .{
            .ref_count = .init(),
            .process = process,
            .reader = IOReader.init(@This()),
            .event_loop = event_loop,
            .stdio_result = result,
        });
        MaxBuf.addToPipereader(limit, &this.reader.maxbuf);
        if (Environment.isWindows) {
            this.reader.source = .{ .pipe = this.stdio_result.buffer };
        }
        this.reader.setParent(this);
        return this;
    }

    pub fn readAll(this: *PipeReader) void {
        if (this.state == .pending)
            this.reader.read();
    }

    pub fn start(this: *PipeReader, process: *Subprocess, event_loop: *JSC.EventLoop) JSC.Maybe(void) {
        this.ref();
        this.process = process;
        this.event_loop = event_loop;
        if (Environment.isWindows) {
            return this.reader.startWithCurrentPipe();
        }

        switch (this.reader.start(this.stdio_result.?, true)) {
            .err => |err| {
                return .{ .err = err };
            },
            .result => {
                if (comptime Environment.isPosix) {
                    const poll = this.reader.handle.poll;
                    poll.flags.insert(.socket);
                    this.reader.flags.socket = true;
                }

                return .{ .result = {} };
            },
        }
    }

    pub const toJS = toReadableStream;

    pub fn onReaderDone(this: *PipeReader) void {
        const owned = this.toOwnedSlice();
        this.state = .{ .done = owned };
        if (this.process) |process| {
            this.process = null;
            process.onCloseIO(this.kind(process));
            this.deref();
        }
    }

    pub fn kind(reader: *const PipeReader, process: *const Subprocess) StdioKind {
        if (process.stdout == .pipe and process.stdout.pipe == reader) {
            return .stdout;
        }

        if (process.stderr == .pipe and process.stderr.pipe == reader) {
            return .stderr;
        }

        @panic("We should be either stdout or stderr");
    }

    pub fn toOwnedSlice(this: *PipeReader) []u8 {
        if (this.state == .done) {
            return this.state.done;
        }
        // we do not use .toOwnedSlice() because we don't want to reallocate memory.
        const out = this.reader._buffer;
        this.reader._buffer.items = &.{};
        this.reader._buffer.capacity = 0;
        return out.items;
    }

    pub fn updateRef(this: *PipeReader, add: bool) void {
        this.reader.updateRef(add);
    }

    pub fn watch(this: *PipeReader) void {
        if (!this.reader.isDone())
            this.reader.watch();
    }

    pub fn toReadableStream(this: *PipeReader, globalObject: *JSC.JSGlobalObject) JSC.JSValue {
        defer this.detach();

        switch (this.state) {
            .pending => {
                const stream = JSC.WebCore.ReadableStream.fromPipe(globalObject, this, &this.reader);
                this.state = .{ .done = &.{} };
                return stream;
            },
            .done => |bytes| {
                const blob = JSC.WebCore.Blob.init(bytes, bun.default_allocator, globalObject);
                this.state = .{ .done = &.{} };
                return JSC.WebCore.ReadableStream.fromBlob(globalObject, &blob, 0);
            },
            .err => |err| {
                _ = err; // autofix
                const empty = JSC.WebCore.ReadableStream.empty(globalObject);
                JSC.WebCore.ReadableStream.cancel(&JSC.WebCore.ReadableStream.fromJS(empty, globalObject).?, globalObject);
                return empty;
            },
        }
    }

    pub fn toBuffer(this: *PipeReader, globalThis: *JSC.JSGlobalObject) JSC.JSValue {
        switch (this.state) {
            .done => |bytes| {
                defer this.state = .{ .done = &.{} };
                return JSC.MarkedArrayBuffer.fromBytes(bytes, bun.default_allocator, .Uint8Array).toNodeBuffer(globalThis);
            },
            else => {
                return JSC.JSValue.undefined;
            },
        }
    }

    pub fn onReaderError(this: *PipeReader, err: bun.sys.Error) void {
        if (this.state == .done) {
            bun.default_allocator.free(this.state.done);
        }
        this.state = .{ .err = err };
        if (this.process) |process|
            process.onCloseIO(this.kind(process));
    }

    pub fn close(this: *PipeReader) void {
        switch (this.state) {
            .pending => {
                this.reader.close();
            },
            .done => {},
            .err => {},
        }
    }

    pub fn eventLoop(this: *PipeReader) *JSC.EventLoop {
        return this.event_loop;
    }

    pub fn loop(this: *PipeReader) *uws.Loop {
        return this.event_loop.virtual_machine.uwsLoop();
    }

    fn deinit(this: *PipeReader) void {
        if (comptime Environment.isPosix) {
            bun.assert(this.reader.isDone());
        }

        if (comptime Environment.isWindows) {
            bun.assert(this.reader.source == null or this.reader.source.?.isClosed());
        }

        if (this.state == .done) {
            bun.default_allocator.free(this.state.done);
        }

        this.reader.deinit();
        bun.destroy(this);
    }
};

const Writable = union(enum) {
    pipe: *JSC.WebCore.FileSink,
    fd: bun.FileDescriptor,
    buffer: *StaticPipeWriter,
    memfd: bun.FileDescriptor,
    inherit: void,
    ignore: void,

    pub fn memoryCost(this: *const Writable) usize {
        return switch (this.*) {
            .pipe => |pipe| pipe.memoryCost(),
            .buffer => |buffer| buffer.memoryCost(),
            // TODO: memfd
            else => 0,
        };
    }

    pub fn hasPendingActivity(this: *const Writable) bool {
        return switch (this.*) {
            .pipe => false,

            // we mark them as .ignore when they are closed, so this must be true
            .buffer => true,
            else => false,
        };
    }

    pub fn ref(this: *Writable) void {
        switch (this.*) {
            .pipe => {
                this.pipe.updateRef(true);
            },
            .buffer => {
                this.buffer.updateRef(true);
            },
            else => {},
        }
    }

    pub fn unref(this: *Writable) void {
        switch (this.*) {
            .pipe => {
                this.pipe.updateRef(false);
            },
            .buffer => {
                this.buffer.updateRef(false);
            },
            else => {},
        }
    }

    // When the stream has closed we need to be notified to prevent a use-after-free
    // We can test for this use-after-free by enabling hot module reloading on a file and then saving it twice
    pub fn onClose(this: *Writable, _: ?bun.sys.Error) void {
        const process: *Subprocess = @fieldParentPtr("stdin", this);

        if (process.this_jsvalue != .zero) {
            if (js.stdinGetCached(process.this_jsvalue)) |existing_value| {
                JSC.WebCore.FileSink.JSSink.setDestroyCallback(existing_value, 0);
            }
        }

        switch (this.*) {
            .buffer => {
                this.buffer.deref();
            },
            .pipe => {
                this.pipe.deref();
            },
            else => {},
        }

        process.onStdinDestroyed();

        this.* = .{
            .ignore = {},
        };
    }
    pub fn onReady(_: *Writable, _: ?JSC.WebCore.Blob.SizeType, _: ?JSC.WebCore.Blob.SizeType) void {}
    pub fn onStart(_: *Writable) void {}

    pub fn init(
        stdio: Stdio,
        event_loop: *JSC.EventLoop,
        subprocess: *Subprocess,
        result: StdioResult,
    ) !Writable {
        assertStdioResult(result);

        if (Environment.isWindows) {
            switch (stdio) {
                .pipe => {
                    if (result == .buffer) {
                        const pipe = JSC.WebCore.FileSink.createWithPipe(event_loop, result.buffer);

                        switch (pipe.writer.startWithCurrentPipe()) {
                            .result => {},
                            .err => |err| {
                                _ = err; // autofix
                                pipe.deref();
                                return error.UnexpectedCreatingStdin;
                            },
                        }
                        pipe.writer.setParent(pipe);
                        subprocess.weak_file_sink_stdin_ptr = pipe;
                        subprocess.ref();
                        subprocess.flags.deref_on_stdin_destroyed = true;
                        subprocess.flags.has_stdin_destructor_called = false;

                        return Writable{
                            .pipe = pipe,
                        };
                    }
                    return Writable{ .inherit = {} };
                },

                .blob => |blob| {
                    return Writable{
                        .buffer = StaticPipeWriter.create(event_loop, subprocess, result, .{ .blob = blob }),
                    };
                },
                .array_buffer => |array_buffer| {
                    return Writable{
                        .buffer = StaticPipeWriter.create(event_loop, subprocess, result, .{ .array_buffer = array_buffer }),
                    };
                },
                .fd => |fd| {
                    return Writable{ .fd = fd };
                },
                .dup2 => |dup2| {
                    return Writable{ .fd = dup2.to.toFd() };
                },
                .inherit => {
                    return Writable{ .inherit = {} };
                },
                .memfd, .path, .ignore => {
                    return Writable{ .ignore = {} };
                },
                .ipc, .capture => {
                    return Writable{ .ignore = {} };
                },
            }
        }

        if (comptime Environment.isPosix) {
            if (stdio == .pipe) {
                _ = bun.sys.setNonblocking(result.?);
            }
        }

        switch (stdio) {
            .dup2 => @panic("TODO dup2 stdio"),
            .pipe => {
                const pipe = JSC.WebCore.FileSink.create(event_loop, result.?);

                switch (pipe.writer.start(pipe.fd, true)) {
                    .result => {},
                    .err => |err| {
                        _ = err; // autofix
                        pipe.deref();
                        return error.UnexpectedCreatingStdin;
                    },
                }

                subprocess.weak_file_sink_stdin_ptr = pipe;
                subprocess.ref();
                subprocess.flags.has_stdin_destructor_called = false;
                subprocess.flags.deref_on_stdin_destroyed = true;

                pipe.writer.handle.poll.flags.insert(.socket);

                return Writable{
                    .pipe = pipe,
                };
            },

            .blob => |blob| {
                return Writable{
                    .buffer = StaticPipeWriter.create(event_loop, subprocess, result, .{ .blob = blob }),
                };
            },
            .array_buffer => |array_buffer| {
                return Writable{
                    .buffer = StaticPipeWriter.create(event_loop, subprocess, result, .{ .array_buffer = array_buffer }),
                };
            },
            .memfd => |memfd| {
                bun.assert(memfd != bun.invalid_fd);
                return Writable{ .memfd = memfd };
            },
            .fd => {
                return Writable{ .fd = result.? };
            },
            .inherit => {
                return Writable{ .inherit = {} };
            },
            .path, .ignore => {
                return Writable{ .ignore = {} };
            },
            .ipc, .capture => {
                return Writable{ .ignore = {} };
            },
        }
    }

    pub fn toJS(this: *Writable, globalThis: *JSC.JSGlobalObject, subprocess: *Subprocess) JSValue {
        return switch (this.*) {
            .fd => |fd| fd.toJS(globalThis),
            .memfd, .ignore => JSValue.jsUndefined(),
            .buffer, .inherit => JSValue.jsUndefined(),
            .pipe => |pipe| {
                this.* = .{ .ignore = {} };
                if (subprocess.process.hasExited() and !subprocess.flags.has_stdin_destructor_called) {
                    // onAttachedProcessExit() can call deref on the
                    // subprocess. Since we never called ref(), it would be
                    // unbalanced to do so, leading to a use-after-free.
                    // So, let's not do that.
                    // https://github.com/oven-sh/bun/pull/14092
                    bun.debugAssert(!subprocess.flags.deref_on_stdin_destroyed);
                    const debug_ref_count = if (Environment.isDebug) subprocess.ref_count else 0;
                    pipe.onAttachedProcessExit();
                    if (Environment.isDebug) {
                        bun.debugAssert(subprocess.ref_count.active_counts == debug_ref_count.active_counts);
                    }
                    return pipe.toJS(globalThis);
                } else {
                    subprocess.flags.has_stdin_destructor_called = false;
                    subprocess.weak_file_sink_stdin_ptr = pipe;
                    subprocess.ref();
                    subprocess.flags.deref_on_stdin_destroyed = true;
                    if (@intFromPtr(pipe.signal.ptr) == @intFromPtr(subprocess)) {
                        pipe.signal.clear();
                    }
                    return pipe.toJSWithDestructor(
                        globalThis,
                        JSC.WebCore.Sink.DestructorPtr.init(subprocess),
                    );
                }
            },
        };
    }

    pub fn finalize(this: *Writable) void {
        const subprocess: *Subprocess = @fieldParentPtr("stdin", this);
        if (subprocess.this_jsvalue != .zero) {
            if (JSC.Codegen.JSSubprocess.stdinGetCached(subprocess.this_jsvalue)) |existing_value| {
                JSC.WebCore.FileSink.JSSink.setDestroyCallback(existing_value, 0);
            }
        }

        return switch (this.*) {
            .pipe => |pipe| {
                if (pipe.signal.ptr == @as(*anyopaque, @ptrCast(this))) {
                    pipe.signal.clear();
                }

                pipe.deref();

                this.* = .{ .ignore = {} };
            },
            .buffer => {
                this.buffer.updateRef(false);
                this.buffer.deref();
            },
            .memfd => |fd| {
                fd.close();
                this.* = .{ .ignore = {} };
            },
            .ignore => {},
            .fd, .inherit => {},
        };
    }

    pub fn close(this: *Writable) void {
        switch (this.*) {
            .pipe => |pipe| {
                _ = pipe.end(null);
            },
            .memfd => |fd| {
                fd.close();
                this.* = .{ .ignore = {} };
            },
            .fd => {
                this.* = .{ .ignore = {} };
            },
            .buffer => {
                this.buffer.close();
            },
            .ignore => {},
            .inherit => {},
        }
    }
};

pub fn memoryCost(this: *const Subprocess) usize {
    return @sizeOf(@This()) +
        this.process.memoryCost() +
        this.stdin.memoryCost() +
        this.stdout.memoryCost() +
        this.stderr.memoryCost();
}

fn consumeExitedPromise(this_jsvalue: JSValue, globalThis: *JSC.JSGlobalObject) ?JSValue {
    if (JSC.Codegen.JSSubprocess.exitedPromiseGetCached(this_jsvalue)) |promise| {
        JSC.Codegen.JSSubprocess.exitedPromiseSetCached(this_jsvalue, globalThis, .zero);
        return promise;
    }
    return null;
}

fn consumeOnExitCallback(this_jsvalue: JSValue, globalThis: *JSC.JSGlobalObject) ?JSValue {
    if (JSC.Codegen.JSSubprocess.onExitCallbackGetCached(this_jsvalue)) |callback| {
        JSC.Codegen.JSSubprocess.onExitCallbackSetCached(this_jsvalue, globalThis, .zero);
        return callback;
    }
    return null;
}

fn consumeOnDisconnectCallback(this_jsvalue: JSValue, globalThis: *JSC.JSGlobalObject) ?JSValue {
    if (JSC.Codegen.JSSubprocess.onDisconnectCallbackGetCached(this_jsvalue)) |callback| {
        JSC.Codegen.JSSubprocess.onDisconnectCallbackSetCached(this_jsvalue, globalThis, .zero);
        return callback;
    }
    return null;
}

pub fn onProcessExit(this: *Subprocess, process: *Process, status: bun.spawn.Status, rusage: *const Rusage) void {
    log("onProcessExit()", .{});
    const this_jsvalue = this.this_jsvalue;
    const globalThis = this.globalThis;
    const jsc_vm = globalThis.bunVM();
    this_jsvalue.ensureStillAlive();
    this.pid_rusage = rusage.*;
    const is_sync = this.flags.is_sync;
    this.clearAbortSignal();
    defer this.deref();
    defer this.disconnectIPC(true);

    if (this.event_loop_timer.state == .ACTIVE) {
        jsc_vm.timer.remove(&this.event_loop_timer);
    }
    this.setEventLoopTimerRefd(false);

    jsc_vm.onSubprocessExit(process);

    var stdin: ?*JSC.WebCore.FileSink = this.weak_file_sink_stdin_ptr;
    var existing_stdin_value = JSC.JSValue.zero;
    if (this_jsvalue != .zero) {
        if (JSC.Codegen.JSSubprocess.stdinGetCached(this_jsvalue)) |existing_value| {
            if (existing_stdin_value.isCell()) {
                if (stdin == null) {
                    // TODO: review this cast
                    stdin = @alignCast(@ptrCast(JSC.WebCore.FileSink.JSSink.fromJS(existing_value)));
                }

                existing_stdin_value = existing_value;
            }
        }
    }

    if (this.stdin == .buffer) {
        this.stdin.buffer.close();
    }
    if (this.stdout == .pipe) {
        this.stdout.pipe.close();
    }
    if (this.stderr == .pipe) {
        this.stderr.pipe.close();
    }

    if (existing_stdin_value != .zero) {
        JSC.WebCore.FileSink.JSSink.setDestroyCallback(existing_stdin_value, 0);
    }

    if (stdin) |pipe| {
        this.weak_file_sink_stdin_ptr = null;
        this.flags.has_stdin_destructor_called = true;
        // It is okay if it does call deref() here, as in that case it was truly ref'd.
        pipe.onAttachedProcessExit();
    }

    var did_update_has_pending_activity = false;
    defer if (!did_update_has_pending_activity) this.updateHasPendingActivity();

    const loop = jsc_vm.eventLoop();

    if (!is_sync) {
        if (this_jsvalue != .zero) {
            if (consumeExitedPromise(this_jsvalue, globalThis)) |promise| {
                loop.enter();
                defer loop.exit();

                if (!did_update_has_pending_activity) {
                    this.updateHasPendingActivity();
                    did_update_has_pending_activity = true;
                }

                switch (status) {
                    .exited => |exited| promise.asAnyPromise().?.resolve(globalThis, JSValue.jsNumber(exited.code)),
                    .err => |err| promise.asAnyPromise().?.reject(globalThis, err.toJSC(globalThis)),
                    .signaled => promise.asAnyPromise().?.resolve(globalThis, JSValue.jsNumber(128 +% @intFromEnum(status.signaled))),
                    else => {
                        // crash in debug mode
                        if (comptime Environment.allow_assert)
                            unreachable;
                    },
                }
            }

            if (consumeOnExitCallback(this_jsvalue, globalThis)) |callback| {
                const waitpid_value: JSValue =
                    if (status == .err)
                        status.err.toJSC(globalThis)
                    else
                        .undefined;

                const this_value = if (this_jsvalue.isEmptyOrUndefinedOrNull()) .undefined else this_jsvalue;
                this_value.ensureStillAlive();

                const args = [_]JSValue{
                    this_value,
                    this.getExitCode(globalThis),
                    this.getSignalCode(globalThis),
                    waitpid_value,
                };

                if (!did_update_has_pending_activity) {
                    this.updateHasPendingActivity();
                    did_update_has_pending_activity = true;
                }

                loop.runCallback(
                    callback,
                    globalThis,
                    this_value,
                    &args,
                );
            }
        }
    }
}

fn closeIO(this: *Subprocess, comptime io: @Type(.enum_literal)) void {
    if (this.closed.contains(io)) return;
    this.closed.insert(io);

    // If you never referenced stdout/stderr, they won't be garbage collected.
    //
    // That means:
    //   1. We need to stop watching them
    //   2. We need to free the memory
    //   3. We need to halt any pending reads (1)

    if (!this.hasCalledGetter(io)) {
        @field(this, @tagName(io)).finalize();
    } else {
        @field(this, @tagName(io)).close();
    }
}

fn onPipeClose(this: *uv.Pipe) callconv(.C) void {
    // safely free the pipes
    bun.default_allocator.destroy(this);
}

// This must only be run once per Subprocess
pub fn finalizeStreams(this: *Subprocess) void {
    log("finalizeStreams", .{});
    this.closeProcess();

    this.closeIO(.stdin);
    this.closeIO(.stdout);
    this.closeIO(.stderr);

    close_stdio_pipes: {
        if (!this.observable_getters.contains(.stdio)) {
            break :close_stdio_pipes;
        }

        for (this.stdio_pipes.items) |item| {
            if (Environment.isWindows) {
                if (item == .buffer) {
                    item.buffer.close(onPipeClose);
                }
            } else {
                item.close();
            }
        }
        this.stdio_pipes.clearAndFree(bun.default_allocator);
    }
}

fn deinit(this: *Subprocess) void {
    log("deinit", .{});
    bun.destroy(this);
}

fn clearAbortSignal(this: *Subprocess) void {
    if (this.abort_signal) |signal| {
        this.abort_signal = null;
        signal.pendingActivityUnref();
        signal.cleanNativeBindings(this);
        signal.unref();
    }
}

pub fn finalize(this: *Subprocess) callconv(.C) void {
    log("finalize", .{});
    // Ensure any code which references the "this" value doesn't attempt to
    // access it after it's been freed We cannot call any methods which
    // access GC'd values during the finalizer
    this.this_jsvalue = .zero;

    this.clearAbortSignal();

    bun.assert(!this.hasPendingActivity() or JSC.VirtualMachine.get().isShuttingDown());
    this.finalizeStreams();

    this.process.detach();
    this.process.deref();

    if (this.event_loop_timer.state == .ACTIVE) {
        this.globalThis.bunVM().timer.remove(&this.event_loop_timer);
    }
    this.setEventLoopTimerRefd(false);

    MaxBuf.removeFromSubprocess(&this.stdout_maxbuf);
    MaxBuf.removeFromSubprocess(&this.stderr_maxbuf);

    this.flags.finalized = true;
    this.deref();
}

pub fn getExited(
    this: *Subprocess,
    this_value: JSValue,
    globalThis: *JSGlobalObject,
) JSValue {
    if (JSC.Codegen.JSSubprocess.exitedPromiseGetCached(this_value)) |promise| {
        return promise;
    }

    switch (this.process.status) {
        .exited => |exit| {
            return JSC.JSPromise.resolvedPromiseValue(globalThis, JSValue.jsNumber(exit.code));
        },
        .signaled => |signal| {
            return JSC.JSPromise.resolvedPromiseValue(globalThis, JSValue.jsNumber(signal.toExitCode() orelse 254));
        },
        .err => |err| {
            return JSC.JSPromise.dangerouslyCreateRejectedPromiseValueWithoutNotifyingVM(globalThis, err.toJSC(globalThis));
        },
        else => {
            const promise = JSC.JSPromise.create(globalThis).asValue(globalThis);
            JSC.Codegen.JSSubprocess.exitedPromiseSetCached(this_value, globalThis, promise);
            return promise;
        },
    }
}

pub fn getExitCode(
    this: *Subprocess,
    _: *JSGlobalObject,
) JSValue {
    if (this.process.status == .exited) {
        return JSC.JSValue.jsNumber(this.process.status.exited.code);
    }
    return JSC.JSValue.jsNull();
}

pub fn getSignalCode(
    this: *Subprocess,
    global: *JSGlobalObject,
) JSValue {
    if (this.process.signalCode()) |signal| {
        if (signal.name()) |name|
            return JSC.ZigString.init(name).toJS(global)
        else
            return JSC.JSValue.jsNumber(@intFromEnum(signal));
    }

    return JSC.JSValue.jsNull();
}

pub fn spawn(globalThis: *JSC.JSGlobalObject, args: JSValue, secondaryArgsValue: ?JSValue) bun.JSError!JSValue {
    return spawnMaybeSync(globalThis, args, secondaryArgsValue, false);
}

pub fn spawnSync(globalThis: *JSC.JSGlobalObject, args: JSValue, secondaryArgsValue: ?JSValue) bun.JSError!JSValue {
    return spawnMaybeSync(globalThis, args, secondaryArgsValue, true);
}

extern "C" const BUN_DEFAULT_PATH_FOR_SPAWN: [*:0]const u8;

// This is split into a separate function to conserve stack space.
// On Windows, a single path buffer can take 64 KB.
fn getArgv0(globalThis: *JSC.JSGlobalObject, PATH: []const u8, cwd: []const u8, pretend_argv0: ?[*:0]const u8, first_cmd: JSValue, allocator: std.mem.Allocator) bun.JSError!struct {
    argv0: [:0]const u8,
    arg0: [:0]u8,
} {
    var arg0 = try first_cmd.toSliceOrNullWithAllocator(globalThis, allocator);
    defer arg0.deinit();
    // Heap allocate it to ensure we don't run out of stack space.
    const path_buf: *bun.PathBuffer = try bun.default_allocator.create(bun.PathBuffer);
    defer bun.default_allocator.destroy(path_buf);

    var actual_argv0: [:0]const u8 = "";

    const argv0_to_use: []const u8 = arg0.slice();

    // This mimicks libuv's behavior, which mimicks execvpe
    // Only resolve from $PATH when the command is not an absolute path
    const PATH_to_use: []const u8 = if (strings.containsChar(argv0_to_use, '/'))
        ""
        // If no $PATH is provided, we fallback to the one from environ
        // This is already the behavior of the PATH passed in here.
    else if (PATH.len > 0)
        PATH
    else if (comptime Environment.isPosix)
        // If the user explicitly passed an empty $PATH, we fallback to the OS-specific default (which libuv also does)
        bun.sliceTo(BUN_DEFAULT_PATH_FOR_SPAWN, 0)
    else
        "";

    if (PATH_to_use.len == 0) {
        actual_argv0 = try allocator.dupeZ(u8, argv0_to_use);
    } else {
        const resolved = which(path_buf, PATH_to_use, cwd, argv0_to_use) orelse {
            return throwCommandNotFound(globalThis, argv0_to_use);
        };
        actual_argv0 = try allocator.dupeZ(u8, resolved);
    }

    return .{
        .argv0 = actual_argv0,
        .arg0 = if (pretend_argv0) |p| try allocator.dupeZ(u8, bun.sliceTo(p, 0)) else try allocator.dupeZ(u8, arg0.slice()),
    };
}

fn getArgv(globalThis: *JSC.JSGlobalObject, args: JSValue, PATH: []const u8, cwd: []const u8, argv0: *?[*:0]const u8, allocator: std.mem.Allocator, argv: *std.ArrayList(?[*:0]const u8)) bun.JSError!void {
    var cmds_array = args.arrayIterator(globalThis);
    // + 1 for argv0
    // + 1 for null terminator
    argv.* = try @TypeOf(argv.*).initCapacity(allocator, cmds_array.len + 2);

    if (args.isEmptyOrUndefinedOrNull()) {
        return globalThis.throwInvalidArguments("cmd must be an array of strings", .{});
    }

    if (cmds_array.len == 0) {
        return globalThis.throwInvalidArguments("cmd must not be empty", .{});
    }

    const argv0_result = try getArgv0(globalThis, PATH, cwd, argv0.*, cmds_array.next().?, allocator);

    argv0.* = argv0_result.argv0.ptr;
    argv.appendAssumeCapacity(argv0_result.arg0.ptr);

    while (cmds_array.next()) |value| {
        const arg = try value.toBunString(globalThis);
        defer arg.deref();

        argv.appendAssumeCapacity(try arg.toOwnedSliceZ(allocator));
    }

    if (argv.items.len == 0) {
        return globalThis.throwInvalidArguments("cmd must be an array of strings", .{});
    }
}

pub fn spawnMaybeSync(
    globalThis: *JSC.JSGlobalObject,
    args_: JSValue,
    secondaryArgsValue: ?JSValue,
    comptime is_sync: bool,
) bun.JSError!JSValue {
    if (comptime is_sync) {
        // We skip this on Windows due to test failures.
        if (comptime !Environment.isWindows) {
            // Since the event loop is recursively called, we need to check if it's safe to recurse.
            if (!bun.StackCheck.init().isSafeToRecurse()) {
                globalThis.throwStackOverflow();
                return error.JSError;
            }
        }
    }

    var arena = bun.ArenaAllocator.init(bun.default_allocator);
    defer arena.deinit();
    const allocator = arena.allocator();

    var override_env = false;
    var env_array = std.ArrayListUnmanaged(?[*:0]const u8){};
    var jsc_vm = globalThis.bunVM();

    var cwd = jsc_vm.transpiler.fs.top_level_dir;

    var stdio = [3]Stdio{
        .{ .ignore = {} },
        .{ .pipe = {} },
        .{ .inherit = {} },
    };

    if (comptime is_sync) {
        stdio[1] = .{ .pipe = {} };
        stdio[2] = .{ .pipe = {} };
    }
    var lazy = false;
    var on_exit_callback = JSValue.zero;
    var on_disconnect_callback = JSValue.zero;
    var PATH = jsc_vm.transpiler.env.get("PATH") orelse "";
    var argv = std.ArrayList(?[*:0]const u8).init(allocator);
    var cmd_value = JSValue.zero;
    var detached = false;
    var args = args_;
    var maybe_ipc_mode: if (is_sync) void else ?IPC.Mode = if (is_sync) {} else null;
    var ipc_callback: JSValue = .zero;
    var extra_fds = std.ArrayList(bun.spawn.SpawnOptions.Stdio).init(bun.default_allocator);
    var argv0: ?[*:0]const u8 = null;
    var ipc_channel: i32 = -1;
    var timeout: ?i32 = null;
    var killSignal: SignalCode = SignalCode.default;
    var maxBuffer: ?i64 = null;

    var windows_hide: bool = false;
    var windows_verbatim_arguments: bool = false;
    var abort_signal: ?*JSC.WebCore.AbortSignal = null;
    defer {
        // Ensure we clean it up on error.
        if (abort_signal) |signal| {
            signal.unref();
        }
    }

    {
        if (args.isEmptyOrUndefinedOrNull()) {
            return globalThis.throwInvalidArguments("cmd must be an array", .{});
        }

        const args_type = args.jsType();
        if (args_type.isArray()) {
            cmd_value = args;
            args = secondaryArgsValue orelse JSValue.zero;
        } else if (!args.isObject()) {
            return globalThis.throwInvalidArguments("cmd must be an array", .{});
        } else if (try args.getTruthy(globalThis, "cmd")) |cmd_value_| {
            cmd_value = cmd_value_;
        } else {
            return globalThis.throwInvalidArguments("cmd must be an array", .{});
        }

        if (args.isObject()) {
            if (try args.getTruthy(globalThis, "argv0")) |argv0_| {
                const argv0_str = try argv0_.getZigString(globalThis);
                if (argv0_str.len > 0) {
                    argv0 = try argv0_str.toOwnedSliceZ(allocator);
                }
            }

            // need to update `cwd` before searching for executable with `Which.which`
            if (try args.getTruthy(globalThis, "cwd")) |cwd_| {
                const cwd_str = try cwd_.getZigString(globalThis);
                if (cwd_str.len > 0) {
                    cwd = try cwd_str.toOwnedSliceZ(allocator);
                }
            }
        }

        if (args != .zero and args.isObject()) {
            // This must run before the stdio parsing happens
            if (!is_sync) {
                if (try args.getTruthy(globalThis, "ipc")) |val| {
                    if (val.isCell() and val.isCallable()) {
                        maybe_ipc_mode = ipc_mode: {
                            if (try args.getTruthy(globalThis, "serialization")) |mode_val| {
                                if (mode_val.isString()) {
                                    break :ipc_mode try IPC.Mode.fromJS(globalThis, mode_val) orelse {
                                        return globalThis.throwInvalidArguments("serialization must be \"json\" or \"advanced\"", .{});
                                    };
                                } else {
                                    if (!globalThis.hasException()) {
                                        return globalThis.throwInvalidArgumentType("spawn", "serialization", "string");
                                    }
                                    return .zero;
                                }
                            }
                            break :ipc_mode .advanced;
                        };

                        ipc_callback = val.withAsyncContextIfNeeded(globalThis);
                    }
                }
            }

            if (try args.getTruthy(globalThis, "signal")) |signal_val| {
                if (signal_val.as(JSC.WebCore.AbortSignal)) |signal| {
                    abort_signal = signal.ref();
                } else {
                    return globalThis.throwInvalidArgumentTypeValue("signal", "AbortSignal", signal_val);
                }
            }

            if (try args.getTruthy(globalThis, "onDisconnect")) |onDisconnect_| {
                if (!onDisconnect_.isCell() or !onDisconnect_.isCallable()) {
                    return globalThis.throwInvalidArguments("onDisconnect must be a function or undefined", .{});
                }

                on_disconnect_callback = if (comptime is_sync)
                    onDisconnect_
                else
                    onDisconnect_.withAsyncContextIfNeeded(globalThis);
            }

            if (try args.getTruthy(globalThis, "onExit")) |onExit_| {
                if (!onExit_.isCell() or !onExit_.isCallable()) {
                    return globalThis.throwInvalidArguments("onExit must be a function or undefined", .{});
                }

                on_exit_callback = if (comptime is_sync)
                    onExit_
                else
                    onExit_.withAsyncContextIfNeeded(globalThis);
            }

            if (try args.getTruthy(globalThis, "env")) |env_arg| {
                env_arg.ensureStillAlive();
                const object = env_arg.getObject() orelse {
                    return globalThis.throwInvalidArguments("env must be an object", .{});
                };

                override_env = true;
                // If the env object does not include a $PATH, it must disable path lookup for argv[0]
                var NEW_PATH: []const u8 = "";
                var envp_managed = env_array.toManaged(allocator);
                try appendEnvpFromJS(globalThis, object, &envp_managed, &NEW_PATH);
                env_array = envp_managed.moveToUnmanaged();
                PATH = NEW_PATH;
            }

            try getArgv(globalThis, cmd_value, PATH, cwd, &argv0, allocator, &argv);

            if (try args.get(globalThis, "stdio")) |stdio_val| {
                if (!stdio_val.isEmptyOrUndefinedOrNull()) {
                    if (stdio_val.jsType().isArray()) {
                        var stdio_iter = stdio_val.arrayIterator(globalThis);
                        var i: u31 = 0;
                        while (stdio_iter.next()) |value| : (i += 1) {
                            try stdio[i].extract(globalThis, i, value);
                            if (i == 2)
                                break;
                        }
                        i += 1;

                        while (stdio_iter.next()) |value| : (i += 1) {
                            var new_item: Stdio = undefined;
                            try new_item.extract(globalThis, i, value);

                            const opt = switch (new_item.asSpawnOption(i)) {
                                .result => |opt| opt,
                                .err => |e| {
                                    return e.throwJS(globalThis);
                                },
                            };
                            if (opt == .ipc) {
                                ipc_channel = @intCast(extra_fds.items.len);
                            }
                            try extra_fds.append(opt);
                        }
                    } else {
                        return globalThis.throwInvalidArguments("stdio must be an array", .{});
                    }
                }
            } else {
                if (try args.get(globalThis, "stdin")) |value| {
                    try stdio[0].extract(globalThis, 0, value);
                }

                if (try args.get(globalThis, "stderr")) |value| {
                    try stdio[2].extract(globalThis, 2, value);
                }

                if (try args.get(globalThis, "stdout")) |value| {
                    try stdio[1].extract(globalThis, 1, value);
                }
            }

            if (comptime !is_sync) {
                if (try args.get(globalThis, "lazy")) |lazy_val| {
                    if (lazy_val.isBoolean()) {
                        lazy = lazy_val.toBoolean();
                    }
                }
            }

            if (try args.get(globalThis, "detached")) |detached_val| {
                if (detached_val.isBoolean()) {
                    detached = detached_val.toBoolean();
                }
            }

            if (Environment.isWindows) {
                if (try args.get(globalThis, "windowsHide")) |val| {
                    if (val.isBoolean()) {
                        windows_hide = val.asBoolean();
                    }
                }

                if (try args.get(globalThis, "windowsVerbatimArguments")) |val| {
                    if (val.isBoolean()) {
                        windows_verbatim_arguments = val.asBoolean();
                    }
                }
            }

            if (try args.get(globalThis, "timeout")) |val| {
                if (val.isNumber() and val.isFinite()) {
                    timeout = @max(val.coerce(i32, globalThis), 1);
                }
            }

            if (try args.get(globalThis, "killSignal")) |val| {
                killSignal = try parseSignal(val, globalThis);
            }

            if (try args.get(globalThis, "maxBuffer")) |val| {
                if (val.isNumber() and val.isFinite()) { // 'Infinity' does not set maxBuffer
                    maxBuffer = val.coerce(i64, globalThis);
                }
            }
        } else {
            try getArgv(globalThis, cmd_value, PATH, cwd, &argv0, allocator, &argv);
        }
    }

    log("spawn maxBuffer: {?d}", .{maxBuffer});

    if (!override_env and env_array.items.len == 0) {
        env_array.items = jsc_vm.transpiler.env.map.createNullDelimitedEnvMap(allocator) catch |err| return globalThis.throwError(err, "in Bun.spawn") catch return .zero;
        env_array.capacity = env_array.items.len;
    }

    inline for (0..stdio.len) |fd_index| {
        if (stdio[fd_index].canUseMemfd(is_sync, fd_index > 0 and maxBuffer != null)) {
            stdio[fd_index].useMemfd(fd_index);
        }
    }
    var should_close_memfd = Environment.isLinux;

    defer {
        if (should_close_memfd) {
            inline for (0..stdio.len) |fd_index| {
                if (stdio[fd_index] == .memfd) {
                    stdio[fd_index].memfd.close();
                    stdio[fd_index] = .ignore;
                }
            }
        }
    }
    //"NODE_CHANNEL_FD=" is 16 bytes long, 15 bytes for the number, and 1 byte for the null terminator should be enough/safe
    var ipc_env_buf: [32]u8 = undefined;
    if (!is_sync) if (maybe_ipc_mode) |ipc_mode| {
        // IPC is currently implemented in a very limited way.
        //
        // Node lets you pass as many fds as you want, they all become be sockets; then, IPC is just a special
        // runtime-owned version of "pipe" (in which pipe is a misleading name since they're bidirectional sockets).
        //
        // Bun currently only supports three fds: stdin, stdout, and stderr, which are all unidirectional
        //
        // And then one fd is assigned specifically and only for IPC. If the user dont specify it, we add one (default: 3).
        //
        // When Bun.spawn() is given an `.ipc` callback, it enables IPC as follows:
        env_array.ensureUnusedCapacity(allocator, 3) catch |err| return globalThis.throwError(err, "in Bun.spawn") catch return .zero;
        const ipc_fd: i32 = brk: {
            if (ipc_channel == -1) {
                // If the user didn't specify an IPC channel, we need to add one
                ipc_channel = @intCast(extra_fds.items.len);
                var ipc_extra_fd_default = Stdio{ .ipc = {} };
                const fd: i32 = ipc_channel + 3;
                switch (ipc_extra_fd_default.asSpawnOption(fd)) {
                    .result => |opt| {
                        try extra_fds.append(opt);
                    },
                    .err => |e| {
                        return e.throwJS(globalThis);
                    },
                }
                break :brk fd;
            } else {
                break :brk @intCast(ipc_channel + 3);
            }
        };

        const pipe_env = std.fmt.bufPrintZ(
            &ipc_env_buf,
            "NODE_CHANNEL_FD={d}",
            .{ipc_fd},
        ) catch {
            return globalThis.throwOutOfMemory();
        };
        env_array.appendAssumeCapacity(pipe_env);

        env_array.appendAssumeCapacity(switch (ipc_mode) {
            inline else => |t| "NODE_CHANNEL_SERIALIZATION_MODE=" ++ @tagName(t),
        });
    };

    try env_array.append(allocator, null);
    try argv.append(null);

    if (comptime is_sync) {
        for (&stdio, 0..) |*io, i| {
            io.toSync(@truncate(i));
        }
    }

    const spawn_options = bun.spawn.SpawnOptions{
        .cwd = cwd,
        .detached = detached,
        .stdin = switch (stdio[0].asSpawnOption(0)) {
            .result => |opt| opt,
            .err => |e| return e.throwJS(globalThis),
        },
        .stdout = switch (stdio[1].asSpawnOption(1)) {
            .result => |opt| opt,
            .err => |e| return e.throwJS(globalThis),
        },
        .stderr = switch (stdio[2].asSpawnOption(2)) {
            .result => |opt| opt,
            .err => |e| return e.throwJS(globalThis),
        },
        .extra_fds = extra_fds.items,
        .argv0 = argv0,

        .windows = if (Environment.isWindows) .{
            .hide_window = windows_hide,
            .verbatim_arguments = windows_verbatim_arguments,
            .loop = JSC.EventLoopHandle.init(jsc_vm),
        },
    };

    var spawned = switch (bun.spawn.spawnProcess(
        &spawn_options,
        @ptrCast(argv.items.ptr),
        @ptrCast(env_array.items.ptr),
    ) catch |err| switch (err) {
        error.EMFILE, error.ENFILE => {
            spawn_options.deinit();
            const display_path: [:0]const u8 = if (argv.items.len > 0 and argv.items[0] != null)
                std.mem.sliceTo(argv.items[0].?, 0)
            else
                "";
            var systemerror = bun.sys.Error.fromCode(if (err == error.EMFILE) .MFILE else .NFILE, .posix_spawn).withPath(display_path).toSystemError();
            systemerror.errno = if (err == error.EMFILE) -bun.C.UV_EMFILE else -bun.C.UV_ENFILE;
            return globalThis.throwValue(systemerror.toErrorInstance(globalThis));
        },
        else => {
            spawn_options.deinit();
            return globalThis.throwError(err, ": failed to spawn process") catch return .zero;
        },
    }) {
        .err => |err| {
            spawn_options.deinit();
            switch (err.getErrno()) {
                .ACCES, .NOENT, .PERM, .ISDIR, .NOTDIR => |errno| {
                    const display_path: [:0]const u8 = if (argv.items.len > 0 and argv.items[0] != null)
                        std.mem.sliceTo(argv.items[0].?, 0)
                    else
                        "";
                    if (display_path.len > 0) {
                        var systemerror = err.withPath(display_path).toSystemError();
                        if (errno == .NOENT) systemerror.errno = -bun.sys.UV_E.NOENT;
                        return globalThis.throwValue(systemerror.toErrorInstance(globalThis));
                    }
                },
                else => {},
            }

            return globalThis.throwValue(err.toJSC(globalThis));
        },
        .result => |result| result,
    };

    const loop = jsc_vm.eventLoop();

    const process = spawned.toProcess(loop, is_sync);

    var subprocess = bun.new(Subprocess, .{
        .ref_count = .init(),
        .globalThis = globalThis,
        .process = process,
        .pid_rusage = null,
        .stdin = .{ .ignore = {} },
        .stdout = .{ .ignore = {} },
        .stderr = .{ .ignore = {} },
        .stdio_pipes = .{},
        .ipc_data = null,
        .flags = .{
            .is_sync = is_sync,
        },
        .killSignal = undefined,
    });

    const posix_ipc_fd = if (Environment.isPosix and !is_sync and maybe_ipc_mode != null)
        spawned.extra_pipes.items[@intCast(ipc_channel)]
    else
        bun.invalid_fd;

    MaxBuf.createForSubprocess(subprocess, &subprocess.stderr_maxbuf, maxBuffer);
    MaxBuf.createForSubprocess(subprocess, &subprocess.stdout_maxbuf, maxBuffer);

    // When run synchronously, subprocess isn't garbage collected
    subprocess.* = Subprocess{
        .globalThis = globalThis,
        .process = process,
        .pid_rusage = null,
        .stdin = Writable.init(
            stdio[0],
            loop,
            subprocess,
            spawned.stdin,
        ) catch {
            subprocess.deref();
            return globalThis.throwOutOfMemory();
        },
        .stdout = Readable.init(
            stdio[1],
            loop,
            subprocess,
            spawned.stdout,
            jsc_vm.allocator,
            subprocess.stdout_maxbuf,
            is_sync,
        ),
        .stderr = Readable.init(
            stdio[2],
            loop,
            subprocess,
            spawned.stderr,
            jsc_vm.allocator,
            subprocess.stderr_maxbuf,
            is_sync,
        ),
        // 1. JavaScript.
        // 2. Process.
        .ref_count = .initExactRefs(2),
        .stdio_pipes = spawned.extra_pipes.moveToUnmanaged(),
        .ipc_data = if (!is_sync and comptime Environment.isWindows)
            if (maybe_ipc_mode) |ipc_mode| .{
                .send_queue = .init(ipc_mode),
            } else null
        else
            null,

        .flags = .{
            .is_sync = is_sync,
        },
        .killSignal = killSignal,
        .stderr_maxbuf = subprocess.stderr_maxbuf,
        .stdout_maxbuf = subprocess.stdout_maxbuf,
    };

    subprocess.process.setExitHandler(subprocess);

    var posix_ipc_info: if (Environment.isPosix) IPC.Socket else void = undefined;
    if (Environment.isPosix and !is_sync) {
        if (maybe_ipc_mode) |mode| {
            if (uws.us_socket_from_fd(
                jsc_vm.rareData().spawnIPCContext(jsc_vm),
                @sizeOf(*Subprocess),
                posix_ipc_fd.cast(),
            )) |socket| {
                posix_ipc_info = IPC.Socket.from(socket);
                subprocess.ipc_data = .{
                    .socket = posix_ipc_info,
                    .send_queue = .init(mode),
                };
            }
        }
    }

    if (subprocess.ipc_data) |*ipc_data| {
        if (Environment.isPosix) {
            if (posix_ipc_info.ext(*Subprocess)) |ctx| {
                ctx.* = subprocess;
                subprocess.ref(); // + one ref for the IPC
            }
        } else {
            subprocess.ref(); // + one ref for the IPC

            if (ipc_data.configureServer(
                Subprocess,
                subprocess,
                subprocess.stdio_pipes.items[@intCast(ipc_channel)].buffer,
            ).asErr()) |err| {
                subprocess.deref();
                return globalThis.throwValue(err.toJSC(globalThis));
            }
            subprocess.stdio_pipes.items[@intCast(ipc_channel)] = .unavailable;
        }
        ipc_data.writeVersionPacket(globalThis);
    }

    if (subprocess.stdin == .pipe) {
        subprocess.stdin.pipe.signal = JSC.WebCore.streams.Signal.init(&subprocess.stdin);
    }

    const out = if (comptime !is_sync)
        subprocess.toJS(globalThis)
    else
        JSValue.zero;
    subprocess.this_jsvalue = out;

    var send_exit_notification = false;

    if (comptime !is_sync) {
        bun.debugAssert(out != .zero);

        if (on_exit_callback.isCell()) {
            JSC.Codegen.JSSubprocess.onExitCallbackSetCached(out, globalThis, on_exit_callback);
        }
        if (on_disconnect_callback.isCell()) {
            JSC.Codegen.JSSubprocess.onDisconnectCallbackSetCached(out, globalThis, on_disconnect_callback);
        }
        if (ipc_callback.isCell()) {
            JSC.Codegen.JSSubprocess.ipcCallbackSetCached(out, globalThis, ipc_callback);
        }

        switch (subprocess.process.watch()) {
            .result => {},
            .err => {
                send_exit_notification = true;
                lazy = false;
            },
        }
    }

    defer {
        if (send_exit_notification) {
            if (subprocess.process.hasExited()) {
                // process has already exited, we called wait4(), but we did not call onProcessExit()
                subprocess.process.onExit(subprocess.process.status, &std.mem.zeroes(Rusage));
            } else {
                // process has already exited, but we haven't called wait4() yet
                // https://cs.github.com/libuv/libuv/blob/b00d1bd225b602570baee82a6152eaa823a84fa6/src/unix/process.c#L1007
                subprocess.process.wait(is_sync);
            }
        }
    }

    if (subprocess.stdin == .buffer) {
        subprocess.stdin.buffer.start().assert();
    }

    if (subprocess.stdout == .pipe) {
        subprocess.stdout.pipe.start(subprocess, loop).assert();
        if ((is_sync or !lazy) and subprocess.stdout == .pipe) {
            subprocess.stdout.pipe.readAll();
        }
    }

    if (subprocess.stderr == .pipe) {
        subprocess.stderr.pipe.start(subprocess, loop).assert();

        if ((is_sync or !lazy) and subprocess.stderr == .pipe) {
            subprocess.stderr.pipe.readAll();
        }
    }

    should_close_memfd = false;

    if (timeout) |timeout_val| {
        subprocess.event_loop_timer.next = bun.timespec.msFromNow(timeout_val);
        globalThis.bunVM().timer.insert(&subprocess.event_loop_timer);
        subprocess.setEventLoopTimerRefd(true);
    }

    if (comptime !is_sync) {
        // Once everything is set up, we can add the abort listener
        // Adding the abort listener may call the onAbortSignal callback immediately if it was already aborted
        // Therefore, we must do this at the very end.
        if (abort_signal) |signal| {
            signal.pendingActivityRef();
            subprocess.abort_signal = signal.addListener(subprocess, onAbortSignal);
            abort_signal = null;
        }
        if (!subprocess.process.hasExited()) {
            jsc_vm.onSubprocessSpawn(subprocess.process);
        }
        return out;
    }

    if (comptime is_sync) {
        switch (subprocess.process.watchOrReap()) {
            .result => {
                // Once everything is set up, we can add the abort listener
                // Adding the abort listener may call the onAbortSignal callback immediately if it was already aborted
                // Therefore, we must do this at the very end.
                if (abort_signal) |signal| {
                    signal.pendingActivityRef();
                    subprocess.abort_signal = signal.addListener(subprocess, onAbortSignal);
                    abort_signal = null;
                }
            },
            .err => {
                subprocess.process.wait(true);
            },
        }
    }

    if (!subprocess.process.hasExited()) {
        jsc_vm.onSubprocessSpawn(subprocess.process);
    }

    // We cannot release heap access while JS is running
    {
        const old_vm = jsc_vm.uwsLoop().internal_loop_data.jsc_vm;
        jsc_vm.uwsLoop().internal_loop_data.jsc_vm = null;
        defer {
            jsc_vm.uwsLoop().internal_loop_data.jsc_vm = old_vm;
        }
        while (subprocess.hasPendingActivityNonThreadsafe()) {
            if (subprocess.stdin == .buffer) {
                subprocess.stdin.buffer.watch();
            }

            if (subprocess.stderr == .pipe) {
                subprocess.stderr.pipe.watch();
            }

            if (subprocess.stdout == .pipe) {
                subprocess.stdout.pipe.watch();
            }

            jsc_vm.tick();
            jsc_vm.eventLoop().autoTick();
        }
    }

    subprocess.updateHasPendingActivity();

    const signalCode = subprocess.getSignalCode(globalThis);
    const exitCode = subprocess.getExitCode(globalThis);
    const stdout = try subprocess.stdout.toBufferedValue(globalThis);
    const stderr = try subprocess.stderr.toBufferedValue(globalThis);
    const resource_usage: JSValue = if (!globalThis.hasException()) subprocess.createResourceUsageObject(globalThis) else .zero;
    const exitedDueToTimeout = subprocess.event_loop_timer.state == .FIRED;
    const exitedDueToMaxBuffer = subprocess.exited_due_to_maxbuf;
    const resultPid = JSC.JSValue.jsNumberFromInt32(subprocess.pid());
    subprocess.finalize();

    if (globalThis.hasException()) {
        // e.g. a termination exception.
        return .zero;
    }

    const sync_value = JSC.JSValue.createEmptyObject(globalThis, 5 + @as(usize, @intFromBool(!signalCode.isEmptyOrUndefinedOrNull())));
    sync_value.put(globalThis, JSC.ZigString.static("exitCode"), exitCode);
    if (!signalCode.isEmptyOrUndefinedOrNull()) {
        sync_value.put(globalThis, JSC.ZigString.static("signalCode"), signalCode);
    }
    sync_value.put(globalThis, JSC.ZigString.static("stdout"), stdout);
    sync_value.put(globalThis, JSC.ZigString.static("stderr"), stderr);
    sync_value.put(globalThis, JSC.ZigString.static("success"), JSValue.jsBoolean(exitCode.isInt32() and exitCode.asInt32() == 0));
    sync_value.put(globalThis, JSC.ZigString.static("resourceUsage"), resource_usage);
    if (timeout != null) sync_value.put(globalThis, JSC.ZigString.static("exitedDueToTimeout"), if (exitedDueToTimeout) JSC.JSValue.true else JSC.JSValue.false);
    if (maxBuffer != null) sync_value.put(globalThis, JSC.ZigString.static("exitedDueToMaxBuffer"), if (exitedDueToMaxBuffer != null) JSC.JSValue.true else JSC.JSValue.false);
    sync_value.put(globalThis, JSC.ZigString.static("pid"), resultPid);

    return sync_value;
}

fn throwCommandNotFound(globalThis: *JSC.JSGlobalObject, command: []const u8) bun.JSError {
    const err = JSC.SystemError{
        .message = bun.String.createFormat("Executable not found in $PATH: \"{s}\"", .{command}) catch bun.outOfMemory(),
        .code = bun.String.static("ENOENT"),
        .errno = -bun.sys.UV_E.NOENT,
        .path = bun.String.createUTF8(command),
    };
    return globalThis.throwValue(err.toErrorInstance(globalThis));
}

const node_cluster_binding = @import("./../../node/node_cluster_binding.zig");

pub fn handleIPCMessage(
    this: *Subprocess,
    message: IPC.DecodedIPCMessage,
    handle: JSC.JSValue,
) void {
    IPClog("Subprocess#handleIPCMessage", .{});
    switch (message) {
        // In future versions we can read this in order to detect version mismatches,
        // or disable future optimizations if the subprocess is old.
        .version => |v| {
            IPC.log("Child IPC version is {d}", .{v});
        },
        .data => |data| {
            IPC.log("Received IPC message from child", .{});
            const this_jsvalue = this.this_jsvalue;
            defer this_jsvalue.ensureStillAlive();
            if (this_jsvalue != .zero) {
                if (JSC.Codegen.JSSubprocess.ipcCallbackGetCached(this_jsvalue)) |cb| {
                    const globalThis = this.globalThis;
                    globalThis.bunVM().eventLoop().runCallback(
                        cb,
                        globalThis,
                        this_jsvalue,
                        &[_]JSValue{ data, this_jsvalue, handle },
                    );
                }
            }
        },
        .internal => |data| {
            IPC.log("Received IPC internal message from child", .{});
            node_cluster_binding.handleInternalMessagePrimary(this.globalThis, this, data) catch {};
        },
    }
}

pub fn handleIPCClose(this: *Subprocess) void {
    IPClog("Subprocess#handleIPCClose", .{});
    const this_jsvalue = this.this_jsvalue;
    defer this_jsvalue.ensureStillAlive();
    const globalThis = this.globalThis;
    this.updateHasPendingActivity();

    defer this.deref();
    var ok = false;
    if (this.ipc()) |ipc_data| {
        ok = true;
        ipc_data.deinit();
    }
    this.ipc_data = null;

    if (this_jsvalue != .zero) {
        // Avoid keeping the callback alive longer than necessary
        JSC.Codegen.JSSubprocess.ipcCallbackSetCached(this_jsvalue, globalThis, .zero);

        // Call the onDisconnectCallback if it exists and prevent it from being kept alive longer than necessary
        if (consumeOnDisconnectCallback(this_jsvalue, globalThis)) |callback| {
            globalThis.bunVM().eventLoop().runCallback(callback, globalThis, this_jsvalue, &.{JSValue.jsBoolean(ok)});
        }
    }
}

pub fn ipc(this: *Subprocess) ?*IPC.IPCData {
    return &(this.ipc_data orelse return null);
}
pub fn getGlobalThis(this: *Subprocess) ?*JSC.JSGlobalObject {
    return this.globalThis;
}

pub const IPCHandler = IPC.NewIPCHandler(Subprocess);

const default_allocator = bun.default_allocator;
const bun = @import("bun");
const Environment = bun.Environment;

const Global = bun.Global;
const strings = bun.strings;
const string = bun.string;
const Output = bun.Output;
const CowString = bun.ptr.CowString;
const MutableString = bun.MutableString;
const std = @import("std");
const Allocator = std.mem.Allocator;
const JSC = bun.JSC;
const webcore = bun.webcore;
const JSValue = JSC.JSValue;
const JSGlobalObject = JSC.JSGlobalObject;
const which = bun.which;
const Async = bun.Async;
const IPC = @import("../../ipc.zig");
const uws = bun.uws;
const windows = bun.windows;
const uv = windows.libuv;
const LifecycleScriptSubprocess = bun.install.LifecycleScriptSubprocess;
const Body = JSC.WebCore.Body;
const IPClog = Output.scoped(.IPC, false);

const PosixSpawn = bun.spawn;
const Rusage = bun.spawn.Rusage;
const Process = bun.spawn.Process;
const WaiterThread = bun.spawn.WaiterThread;
const Stdio = bun.spawn.Stdio;
const StdioResult = if (Environment.isWindows) bun.spawn.WindowsSpawnResult.StdioResult else ?bun.FileDescriptor;

const Subprocess = @This();
pub const MaxBuf = bun.io.MaxBuf;<|MERGE_RESOLUTION|>--- conflicted
+++ resolved
@@ -752,36 +752,7 @@
 pub fn doSend(this: *Subprocess, global: *JSC.JSGlobalObject, callFrame: *JSC.CallFrame) bun.JSError!JSValue {
     IPClog("Subprocess#doSend", .{});
 
-<<<<<<< HEAD
     return IPC.doSend(if (this.ipc_data) |*data| data else null, global, callFrame, if (this.hasExited()) .subprocess_exited else .subprocess);
-=======
-    if (message.isUndefined()) {
-        return global.throwMissingArgumentsValue(&.{"message"});
-    }
-    if (!message.isString() and !message.isObject() and !message.isNumber() and !message.isBoolean() and !message.isNull()) {
-        return global.throwInvalidArgumentTypeValueOneOf("message", "string, object, number, or boolean", message);
-    }
-
-    const good = ipc_data.serializeAndSend(global, message);
-
-    if (good) {
-        if (callback.isFunction()) {
-            callback.callNextTick(global, .{JSValue.null});
-            // we need to wait until the send is actually completed to trigger the callback
-        }
-    } else {
-        const ex = global.createTypeErrorInstance("process.send() failed", .{});
-        ex.put(global, JSC.ZigString.static("syscall"), bun.String.static("write").toJS(global));
-        if (callback.isFunction()) {
-            callback.callNextTick(global, .{ex});
-        } else {
-            const fnvalue = JSC.JSFunction.create(global, "", S.impl, 1, .{});
-            fnvalue.callNextTick(global, .{ex});
-        }
-    }
-
-    return .false;
->>>>>>> 3349c995
 }
 pub fn disconnectIPC(this: *Subprocess, nextTick: bool) void {
     const ipc_data = this.ipc() orelse return;
@@ -2269,7 +2240,7 @@
             else
                 "";
             var systemerror = bun.sys.Error.fromCode(if (err == error.EMFILE) .MFILE else .NFILE, .posix_spawn).withPath(display_path).toSystemError();
-            systemerror.errno = if (err == error.EMFILE) -bun.C.UV_EMFILE else -bun.C.UV_ENFILE;
+            systemerror.errno = if (err == error.EMFILE) -bun.sys.UV_E.MFILE else -bun.sys.UV_E.NFILE;
             return globalThis.throwValue(systemerror.toErrorInstance(globalThis));
         },
         else => {
