const default_allocator = @import("root").bun.default_allocator;
const bun = @import("root").bun;
const Environment = bun.Environment;
const NetworkThread = @import("root").bun.HTTP.NetworkThread;
const Global = bun.Global;
const strings = bun.strings;
const string = bun.string;
const Output = @import("root").bun.Output;
const MutableString = @import("root").bun.MutableString;
const std = @import("std");
const Allocator = std.mem.Allocator;
const JSC = @import("root").bun.JSC;
const JSValue = JSC.JSValue;
const JSGlobalObject = JSC.JSGlobalObject;
const Which = @import("../../../which.zig");
<<<<<<< HEAD
const Async = bun.Async;
=======
const uws = @import("../../../deps/uws.zig");
const IPC = @import("../../ipc.zig");
>>>>>>> 57a06745

pub const Subprocess = struct {
    const log = Output.scoped(.Subprocess, false);
    pub usingnamespace JSC.Codegen.JSSubprocess;
    const default_max_buffer_size = 1024 * 1024 * 4;

    pid: std.os.pid_t,
    // on macOS, this is nothing
    // on linux, it's a pidfd
    pidfd: if (Environment.isLinux) bun.FileDescriptor else u0 = std.math.maxInt(if (Environment.isLinux) bun.FileDescriptor else u0),

    stdin: Writable,
    stdout: Readable,
    stderr: Readable,
    killed: bool = false,
    poll_ref: ?*Async.FilePoll = null,

    exit_promise: JSC.Strong = .{},
    on_exit_callback: JSC.Strong = .{},

    exit_code: ?u8 = null,
    signal_code: ?SignalCode = null,
    waitpid_err: ?bun.sys.Error = null,

    has_waitpid_task: bool = false,
    notification_task: JSC.AnyTask = undefined,
    waitpid_task: JSC.AnyTask = undefined,

    wait_task: JSC.ConcurrentTask = .{},

    finalized: bool = false,

    globalThis: *JSC.JSGlobalObject,
    observable_getters: std.enums.EnumSet(enum {
        stdin,
        stdout,
        stderr,
    }) = .{},
    closed: std.enums.EnumSet(enum {
        stdin,
        stdout,
        stderr,
    }) = .{},
    has_pending_activity: std.atomic.Atomic(bool) = std.atomic.Atomic(bool).init(true),
    is_sync: bool = false,
    this_jsvalue: JSC.JSValue = .zero,

    ipc: IPCMode,
    // this is only ever accessed when `ipc` is not `none`
    ipc_socket: IPC.Socket = undefined,
    ipc_callback: JSC.Strong = .{},
    ipc_buffer: bun.ByteList,

    pub const SignalCode = bun.SignalCode;

    pub const IPCMode = enum {
        none,
        bun,
        // json,
    };

    pub fn hasExited(this: *const Subprocess) bool {
        return this.exit_code != null or this.waitpid_err != null or this.signal_code != null;
    }

    pub fn updateHasPendingActivityFlag(this: *Subprocess) void {
        @fence(.SeqCst);
        this.has_pending_activity.store(this.waitpid_err == null and this.exit_code == null and this.ipc == .none, .SeqCst);
    }

    pub fn hasPendingActivity(this: *Subprocess) callconv(.C) bool {
        @fence(.Acquire);
        return this.has_pending_activity.load(.Acquire);
    }

    pub fn updateHasPendingActivity(this: *Subprocess) void {
        @fence(.Release);
        this.has_pending_activity.store(this.waitpid_err == null and this.exit_code == null and this.ipc == .none, .Release);
    }

    pub fn ref(this: *Subprocess) void {
        var vm = this.globalThis.bunVM();
        if (this.poll_ref) |poll| poll.enableKeepingProcessAlive(vm);
        if (!this.hasCalledGetter(.stdin)) {
            this.stdin.ref();
        }

        if (!this.hasCalledGetter(.stdout)) {
            this.stdout.ref();
        }

        if (!this.hasCalledGetter(.stderr)) {
            this.stdout.ref();
        }
    }

    pub fn unref(this: *Subprocess) void {
        var vm = this.globalThis.bunVM();
        if (this.poll_ref) |poll| poll.disableKeepingProcessAlive(vm);
        if (!this.hasCalledGetter(.stdin)) {
            this.stdin.unref();
        }

        if (!this.hasCalledGetter(.stdout)) {
            this.stdout.unref();
        }

        if (!this.hasCalledGetter(.stderr)) {
            this.stdout.unref();
        }
    }

    pub fn constructor(
        _: *JSC.JSGlobalObject,
        _: *JSC.CallFrame,
    ) callconv(.C) ?*Subprocess {
        return null;
    }

    const Readable = union(enum) {
        fd: bun.FileDescriptor,

        pipe: Pipe,
        inherit: void,
        ignore: void,
        closed: void,

        pub fn ref(this: *Readable) void {
            switch (this.*) {
                .pipe => {
                    if (this.pipe == .buffer) {
                        if (this.pipe.buffer.fifo.poll_ref) |poll| {
                            poll.enableKeepingProcessAlive(JSC.VirtualMachine.get());
                        }
                    }
                },
                else => {},
            }
        }

        pub fn unref(this: *Readable) void {
            switch (this.*) {
                .pipe => {
                    if (this.pipe == .buffer) {
                        if (this.pipe.buffer.fifo.poll_ref) |poll| {
                            poll.disableKeepingProcessAlive(JSC.VirtualMachine.get());
                        }
                    }
                },
                else => {},
            }
        }

        pub const Pipe = union(enum) {
            stream: JSC.WebCore.ReadableStream,
            buffer: BufferedOutput,

            pub fn finish(this: *@This()) void {
                if (this.* == .stream and this.stream.ptr == .File) {
                    this.stream.ptr.File.finish();
                }
            }

            pub fn done(this: *@This()) void {
                if (this.* == .stream) {
                    if (this.stream.ptr == .File) this.stream.ptr.File.setSignal(JSC.WebCore.Signal{});
                    this.stream.done();
                    return;
                }

                this.buffer.close();
            }

            pub fn toJS(this: *@This(), readable: *Readable, globalThis: *JSC.JSGlobalObject, exited: bool) JSValue {
                if (this.* != .stream) {
                    const stream = this.buffer.toReadableStream(globalThis, exited);
                    this.* = .{ .stream = stream };
                }

                if (this.stream.ptr == .File) {
                    this.stream.ptr.File.setSignal(JSC.WebCore.Signal.init(readable));
                }

                return this.stream.toJS();
            }
        };

        pub fn init(stdio: Stdio, fd: i32, allocator: std.mem.Allocator, max_size: u32) Readable {
            return switch (stdio) {
                .inherit => Readable{ .inherit = {} },
                .ignore => Readable{ .ignore = {} },
                .pipe => brk: {
                    break :brk .{
                        .pipe = .{
                            .buffer = BufferedOutput.initWithAllocator(allocator, fd, max_size),
                        },
                    };
                },
                .path => Readable{ .ignore = {} },
                .blob, .fd => Readable{ .fd = @as(bun.FileDescriptor, @intCast(fd)) },
                .array_buffer => Readable{
                    .pipe = .{
                        .buffer = BufferedOutput.initWithSlice(fd, stdio.array_buffer.slice()),
                    },
                },
            };
        }

        pub fn onClose(this: *Readable, _: ?bun.sys.Error) void {
            this.* = .closed;
        }

        pub fn onReady(_: *Readable, _: ?JSC.WebCore.Blob.SizeType, _: ?JSC.WebCore.Blob.SizeType) void {}

        pub fn onStart(_: *Readable) void {}

        pub fn close(this: *Readable) void {
            switch (this.*) {
                .fd => |fd| {
                    _ = bun.sys.close(fd);
                },
                .pipe => {
                    this.pipe.done();
                },
                else => {},
            }
        }

        pub fn finalize(this: *Readable) void {
            switch (this.*) {
                .fd => |fd| {
                    _ = bun.sys.close(fd);
                },
                .pipe => {
                    if (this.pipe == .stream and this.pipe.stream.ptr == .File) {
                        this.close();
                        return;
                    }

                    this.pipe.buffer.close();
                },
                else => {},
            }
        }

        pub fn toJS(this: *Readable, globalThis: *JSC.JSGlobalObject, exited: bool) JSValue {
            switch (this.*) {
                .fd => |fd| {
                    return JSValue.jsNumber(fd);
                },
                .pipe => {
                    return this.pipe.toJS(this, globalThis, exited);
                },
                else => {
                    return JSValue.jsUndefined();
                },
            }
        }

        pub fn toBufferedValue(this: *Readable, globalThis: *JSC.JSGlobalObject) JSValue {
            switch (this.*) {
                .fd => |fd| {
                    return JSValue.jsNumber(fd);
                },
                .pipe => {
                    this.pipe.buffer.fifo.close_on_empty_read = true;
                    this.pipe.buffer.readAll();

                    var bytes = this.pipe.buffer.internal_buffer.slice();
                    this.pipe.buffer.internal_buffer = .{};

                    if (bytes.len > 0) {
                        // Return a Buffer so that they can do .toString() on it
                        return JSC.JSValue.createBuffer(globalThis, bytes, bun.default_allocator);
                    }

                    return JSC.JSValue.createBuffer(globalThis, &.{}, bun.default_allocator);
                },
                else => {
                    return JSValue.jsUndefined();
                },
            }
        }
    };

    pub fn getStderr(
        this: *Subprocess,
        globalThis: *JSGlobalObject,
    ) callconv(.C) JSValue {
        this.observable_getters.insert(.stderr);
        return this.stderr.toJS(globalThis, this.exit_code != null);
    }

    pub fn getStdin(
        this: *Subprocess,
        globalThis: *JSGlobalObject,
    ) callconv(.C) JSValue {
        this.observable_getters.insert(.stdin);
        return this.stdin.toJS(globalThis);
    }

    pub fn getStdout(
        this: *Subprocess,
        globalThis: *JSGlobalObject,
    ) callconv(.C) JSValue {
        this.observable_getters.insert(.stdout);
        return this.stdout.toJS(globalThis, this.exit_code != null);
    }

    pub fn kill(
        this: *Subprocess,
        globalThis: *JSGlobalObject,
        callframe: *JSC.CallFrame,
    ) callconv(.C) JSValue {
        this.this_jsvalue = callframe.this();

        var arguments = callframe.arguments(1);
        // If signal is 0, then no actual signal is sent, but error checking
        // is still performed.
        var sig: i32 = 1;

        if (arguments.len > 0) {
            sig = arguments.ptr[0].coerce(i32, globalThis);
        }

        if (!(sig > -1 and sig < std.math.maxInt(u8))) {
            globalThis.throwInvalidArguments("Invalid signal: must be > -1 and < 255", .{});
            return .zero;
        }

        switch (this.tryKill(sig)) {
            .result => {},
            .err => |err| {
                globalThis.throwValue(err.toJSC(globalThis));
                return .zero;
            },
        }

        return JSValue.jsUndefined();
    }

    pub fn hasKilled(this: *const Subprocess) bool {
        return this.killed or this.hasExited();
    }

    pub fn tryKill(this: *Subprocess, sig: i32) JSC.Node.Maybe(void) {
        if (this.hasKilled()) {
            return .{ .result = {} };
        }

        if (comptime Environment.isLinux) {
            // should this be handled differently?
            // this effectively shouldn't happen
            if (this.pidfd == bun.invalid_fd) {
                return .{ .result = {} };
            }

            // first appeared in Linux 5.1
            const rc = std.os.linux.pidfd_send_signal(this.pidfd, @as(u8, @intCast(sig)), null, 0);

            if (rc != 0) {
                const errno = std.os.linux.getErrno(rc);
                // if the process was already killed don't throw
                if (errno != .SRCH)
                    return .{ .err = bun.sys.Error.fromCode(errno, .kill) };
            }
        } else {
            const err = std.c.kill(this.pid, sig);
            if (err != 0) {
                const errno = bun.C.getErrno(err);

                // if the process was already killed don't throw
                if (errno != .SRCH)
                    return .{ .err = bun.sys.Error.fromCode(errno, .kill) };
            }
        }

        this.killed = true;
        return .{ .result = {} };
    }

    fn hasCalledGetter(this: *Subprocess, comptime getter: @Type(.EnumLiteral)) bool {
        return this.observable_getters.contains(getter);
    }

    fn closeProcess(this: *Subprocess) void {
        if (comptime !Environment.isLinux) {
            return;
        }

        const pidfd = this.pidfd;

        this.pidfd = bun.invalid_fd;

        if (pidfd != bun.invalid_fd) {
            _ = std.os.close(pidfd);
        }
    }

    pub fn doRef(this: *Subprocess, _: *JSC.JSGlobalObject, _: *JSC.CallFrame) callconv(.C) JSValue {
        this.ref();
        return JSC.JSValue.jsUndefined();
    }

    pub fn doUnref(this: *Subprocess, _: *JSC.JSGlobalObject, _: *JSC.CallFrame) callconv(.C) JSValue {
        this.unref();
        return JSC.JSValue.jsUndefined();
    }

    pub fn doSend(this: *Subprocess, global: *JSC.JSGlobalObject, callFrame: *JSC.CallFrame) callconv(.C) JSValue {
        if (this.ipc == .none) {
            global.throw("Subprocess.send() can only be used if an IPC channel is open.", .{});
            return .zero;
        }

        if (callFrame.argumentsCount() == 0) {
            global.throwInvalidArguments("Subprocess.send() requires one argument", .{});
            return .zero;
        }

        const value = callFrame.argument(0);

        const success = IPC.serializeJSValueForSubprocess(
            global,
            value,
            this.ipc_socket.fd(),
        );
        if (!success) return .zero;

        return JSC.JSValue.jsUndefined();
    }

    pub fn disconnect(this: *Subprocess) void {
        if (this.ipc == .none) return;
        this.ipc_socket.close(0, null);
        this.ipc = .none;
    }

    pub fn getPid(
        this: *Subprocess,
        _: *JSGlobalObject,
    ) callconv(.C) JSValue {
        return JSValue.jsNumber(this.pid);
    }

    pub fn getKilled(
        this: *Subprocess,
        _: *JSGlobalObject,
    ) callconv(.C) JSValue {
        return JSValue.jsBoolean(this.hasKilled());
    }

    pub const BufferedInput = struct {
        remain: []const u8 = "",
        fd: bun.FileDescriptor = bun.invalid_fd,
        poll_ref: ?*Async.FilePoll = null,
        written: usize = 0,

        source: union(enum) {
            blob: JSC.WebCore.AnyBlob,
            array_buffer: JSC.ArrayBuffer.Strong,
        },

        pub usingnamespace JSC.WebCore.NewReadyWatcher(BufferedInput, .writable, onReady);

        pub fn onReady(this: *BufferedInput, _: i64) void {
            if (this.fd == bun.invalid_fd) {
                return;
            }

            this.write();
        }

        pub fn writeIfPossible(this: *BufferedInput, comptime is_sync: bool) void {
            if (comptime !is_sync) {

                // we ask, "Is it possible to write right now?"
                // we do this rather than epoll or kqueue()
                // because we don't want to block the thread waiting for the write
                switch (bun.isWritable(this.fd)) {
                    .ready => {
                        if (this.poll_ref) |poll_ref| {
                            poll_ref.flags.insert(.writable);
                            poll_ref.flags.insert(.fifo);
                            std.debug.assert(poll_ref.flags.contains(.poll_writable));
                        }
                    },
                    .hup => {
                        this.deinit();
                        return;
                    },
                    .not_ready => {
                        if (!this.isWatching()) this.watch(this.fd);
                        return;
                    },
                }
            }

            this.writeAllowBlocking(is_sync);
        }

        pub fn write(this: *BufferedInput) void {
            this.writeAllowBlocking(false);
        }

        pub fn writeAllowBlocking(this: *BufferedInput, allow_blocking: bool) void {
            var to_write = this.remain;

            if (to_write.len == 0) {
                // we are done!
                this.closeFDIfOpen();
                return;
            }

            if (comptime bun.Environment.allow_assert) {
                // bun.assertNonBlocking(this.fd);
            }

            while (to_write.len > 0) {
                switch (bun.sys.write(this.fd, to_write)) {
                    .err => |e| {
                        if (e.isRetry()) {
                            log("write({d}) retry", .{
                                to_write.len,
                            });

                            this.watch(this.fd);
                            this.poll_ref.?.flags.insert(.fifo);
                            return;
                        }

                        if (e.getErrno() == .PIPE) {
                            this.deinit();
                            return;
                        }

                        // fail
                        log("write({d}) fail: {d}", .{ to_write.len, e.errno });
                        this.deinit();
                        return;
                    },

                    .result => |bytes_written| {
                        this.written += bytes_written;

                        log(
                            "write({d}) {d}",
                            .{
                                to_write.len,
                                bytes_written,
                            },
                        );

                        this.remain = this.remain[@min(bytes_written, this.remain.len)..];
                        to_write = to_write[bytes_written..];

                        // we are done or it accepts no more input
                        if (this.remain.len == 0 or (allow_blocking and bytes_written == 0)) {
                            this.deinit();
                            return;
                        }
                    },
                }
            }
        }

        fn closeFDIfOpen(this: *BufferedInput) void {
            if (this.poll_ref) |poll| {
                this.poll_ref = null;
                poll.deinit();
            }

            if (this.fd != bun.invalid_fd) {
                _ = bun.sys.close(this.fd);
                this.fd = bun.invalid_fd;
            }
        }

        pub fn deinit(this: *BufferedInput) void {
            this.closeFDIfOpen();

            switch (this.source) {
                .blob => |*blob| {
                    blob.detach();
                },
                .array_buffer => |*array_buffer| {
                    array_buffer.deinit();
                },
            }
        }
    };

    pub const BufferedOutput = struct {
        internal_buffer: bun.ByteList = .{},
        fifo: JSC.WebCore.FIFO = undefined,
        auto_sizer: ?JSC.WebCore.AutoSizer = null,
        status: Status = .{
            .pending = {},
        },

        pub const Status = union(enum) {
            pending: void,
            done: void,
            err: bun.sys.Error,
        };

        pub fn init(fd: bun.FileDescriptor) BufferedOutput {
            return BufferedOutput{
                .internal_buffer = .{},
                .fifo = JSC.WebCore.FIFO{
                    .fd = fd,
                },
            };
        }

        pub fn initWithSlice(fd: bun.FileDescriptor, slice: []u8) BufferedOutput {
            return BufferedOutput{
                // fixed capacity
                .internal_buffer = bun.ByteList.initWithBuffer(slice),
                .auto_sizer = null,
                .fifo = JSC.WebCore.FIFO{
                    .fd = fd,
                },
            };
        }

        pub fn initWithAllocator(allocator: std.mem.Allocator, fd: bun.FileDescriptor, max_size: u32) BufferedOutput {
            var this = init(fd);
            this.auto_sizer = .{
                .max = max_size,
                .allocator = allocator,
                .buffer = &this.internal_buffer,
            };
            return this;
        }

        pub fn onRead(this: *BufferedOutput, result: JSC.WebCore.StreamResult) void {
            switch (result) {
                .pending => {
                    this.watch();
                    return;
                },
                .err => |err| {
                    if (err == .Error) {
                        this.status = .{ .err = err.Error };
                    } else {
                        this.status = .{ .err = bun.sys.Error.fromCode(.CANCELED, .read) };
                    }
                    this.fifo.close();

                    return;
                },
                .done => {
                    this.status = .{ .done = {} };
                    this.fifo.close();
                    return;
                },
                else => {
                    const slice = result.slice();
                    this.internal_buffer.len += @as(u32, @truncate(slice.len));
                    if (slice.len > 0)
                        std.debug.assert(this.internal_buffer.contains(slice));

                    if (result.isDone() or (slice.len == 0 and this.fifo.poll_ref != null and this.fifo.poll_ref.?.isHUP())) {
                        this.status = .{ .done = {} };
                        this.fifo.close();
                    }
                },
            }
        }

        pub fn readAll(this: *BufferedOutput) void {
            if (this.auto_sizer) |auto_sizer| {
                while (@as(usize, this.internal_buffer.len) < auto_sizer.max and this.status == .pending) {
                    var stack_buffer: [8096]u8 = undefined;
                    var stack_buf: []u8 = stack_buffer[0..];
                    var buf_to_use = stack_buf;
                    var available = this.internal_buffer.available();
                    if (available.len >= stack_buf.len) {
                        buf_to_use = available;
                    }

                    const result = this.fifo.read(buf_to_use, this.fifo.to_read);

                    switch (result) {
                        .pending => {
                            this.watch();
                            return;
                        },
                        .err => |err| {
                            this.status = .{ .err = err };
                            this.fifo.close();

                            return;
                        },
                        .done => {
                            this.status = .{ .done = {} };
                            this.fifo.close();
                            return;
                        },
                        .read => |slice| {
                            if (slice.ptr == stack_buf.ptr) {
                                this.internal_buffer.append(auto_sizer.allocator, slice) catch @panic("out of memory");
                            } else {
                                this.internal_buffer.len += @as(u32, @truncate(slice.len));
                            }

                            if (slice.len < buf_to_use.len) {
                                this.watch();
                                return;
                            }
                        },
                    }
                }
            } else {
                while (this.internal_buffer.len < this.internal_buffer.cap and this.status == .pending) {
                    var buf_to_use = this.internal_buffer.available();

                    const result = this.fifo.read(buf_to_use, this.fifo.to_read);

                    switch (result) {
                        .pending => {
                            this.watch();
                            return;
                        },
                        .err => |err| {
                            this.status = .{ .err = err };
                            this.fifo.close();

                            return;
                        },
                        .done => {
                            this.status = .{ .done = {} };
                            this.fifo.close();
                            return;
                        },
                        .read => |slice| {
                            this.internal_buffer.len += @as(u32, @truncate(slice.len));

                            if (slice.len < buf_to_use.len) {
                                this.watch();
                                return;
                            }
                        },
                    }
                }
            }
        }

        fn watch(this: *BufferedOutput) void {
            std.debug.assert(this.fifo.fd != bun.invalid_fd);

            this.fifo.pending.set(BufferedOutput, this, onRead);
            if (!this.fifo.isWatching()) this.fifo.watch(this.fifo.fd);
            return;
        }

        pub fn toBlob(this: *BufferedOutput, globalThis: *JSC.JSGlobalObject) JSC.WebCore.Blob {
            const blob = JSC.WebCore.Blob.init(this.internal_buffer.slice(), bun.default_allocator, globalThis);
            this.internal_buffer = bun.ByteList.init("");
            return blob;
        }

        pub fn toReadableStream(this: *BufferedOutput, globalThis: *JSC.JSGlobalObject, exited: bool) JSC.WebCore.ReadableStream {
            if (exited) {
                // exited + received EOF => no more read()
                if (this.fifo.isClosed()) {
                    // also no data at all
                    if (this.internal_buffer.len == 0) {
                        if (this.internal_buffer.cap > 0) {
                            if (this.auto_sizer) |auto_sizer| {
                                this.internal_buffer.deinitWithAllocator(auto_sizer.allocator);
                            }
                        }
                        // so we return an empty stream
                        return JSC.WebCore.ReadableStream.fromJS(
                            JSC.WebCore.ReadableStream.empty(globalThis),
                            globalThis,
                        ).?;
                    }

                    return JSC.WebCore.ReadableStream.fromJS(
                        JSC.WebCore.ReadableStream.fromBlob(
                            globalThis,
                            &this.toBlob(globalThis),
                            0,
                        ),
                        globalThis,
                    ).?;
                }
            }

            {
                const internal_buffer = this.internal_buffer;
                this.internal_buffer = bun.ByteList.init("");

                // There could still be data waiting to be read in the pipe
                // so we need to create a new stream that will read from the
                // pipe and then return the blob.
                const result = JSC.WebCore.ReadableStream.fromJS(
                    JSC.WebCore.ReadableStream.fromFIFO(
                        globalThis,
                        &this.fifo,
                        internal_buffer,
                    ),
                    globalThis,
                ).?;
                this.fifo.fd = bun.invalid_fd;
                this.fifo.poll_ref = null;
                return result;
            }
        }

        pub fn close(this: *BufferedOutput) void {
            switch (this.status) {
                .done => {},
                .pending => {
                    this.fifo.close();
                    this.status = .{ .done = {} };
                },
                .err => {},
            }

            if (this.internal_buffer.cap > 0) {
                this.internal_buffer.listManaged(bun.default_allocator).deinit();
                this.internal_buffer = .{};
            }
        }
    };

    const Writable = union(enum) {
        pipe: *JSC.WebCore.FileSink,
        pipe_to_readable_stream: struct {
            pipe: *JSC.WebCore.FileSink,
            readable_stream: JSC.WebCore.ReadableStream,
        },
        fd: bun.FileDescriptor,
        buffered_input: BufferedInput,
        inherit: void,
        ignore: void,

        pub fn ref(this: *Writable) void {
            switch (this.*) {
                .pipe => {
                    if (this.pipe.poll_ref) |poll| {
                        poll.enableKeepingProcessAlive(JSC.VirtualMachine.get());
                    }
                },
                else => {},
            }
        }

        pub fn unref(this: *Writable) void {
            switch (this.*) {
                .pipe => {
                    if (this.pipe.poll_ref) |poll| {
                        poll.disableKeepingProcessAlive(JSC.VirtualMachine.get());
                    }
                },
                else => {},
            }
        }

        // When the stream has closed we need to be notified to prevent a use-after-free
        // We can test for this use-after-free by enabling hot module reloading on a file and then saving it twice
        pub fn onClose(this: *Writable, _: ?bun.sys.Error) void {
            this.* = .{
                .ignore = {},
            };
        }
        pub fn onReady(_: *Writable, _: ?JSC.WebCore.Blob.SizeType, _: ?JSC.WebCore.Blob.SizeType) void {}
        pub fn onStart(_: *Writable) void {}

        pub fn init(stdio: Stdio, fd: i32, globalThis: *JSC.JSGlobalObject) !Writable {
            switch (stdio) {
                .pipe => {
                    var sink = try globalThis.bunVM().allocator.create(JSC.WebCore.FileSink);
                    sink.* = .{
                        .fd = fd,
                        .buffer = bun.ByteList{},
                        .allocator = globalThis.bunVM().allocator,
                        .auto_close = true,
                    };
                    sink.mode = std.os.S.IFIFO;
                    sink.watch(fd);
                    if (stdio == .pipe) {
                        if (stdio.pipe) |readable| {
                            return Writable{
                                .pipe_to_readable_stream = .{
                                    .pipe = sink,
                                    .readable_stream = readable,
                                },
                            };
                        }
                    }

                    return Writable{ .pipe = sink };
                },
                .array_buffer, .blob => {
                    var buffered_input: BufferedInput = .{ .fd = fd, .source = undefined };
                    switch (stdio) {
                        .array_buffer => |array_buffer| {
                            buffered_input.source = .{ .array_buffer = array_buffer };
                        },
                        .blob => |blob| {
                            buffered_input.source = .{ .blob = blob };
                        },
                        else => unreachable,
                    }
                    return Writable{ .buffered_input = buffered_input };
                },
                .fd => {
                    return Writable{ .fd = @as(bun.FileDescriptor, @intCast(fd)) };
                },
                .inherit => {
                    return Writable{ .inherit = {} };
                },
                .path, .ignore => {
                    return Writable{ .ignore = {} };
                },
            }
        }

        pub fn toJS(this: Writable, globalThis: *JSC.JSGlobalObject) JSValue {
            return switch (this) {
                .pipe => |pipe| pipe.toJS(globalThis),
                .fd => |fd| JSValue.jsNumber(fd),
                .ignore => JSValue.jsUndefined(),
                .inherit => JSValue.jsUndefined(),
                .buffered_input => JSValue.jsUndefined(),
                .pipe_to_readable_stream => this.pipe_to_readable_stream.readable_stream.value,
            };
        }

        pub fn finalize(this: *Writable) void {
            return switch (this.*) {
                .pipe => |pipe| {
                    pipe.close();
                },
                .pipe_to_readable_stream => |*pipe_to_readable_stream| {
                    _ = pipe_to_readable_stream.pipe.end(null);
                },
                .fd => |fd| {
                    _ = bun.sys.close(fd);
                    this.* = .{ .ignore = {} };
                },
                .buffered_input => {
                    this.buffered_input.deinit();
                },
                .ignore => {},
                .inherit => {},
            };
        }

        pub fn close(this: *Writable) void {
            return switch (this.*) {
                .pipe => {},
                .pipe_to_readable_stream => |*pipe_to_readable_stream| {
                    _ = pipe_to_readable_stream.pipe.end(null);
                },
                .fd => |fd| {
                    _ = bun.sys.close(fd);
                    this.* = .{ .ignore = {} };
                },
                .buffered_input => {
                    this.buffered_input.deinit();
                },
                .ignore => {},
                .inherit => {},
            };
        }
    };

    fn closeIO(this: *Subprocess, comptime io: @Type(.EnumLiteral)) void {
        if (this.closed.contains(io)) return;
        this.closed.insert(io);

        // If you never referenced stdout/stderr, they won't be garbage collected.
        //
        // That means:
        //   1. We need to stop watching them
        //   2. We need to free the memory
        //   3. We need to halt any pending reads (1)
        if (!this.hasCalledGetter(io)) {
            @field(this, @tagName(io)).finalize();
        } else {
            @field(this, @tagName(io)).close();
        }
    }

    // This must only be run once per Subprocess
    pub fn finalizeSync(this: *Subprocess) void {
        this.closeProcess();

        this.closeIO(.stdin);
        this.closeIO(.stdout);
        this.closeIO(.stderr);

        this.exit_promise.deinit();
        this.on_exit_callback.deinit();
    }

    pub fn finalize(this: *Subprocess) callconv(.C) void {
        std.debug.assert(!this.hasPendingActivity());
        this.finalizeSync();
        log("Finalize", .{});
        bun.default_allocator.destroy(this);
    }

    pub fn getExited(
        this: *Subprocess,
        globalThis: *JSGlobalObject,
    ) callconv(.C) JSValue {
        if (this.exit_code) |code| {
            return JSC.JSPromise.resolvedPromiseValue(globalThis, JSC.JSValue.jsNumber(code));
        }

        if (!this.exit_promise.has()) {
            this.exit_promise.set(globalThis, JSC.JSPromise.create(globalThis).asValue(globalThis));
        }

        return this.exit_promise.get().?;
    }

    pub fn getExitCode(
        this: *Subprocess,
        _: *JSGlobalObject,
    ) callconv(.C) JSValue {
        if (this.exit_code) |code| {
            return JSC.JSValue.jsNumber(code);
        }
        return JSC.JSValue.jsNull();
    }

    pub fn getSignalCode(
        this: *Subprocess,
        global: *JSGlobalObject,
    ) callconv(.C) JSValue {
        if (this.signal_code) |signal| {
            if (signal.name()) |name|
                return JSC.ZigString.init(name).toValueGC(global)
            else
                return JSC.JSValue.jsNumber(@intFromEnum(signal));
        }

        return JSC.JSValue.jsNull();
    }

    pub fn spawn(globalThis: *JSC.JSGlobalObject, args: JSValue, secondaryArgsValue: ?JSValue) JSValue {
        return spawnMaybeSync(globalThis, args, secondaryArgsValue, false);
    }

    pub fn spawnSync(globalThis: *JSC.JSGlobalObject, args: JSValue, secondaryArgsValue: ?JSValue) JSValue {
        return spawnMaybeSync(globalThis, args, secondaryArgsValue, true);
    }

    pub fn spawnMaybeSync(
        globalThis: *JSC.JSGlobalObject,
        args_: JSValue,
        secondaryArgsValue: ?JSValue,
        comptime is_sync: bool,
    ) JSValue {
        if (comptime Environment.isWindows) {
            globalThis.throwTODO("spawn() is not yet implemented on Windows");
            return .zero;
        }

        var arena = @import("root").bun.ArenaAllocator.init(bun.default_allocator);
        defer arena.deinit();
        var allocator = arena.allocator();

        var env: [*:null]?[*:0]const u8 = undefined;

        var override_env = false;
        var env_array = std.ArrayListUnmanaged(?[*:0]const u8){
            .items = &.{},
            .capacity = 0,
        };
        var jsc_vm = globalThis.bunVM();

        var cwd = jsc_vm.bundler.fs.top_level_dir;

        var stdio = [3]Stdio{
            .{ .ignore = {} },
            .{ .pipe = null },
            .{ .inherit = {} },
        };

        if (comptime is_sync) {
            stdio[1] = .{ .pipe = null };
            stdio[2] = .{ .pipe = null };
        }
        var lazy = false;
        var on_exit_callback = JSValue.zero;
        var PATH = jsc_vm.bundler.env.get("PATH") orelse "";
        var argv: std.ArrayListUnmanaged(?[*:0]const u8) = undefined;
        var cmd_value = JSValue.zero;
        var detached = false;
        var args = args_;
        var ipc_mode = IPCMode.none;
        var ipc_callback: JSValue = .zero;

        {
            if (args.isEmptyOrUndefinedOrNull()) {
                globalThis.throwInvalidArguments("cmd must be an array", .{});
                return .zero;
            }

            const args_type = args.jsType();
            if (args_type.isArray()) {
                cmd_value = args;
                args = secondaryArgsValue orelse JSValue.zero;
            } else if (!args.isObject()) {
                globalThis.throwInvalidArguments("cmd must be an array", .{});
                return .zero;
            } else if (args.get(globalThis, "cmd")) |cmd_value_| {
                cmd_value = cmd_value_;
            } else {
                globalThis.throwInvalidArguments("cmd must be an array", .{});
                return .zero;
            }

            {
                var cmds_array = cmd_value.arrayIterator(globalThis);
                argv = @TypeOf(argv).initCapacity(allocator, cmds_array.len) catch {
                    globalThis.throw("out of memory", .{});
                    return .zero;
                };

                if (cmd_value.isEmptyOrUndefinedOrNull()) {
                    globalThis.throwInvalidArguments("cmd must be an array of strings", .{});
                    return .zero;
                }

                if (cmds_array.len == 0) {
                    globalThis.throwInvalidArguments("cmd must not be empty", .{});
                    return .zero;
                }

                {
                    var first_cmd = cmds_array.next().?;
                    var arg0 = first_cmd.toSlice(globalThis, allocator);
                    defer arg0.deinit();
                    var path_buf: [bun.MAX_PATH_BYTES]u8 = undefined;
                    var resolved = Which.which(&path_buf, PATH, cwd, arg0.slice()) orelse {
                        globalThis.throwInvalidArguments("Executable not found in $PATH: \"{s}\"", .{arg0.slice()});
                        return .zero;
                    };
                    argv.appendAssumeCapacity(allocator.dupeZ(u8, bun.span(resolved)) catch {
                        globalThis.throw("out of memory", .{});
                        return .zero;
                    });
                }

                while (cmds_array.next()) |value| {
                    const arg = value.getZigString(globalThis);

                    // if the string is empty, ignore it, don't add it to the argv
                    if (arg.len == 0) {
                        continue;
                    }

                    argv.appendAssumeCapacity(arg.toOwnedSliceZ(allocator) catch {
                        globalThis.throw("out of memory", .{});
                        return .zero;
                    });
                }

                if (argv.items.len == 0) {
                    globalThis.throwInvalidArguments("cmd must be an array of strings", .{});
                    return .zero;
                }
            }

            if (args != .zero and args.isObject()) {
                if (args.get(globalThis, "cwd")) |cwd_| {
                    // ignore definitely invalid cwd
                    if (!cwd_.isEmptyOrUndefinedOrNull()) {
                        const cwd_str = cwd_.getZigString(globalThis);
                        if (cwd_str.len > 0) {
                            cwd = cwd_str.toOwnedSliceZ(allocator) catch {
                                globalThis.throw("out of memory", .{});
                                return .zero;
                            };
                        }
                    }
                }

                if (args.get(globalThis, "onExit")) |onExit_| {
                    if (!onExit_.isEmptyOrUndefinedOrNull()) {
                        if (!onExit_.isCell() or !onExit_.isCallable(globalThis.vm())) {
                            globalThis.throwInvalidArguments("onExit must be a function or undefined", .{});
                            return .zero;
                        }

                        on_exit_callback = if (comptime is_sync)
                            onExit_
                        else
                            onExit_.withAsyncContextIfNeeded(globalThis);
                    }
                }

                if (args.get(globalThis, "env")) |object| {
                    if (!object.isEmptyOrUndefinedOrNull()) {
                        if (!object.isObject()) {
                            globalThis.throwInvalidArguments("env must be an object", .{});
                            return .zero;
                        }

                        override_env = true;
                        var object_iter = JSC.JSPropertyIterator(.{
                            .skip_empty_name = false,
                            .include_value = true,
                        }).init(globalThis, object.asObjectRef());
                        defer object_iter.deinit();
                        env_array.ensureTotalCapacityPrecise(allocator, object_iter.len) catch {
                            globalThis.throw("out of memory", .{});
                            return .zero;
                        };

                        // If the env object does not include a $PATH, it must disable path lookup for argv[0]
                        PATH = "";

                        while (object_iter.next()) |key| {
                            var value = object_iter.value;
                            if (value == .undefined) continue;

                            var line = std.fmt.allocPrintZ(allocator, "{}={}", .{ key, value.getZigString(globalThis) }) catch {
                                globalThis.throw("out of memory", .{});
                                return .zero;
                            };

                            if (key.eqlComptime("PATH")) {
                                PATH = bun.asByteSlice(line["PATH=".len..]);
                            }

                            env_array.append(allocator, line) catch {
                                globalThis.throw("out of memory", .{});
                                return .zero;
                            };
                        }
                    }
                }

                if (args.get(globalThis, "stdio")) |stdio_val| {
                    if (!stdio_val.isEmptyOrUndefinedOrNull()) {
                        if (stdio_val.jsType().isArray()) {
                            var stdio_iter = stdio_val.arrayIterator(globalThis);
                            stdio_iter.len = @min(stdio_iter.len, 4);
                            var i: u32 = 0;
                            while (stdio_iter.next()) |value| : (i += 1) {
                                if (!extractStdio(globalThis, i, value, &stdio))
                                    return JSC.JSValue.jsUndefined();
                            }
                        } else {
                            globalThis.throwInvalidArguments("stdio must be an array", .{});
                            return .zero;
                        }
                    }
                } else {
                    if (args.get(globalThis, "stdin")) |value| {
                        if (!extractStdio(globalThis, bun.STDIN_FD, value, &stdio))
                            return .zero;
                    }

                    if (args.get(globalThis, "stderr")) |value| {
                        if (!extractStdio(globalThis, bun.STDERR_FD, value, &stdio))
                            return .zero;
                    }

                    if (args.get(globalThis, "stdout")) |value| {
                        if (!extractStdio(globalThis, bun.STDOUT_FD, value, &stdio))
                            return .zero;
                    }
                }

                if (comptime !is_sync) {
                    if (args.get(globalThis, "lazy")) |lazy_val| {
                        if (lazy_val.isBoolean()) {
                            lazy = lazy_val.toBoolean();
                        }
                    }
                }

                if (args.get(globalThis, "detached")) |detached_val| {
                    if (detached_val.isBoolean()) {
                        detached = detached_val.toBoolean();
                    }
                }

                if (args.get(globalThis, "ipc")) |val| {
                    if (val.isCell() and val.isCallable(globalThis.vm())) {
                        // In the future, we should add a way to use a different IPC serialization format, specifically `json`.
                        // but the only use case this has is doing interop with node.js IPC and other programs.
                        ipc_mode = .bun;
                        ipc_callback = val.withAsyncContextIfNeeded(globalThis);
                    }
                }
            }
        }

        var attr = PosixSpawn.Attr.init() catch {
            globalThis.throw("out of memory", .{});
            return .zero;
        };

        var flags: i32 = bun.C.POSIX_SPAWN_SETSIGDEF | bun.C.POSIX_SPAWN_SETSIGMASK;

        if (comptime Environment.isMac) {
            flags |= bun.C.POSIX_SPAWN_CLOEXEC_DEFAULT;
        }

        if (detached) {
            flags |= bun.C.POSIX_SPAWN_SETSID;
        }

        defer attr.deinit();
        var actions = PosixSpawn.Actions.init() catch |err| return globalThis.handleError(err, "in posix_spawn");
        if (comptime Environment.isMac) {
            attr.set(@intCast(flags)) catch |err| return globalThis.handleError(err, "in posix_spawn");
        } else if (comptime Environment.isLinux) {
            attr.set(@intCast(flags)) catch |err| return globalThis.handleError(err, "in posix_spawn");
        }

        attr.resetSignals() catch {
            globalThis.throw("Failed to reset signals in posix_spawn", .{});
            return .zero;
        };

        defer actions.deinit();

        if (!override_env and env_array.items.len == 0) {
            env_array.items = jsc_vm.bundler.env.map.createNullDelimitedEnvMap(allocator) catch |err| return globalThis.handleError(err, "in posix_spawn");
            env_array.capacity = env_array.items.len;
        }

        const stdin_pipe = if (stdio[0].isPiped()) os.pipe2(0) catch |err| {
            globalThis.throw("failed to create stdin pipe: {s}", .{@errorName(err)});
            return .zero;
        } else undefined;

        const stdout_pipe = if (stdio[1].isPiped()) os.pipe2(0) catch |err| {
            globalThis.throw("failed to create stdout pipe: {s}", .{@errorName(err)});
            return .zero;
        } else undefined;

        const stderr_pipe = if (stdio[2].isPiped()) os.pipe2(0) catch |err| {
            globalThis.throw("failed to create stderr pipe: {s}", .{@errorName(err)});
            return .zero;
        } else undefined;

        stdio[0].setUpChildIoPosixSpawn(
            &actions,
            stdin_pipe,
            bun.STDIN_FD,
        ) catch |err| return globalThis.handleError(err, "in configuring child stdin");

        stdio[1].setUpChildIoPosixSpawn(
            &actions,
            stdout_pipe,
            bun.STDOUT_FD,
        ) catch |err| return globalThis.handleError(err, "in configuring child stdout");

        stdio[2].setUpChildIoPosixSpawn(
            &actions,
            stderr_pipe,
            bun.STDERR_FD,
        ) catch |err| return globalThis.handleError(err, "in configuring child stderr");

        actions.chdir(cwd) catch |err| return globalThis.handleError(err, "in chdir()");

        argv.append(allocator, null) catch {
            globalThis.throw("out of memory", .{});
            return .zero;
        };

        // IPC is currently implemented in a very limited way.
        //
        // Node lets you pass as many fds as you want, they all become be sockets; then, IPC is just a special
        // runtime-owned version of "pipe" (in which pipe is a misleading name since they're bidirectional sockets).
        //
        // Bun currently only supports three fds: stdin, stdout, and stderr, which are all unidirectional
        //
        // And then fd 3 is assigned specifically and only for IPC. This is quite lame, because Node.js allows
        // the ipc fd to be any number and it just works. But most people only care about the default `.fork()`
        // behavior, where this workaround suffices.
        //
        // When Bun.spawn() is given a `.onMessage` callback, it enables IPC as follows:
        var socket: IPC.Socket = undefined;
        if (ipc_mode != .none) {
            if (comptime is_sync) {
                globalThis.throwInvalidArguments("IPC is not supported in Bun.spawnSync", .{});
                return .zero;
            }

            env_array.ensureUnusedCapacity(allocator, 2) catch |err| return globalThis.handleError(err, "in posix_spawn");
            env_array.appendAssumeCapacity("BUN_INTERNAL_IPC_FD=3");

            var fds: [2]uws.LIBUS_SOCKET_DESCRIPTOR = undefined;
            socket = uws.newSocketFromPair(
                jsc_vm.rareData().spawnIPCContext(jsc_vm),
                @sizeOf(*Subprocess),
                &fds,
            ) orelse {
                globalThis.throw("failed to create socket pair: E{s}", .{
                    @tagName(bun.sys.getErrno(-1)),
                });
                return .zero;
            };
            actions.dup2(fds[1], 3) catch |err| return globalThis.handleError(err, "in posix_spawn");
        }

        env_array.append(allocator, null) catch {
            globalThis.throw("out of memory", .{});
            return .zero;
        };
        env = @as(@TypeOf(env), @ptrCast(env_array.items.ptr));

        const pid = brk: {
            defer {
                if (stdio[0].isPiped()) {
                    _ = bun.sys.close(stdin_pipe[0]);
                }

                if (stdio[1].isPiped()) {
                    _ = bun.sys.close(stdout_pipe[1]);
                }

                if (stdio[2].isPiped()) {
                    _ = bun.sys.close(stderr_pipe[1]);
                }
            }

            break :brk switch (PosixSpawn.spawnZ(argv.items[0].?, actions, attr, @as([*:null]?[*:0]const u8, @ptrCast(argv.items[0..].ptr)), env)) {
                .err => |err| return err.toJSC(globalThis),
                .result => |pid_| pid_,
            };
        };

        const pidfd: std.os.fd_t = brk: {
            if (!Environment.isLinux) {
                break :brk pid;
            }

            const kernel = @import("../../../analytics.zig").GenerateHeader.GeneratePlatform.kernelVersion();

            // pidfd_nonblock only supported in 5.10+
            const pidfd_flags: u32 = if (!is_sync and kernel.orderWithoutTag(.{ .major = 5, .minor = 10, .patch = 0 }).compare(.gte))
                std.os.O.NONBLOCK
            else
                0;

            const fd = std.os.linux.pidfd_open(
                pid,
                pidfd_flags,
            );

            switch (std.os.linux.getErrno(fd)) {
                .SUCCESS => break :brk @as(std.os.fd_t, @intCast(fd)),
                else => |err| {
                    globalThis.throwValue(bun.sys.Error.fromCode(err, .open).toJSC(globalThis));
                    var status: u32 = 0;
                    // ensure we don't leak the child process on error
                    _ = std.os.linux.waitpid(pid, &status, 0);
                    return .zero;
                },
            }
        };

        var subprocess = globalThis.allocator().create(Subprocess) catch {
            globalThis.throw("out of memory", .{});
            return .zero;
        };
        // When run synchronously, subprocess isn't garbage collected
        subprocess.* = Subprocess{
            .globalThis = globalThis,
            .pid = pid,
            .pidfd = @truncate(pidfd),
            .stdin = Writable.init(stdio[bun.STDIN_FD], stdin_pipe[1], globalThis) catch {
                globalThis.throw("out of memory", .{});
                return .zero;
            },
            // stdout and stderr only uses allocator and default_max_buffer_size if they are pipes and not a array buffer
            .stdout = Readable.init(stdio[bun.STDOUT_FD], stdout_pipe[0], jsc_vm.allocator, default_max_buffer_size),
            .stderr = Readable.init(stdio[bun.STDERR_FD], stderr_pipe[0], jsc_vm.allocator, default_max_buffer_size),
            .on_exit_callback = if (on_exit_callback != .zero) JSC.Strong.create(on_exit_callback, globalThis) else .{},
            .is_sync = is_sync,
            .ipc = ipc_mode,
            // will be assigned in the block below
            .ipc_socket = socket,
            .ipc_buffer = bun.ByteList{},
            .ipc_callback = if (ipc_callback != .zero) JSC.Strong.create(ipc_callback, globalThis) else undefined,
        };
        if (ipc_mode != .none) {
            var ptr = socket.ext(*Subprocess);
            ptr.?.* = subprocess;
        }

        if (subprocess.stdin == .pipe) {
            subprocess.stdin.pipe.signal = JSC.WebCore.Signal.init(&subprocess.stdin);
        }

        const out = if (comptime !is_sync)
            subprocess.toJS(globalThis)
        else
            JSValue.zero;
        subprocess.this_jsvalue = out;

        var send_exit_notification = false;
        const watchfd = if (comptime Environment.isLinux) pidfd else pid;

        if (comptime !is_sync) {
            var poll = Async.FilePoll.init(jsc_vm, watchfd, .{}, Subprocess, subprocess);
            subprocess.poll_ref = poll;
            switch (subprocess.poll_ref.?.register(
                jsc_vm.event_loop_handle.?,
                .process,
                true,
            )) {
                .result => {},
                .err => |err| {
                    if (err.getErrno() != .SRCH) {
                        @panic("This shouldn't happen");
                    }

                    send_exit_notification = true;
                    lazy = false;
                },
            }
        }

        defer {
            if (send_exit_notification) {
                // process has already exited
                // https://cs.github.com/libuv/libuv/blob/b00d1bd225b602570baee82a6152eaa823a84fa6/src/unix/process.c#L1007
                subprocess.onExitNotification();
            }
        }

        if (subprocess.stdin == .buffered_input) {
            subprocess.stdin.buffered_input.remain = switch (subprocess.stdin.buffered_input.source) {
                .blob => subprocess.stdin.buffered_input.source.blob.slice(),
                .array_buffer => |array_buffer| array_buffer.slice(),
            };
            subprocess.stdin.buffered_input.writeIfPossible(is_sync);
        }

        if (subprocess.stdout == .pipe and subprocess.stdout.pipe == .buffer) {
            if (comptime is_sync) {
                subprocess.stdout.pipe.buffer.readAll();
            } else if (!lazy) {
                subprocess.stdout.pipe.buffer.readAll();
            }
        }

        if (subprocess.stderr == .pipe and subprocess.stderr.pipe == .buffer) {
            if (comptime is_sync) {
                subprocess.stderr.pipe.buffer.readAll();
            } else if (!lazy) {
                subprocess.stderr.pipe.buffer.readAll();
            }
        }

        if (comptime !is_sync) {
            return out;
        }

        if (subprocess.stdin == .buffered_input) {
            while (subprocess.stdin.buffered_input.remain.len > 0) {
                subprocess.stdin.buffered_input.writeIfPossible(true);
            }
        }
        subprocess.closeIO(.stdin);

        {
            var poll = Async.FilePoll.init(jsc_vm, watchfd, .{}, Subprocess, subprocess);
            subprocess.poll_ref = poll;
            switch (subprocess.poll_ref.?.register(
                jsc_vm.event_loop_handle.?,
                .process,
                true,
            )) {
                .result => {},
                .err => |err| {
                    if (err.getErrno() != .SRCH) {
                        @panic("This shouldn't happen");
                    }

                    // process has already exited
                    // https://cs.github.com/libuv/libuv/blob/b00d1bd225b602570baee82a6152eaa823a84fa6/src/unix/process.c#L1007
                    subprocess.onExitNotification();
                },
            }
        }

        while (!subprocess.hasExited()) {
            if (subprocess.stderr == .pipe and subprocess.stderr.pipe == .buffer) {
                subprocess.stderr.pipe.buffer.readAll();
            }

            if (subprocess.stdout == .pipe and subprocess.stdout.pipe == .buffer) {
                subprocess.stdout.pipe.buffer.readAll();
            }

            jsc_vm.tick();
            jsc_vm.eventLoop().autoTick();
        }

        const exitCode = subprocess.exit_code orelse 1;
        const stdout = subprocess.stdout.toBufferedValue(globalThis);
        const stderr = subprocess.stderr.toBufferedValue(globalThis);
        subprocess.finalizeSync();

        const sync_value = JSC.JSValue.createEmptyObject(globalThis, 4);
        sync_value.put(globalThis, JSC.ZigString.static("exitCode"), JSValue.jsNumber(@as(i32, @intCast(exitCode))));
        sync_value.put(globalThis, JSC.ZigString.static("stdout"), stdout);
        sync_value.put(globalThis, JSC.ZigString.static("stderr"), stderr);
        sync_value.put(globalThis, JSC.ZigString.static("success"), JSValue.jsBoolean(exitCode == 0));
        return sync_value;
    }

    pub fn onExitNotificationTask(this: *Subprocess) void {
        var vm = this.globalThis.bunVM();
        defer vm.drainMicrotasks();
        std.debug.assert(!this.is_sync);
        this.wait(false);
    }

    pub fn onExitNotification(
        this: *Subprocess,
    ) void {
        this.wait(this.is_sync);
    }

    pub fn wait(this: *Subprocess, sync: bool) void {
        return this.waitWithJSValue(sync, this.this_jsvalue);
    }

    pub fn watch(this: *Subprocess) void {
        if (this.poll_ref) |poll| {
            _ = poll.register(
                this.globalThis.bunVM().event_loop_handle.?,
                .process,
                true,
            );
        } else {
            @panic("Internal Bun error: poll_ref in Subprocess is null unexpectedly. Please file a bug report.");
        }
    }

    pub fn waitWithJSValue(
        this: *Subprocess,
        sync: bool,
        this_jsvalue: JSC.JSValue,
    ) void {
        if (this.has_waitpid_task) {
            return;
        }
        defer if (sync) this.updateHasPendingActivityFlag();
        this.has_waitpid_task = true;
        const pid = this.pid;

        switch (PosixSpawn.waitpid(pid, if (sync) 0 else std.os.W.NOHANG)) {
            .err => |err| {
                this.waitpid_err = err;
            },
            .result => |result| {
                if (std.os.W.IFEXITED(result.status)) {
                    this.exit_code = @as(u8, @truncate(std.os.W.EXITSTATUS(result.status)));
                }

                if (std.os.W.IFSIGNALED(result.status)) {
                    this.signal_code = @as(SignalCode, @enumFromInt(@as(u8, @truncate(std.os.W.TERMSIG(result.status)))));
                } else if (std.os.W.IFSTOPPED(result.status)) {
                    this.signal_code = @as(SignalCode, @enumFromInt(@as(u8, @truncate(std.os.W.STOPSIG(result.status)))));
                }

                if (!this.hasExited()) {
                    this.watch();
                }
            },
        }
        this.has_waitpid_task = false;

        if (!sync and this.hasExited()) {
            var vm = this.globalThis.bunVM();

            // prevent duplicate notifications
            if (this.poll_ref) |poll| {
                this.poll_ref = null;
                poll.deinitWithVM(vm);
            }

            this.onExit(this.globalThis, this_jsvalue);
        }
    }

    fn onExit(
        this: *Subprocess,
        globalThis: *JSC.JSGlobalObject,
        this_jsvalue: JSC.JSValue,
    ) void {
        log("onExit {d}, code={d}", .{ this.pid, if (this.exit_code) |e| @as(i32, @intCast(e)) else -1 });
        defer this.updateHasPendingActivity();
        this_jsvalue.ensureStillAlive();
        this.has_waitpid_task = false;

        if (this.hasExited()) {
            if (this.exit_promise.trySwap()) |promise| {
                if (this.exit_code) |code| {
                    promise.asAnyPromise().?.resolve(globalThis, JSValue.jsNumber(code));
                } else if (this.signal_code != null) {
                    promise.asAnyPromise().?.resolve(globalThis, this.getSignalCode(globalThis));
                } else if (this.waitpid_err) |err| {
                    this.waitpid_err = null;
                    promise.asAnyPromise().?.reject(globalThis, err.toJSC(globalThis));
                } else {
                    // crash in debug mode
                    if (comptime Environment.allow_assert)
                        unreachable;
                }
            }
        }

        if (this.on_exit_callback.trySwap()) |callback| {
            const waitpid_value: JSValue =
                if (this.waitpid_err) |err|
                err.toJSC(globalThis)
            else
                JSC.JSValue.jsUndefined();

            const this_value = if (this_jsvalue.isEmptyOrUndefinedOrNull()) JSC.JSValue.jsUndefined() else this_jsvalue;
            this_value.ensureStillAlive();

            const args = [_]JSValue{
                this_value,
                this.getExitCode(globalThis),
                this.getSignalCode(globalThis),
                waitpid_value,
            };

            const result = callback.callWithThis(
                globalThis,
                this_value,
                &args,
            );

            if (result.isAnyError()) {
                globalThis.bunVM().onUnhandledError(globalThis, result);
            }
        }

        if (this.hasExited())
            this.unref();
    }

    const os = std.os;
    fn destroyPipe(pipe: [2]os.fd_t) void {
        os.close(pipe[0]);
        if (pipe[0] != pipe[1]) os.close(pipe[1]);
    }

    const PosixSpawn = @import("./spawn.zig").PosixSpawn;

    const Stdio = union(enum) {
        inherit: void,
        ignore: void,
        fd: bun.FileDescriptor,
        path: JSC.Node.PathLike,
        blob: JSC.WebCore.AnyBlob,
        pipe: ?JSC.WebCore.ReadableStream,
        array_buffer: JSC.ArrayBuffer.Strong,

        pub fn isPiped(self: Stdio) bool {
            return switch (self) {
                .array_buffer, .blob, .pipe => true,
                else => false,
            };
        }

        fn setUpChildIoPosixSpawn(
            stdio: @This(),
            actions: *PosixSpawn.Actions,
            pipe_fd: [2]i32,
            std_fileno: i32,
        ) !void {
            switch (stdio) {
                .array_buffer, .blob, .pipe => {
                    std.debug.assert(!(stdio == .blob and stdio.blob.needsToReadFile()));
                    const idx: usize = if (std_fileno == 0) 0 else 1;

                    try actions.dup2(pipe_fd[idx], std_fileno);
                    try actions.close(pipe_fd[1 - idx]);
                },
                .fd => |fd| {
                    try actions.dup2(fd, std_fileno);
                },
                .path => |pathlike| {
                    const flag = if (std_fileno == bun.STDIN_FD) @as(u32, os.O.RDONLY) else @as(u32, std.os.O.WRONLY);
                    try actions.open(std_fileno, pathlike.slice(), flag | std.os.O.CREAT, 0o664);
                },
                .inherit => {
                    if (comptime Environment.isMac) {
                        try actions.inherit(std_fileno);
                    } else {
                        try actions.dup2(std_fileno, std_fileno);
                    }
                },
                .ignore => {
                    const flag = if (std_fileno == bun.STDIN_FD) @as(u32, os.O.RDONLY) else @as(u32, std.os.O.WRONLY);
                    try actions.openZ(std_fileno, "/dev/null", flag, 0o664);
                },
            }
        }
    };

    fn extractStdioBlob(
        globalThis: *JSC.JSGlobalObject,
        blob: JSC.WebCore.AnyBlob,
        i: u32,
        stdio_array: []Stdio,
    ) bool {
        const fd = bun.stdio(i);

        if (blob.needsToReadFile()) {
            if (blob.store()) |store| {
                if (store.data.file.pathlike == .fd) {
                    if (store.data.file.pathlike.fd == fd) {
                        stdio_array[i] = Stdio{ .inherit = {} };
                    } else {
                        switch (bun.FDTag.get(i)) {
                            .stdin => {
                                if (i == 1 or i == 2) {
                                    globalThis.throwInvalidArguments("stdin cannot be used for stdout or stderr", .{});
                                    return false;
                                }
                            },

                            .stdout, .stderr => {
                                if (i == 0) {
                                    globalThis.throwInvalidArguments("stdout and stderr cannot be used for stdin", .{});
                                    return false;
                                }
                            },
                            else => {},
                        }

                        stdio_array[i] = Stdio{ .fd = store.data.file.pathlike.fd };
                    }

                    return true;
                }

                stdio_array[i] = .{ .path = store.data.file.pathlike.path };
                return true;
            }
        }

        stdio_array[i] = .{ .blob = blob };
        return true;
    }

    fn extractStdio(
        globalThis: *JSC.JSGlobalObject,
        i: u32,
        value: JSValue,
        stdio_array: []Stdio,
    ) bool {
        if (value.isEmptyOrUndefinedOrNull()) {
            return true;
        }

        if (value.isString()) {
            const str = value.getZigString(globalThis);
            if (str.eqlComptime("inherit")) {
                stdio_array[i] = Stdio{ .inherit = {} };
            } else if (str.eqlComptime("ignore")) {
                stdio_array[i] = Stdio{ .ignore = {} };
            } else if (str.eqlComptime("pipe")) {
                stdio_array[i] = Stdio{ .pipe = null };
            } else {
                globalThis.throwInvalidArguments("stdio must be an array of 'inherit', 'pipe', 'ignore', Bun.file(pathOrFd), number, or null", .{});
                return false;
            }

            return true;
        } else if (value.isNumber()) {
            const fd_ = value.toInt64();
            if (fd_ < 0) {
                globalThis.throwInvalidArguments("file descriptor must be a positive integer", .{});
                return false;
            }

            const fd = @as(bun.FileDescriptor, @intCast(fd_));

            switch (bun.FDTag.get(fd)) {
                .stdin => {
                    if (i == bun.STDERR_FD or i == bun.STDOUT_FD) {
                        globalThis.throwInvalidArguments("stdin cannot be used for stdout or stderr", .{});
                        return false;
                    }
                },

                .stdout, .stderr => {
                    if (i == bun.STDIN_FD) {
                        globalThis.throwInvalidArguments("stdout and stderr cannot be used for stdin", .{});
                        return false;
                    }
                },
                else => {},
            }

            stdio_array[i] = Stdio{ .fd = fd };

            return true;
        } else if (value.as(JSC.WebCore.Blob)) |blob| {
            return extractStdioBlob(globalThis, .{ .Blob = blob.dupe() }, i, stdio_array);
        } else if (value.as(JSC.WebCore.Request)) |req| {
            req.getBodyValue().toBlobIfPossible();
            return extractStdioBlob(globalThis, req.getBodyValue().useAsAnyBlob(), i, stdio_array);
        } else if (value.as(JSC.WebCore.Response)) |req| {
            req.getBodyValue().toBlobIfPossible();
            return extractStdioBlob(globalThis, req.getBodyValue().useAsAnyBlob(), i, stdio_array);
        } else if (JSC.WebCore.ReadableStream.fromJS(value, globalThis)) |req_const| {
            var req = req_const;
            if (i == bun.STDIN_FD) {
                if (req.toAnyBlob(globalThis)) |blob| {
                    return extractStdioBlob(globalThis, blob, i, stdio_array);
                }

                switch (req.ptr) {
                    .File, .Blob => unreachable,
                    .Direct, .JavaScript, .Bytes => {
                        if (req.isLocked(globalThis)) {
                            globalThis.throwInvalidArguments("ReadableStream cannot be locked", .{});
                            return false;
                        }

                        stdio_array[i] = .{ .pipe = req };
                        return true;
                    },
                    else => {},
                }

                globalThis.throwInvalidArguments("Unsupported ReadableStream type", .{});
                return false;
            }
        } else if (value.asArrayBuffer(globalThis)) |array_buffer| {
            if (array_buffer.slice().len == 0) {
                globalThis.throwInvalidArguments("ArrayBuffer cannot be empty", .{});
                return false;
            }

            stdio_array[i] = .{
                .array_buffer = JSC.ArrayBuffer.Strong{
                    .array_buffer = array_buffer,
                    .held = JSC.Strong.create(array_buffer.value, globalThis),
                },
            };

            return true;
        }

        globalThis.throwInvalidArguments("stdio must be an array of 'inherit', 'ignore', or null", .{});
        return false;
    }

    pub fn handleIPCMessage(
        this: *Subprocess,
        message: IPC.DecodedIPCMessage,
    ) void {
        switch (message) {
            // In future versions we can read this in order to detect version mismatches,
            // or disable future optimizations if the subprocess is old.
            .version => |v| {
                IPC.log("Child IPC version is {d}", .{v});
            },
            .data => |data| {
                IPC.log("Received IPC message from child", .{});
                if (this.ipc_callback.get()) |cb| {
                    const result = cb.callWithThis(
                        this.globalThis,
                        this.this_jsvalue,
                        &[_]JSValue{data},
                    );
                    data.ensureStillAlive();
                    if (result.isAnyError()) {
                        this.globalThis.bunVM().onUnhandledError(this.globalThis, result);
                    }
                }
            },
        }
    }

    pub fn handleIPCClose(this: *Subprocess, _: IPC.Socket) void {
        // uSocket is already freed so calling .close() on the socket can segfault
        this.ipc = .none;
        this.updateHasPendingActivity();
    }

    pub const IPCHandler = IPC.NewIPCHandler(Subprocess);
};<|MERGE_RESOLUTION|>--- conflicted
+++ resolved
@@ -13,12 +13,9 @@
 const JSValue = JSC.JSValue;
 const JSGlobalObject = JSC.JSGlobalObject;
 const Which = @import("../../../which.zig");
-<<<<<<< HEAD
 const Async = bun.Async;
-=======
-const uws = @import("../../../deps/uws.zig");
 const IPC = @import("../../ipc.zig");
->>>>>>> 57a06745
+const uws = bun.uws;
 
 pub const Subprocess = struct {
     const log = Output.scoped(.Subprocess, false);
