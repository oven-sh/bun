const default_allocator = bun.default_allocator;
const bun = @import("root").bun;
const Environment = bun.Environment;

const Global = bun.Global;
const strings = bun.strings;
const string = bun.string;
const Output = bun.Output;
const MutableString = bun.MutableString;
const std = @import("std");
const Allocator = std.mem.Allocator;
const JSC = bun.JSC;
const JSValue = JSC.JSValue;
const JSGlobalObject = JSC.JSGlobalObject;
const Which = @import("../../../which.zig");
const Async = bun.Async;
const IPC = @import("../../ipc.zig");
const uws = bun.uws;
const windows = bun.windows;
const uv = windows.libuv;
const LifecycleScriptSubprocess = bun.install.LifecycleScriptSubprocess;
const Body = JSC.WebCore.Body;
const IPClog = Output.scoped(.IPC, false);

const PosixSpawn = bun.posix.spawn;
const Rusage = bun.posix.spawn.Rusage;
const Process = bun.posix.spawn.Process;
const WaiterThread = bun.posix.spawn.WaiterThread;
const Stdio = bun.spawn.Stdio;
const StdioResult = if (Environment.isWindows) bun.spawn.WindowsSpawnResult.StdioResult else ?bun.FileDescriptor;
pub inline fn assertStdioResult(result: StdioResult) void {
    if (comptime Environment.allow_assert) {
        if (Environment.isPosix) {
            if (result) |fd| {
                bun.assert(fd != bun.invalid_fd);
            }
        }
    }
}
pub const ResourceUsage = struct {
    pub usingnamespace JSC.Codegen.JSResourceUsage;
    rusage: Rusage,

    pub fn constructor(
        _: *JSC.JSGlobalObject,
        _: *JSC.CallFrame,
    ) ?*Subprocess {
        return null;
    }

    pub fn getCPUTime(
        this: *ResourceUsage,
        globalObject: *JSGlobalObject,
    ) JSValue {
        var cpu = JSC.JSValue.createEmptyObjectWithNullPrototype(globalObject);
        const rusage = this.rusage;

        const usrTime = JSValue.fromTimevalNoTruncate(globalObject, rusage.utime.tv_usec, rusage.utime.tv_sec);
        const sysTime = JSValue.fromTimevalNoTruncate(globalObject, rusage.stime.tv_usec, rusage.stime.tv_sec);

        cpu.put(globalObject, JSC.ZigString.static("user"), usrTime);
        cpu.put(globalObject, JSC.ZigString.static("system"), sysTime);
        cpu.put(globalObject, JSC.ZigString.static("total"), JSValue.bigIntSum(globalObject, usrTime, sysTime));

        return cpu;
    }

    pub fn getMaxRSS(
        this: *ResourceUsage,
        _: *JSGlobalObject,
    ) JSValue {
        return JSC.JSValue.jsNumber(this.rusage.maxrss);
    }

    pub fn getSharedMemorySize(
        this: *ResourceUsage,
        _: *JSGlobalObject,
    ) JSValue {
        return JSC.JSValue.jsNumber(this.rusage.ixrss);
    }

    pub fn getSwapCount(
        this: *ResourceUsage,
        _: *JSGlobalObject,
    ) JSValue {
        return JSC.JSValue.jsNumber(this.rusage.nswap);
    }

    pub fn getOps(
        this: *ResourceUsage,
        globalObject: *JSGlobalObject,
    ) JSValue {
        var ops = JSC.JSValue.createEmptyObjectWithNullPrototype(globalObject);
        ops.put(globalObject, JSC.ZigString.static("in"), JSC.JSValue.jsNumber(this.rusage.inblock));
        ops.put(globalObject, JSC.ZigString.static("out"), JSC.JSValue.jsNumber(this.rusage.oublock));
        return ops;
    }

    pub fn getMessages(
        this: *ResourceUsage,
        globalObject: *JSGlobalObject,
    ) JSValue {
        var msgs = JSC.JSValue.createEmptyObjectWithNullPrototype(globalObject);
        msgs.put(globalObject, JSC.ZigString.static("sent"), JSC.JSValue.jsNumber(this.rusage.msgsnd));
        msgs.put(globalObject, JSC.ZigString.static("received"), JSC.JSValue.jsNumber(this.rusage.msgrcv));
        return msgs;
    }

    pub fn getSignalCount(
        this: *ResourceUsage,
        _: *JSGlobalObject,
    ) JSValue {
        return JSC.JSValue.jsNumber(this.rusage.nsignals);
    }

    pub fn getContextSwitches(
        this: *ResourceUsage,
        globalObject: *JSGlobalObject,
    ) JSValue {
        var ctx = JSC.JSValue.createEmptyObjectWithNullPrototype(globalObject);
        ctx.put(globalObject, JSC.ZigString.static("voluntary"), JSC.JSValue.jsNumber(this.rusage.nvcsw));
        ctx.put(globalObject, JSC.ZigString.static("involuntary"), JSC.JSValue.jsNumber(this.rusage.nivcsw));
        return ctx;
    }

    pub fn finalize(this: *ResourceUsage) callconv(.C) void {
        bun.default_allocator.destroy(this);
    }
};

pub fn appendEnvpFromJS(globalThis: *JSC.JSGlobalObject, object: JSC.JSValue, envp: *std.ArrayList(?[*:0]const u8), PATH: *[]const u8) !void {
    var object_iter = JSC.JSPropertyIterator(.{ .skip_empty_name = false, .include_value = true }).init(globalThis, object);
    defer object_iter.deinit();
    try envp.ensureTotalCapacityPrecise(object_iter.len +
        // +1 incase there's IPC
        // +1 for null terminator
        2);
    while (object_iter.next()) |key| {
        var value = object_iter.value;
        if (value == .undefined) continue;

        var line = try std.fmt.allocPrintZ(envp.allocator, "{}={}", .{ key, value.getZigString(globalThis) });

        if (key.eqlComptime("PATH")) {
            PATH.* = bun.asByteSlice(line["PATH=".len..]);
        }

        try envp.append(line);
    }
}

pub const Subprocess = struct {
    const log = Output.scoped(.Subprocess, false);
    pub usingnamespace JSC.Codegen.JSSubprocess;
    const default_max_buffer_size = 1024 * 1024 * 4;
    pub const StdioKind = enum {
        stdin,
        stdout,
        stderr,

        pub fn toFd(this: @This()) bun.FileDescriptor {
            return switch (this) {
                .stdin => bun.STDIN_FD,
                .stdout => bun.STDOUT_FD,
                .stderr => bun.STDERR_FD,
            };
        }

        pub fn toNum(this: @This()) c_int {
            return switch (this) {
                .stdin => 0,
                .stdout => 1,
                .stderr => 2,
            };
        }
    };
    process: *Process,
    stdin: Writable,
    stdout: Readable,
    stderr: Readable,
    stdio_pipes: if (Environment.isWindows) std.ArrayListUnmanaged(StdioResult) else std.ArrayListUnmanaged(bun.FileDescriptor) = .{},
    pid_rusage: ?Rusage = null,

    exit_promise: JSC.Strong = .{},
    on_exit_callback: JSC.Strong = .{},
    on_disconnect_callback: JSC.Strong = .{},

    globalThis: *JSC.JSGlobalObject,
    observable_getters: std.enums.EnumSet(enum {
        stdin,
        stdout,
        stderr,
        stdio,
    }) = .{},
    closed: std.enums.EnumSet(StdioKind) = .{},
    has_pending_activity: std.atomic.Value(bool) = std.atomic.Value(bool).init(true),
    this_jsvalue: JSC.JSValue = .zero,

    /// `null` indicates all of the IPC data is uninitialized.
    ipc_data: ?IPC.IPCData,
    ipc_callback: JSC.Strong = .{},
    flags: Flags = .{},

    weak_file_sink_stdin_ptr: ?*JSC.WebCore.FileSink = null,

    pub const Flags = packed struct {
        is_sync: bool = false,
        killed: bool = false,
        has_stdin_destructor_called: bool = false,
        finalized: bool = false,
    };

    pub const SignalCode = bun.SignalCode;

    pub const Poll = union(enum) {
        poll_ref: ?*Async.FilePoll,
        wait_thread: WaitThreadPoll,
    };

    pub const WaitThreadPoll = struct {
        ref_count: std.atomic.Value(u32) = std.atomic.Value(u32).init(0),
        poll_ref: Async.KeepAlive = .{},
    };

    pub fn resourceUsage(
        this: *Subprocess,
        globalObject: *JSGlobalObject,
        _: *JSC.CallFrame,
    ) JSValue {
        return this.createResourceUsageObject(globalObject);
    }

    pub fn createResourceUsageObject(
        this: *Subprocess,
        globalObject: *JSGlobalObject,
    ) JSValue {
        const pid_rusage = this.pid_rusage orelse brk: {
            if (Environment.isWindows) {
                if (this.process.poller == .uv) {
                    this.pid_rusage = PosixSpawn.uv_getrusage(&this.process.poller.uv);
                    break :brk this.pid_rusage.?;
                }
            }

            return JSValue.jsUndefined();
        };

        const resource_usage = ResourceUsage{
            .rusage = pid_rusage,
        };

        var result = bun.default_allocator.create(ResourceUsage) catch {
            globalObject.throwOutOfMemory();
            return .zero;
        };
        result.* = resource_usage;
        return result.toJS(globalObject);
    }

    pub fn hasExited(this: *const Subprocess) bool {
        return this.process.hasExited();
    }

    pub fn hasPendingActivityNonThreadsafe(this: *const Subprocess) bool {
        if (this.ipc_data != null) {
            return true;
        }

        if (this.hasPendingActivityStdio()) {
            return true;
        }

        if (!this.process.hasExited()) {
            return true;
        }

        return false;
    }

    pub fn updateHasPendingActivity(this: *Subprocess) void {
        @fence(.seq_cst);
        if (comptime Environment.isDebug) {
            log("updateHasPendingActivity() {any} -> {any}", .{
                this.has_pending_activity.raw,
                this.hasPendingActivityNonThreadsafe(),
            });
        }
        this.has_pending_activity.store(
            this.hasPendingActivityNonThreadsafe(),
            .monotonic,
        );
    }

    pub fn hasPendingActivityStdio(this: *const Subprocess) bool {
        if (this.stdin.hasPendingActivity()) {
            return true;
        }

        inline for (.{ StdioKind.stdout, StdioKind.stderr }) |kind| {
            if (@field(this, @tagName(kind)).hasPendingActivity()) {
                return true;
            }
        }

        return false;
    }

    pub fn onCloseIO(this: *Subprocess, kind: StdioKind) void {
        switch (kind) {
            .stdin => {
                switch (this.stdin) {
                    .pipe => |pipe| {
                        pipe.signal.clear();
                        pipe.deref();
                        this.stdin = .{ .ignore = {} };
                    },
                    .buffer => {
                        this.stdin.buffer.source.detach();
                        this.stdin.buffer.deref();
                        this.stdin = .{ .ignore = {} };
                    },
                    else => {},
                }
            },
            inline .stdout, .stderr => |tag| {
                const out: *Readable = &@field(this, @tagName(tag));
                switch (out.*) {
                    .pipe => |pipe| {
                        if (pipe.state == .done) {
                            out.* = .{ .buffer = pipe.state.done };
                            pipe.state = .{ .done = &.{} };
                        } else {
                            out.* = .{ .ignore = {} };
                        }
                        pipe.deref();
                    },
                    else => {},
                }
            },
        }
    }

    pub fn hasPendingActivity(this: *Subprocess) callconv(.C) bool {
        @fence(.acquire);
        return this.has_pending_activity.load(.acquire);
    }

    pub fn ref(this: *Subprocess) void {
        this.process.enableKeepingEventLoopAlive();

        if (!this.hasCalledGetter(.stdin)) {
            this.stdin.ref();
        }

        if (!this.hasCalledGetter(.stdout)) {
            this.stdout.ref();
        }

        if (!this.hasCalledGetter(.stderr)) {
            this.stderr.ref();
        }

        this.updateHasPendingActivity();
    }

    /// This disables the keeping process alive flag on the poll and also in the stdin, stdout, and stderr
    pub fn unref(this: *Subprocess) void {
        this.process.disableKeepingEventLoopAlive();

        if (!this.hasCalledGetter(.stdin)) {
            this.stdin.unref();
        }

        if (!this.hasCalledGetter(.stdout)) {
            this.stdout.unref();
        }

        if (!this.hasCalledGetter(.stderr)) {
            this.stderr.unref();
        }

        this.updateHasPendingActivity();
    }

    pub fn constructor(
        _: *JSC.JSGlobalObject,
        _: *JSC.CallFrame,
    ) ?*Subprocess {
        return null;
    }

    const Readable = union(enum) {
        fd: bun.FileDescriptor,
        memfd: bun.FileDescriptor,
        pipe: *PipeReader,
        inherit: void,
        ignore: void,
        closed: void,
        buffer: []u8,

        pub fn hasPendingActivity(this: *const Readable) bool {
            return switch (this.*) {
                .pipe => this.pipe.hasPendingActivity(),
                else => false,
            };
        }

        pub fn ref(this: *Readable) void {
            switch (this.*) {
                .pipe => {
                    this.pipe.updateRef(true);
                },
                else => {},
            }
        }

        pub fn unref(this: *Readable) void {
            switch (this.*) {
                .pipe => {
                    this.pipe.updateRef(false);
                },
                else => {},
            }
        }

        pub fn init(stdio: Stdio, event_loop: *JSC.EventLoop, process: *Subprocess, result: StdioResult, allocator: std.mem.Allocator, max_size: u32, is_sync: bool) Readable {
            _ = allocator; // autofix
            _ = max_size; // autofix
            _ = is_sync; // autofix
            assertStdioResult(result);

            if (Environment.isWindows) {
                return switch (stdio) {
                    .inherit => Readable{ .inherit = {} },
                    .ignore, .ipc, .path, .memfd => Readable{ .ignore = {} },
                    .fd => |fd| Readable{ .fd = fd },
                    .dup2 => |dup2| Readable{ .fd = dup2.out.toFd() },
                    .pipe => Readable{ .pipe = PipeReader.create(event_loop, process, result) },
                    .array_buffer, .blob => Output.panic("TODO: implement ArrayBuffer & Blob support in Stdio readable", .{}),
                    .capture => Output.panic("TODO: implement capture support in Stdio readable", .{}),
                };
            }

            if (comptime Environment.isPosix) {
                if (stdio == .pipe) {
                    _ = bun.sys.setNonblocking(result.?);
                }
            }

            return switch (stdio) {
                .inherit => Readable{ .inherit = {} },
                .ignore, .ipc, .path => Readable{ .ignore = {} },
                .fd => Readable{ .fd = result.? },
                .memfd => Readable{ .memfd = stdio.memfd },
                .pipe => Readable{ .pipe = PipeReader.create(event_loop, process, result) },
                .array_buffer, .blob => Output.panic("TODO: implement ArrayBuffer & Blob support in Stdio readable", .{}),
                .capture => Output.panic("TODO: implement capture support in Stdio readable", .{}),
                .dup2 => Output.panic("TODO: implement dup2 support in Stdio readable", .{}),
            };
        }

        pub fn onClose(this: *Readable, _: ?bun.sys.Error) void {
            this.* = .closed;
        }

        pub fn onReady(_: *Readable, _: ?JSC.WebCore.Blob.SizeType, _: ?JSC.WebCore.Blob.SizeType) void {}

        pub fn onStart(_: *Readable) void {}

        pub fn close(this: *Readable) void {
            switch (this.*) {
                inline .memfd, .fd => |fd| {
                    this.* = .{ .closed = {} };
                    _ = bun.sys.close(fd);
                },
                .pipe => {
                    this.pipe.close();
                },
                else => {},
            }
        }

        pub fn finalize(this: *Readable) void {
            switch (this.*) {
                inline .memfd, .fd => |fd| {
                    this.* = .{ .closed = {} };
                    _ = bun.sys.close(fd);
                },
                .pipe => |pipe| {
                    defer pipe.detach();
                    this.* = .{ .closed = {} };
                },
                else => {},
            }
        }

        pub fn toJS(this: *Readable, globalThis: *JSC.JSGlobalObject, exited: bool) JSValue {
            _ = exited; // autofix
            switch (this.*) {
                // should only be reachable when the entire output is buffered.
                .memfd => return this.toBufferedValue(globalThis),

                .fd => |fd| {
                    return fd.toJS(globalThis);
                },
                .pipe => |pipe| {
                    defer pipe.detach();
                    this.* = .{ .closed = {} };
                    return pipe.toJS(globalThis);
                },
                .buffer => |buffer| {
                    defer this.* = .{ .closed = {} };

                    if (buffer.len == 0) {
                        return JSC.WebCore.ReadableStream.empty(globalThis);
                    }

                    const blob = JSC.WebCore.Blob.init(buffer, bun.default_allocator, globalThis);
                    return JSC.WebCore.ReadableStream.fromBlob(globalThis, &blob, 0);
                },
                else => {
                    return JSValue.jsUndefined();
                },
            }
        }

        pub fn toBufferedValue(this: *Readable, globalThis: *JSC.JSGlobalObject) JSValue {
            switch (this.*) {
                .fd => |fd| {
                    return fd.toJS(globalThis);
                },
                .memfd => |fd| {
                    if (comptime !Environment.isPosix) {
                        Output.panic("memfd is only supported on Linux", .{});
                    }
                    this.* = .{ .closed = {} };
                    return JSC.ArrayBuffer.toJSBufferFromMemfd(fd, globalThis);
                },
                .pipe => |pipe| {
                    defer pipe.detach();
                    this.* = .{ .closed = {} };
                    return pipe.toBuffer(globalThis);
                },
                .buffer => |buf| {
                    this.* = .{ .closed = {} };

                    return JSC.MarkedArrayBuffer.fromBytes(buf, bun.default_allocator, .Uint8Array).toNodeBuffer(globalThis);
                },
                else => {
                    return JSValue.jsUndefined();
                },
            }
        }
    };

    pub fn getStderr(
        this: *Subprocess,
        globalThis: *JSGlobalObject,
    ) JSValue {
        this.observable_getters.insert(.stderr);
        return this.stderr.toJS(globalThis, this.hasExited());
    }

    pub fn getStdin(
        this: *Subprocess,
        globalThis: *JSGlobalObject,
    ) JSValue {
        this.observable_getters.insert(.stdin);
        return this.stdin.toJS(globalThis, this);
    }

    pub fn getStdout(
        this: *Subprocess,
        globalThis: *JSGlobalObject,
    ) JSValue {
        this.observable_getters.insert(.stdout);
        return this.stdout.toJS(globalThis, this.hasExited());
    }

    pub fn asyncDispose(
        this: *Subprocess,
        global: *JSGlobalObject,
        _: *JSC.CallFrame,
    ) JSValue {
        if (this.process.hasExited()) {
            // rely on GC to clean everything up in this case
            return .undefined;
        }

        // unref streams so that this disposed process will not prevent
        // the process from exiting causing a hang
        this.stdin.unref();
        this.stdout.unref();
        this.stderr.unref();

        switch (this.tryKill(SignalCode.default)) {
            .result => {},
            .err => |err| {
                // Signal 9 should always be fine, but just in case that somehow fails.
                global.throwValue(err.toJSC(global));
                return .zero;
            },
        }

        return this.getExited(global);
    }

    pub fn kill(
        this: *Subprocess,
        globalThis: *JSGlobalObject,
        callframe: *JSC.CallFrame,
    ) JSValue {
        this.this_jsvalue = callframe.this();

        var arguments = callframe.arguments(1);
        // If signal is 0, then no actual signal is sent, but error checking
        // is still performed.
        const sig: i32 = brk: {
            if (arguments.ptr[0].getNumber()) |sig64| {
                // Node does this:
                if (std.math.isNan(sig64)) {
                    break :brk SignalCode.default;
                }

                // This matches node behavior, minus some details with the error messages: https://gist.github.com/Jarred-Sumner/23ba38682bf9d84dff2f67eb35c42ab6
                if (std.math.isInf(sig64) or @trunc(sig64) != sig64) {
                    globalThis.throwInvalidArguments("Unknown signal", .{});
                    return .zero;
                }

                if (sig64 < 0) {
                    globalThis.throwInvalidArguments("Invalid signal: must be >= 0", .{});
                    return .zero;
                }

                if (sig64 > 31) {
                    globalThis.throwInvalidArguments("Invalid signal: must be < 32", .{});
                    return .zero;
                }

                break :brk @intFromFloat(sig64);
            } else if (arguments.ptr[0].isString()) {
                if (arguments.ptr[0].asString().length() == 0) {
                    break :brk SignalCode.default;
                }
                const signal_code = arguments.ptr[0].toEnum(globalThis, "signal", SignalCode) catch return .zero;
                break :brk @intFromEnum(signal_code);
            } else if (!arguments.ptr[0].isEmptyOrUndefinedOrNull()) {
                globalThis.throwInvalidArguments("Invalid signal: must be a string or an integer", .{});
                return .zero;
            }

            break :brk SignalCode.default;
        };

        if (globalThis.hasException()) return .zero;

        switch (this.tryKill(sig)) {
            .result => {},
            .err => |err| {
                // EINVAL or ENOSYS means the signal is not supported in the current platform (most likely unsupported on windows)
                globalThis.throwValue(err.toJSC(globalThis));
                return .zero;
            },
        }

        return JSValue.jsUndefined();
    }

    pub fn hasKilled(this: *const Subprocess) bool {
        return this.process.hasKilled();
    }

    pub fn tryKill(this: *Subprocess, sig: i32) JSC.Maybe(void) {
        if (this.hasExited()) {
            return .{ .result = {} };
        }

        return this.process.kill(@intCast(sig));
    }

    fn hasCalledGetter(this: *Subprocess, comptime getter: @Type(.EnumLiteral)) bool {
        return this.observable_getters.contains(getter);
    }

    fn closeProcess(this: *Subprocess) void {
        if (comptime !Environment.isLinux) {
            return;
        }
        this.process.close();
    }

    pub fn doRef(this: *Subprocess, _: *JSC.JSGlobalObject, _: *JSC.CallFrame) JSValue {
        this.ref();
        return .undefined;
    }

    pub fn doUnref(this: *Subprocess, _: *JSC.JSGlobalObject, _: *JSC.CallFrame) JSValue {
        this.unref();
        return .undefined;
    }

    pub fn onStdinDestroyed(this: *Subprocess) void {
        this.flags.has_stdin_destructor_called = true;
        this.weak_file_sink_stdin_ptr = null;

        if (this.flags.finalized) {
            // if the process has already been garbage collected, we can free the memory now
            bun.default_allocator.destroy(this);
        } else {
            // otherwise update the pending activity flag
            this.updateHasPendingActivity();
        }
    }

    pub fn doSend(this: *Subprocess, global: *JSC.JSGlobalObject, callFrame: *JSC.CallFrame) JSValue {
        IPClog("Subprocess#doSend", .{});
        const ipc_data = &(this.ipc_data orelse {
            if (this.hasExited()) {
                global.throw("Subprocess.send() cannot be used after the process has exited.", .{});
            } else {
                global.throw("Subprocess.send() can only be used if an IPC channel is open.", .{});
            }
            return .zero;
        });

        if (callFrame.argumentsCount() == 0) {
            global.throwInvalidArguments("Subprocess.send() requires one argument", .{});
            return .zero;
        }

        const value = callFrame.argument(0);

        const success = ipc_data.serializeAndSend(global, value);
        if (!success) return .zero;

        return .undefined;
    }

    pub fn disconnect(this: *Subprocess, globalThis: *JSGlobalObject, callframe: *JSC.CallFrame) JSValue {
        _ = globalThis;
        _ = callframe;
        const ipc_data = this.ipc_maybe() orelse return .undefined;
        ipc_data.close();
        this.ipc_data = null;
        return .undefined;
    }

    pub fn getConnected(this: *Subprocess, globalThis: *JSGlobalObject) JSValue {
        _ = globalThis;
        return JSValue.jsBoolean(this.ipc_maybe() != null);
    }

    pub fn pid(this: *const Subprocess) i32 {
        return @intCast(this.process.pid);
    }

    pub fn getPid(
        this: *Subprocess,
        _: *JSGlobalObject,
    ) JSValue {
        return JSValue.jsNumber(this.pid());
    }

    pub fn getKilled(
        this: *Subprocess,
        _: *JSGlobalObject,
    ) JSValue {
        return JSValue.jsBoolean(this.hasKilled());
    }

    pub fn getStdio(
        this: *Subprocess,
        global: *JSGlobalObject,
    ) JSValue {
        const array = JSValue.createEmptyArray(global, 0);
        array.push(global, .null);
        array.push(global, .null); // TODO: align this with options
        array.push(global, .null); // TODO: align this with options

        this.observable_getters.insert(.stdio);
        var pipes = this.stdio_pipes.items;
        if (this.ipc_data != null) {
            array.push(global, .null);
            pipes = pipes[@min(1, pipes.len)..];
        }

        for (pipes) |item| {
            if (Environment.isWindows) {
                if (item == .buffer) {
                    const fdno: usize = @intFromPtr(item.buffer.fd().cast());
                    array.push(global, JSValue.jsNumber(fdno));
                }
            } else {
                array.push(global, JSValue.jsNumber(item.cast()));
            }
        }
        return array;
    }

    pub const Source = union(enum) {
        blob: JSC.WebCore.AnyBlob,
        array_buffer: JSC.ArrayBuffer.Strong,
        detached: void,

        pub fn slice(this: *const Source) []const u8 {
            return switch (this.*) {
                .blob => this.blob.slice(),
                .array_buffer => this.array_buffer.slice(),
                else => @panic("Invalid source"),
            };
        }

        pub fn detach(this: *@This()) void {
            switch (this.*) {
                .blob => {
                    this.blob.detach();
                },
                .array_buffer => {
                    this.array_buffer.deinit();
                },
                else => {},
            }
            this.* = .detached;
        }
    };

    pub const StaticPipeWriter = NewStaticPipeWriter(Subprocess);

    pub fn NewStaticPipeWriter(comptime ProcessType: type) type {
        return struct {
            writer: IOWriter = .{},
            stdio_result: StdioResult,
            source: Source = .{ .detached = {} },
            process: *ProcessType = undefined,
            event_loop: JSC.EventLoopHandle,
            ref_count: u32 = 1,
            buffer: []const u8 = "",

            pub usingnamespace bun.NewRefCounted(@This(), deinit);
            const This = @This();
            const print = bun.Output.scoped(.StaticPipeWriter, false);

            pub const IOWriter = bun.io.BufferedWriter(
                This,
                onWrite,
                onError,
                onClose,
                getBuffer,
                flush,
            );
            pub const Poll = IOWriter;

            pub fn updateRef(this: *This, add: bool) void {
                this.writer.updateRef(this.event_loop, add);
            }

            pub fn getBuffer(this: *This) []const u8 {
                return this.buffer;
            }

            pub fn close(this: *This) void {
                log("StaticPipeWriter(0x{x}) close()", .{@intFromPtr(this)});
                this.writer.close();
            }

            pub fn flush(this: *This) void {
                if (this.buffer.len > 0)
                    this.writer.write();
            }

            pub fn create(event_loop: anytype, subprocess: *ProcessType, result: StdioResult, source: Source) *This {
                const this = This.new(.{
                    .event_loop = JSC.EventLoopHandle.init(event_loop),
                    .process = subprocess,
                    .stdio_result = result,
                    .source = source,
                });
                if (Environment.isWindows) {
                    this.writer.setPipe(this.stdio_result.buffer);
                }
                this.writer.setParent(this);
                return this;
            }

            pub fn start(this: *This) JSC.Maybe(void) {
                log("StaticPipeWriter(0x{x}) start()", .{@intFromPtr(this)});
                this.ref();
                this.buffer = this.source.slice();
                if (Environment.isWindows) {
                    return this.writer.startWithCurrentPipe();
                }
                switch (this.writer.start(this.stdio_result.?, true)) {
                    .err => |err| {
                        return .{ .err = err };
                    },
                    .result => {
                        if (comptime Environment.isPosix) {
                            const poll = this.writer.handle.poll;
                            poll.flags.insert(.socket);
                        }

                        return .{ .result = {} };
                    },
                }
            }

            pub fn onWrite(this: *This, amount: usize, status: bun.io.WriteStatus) void {
                log("StaticPipeWriter(0x{x}) onWrite(amount={d} {})", .{ @intFromPtr(this), amount, status });
                this.buffer = this.buffer[@min(amount, this.buffer.len)..];
                if (status == .end_of_file or this.buffer.len == 0) {
                    this.writer.close();
                }
            }

            pub fn onError(this: *This, err: bun.sys.Error) void {
                log("StaticPipeWriter(0x{x}) onError(err={any})", .{ @intFromPtr(this), err });
                this.source.detach();
            }

            pub fn onClose(this: *This) void {
                log("StaticPipeWriter(0x{x}) onClose()", .{@intFromPtr(this)});
                this.source.detach();
                this.process.onCloseIO(.stdin);
            }

            pub fn deinit(this: *This) void {
                this.writer.end();
                this.source.detach();
                this.destroy();
            }

            pub fn loop(this: *This) *uws.Loop {
                return this.event_loop.loop();
            }

            pub fn watch(this: *This) void {
                if (this.buffer.len > 0) {
                    this.writer.watch();
                }
            }

            pub fn eventLoop(this: *This) JSC.EventLoopHandle {
                return this.event_loop;
            }
        };
    }

    pub const PipeReader = struct {
        reader: IOReader = undefined,
        process: ?*Subprocess = null,
        event_loop: *JSC.EventLoop = undefined,
        ref_count: u32 = 1,
        state: union(enum) {
            pending: void,
            done: []u8,
            err: bun.sys.Error,
        } = .{ .pending = {} },
        stdio_result: StdioResult,

        pub const IOReader = bun.io.BufferedReader;
        pub const Poll = IOReader;

        pub usingnamespace bun.NewRefCounted(PipeReader, deinit);

        pub fn hasPendingActivity(this: *const PipeReader) bool {
            if (this.state == .pending)
                return true;

            return this.reader.hasPendingActivity();
        }

        pub fn detach(this: *PipeReader) void {
            this.process = null;
            this.deref();
        }

        pub fn create(event_loop: *JSC.EventLoop, process: *Subprocess, result: StdioResult) *PipeReader {
            var this = PipeReader.new(.{
                .process = process,
                .reader = IOReader.init(@This()),
                .event_loop = event_loop,
                .stdio_result = result,
            });
            if (Environment.isWindows) {
                this.reader.source = .{ .pipe = this.stdio_result.buffer };
            }
            this.reader.setParent(this);
            return this;
        }

        pub fn readAll(this: *PipeReader) void {
            if (this.state == .pending)
                this.reader.read();
        }

        pub fn start(this: *PipeReader, process: *Subprocess, event_loop: *JSC.EventLoop) JSC.Maybe(void) {
            this.ref();
            this.process = process;
            this.event_loop = event_loop;
            if (Environment.isWindows) {
                return this.reader.startWithCurrentPipe();
            }

            switch (this.reader.start(this.stdio_result.?, true)) {
                .err => |err| {
                    return .{ .err = err };
                },
                .result => {
                    if (comptime Environment.isPosix) {
                        const poll = this.reader.handle.poll;
                        poll.flags.insert(.socket);
                        this.reader.flags.socket = true;
                    }

                    return .{ .result = {} };
                },
            }
        }

        pub const toJS = toReadableStream;

        pub fn onReaderDone(this: *PipeReader) void {
            const owned = this.toOwnedSlice();
            this.state = .{ .done = owned };
            if (this.process) |process| {
                this.process = null;
                process.onCloseIO(this.kind(process));
                this.deref();
            }
        }

        pub fn kind(reader: *const PipeReader, process: *const Subprocess) StdioKind {
            if (process.stdout == .pipe and process.stdout.pipe == reader) {
                return .stdout;
            }

            if (process.stderr == .pipe and process.stderr.pipe == reader) {
                return .stderr;
            }

            @panic("We should be either stdout or stderr");
        }

        pub fn toOwnedSlice(this: *PipeReader) []u8 {
            if (this.state == .done) {
                return this.state.done;
            }
            // we do not use .toOwnedSlice() because we don't want to reallocate memory.
            const out = this.reader._buffer;
            this.reader._buffer.items = &.{};
            this.reader._buffer.capacity = 0;
            return out.items;
        }

        pub fn updateRef(this: *PipeReader, add: bool) void {
            this.reader.updateRef(add);
        }

        pub fn watch(this: *PipeReader) void {
            if (!this.reader.isDone())
                this.reader.watch();
        }

        pub fn toReadableStream(this: *PipeReader, globalObject: *JSC.JSGlobalObject) JSC.JSValue {
            defer this.detach();

            switch (this.state) {
                .pending => {
                    const stream = JSC.WebCore.ReadableStream.fromPipe(globalObject, this, &this.reader);
                    this.state = .{ .done = &.{} };
                    return stream;
                },
                .done => |bytes| {
                    const blob = JSC.WebCore.Blob.init(bytes, bun.default_allocator, globalObject);
                    this.state = .{ .done = &.{} };
                    return JSC.WebCore.ReadableStream.fromBlob(globalObject, &blob, 0);
                },
                .err => |err| {
                    _ = err; // autofix
                    const empty = JSC.WebCore.ReadableStream.empty(globalObject);
                    JSC.WebCore.ReadableStream.cancel(&JSC.WebCore.ReadableStream.fromJS(empty, globalObject).?, globalObject);
                    return empty;
                },
            }
        }

        pub fn toBuffer(this: *PipeReader, globalThis: *JSC.JSGlobalObject) JSC.JSValue {
            switch (this.state) {
                .done => |bytes| {
                    defer this.state = .{ .done = &.{} };
                    return JSC.MarkedArrayBuffer.fromBytes(bytes, bun.default_allocator, .Uint8Array).toNodeBuffer(globalThis);
                },
                else => {
                    return JSC.JSValue.undefined;
                },
            }
        }

        pub fn onReaderError(this: *PipeReader, err: bun.sys.Error) void {
            if (this.state == .done) {
                bun.default_allocator.free(this.state.done);
            }
            this.state = .{ .err = err };
            if (this.process) |process|
                process.onCloseIO(this.kind(process));
        }

        pub fn close(this: *PipeReader) void {
            switch (this.state) {
                .pending => {
                    this.reader.close();
                },
                .done => {},
                .err => {},
            }
        }

        pub fn eventLoop(this: *PipeReader) *JSC.EventLoop {
            return this.event_loop;
        }

        pub fn loop(this: *PipeReader) *uws.Loop {
            return this.event_loop.virtual_machine.uwsLoop();
        }

        fn deinit(this: *PipeReader) void {
            if (comptime Environment.isPosix) {
                bun.assert(this.reader.isDone());
            }

            if (comptime Environment.isWindows) {
                bun.assert(this.reader.source == null or this.reader.source.?.isClosed());
            }

            if (this.state == .done) {
                bun.default_allocator.free(this.state.done);
            }

            this.reader.deinit();
            this.destroy();
        }
    };

    const Writable = union(enum) {
        pipe: *JSC.WebCore.FileSink,
        fd: bun.FileDescriptor,
        buffer: *StaticPipeWriter,
        memfd: bun.FileDescriptor,
        inherit: void,
        ignore: void,

        pub fn hasPendingActivity(this: *const Writable) bool {
            return switch (this.*) {
                .pipe => false,

                // we mark them as .ignore when they are closed, so this must be true
                .buffer => true,
                else => false,
            };
        }

        pub fn ref(this: *Writable) void {
            switch (this.*) {
                .pipe => {
                    this.pipe.updateRef(true);
                },
                .buffer => {
                    this.buffer.updateRef(true);
                },
                else => {},
            }
        }

        pub fn unref(this: *Writable) void {
            switch (this.*) {
                .pipe => {
                    this.pipe.updateRef(false);
                },
                .buffer => {
                    this.buffer.updateRef(false);
                },
                else => {},
            }
        }

        // When the stream has closed we need to be notified to prevent a use-after-free
        // We can test for this use-after-free by enabling hot module reloading on a file and then saving it twice
        pub fn onClose(this: *Writable, _: ?bun.sys.Error) void {
            const process: *Subprocess = @fieldParentPtr("stdin", this);

            if (process.this_jsvalue != .zero) {
                if (Subprocess.stdinGetCached(process.this_jsvalue)) |existing_value| {
                    JSC.WebCore.FileSink.JSSink.setDestroyCallback(existing_value, 0);
                }
            }

            switch (this.*) {
                .buffer => {
                    this.buffer.deref();
                },
                .pipe => {
                    this.pipe.deref();
                },
                else => {},
            }

            process.onStdinDestroyed();

            this.* = .{
                .ignore = {},
            };
        }
        pub fn onReady(_: *Writable, _: ?JSC.WebCore.Blob.SizeType, _: ?JSC.WebCore.Blob.SizeType) void {}
        pub fn onStart(_: *Writable) void {}

        pub fn init(
            stdio: Stdio,
            event_loop: *JSC.EventLoop,
            subprocess: *Subprocess,
            result: StdioResult,
        ) !Writable {
            assertStdioResult(result);

            if (Environment.isWindows) {
                switch (stdio) {
                    .pipe => {
                        if (result == .buffer) {
                            const pipe = JSC.WebCore.FileSink.createWithPipe(event_loop, result.buffer);

                            switch (pipe.writer.startWithCurrentPipe()) {
                                .result => {},
                                .err => |err| {
                                    _ = err; // autofix
                                    pipe.deref();
                                    return error.UnexpectedCreatingStdin;
                                },
                            }
                            pipe.writer.setParent(pipe);
                            subprocess.weak_file_sink_stdin_ptr = pipe;
                            subprocess.flags.has_stdin_destructor_called = false;

                            return Writable{
                                .pipe = pipe,
                            };
                        }
                        return Writable{ .inherit = {} };
                    },

                    .blob => |blob| {
                        return Writable{
                            .buffer = StaticPipeWriter.create(event_loop, subprocess, result, .{ .blob = blob }),
                        };
                    },
                    .array_buffer => |array_buffer| {
                        return Writable{
                            .buffer = StaticPipeWriter.create(event_loop, subprocess, result, .{ .array_buffer = array_buffer }),
                        };
                    },
                    .fd => |fd| {
                        return Writable{ .fd = fd };
                    },
                    .dup2 => |dup2| {
                        return Writable{ .fd = dup2.to.toFd() };
                    },
                    .inherit => {
                        return Writable{ .inherit = {} };
                    },
                    .memfd, .path, .ignore => {
                        return Writable{ .ignore = {} };
                    },
                    .ipc, .capture => {
                        return Writable{ .ignore = {} };
                    },
                }
            }

            if (comptime Environment.isPosix) {
                if (stdio == .pipe) {
                    _ = bun.sys.setNonblocking(result.?);
                }
            }

            switch (stdio) {
                .dup2 => @panic("TODO dup2 stdio"),
                .pipe => {
                    const pipe = JSC.WebCore.FileSink.create(event_loop, result.?);

                    switch (pipe.writer.start(pipe.fd, true)) {
                        .result => {},
                        .err => |err| {
                            _ = err; // autofix
                            pipe.deref();
                            return error.UnexpectedCreatingStdin;
                        },
                    }

                    subprocess.weak_file_sink_stdin_ptr = pipe;
                    subprocess.flags.has_stdin_destructor_called = false;

                    pipe.writer.handle.poll.flags.insert(.socket);

                    return Writable{
                        .pipe = pipe,
                    };
                },

                .blob => |blob| {
                    return Writable{
                        .buffer = StaticPipeWriter.create(event_loop, subprocess, result, .{ .blob = blob }),
                    };
                },
                .array_buffer => |array_buffer| {
                    return Writable{
                        .buffer = StaticPipeWriter.create(event_loop, subprocess, result, .{ .array_buffer = array_buffer }),
                    };
                },
                .memfd => |memfd| {
                    bun.assert(memfd != bun.invalid_fd);
                    return Writable{ .memfd = memfd };
                },
                .fd => {
                    return Writable{ .fd = result.? };
                },
                .inherit => {
                    return Writable{ .inherit = {} };
                },
                .path, .ignore => {
                    return Writable{ .ignore = {} };
                },
                .ipc, .capture => {
                    return Writable{ .ignore = {} };
                },
            }
        }

        pub fn toJS(this: *Writable, globalThis: *JSC.JSGlobalObject, subprocess: *Subprocess) JSValue {
            return switch (this.*) {
                .fd => |fd| fd.toJS(globalThis),
                .memfd, .ignore => JSValue.jsUndefined(),
                .buffer, .inherit => JSValue.jsUndefined(),
                .pipe => |pipe| {
                    this.* = .{ .ignore = {} };
                    if (subprocess.process.hasExited() and !subprocess.flags.has_stdin_destructor_called) {
                        pipe.onAttachedProcessExit();
                        return pipe.toJS(globalThis);
                    } else {
                        subprocess.flags.has_stdin_destructor_called = false;
                        subprocess.weak_file_sink_stdin_ptr = pipe;
                        if (@intFromPtr(pipe.signal.ptr) == @intFromPtr(subprocess)) {
                            pipe.signal.clear();
                        }
                        return pipe.toJSWithDestructor(
                            globalThis,
                            JSC.WebCore.SinkDestructor.Ptr.init(subprocess),
                        );
                    }
                },
            };
        }

        pub fn finalize(this: *Writable) void {
            const subprocess: *Subprocess = @fieldParentPtr("stdin", this);
            if (subprocess.this_jsvalue != .zero) {
                if (JSC.Codegen.JSSubprocess.stdinGetCached(subprocess.this_jsvalue)) |existing_value| {
                    JSC.WebCore.FileSink.JSSink.setDestroyCallback(existing_value, 0);
                }
            }

            return switch (this.*) {
                .pipe => |pipe| {
                    if (pipe.signal.ptr == @as(*anyopaque, @ptrCast(this))) {
                        pipe.signal.clear();
                    }

                    pipe.deref();

                    this.* = .{ .ignore = {} };
                },
                .buffer => {
                    this.buffer.updateRef(false);
                    this.buffer.deref();
                },
                .memfd => |fd| {
                    _ = bun.sys.close(fd);
                    this.* = .{ .ignore = {} };
                },
                .ignore => {},
                .fd, .inherit => {},
            };
        }

        pub fn close(this: *Writable) void {
            switch (this.*) {
                .pipe => |pipe| {
                    _ = pipe.end(null);
                },
                inline .memfd, .fd => |fd| {
                    _ = bun.sys.close(fd);
                    this.* = .{ .ignore = {} };
                },
                .buffer => {
                    this.buffer.close();
                },
                .ignore => {},
                .inherit => {},
            }
        }
    };

    pub fn onProcessExit(this: *Subprocess, _: *Process, status: bun.spawn.Status, rusage: *const Rusage) void {
        log("onProcessExit()", .{});
        const this_jsvalue = this.this_jsvalue;
        const globalThis = this.globalThis;
        this_jsvalue.ensureStillAlive();
        this.pid_rusage = rusage.*;
        const is_sync = this.flags.is_sync;

        var stdin: ?*JSC.WebCore.FileSink = this.weak_file_sink_stdin_ptr;
        var existing_stdin_value = JSC.JSValue.zero;
        if (this_jsvalue != .zero) {
            if (JSC.Codegen.JSSubprocess.stdinGetCached(this_jsvalue)) |existing_value| {
                if (existing_stdin_value.isCell()) {
                    if (stdin == null) {
                        stdin = @as(?*JSC.WebCore.FileSink, @alignCast(@ptrCast(JSC.WebCore.FileSink.JSSink.fromJS(globalThis, existing_value))));
                    }

                    existing_stdin_value = existing_value;
                }
            }
        }

        if (this.stdin == .buffer) {
            this.stdin.buffer.close();
        }

        if (existing_stdin_value != .zero) {
            JSC.WebCore.FileSink.JSSink.setDestroyCallback(existing_stdin_value, 0);
        }

        if (stdin) |pipe| {
            this.weak_file_sink_stdin_ptr = null;
            this.flags.has_stdin_destructor_called = true;
            pipe.onAttachedProcessExit();
        }

        var did_update_has_pending_activity = false;
        defer if (!did_update_has_pending_activity) this.updateHasPendingActivity();

        const loop = globalThis.bunVM().eventLoop();

        if (!is_sync) {
            if (this.exit_promise.trySwap()) |promise| {
                loop.enter();
                defer loop.exit();

                if (!did_update_has_pending_activity) {
                    this.updateHasPendingActivity();
                    did_update_has_pending_activity = true;
                }

                switch (status) {
                    .exited => |exited| promise.asAnyPromise().?.resolve(globalThis, JSValue.jsNumber(exited.code)),
                    .err => |err| promise.asAnyPromise().?.reject(globalThis, err.toJSC(globalThis)),
                    .signaled => promise.asAnyPromise().?.resolve(globalThis, JSValue.jsNumber(128 +% @intFromEnum(status.signaled))),
                    else => {
                        // crash in debug mode
                        if (comptime Environment.allow_assert)
                            unreachable;
                    },
                }
            }

            if (this.on_exit_callback.trySwap()) |callback| {
                const waitpid_value: JSValue =
                    if (status == .err)
                    status.err.toJSC(globalThis)
                else
                    .undefined;

                const this_value = if (this_jsvalue.isEmptyOrUndefinedOrNull()) .undefined else this_jsvalue;
                this_value.ensureStillAlive();

                const args = [_]JSValue{
                    this_value,
                    this.getExitCode(globalThis),
                    this.getSignalCode(globalThis),
                    waitpid_value,
                };

                if (!did_update_has_pending_activity) {
                    this.updateHasPendingActivity();
                    did_update_has_pending_activity = true;
                }

                loop.runCallback(
                    callback,
                    globalThis,
                    this_value,
                    &args,
                );
            }
        }
    }

    fn closeIO(this: *Subprocess, comptime io: @Type(.EnumLiteral)) void {
        if (this.closed.contains(io)) return;
        this.closed.insert(io);

        // If you never referenced stdout/stderr, they won't be garbage collected.
        //
        // That means:
        //   1. We need to stop watching them
        //   2. We need to free the memory
        //   3. We need to halt any pending reads (1)

        if (!this.hasCalledGetter(io)) {
            @field(this, @tagName(io)).finalize();
        } else {
            @field(this, @tagName(io)).close();
        }
    }

    fn onPipeClose(this: *uv.Pipe) callconv(.C) void {
        // safely free the pipes
        bun.default_allocator.destroy(this);
    }

    // This must only be run once per Subprocess
    pub fn finalizeStreams(this: *Subprocess) void {
        log("finalizeStreams", .{});
        this.closeProcess();

        this.closeIO(.stdin);
        this.closeIO(.stdout);
        this.closeIO(.stderr);

        close_stdio_pipes: {
            if (!this.observable_getters.contains(.stdio)) {
                break :close_stdio_pipes;
            }

            for (this.stdio_pipes.items) |item| {
                if (Environment.isWindows) {
                    if (item == .buffer) {
                        item.buffer.close(onPipeClose);
                    }
                } else {
                    _ = bun.sys.close(item);
                }
            }
            this.stdio_pipes.clearAndFree(bun.default_allocator);
        }

        this.exit_promise.deinit();
        this.on_exit_callback.deinit();
        this.on_disconnect_callback.deinit();
    }

    pub fn finalize(this: *Subprocess) callconv(.C) void {
        log("finalize", .{});
        // Ensure any code which references the "this" value doesn't attempt to
        // access it after it's been freed We cannot call any methods which
        // access GC'd values during the finalizer
        this.this_jsvalue = .zero;

        bun.assert(!this.hasPendingActivity() or JSC.VirtualMachine.get().isShuttingDown());
        this.finalizeStreams();

        this.process.detach();
        this.process.deref();

        this.flags.finalized = true;
        if (this.weak_file_sink_stdin_ptr == null) {
            // if no file sink exists we can free immediately
            bun.default_allocator.destroy(this);
        }
    }

    pub fn getExited(
        this: *Subprocess,
        globalThis: *JSGlobalObject,
    ) JSValue {
        switch (this.process.status) {
            .exited => |exit| {
                return JSC.JSPromise.resolvedPromiseValue(globalThis, JSValue.jsNumber(exit.code));
            },
            .signaled => |signal| {
                return JSC.JSPromise.resolvedPromiseValue(globalThis, JSValue.jsNumber(signal.toExitCode() orelse 254));
            },
            .err => |err| {
                return JSC.JSPromise.rejectedPromiseValue(globalThis, err.toJSC(globalThis));
            },
            else => {
                if (!this.exit_promise.has()) {
                    this.exit_promise.set(globalThis, JSC.JSPromise.create(globalThis).asValue(globalThis));
                }

                return this.exit_promise.get().?;
            },
        }
    }

    pub fn getExitCode(
        this: *Subprocess,
        _: *JSGlobalObject,
    ) JSValue {
        if (this.process.status == .exited) {
            return JSC.JSValue.jsNumber(this.process.status.exited.code);
        }
        return JSC.JSValue.jsNull();
    }

    pub fn getSignalCode(
        this: *Subprocess,
        global: *JSGlobalObject,
    ) JSValue {
        if (this.process.signalCode()) |signal| {
            if (signal.name()) |name|
                return JSC.ZigString.init(name).toJS(global)
            else
                return JSC.JSValue.jsNumber(@intFromEnum(signal));
        }

        return JSC.JSValue.jsNull();
    }

    pub fn spawn(globalThis: *JSC.JSGlobalObject, args: JSValue, secondaryArgsValue: ?JSValue) JSValue {
        return spawnMaybeSync(globalThis, args, secondaryArgsValue, false);
    }

    pub fn spawnSync(globalThis: *JSC.JSGlobalObject, args: JSValue, secondaryArgsValue: ?JSValue) JSValue {
        return spawnMaybeSync(globalThis, args, secondaryArgsValue, true);
    }

    pub fn spawnMaybeSync(
        globalThis: *JSC.JSGlobalObject,
        args_: JSValue,
        secondaryArgsValue: ?JSValue,
        comptime is_sync: bool,
    ) JSValue {
        var arena = bun.ArenaAllocator.init(bun.default_allocator);
        defer arena.deinit();
        var allocator = arena.allocator();

        var override_env = false;
        var env_array = std.ArrayListUnmanaged(?[*:0]const u8){};
        var jsc_vm = globalThis.bunVM();

        var cwd = jsc_vm.bundler.fs.top_level_dir;

        var stdio = [3]Stdio{
            .{ .ignore = {} },
            .{ .pipe = {} },
            .{ .inherit = {} },
        };

        if (comptime is_sync) {
            stdio[1] = .{ .pipe = {} };
            stdio[2] = .{ .pipe = {} };
        }
        var lazy = false;
        var on_exit_callback = JSValue.zero;
        var on_disconnect_callback = JSValue.zero;
        var PATH = jsc_vm.bundler.env.get("PATH") orelse "";
        var argv = std.ArrayList(?[*:0]const u8).init(allocator);
        var cmd_value = JSValue.zero;
        var detached = false;
        var args = args_;
        var maybe_ipc_mode: if (is_sync) void else ?IPC.Mode = if (is_sync) {} else null;
        var ipc_callback: JSValue = .zero;
        var extra_fds = std.ArrayList(bun.spawn.SpawnOptions.Stdio).init(bun.default_allocator);
        var argv0: ?[*:0]const u8 = null;
        var ipc_channel: i32 = -1;

        var windows_hide: bool = false;
        var windows_verbatim_arguments: bool = false;

        {
            if (args.isEmptyOrUndefinedOrNull()) {
                globalThis.throwInvalidArguments("cmd must be an array", .{});
                return .zero;
            }

            const args_type = args.jsType();
            if (args_type.isArray()) {
                cmd_value = args;
                args = secondaryArgsValue orelse JSValue.zero;
            } else if (!args.isObject()) {
                globalThis.throwInvalidArguments("cmd must be an array", .{});
                return .zero;
            } else if (args.getTruthy(globalThis, "cmd")) |cmd_value_| {
                cmd_value = cmd_value_;
            } else {
                globalThis.throwInvalidArguments("cmd must be an array", .{});
                return .zero;
            }

            if (args.isObject()) {
                if (args.getTruthy(globalThis, "argv0")) |argv0_| {
                    const argv0_str = argv0_.getZigString(globalThis);
                    if (argv0_str.len > 0) {
                        argv0 = argv0_str.toOwnedSliceZ(allocator) catch {
                            globalThis.throwOutOfMemory();
                            return .zero;
                        };
                    }
                }
            }

            {
                var cmds_array = cmd_value.arrayIterator(globalThis);
                // + 1 for argv0
                // + 1 for null terminator
                argv = @TypeOf(argv).initCapacity(allocator, cmds_array.len + 2) catch {
                    globalThis.throwOutOfMemory();
                    return .zero;
                };

                if (cmd_value.isEmptyOrUndefinedOrNull()) {
                    globalThis.throwInvalidArguments("cmd must be an array of strings", .{});
                    return .zero;
                }

                if (cmds_array.len == 0) {
                    globalThis.throwInvalidArguments("cmd must not be empty", .{});
                    return .zero;
                }

                {
                    var first_cmd = cmds_array.next().?;
                    var arg0 = first_cmd.toSlice(globalThis, allocator);
                    defer arg0.deinit();

                    if (argv0 == null) {
                        var path_buf: bun.PathBuffer = undefined;
                        const resolved = Which.which(&path_buf, PATH, cwd, arg0.slice()) orelse {
                            globalThis.throwInvalidArguments("Executable not found in $PATH: \"{s}\"", .{arg0.slice()});
                            return .zero;
                        };
                        argv0 = allocator.dupeZ(u8, resolved) catch {
                            globalThis.throwOutOfMemory();
                            return .zero;
                        };
                    } else {
                        var path_buf: bun.PathBuffer = undefined;
                        const resolved = Which.which(&path_buf, PATH, cwd, bun.sliceTo(argv0.?, 0)) orelse {
                            globalThis.throwInvalidArguments("Executable not found in $PATH: \"{s}\"", .{arg0.slice()});
                            return .zero;
                        };
                        argv0 = allocator.dupeZ(u8, resolved) catch {
                            globalThis.throwOutOfMemory();
                            return .zero;
                        };
                    }
                    argv.appendAssumeCapacity(allocator.dupeZ(u8, arg0.slice()) catch {
                        globalThis.throwOutOfMemory();
                        return .zero;
                    });
                }

                while (cmds_array.next()) |value| {
                    const arg = value.getZigString(globalThis);

                    // if the string is empty, ignore it, don't add it to the argv
                    if (arg.len == 0) {
                        continue;
                    }
                    argv.appendAssumeCapacity(arg.toOwnedSliceZ(allocator) catch {
                        globalThis.throwOutOfMemory();
                        return .zero;
                    });
                }

                if (argv.items.len == 0) {
                    globalThis.throwInvalidArguments("cmd must be an array of strings", .{});
                    return .zero;
                }
            }

            if (args != .zero and args.isObject()) {
                // This must run before the stdio parsing happens
                if (!is_sync) {
                    if (args.getTruthy(globalThis, "ipc")) |val| {
                        if (val.isCell() and val.isCallable(globalThis.vm())) {
                            maybe_ipc_mode = ipc_mode: {
                                if (args.get(globalThis, "serialization")) |mode_val| {
                                    if (mode_val.isString()) {
                                        const mode_str = mode_val.toBunString(globalThis);
                                        defer mode_str.deref();
                                        const slice = mode_str.toUTF8(bun.default_allocator);
                                        defer slice.deinit();
                                        break :ipc_mode IPC.Mode.fromString(slice.slice()) orelse {
                                            globalThis.throwInvalidArguments("serialization must be \"json\" or \"advanced\"", .{});
                                            return .zero;
                                        };
                                    } else {
                                        globalThis.throwInvalidArguments("serialization must be a 'string'", .{});
                                        return .zero;
                                    }
                                }
                                break :ipc_mode .advanced;
                            };

                            ipc_callback = val.withAsyncContextIfNeeded(globalThis);
                        }
                    }
                }

                if (args.getTruthy(globalThis, "onDisconnect")) |onDisconnect_| {
                    if (!onDisconnect_.isCell() or !onDisconnect_.isCallable(globalThis.vm())) {
                        globalThis.throwInvalidArguments("onDisconnect must be a function or undefined", .{});
                        return .zero;
                    }

                    on_disconnect_callback = if (comptime is_sync)
                        onDisconnect_
                    else
                        onDisconnect_.withAsyncContextIfNeeded(globalThis);
                }

                if (args.getTruthy(globalThis, "cwd")) |cwd_| {
                    const cwd_str = cwd_.getZigString(globalThis);
                    if (cwd_str.len > 0) {
                        cwd = cwd_str.toOwnedSliceZ(allocator) catch {
                            globalThis.throwOutOfMemory();
                            return .zero;
                        };
                    }
                }

                if (args.getTruthy(globalThis, "onExit")) |onExit_| {
                    if (!onExit_.isCell() or !onExit_.isCallable(globalThis.vm())) {
                        globalThis.throwInvalidArguments("onExit must be a function or undefined", .{});
                        return .zero;
                    }

                    on_exit_callback = if (comptime is_sync)
                        onExit_
                    else
                        onExit_.withAsyncContextIfNeeded(globalThis);
                }

                if (args.getTruthy(globalThis, "env")) |object| {
                    if (!object.isObject()) {
                        globalThis.throwInvalidArguments("env must be an object", .{});
                        return .zero;
                    }

                    override_env = true;
                    // If the env object does not include a $PATH, it must disable path lookup for argv[0]
                    PATH = "";
                    var envp_managed = env_array.toManaged(allocator);
                    appendEnvpFromJS(globalThis, object, &envp_managed, &PATH) catch {
                        globalThis.throwOutOfMemory();
                        return .zero;
                    };
                    env_array = envp_managed.moveToUnmanaged();
                }
                if (args.get(globalThis, "stdio")) |stdio_val| {
                    if (!stdio_val.isEmptyOrUndefinedOrNull()) {
                        if (stdio_val.jsType().isArray()) {
                            var stdio_iter = stdio_val.arrayIterator(globalThis);
                            var i: u32 = 0;
                            while (stdio_iter.next()) |value| : (i += 1) {
                                if (!stdio[i].extract(globalThis, i, value))
                                    return .undefined;
                                if (i == 2)
                                    break;
                            }
                            i += 1;

                            while (stdio_iter.next()) |value| : (i += 1) {
                                var new_item: Stdio = undefined;
                                if (!new_item.extract(globalThis, i, value)) {
                                    return .undefined;
                                }

                                const opt = switch (new_item.asSpawnOption(i)) {
                                    .result => |opt| opt,
                                    .err => |e| {
                                        return e.throwJS(globalThis);
                                    },
                                };
                                if (opt == .ipc) {
                                    ipc_channel = @intCast(extra_fds.items.len);
                                }
                                extra_fds.append(opt) catch {
                                    globalThis.throwOutOfMemory();
                                    return .zero;
                                };
                            }
                        } else {
                            globalThis.throwInvalidArguments("stdio must be an array", .{});
                            return .zero;
                        }
                    }
                } else {
                    if (args.get(globalThis, "stdin")) |value| {
                        if (!stdio[0].extract(globalThis, 0, value))
                            return .zero;
                    }

                    if (args.get(globalThis, "stderr")) |value| {
                        if (!stdio[2].extract(globalThis, 2, value))
                            return .zero;
                    }

                    if (args.get(globalThis, "stdout")) |value| {
                        if (!stdio[1].extract(globalThis, 1, value))
                            return .zero;
                    }
                }

                if (comptime !is_sync) {
                    if (args.get(globalThis, "lazy")) |lazy_val| {
                        if (lazy_val.isBoolean()) {
                            lazy = lazy_val.toBoolean();
                        }
                    }
                }

                if (args.get(globalThis, "detached")) |detached_val| {
                    if (detached_val.isBoolean()) {
                        detached = detached_val.toBoolean();
                    }
                }

                if (Environment.isWindows) {
                    if (args.get(globalThis, "windowsHide")) |val| {
                        if (val.isBoolean()) {
                            windows_hide = val.asBoolean();
                        }
                    }

                    if (args.get(globalThis, "windowsVerbatimArguments")) |val| {
                        if (val.isBoolean()) {
                            windows_verbatim_arguments = val.asBoolean();
                        }
                    }
                }
            }
        }

        if (!override_env and env_array.items.len == 0) {
            env_array.items = jsc_vm.bundler.env.map.createNullDelimitedEnvMap(allocator) catch |err|
                return globalThis.handleError(err, "in Bun.spawn");
            env_array.capacity = env_array.items.len;
        }

        inline for (0..stdio.len) |fd_index| {
            if (stdio[fd_index].canUseMemfd(is_sync)) {
                stdio[fd_index].useMemfd(fd_index);
            }
        }
        var should_close_memfd = Environment.isLinux;

        defer {
            if (should_close_memfd) {
                inline for (0..stdio.len) |fd_index| {
                    if (stdio[fd_index] == .memfd) {
                        _ = bun.sys.close(stdio[fd_index].memfd);
                        stdio[fd_index] = .ignore;
                    }
                }
            }
        }
        //"NODE_CHANNEL_FD=" is 16 bytes long, 15 bytes for the number, and 1 byte for the null terminator should be enough/safe
        var ipc_env_buf: [32]u8 = undefined;
        if (!is_sync) if (maybe_ipc_mode) |ipc_mode| {
            // IPC is currently implemented in a very limited way.
            //
            // Node lets you pass as many fds as you want, they all become be sockets; then, IPC is just a special
            // runtime-owned version of "pipe" (in which pipe is a misleading name since they're bidirectional sockets).
            //
            // Bun currently only supports three fds: stdin, stdout, and stderr, which are all unidirectional
            //
            // And then one fd is assigned specifically and only for IPC. If the user dont specify it, we add one (default: 3).
            //
            // When Bun.spawn() is given an `.ipc` callback, it enables IPC as follows:
            env_array.ensureUnusedCapacity(allocator, 3) catch |err| return globalThis.handleError(err, "in Bun.spawn");
            const ipc_fd: u32 = brk: {
                if (ipc_channel == -1) {
                    // If the user didn't specify an IPC channel, we need to add one
                    ipc_channel = @intCast(extra_fds.items.len);
                    var ipc_extra_fd_default = Stdio{ .ipc = {} };
                    const fd: u32 = @intCast(ipc_channel + 3);
                    switch (ipc_extra_fd_default.asSpawnOption(fd)) {
                        .result => |opt| {
                            extra_fds.append(opt) catch {
                                globalThis.throwOutOfMemory();
                                return .zero;
                            };
                        },
                        .err => |e| {
                            return e.throwJS(globalThis);
                        },
                    }
                    break :brk fd;
                } else {
                    break :brk @intCast(ipc_channel + 3);
                }
            };

            const pipe_env = std.fmt.bufPrintZ(
                &ipc_env_buf,
                "NODE_CHANNEL_FD={d}",
                .{ipc_fd},
            ) catch {
                globalThis.throwOutOfMemory();
                return .zero;
            };
            env_array.appendAssumeCapacity(pipe_env);

            env_array.appendAssumeCapacity(switch (ipc_mode) {
                inline else => |t| "NODE_CHANNEL_SERIALIZATION_MODE=" ++ @tagName(t),
            });
        };

        env_array.append(allocator, null) catch {
            globalThis.throwOutOfMemory();
            return .zero;
        };
        argv.append(null) catch {
            globalThis.throwOutOfMemory();
            return .zero;
        };

        if (comptime is_sync) {
            for (&stdio, 0..) |*io, i| {
                io.toSync(@truncate(i));
            }
        }

        const spawn_options = bun.spawn.SpawnOptions{
            .cwd = cwd,
            .detached = detached,
            .stdin = switch (stdio[0].asSpawnOption(0)) {
                .result => |opt| opt,
                .err => |e| return e.throwJS(globalThis),
            },
            .stdout = switch (stdio[1].asSpawnOption(1)) {
                .result => |opt| opt,
                .err => |e| return e.throwJS(globalThis),
            },
            .stderr = switch (stdio[2].asSpawnOption(2)) {
                .result => |opt| opt,
                .err => |e| return e.throwJS(globalThis),
            },
            .extra_fds = extra_fds.items,
            .argv0 = argv0,

            .windows = if (Environment.isWindows) .{
                .hide_window = windows_hide,
                .verbatim_arguments = windows_verbatim_arguments,
                .loop = JSC.EventLoopHandle.init(jsc_vm),
            } else {},
        };

        const process_allocator = globalThis.allocator();
        var subprocess = process_allocator.create(Subprocess) catch {
            globalThis.throwOutOfMemory();
            return .zero;
        };

        var spawned = switch (bun.spawn.spawnProcess(
            &spawn_options,
            @ptrCast(argv.items.ptr),
            @ptrCast(env_array.items.ptr),
        ) catch |err| {
            process_allocator.destroy(subprocess);
            spawn_options.deinit();
            globalThis.throwError(err, ": failed to spawn process");

            return .zero;
        }) {
            .err => |err| {
                process_allocator.destroy(subprocess);
                spawn_options.deinit();
                globalThis.throwValue(err.toJSC(globalThis));
                return .zero;
            },
            .result => |result| result,
        };

        var posix_ipc_info: if (Environment.isPosix) IPC.Socket else void = undefined;
        if (Environment.isPosix and !is_sync) {
            if (maybe_ipc_mode != null) {
                posix_ipc_info = IPC.Socket.from(
                    // we initialize ext later in the function
                    uws.us_socket_from_fd(
                        jsc_vm.rareData().spawnIPCContext(jsc_vm),
                        @sizeOf(*Subprocess),
                        spawned.extra_pipes.items[@intCast(ipc_channel)].cast(),
                    ) orelse {
                        process_allocator.destroy(subprocess);
                        spawn_options.deinit();
                        globalThis.throw("failed to create socket pair", .{});
                        return .zero;
                    },
                );
            }
        }

        const loop = jsc_vm.eventLoop();

        // When run synchronously, subprocess isn't garbage collected
        subprocess.* = Subprocess{
            .globalThis = globalThis,
            .process = spawned.toProcess(loop, is_sync),
            .pid_rusage = null,
            .stdin = Writable.init(
                stdio[0],
                loop,
                subprocess,
                spawned.stdin,
            ) catch {
                globalThis.throwOutOfMemory();
                return .zero;
            },
            .stdout = Readable.init(
                stdio[1],
                loop,
                subprocess,
                spawned.stdout,
                jsc_vm.allocator,
                default_max_buffer_size,
                is_sync,
            ),
            .stderr = Readable.init(
                stdio[2],
                loop,
                subprocess,
                spawned.stderr,
                jsc_vm.allocator,
                default_max_buffer_size,
                is_sync,
            ),
            .stdio_pipes = spawned.extra_pipes.moveToUnmanaged(),
            .on_exit_callback = if (on_exit_callback != .zero) JSC.Strong.create(on_exit_callback, globalThis) else .{},
            .on_disconnect_callback = if (on_disconnect_callback != .zero) JSC.Strong.create(on_disconnect_callback, globalThis) else .{},
            .ipc_data = if (!is_sync)
                if (maybe_ipc_mode) |ipc_mode|
                    if (Environment.isWindows) .{
                        .mode = ipc_mode,
                    } else .{
                        .socket = posix_ipc_info,
                        .mode = ipc_mode,
                    }
                else
                    null
            else
                null,
            .ipc_callback = if (ipc_callback != .zero) JSC.Strong.create(ipc_callback, globalThis) else .{},
            .flags = .{
                .is_sync = is_sync,
            },
        };
        subprocess.process.setExitHandler(subprocess);

        if (subprocess.ipc_data) |*ipc_data| {
            if (Environment.isPosix) {
                if (posix_ipc_info.ext(*Subprocess)) |ctx| {
                    ctx.* = subprocess;
                }
            } else {
                if (ipc_data.configureServer(
                    Subprocess,
                    subprocess,
<<<<<<< HEAD
                    windows_ipc_env_buf["NODE_CHANNEL_FD=".len .. windows_ipc_env_buf.len - 1],
=======
                    subprocess.stdio_pipes.items[@intCast(ipc_channel)].buffer,
>>>>>>> 5e6b5091
                ).asErr()) |err| {
                    process_allocator.destroy(subprocess);
                    globalThis.throwValue(err.toJSC(globalThis));
                    return .zero;
                }
            }
            ipc_data.writeVersionPacket();
        }

        if (subprocess.stdin == .pipe) {
            subprocess.stdin.pipe.signal = JSC.WebCore.Signal.init(&subprocess.stdin);
        }

        const out = if (comptime !is_sync)
            subprocess.toJS(globalThis)
        else
            JSValue.zero;
        subprocess.this_jsvalue = out;

        var send_exit_notification = false;

        if (comptime !is_sync) {
            switch (subprocess.process.watch()) {
                .result => {},
                .err => {
                    send_exit_notification = true;
                    lazy = false;
                },
            }
        }

        defer {
            if (send_exit_notification) {
                if (subprocess.process.hasExited()) {
                    // process has already exited, we called wait4(), but we did not call onProcessExit()
                    subprocess.process.onExit(subprocess.process.status, &std.mem.zeroes(Rusage));
                } else {
                    // process has already exited, but we haven't called wait4() yet
                    // https://cs.github.com/libuv/libuv/blob/b00d1bd225b602570baee82a6152eaa823a84fa6/src/unix/process.c#L1007
                    subprocess.process.wait(is_sync);
                }
            }
        }

        if (subprocess.stdin == .buffer) {
            subprocess.stdin.buffer.start().assert();
        }

        if (subprocess.stdout == .pipe) {
            subprocess.stdout.pipe.start(subprocess, loop).assert();
            if ((is_sync or !lazy) and subprocess.stdout == .pipe) {
                subprocess.stdout.pipe.readAll();
            }
        }

        if (subprocess.stderr == .pipe) {
            subprocess.stderr.pipe.start(subprocess, loop).assert();

            if ((is_sync or !lazy) and subprocess.stderr == .pipe) {
                subprocess.stderr.pipe.readAll();
            }
        }

        should_close_memfd = false;

        if (comptime !is_sync) {
            return out;
        }

        if (comptime is_sync) {
            switch (subprocess.process.watchOrReap()) {
                .result => {},
                .err => {
                    subprocess.process.wait(true);
                },
            }
        }

        while (subprocess.hasPendingActivityNonThreadsafe()) {
            if (subprocess.stdin == .buffer) {
                subprocess.stdin.buffer.watch();
            }

            if (subprocess.stderr == .pipe) {
                subprocess.stderr.pipe.watch();
            }

            if (subprocess.stdout == .pipe) {
                subprocess.stdout.pipe.watch();
            }

            jsc_vm.tick();
            jsc_vm.eventLoop().autoTick();
        }

        subprocess.updateHasPendingActivity();

        const signalCode = subprocess.getSignalCode(globalThis);
        const exitCode = subprocess.getExitCode(globalThis);
        const stdout = subprocess.stdout.toBufferedValue(globalThis);
        const stderr = subprocess.stderr.toBufferedValue(globalThis);
        const resource_usage = subprocess.createResourceUsageObject(globalThis);
        subprocess.finalize();

        const sync_value = JSC.JSValue.createEmptyObject(globalThis, 5 + @as(usize, @intFromBool(!signalCode.isEmptyOrUndefinedOrNull())));
        sync_value.put(globalThis, JSC.ZigString.static("exitCode"), exitCode);
        if (!signalCode.isEmptyOrUndefinedOrNull()) {
            sync_value.put(globalThis, JSC.ZigString.static("signalCode"), signalCode);
        }
        sync_value.put(globalThis, JSC.ZigString.static("stdout"), stdout);
        sync_value.put(globalThis, JSC.ZigString.static("stderr"), stderr);
        sync_value.put(globalThis, JSC.ZigString.static("success"), JSValue.jsBoolean(exitCode.isInt32() and exitCode.asInt32() == 0));
        sync_value.put(globalThis, JSC.ZigString.static("resourceUsage"), resource_usage);

        return sync_value;
    }

    const node_cluster_binding = @import("./../../node/node_cluster_binding.zig");

    pub fn handleIPCMessage(
        this: *Subprocess,
        message: IPC.DecodedIPCMessage,
    ) void {
        IPClog("Subprocess#handleIPCMessage", .{});
        switch (message) {
            // In future versions we can read this in order to detect version mismatches,
            // or disable future optimizations if the subprocess is old.
            .version => |v| {
                IPC.log("Child IPC version is {d}", .{v});
            },
            .data => |data| {
                IPC.log("Received IPC message from child", .{});
                if (this.ipc_callback.get()) |cb| {
                    this.globalThis.bunVM().eventLoop().runCallback(
                        cb,
                        this.globalThis,
                        this.this_jsvalue,
                        &[_]JSValue{ data, this.this_jsvalue },
                    );
                }
            },
            .internal => |data| {
                IPC.log("Received IPC internal message from child", .{});
                node_cluster_binding.handleInternalMessagePrimary(this.globalThis, this, data);
            },
        }
    }

    pub fn handleIPCClose(this: *Subprocess) void {
        IPClog("Subprocess#handleIPCClose", .{});
        this.updateHasPendingActivity();
        const ok = this.ipc_data != null;
        if (ok) this.ipc().iimh.deinit();
        this.ipc_data = null;

        const vm = this.globalThis.bunVM();
        const event_loop = vm.eventLoop();
        event_loop.enter();
        defer event_loop.exit();

        const this_jsvalue = this.this_jsvalue;
        this_jsvalue.ensureStillAlive();
        if (this.on_disconnect_callback.trySwap()) |callback| {
            _ = callback.call(this.globalThis, this_jsvalue, &.{
                JSValue.jsBoolean(ok),
            });
            vm.drainMicrotasks();
        }
    }

    pub fn ipc(this: *Subprocess) *IPC.IPCData {
        return &this.ipc_data.?;
    }

    pub fn ipc_maybe(this: *Subprocess) ?*IPC.IPCData {
        return &(this.ipc_data orelse return null);
    }

    pub const IPCHandler = IPC.NewIPCHandler(Subprocess);
};<|MERGE_RESOLUTION|>--- conflicted
+++ resolved
@@ -2167,11 +2167,7 @@
                 if (ipc_data.configureServer(
                     Subprocess,
                     subprocess,
-<<<<<<< HEAD
-                    windows_ipc_env_buf["NODE_CHANNEL_FD=".len .. windows_ipc_env_buf.len - 1],
-=======
                     subprocess.stdio_pipes.items[@intCast(ipc_channel)].buffer,
->>>>>>> 5e6b5091
                 ).asErr()) |err| {
                     process_allocator.destroy(subprocess);
                     globalThis.throwValue(err.toJSC(globalThis));
