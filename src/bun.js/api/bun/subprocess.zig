--- conflicted
+++ resolved
@@ -1844,11 +1844,7 @@
             }
         }
 
-<<<<<<< HEAD
-        var windows_ipc_env_buf: if (Environment.isWindows) ["BUN_INTERNAL_IPC_FD=\\\\.\\pipe\\BUN_IPC_00000000-0000-0000-0000-000000000000_".len]u8 else void = undefined;
-=======
-        var windows_ipc_env_buf: if (Environment.isWindows) ["BUN_INTERNAL_IPC_FD=\\\\.\\pipe\\BUN_IPC_00000000-0000-0000-0000-000000000000".len * 2]u8 else void = undefined;
->>>>>>> 3375a158
+        var windows_ipc_env_buf: if (Environment.isWindows) ["BUN_INTERNAL_IPC_FD=\\\\.\\pipe\\BUN_IPC_00000000-0000-0000-0000-000000000000\x00".len]u8 else void = undefined;
         if (ipc_mode != .none) {
             if (comptime is_sync) {
                 globalThis.throwInvalidArguments("IPC is not supported in Bun.spawnSync", .{});
