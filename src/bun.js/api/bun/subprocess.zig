//! The Subprocess object is returned by `Bun.spawn`. This file also holds the
//! code for `Bun.spawnSync`

const Subprocess = @This();

pub const js = jsc.Codegen.JSSubprocess;
pub const toJS = js.toJS;
pub const fromJS = js.fromJS;
pub const fromJSDirect = js.fromJSDirect;

const RefCount = bun.ptr.RefCount(@This(), "ref_count", deinit, .{});
pub const ref = RefCount.ref;
pub const deref = RefCount.deref;

ref_count: RefCount,
process: *Process,
stdin: Writable,
stdout: Readable,
stderr: Readable,
stdio_pipes: if (Environment.isWindows) std.ArrayListUnmanaged(StdioResult) else std.ArrayListUnmanaged(bun.FileDescriptor) = .{},
pid_rusage: ?Rusage = null,

globalThis: *jsc.JSGlobalObject,
observable_getters: std.enums.EnumSet(enum {
    stdin,
    stdout,
    stderr,
    stdio,
}) = .{},
closed: std.enums.EnumSet(StdioKind) = .{},
this_value: jsc.JSRef = jsc.JSRef.empty(),

/// `null` indicates all of the IPC data is uninitialized.
ipc_data: ?IPC.SendQueue,
flags: Flags = .{},

weak_file_sink_stdin_ptr: ?*jsc.WebCore.FileSink = null,
abort_signal: ?*webcore.AbortSignal = null,

event_loop_timer_refd: bool = false,
event_loop_timer: bun.api.Timer.EventLoopTimer = .{
    .tag = .SubprocessTimeout,
    .next = .{
        .sec = 0,
        .nsec = 0,
    },
},
killSignal: SignalCode,

stdout_maxbuf: ?*MaxBuf = null,
stderr_maxbuf: ?*MaxBuf = null,
exited_due_to_maxbuf: ?MaxBuf.Kind = null,

pub const Flags = packed struct(u8) {
    is_sync: bool = false,
    killed: bool = false,
    has_stdin_destructor_called: bool = false,
    finalized: bool = false,
    deref_on_stdin_destroyed: bool = false,
    is_stdin_a_readable_stream: bool = false,
    _: u2 = 0,
};

pub const SignalCode = bun.SignalCode;

pub const Poll = union(enum) {
    poll_ref: ?*Async.FilePoll,
    wait_thread: WaitThreadPoll,
};

pub const WaitThreadPoll = struct {
    ref_count: std.atomic.Value(u32) = std.atomic.Value(u32).init(0),
    poll_ref: Async.KeepAlive = .{},
};

pub inline fn assertStdioResult(result: StdioResult) void {
    if (comptime Environment.allow_assert) {
        if (Environment.isPosix) {
            if (result) |fd| {
                bun.assert(fd != bun.invalid_fd);
            }
        }
    }
}

pub const ResourceUsage = @import("./subprocess/ResourceUsage.zig");

const log = Output.scoped(.Subprocess, .visible);
pub const StdioKind = enum {
    stdin,
    stdout,
    stderr,

    pub fn toFd(this: @This()) bun.FileDescriptor {
        return switch (this) {
            .stdin => .stdin(),
            .stdout => .stdout(),
            .stderr => .stderr(),
        };
    }

    pub fn toNum(this: @This()) c_int {
        return switch (this) {
            .stdin => 0,
            .stdout => 1,
            .stderr => 2,
        };
    }
};

pub fn onAbortSignal(subprocess_ctx: ?*anyopaque, _: jsc.JSValue) callconv(.c) void {
    var this: *Subprocess = @ptrCast(@alignCast(subprocess_ctx.?));
    this.clearAbortSignal();
    _ = this.tryKill(this.killSignal);
}

pub fn resourceUsage(
    this: *Subprocess,
    globalObject: *JSGlobalObject,
    _: *jsc.CallFrame,
) bun.JSError!JSValue {
    return this.createResourceUsageObject(globalObject);
}

pub fn createResourceUsageObject(this: *Subprocess, globalObject: *JSGlobalObject) bun.JSError!JSValue {
    return ResourceUsage.create(
        brk: {
            if (this.pid_rusage != null) {
                break :brk &this.pid_rusage.?;
            }

            if (Environment.isWindows) {
                if (this.process.poller == .uv) {
                    this.pid_rusage = PosixSpawn.process.uv_getrusage(&this.process.poller.uv);
                    break :brk &this.pid_rusage.?;
                }
            }

            return .js_undefined;
        },
        globalObject,
    );
}

pub fn hasExited(this: *const Subprocess) bool {
    return this.process.hasExited();
}

pub fn computeHasPendingActivity(this: *const Subprocess) bool {
    if (this.ipc_data != null) {
        return true;
    }

    if (this.hasPendingActivityStdio()) {
        return true;
    }

    if (!this.process.hasExited()) {
        return true;
    }

    return false;
}

pub fn updateHasPendingActivity(this: *Subprocess) void {
    if (this.flags.is_sync) return;

    const has_pending = this.computeHasPendingActivity();
    if (comptime Environment.isDebug) {
        log("updateHasPendingActivity() -> {}", .{has_pending});
    }

    // Upgrade or downgrade the reference based on pending activity
    if (has_pending) {
        this.this_value.upgrade(this.globalThis);
    } else {
        this.this_value.downgrade();
    }
}

pub fn hasPendingActivityStdio(this: *const Subprocess) bool {
    if (this.stdin.hasPendingActivity()) {
        return true;
    }

    inline for (.{ StdioKind.stdout, StdioKind.stderr }) |kind| {
        if (@field(this, @tagName(kind)).hasPendingActivity()) {
            return true;
        }
    }

    return false;
}

pub fn onCloseIO(this: *Subprocess, kind: StdioKind) void {
    switch (kind) {
        .stdin => {
            switch (this.stdin) {
                .pipe => |pipe| {
                    pipe.signal.clear();
                    pipe.deref();
                    this.stdin = .{ .ignore = {} };
                },
                .buffer => {
                    this.stdin.buffer.source.detach();
                    this.stdin.buffer.deref();
                    this.stdin = .{ .ignore = {} };
                },
                else => {},
            }
        },
        inline .stdout, .stderr => |tag| {
            const out: *Readable = &@field(this, @tagName(tag));
            switch (out.*) {
                .pipe => |pipe| {
                    if (pipe.state == .done) {
                        out.* = .{ .buffer = CowString.initOwned(pipe.state.done, bun.default_allocator) };
                        pipe.state = .{ .done = &.{} };
                    } else {
                        out.* = .{ .ignore = {} };
                    }
                    pipe.deref();
                },
                else => {},
            }
        },
    }
}

pub fn jsRef(this: *Subprocess) void {
    this.process.enableKeepingEventLoopAlive();

    if (!this.hasCalledGetter(.stdin)) {
        this.stdin.ref();
    }

    if (!this.hasCalledGetter(.stdout)) {
        this.stdout.ref();
    }

    if (!this.hasCalledGetter(.stderr)) {
        this.stderr.ref();
    }

    this.updateHasPendingActivity();
}

/// This disables the keeping process alive flag on the poll and also in the stdin, stdout, and stderr
pub fn jsUnref(this: *Subprocess) void {
    this.process.disableKeepingEventLoopAlive();

    if (!this.hasCalledGetter(.stdin)) {
        this.stdin.unref();
    }

    if (!this.hasCalledGetter(.stdout)) {
        this.stdout.unref();
    }

    if (!this.hasCalledGetter(.stderr)) {
        this.stderr.unref();
    }

    this.updateHasPendingActivity();
}

pub fn constructor(globalObject: *jsc.JSGlobalObject, _: *jsc.CallFrame) bun.JSError!*Subprocess {
    return globalObject.throw("Cannot construct Subprocess", .{});
}

pub const PipeReader = @import("./subprocess/SubprocessPipeReader.zig");
pub const Readable = @import("./subprocess/Readable.zig").Readable;

pub fn getStderr(this: *Subprocess, globalThis: *JSGlobalObject) bun.JSError!JSValue {
    this.observable_getters.insert(.stderr);
    return this.stderr.toJS(globalThis, this.hasExited());
}

pub fn getStdin(this: *Subprocess, globalThis: *JSGlobalObject) bun.JSError!JSValue {
    this.observable_getters.insert(.stdin);
    return this.stdin.toJS(globalThis, this);
}

pub fn getStdout(this: *Subprocess, globalThis: *JSGlobalObject) bun.JSError!JSValue {
    this.observable_getters.insert(.stdout);
    // NOTE: ownership of internal buffers is transferred to the JSValue, which
    // gets cached on JSSubprocess (created via bindgen). This makes it
    // re-accessable to JS code but not via `this.stdout`, which is now `.closed`.
    return this.stdout.toJS(globalThis, this.hasExited());
}

pub fn asyncDispose(this: *Subprocess, global: *JSGlobalObject, callframe: *jsc.CallFrame) bun.JSError!JSValue {
    if (this.process.hasExited()) {
        // rely on GC to clean everything up in this case
        return .js_undefined;
    }

    const this_jsvalue = callframe.this();

    defer this_jsvalue.ensureStillAlive();

    // unref streams so that this disposed process will not prevent
    // the process from exiting causing a hang
    this.stdin.unref();
    this.stdout.unref();
    this.stderr.unref();

    switch (this.tryKill(this.killSignal)) {
        .result => {},
        .err => |err| {
            // Signal 9 should always be fine, but just in case that somehow fails.
            return global.throwValue(err.toJS(global));
        },
    }

    return this.getExited(this_jsvalue, global);
}

pub fn setEventLoopTimerRefd(this: *Subprocess, refd: bool) void {
    if (this.event_loop_timer_refd == refd) return;
    this.event_loop_timer_refd = refd;
    if (refd) {
        this.globalThis.bunVM().timer.incrementTimerRef(1);
    } else {
        this.globalThis.bunVM().timer.incrementTimerRef(-1);
    }
}

pub fn timeoutCallback(this: *Subprocess) void {
    this.setEventLoopTimerRefd(false);
    if (this.event_loop_timer.state == .CANCELLED) return;
    if (this.hasExited()) {
        this.event_loop_timer.state = .CANCELLED;
        return;
    }
    this.event_loop_timer.state = .FIRED;
    _ = this.tryKill(this.killSignal);
}

pub fn onMaxBuffer(this: *Subprocess, kind: MaxBuf.Kind) void {
    this.exited_due_to_maxbuf = kind;
    _ = this.tryKill(this.killSignal);
}

pub fn kill(
    this: *Subprocess,
    globalThis: *JSGlobalObject,
    callframe: *jsc.CallFrame,
) bun.JSError!JSValue {
    // Safe: this method can only be called while the object is alive (reachable from JS)
    // The finalizer only runs when the object becomes unreachable
    this.this_value.update(globalThis, callframe.this());

    const arguments = callframe.arguments_old(1);
    // If signal is 0, then no actual signal is sent, but error checking
    // is still performed.
    const sig: SignalCode = try bun.SignalCode.fromJS(arguments.ptr[0], globalThis);

    if (globalThis.hasException()) return .zero;

    switch (this.tryKill(sig)) {
        .result => {},
        .err => |err| {
            // EINVAL or ENOSYS means the signal is not supported in the current platform (most likely unsupported on windows)
            return globalThis.throwValue(err.toJS(globalThis));
        },
    }

    return .js_undefined;
}

pub fn hasKilled(this: *const Subprocess) bool {
    return this.process.hasKilled();
}

pub fn tryKill(this: *Subprocess, sig: SignalCode) bun.sys.Maybe(void) {
    if (this.hasExited()) {
        return .success;
    }
    return this.process.kill(@intFromEnum(sig));
}

fn hasCalledGetter(this: *Subprocess, comptime getter: @Type(.enum_literal)) bool {
    return this.observable_getters.contains(getter);
}

fn closeProcess(this: *Subprocess) void {
    if (comptime !Environment.isLinux) {
        return;
    }
    this.process.close();
}

pub fn doRef(this: *Subprocess, _: *jsc.JSGlobalObject, _: *jsc.CallFrame) bun.JSError!JSValue {
    this.jsRef();
    return .js_undefined;
}

pub fn doUnref(this: *Subprocess, _: *jsc.JSGlobalObject, _: *jsc.CallFrame) bun.JSError!JSValue {
    this.jsUnref();
    return .js_undefined;
}

pub fn onStdinDestroyed(this: *Subprocess) void {
    const must_deref = this.flags.deref_on_stdin_destroyed;
    this.flags.deref_on_stdin_destroyed = false;
    defer if (must_deref) this.deref();

    this.flags.has_stdin_destructor_called = true;
    this.weak_file_sink_stdin_ptr = null;

    if (!this.flags.finalized) {
        // otherwise update the pending activity flag
        this.updateHasPendingActivity();
    }
}

pub fn doSend(this: *Subprocess, global: *jsc.JSGlobalObject, callFrame: *jsc.CallFrame) bun.JSError!JSValue {
    IPClog("Subprocess#doSend", .{});

    return IPC.doSend(if (this.ipc_data) |*data| data else null, global, callFrame, if (this.hasExited()) .subprocess_exited else .subprocess);
}
pub fn disconnectIPC(this: *Subprocess, nextTick: bool) void {
    const ipc_data = this.ipc() orelse return;
    ipc_data.closeSocketNextTick(nextTick);
}
pub fn disconnect(this: *Subprocess, globalThis: *JSGlobalObject, callframe: *jsc.CallFrame) bun.JSError!JSValue {
    _ = globalThis;
    _ = callframe;
    this.disconnectIPC(true);
    return .js_undefined;
}

pub fn getConnected(this: *Subprocess, globalThis: *JSGlobalObject) JSValue {
    _ = globalThis;
    const ipc_data = this.ipc();
    return JSValue.jsBoolean(ipc_data != null and ipc_data.?.isConnected());
}

pub fn pid(this: *const Subprocess) i32 {
    return @intCast(this.process.pid);
}

pub fn getPid(this: *Subprocess, _: *JSGlobalObject) JSValue {
    return JSValue.jsNumber(this.pid());
}

pub fn getKilled(this: *Subprocess, _: *JSGlobalObject) JSValue {
    return JSValue.jsBoolean(this.hasKilled());
}

pub fn getStdio(this: *Subprocess, global: *JSGlobalObject) bun.JSError!JSValue {
    const array = try JSValue.createEmptyArray(global, 0);
    try array.push(global, .null);
    try array.push(global, .null); // TODO: align this with options
    try array.push(global, .null); // TODO: align this with options

    this.observable_getters.insert(.stdio);
    var pipes = this.stdio_pipes.items;
    if (this.ipc_data != null) {
        try array.push(global, .null);
        pipes = pipes[@min(1, pipes.len)..];
    }

    for (pipes) |item| {
        if (Environment.isWindows) {
            if (item == .buffer) {
                const fdno: usize = @intFromPtr(item.buffer.fd().cast());
                try array.push(global, JSValue.jsNumber(fdno));
            }
        } else {
            try array.push(global, JSValue.jsNumber(item.cast()));
        }
    }
    return array;
}

pub const Source = union(enum) {
    blob: jsc.WebCore.Blob.Any,
    array_buffer: jsc.ArrayBuffer.Strong,
    detached: void,

    pub fn memoryCost(this: *const Source) usize {
        // Memory cost of Source and each of the particular fields is covered by @sizeOf(Subprocess).
        return switch (this.*) {
            .blob => this.blob.memoryCost(),
            // ArrayBuffer is owned by GC.
            .array_buffer => 0,
            .detached => 0,
        };
    }

    pub fn slice(this: *const Source) []const u8 {
        return switch (this.*) {
            .blob => this.blob.slice(),
            .array_buffer => this.array_buffer.slice(),
            else => @panic("Invalid source"),
        };
    }

    pub fn detach(this: *@This()) void {
        switch (this.*) {
            .blob => {
                this.blob.detach();
            },
            .array_buffer => {
                this.array_buffer.deinit();
            },
            else => {},
        }
        this.* = .detached;
    }
};

pub const NewStaticPipeWriter = @import("./subprocess/StaticPipeWriter.zig").NewStaticPipeWriter;
pub const StaticPipeWriter = NewStaticPipeWriter(Subprocess);

pub fn memoryCost(this: *const Subprocess) usize {
    return @sizeOf(@This()) +
        this.process.memoryCost() +
        this.stdin.memoryCost() +
        this.stdout.memoryCost() +
        this.stderr.memoryCost();
}

fn consumeExitedPromise(this_jsvalue: JSValue, globalThis: *jsc.JSGlobalObject) ?JSValue {
    if (jsc.Codegen.JSSubprocess.exitedPromiseGetCached(this_jsvalue)) |promise| {
        jsc.Codegen.JSSubprocess.exitedPromiseSetCached(this_jsvalue, globalThis, .zero);
        return promise;
    }
    return null;
}

fn consumeOnExitCallback(this_jsvalue: JSValue, globalThis: *jsc.JSGlobalObject) ?JSValue {
    if (jsc.Codegen.JSSubprocess.onExitCallbackGetCached(this_jsvalue)) |callback| {
        jsc.Codegen.JSSubprocess.onExitCallbackSetCached(this_jsvalue, globalThis, .zero);
        return callback;
    }
    return null;
}

fn consumeOnDisconnectCallback(this_jsvalue: JSValue, globalThis: *jsc.JSGlobalObject) ?JSValue {
    if (jsc.Codegen.JSSubprocess.onDisconnectCallbackGetCached(this_jsvalue)) |callback| {
        jsc.Codegen.JSSubprocess.onDisconnectCallbackSetCached(this_jsvalue, globalThis, .zero);
        return callback;
    }
    return null;
}

pub fn onProcessExit(this: *Subprocess, process: *Process, status: bun.spawn.Status, rusage: *const Rusage) void {
    log("onProcessExit()", .{});
    const this_jsvalue = this.this_value.tryGet() orelse .zero;
    const globalThis = this.globalThis;
    const jsc_vm = globalThis.bunVM();
    this_jsvalue.ensureStillAlive();
    this.pid_rusage = rusage.*;
    const is_sync = this.flags.is_sync;
    this.clearAbortSignal();

    defer this.deref();
    defer this.disconnectIPC(true);

    if (this.event_loop_timer.state == .ACTIVE) {
        jsc_vm.timer.remove(&this.event_loop_timer);
    }
    this.setEventLoopTimerRefd(false);

    jsc_vm.onSubprocessExit(process);

    var stdin: ?*jsc.WebCore.FileSink = if (this.stdin == .pipe and this.flags.is_stdin_a_readable_stream) this.stdin.pipe else this.weak_file_sink_stdin_ptr;
    var existing_stdin_value = jsc.JSValue.zero;
    if (this_jsvalue != .zero) {
        if (jsc.Codegen.JSSubprocess.stdinGetCached(this_jsvalue)) |existing_value| {
            if (existing_stdin_value.isCell()) {
                if (stdin == null) {
                    // TODO: review this cast
                    stdin = @ptrCast(@alignCast(jsc.WebCore.FileSink.JSSink.fromJS(existing_value)));
                }

                if (!this.flags.is_stdin_a_readable_stream) {
                    existing_stdin_value = existing_value;
                }
            }
        }
    }

    // We won't be sending any more data.
    if (this.stdin == .buffer) {
        this.stdin.buffer.close();
    }

    if (existing_stdin_value != .zero) {
        jsc.WebCore.FileSink.JSSink.setDestroyCallback(existing_stdin_value, 0);
    }

    if (this.flags.is_sync) {
        // This doesn't match Node.js' behavior, but for synchronous
        // subprocesses the streams should not keep the timers going.
        if (this.stdout == .pipe) {
            this.stdout.close();
        }

        if (this.stderr == .pipe) {
            this.stderr.close();
        }
    } else {
        // This matches Node.js behavior. Node calls resume() on the streams.
        if (this.stdout == .pipe and !this.stdout.pipe.reader.isDone()) {
            this.stdout.pipe.reader.read();
        }

        if (this.stderr == .pipe and !this.stderr.pipe.reader.isDone()) {
            this.stderr.pipe.reader.read();
        }
    }

    if (stdin) |pipe| {
        this.weak_file_sink_stdin_ptr = null;
        this.flags.has_stdin_destructor_called = true;

        // It is okay if it does call deref() here, as in that case it was truly ref'd.
        pipe.onAttachedProcessExit(&status);
    }

    var did_update_has_pending_activity = false;
    defer if (!did_update_has_pending_activity) this.updateHasPendingActivity();

    const loop = jsc_vm.eventLoop();

    if (!is_sync) {
        if (this_jsvalue != .zero) {
            if (consumeExitedPromise(this_jsvalue, globalThis)) |promise| {
                loop.enter();
                defer loop.exit();

                if (!did_update_has_pending_activity) {
                    this.updateHasPendingActivity();
                    did_update_has_pending_activity = true;
                }

                switch (status) {
                    .exited => |exited| promise.asAnyPromise().?.resolve(globalThis, JSValue.jsNumber(exited.code)) catch {}, // TODO: properly propagate exception upwards
                    .err => |err| promise.asAnyPromise().?.reject(globalThis, err.toJS(globalThis)) catch {}, // TODO: properly propagate exception upwards
                    .signaled => promise.asAnyPromise().?.resolve(globalThis, JSValue.jsNumber(128 +% @intFromEnum(status.signaled))) catch {}, // TODO: properly propagate exception upwards
                    else => {
                        // crash in debug mode
                        if (comptime Environment.allow_assert)
                            unreachable;
                    },
                }
            }

            if (consumeOnExitCallback(this_jsvalue, globalThis)) |callback| {
                const waitpid_value: JSValue =
                    if (status == .err)
                        status.err.toJS(globalThis)
                    else
                        .js_undefined;

                const this_value: JSValue = if (this_jsvalue.isEmptyOrUndefinedOrNull()) .js_undefined else this_jsvalue;
                this_value.ensureStillAlive();

                const args = [_]JSValue{
                    this_value,
                    this.getExitCode(globalThis),
                    this.getSignalCode(globalThis),
                    waitpid_value,
                };

                if (!did_update_has_pending_activity) {
                    this.updateHasPendingActivity();
                    did_update_has_pending_activity = true;
                }

                loop.runCallback(
                    callback,
                    globalThis,
                    this_value,
                    &args,
                );
            }
        }
    }
}

fn closeIO(this: *Subprocess, comptime io: @Type(.enum_literal)) void {
    if (this.closed.contains(io)) return;
    this.closed.insert(io);

    // If you never referenced stdout/stderr, they won't be garbage collected.
    //
    // That means:
    //   1. We need to stop watching them
    //   2. We need to free the memory
    //   3. We need to halt any pending reads (1)

    if (!this.hasCalledGetter(io)) {
        @field(this, @tagName(io)).finalize();
    } else {
        @field(this, @tagName(io)).close();
    }
}

fn onPipeClose(this: *uv.Pipe) callconv(.c) void {
    // safely free the pipes
    bun.default_allocator.destroy(this);
}

// This must only be run once per Subprocess
pub fn finalizeStreams(this: *Subprocess) void {
    log("finalizeStreams", .{});
    this.closeProcess();

    this.closeIO(.stdin);
    this.closeIO(.stdout);
    this.closeIO(.stderr);

    close_stdio_pipes: {
        if (!this.observable_getters.contains(.stdio)) {
            break :close_stdio_pipes;
        }

        for (this.stdio_pipes.items) |item| {
            if (Environment.isWindows) {
                if (item == .buffer) {
                    item.buffer.close(onPipeClose);
                }
            } else {
                item.close();
            }
        }
        this.stdio_pipes.clearAndFree(bun.default_allocator);
    }
}

fn deinit(this: *Subprocess) void {
    log("deinit", .{});
    bun.destroy(this);
}

fn clearAbortSignal(this: *Subprocess) void {
    if (this.abort_signal) |signal| {
        this.abort_signal = null;
        signal.pendingActivityUnref();
        signal.cleanNativeBindings(this);
        signal.unref();
    }
}

pub fn finalize(this: *Subprocess) callconv(.c) void {
    log("finalize", .{});
    // Ensure any code which references the "this" value doesn't attempt to
    // access it after it's been freed We cannot call any methods which
    // access GC'd values during the finalizer
    this.this_value.finalize();

    this.clearAbortSignal();

    bun.assert(!this.computeHasPendingActivity() or jsc.VirtualMachine.get().isShuttingDown());
    this.finalizeStreams();

    this.process.detach();
    this.process.deref();

    if (this.event_loop_timer.state == .ACTIVE) {
        this.globalThis.bunVM().timer.remove(&this.event_loop_timer);
    }
    this.setEventLoopTimerRefd(false);

    MaxBuf.removeFromSubprocess(&this.stdout_maxbuf);
    MaxBuf.removeFromSubprocess(&this.stderr_maxbuf);

    if (this.ipc_data != null) {
        this.disconnectIPC(false);
    }

    this.flags.finalized = true;
    this.deref();
}

pub fn getExited(
    this: *Subprocess,
    this_value: JSValue,
    globalThis: *JSGlobalObject,
) JSValue {
    if (jsc.Codegen.JSSubprocess.exitedPromiseGetCached(this_value)) |promise| {
        return promise;
    }

    switch (this.process.status) {
        .exited => |exit| {
            return jsc.JSPromise.resolvedPromiseValue(globalThis, JSValue.jsNumber(exit.code));
        },
        .signaled => |signal| {
            return jsc.JSPromise.resolvedPromiseValue(globalThis, JSValue.jsNumber(signal.toExitCode() orelse 254));
        },
        .err => |err| {
            return jsc.JSPromise.dangerouslyCreateRejectedPromiseValueWithoutNotifyingVM(globalThis, err.toJS(globalThis));
        },
        else => {
            const promise = jsc.JSPromise.create(globalThis).toJS();
            jsc.Codegen.JSSubprocess.exitedPromiseSetCached(this_value, globalThis, promise);
            return promise;
        },
    }
}

pub fn getExitCode(
    this: *Subprocess,
    _: *JSGlobalObject,
) JSValue {
    if (this.process.status == .exited) {
        return jsc.JSValue.jsNumber(this.process.status.exited.code);
    }
    return jsc.JSValue.jsNull();
}

pub fn getSignalCode(
    this: *Subprocess,
    global: *JSGlobalObject,
) JSValue {
    if (this.process.signalCode()) |signal| {
        if (signal.name()) |name|
            return jsc.ZigString.init(name).toJS(global)
        else
            return jsc.JSValue.jsNumber(@intFromEnum(signal));
    }

    return jsc.JSValue.jsNull();
}

<<<<<<< HEAD
pub fn spawn(globalThis: *jsc.JSGlobalObject, args: JSValue, secondaryArgsValue: ?JSValue) bun.JSError!JSValue {
    return spawnMaybeSync(globalThis, args, secondaryArgsValue, false);
}

pub fn spawnSync(globalThis: *jsc.JSGlobalObject, args: JSValue, secondaryArgsValue: ?JSValue) bun.JSError!JSValue {
    return spawnMaybeSync(globalThis, args, secondaryArgsValue, true);
}

extern "C" const BUN_DEFAULT_PATH_FOR_SPAWN: [*:0]const u8;

// This is split into a separate function to conserve stack space.
// On Windows, a single path buffer can take 64 KB.
fn getArgv0(globalThis: *jsc.JSGlobalObject, PATH: []const u8, cwd: []const u8, pretend_argv0: ?[*:0]const u8, first_cmd: JSValue, allocator: std.mem.Allocator) bun.JSError!struct {
    argv0: [:0]const u8,
    arg0: [:0]u8,
} {
    var arg0 = try first_cmd.toSliceOrNullWithAllocator(globalThis, allocator);
    defer arg0.deinit();
    // Heap allocate it to ensure we don't run out of stack space.
    const path_buf: *bun.PathBuffer = try bun.default_allocator.create(bun.PathBuffer);
    defer bun.default_allocator.destroy(path_buf);

    var actual_argv0: [:0]const u8 = "";

    const argv0_to_use: []const u8 = arg0.slice();

    // This mimicks libuv's behavior, which mimicks execvpe
    // Only resolve from $PATH when the command is not an absolute path
    const PATH_to_use: []const u8 = if (strings.containsChar(argv0_to_use, '/'))
        ""
        // If no $PATH is provided, we fallback to the one from environ
        // This is already the behavior of the PATH passed in here.
    else if (PATH.len > 0)
        PATH
    else if (comptime Environment.isPosix)
        // If the user explicitly passed an empty $PATH, we fallback to the OS-specific default (which libuv also does)
        bun.sliceTo(BUN_DEFAULT_PATH_FOR_SPAWN, 0)
    else
        "";

    if (PATH_to_use.len == 0) {
        actual_argv0 = try allocator.dupeZ(u8, argv0_to_use);
    } else {
        const resolved = which(path_buf, PATH_to_use, cwd, argv0_to_use) orelse {
            return throwCommandNotFound(globalThis, argv0_to_use);
        };
        actual_argv0 = try allocator.dupeZ(u8, resolved);
    }

    return .{
        .argv0 = actual_argv0,
        .arg0 = if (pretend_argv0) |p| try allocator.dupeZ(u8, bun.sliceTo(p, 0)) else try allocator.dupeZ(u8, arg0.slice()),
    };
}

fn getArgv(globalThis: *jsc.JSGlobalObject, args: JSValue, PATH: []const u8, cwd: []const u8, argv0: *?[*:0]const u8, allocator: std.mem.Allocator, argv: *std.ArrayList(?[*:0]const u8)) bun.JSError!void {
    var cmds_array = try args.arrayIterator(globalThis);
    // + 1 for argv0
    // + 1 for null terminator
    argv.* = try @TypeOf(argv.*).initCapacity(allocator, cmds_array.len + 2);

    if (args.isEmptyOrUndefinedOrNull()) {
        return globalThis.throwInvalidArguments("cmd must be an array of strings", .{});
    }

    if (cmds_array.len == 0) {
        return globalThis.throwInvalidArguments("cmd must not be empty", .{});
    }

    const argv0_result = try getArgv0(globalThis, PATH, cwd, argv0.*, (try cmds_array.next()).?, allocator);

    argv0.* = argv0_result.argv0.ptr;
    argv.appendAssumeCapacity(argv0_result.arg0.ptr);

    while (try cmds_array.next()) |value| {
        const arg = try value.toBunString(globalThis);
        defer arg.deref();

        argv.appendAssumeCapacity(try arg.toOwnedSliceZ(allocator));
    }

    if (argv.items.len == 0) {
        return globalThis.throwInvalidArguments("cmd must be an array of strings", .{});
    }
}

pub fn spawnMaybeSync(
    globalThis: *jsc.JSGlobalObject,
    args_: JSValue,
    secondaryArgsValue: ?JSValue,
    comptime is_sync: bool,
) bun.JSError!JSValue {
    if (comptime is_sync) {
        // We skip this on Windows due to test failures.
        if (comptime !Environment.isWindows) {
            // Since the event loop is recursively called, we need to check if it's safe to recurse.
            if (!bun.StackCheck.init().isSafeToRecurse()) {
                return globalThis.throwStackOverflow();
            }
        }
    }

    var arena = bun.ArenaAllocator.init(bun.default_allocator);
    defer arena.deinit();
    const allocator = arena.allocator();

    var override_env = false;
    var env_array = std.ArrayListUnmanaged(?[*:0]const u8){};
    var jsc_vm = globalThis.bunVM();

    var cwd = jsc_vm.transpiler.fs.top_level_dir;

    var stdio = [3]Stdio{
        .{ .ignore = {} },
        .{ .pipe = {} },
        .{ .inherit = {} },
    };

    if (comptime is_sync) {
        stdio[1] = .{ .pipe = {} };
        stdio[2] = .{ .pipe = {} };
    }
    var lazy = false;
    var on_exit_callback = JSValue.zero;
    var on_disconnect_callback = JSValue.zero;
    var PATH = jsc_vm.transpiler.env.get("PATH") orelse "";
    var argv = std.ArrayList(?[*:0]const u8).init(allocator);
    var cmd_value = JSValue.zero;
    var detached = false;
    var args = args_;
    var maybe_ipc_mode: if (is_sync) void else ?IPC.Mode = if (is_sync) {} else null;
    var ipc_callback: JSValue = .zero;
    var extra_fds = std.ArrayList(bun.spawn.SpawnOptions.Stdio).init(bun.default_allocator);
    var argv0: ?[*:0]const u8 = null;
    var ipc_channel: i32 = -1;
    var timeout: ?i32 = null;
    var killSignal: SignalCode = SignalCode.default;
    var maxBuffer: ?i64 = null;

    var windows_hide: bool = false;
    var windows_verbatim_arguments: bool = false;
    var abort_signal: ?*jsc.WebCore.AbortSignal = null;
    defer {
        // Ensure we clean it up on error.
        if (abort_signal) |signal| {
            signal.unref();
        }
    }

    {
        if (args.isEmptyOrUndefinedOrNull()) {
            return globalThis.throwInvalidArguments("cmd must be an array", .{});
        }

        const args_type = args.jsType();
        if (args_type.isArray()) {
            cmd_value = args;
            args = secondaryArgsValue orelse JSValue.zero;
        } else if (!args.isObject()) {
            return globalThis.throwInvalidArguments("cmd must be an array", .{});
        } else if (try args.getTruthy(globalThis, "cmd")) |cmd_value_| {
            cmd_value = cmd_value_;
        } else {
            return globalThis.throwInvalidArguments("cmd must be an array", .{});
        }

        if (args.isObject()) {
            if (try args.getTruthy(globalThis, "argv0")) |argv0_| {
                const argv0_str = try argv0_.getZigString(globalThis);
                if (argv0_str.len > 0) {
                    argv0 = try argv0_str.toOwnedSliceZ(allocator);
                }
            }

            // need to update `cwd` before searching for executable with `Which.which`
            if (try args.getTruthy(globalThis, "cwd")) |cwd_| {
                const cwd_str = try cwd_.getZigString(globalThis);
                if (cwd_str.len > 0) {
                    cwd = try cwd_str.toOwnedSliceZ(allocator);
                }
            }
        }

        if (args != .zero and args.isObject()) {
            // This must run before the stdio parsing happens
            if (!is_sync) {
                if (try args.getTruthy(globalThis, "ipc")) |val| {
                    if (val.isCell() and val.isCallable()) {
                        maybe_ipc_mode = ipc_mode: {
                            if (try args.getTruthy(globalThis, "serialization")) |mode_val| {
                                if (mode_val.isString()) {
                                    break :ipc_mode try IPC.Mode.fromJS(globalThis, mode_val) orelse {
                                        return globalThis.throwInvalidArguments("serialization must be \"json\" or \"advanced\"", .{});
                                    };
                                } else {
                                    if (!globalThis.hasException()) {
                                        return globalThis.throwInvalidArgumentType("spawn", "serialization", "string");
                                    }
                                    return .zero;
                                }
                            }
                            break :ipc_mode .advanced;
                        };

                        ipc_callback = val.withAsyncContextIfNeeded(globalThis);
                    }
                }
            }

            if (try args.getTruthy(globalThis, "signal")) |signal_val| {
                if (signal_val.as(jsc.WebCore.AbortSignal)) |signal| {
                    abort_signal = signal.ref();
                } else {
                    return globalThis.throwInvalidArgumentTypeValue("signal", "AbortSignal", signal_val);
                }
            }

            if (try args.getTruthy(globalThis, "onDisconnect")) |onDisconnect_| {
                if (!onDisconnect_.isCell() or !onDisconnect_.isCallable()) {
                    return globalThis.throwInvalidArguments("onDisconnect must be a function or undefined", .{});
                }

                on_disconnect_callback = if (comptime is_sync)
                    onDisconnect_
                else
                    onDisconnect_.withAsyncContextIfNeeded(globalThis);
            }

            if (try args.getTruthy(globalThis, "onExit")) |onExit_| {
                if (!onExit_.isCell() or !onExit_.isCallable()) {
                    return globalThis.throwInvalidArguments("onExit must be a function or undefined", .{});
                }

                on_exit_callback = if (comptime is_sync)
                    onExit_
                else
                    onExit_.withAsyncContextIfNeeded(globalThis);
            }

            if (try args.getTruthy(globalThis, "env")) |env_arg| {
                env_arg.ensureStillAlive();
                const object = env_arg.getObject() orelse {
                    return globalThis.throwInvalidArguments("env must be an object", .{});
                };

                override_env = true;
                // If the env object does not include a $PATH, it must disable path lookup for argv[0]
                var NEW_PATH: []const u8 = "";
                var envp_managed = env_array.toManaged(allocator);
                try appendEnvpFromJS(globalThis, object, &envp_managed, &NEW_PATH);
                env_array = envp_managed.moveToUnmanaged();
                PATH = NEW_PATH;
            }

            try getArgv(globalThis, cmd_value, PATH, cwd, &argv0, allocator, &argv);

            if (try args.get(globalThis, "stdio")) |stdio_val| {
                if (!stdio_val.isEmptyOrUndefinedOrNull()) {
                    if (stdio_val.jsType().isArray()) {
                        var stdio_iter = try stdio_val.arrayIterator(globalThis);
                        var i: u31 = 0;
                        while (try stdio_iter.next()) |value| : (i += 1) {
                            try stdio[i].extract(globalThis, i, value, is_sync);
                            if (i == 2)
                                break;
                        }
                        i += 1;

                        while (try stdio_iter.next()) |value| : (i += 1) {
                            var new_item: Stdio = undefined;
                            try new_item.extract(globalThis, i, value, is_sync);

                            const opt = switch (new_item.asSpawnOption(i)) {
                                .result => |opt| opt,
                                .err => |e| {
                                    return e.throwJS(globalThis);
                                },
                            };
                            if (opt == .ipc) {
                                ipc_channel = @intCast(extra_fds.items.len);
                            }
                            try extra_fds.append(opt);
                        }
                    } else {
                        return globalThis.throwInvalidArguments("stdio must be an array", .{});
                    }
                }
            } else {
                if (try args.get(globalThis, "stdin")) |value| {
                    try stdio[0].extract(globalThis, 0, value, is_sync);
                }

                if (try args.get(globalThis, "stderr")) |value| {
                    try stdio[2].extract(globalThis, 2, value, is_sync);
                }

                if (try args.get(globalThis, "stdout")) |value| {
                    try stdio[1].extract(globalThis, 1, value, is_sync);
                }
            }

            if (comptime !is_sync) {
                if (try args.get(globalThis, "lazy")) |lazy_val| {
                    if (lazy_val.isBoolean()) {
                        lazy = lazy_val.toBoolean();
                    }
                }
            }

            if (try args.get(globalThis, "detached")) |detached_val| {
                if (detached_val.isBoolean()) {
                    detached = detached_val.toBoolean();
                }
            }

            if (Environment.isWindows) {
                if (try args.get(globalThis, "windowsHide")) |val| {
                    if (val.isBoolean()) {
                        windows_hide = val.asBoolean();
                    }
                }

                if (try args.get(globalThis, "windowsVerbatimArguments")) |val| {
                    if (val.isBoolean()) {
                        windows_verbatim_arguments = val.asBoolean();
                    }
                }
            }

            if (try args.get(globalThis, "timeout")) |timeout_value| brk: {
                if (timeout_value != .null) {
                    if (timeout_value.isNumber() and std.math.isPositiveInf(timeout_value.asNumber())) {
                        break :brk;
                    }

                    const timeout_int = try globalThis.validateIntegerRange(timeout_value, u64, 0, .{ .min = 0, .field_name = "timeout" });
                    if (timeout_int > 0)
                        timeout = @intCast(@as(u31, @truncate(timeout_int)));
                }
            }

            if (try args.get(globalThis, "killSignal")) |val| {
                killSignal = try parseSignal(val, globalThis);
            }

            if (try args.get(globalThis, "maxBuffer")) |val| {
                if (val.isNumber() and val.isFinite()) { // 'Infinity' does not set maxBuffer
                    const value = try val.coerce(i64, globalThis);
                    if (value > 0) {
                        maxBuffer = value;
                    }
                }
            }
        } else {
            try getArgv(globalThis, cmd_value, PATH, cwd, &argv0, allocator, &argv);
        }
    }

    log("spawn maxBuffer: {?d}", .{maxBuffer});

    if (!override_env and env_array.items.len == 0) {
        env_array.items = jsc_vm.transpiler.env.map.createNullDelimitedEnvMap(allocator) catch |err| return globalThis.throwError(err, "in Bun.spawn") catch return .zero;
        env_array.capacity = env_array.items.len;
    }

    inline for (0..stdio.len) |fd_index| {
        if (stdio[fd_index].canUseMemfd(is_sync, fd_index > 0 and maxBuffer != null)) {
            if (stdio[fd_index].useMemfd(fd_index)) {
                jsc_vm.counters.mark(.spawn_memfd);
            }
        }
    }
    var should_close_memfd = Environment.isLinux;

    defer {
        if (should_close_memfd) {
            inline for (0..stdio.len) |fd_index| {
                if (stdio[fd_index] == .memfd) {
                    stdio[fd_index].memfd.close();
                    stdio[fd_index] = .ignore;
                }
            }
        }
    }
    //"NODE_CHANNEL_FD=" is 16 bytes long, 15 bytes for the number, and 1 byte for the null terminator should be enough/safe
    var ipc_env_buf: [32]u8 = undefined;
    if (!is_sync) if (maybe_ipc_mode) |ipc_mode| {
        // IPC is currently implemented in a very limited way.
        //
        // Node lets you pass as many fds as you want, they all become be sockets; then, IPC is just a special
        // runtime-owned version of "pipe" (in which pipe is a misleading name since they're bidirectional sockets).
        //
        // Bun currently only supports three fds: stdin, stdout, and stderr, which are all unidirectional
        //
        // And then one fd is assigned specifically and only for IPC. If the user dont specify it, we add one (default: 3).
        //
        // When Bun.spawn() is given an `.ipc` callback, it enables IPC as follows:
        env_array.ensureUnusedCapacity(allocator, 3) catch |err| return globalThis.throwError(err, "in Bun.spawn") catch return .zero;
        const ipc_fd: i32 = brk: {
            if (ipc_channel == -1) {
                // If the user didn't specify an IPC channel, we need to add one
                ipc_channel = @intCast(extra_fds.items.len);
                var ipc_extra_fd_default = Stdio{ .ipc = {} };
                const fd: i32 = ipc_channel + 3;
                switch (ipc_extra_fd_default.asSpawnOption(fd)) {
                    .result => |opt| {
                        try extra_fds.append(opt);
                    },
                    .err => |e| {
                        return e.throwJS(globalThis);
                    },
                }
                break :brk fd;
            } else {
                break :brk @intCast(ipc_channel + 3);
            }
        };

        const pipe_env = std.fmt.bufPrintZ(
            &ipc_env_buf,
            "NODE_CHANNEL_FD={d}",
            .{ipc_fd},
        ) catch {
            return globalThis.throwOutOfMemory();
        };
        env_array.appendAssumeCapacity(pipe_env);

        env_array.appendAssumeCapacity(switch (ipc_mode) {
            inline else => |t| "NODE_CHANNEL_SERIALIZATION_MODE=" ++ @tagName(t),
        });
    };

    try env_array.append(allocator, null);
    try argv.append(null);

    if (comptime is_sync) {
        for (&stdio, 0..) |*io, i| {
            io.toSync(@truncate(i));
        }
    }

    // If the whole thread is supposed to do absolutely nothing while waiting,
    // we can block the thread which reduces CPU usage.
    //
    // That means:
    // - No maximum buffer
    // - No timeout
    // - No abort signal
    // - No stdin, stdout, stderr pipes
    // - No extra fds
    // - No auto killer (for tests)
    // - No execution time limit (for tests)
    // - No IPC
    // - No inspector (since they might want to press pause or step)
    const can_block_entire_thread_to_reduce_cpu_usage_in_fast_path = (comptime Environment.isPosix and is_sync) and
        abort_signal == null and
        timeout == null and
        maxBuffer == null and
        !stdio[0].isPiped() and
        !stdio[1].isPiped() and
        !stdio[2].isPiped() and
        extra_fds.items.len == 0 and
        !jsc_vm.auto_killer.enabled and
        !jsc_vm.jsc_vm.hasExecutionTimeLimit() and
        !jsc_vm.isInspectorEnabled() and
        !bun.getRuntimeFeatureFlag(.BUN_FEATURE_FLAG_DISABLE_SPAWNSYNC_FAST_PATH);

    const spawn_options = bun.spawn.SpawnOptions{
        .cwd = cwd,
        .detached = detached,
        .stdin = switch (stdio[0].asSpawnOption(0)) {
            .result => |opt| opt,
            .err => |e| return e.throwJS(globalThis),
        },
        .stdout = switch (stdio[1].asSpawnOption(1)) {
            .result => |opt| opt,
            .err => |e| return e.throwJS(globalThis),
        },
        .stderr = switch (stdio[2].asSpawnOption(2)) {
            .result => |opt| opt,
            .err => |e| return e.throwJS(globalThis),
        },
        .extra_fds = extra_fds.items,
        .argv0 = argv0,
        .can_block_entire_thread_to_reduce_cpu_usage_in_fast_path = can_block_entire_thread_to_reduce_cpu_usage_in_fast_path,

        .windows = if (Environment.isWindows) .{
            .hide_window = windows_hide,
            .verbatim_arguments = windows_verbatim_arguments,
            .loop = jsc.EventLoopHandle.init(jsc_vm),
        },
    };

    var spawned = switch (bun.spawn.spawnProcess(
        &spawn_options,
        @ptrCast(argv.items.ptr),
        @ptrCast(env_array.items.ptr),
    ) catch |err| switch (err) {
        error.EMFILE, error.ENFILE => {
            spawn_options.deinit();
            const display_path: [:0]const u8 = if (argv.items.len > 0 and argv.items[0] != null)
                std.mem.sliceTo(argv.items[0].?, 0)
            else
                "";
            var systemerror = bun.sys.Error.fromCode(if (err == error.EMFILE) .MFILE else .NFILE, .posix_spawn).withPath(display_path).toSystemError();
            systemerror.errno = if (err == error.EMFILE) -bun.sys.UV_E.MFILE else -bun.sys.UV_E.NFILE;
            return globalThis.throwValue(systemerror.toErrorInstance(globalThis));
        },
        else => {
            spawn_options.deinit();
            return globalThis.throwError(err, ": failed to spawn process") catch return .zero;
        },
    }) {
        .err => |err| {
            spawn_options.deinit();
            switch (err.getErrno()) {
                .ACCES, .NOENT, .PERM, .ISDIR, .NOTDIR => |errno| {
                    const display_path: [:0]const u8 = if (argv.items.len > 0 and argv.items[0] != null)
                        std.mem.sliceTo(argv.items[0].?, 0)
                    else
                        "";
                    if (display_path.len > 0) {
                        var systemerror = err.withPath(display_path).toSystemError();
                        if (errno == .NOENT) systemerror.errno = -bun.sys.UV_E.NOENT;
                        return globalThis.throwValue(systemerror.toErrorInstance(globalThis));
                    }
                },
                else => {},
            }

            return globalThis.throwValue(err.toJS(globalThis));
        },
        .result => |result| result,
    };

    const loop = jsc_vm.eventLoop();

    const process = spawned.toProcess(loop, is_sync);

    var subprocess = bun.new(Subprocess, .{
        .ref_count = .init(),
        .globalThis = globalThis,
        .process = process,
        .pid_rusage = null,
        .stdin = .{ .ignore = {} },
        .stdout = .{ .ignore = {} },
        .stderr = .{ .ignore = {} },
        .stdio_pipes = .{},
        .ipc_data = null,
        .flags = .{
            .is_sync = is_sync,
        },
        .killSignal = undefined,
    });

    const posix_ipc_fd = if (Environment.isPosix and !is_sync and maybe_ipc_mode != null)
        spawned.extra_pipes.items[@intCast(ipc_channel)]
    else
        bun.invalid_fd;

    MaxBuf.createForSubprocess(subprocess, &subprocess.stderr_maxbuf, maxBuffer);
    MaxBuf.createForSubprocess(subprocess, &subprocess.stdout_maxbuf, maxBuffer);

    var promise_for_stream: jsc.JSValue = .zero;

    // When run synchronously, subprocess isn't garbage collected
    subprocess.* = Subprocess{
        .globalThis = globalThis,
        .process = process,
        .pid_rusage = null,
        .stdin = Writable.init(
            &stdio[0],
            loop,
            subprocess,
            spawned.stdin,
            &promise_for_stream,
        ) catch {
            subprocess.deref();
            return globalThis.throwOutOfMemory();
        },
        .stdout = Readable.init(
            stdio[1],
            loop,
            subprocess,
            spawned.stdout,
            jsc_vm.allocator,
            subprocess.stdout_maxbuf,
            is_sync,
        ),
        .stderr = Readable.init(
            stdio[2],
            loop,
            subprocess,
            spawned.stderr,
            jsc_vm.allocator,
            subprocess.stderr_maxbuf,
            is_sync,
        ),
        // 1. JavaScript.
        // 2. Process.
        .ref_count = .initExactRefs(2),
        .stdio_pipes = spawned.extra_pipes.moveToUnmanaged(),
        .ipc_data = if (!is_sync and comptime Environment.isWindows)
            if (maybe_ipc_mode) |ipc_mode| ( //
                .init(ipc_mode, .{ .subprocess = subprocess }, .uninitialized) //
            ) else null
        else
            null,

        .flags = .{
            .is_sync = is_sync,
        },
        .killSignal = killSignal,
        .stderr_maxbuf = subprocess.stderr_maxbuf,
        .stdout_maxbuf = subprocess.stdout_maxbuf,
    };

    subprocess.process.setExitHandler(subprocess);

    promise_for_stream.ensureStillAlive();
    subprocess.flags.is_stdin_a_readable_stream = promise_for_stream != .zero;

    if (promise_for_stream != .zero and !globalThis.hasException()) {
        if (promise_for_stream.toError()) |err| {
            _ = globalThis.throwValue(err) catch {};
        }
    }

    if (globalThis.hasException()) {
        const err = globalThis.takeException(error.JSError);
        // Ensure we kill the process so we don't leave things in an unexpected state.
        _ = subprocess.tryKill(subprocess.killSignal);

        if (globalThis.hasException()) {
            return error.JSError;
        }

        return globalThis.throwValue(err);
    }

    var posix_ipc_info: if (Environment.isPosix) IPC.Socket else void = undefined;
    if (Environment.isPosix and !is_sync) {
        if (maybe_ipc_mode) |mode| {
            if (uws.us_socket_t.fromFd(
                jsc_vm.rareData().spawnIPCContext(jsc_vm),
                @sizeOf(*IPC.SendQueue),
                posix_ipc_fd.cast(),
                1,
            )) |socket| {
                subprocess.ipc_data = .init(mode, .{ .subprocess = subprocess }, .uninitialized);
                posix_ipc_info = IPC.Socket.from(socket);
            }
        }
    }

    if (subprocess.ipc_data) |*ipc_data| {
        if (Environment.isPosix) {
            if (posix_ipc_info.ext(*IPC.SendQueue)) |ctx| {
                ctx.* = &subprocess.ipc_data.?;
                subprocess.ipc_data.?.socket = .{ .open = posix_ipc_info };
            }
        } else {
            if (ipc_data.windowsConfigureServer(
                subprocess.stdio_pipes.items[@intCast(ipc_channel)].buffer,
            ).asErr()) |err| {
                subprocess.deref();
                return globalThis.throwValue(err.toJS(globalThis));
            }
            subprocess.stdio_pipes.items[@intCast(ipc_channel)] = .unavailable;
        }
        ipc_data.writeVersionPacket(globalThis);
    }

    if (subprocess.stdin == .pipe and promise_for_stream == .zero) {
        subprocess.stdin.pipe.signal = jsc.WebCore.streams.Signal.init(&subprocess.stdin);
    }

    const out = if (comptime !is_sync)
        subprocess.toJS(globalThis)
    else
        JSValue.zero;
    subprocess.this_jsvalue = out;

    var send_exit_notification = false;

    // This must go before other things happen so that the exit handler is registered before onProcessExit can potentially be called.
    if (timeout) |timeout_val| {
        subprocess.event_loop_timer.next = bun.timespec.msFromNow(timeout_val);
        globalThis.bunVM().timer.insert(&subprocess.event_loop_timer);
        subprocess.setEventLoopTimerRefd(true);
    }

    if (comptime !is_sync) {
        bun.debugAssert(out != .zero);

        if (on_exit_callback.isCell()) {
            jsc.Codegen.JSSubprocess.onExitCallbackSetCached(out, globalThis, on_exit_callback);
        }
        if (on_disconnect_callback.isCell()) {
            jsc.Codegen.JSSubprocess.onDisconnectCallbackSetCached(out, globalThis, on_disconnect_callback);
        }
        if (ipc_callback.isCell()) {
            jsc.Codegen.JSSubprocess.ipcCallbackSetCached(out, globalThis, ipc_callback);
        }

        if (stdio[0] == .readable_stream) {
            jsc.Codegen.JSSubprocess.stdinSetCached(out, globalThis, stdio[0].readable_stream.value);
        }

        switch (subprocess.process.watch()) {
            .result => {},
            .err => {
                send_exit_notification = true;
                lazy = false;
            },
        }
    }

    defer {
        if (send_exit_notification) {
            if (subprocess.process.hasExited()) {
                // process has already exited, we called wait4(), but we did not call onProcessExit()
                subprocess.process.onExit(subprocess.process.status, &std.mem.zeroes(Rusage));
            } else {
                // process has already exited, but we haven't called wait4() yet
                // https://cs.github.com/libuv/libuv/blob/b00d1bd225b602570baee82a6152eaa823a84fa6/src/unix/process.c#L1007
                subprocess.process.wait(is_sync);
            }
        }
    }

    if (subprocess.stdin == .buffer) {
        subprocess.stdin.buffer.start().assert();
    }

    if (subprocess.stdout == .pipe) {
        subprocess.stdout.pipe.start(subprocess, loop).assert();
        if ((is_sync or !lazy) and subprocess.stdout == .pipe) {
            subprocess.stdout.pipe.readAll();
        }
    }

    if (subprocess.stderr == .pipe) {
        subprocess.stderr.pipe.start(subprocess, loop).assert();

        if ((is_sync or !lazy) and subprocess.stderr == .pipe) {
            subprocess.stderr.pipe.readAll();
        }
    }

    should_close_memfd = false;

    if (comptime !is_sync) {
        // Once everything is set up, we can add the abort listener
        // Adding the abort listener may call the onAbortSignal callback immediately if it was already aborted
        // Therefore, we must do this at the very end.
        if (abort_signal) |signal| {
            signal.pendingActivityRef();
            subprocess.abort_signal = signal.addListener(subprocess, onAbortSignal);
            abort_signal = null;
        }
        if (!subprocess.process.hasExited()) {
            jsc_vm.onSubprocessSpawn(subprocess.process);
        }
        return out;
    }

    comptime bun.assert(is_sync);

    if (can_block_entire_thread_to_reduce_cpu_usage_in_fast_path) {
        jsc_vm.counters.mark(.spawnSync_blocking);
        const debug_timer = Output.DebugTimer.start();
        subprocess.process.wait(true);
        log("spawnSync fast path took {}", .{debug_timer});

        // watchOrReap will handle the already exited case for us.
    }

    switch (subprocess.process.watchOrReap()) {
        .result => {
            // Once everything is set up, we can add the abort listener
            // Adding the abort listener may call the onAbortSignal callback immediately if it was already aborted
            // Therefore, we must do this at the very end.
            if (abort_signal) |signal| {
                signal.pendingActivityRef();
                subprocess.abort_signal = signal.addListener(subprocess, onAbortSignal);
                abort_signal = null;
            }
        },
        .err => {
            subprocess.process.wait(true);
        },
    }

    if (!subprocess.process.hasExited()) {
        jsc_vm.onSubprocessSpawn(subprocess.process);
    }

    // We cannot release heap access while JS is running
    {
        const old_vm = jsc_vm.uwsLoop().internal_loop_data.jsc_vm;
        jsc_vm.uwsLoop().internal_loop_data.jsc_vm = null;
        defer {
            jsc_vm.uwsLoop().internal_loop_data.jsc_vm = old_vm;
        }
        while (subprocess.hasPendingActivityNonThreadsafe()) {
            if (subprocess.stdin == .buffer) {
                subprocess.stdin.buffer.watch();
            }

            if (subprocess.stderr == .pipe) {
                subprocess.stderr.pipe.watch();
            }

            if (subprocess.stdout == .pipe) {
                subprocess.stdout.pipe.watch();
            }

            jsc_vm.tick();
            jsc_vm.eventLoop().autoTick();
        }
    }

    subprocess.updateHasPendingActivity();

    const signalCode = subprocess.getSignalCode(globalThis);
    const exitCode = subprocess.getExitCode(globalThis);
    const stdout = try subprocess.stdout.toBufferedValue(globalThis);
    const stderr = try subprocess.stderr.toBufferedValue(globalThis);
    const resource_usage: JSValue = if (!globalThis.hasException()) try subprocess.createResourceUsageObject(globalThis) else .zero;
    const exitedDueToTimeout = subprocess.event_loop_timer.state == .FIRED;
    const exitedDueToMaxBuffer = subprocess.exited_due_to_maxbuf;
    const resultPid = jsc.JSValue.jsNumberFromInt32(subprocess.pid());
    subprocess.finalize();

    if (globalThis.hasException()) {
        // e.g. a termination exception.
        return .zero;
    }

    var total_properties: usize = 6;
    if (!signalCode.isEmptyOrUndefinedOrNull()) total_properties += 1;
    if (timeout != null) total_properties += 1;
    if (maxBuffer != null) total_properties += 1;

    const sync_value = jsc.JSValue.createEmptyObject(globalThis, total_properties);
    sync_value.put(globalThis, jsc.ZigString.static("exitCode"), exitCode);
    if (!signalCode.isEmptyOrUndefinedOrNull()) {
        sync_value.put(globalThis, jsc.ZigString.static("signalCode"), signalCode);
    }
    sync_value.put(globalThis, jsc.ZigString.static("stdout"), stdout);
    sync_value.put(globalThis, jsc.ZigString.static("stderr"), stderr);
    sync_value.put(globalThis, jsc.ZigString.static("success"), JSValue.jsBoolean(exitCode.isInt32() and exitCode.asInt32() == 0));
    sync_value.put(globalThis, jsc.ZigString.static("resourceUsage"), resource_usage);
    if (timeout != null) sync_value.put(globalThis, jsc.ZigString.static("exitedDueToTimeout"), if (exitedDueToTimeout) .true else .false);
    if (maxBuffer != null) sync_value.put(globalThis, jsc.ZigString.static("exitedDueToMaxBuffer"), if (exitedDueToMaxBuffer != null) .true else .false);
    sync_value.put(globalThis, jsc.ZigString.static("pid"), resultPid);

    return sync_value;
}

fn throwCommandNotFound(globalThis: *jsc.JSGlobalObject, command: []const u8) bun.JSError {
    const err = jsc.SystemError{
        .message = bun.handleOom(bun.String.createFormat("Executable not found in $PATH: \"{s}\"", .{command})),
        .code = bun.String.static("ENOENT"),
        .errno = -bun.sys.UV_E.NOENT,
        .path = bun.String.cloneUTF8(command),
    };
    return globalThis.throwValue(err.toErrorInstance(globalThis));
}

=======
>>>>>>> 263d1ab1
pub fn handleIPCMessage(
    this: *Subprocess,
    message: IPC.DecodedIPCMessage,
    handle: jsc.JSValue,
) void {
    IPClog("Subprocess#handleIPCMessage", .{});
    switch (message) {
        // In future versions we can read this in order to detect version mismatches,
        // or disable future optimizations if the subprocess is old.
        .version => |v| {
            IPC.log("Child IPC version is {d}", .{v});
        },
        .data => |data| {
            IPC.log("Received IPC message from child", .{});
            const this_jsvalue = this.this_value.tryGet() orelse .zero;
            defer this_jsvalue.ensureStillAlive();
            if (this_jsvalue != .zero) {
                if (jsc.Codegen.JSSubprocess.ipcCallbackGetCached(this_jsvalue)) |cb| {
                    const globalThis = this.globalThis;
                    globalThis.bunVM().eventLoop().runCallback(
                        cb,
                        globalThis,
                        this_jsvalue,
                        &[_]JSValue{ data, this_jsvalue, handle },
                    );
                }
            }
        },
        .internal => |data| {
            IPC.log("Received IPC internal message from child", .{});
            node_cluster_binding.handleInternalMessagePrimary(this.globalThis, this, data) catch {};
        },
    }
}

pub fn handleIPCClose(this: *Subprocess) void {
    IPClog("Subprocess#handleIPCClose", .{});
    const this_jsvalue = this.this_value.tryGet() orelse .zero;
    defer this_jsvalue.ensureStillAlive();
    const globalThis = this.globalThis;
    this.updateHasPendingActivity();

    if (this_jsvalue != .zero) {
        // Avoid keeping the callback alive longer than necessary
        jsc.Codegen.JSSubprocess.ipcCallbackSetCached(this_jsvalue, globalThis, .zero);

        // Call the onDisconnectCallback if it exists and prevent it from being kept alive longer than necessary
        if (consumeOnDisconnectCallback(this_jsvalue, globalThis)) |callback| {
            globalThis.bunVM().eventLoop().runCallback(callback, globalThis, this_jsvalue, &.{.true});
        }
    }
}

pub fn ipc(this: *Subprocess) ?*IPC.SendQueue {
    return &(this.ipc_data orelse return null);
}
pub fn getGlobalThis(this: *Subprocess) ?*jsc.JSGlobalObject {
    return this.globalThis;
}

const IPClog = Output.scoped(.IPC, .visible);

pub const StdioResult = if (Environment.isWindows) bun.spawn.WindowsSpawnResult.StdioResult else ?bun.FileDescriptor;
pub const Writable = @import("./subprocess/Writable.zig").Writable;

pub const MaxBuf = bun.io.MaxBuf;
pub const spawnSync = js_bun_spawn_bindings.spawnSync;
pub const spawn = js_bun_spawn_bindings.spawn;

const IPC = @import("../../ipc.zig");
const js_bun_spawn_bindings = @import("./js_bun_spawn_bindings.zig");
const node_cluster_binding = @import("../../node/node_cluster_binding.zig");
const std = @import("std");

const bun = @import("bun");
const Async = bun.Async;
const Environment = bun.Environment;
const Output = bun.Output;
const default_allocator = bun.default_allocator;
const webcore = bun.webcore;
const which = bun.which;
const CowString = bun.ptr.CowString;

const jsc = bun.jsc;
const JSGlobalObject = jsc.JSGlobalObject;
const JSValue = jsc.JSValue;

const PosixSpawn = bun.spawn;
const Process = bun.spawn.Process;
const Rusage = bun.spawn.Rusage;

const windows = bun.windows;
const uv = windows.libuv;<|MERGE_RESOLUTION|>--- conflicted
+++ resolved
@@ -829,7 +829,6 @@
     return jsc.JSValue.jsNull();
 }
 
-<<<<<<< HEAD
 pub fn spawn(globalThis: *jsc.JSGlobalObject, args: JSValue, secondaryArgsValue: ?JSValue) bun.JSError!JSValue {
     return spawnMaybeSync(globalThis, args, secondaryArgsValue, false);
 }
@@ -1701,8 +1700,6 @@
     return globalThis.throwValue(err.toErrorInstance(globalThis));
 }
 
-=======
->>>>>>> 263d1ab1
 pub fn handleIPCMessage(
     this: *Subprocess,
     message: IPC.DecodedIPCMessage,
