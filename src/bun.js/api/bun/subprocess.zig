--- conflicted
+++ resolved
@@ -829,885 +829,6 @@
     return jsc.JSValue.jsNull();
 }
 
-<<<<<<< HEAD
-pub fn spawn(globalThis: *jsc.JSGlobalObject, args: JSValue, secondaryArgsValue: ?JSValue) bun.JSError!JSValue {
-    return spawnMaybeSync(globalThis, args, secondaryArgsValue, false);
-}
-
-pub fn spawnSync(globalThis: *jsc.JSGlobalObject, args: JSValue, secondaryArgsValue: ?JSValue) bun.JSError!JSValue {
-    return spawnMaybeSync(globalThis, args, secondaryArgsValue, true);
-}
-
-extern "C" const BUN_DEFAULT_PATH_FOR_SPAWN: [*:0]const u8;
-
-// This is split into a separate function to conserve stack space.
-// On Windows, a single path buffer can take 64 KB.
-fn getArgv0(globalThis: *jsc.JSGlobalObject, PATH: []const u8, cwd: []const u8, pretend_argv0: ?[*:0]const u8, first_cmd: JSValue, allocator: std.mem.Allocator) bun.JSError!struct {
-    argv0: [:0]const u8,
-    arg0: [:0]u8,
-} {
-    var arg0 = try first_cmd.toSliceOrNullWithAllocator(globalThis, allocator);
-    defer arg0.deinit();
-    // Heap allocate it to ensure we don't run out of stack space.
-    const path_buf: *bun.PathBuffer = try bun.default_allocator.create(bun.PathBuffer);
-    defer bun.default_allocator.destroy(path_buf);
-
-    var actual_argv0: [:0]const u8 = "";
-
-    const argv0_to_use: []const u8 = arg0.slice();
-
-    // This mimicks libuv's behavior, which mimicks execvpe
-    // Only resolve from $PATH when the command is not an absolute path
-    const PATH_to_use: []const u8 = if (strings.containsChar(argv0_to_use, '/'))
-        ""
-        // If no $PATH is provided, we fallback to the one from environ
-        // This is already the behavior of the PATH passed in here.
-    else if (PATH.len > 0)
-        PATH
-    else if (comptime Environment.isPosix)
-        // If the user explicitly passed an empty $PATH, we fallback to the OS-specific default (which libuv also does)
-        bun.sliceTo(BUN_DEFAULT_PATH_FOR_SPAWN, 0)
-    else
-        "";
-
-    if (PATH_to_use.len == 0) {
-        actual_argv0 = try allocator.dupeZ(u8, argv0_to_use);
-    } else {
-        const resolved = which(path_buf, PATH_to_use, cwd, argv0_to_use) orelse {
-            return throwCommandNotFound(globalThis, argv0_to_use);
-        };
-        actual_argv0 = try allocator.dupeZ(u8, resolved);
-    }
-
-    return .{
-        .argv0 = actual_argv0,
-        .arg0 = if (pretend_argv0) |p| try allocator.dupeZ(u8, bun.sliceTo(p, 0)) else try allocator.dupeZ(u8, arg0.slice()),
-    };
-}
-
-fn getArgv(globalThis: *jsc.JSGlobalObject, args: JSValue, PATH: []const u8, cwd: []const u8, argv0: *?[*:0]const u8, allocator: std.mem.Allocator, argv: *std.ArrayList(?[*:0]const u8)) bun.JSError!void {
-    var cmds_array = try args.arrayIterator(globalThis);
-    // + 1 for argv0
-    // + 1 for null terminator
-    argv.* = try @TypeOf(argv.*).initCapacity(allocator, cmds_array.len + 2);
-
-    if (args.isEmptyOrUndefinedOrNull()) {
-        return globalThis.throwInvalidArguments("cmd must be an array of strings", .{});
-    }
-
-    if (cmds_array.len == 0) {
-        return globalThis.throwInvalidArguments("cmd must not be empty", .{});
-    }
-
-    const argv0_result = try getArgv0(globalThis, PATH, cwd, argv0.*, (try cmds_array.next()).?, allocator);
-
-    argv0.* = argv0_result.argv0.ptr;
-    argv.appendAssumeCapacity(argv0_result.arg0.ptr);
-
-    while (try cmds_array.next()) |value| {
-        const arg = try value.toBunString(globalThis);
-        defer arg.deref();
-
-        argv.appendAssumeCapacity(try arg.toOwnedSliceZ(allocator));
-    }
-
-    if (argv.items.len == 0) {
-        return globalThis.throwInvalidArguments("cmd must be an array of strings", .{});
-    }
-}
-
-pub fn spawnMaybeSync(
-    globalThis: *jsc.JSGlobalObject,
-    args_: JSValue,
-    secondaryArgsValue: ?JSValue,
-    comptime is_sync: bool,
-) bun.JSError!JSValue {
-    if (comptime is_sync) {
-        // We skip this on Windows due to test failures.
-        if (comptime !Environment.isWindows) {
-            // Since the event loop is recursively called, we need to check if it's safe to recurse.
-            if (!bun.StackCheck.init().isSafeToRecurse()) {
-                return globalThis.throwStackOverflow();
-            }
-        }
-    }
-
-    var arena = bun.ArenaAllocator.init(bun.default_allocator);
-    defer arena.deinit();
-    const allocator = arena.allocator();
-
-    var override_env = false;
-    var env_array = std.ArrayListUnmanaged(?[*:0]const u8){};
-    var jsc_vm = globalThis.bunVM();
-
-    var cwd = jsc_vm.transpiler.fs.top_level_dir;
-
-    var stdio = [3]Stdio{
-        .{ .ignore = {} },
-        .{ .pipe = {} },
-        .{ .inherit = {} },
-    };
-
-    if (comptime is_sync) {
-        stdio[1] = .{ .pipe = {} };
-        stdio[2] = .{ .pipe = {} };
-    }
-    var lazy = false;
-    var on_exit_callback = JSValue.zero;
-    var on_disconnect_callback = JSValue.zero;
-    var PATH = jsc_vm.transpiler.env.get("PATH") orelse "";
-    var argv = std.ArrayList(?[*:0]const u8).init(allocator);
-    var cmd_value = JSValue.zero;
-    var detached = false;
-    var args = args_;
-    var maybe_ipc_mode: if (is_sync) void else ?IPC.Mode = if (is_sync) {} else null;
-    var ipc_callback: JSValue = .zero;
-    var extra_fds = std.ArrayList(bun.spawn.SpawnOptions.Stdio).init(bun.default_allocator);
-    var argv0: ?[*:0]const u8 = null;
-    var ipc_channel: i32 = -1;
-    var timeout: ?i32 = null;
-    var killSignal: SignalCode = SignalCode.default;
-    var maxBuffer: ?i64 = null;
-
-    var windows_hide: bool = false;
-    var windows_verbatim_arguments: bool = false;
-    var abort_signal: ?*jsc.WebCore.AbortSignal = null;
-    defer {
-        // Ensure we clean it up on error.
-        if (abort_signal) |signal| {
-            signal.unref();
-        }
-    }
-
-    {
-        if (args.isEmptyOrUndefinedOrNull()) {
-            return globalThis.throwInvalidArguments("cmd must be an array", .{});
-        }
-
-        const args_type = args.jsType();
-        if (args_type.isArray()) {
-            cmd_value = args;
-            args = secondaryArgsValue orelse JSValue.zero;
-        } else if (!args.isObject()) {
-            return globalThis.throwInvalidArguments("cmd must be an array", .{});
-        } else if (try args.getTruthy(globalThis, "cmd")) |cmd_value_| {
-            cmd_value = cmd_value_;
-        } else {
-            return globalThis.throwInvalidArguments("cmd must be an array", .{});
-        }
-
-        if (args.isObject()) {
-            if (try args.getTruthy(globalThis, "argv0")) |argv0_| {
-                const argv0_str = try argv0_.getZigString(globalThis);
-                if (argv0_str.len > 0) {
-                    argv0 = try argv0_str.toOwnedSliceZ(allocator);
-                }
-            }
-
-            // need to update `cwd` before searching for executable with `Which.which`
-            if (try args.getTruthy(globalThis, "cwd")) |cwd_| {
-                const cwd_str = try cwd_.getZigString(globalThis);
-                if (cwd_str.len > 0) {
-                    cwd = try cwd_str.toOwnedSliceZ(allocator);
-                }
-            }
-        }
-
-        if (args != .zero and args.isObject()) {
-            // This must run before the stdio parsing happens
-            if (!is_sync) {
-                if (try args.getTruthy(globalThis, "ipc")) |val| {
-                    if (val.isCell() and val.isCallable()) {
-                        maybe_ipc_mode = ipc_mode: {
-                            if (try args.getTruthy(globalThis, "serialization")) |mode_val| {
-                                if (mode_val.isString()) {
-                                    break :ipc_mode try IPC.Mode.fromJS(globalThis, mode_val) orelse {
-                                        return globalThis.throwInvalidArguments("serialization must be \"json\" or \"advanced\"", .{});
-                                    };
-                                } else {
-                                    if (!globalThis.hasException()) {
-                                        return globalThis.throwInvalidArgumentType("spawn", "serialization", "string");
-                                    }
-                                    return .zero;
-                                }
-                            }
-                            break :ipc_mode .advanced;
-                        };
-
-                        ipc_callback = val.withAsyncContextIfNeeded(globalThis);
-                    }
-                }
-            }
-
-            if (try args.getTruthy(globalThis, "signal")) |signal_val| {
-                if (signal_val.as(jsc.WebCore.AbortSignal)) |signal| {
-                    abort_signal = signal.ref();
-                } else {
-                    return globalThis.throwInvalidArgumentTypeValue("signal", "AbortSignal", signal_val);
-                }
-            }
-
-            if (try args.getTruthy(globalThis, "onDisconnect")) |onDisconnect_| {
-                if (!onDisconnect_.isCell() or !onDisconnect_.isCallable()) {
-                    return globalThis.throwInvalidArguments("onDisconnect must be a function or undefined", .{});
-                }
-
-                on_disconnect_callback = if (comptime is_sync)
-                    onDisconnect_
-                else
-                    onDisconnect_.withAsyncContextIfNeeded(globalThis);
-            }
-
-            if (try args.getTruthy(globalThis, "onExit")) |onExit_| {
-                if (!onExit_.isCell() or !onExit_.isCallable()) {
-                    return globalThis.throwInvalidArguments("onExit must be a function or undefined", .{});
-                }
-
-                on_exit_callback = if (comptime is_sync)
-                    onExit_
-                else
-                    onExit_.withAsyncContextIfNeeded(globalThis);
-            }
-
-            if (try args.getTruthy(globalThis, "env")) |env_arg| {
-                env_arg.ensureStillAlive();
-                const object = env_arg.getObject() orelse {
-                    return globalThis.throwInvalidArguments("env must be an object", .{});
-                };
-
-                override_env = true;
-                // If the env object does not include a $PATH, it must disable path lookup for argv[0]
-                var NEW_PATH: []const u8 = "";
-                var envp_managed = env_array.toManaged(allocator);
-                try appendEnvpFromJS(globalThis, object, &envp_managed, &NEW_PATH);
-                env_array = envp_managed.moveToUnmanaged();
-                PATH = NEW_PATH;
-            }
-
-            try getArgv(globalThis, cmd_value, PATH, cwd, &argv0, allocator, &argv);
-
-            if (try args.get(globalThis, "stdio")) |stdio_val| {
-                if (!stdio_val.isEmptyOrUndefinedOrNull()) {
-                    if (stdio_val.jsType().isArray()) {
-                        var stdio_iter = try stdio_val.arrayIterator(globalThis);
-                        var i: u31 = 0;
-                        while (try stdio_iter.next()) |value| : (i += 1) {
-                            try stdio[i].extract(globalThis, i, value, is_sync);
-                            if (i == 2)
-                                break;
-                        }
-                        i += 1;
-
-                        while (try stdio_iter.next()) |value| : (i += 1) {
-                            var new_item: Stdio = undefined;
-                            try new_item.extract(globalThis, i, value, is_sync);
-
-                            const opt = switch (new_item.asSpawnOption(i)) {
-                                .result => |opt| opt,
-                                .err => |e| {
-                                    return e.throwJS(globalThis);
-                                },
-                            };
-                            if (opt == .ipc) {
-                                ipc_channel = @intCast(extra_fds.items.len);
-                            }
-                            try extra_fds.append(opt);
-                        }
-                    } else {
-                        return globalThis.throwInvalidArguments("stdio must be an array", .{});
-                    }
-                }
-            } else {
-                if (try args.get(globalThis, "stdin")) |value| {
-                    try stdio[0].extract(globalThis, 0, value, is_sync);
-                }
-
-                if (try args.get(globalThis, "stderr")) |value| {
-                    try stdio[2].extract(globalThis, 2, value, is_sync);
-                }
-
-                if (try args.get(globalThis, "stdout")) |value| {
-                    try stdio[1].extract(globalThis, 1, value, is_sync);
-                }
-            }
-
-            if (comptime !is_sync) {
-                if (try args.get(globalThis, "lazy")) |lazy_val| {
-                    if (lazy_val.isBoolean()) {
-                        lazy = lazy_val.toBoolean();
-                    }
-                }
-            }
-
-            if (try args.get(globalThis, "detached")) |detached_val| {
-                if (detached_val.isBoolean()) {
-                    detached = detached_val.toBoolean();
-                }
-            }
-
-            if (Environment.isWindows) {
-                if (try args.get(globalThis, "windowsHide")) |val| {
-                    if (val.isBoolean()) {
-                        windows_hide = val.asBoolean();
-                    }
-                }
-
-                if (try args.get(globalThis, "windowsVerbatimArguments")) |val| {
-                    if (val.isBoolean()) {
-                        windows_verbatim_arguments = val.asBoolean();
-                    }
-                }
-            }
-
-            if (try args.get(globalThis, "timeout")) |timeout_value| brk: {
-                if (timeout_value != .null) {
-                    if (timeout_value.isNumber() and std.math.isPositiveInf(timeout_value.asNumber())) {
-                        break :brk;
-                    }
-
-                    const timeout_int = try globalThis.validateIntegerRange(timeout_value, u64, 0, .{ .min = 0, .field_name = "timeout" });
-                    if (timeout_int > 0)
-                        timeout = @intCast(@as(u31, @truncate(timeout_int)));
-                }
-            }
-
-            if (try args.get(globalThis, "killSignal")) |val| {
-                killSignal = try parseSignal(val, globalThis);
-            }
-
-            if (try args.get(globalThis, "maxBuffer")) |val| {
-                if (val.isNumber() and val.isFinite()) { // 'Infinity' does not set maxBuffer
-                    const value = try val.coerce(i64, globalThis);
-                    if (value > 0) {
-                        maxBuffer = value;
-                    }
-                }
-            }
-        } else {
-            try getArgv(globalThis, cmd_value, PATH, cwd, &argv0, allocator, &argv);
-        }
-    }
-
-    log("spawn maxBuffer: {?d}", .{maxBuffer});
-
-    if (!override_env and env_array.items.len == 0) {
-        env_array.items = jsc_vm.transpiler.env.map.createNullDelimitedEnvMap(allocator) catch |err| return globalThis.throwError(err, "in Bun.spawn") catch return .zero;
-        env_array.capacity = env_array.items.len;
-    }
-
-    inline for (0..stdio.len) |fd_index| {
-        if (stdio[fd_index].canUseMemfd(is_sync, fd_index > 0 and maxBuffer != null)) {
-            if (stdio[fd_index].useMemfd(fd_index)) {
-                jsc_vm.counters.mark(.spawn_memfd);
-            }
-        }
-    }
-    var should_close_memfd = Environment.isLinux;
-
-    defer {
-        if (should_close_memfd) {
-            inline for (0..stdio.len) |fd_index| {
-                if (stdio[fd_index] == .memfd) {
-                    stdio[fd_index].memfd.close();
-                    stdio[fd_index] = .ignore;
-                }
-            }
-        }
-    }
-    //"NODE_CHANNEL_FD=" is 16 bytes long, 15 bytes for the number, and 1 byte for the null terminator should be enough/safe
-    var ipc_env_buf: [32]u8 = undefined;
-    if (!is_sync) if (maybe_ipc_mode) |ipc_mode| {
-        // IPC is currently implemented in a very limited way.
-        //
-        // Node lets you pass as many fds as you want, they all become be sockets; then, IPC is just a special
-        // runtime-owned version of "pipe" (in which pipe is a misleading name since they're bidirectional sockets).
-        //
-        // Bun currently only supports three fds: stdin, stdout, and stderr, which are all unidirectional
-        //
-        // And then one fd is assigned specifically and only for IPC. If the user dont specify it, we add one (default: 3).
-        //
-        // When Bun.spawn() is given an `.ipc` callback, it enables IPC as follows:
-        env_array.ensureUnusedCapacity(allocator, 3) catch |err| return globalThis.throwError(err, "in Bun.spawn") catch return .zero;
-        const ipc_fd: i32 = brk: {
-            if (ipc_channel == -1) {
-                // If the user didn't specify an IPC channel, we need to add one
-                ipc_channel = @intCast(extra_fds.items.len);
-                var ipc_extra_fd_default = Stdio{ .ipc = {} };
-                const fd: i32 = ipc_channel + 3;
-                switch (ipc_extra_fd_default.asSpawnOption(fd)) {
-                    .result => |opt| {
-                        try extra_fds.append(opt);
-                    },
-                    .err => |e| {
-                        return e.throwJS(globalThis);
-                    },
-                }
-                break :brk fd;
-            } else {
-                break :brk @intCast(ipc_channel + 3);
-            }
-        };
-
-        const pipe_env = std.fmt.bufPrintZ(
-            &ipc_env_buf,
-            "NODE_CHANNEL_FD={d}",
-            .{ipc_fd},
-        ) catch {
-            return globalThis.throwOutOfMemory();
-        };
-        env_array.appendAssumeCapacity(pipe_env);
-
-        env_array.appendAssumeCapacity(switch (ipc_mode) {
-            inline else => |t| "NODE_CHANNEL_SERIALIZATION_MODE=" ++ @tagName(t),
-        });
-    };
-
-    try env_array.append(allocator, null);
-    try argv.append(null);
-
-    if (comptime is_sync) {
-        for (&stdio, 0..) |*io, i| {
-            io.toSync(@truncate(i));
-        }
-    }
-
-    // If the whole thread is supposed to do absolutely nothing while waiting,
-    // we can block the thread which reduces CPU usage.
-    //
-    // That means:
-    // - No maximum buffer
-    // - No timeout
-    // - No abort signal
-    // - No stdin, stdout, stderr pipes
-    // - No extra fds
-    // - No auto killer (for tests)
-    // - No execution time limit (for tests)
-    // - No IPC
-    // - No inspector (since they might want to press pause or step)
-    const can_block_entire_thread_to_reduce_cpu_usage_in_fast_path = (comptime Environment.isPosix and is_sync) and
-        abort_signal == null and
-        timeout == null and
-        maxBuffer == null and
-        !stdio[0].isPiped() and
-        !stdio[1].isPiped() and
-        !stdio[2].isPiped() and
-        extra_fds.items.len == 0 and
-        !jsc_vm.auto_killer.enabled and
-        !jsc_vm.jsc_vm.hasExecutionTimeLimit() and
-        !jsc_vm.isInspectorEnabled() and
-        !bun.feature_flag.BUN_FEATURE_FLAG_DISABLE_SPAWNSYNC_FAST_PATH.get();
-
-    const spawn_options = bun.spawn.SpawnOptions{
-        .cwd = cwd,
-        .detached = detached,
-        .stdin = switch (stdio[0].asSpawnOption(0)) {
-            .result => |opt| opt,
-            .err => |e| return e.throwJS(globalThis),
-        },
-        .stdout = switch (stdio[1].asSpawnOption(1)) {
-            .result => |opt| opt,
-            .err => |e| return e.throwJS(globalThis),
-        },
-        .stderr = switch (stdio[2].asSpawnOption(2)) {
-            .result => |opt| opt,
-            .err => |e| return e.throwJS(globalThis),
-        },
-        .extra_fds = extra_fds.items,
-        .argv0 = argv0,
-        .can_block_entire_thread_to_reduce_cpu_usage_in_fast_path = can_block_entire_thread_to_reduce_cpu_usage_in_fast_path,
-
-        .windows = if (Environment.isWindows) .{
-            .hide_window = windows_hide,
-            .verbatim_arguments = windows_verbatim_arguments,
-            .loop = jsc.EventLoopHandle.init(jsc_vm),
-        },
-    };
-
-    var spawned = switch (bun.spawn.spawnProcess(
-        &spawn_options,
-        @ptrCast(argv.items.ptr),
-        @ptrCast(env_array.items.ptr),
-    ) catch |err| switch (err) {
-        error.EMFILE, error.ENFILE => {
-            spawn_options.deinit();
-            const display_path: [:0]const u8 = if (argv.items.len > 0 and argv.items[0] != null)
-                std.mem.sliceTo(argv.items[0].?, 0)
-            else
-                "";
-            var systemerror = bun.sys.Error.fromCode(if (err == error.EMFILE) .MFILE else .NFILE, .posix_spawn).withPath(display_path).toSystemError();
-            systemerror.errno = if (err == error.EMFILE) -bun.sys.UV_E.MFILE else -bun.sys.UV_E.NFILE;
-            return globalThis.throwValue(systemerror.toErrorInstance(globalThis));
-        },
-        else => {
-            spawn_options.deinit();
-            return globalThis.throwError(err, ": failed to spawn process") catch return .zero;
-        },
-    }) {
-        .err => |err| {
-            spawn_options.deinit();
-            switch (err.getErrno()) {
-                .ACCES, .NOENT, .PERM, .ISDIR, .NOTDIR => |errno| {
-                    const display_path: [:0]const u8 = if (argv.items.len > 0 and argv.items[0] != null)
-                        std.mem.sliceTo(argv.items[0].?, 0)
-                    else
-                        "";
-                    if (display_path.len > 0) {
-                        var systemerror = err.withPath(display_path).toSystemError();
-                        if (errno == .NOENT) systemerror.errno = -bun.sys.UV_E.NOENT;
-                        return globalThis.throwValue(systemerror.toErrorInstance(globalThis));
-                    }
-                },
-                else => {},
-            }
-
-            return globalThis.throwValue(err.toJS(globalThis));
-        },
-        .result => |result| result,
-    };
-
-    const loop = jsc_vm.eventLoop();
-
-    const process = spawned.toProcess(loop, is_sync);
-
-    var subprocess = bun.new(Subprocess, .{
-        .ref_count = .init(),
-        .globalThis = globalThis,
-        .process = process,
-        .pid_rusage = null,
-        .stdin = .{ .ignore = {} },
-        .stdout = .{ .ignore = {} },
-        .stderr = .{ .ignore = {} },
-        .stdio_pipes = .{},
-        .ipc_data = null,
-        .flags = .{
-            .is_sync = is_sync,
-        },
-        .killSignal = undefined,
-    });
-
-    const posix_ipc_fd = if (Environment.isPosix and !is_sync and maybe_ipc_mode != null)
-        spawned.extra_pipes.items[@intCast(ipc_channel)]
-    else
-        bun.invalid_fd;
-
-    MaxBuf.createForSubprocess(subprocess, &subprocess.stderr_maxbuf, maxBuffer);
-    MaxBuf.createForSubprocess(subprocess, &subprocess.stdout_maxbuf, maxBuffer);
-
-    var promise_for_stream: jsc.JSValue = .zero;
-
-    // When run synchronously, subprocess isn't garbage collected
-    subprocess.* = Subprocess{
-        .globalThis = globalThis,
-        .process = process,
-        .pid_rusage = null,
-        .stdin = Writable.init(
-            &stdio[0],
-            loop,
-            subprocess,
-            spawned.stdin,
-            &promise_for_stream,
-        ) catch {
-            subprocess.deref();
-            return globalThis.throwOutOfMemory();
-        },
-        .stdout = Readable.init(
-            stdio[1],
-            loop,
-            subprocess,
-            spawned.stdout,
-            jsc_vm.allocator,
-            subprocess.stdout_maxbuf,
-            is_sync,
-        ),
-        .stderr = Readable.init(
-            stdio[2],
-            loop,
-            subprocess,
-            spawned.stderr,
-            jsc_vm.allocator,
-            subprocess.stderr_maxbuf,
-            is_sync,
-        ),
-        // 1. JavaScript.
-        // 2. Process.
-        .ref_count = .initExactRefs(2),
-        .stdio_pipes = spawned.extra_pipes.moveToUnmanaged(),
-        .ipc_data = if (!is_sync and comptime Environment.isWindows)
-            if (maybe_ipc_mode) |ipc_mode| ( //
-                .init(ipc_mode, .{ .subprocess = subprocess }, .uninitialized) //
-            ) else null
-        else
-            null,
-
-        .flags = .{
-            .is_sync = is_sync,
-        },
-        .killSignal = killSignal,
-        .stderr_maxbuf = subprocess.stderr_maxbuf,
-        .stdout_maxbuf = subprocess.stdout_maxbuf,
-    };
-
-    subprocess.process.setExitHandler(subprocess);
-
-    promise_for_stream.ensureStillAlive();
-    subprocess.flags.is_stdin_a_readable_stream = promise_for_stream != .zero;
-
-    if (promise_for_stream != .zero and !globalThis.hasException()) {
-        if (promise_for_stream.toError()) |err| {
-            _ = globalThis.throwValue(err) catch {};
-        }
-    }
-
-    if (globalThis.hasException()) {
-        const err = globalThis.takeException(error.JSError);
-        // Ensure we kill the process so we don't leave things in an unexpected state.
-        _ = subprocess.tryKill(subprocess.killSignal);
-
-        if (globalThis.hasException()) {
-            return error.JSError;
-        }
-
-        return globalThis.throwValue(err);
-    }
-
-    var posix_ipc_info: if (Environment.isPosix) IPC.Socket else void = undefined;
-    if (Environment.isPosix and !is_sync) {
-        if (maybe_ipc_mode) |mode| {
-            if (uws.us_socket_t.fromFd(
-                jsc_vm.rareData().spawnIPCContext(jsc_vm),
-                @sizeOf(*IPC.SendQueue),
-                posix_ipc_fd.cast(),
-                1,
-            )) |socket| {
-                subprocess.ipc_data = .init(mode, .{ .subprocess = subprocess }, .uninitialized);
-                posix_ipc_info = IPC.Socket.from(socket);
-            }
-        }
-    }
-
-    if (subprocess.ipc_data) |*ipc_data| {
-        if (Environment.isPosix) {
-            if (posix_ipc_info.ext(*IPC.SendQueue)) |ctx| {
-                ctx.* = &subprocess.ipc_data.?;
-                subprocess.ipc_data.?.socket = .{ .open = posix_ipc_info };
-            }
-        } else {
-            if (ipc_data.windowsConfigureServer(
-                subprocess.stdio_pipes.items[@intCast(ipc_channel)].buffer,
-            ).asErr()) |err| {
-                subprocess.deref();
-                return globalThis.throwValue(err.toJS(globalThis));
-            }
-            subprocess.stdio_pipes.items[@intCast(ipc_channel)] = .unavailable;
-        }
-        ipc_data.writeVersionPacket(globalThis);
-    }
-
-    if (subprocess.stdin == .pipe and promise_for_stream == .zero) {
-        subprocess.stdin.pipe.signal = jsc.WebCore.streams.Signal.init(&subprocess.stdin);
-    }
-
-    const out = if (comptime !is_sync)
-        subprocess.toJS(globalThis)
-    else
-        JSValue.zero;
-    subprocess.this_jsvalue = out;
-
-    var send_exit_notification = false;
-
-    // This must go before other things happen so that the exit handler is registered before onProcessExit can potentially be called.
-    if (timeout) |timeout_val| {
-        subprocess.event_loop_timer.next = bun.timespec.msFromNow(timeout_val);
-        globalThis.bunVM().timer.insert(&subprocess.event_loop_timer);
-        subprocess.setEventLoopTimerRefd(true);
-    }
-
-    if (comptime !is_sync) {
-        bun.debugAssert(out != .zero);
-
-        if (on_exit_callback.isCell()) {
-            jsc.Codegen.JSSubprocess.onExitCallbackSetCached(out, globalThis, on_exit_callback);
-        }
-        if (on_disconnect_callback.isCell()) {
-            jsc.Codegen.JSSubprocess.onDisconnectCallbackSetCached(out, globalThis, on_disconnect_callback);
-        }
-        if (ipc_callback.isCell()) {
-            jsc.Codegen.JSSubprocess.ipcCallbackSetCached(out, globalThis, ipc_callback);
-        }
-
-        if (stdio[0] == .readable_stream) {
-            jsc.Codegen.JSSubprocess.stdinSetCached(out, globalThis, stdio[0].readable_stream.value);
-        }
-
-        switch (subprocess.process.watch()) {
-            .result => {},
-            .err => {
-                send_exit_notification = true;
-                lazy = false;
-            },
-        }
-    }
-
-    defer {
-        if (send_exit_notification) {
-            if (subprocess.process.hasExited()) {
-                // process has already exited, we called wait4(), but we did not call onProcessExit()
-                subprocess.process.onExit(subprocess.process.status, &std.mem.zeroes(Rusage));
-            } else {
-                // process has already exited, but we haven't called wait4() yet
-                // https://cs.github.com/libuv/libuv/blob/b00d1bd225b602570baee82a6152eaa823a84fa6/src/unix/process.c#L1007
-                subprocess.process.wait(is_sync);
-            }
-        }
-    }
-
-    if (subprocess.stdin == .buffer) {
-        if (subprocess.stdin.buffer.start().asErr()) |err| {
-            _ = subprocess.tryKill(subprocess.killSignal);
-            _ = globalThis.throwValue(err.toJS(globalThis)) catch {};
-            return error.JSError;
-        }
-    }
-
-    if (subprocess.stdout == .pipe) {
-        if (subprocess.stdout.pipe.start(subprocess, loop).asErr()) |err| {
-            _ = subprocess.tryKill(subprocess.killSignal);
-            _ = globalThis.throwValue(err.toJS(globalThis)) catch {};
-            return error.JSError;
-        }
-        if ((is_sync or !lazy) and subprocess.stdout == .pipe) {
-            subprocess.stdout.pipe.readAll();
-        }
-    }
-
-    if (subprocess.stderr == .pipe) {
-        if (subprocess.stderr.pipe.start(subprocess, loop).asErr()) |err| {
-            _ = subprocess.tryKill(subprocess.killSignal);
-            _ = globalThis.throwValue(err.toJS(globalThis)) catch {};
-            return error.JSError;
-        }
-
-        if ((is_sync or !lazy) and subprocess.stderr == .pipe) {
-            subprocess.stderr.pipe.readAll();
-        }
-    }
-
-    should_close_memfd = false;
-
-    if (comptime !is_sync) {
-        // Once everything is set up, we can add the abort listener
-        // Adding the abort listener may call the onAbortSignal callback immediately if it was already aborted
-        // Therefore, we must do this at the very end.
-        if (abort_signal) |signal| {
-            signal.pendingActivityRef();
-            subprocess.abort_signal = signal.addListener(subprocess, onAbortSignal);
-            abort_signal = null;
-        }
-        if (!subprocess.process.hasExited()) {
-            jsc_vm.onSubprocessSpawn(subprocess.process);
-        }
-        return out;
-    }
-
-    comptime bun.assert(is_sync);
-
-    if (can_block_entire_thread_to_reduce_cpu_usage_in_fast_path) {
-        jsc_vm.counters.mark(.spawnSync_blocking);
-        const debug_timer = Output.DebugTimer.start();
-        subprocess.process.wait(true);
-        log("spawnSync fast path took {}", .{debug_timer});
-
-        // watchOrReap will handle the already exited case for us.
-    }
-
-    switch (subprocess.process.watchOrReap()) {
-        .result => {
-            // Once everything is set up, we can add the abort listener
-            // Adding the abort listener may call the onAbortSignal callback immediately if it was already aborted
-            // Therefore, we must do this at the very end.
-            if (abort_signal) |signal| {
-                signal.pendingActivityRef();
-                subprocess.abort_signal = signal.addListener(subprocess, onAbortSignal);
-                abort_signal = null;
-            }
-        },
-        .err => {
-            subprocess.process.wait(true);
-        },
-    }
-
-    if (!subprocess.process.hasExited()) {
-        jsc_vm.onSubprocessSpawn(subprocess.process);
-    }
-
-    // We cannot release heap access while JS is running
-    {
-        const old_vm = jsc_vm.uwsLoop().internal_loop_data.jsc_vm;
-        jsc_vm.uwsLoop().internal_loop_data.jsc_vm = null;
-        defer {
-            jsc_vm.uwsLoop().internal_loop_data.jsc_vm = old_vm;
-        }
-        while (subprocess.hasPendingActivityNonThreadsafe()) {
-            if (subprocess.stdin == .buffer) {
-                subprocess.stdin.buffer.watch();
-            }
-
-            if (subprocess.stderr == .pipe) {
-                subprocess.stderr.pipe.watch();
-            }
-
-            if (subprocess.stdout == .pipe) {
-                subprocess.stdout.pipe.watch();
-            }
-
-            jsc_vm.tick();
-            jsc_vm.eventLoop().autoTick();
-        }
-    }
-
-    subprocess.updateHasPendingActivity();
-
-    const signalCode = subprocess.getSignalCode(globalThis);
-    const exitCode = subprocess.getExitCode(globalThis);
-    const stdout = try subprocess.stdout.toBufferedValue(globalThis);
-    const stderr = try subprocess.stderr.toBufferedValue(globalThis);
-    const resource_usage: JSValue = if (!globalThis.hasException()) try subprocess.createResourceUsageObject(globalThis) else .zero;
-    const exitedDueToTimeout = subprocess.event_loop_timer.state == .FIRED;
-    const exitedDueToMaxBuffer = subprocess.exited_due_to_maxbuf;
-    const resultPid = jsc.JSValue.jsNumberFromInt32(subprocess.pid());
-    subprocess.finalize();
-
-    if (globalThis.hasException()) {
-        // e.g. a termination exception.
-        return .zero;
-    }
-
-    const sync_value = jsc.JSValue.createEmptyObject(globalThis, 7);
-    sync_value.put(globalThis, jsc.ZigString.static("exitCode"), exitCode);
-    sync_value.put(globalThis, jsc.ZigString.static("signalCode"), if (bun.FeatureFlags.breaking_changes_1_4) signalCode else if (signalCode == .null) .js_undefined else signalCode);
-    sync_value.put(globalThis, jsc.ZigString.static("stdout"), stdout);
-    sync_value.put(globalThis, jsc.ZigString.static("stderr"), stderr);
-    sync_value.put(globalThis, jsc.ZigString.static("success"), JSValue.jsBoolean(exitCode.isInt32() and exitCode.asInt32() == 0));
-    sync_value.put(globalThis, jsc.ZigString.static("resourceUsage"), resource_usage);
-    if (timeout != null) sync_value.put(globalThis, jsc.ZigString.static("exitedDueToTimeout"), if (exitedDueToTimeout) .true else .false);
-    if (maxBuffer != null) sync_value.put(globalThis, jsc.ZigString.static("exitedDueToMaxBuffer"), if (exitedDueToMaxBuffer != null) .true else .false);
-    sync_value.put(globalThis, jsc.ZigString.static("pid"), resultPid);
-
-    return sync_value;
-}
-
-fn throwCommandNotFound(globalThis: *jsc.JSGlobalObject, command: []const u8) bun.JSError {
-    const err = jsc.SystemError{
-        .message = bun.handleOom(bun.String.createFormat("Executable not found in $PATH: \"{s}\"", .{command})),
-        .code = bun.String.static("ENOENT"),
-        .errno = -bun.sys.UV_E.NOENT,
-        .path = bun.String.cloneUTF8(command),
-    };
-    return globalThis.throwValue(err.toErrorInstance(globalThis));
-}
-
-=======
->>>>>>> 7a931d5b
 pub fn handleIPCMessage(
     this: *Subprocess,
     message: IPC.DecodedIPCMessage,
