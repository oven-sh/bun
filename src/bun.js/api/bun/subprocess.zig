//! The Subprocess object is returned by `Bun.spawn`. This file also holds the
//! code for `Bun.spawnSync`

const Subprocess = @This();

pub const js = jsc.Codegen.JSSubprocess;
pub const toJS = js.toJS;
pub const fromJS = js.fromJS;
pub const fromJSDirect = js.fromJSDirect;

const RefCount = bun.ptr.RefCount(@This(), "ref_count", deinit, .{});
pub const ref = RefCount.ref;
pub const deref = RefCount.deref;

ref_count: RefCount,
process: *Process,
stdin: Writable,
stdout: Readable,
stderr: Readable,
stdio_pipes: if (Environment.isWindows) std.ArrayListUnmanaged(StdioResult) else std.ArrayListUnmanaged(bun.FileDescriptor) = .{},
pid_rusage: ?Rusage = null,

globalThis: *jsc.JSGlobalObject,
observable_getters: std.enums.EnumSet(enum {
    stdin,
    stdout,
    stderr,
    stdio,
}) = .{},
closed: std.enums.EnumSet(StdioKind) = .{},
this_value: jsc.JSRef = jsc.JSRef.empty(),

/// `null` indicates all of the IPC data is uninitialized.
ipc_data: ?IPC.SendQueue,
flags: Flags = .{},

weak_file_sink_stdin_ptr: ?*jsc.WebCore.FileSink = null,
abort_signal: ?*webcore.AbortSignal = null,

event_loop_timer_refd: bool = false,
event_loop_timer: bun.api.Timer.EventLoopTimer = .{
    .tag = .SubprocessTimeout,
    .next = .{
        .sec = 0,
        .nsec = 0,
    },
},
killSignal: SignalCode,

stdout_maxbuf: ?*MaxBuf = null,
stderr_maxbuf: ?*MaxBuf = null,
exited_due_to_maxbuf: ?MaxBuf.Kind = null,

pub const Flags = packed struct(u8) {
    is_sync: bool = false,
    killed: bool = false,
    has_stdin_destructor_called: bool = false,
    finalized: bool = false,
    deref_on_stdin_destroyed: bool = false,
    is_stdin_a_readable_stream: bool = false,
    _: u2 = 0,
};

pub const SignalCode = bun.SignalCode;

pub const Poll = union(enum) {
    poll_ref: ?*Async.FilePoll,
    wait_thread: WaitThreadPoll,
};

pub const WaitThreadPoll = struct {
    ref_count: std.atomic.Value(u32) = std.atomic.Value(u32).init(0),
    poll_ref: Async.KeepAlive = .{},
};

pub inline fn assertStdioResult(result: StdioResult) void {
    if (comptime Environment.allow_assert) {
        if (Environment.isPosix) {
            if (result) |fd| {
                bun.assert(fd != bun.invalid_fd);
            }
        }
    }
}

pub const ResourceUsage = @import("./subprocess/ResourceUsage.zig");

pub fn appendEnvpFromJS(globalThis: *jsc.JSGlobalObject, object: *jsc.JSObject, envp: *std.array_list.Managed(?[*:0]const u8), PATH: *[]const u8) bun.JSError!void {
    var object_iter = try jsc.JSPropertyIterator(.{ .skip_empty_name = false, .include_value = true }).init(globalThis, object);
    defer object_iter.deinit();

    try envp.ensureTotalCapacityPrecise(object_iter.len +
        // +1 incase there's IPC
        // +1 for null terminator
        2);
    while (try object_iter.next()) |key| {
        var value = object_iter.value;
        if (value.isUndefined()) continue;

        const line = try std.fmt.allocPrintSentinel(envp.allocator, "{f}={f}", .{ key, try value.getZigString(globalThis) }, 0);

        if (key.eqlComptime("PATH")) {
            PATH.* = bun.asByteSlice(line["PATH=".len..]);
        }

        try envp.append(line);
    }
}

const log = Output.scoped(.Subprocess, .visible);
pub const StdioKind = enum {
    stdin,
    stdout,
    stderr,

    pub fn toFd(this: @This()) bun.FileDescriptor {
        return switch (this) {
            .stdin => .stdin(),
            .stdout => .stdout(),
            .stderr => .stderr(),
        };
    }

    pub fn toNum(this: @This()) c_int {
        return switch (this) {
            .stdin => 0,
            .stdout => 1,
            .stderr => 2,
        };
    }
};

pub fn onAbortSignal(subprocess_ctx: ?*anyopaque, _: jsc.JSValue) callconv(.c) void {
    var this: *Subprocess = @ptrCast(@alignCast(subprocess_ctx.?));
    this.clearAbortSignal();
    _ = this.tryKill(this.killSignal);
}

pub fn resourceUsage(
    this: *Subprocess,
    globalObject: *JSGlobalObject,
    _: *jsc.CallFrame,
) bun.JSError!JSValue {
    return this.createResourceUsageObject(globalObject);
}

pub fn createResourceUsageObject(this: *Subprocess, globalObject: *JSGlobalObject) bun.JSError!JSValue {
    return ResourceUsage.create(
        brk: {
            if (this.pid_rusage != null) {
                break :brk &this.pid_rusage.?;
            }

            if (Environment.isWindows) {
                if (this.process.poller == .uv) {
                    this.pid_rusage = PosixSpawn.process.uv_getrusage(&this.process.poller.uv);
                    break :brk &this.pid_rusage.?;
                }
            }

            return .js_undefined;
        },
        globalObject,
    );
}

pub fn hasExited(this: *const Subprocess) bool {
    return this.process.hasExited();
}

pub fn computeHasPendingActivity(this: *const Subprocess) bool {
    if (this.ipc_data != null) {
        return true;
    }

    if (this.hasPendingActivityStdio()) {
        return true;
    }

    if (!this.process.hasExited()) {
        return true;
    }

    return false;
}

pub fn updateHasPendingActivity(this: *Subprocess) void {
    if (this.flags.is_sync) return;

    const has_pending = this.computeHasPendingActivity();
    if (comptime Environment.isDebug) {
        log("updateHasPendingActivity() -> {any}", .{has_pending});
    }

    // Upgrade or downgrade the reference based on pending activity
    if (has_pending) {
        this.this_value.upgrade(this.globalThis);
    } else {
        this.this_value.downgrade();
    }
}

pub fn hasPendingActivityStdio(this: *const Subprocess) bool {
    if (this.stdin.hasPendingActivity()) {
        return true;
    }

    inline for (.{ StdioKind.stdout, StdioKind.stderr }) |kind| {
        if (@field(this, @tagName(kind)).hasPendingActivity()) {
            return true;
        }
    }

    return false;
}

pub fn onCloseIO(this: *Subprocess, kind: StdioKind) void {
    switch (kind) {
        .stdin => {
            switch (this.stdin) {
                .pipe => |pipe| {
                    pipe.signal.clear();
                    pipe.deref();
                    this.stdin = .{ .ignore = {} };
                },
                .buffer => {
                    this.stdin.buffer.source.detach();
                    this.stdin.buffer.deref();
                    this.stdin = .{ .ignore = {} };
                },
                else => {},
            }
        },
        inline .stdout, .stderr => |tag| {
            const out: *Readable = &@field(this, @tagName(tag));
            switch (out.*) {
                .pipe => |pipe| {
                    if (pipe.state == .done) {
                        out.* = .{ .buffer = CowString.initOwned(pipe.state.done, bun.default_allocator) };
                        pipe.state = .{ .done = &.{} };
                    } else {
                        out.* = .{ .ignore = {} };
                    }
                    pipe.deref();
                },
                else => {},
            }
        },
    }
}

<<<<<<< HEAD
pub fn hasPendingActivity(this: *Subprocess) callconv(.c) bool {
    return this.has_pending_activity.load(.acquire);
}

=======
>>>>>>> 668eba0e
pub fn jsRef(this: *Subprocess) void {
    this.process.enableKeepingEventLoopAlive();

    if (!this.hasCalledGetter(.stdin)) {
        this.stdin.ref();
    }

    if (!this.hasCalledGetter(.stdout)) {
        this.stdout.ref();
    }

    if (!this.hasCalledGetter(.stderr)) {
        this.stderr.ref();
    }

    this.updateHasPendingActivity();
}

/// This disables the keeping process alive flag on the poll and also in the stdin, stdout, and stderr
pub fn jsUnref(this: *Subprocess) void {
    this.process.disableKeepingEventLoopAlive();

    if (!this.hasCalledGetter(.stdin)) {
        this.stdin.unref();
    }

    if (!this.hasCalledGetter(.stdout)) {
        this.stdout.unref();
    }

    if (!this.hasCalledGetter(.stderr)) {
        this.stderr.unref();
    }

    this.updateHasPendingActivity();
}

pub fn constructor(globalObject: *jsc.JSGlobalObject, _: *jsc.CallFrame) bun.JSError!*Subprocess {
    return globalObject.throw("Cannot construct Subprocess", .{});
}

pub const PipeReader = @import("./subprocess/SubprocessPipeReader.zig");
pub const Readable = @import("./subprocess/Readable.zig").Readable;

pub fn getStderr(this: *Subprocess, globalThis: *JSGlobalObject) bun.JSError!JSValue {
    this.observable_getters.insert(.stderr);
    return this.stderr.toJS(globalThis, this.hasExited());
}

pub fn getStdin(this: *Subprocess, globalThis: *JSGlobalObject) bun.JSError!JSValue {
    this.observable_getters.insert(.stdin);
    return this.stdin.toJS(globalThis, this);
}

pub fn getStdout(this: *Subprocess, globalThis: *JSGlobalObject) bun.JSError!JSValue {
    this.observable_getters.insert(.stdout);
    // NOTE: ownership of internal buffers is transferred to the JSValue, which
    // gets cached on JSSubprocess (created via bindgen). This makes it
    // re-accessable to JS code but not via `this.stdout`, which is now `.closed`.
    return this.stdout.toJS(globalThis, this.hasExited());
}

pub fn asyncDispose(this: *Subprocess, global: *JSGlobalObject, callframe: *jsc.CallFrame) bun.JSError!JSValue {
    if (this.process.hasExited()) {
        // rely on GC to clean everything up in this case
        return .js_undefined;
    }

    const this_jsvalue = callframe.this();

    defer this_jsvalue.ensureStillAlive();

    // unref streams so that this disposed process will not prevent
    // the process from exiting causing a hang
    this.stdin.unref();
    this.stdout.unref();
    this.stderr.unref();

    switch (this.tryKill(this.killSignal)) {
        .result => {},
        .err => |err| {
            // Signal 9 should always be fine, but just in case that somehow fails.
            return global.throwValue(err.toJS(global));
        },
    }

    return this.getExited(this_jsvalue, global);
}

fn setEventLoopTimerRefd(this: *Subprocess, refd: bool) void {
    if (this.event_loop_timer_refd == refd) return;
    this.event_loop_timer_refd = refd;
    if (refd) {
        this.globalThis.bunVM().timer.incrementTimerRef(1);
    } else {
        this.globalThis.bunVM().timer.incrementTimerRef(-1);
    }
}

pub fn timeoutCallback(this: *Subprocess) void {
    this.setEventLoopTimerRefd(false);
    if (this.event_loop_timer.state == .CANCELLED) return;
    if (this.hasExited()) {
        this.event_loop_timer.state = .CANCELLED;
        return;
    }
    this.event_loop_timer.state = .FIRED;
    _ = this.tryKill(this.killSignal);
}

pub fn onMaxBuffer(this: *Subprocess, kind: MaxBuf.Kind) void {
    this.exited_due_to_maxbuf = kind;
    _ = this.tryKill(this.killSignal);
}

fn parseSignal(arg: jsc.JSValue, globalThis: *jsc.JSGlobalObject) !SignalCode {
    if (arg.getNumber()) |sig64| {
        // Node does this:
        if (std.math.isNan(sig64)) {
            return SignalCode.default;
        }

        // This matches node behavior, minus some details with the error messages: https://gist.github.com/Jarred-Sumner/23ba38682bf9d84dff2f67eb35c42ab6
        if (std.math.isInf(sig64) or @trunc(sig64) != sig64) {
            return globalThis.throwInvalidArguments("Unknown signal", .{});
        }

        if (sig64 < 0) {
            return globalThis.throwInvalidArguments("Invalid signal: must be >= 0", .{});
        }

        if (sig64 > 31) {
            return globalThis.throwInvalidArguments("Invalid signal: must be < 32", .{});
        }

        const code: SignalCode = @enumFromInt(@as(u8, @intFromFloat(sig64)));
        return code;
    } else if (arg.isString()) {
        if (arg.asString().length() == 0) {
            return SignalCode.default;
        }
        const signal_code = try arg.toEnum(globalThis, "signal", SignalCode);
        return signal_code;
    } else if (!arg.isEmptyOrUndefinedOrNull()) {
        return globalThis.throwInvalidArguments("Invalid signal: must be a string or an integer", .{});
    }

    return SignalCode.default;
}

pub fn kill(
    this: *Subprocess,
    globalThis: *JSGlobalObject,
    callframe: *jsc.CallFrame,
) bun.JSError!JSValue {
    // Safe: this method can only be called while the object is alive (reachable from JS)
    // The finalizer only runs when the object becomes unreachable
    this.this_value.update(globalThis, callframe.this());

    const arguments = callframe.arguments_old(1);
    // If signal is 0, then no actual signal is sent, but error checking
    // is still performed.
    const sig: SignalCode = try parseSignal(arguments.ptr[0], globalThis);

    if (globalThis.hasException()) return .zero;

    switch (this.tryKill(sig)) {
        .result => {},
        .err => |err| {
            // EINVAL or ENOSYS means the signal is not supported in the current platform (most likely unsupported on windows)
            return globalThis.throwValue(err.toJS(globalThis));
        },
    }

    return .js_undefined;
}

pub fn hasKilled(this: *const Subprocess) bool {
    return this.process.hasKilled();
}

pub fn tryKill(this: *Subprocess, sig: SignalCode) bun.sys.Maybe(void) {
    if (this.hasExited()) {
        return .success;
    }
    return this.process.kill(@intFromEnum(sig));
}

fn hasCalledGetter(this: *Subprocess, comptime getter: @Type(.enum_literal)) bool {
    return this.observable_getters.contains(getter);
}

fn closeProcess(this: *Subprocess) void {
    if (comptime !Environment.isLinux) {
        return;
    }
    this.process.close();
}

pub fn doRef(this: *Subprocess, _: *jsc.JSGlobalObject, _: *jsc.CallFrame) bun.JSError!JSValue {
    this.jsRef();
    return .js_undefined;
}

pub fn doUnref(this: *Subprocess, _: *jsc.JSGlobalObject, _: *jsc.CallFrame) bun.JSError!JSValue {
    this.jsUnref();
    return .js_undefined;
}

pub fn onStdinDestroyed(this: *Subprocess) void {
    const must_deref = this.flags.deref_on_stdin_destroyed;
    this.flags.deref_on_stdin_destroyed = false;
    defer if (must_deref) this.deref();

    this.flags.has_stdin_destructor_called = true;
    this.weak_file_sink_stdin_ptr = null;

    if (!this.flags.finalized) {
        // otherwise update the pending activity flag
        this.updateHasPendingActivity();
    }
}

pub fn doSend(this: *Subprocess, global: *jsc.JSGlobalObject, callFrame: *jsc.CallFrame) bun.JSError!JSValue {
    IPClog("Subprocess#doSend", .{});

    return IPC.doSend(if (this.ipc_data) |*data| data else null, global, callFrame, if (this.hasExited()) .subprocess_exited else .subprocess);
}
pub fn disconnectIPC(this: *Subprocess, nextTick: bool) void {
    const ipc_data = this.ipc() orelse return;
    ipc_data.closeSocketNextTick(nextTick);
}
pub fn disconnect(this: *Subprocess, globalThis: *JSGlobalObject, callframe: *jsc.CallFrame) bun.JSError!JSValue {
    _ = globalThis;
    _ = callframe;
    this.disconnectIPC(true);
    return .js_undefined;
}

pub fn getConnected(this: *Subprocess, globalThis: *JSGlobalObject) JSValue {
    _ = globalThis;
    const ipc_data = this.ipc();
    return JSValue.jsBoolean(ipc_data != null and ipc_data.?.isConnected());
}

pub fn pid(this: *const Subprocess) i32 {
    return @intCast(this.process.pid);
}

pub fn getPid(this: *Subprocess, _: *JSGlobalObject) JSValue {
    return JSValue.jsNumber(this.pid());
}

pub fn getKilled(this: *Subprocess, _: *JSGlobalObject) JSValue {
    return JSValue.jsBoolean(this.hasKilled());
}

pub fn getStdio(this: *Subprocess, global: *JSGlobalObject) bun.JSError!JSValue {
    const array = try JSValue.createEmptyArray(global, 0);
    try array.push(global, .null);
    try array.push(global, .null); // TODO: align this with options
    try array.push(global, .null); // TODO: align this with options

    this.observable_getters.insert(.stdio);
    var pipes = this.stdio_pipes.items;
    if (this.ipc_data != null) {
        try array.push(global, .null);
        pipes = pipes[@min(1, pipes.len)..];
    }

    for (pipes) |item| {
        if (Environment.isWindows) {
            if (item == .buffer) {
                const fdno: usize = @intFromPtr(item.buffer.fd().cast());
                try array.push(global, JSValue.jsNumber(fdno));
            }
        } else {
            try array.push(global, JSValue.jsNumber(item.cast()));
        }
    }
    return array;
}

pub const Source = union(enum) {
    blob: jsc.WebCore.Blob.Any,
    array_buffer: jsc.ArrayBuffer.Strong,
    detached: void,

    pub fn memoryCost(this: *const Source) usize {
        // Memory cost of Source and each of the particular fields is covered by @sizeOf(Subprocess).
        return switch (this.*) {
            .blob => this.blob.memoryCost(),
            // ArrayBuffer is owned by GC.
            .array_buffer => 0,
            .detached => 0,
        };
    }

    pub fn slice(this: *const Source) []const u8 {
        return switch (this.*) {
            .blob => this.blob.slice(),
            .array_buffer => this.array_buffer.slice(),
            else => @panic("Invalid source"),
        };
    }

    pub fn detach(this: *@This()) void {
        switch (this.*) {
            .blob => {
                this.blob.detach();
            },
            .array_buffer => {
                this.array_buffer.deinit();
            },
            else => {},
        }
        this.* = .detached;
    }
};

pub const NewStaticPipeWriter = @import("./subprocess/StaticPipeWriter.zig").NewStaticPipeWriter;
pub const StaticPipeWriter = NewStaticPipeWriter(Subprocess);

pub fn memoryCost(this: *const Subprocess) usize {
    return @sizeOf(@This()) +
        this.process.memoryCost() +
        this.stdin.memoryCost() +
        this.stdout.memoryCost() +
        this.stderr.memoryCost();
}

fn consumeExitedPromise(this_jsvalue: JSValue, globalThis: *jsc.JSGlobalObject) ?JSValue {
    if (jsc.Codegen.JSSubprocess.exitedPromiseGetCached(this_jsvalue)) |promise| {
        jsc.Codegen.JSSubprocess.exitedPromiseSetCached(this_jsvalue, globalThis, .zero);
        return promise;
    }
    return null;
}

fn consumeOnExitCallback(this_jsvalue: JSValue, globalThis: *jsc.JSGlobalObject) ?JSValue {
    if (jsc.Codegen.JSSubprocess.onExitCallbackGetCached(this_jsvalue)) |callback| {
        jsc.Codegen.JSSubprocess.onExitCallbackSetCached(this_jsvalue, globalThis, .zero);
        return callback;
    }
    return null;
}

fn consumeOnDisconnectCallback(this_jsvalue: JSValue, globalThis: *jsc.JSGlobalObject) ?JSValue {
    if (jsc.Codegen.JSSubprocess.onDisconnectCallbackGetCached(this_jsvalue)) |callback| {
        jsc.Codegen.JSSubprocess.onDisconnectCallbackSetCached(this_jsvalue, globalThis, .zero);
        return callback;
    }
    return null;
}

pub fn onProcessExit(this: *Subprocess, process: *Process, status: bun.spawn.Status, rusage: *const Rusage) void {
    log("onProcessExit()", .{});
    const this_jsvalue = this.this_value.tryGet() orelse .zero;
    const globalThis = this.globalThis;
    const jsc_vm = globalThis.bunVM();
    this_jsvalue.ensureStillAlive();
    this.pid_rusage = rusage.*;
    const is_sync = this.flags.is_sync;
    this.clearAbortSignal();

    defer this.deref();
    defer this.disconnectIPC(true);

    if (this.event_loop_timer.state == .ACTIVE) {
        jsc_vm.timer.remove(&this.event_loop_timer);
    }
    this.setEventLoopTimerRefd(false);

    jsc_vm.onSubprocessExit(process);

    var stdin: ?*jsc.WebCore.FileSink = if (this.stdin == .pipe and this.flags.is_stdin_a_readable_stream) this.stdin.pipe else this.weak_file_sink_stdin_ptr;
    var existing_stdin_value = jsc.JSValue.zero;
    if (this_jsvalue != .zero) {
        if (jsc.Codegen.JSSubprocess.stdinGetCached(this_jsvalue)) |existing_value| {
            if (existing_stdin_value.isCell()) {
                if (stdin == null) {
                    // TODO: review this cast
                    stdin = @ptrCast(@alignCast(jsc.WebCore.FileSink.JSSink.fromJS(existing_value)));
                }

                if (!this.flags.is_stdin_a_readable_stream) {
                    existing_stdin_value = existing_value;
                }
            }
        }
    }

    // We won't be sending any more data.
    if (this.stdin == .buffer) {
        this.stdin.buffer.close();
    }

    if (existing_stdin_value != .zero) {
        jsc.WebCore.FileSink.JSSink.setDestroyCallback(existing_stdin_value, 0);
    }

    if (this.flags.is_sync) {
        // This doesn't match Node.js' behavior, but for synchronous
        // subprocesses the streams should not keep the timers going.
        if (this.stdout == .pipe) {
            this.stdout.close();
        }

        if (this.stderr == .pipe) {
            this.stderr.close();
        }
    } else {
        // This matches Node.js behavior. Node calls resume() on the streams.
        if (this.stdout == .pipe and !this.stdout.pipe.reader.isDone()) {
            this.stdout.pipe.reader.read();
        }

        if (this.stderr == .pipe and !this.stderr.pipe.reader.isDone()) {
            this.stderr.pipe.reader.read();
        }
    }

    if (stdin) |pipe| {
        this.weak_file_sink_stdin_ptr = null;
        this.flags.has_stdin_destructor_called = true;

        // It is okay if it does call deref() here, as in that case it was truly ref'd.
        pipe.onAttachedProcessExit(&status);
    }

    var did_update_has_pending_activity = false;
    defer if (!did_update_has_pending_activity) this.updateHasPendingActivity();

    const loop = jsc_vm.eventLoop();

    if (!is_sync) {
        if (this_jsvalue != .zero) {
            if (consumeExitedPromise(this_jsvalue, globalThis)) |promise| {
                loop.enter();
                defer loop.exit();

                if (!did_update_has_pending_activity) {
                    this.updateHasPendingActivity();
                    did_update_has_pending_activity = true;
                }

                switch (status) {
                    .exited => |exited| promise.asAnyPromise().?.resolve(globalThis, JSValue.jsNumber(exited.code)) catch {}, // TODO: properly propagate exception upwards
                    .err => |err| promise.asAnyPromise().?.reject(globalThis, err.toJS(globalThis)) catch {}, // TODO: properly propagate exception upwards
                    .signaled => promise.asAnyPromise().?.resolve(globalThis, JSValue.jsNumber(128 +% @intFromEnum(status.signaled))) catch {}, // TODO: properly propagate exception upwards
                    else => {
                        // crash in debug mode
                        if (comptime Environment.allow_assert)
                            unreachable;
                    },
                }
            }

            if (consumeOnExitCallback(this_jsvalue, globalThis)) |callback| {
                const waitpid_value: JSValue =
                    if (status == .err)
                        status.err.toJS(globalThis)
                    else
                        .js_undefined;

                const this_value: JSValue = if (this_jsvalue.isEmptyOrUndefinedOrNull()) .js_undefined else this_jsvalue;
                this_value.ensureStillAlive();

                const args = [_]JSValue{
                    this_value,
                    this.getExitCode(globalThis),
                    this.getSignalCode(globalThis),
                    waitpid_value,
                };

                if (!did_update_has_pending_activity) {
                    this.updateHasPendingActivity();
                    did_update_has_pending_activity = true;
                }

                loop.runCallback(
                    callback,
                    globalThis,
                    this_value,
                    &args,
                );
            }
        }
    }
}

fn closeIO(this: *Subprocess, comptime io: @Type(.enum_literal)) void {
    if (this.closed.contains(io)) return;
    this.closed.insert(io);

    // If you never referenced stdout/stderr, they won't be garbage collected.
    //
    // That means:
    //   1. We need to stop watching them
    //   2. We need to free the memory
    //   3. We need to halt any pending reads (1)

    if (!this.hasCalledGetter(io)) {
        @field(this, @tagName(io)).finalize();
    } else {
        @field(this, @tagName(io)).close();
    }
}

fn onPipeClose(this: *uv.Pipe) callconv(.c) void {
    // safely free the pipes
    bun.default_allocator.destroy(this);
}

// This must only be run once per Subprocess
pub fn finalizeStreams(this: *Subprocess) void {
    log("finalizeStreams", .{});
    this.closeProcess();

    this.closeIO(.stdin);
    this.closeIO(.stdout);
    this.closeIO(.stderr);

    close_stdio_pipes: {
        if (!this.observable_getters.contains(.stdio)) {
            break :close_stdio_pipes;
        }

        for (this.stdio_pipes.items) |item| {
            if (Environment.isWindows) {
                if (item == .buffer) {
                    item.buffer.close(onPipeClose);
                }
            } else {
                item.close();
            }
        }
        this.stdio_pipes.clearAndFree(bun.default_allocator);
    }
}

fn deinit(this: *Subprocess) void {
    log("deinit", .{});
    bun.destroy(this);
}

fn clearAbortSignal(this: *Subprocess) void {
    if (this.abort_signal) |signal| {
        this.abort_signal = null;
        signal.pendingActivityUnref();
        signal.cleanNativeBindings(this);
        signal.unref();
    }
}

pub fn finalize(this: *Subprocess) callconv(.c) void {
    log("finalize", .{});
    // Ensure any code which references the "this" value doesn't attempt to
    // access it after it's been freed We cannot call any methods which
    // access GC'd values during the finalizer
    this.this_value.finalize();

    this.clearAbortSignal();

    bun.assert(!this.computeHasPendingActivity() or jsc.VirtualMachine.get().isShuttingDown());
    this.finalizeStreams();

    this.process.detach();
    this.process.deref();

    if (this.event_loop_timer.state == .ACTIVE) {
        this.globalThis.bunVM().timer.remove(&this.event_loop_timer);
    }
    this.setEventLoopTimerRefd(false);

    MaxBuf.removeFromSubprocess(&this.stdout_maxbuf);
    MaxBuf.removeFromSubprocess(&this.stderr_maxbuf);

    if (this.ipc_data != null) {
        this.disconnectIPC(false);
    }

    this.flags.finalized = true;
    this.deref();
}

pub fn getExited(
    this: *Subprocess,
    this_value: JSValue,
    globalThis: *JSGlobalObject,
) JSValue {
    if (jsc.Codegen.JSSubprocess.exitedPromiseGetCached(this_value)) |promise| {
        return promise;
    }

    switch (this.process.status) {
        .exited => |exit| {
            return jsc.JSPromise.resolvedPromiseValue(globalThis, JSValue.jsNumber(exit.code));
        },
        .signaled => |signal| {
            return jsc.JSPromise.resolvedPromiseValue(globalThis, JSValue.jsNumber(signal.toExitCode() orelse 254));
        },
        .err => |err| {
            return jsc.JSPromise.dangerouslyCreateRejectedPromiseValueWithoutNotifyingVM(globalThis, err.toJS(globalThis));
        },
        else => {
            const promise = jsc.JSPromise.create(globalThis).toJS();
            jsc.Codegen.JSSubprocess.exitedPromiseSetCached(this_value, globalThis, promise);
            return promise;
        },
    }
}

pub fn getExitCode(
    this: *Subprocess,
    _: *JSGlobalObject,
) JSValue {
    if (this.process.status == .exited) {
        return jsc.JSValue.jsNumber(this.process.status.exited.code);
    }
    return jsc.JSValue.jsNull();
}

pub fn getSignalCode(
    this: *Subprocess,
    global: *JSGlobalObject,
) JSValue {
    if (this.process.signalCode()) |signal| {
        if (signal.name()) |name|
            return jsc.ZigString.init(name).toJS(global)
        else
            return jsc.JSValue.jsNumber(@intFromEnum(signal));
    }

    return jsc.JSValue.jsNull();
}

pub fn spawn(globalThis: *jsc.JSGlobalObject, args: JSValue, secondaryArgsValue: ?JSValue) bun.JSError!JSValue {
    return spawnMaybeSync(globalThis, args, secondaryArgsValue, false);
}

pub fn spawnSync(globalThis: *jsc.JSGlobalObject, args: JSValue, secondaryArgsValue: ?JSValue) bun.JSError!JSValue {
    return spawnMaybeSync(globalThis, args, secondaryArgsValue, true);
}

extern "C" const BUN_DEFAULT_PATH_FOR_SPAWN: [*:0]const u8;

// This is split into a separate function to conserve stack space.
// On Windows, a single path buffer can take 64 KB.
fn getArgv0(globalThis: *jsc.JSGlobalObject, PATH: []const u8, cwd: []const u8, pretend_argv0: ?[*:0]const u8, first_cmd: JSValue, allocator: std.mem.Allocator) bun.JSError!struct {
    argv0: [:0]const u8,
    arg0: [:0]u8,
} {
    var arg0 = try first_cmd.toSliceOrNullWithAllocator(globalThis, allocator);
    defer arg0.deinit();
    // Heap allocate it to ensure we don't run out of stack space.
    const path_buf: *bun.PathBuffer = try bun.default_allocator.create(bun.PathBuffer);
    defer bun.default_allocator.destroy(path_buf);

    var actual_argv0: [:0]const u8 = "";

    const argv0_to_use: []const u8 = arg0.slice();

    // This mimicks libuv's behavior, which mimicks execvpe
    // Only resolve from $PATH when the command is not an absolute path
    const PATH_to_use: []const u8 = if (strings.containsChar(argv0_to_use, '/'))
        ""
        // If no $PATH is provided, we fallback to the one from environ
        // This is already the behavior of the PATH passed in here.
    else if (PATH.len > 0)
        PATH
    else if (comptime Environment.isPosix)
        // If the user explicitly passed an empty $PATH, we fallback to the OS-specific default (which libuv also does)
        bun.sliceTo(BUN_DEFAULT_PATH_FOR_SPAWN, 0)
    else
        "";

    if (PATH_to_use.len == 0) {
        actual_argv0 = try allocator.dupeZ(u8, argv0_to_use);
    } else {
        const resolved = which(path_buf, PATH_to_use, cwd, argv0_to_use) orelse {
            return throwCommandNotFound(globalThis, argv0_to_use);
        };
        actual_argv0 = try allocator.dupeZ(u8, resolved);
    }

    return .{
        .argv0 = actual_argv0,
        .arg0 = if (pretend_argv0) |p| try allocator.dupeZ(u8, bun.sliceTo(p, 0)) else try allocator.dupeZ(u8, arg0.slice()),
    };
}

fn getArgv(globalThis: *jsc.JSGlobalObject, args: JSValue, PATH: []const u8, cwd: []const u8, argv0: *?[*:0]const u8, allocator: std.mem.Allocator, argv: *std.array_list.Managed(?[*:0]const u8)) bun.JSError!void {
    var cmds_array = try args.arrayIterator(globalThis);
    // + 1 for argv0
    // + 1 for null terminator
    argv.* = try @TypeOf(argv.*).initCapacity(allocator, cmds_array.len + 2);

    if (args.isEmptyOrUndefinedOrNull()) {
        return globalThis.throwInvalidArguments("cmd must be an array of strings", .{});
    }

    if (cmds_array.len == 0) {
        return globalThis.throwInvalidArguments("cmd must not be empty", .{});
    }

    const argv0_result = try getArgv0(globalThis, PATH, cwd, argv0.*, (try cmds_array.next()).?, allocator);

    argv0.* = argv0_result.argv0.ptr;
    argv.appendAssumeCapacity(argv0_result.arg0.ptr);

    while (try cmds_array.next()) |value| {
        const arg = try value.toBunString(globalThis);
        defer arg.deref();

        argv.appendAssumeCapacity(try arg.toOwnedSliceZ(allocator));
    }

    if (argv.items.len == 0) {
        return globalThis.throwInvalidArguments("cmd must be an array of strings", .{});
    }
}

pub fn spawnMaybeSync(
    globalThis: *jsc.JSGlobalObject,
    args_: JSValue,
    secondaryArgsValue: ?JSValue,
    comptime is_sync: bool,
) bun.JSError!JSValue {
    if (comptime is_sync) {
        // We skip this on Windows due to test failures.
        if (comptime !Environment.isWindows) {
            // Since the event loop is recursively called, we need to check if it's safe to recurse.
            if (!bun.StackCheck.init().isSafeToRecurse()) {
                return globalThis.throwStackOverflow();
            }
        }
    }

    var arena = bun.ArenaAllocator.init(bun.default_allocator);
    defer arena.deinit();
    const allocator = arena.allocator();

    var override_env = false;
    var env_array = std.ArrayListUnmanaged(?[*:0]const u8){};
    var jsc_vm = globalThis.bunVM();

    var cwd = jsc_vm.transpiler.fs.top_level_dir;

    var stdio = [3]Stdio{
        .{ .ignore = {} },
        .{ .pipe = {} },
        .{ .inherit = {} },
    };

    if (comptime is_sync) {
        stdio[1] = .{ .pipe = {} };
        stdio[2] = .{ .pipe = {} };
    }
    var lazy = false;
    var on_exit_callback = JSValue.zero;
    var on_disconnect_callback = JSValue.zero;
    var PATH = jsc_vm.transpiler.env.get("PATH") orelse "";
    var argv = std.array_list.Managed(?[*:0]const u8).init(allocator);
    var cmd_value = JSValue.zero;
    var detached = false;
    var args = args_;
    var maybe_ipc_mode: if (is_sync) void else ?IPC.Mode = if (is_sync) {} else null;
    var ipc_callback: JSValue = .zero;
    var extra_fds = std.array_list.Managed(bun.spawn.SpawnOptions.Stdio).init(bun.default_allocator);
    var argv0: ?[*:0]const u8 = null;
    var ipc_channel: i32 = -1;
    var timeout: ?i32 = null;
    var killSignal: SignalCode = SignalCode.default;
    var maxBuffer: ?i64 = null;

    var windows_hide: bool = false;
    var windows_verbatim_arguments: bool = false;
    var abort_signal: ?*jsc.WebCore.AbortSignal = null;
    defer {
        // Ensure we clean it up on error.
        if (abort_signal) |signal| {
            signal.unref();
        }
    }

    {
        if (args.isEmptyOrUndefinedOrNull()) {
            return globalThis.throwInvalidArguments("cmd must be an array", .{});
        }

        const args_type = args.jsType();
        if (args_type.isArray()) {
            cmd_value = args;
            args = secondaryArgsValue orelse JSValue.zero;
        } else if (!args.isObject()) {
            return globalThis.throwInvalidArguments("cmd must be an array", .{});
        } else if (try args.getTruthy(globalThis, "cmd")) |cmd_value_| {
            cmd_value = cmd_value_;
        } else {
            return globalThis.throwInvalidArguments("cmd must be an array", .{});
        }

        if (args.isObject()) {
            if (try args.getTruthy(globalThis, "argv0")) |argv0_| {
                const argv0_str = try argv0_.getZigString(globalThis);
                if (argv0_str.len > 0) {
                    argv0 = try argv0_str.toOwnedSliceZ(allocator);
                }
            }

            // need to update `cwd` before searching for executable with `Which.which`
            if (try args.getTruthy(globalThis, "cwd")) |cwd_| {
                const cwd_str = try cwd_.getZigString(globalThis);
                if (cwd_str.len > 0) {
                    cwd = try cwd_str.toOwnedSliceZ(allocator);
                }
            }
        }

        if (args != .zero and args.isObject()) {
            // This must run before the stdio parsing happens
            if (!is_sync) {
                if (try args.getTruthy(globalThis, "ipc")) |val| {
                    if (val.isCell() and val.isCallable()) {
                        maybe_ipc_mode = ipc_mode: {
                            if (try args.getTruthy(globalThis, "serialization")) |mode_val| {
                                if (mode_val.isString()) {
                                    break :ipc_mode try IPC.Mode.fromJS(globalThis, mode_val) orelse {
                                        return globalThis.throwInvalidArguments("serialization must be \"json\" or \"advanced\"", .{});
                                    };
                                } else {
                                    if (!globalThis.hasException()) {
                                        return globalThis.throwInvalidArgumentType("spawn", "serialization", "string");
                                    }
                                    return .zero;
                                }
                            }
                            break :ipc_mode .advanced;
                        };

                        ipc_callback = val.withAsyncContextIfNeeded(globalThis);
                    }
                }
            }

            if (try args.getTruthy(globalThis, "signal")) |signal_val| {
                if (signal_val.as(jsc.WebCore.AbortSignal)) |signal| {
                    abort_signal = signal.ref();
                } else {
                    return globalThis.throwInvalidArgumentTypeValue("signal", "AbortSignal", signal_val);
                }
            }

            if (try args.getTruthy(globalThis, "onDisconnect")) |onDisconnect_| {
                if (!onDisconnect_.isCell() or !onDisconnect_.isCallable()) {
                    return globalThis.throwInvalidArguments("onDisconnect must be a function or undefined", .{});
                }

                on_disconnect_callback = if (comptime is_sync)
                    onDisconnect_
                else
                    onDisconnect_.withAsyncContextIfNeeded(globalThis);
            }

            if (try args.getTruthy(globalThis, "onExit")) |onExit_| {
                if (!onExit_.isCell() or !onExit_.isCallable()) {
                    return globalThis.throwInvalidArguments("onExit must be a function or undefined", .{});
                }

                on_exit_callback = if (comptime is_sync)
                    onExit_
                else
                    onExit_.withAsyncContextIfNeeded(globalThis);
            }

            if (try args.getTruthy(globalThis, "env")) |env_arg| {
                env_arg.ensureStillAlive();
                const object = env_arg.getObject() orelse {
                    return globalThis.throwInvalidArguments("env must be an object", .{});
                };

                override_env = true;
                // If the env object does not include a $PATH, it must disable path lookup for argv[0]
                var NEW_PATH: []const u8 = "";
                var envp_managed = env_array.toManaged(allocator);
                try appendEnvpFromJS(globalThis, object, &envp_managed, &NEW_PATH);
                env_array = envp_managed.moveToUnmanaged();
                PATH = NEW_PATH;
            }

            try getArgv(globalThis, cmd_value, PATH, cwd, &argv0, allocator, &argv);

            if (try args.get(globalThis, "stdio")) |stdio_val| {
                if (!stdio_val.isEmptyOrUndefinedOrNull()) {
                    if (stdio_val.jsType().isArray()) {
                        var stdio_iter = try stdio_val.arrayIterator(globalThis);
                        var i: u31 = 0;
                        while (try stdio_iter.next()) |value| : (i += 1) {
                            try stdio[i].extract(globalThis, i, value, is_sync);
                            if (i == 2)
                                break;
                        }
                        i += 1;

                        while (try stdio_iter.next()) |value| : (i += 1) {
                            var new_item: Stdio = undefined;
                            try new_item.extract(globalThis, i, value, is_sync);

                            const opt = switch (new_item.asSpawnOption(i)) {
                                .result => |opt| opt,
                                .err => |e| {
                                    return e.throwJS(globalThis);
                                },
                            };
                            if (opt == .ipc) {
                                ipc_channel = @intCast(extra_fds.items.len);
                            }
                            try extra_fds.append(opt);
                        }
                    } else {
                        return globalThis.throwInvalidArguments("stdio must be an array", .{});
                    }
                }
            } else {
                if (try args.get(globalThis, "stdin")) |value| {
                    try stdio[0].extract(globalThis, 0, value, is_sync);
                }

                if (try args.get(globalThis, "stderr")) |value| {
                    try stdio[2].extract(globalThis, 2, value, is_sync);
                }

                if (try args.get(globalThis, "stdout")) |value| {
                    try stdio[1].extract(globalThis, 1, value, is_sync);
                }
            }

            if (comptime !is_sync) {
                if (try args.get(globalThis, "lazy")) |lazy_val| {
                    if (lazy_val.isBoolean()) {
                        lazy = lazy_val.toBoolean();
                    }
                }
            }

            if (try args.get(globalThis, "detached")) |detached_val| {
                if (detached_val.isBoolean()) {
                    detached = detached_val.toBoolean();
                }
            }

            if (Environment.isWindows) {
                if (try args.get(globalThis, "windowsHide")) |val| {
                    if (val.isBoolean()) {
                        windows_hide = val.asBoolean();
                    }
                }

                if (try args.get(globalThis, "windowsVerbatimArguments")) |val| {
                    if (val.isBoolean()) {
                        windows_verbatim_arguments = val.asBoolean();
                    }
                }
            }

            if (try args.get(globalThis, "timeout")) |timeout_value| brk: {
                if (timeout_value != .null) {
                    if (timeout_value.isNumber() and std.math.isPositiveInf(timeout_value.asNumber())) {
                        break :brk;
                    }

                    const timeout_int = try globalThis.validateIntegerRange(timeout_value, u64, 0, .{ .min = 0, .field_name = "timeout" });
                    if (timeout_int > 0)
                        timeout = @intCast(@as(u31, @truncate(timeout_int)));
                }
            }

            if (try args.get(globalThis, "killSignal")) |val| {
                killSignal = try parseSignal(val, globalThis);
            }

            if (try args.get(globalThis, "maxBuffer")) |val| {
                if (val.isNumber() and val.isFinite()) { // 'Infinity' does not set maxBuffer
                    const value = try val.coerce(i64, globalThis);
                    if (value > 0) {
                        maxBuffer = value;
                    }
                }
            }
        } else {
            try getArgv(globalThis, cmd_value, PATH, cwd, &argv0, allocator, &argv);
        }
    }

    log("spawn maxBuffer: {?d}", .{maxBuffer});

    if (!override_env and env_array.items.len == 0) {
        env_array.items = jsc_vm.transpiler.env.map.createNullDelimitedEnvMap(allocator) catch |err| return globalThis.throwError(err, "in Bun.spawn") catch return .zero;
        env_array.capacity = env_array.items.len;
    }

    inline for (0..stdio.len) |fd_index| {
        if (stdio[fd_index].canUseMemfd(is_sync, fd_index > 0 and maxBuffer != null)) {
            if (stdio[fd_index].useMemfd(fd_index)) {
                jsc_vm.counters.mark(.spawn_memfd);
            }
        }
    }
    var should_close_memfd = Environment.isLinux;

    defer {
        if (should_close_memfd) {
            inline for (0..stdio.len) |fd_index| {
                if (stdio[fd_index] == .memfd) {
                    stdio[fd_index].memfd.close();
                    stdio[fd_index] = .ignore;
                }
            }
        }
    }
    //"NODE_CHANNEL_FD=" is 16 bytes long, 15 bytes for the number, and 1 byte for the null terminator should be enough/safe
    var ipc_env_buf: [32]u8 = undefined;
    if (!is_sync) if (maybe_ipc_mode) |ipc_mode| {
        // IPC is currently implemented in a very limited way.
        //
        // Node lets you pass as many fds as you want, they all become be sockets; then, IPC is just a special
        // runtime-owned version of "pipe" (in which pipe is a misleading name since they're bidirectional sockets).
        //
        // Bun currently only supports three fds: stdin, stdout, and stderr, which are all unidirectional
        //
        // And then one fd is assigned specifically and only for IPC. If the user dont specify it, we add one (default: 3).
        //
        // When Bun.spawn() is given an `.ipc` callback, it enables IPC as follows:
        env_array.ensureUnusedCapacity(allocator, 3) catch |err| return globalThis.throwError(err, "in Bun.spawn") catch return .zero;
        const ipc_fd: i32 = brk: {
            if (ipc_channel == -1) {
                // If the user didn't specify an IPC channel, we need to add one
                ipc_channel = @intCast(extra_fds.items.len);
                var ipc_extra_fd_default = Stdio{ .ipc = {} };
                const fd: i32 = ipc_channel + 3;
                switch (ipc_extra_fd_default.asSpawnOption(fd)) {
                    .result => |opt| {
                        try extra_fds.append(opt);
                    },
                    .err => |e| {
                        return e.throwJS(globalThis);
                    },
                }
                break :brk fd;
            } else {
                break :brk @intCast(ipc_channel + 3);
            }
        };

        const pipe_env = std.fmt.bufPrintZ(
            &ipc_env_buf,
            "NODE_CHANNEL_FD={d}",
            .{ipc_fd},
        ) catch {
            return globalThis.throwOutOfMemory();
        };
        env_array.appendAssumeCapacity(pipe_env);

        env_array.appendAssumeCapacity(switch (ipc_mode) {
            inline else => |t| "NODE_CHANNEL_SERIALIZATION_MODE=" ++ @tagName(t),
        });
    };

    try env_array.append(allocator, null);
    try argv.append(null);

    if (comptime is_sync) {
        for (&stdio, 0..) |*io, i| {
            io.toSync(@truncate(i));
        }
    }

    // If the whole thread is supposed to do absolutely nothing while waiting,
    // we can block the thread which reduces CPU usage.
    //
    // That means:
    // - No maximum buffer
    // - No timeout
    // - No abort signal
    // - No stdin, stdout, stderr pipes
    // - No extra fds
    // - No auto killer (for tests)
    // - No execution time limit (for tests)
    // - No IPC
    // - No inspector (since they might want to press pause or step)
    const can_block_entire_thread_to_reduce_cpu_usage_in_fast_path = (comptime Environment.isPosix and is_sync) and
        abort_signal == null and
        timeout == null and
        maxBuffer == null and
        !stdio[0].isPiped() and
        !stdio[1].isPiped() and
        !stdio[2].isPiped() and
        extra_fds.items.len == 0 and
        !jsc_vm.auto_killer.enabled and
        !jsc_vm.jsc_vm.hasExecutionTimeLimit() and
        !jsc_vm.isInspectorEnabled() and
        !bun.feature_flag.BUN_FEATURE_FLAG_DISABLE_SPAWNSYNC_FAST_PATH.get();

    const spawn_options = bun.spawn.SpawnOptions{
        .cwd = cwd,
        .detached = detached,
        .stdin = switch (stdio[0].asSpawnOption(0)) {
            .result => |opt| opt,
            .err => |e| return e.throwJS(globalThis),
        },
        .stdout = switch (stdio[1].asSpawnOption(1)) {
            .result => |opt| opt,
            .err => |e| return e.throwJS(globalThis),
        },
        .stderr = switch (stdio[2].asSpawnOption(2)) {
            .result => |opt| opt,
            .err => |e| return e.throwJS(globalThis),
        },
        .extra_fds = extra_fds.items,
        .argv0 = argv0,
        .can_block_entire_thread_to_reduce_cpu_usage_in_fast_path = can_block_entire_thread_to_reduce_cpu_usage_in_fast_path,

        .windows = if (Environment.isWindows) .{
            .hide_window = windows_hide,
            .verbatim_arguments = windows_verbatim_arguments,
            .loop = jsc.EventLoopHandle.init(jsc_vm),
        },
    };

    var spawned = switch (bun.spawn.spawnProcess(
        &spawn_options,
        @ptrCast(argv.items.ptr),
        @ptrCast(env_array.items.ptr),
    ) catch |err| switch (err) {
        error.EMFILE, error.ENFILE => {
            spawn_options.deinit();
            const display_path: [:0]const u8 = if (argv.items.len > 0 and argv.items[0] != null)
                std.mem.sliceTo(argv.items[0].?, 0)
            else
                "";
            var systemerror = bun.sys.Error.fromCode(if (err == error.EMFILE) .MFILE else .NFILE, .posix_spawn).withPath(display_path).toSystemError();
            systemerror.errno = if (err == error.EMFILE) -bun.sys.UV_E.MFILE else -bun.sys.UV_E.NFILE;
            return globalThis.throwValue(systemerror.toErrorInstance(globalThis));
        },
        else => {
            spawn_options.deinit();
            return globalThis.throwError(err, ": failed to spawn process") catch return .zero;
        },
    }) {
        .err => |err| {
            spawn_options.deinit();
            switch (err.getErrno()) {
                .ACCES, .NOENT, .PERM, .ISDIR, .NOTDIR => |errno| {
                    const display_path: [:0]const u8 = if (argv.items.len > 0 and argv.items[0] != null)
                        std.mem.sliceTo(argv.items[0].?, 0)
                    else
                        "";
                    if (display_path.len > 0) {
                        var systemerror = err.withPath(display_path).toSystemError();
                        if (errno == .NOENT) systemerror.errno = -bun.sys.UV_E.NOENT;
                        return globalThis.throwValue(systemerror.toErrorInstance(globalThis));
                    }
                },
                else => {},
            }

            return globalThis.throwValue(err.toJS(globalThis));
        },
        .result => |result| result,
    };

    const loop = jsc_vm.eventLoop();

    const process = spawned.toProcess(loop, is_sync);

    var subprocess = bun.new(Subprocess, .{
        .ref_count = .init(),
        .globalThis = globalThis,
        .process = process,
        .pid_rusage = null,
        .stdin = .{ .ignore = {} },
        .stdout = .{ .ignore = {} },
        .stderr = .{ .ignore = {} },
        .stdio_pipes = .{},
        .ipc_data = null,
        .flags = .{
            .is_sync = is_sync,
        },
        .killSignal = undefined,
    });

    const posix_ipc_fd = if (Environment.isPosix and !is_sync and maybe_ipc_mode != null)
        spawned.extra_pipes.items[@intCast(ipc_channel)]
    else
        bun.invalid_fd;

    MaxBuf.createForSubprocess(subprocess, &subprocess.stderr_maxbuf, maxBuffer);
    MaxBuf.createForSubprocess(subprocess, &subprocess.stdout_maxbuf, maxBuffer);

    var promise_for_stream: jsc.JSValue = .zero;

    // When run synchronously, subprocess isn't garbage collected
    subprocess.* = Subprocess{
        .globalThis = globalThis,
        .process = process,
        .pid_rusage = null,
        .stdin = Writable.init(
            &stdio[0],
            loop,
            subprocess,
            spawned.stdin,
            &promise_for_stream,
        ) catch {
            subprocess.deref();
            return globalThis.throwOutOfMemory();
        },
        .stdout = Readable.init(
            stdio[1],
            loop,
            subprocess,
            spawned.stdout,
            jsc_vm.allocator,
            subprocess.stdout_maxbuf,
            is_sync,
        ),
        .stderr = Readable.init(
            stdio[2],
            loop,
            subprocess,
            spawned.stderr,
            jsc_vm.allocator,
            subprocess.stderr_maxbuf,
            is_sync,
        ),
        // 1. JavaScript.
        // 2. Process.
        .ref_count = .initExactRefs(2),
        .stdio_pipes = spawned.extra_pipes.moveToUnmanaged(),
        .ipc_data = if (!is_sync and comptime Environment.isWindows)
            if (maybe_ipc_mode) |ipc_mode| ( //
                .init(ipc_mode, .{ .subprocess = subprocess }, .uninitialized) //
            ) else null
        else
            null,

        .flags = .{
            .is_sync = is_sync,
        },
        .killSignal = killSignal,
        .stderr_maxbuf = subprocess.stderr_maxbuf,
        .stdout_maxbuf = subprocess.stdout_maxbuf,
    };

    subprocess.process.setExitHandler(subprocess);

    promise_for_stream.ensureStillAlive();
    subprocess.flags.is_stdin_a_readable_stream = promise_for_stream != .zero;

    if (promise_for_stream != .zero and !globalThis.hasException()) {
        if (promise_for_stream.toError()) |err| {
            _ = globalThis.throwValue(err) catch {};
        }
    }

    if (globalThis.hasException()) {
        const err = globalThis.takeException(error.JSError);
        // Ensure we kill the process so we don't leave things in an unexpected state.
        _ = subprocess.tryKill(subprocess.killSignal);

        if (globalThis.hasException()) {
            return error.JSError;
        }

        return globalThis.throwValue(err);
    }

    var posix_ipc_info: if (Environment.isPosix) IPC.Socket else void = undefined;
    if (Environment.isPosix and !is_sync) {
        if (maybe_ipc_mode) |mode| {
            if (uws.us_socket_t.fromFd(
                jsc_vm.rareData().spawnIPCContext(jsc_vm),
                @sizeOf(*IPC.SendQueue),
                posix_ipc_fd.cast(),
                1,
            )) |socket| {
                subprocess.ipc_data = .init(mode, .{ .subprocess = subprocess }, .uninitialized);
                posix_ipc_info = IPC.Socket.from(socket);
            }
        }
    }

    if (subprocess.ipc_data) |*ipc_data| {
        if (Environment.isPosix) {
            if (posix_ipc_info.ext(*IPC.SendQueue)) |ctx| {
                ctx.* = &subprocess.ipc_data.?;
                subprocess.ipc_data.?.socket = .{ .open = posix_ipc_info };
            }
        } else {
            if (ipc_data.windowsConfigureServer(
                subprocess.stdio_pipes.items[@intCast(ipc_channel)].buffer,
            ).asErr()) |err| {
                subprocess.deref();
                return globalThis.throwValue(err.toJS(globalThis));
            }
            subprocess.stdio_pipes.items[@intCast(ipc_channel)] = .unavailable;
        }
        ipc_data.writeVersionPacket(globalThis);
    }

    if (subprocess.stdin == .pipe and promise_for_stream == .zero) {
        subprocess.stdin.pipe.signal = jsc.WebCore.streams.Signal.init(&subprocess.stdin);
    }

    const out = if (comptime !is_sync)
        subprocess.toJS(globalThis)
    else
        JSValue.zero;
    if (out != .zero) {
        subprocess.this_value.setWeak(out);
        // Immediately upgrade to strong if there's pending activity to prevent premature GC
        subprocess.updateHasPendingActivity();
    }

    var send_exit_notification = false;

    // This must go before other things happen so that the exit handler is registered before onProcessExit can potentially be called.
    if (timeout) |timeout_val| {
        subprocess.event_loop_timer.next = bun.timespec.msFromNow(timeout_val);
        globalThis.bunVM().timer.insert(&subprocess.event_loop_timer);
        subprocess.setEventLoopTimerRefd(true);
    }

    if (comptime !is_sync) {
        bun.debugAssert(out != .zero);

        if (on_exit_callback.isCell()) {
            jsc.Codegen.JSSubprocess.onExitCallbackSetCached(out, globalThis, on_exit_callback);
        }
        if (on_disconnect_callback.isCell()) {
            jsc.Codegen.JSSubprocess.onDisconnectCallbackSetCached(out, globalThis, on_disconnect_callback);
        }
        if (ipc_callback.isCell()) {
            jsc.Codegen.JSSubprocess.ipcCallbackSetCached(out, globalThis, ipc_callback);
        }

        if (stdio[0] == .readable_stream) {
            jsc.Codegen.JSSubprocess.stdinSetCached(out, globalThis, stdio[0].readable_stream.value);
        }

        switch (subprocess.process.watch()) {
            .result => {},
            .err => {
                send_exit_notification = true;
                lazy = false;
            },
        }
    }

    defer {
        if (send_exit_notification) {
            if (subprocess.process.hasExited()) {
                // process has already exited, we called wait4(), but we did not call onProcessExit()
                subprocess.process.onExit(subprocess.process.status, &std.mem.zeroes(Rusage));
            } else {
                // process has already exited, but we haven't called wait4() yet
                // https://cs.github.com/libuv/libuv/blob/b00d1bd225b602570baee82a6152eaa823a84fa6/src/unix/process.c#L1007
                subprocess.process.wait(is_sync);
            }
        }
    }

    if (subprocess.stdin == .buffer) {
        if (subprocess.stdin.buffer.start().asErr()) |err| {
            _ = subprocess.tryKill(subprocess.killSignal);
            _ = globalThis.throwValue(err.toJS(globalThis)) catch {};
            return error.JSError;
        }
    }

    if (subprocess.stdout == .pipe) {
        if (subprocess.stdout.pipe.start(subprocess, loop).asErr()) |err| {
            _ = subprocess.tryKill(subprocess.killSignal);
            _ = globalThis.throwValue(err.toJS(globalThis)) catch {};
            return error.JSError;
        }
        if ((is_sync or !lazy) and subprocess.stdout == .pipe) {
            subprocess.stdout.pipe.readAll();
        }
    }

    if (subprocess.stderr == .pipe) {
        if (subprocess.stderr.pipe.start(subprocess, loop).asErr()) |err| {
            _ = subprocess.tryKill(subprocess.killSignal);
            _ = globalThis.throwValue(err.toJS(globalThis)) catch {};
            return error.JSError;
        }

        if ((is_sync or !lazy) and subprocess.stderr == .pipe) {
            subprocess.stderr.pipe.readAll();
        }
    }

    should_close_memfd = false;

    if (comptime !is_sync) {
        // Once everything is set up, we can add the abort listener
        // Adding the abort listener may call the onAbortSignal callback immediately if it was already aborted
        // Therefore, we must do this at the very end.
        if (abort_signal) |signal| {
            signal.pendingActivityRef();
            subprocess.abort_signal = signal.addListener(subprocess, onAbortSignal);
            abort_signal = null;
        }
        if (!subprocess.process.hasExited()) {
            jsc_vm.onSubprocessSpawn(subprocess.process);
        }
        return out;
    }

    comptime bun.assert(is_sync);

    if (can_block_entire_thread_to_reduce_cpu_usage_in_fast_path) {
        jsc_vm.counters.mark(.spawnSync_blocking);
        const debug_timer = Output.DebugTimer.start();
        subprocess.process.wait(true);
        log("spawnSync fast path took {}", .{debug_timer});

        // watchOrReap will handle the already exited case for us.
    }

    switch (subprocess.process.watchOrReap()) {
        .result => {
            // Once everything is set up, we can add the abort listener
            // Adding the abort listener may call the onAbortSignal callback immediately if it was already aborted
            // Therefore, we must do this at the very end.
            if (abort_signal) |signal| {
                signal.pendingActivityRef();
                subprocess.abort_signal = signal.addListener(subprocess, onAbortSignal);
                abort_signal = null;
            }
        },
        .err => {
            subprocess.process.wait(true);
        },
    }

    if (!subprocess.process.hasExited()) {
        jsc_vm.onSubprocessSpawn(subprocess.process);
    }

    // We cannot release heap access while JS is running
    {
        const old_vm = jsc_vm.uwsLoop().internal_loop_data.jsc_vm;
        jsc_vm.uwsLoop().internal_loop_data.jsc_vm = null;
        defer {
            jsc_vm.uwsLoop().internal_loop_data.jsc_vm = old_vm;
        }
        while (subprocess.computeHasPendingActivity()) {
            if (subprocess.stdin == .buffer) {
                subprocess.stdin.buffer.watch();
            }

            if (subprocess.stderr == .pipe) {
                subprocess.stderr.pipe.watch();
            }

            if (subprocess.stdout == .pipe) {
                subprocess.stdout.pipe.watch();
            }

            jsc_vm.tick();
            jsc_vm.eventLoop().autoTick();
        }
    }

    subprocess.updateHasPendingActivity();

    const signalCode = subprocess.getSignalCode(globalThis);
    const exitCode = subprocess.getExitCode(globalThis);
    const stdout = try subprocess.stdout.toBufferedValue(globalThis);
    const stderr = try subprocess.stderr.toBufferedValue(globalThis);
    const resource_usage: JSValue = if (!globalThis.hasException()) try subprocess.createResourceUsageObject(globalThis) else .zero;
    const exitedDueToTimeout = subprocess.event_loop_timer.state == .FIRED;
    const exitedDueToMaxBuffer = subprocess.exited_due_to_maxbuf;
    const resultPid = jsc.JSValue.jsNumberFromInt32(subprocess.pid());
    subprocess.finalize();

    if (globalThis.hasException()) {
        // e.g. a termination exception.
        return .zero;
    }

    const sync_value = jsc.JSValue.createEmptyObject(globalThis, 5 + @as(usize, @intFromBool(!signalCode.isEmptyOrUndefinedOrNull())));
    sync_value.put(globalThis, jsc.ZigString.static("exitCode"), exitCode);
    if (!signalCode.isEmptyOrUndefinedOrNull()) {
        sync_value.put(globalThis, jsc.ZigString.static("signalCode"), signalCode);
    }
    sync_value.put(globalThis, jsc.ZigString.static("stdout"), stdout);
    sync_value.put(globalThis, jsc.ZigString.static("stderr"), stderr);
    sync_value.put(globalThis, jsc.ZigString.static("success"), JSValue.jsBoolean(exitCode.isInt32() and exitCode.asInt32() == 0));
    sync_value.put(globalThis, jsc.ZigString.static("resourceUsage"), resource_usage);
    if (timeout != null) sync_value.put(globalThis, jsc.ZigString.static("exitedDueToTimeout"), if (exitedDueToTimeout) .true else .false);
    if (maxBuffer != null) sync_value.put(globalThis, jsc.ZigString.static("exitedDueToMaxBuffer"), if (exitedDueToMaxBuffer != null) .true else .false);
    sync_value.put(globalThis, jsc.ZigString.static("pid"), resultPid);

    return sync_value;
}

fn throwCommandNotFound(globalThis: *jsc.JSGlobalObject, command: []const u8) bun.JSError {
    const err = jsc.SystemError{
        .message = bun.handleOom(bun.String.createFormat("Executable not found in $PATH: \"{s}\"", .{command})),
        .code = bun.String.static("ENOENT"),
        .errno = -bun.sys.UV_E.NOENT,
        .path = bun.String.cloneUTF8(command),
    };
    return globalThis.throwValue(err.toErrorInstance(globalThis));
}

pub fn handleIPCMessage(
    this: *Subprocess,
    message: IPC.DecodedIPCMessage,
    handle: jsc.JSValue,
) void {
    IPClog("Subprocess#handleIPCMessage", .{});
    switch (message) {
        // In future versions we can read this in order to detect version mismatches,
        // or disable future optimizations if the subprocess is old.
        .version => |v| {
            IPC.log("Child IPC version is {d}", .{v});
        },
        .data => |data| {
            IPC.log("Received IPC message from child", .{});
            const this_jsvalue = this.this_value.tryGet() orelse .zero;
            defer this_jsvalue.ensureStillAlive();
            if (this_jsvalue != .zero) {
                if (jsc.Codegen.JSSubprocess.ipcCallbackGetCached(this_jsvalue)) |cb| {
                    const globalThis = this.globalThis;
                    globalThis.bunVM().eventLoop().runCallback(
                        cb,
                        globalThis,
                        this_jsvalue,
                        &[_]JSValue{ data, this_jsvalue, handle },
                    );
                }
            }
        },
        .internal => |data| {
            IPC.log("Received IPC internal message from child", .{});
            node_cluster_binding.handleInternalMessagePrimary(this.globalThis, this, data) catch {};
        },
    }
}

pub fn handleIPCClose(this: *Subprocess) void {
    IPClog("Subprocess#handleIPCClose", .{});
    const this_jsvalue = this.this_value.tryGet() orelse .zero;
    defer this_jsvalue.ensureStillAlive();
    const globalThis = this.globalThis;
    this.updateHasPendingActivity();

    if (this_jsvalue != .zero) {
        // Avoid keeping the callback alive longer than necessary
        jsc.Codegen.JSSubprocess.ipcCallbackSetCached(this_jsvalue, globalThis, .zero);

        // Call the onDisconnectCallback if it exists and prevent it from being kept alive longer than necessary
        if (consumeOnDisconnectCallback(this_jsvalue, globalThis)) |callback| {
            globalThis.bunVM().eventLoop().runCallback(callback, globalThis, this_jsvalue, &.{.true});
        }
    }
}

pub fn ipc(this: *Subprocess) ?*IPC.SendQueue {
    return &(this.ipc_data orelse return null);
}
pub fn getGlobalThis(this: *Subprocess) ?*jsc.JSGlobalObject {
    return this.globalThis;
}

const IPClog = Output.scoped(.IPC, .visible);

pub const StdioResult = if (Environment.isWindows) bun.spawn.WindowsSpawnResult.StdioResult else ?bun.FileDescriptor;
pub const Writable = @import("./subprocess/Writable.zig").Writable;

pub const MaxBuf = bun.io.MaxBuf;

const string = []const u8;

const IPC = @import("../../ipc.zig");
const node_cluster_binding = @import("../../node/node_cluster_binding.zig");
const std = @import("std");
const Allocator = std.mem.Allocator;

const bun = @import("bun");
const Async = bun.Async;
const Environment = bun.Environment;
const Output = bun.Output;
const default_allocator = bun.default_allocator;
const strings = bun.strings;
const uws = bun.uws;
const webcore = bun.webcore;
const which = bun.which;
const CowString = bun.ptr.CowString;

const jsc = bun.jsc;
const JSGlobalObject = jsc.JSGlobalObject;
const JSValue = jsc.JSValue;

const PosixSpawn = bun.spawn;
const Process = bun.spawn.Process;
const Rusage = bun.spawn.Rusage;
const Stdio = bun.spawn.Stdio;

const windows = bun.windows;
const uv = windows.libuv;<|MERGE_RESOLUTION|>--- conflicted
+++ resolved
@@ -249,13 +249,6 @@
     }
 }
 
-<<<<<<< HEAD
-pub fn hasPendingActivity(this: *Subprocess) callconv(.c) bool {
-    return this.has_pending_activity.load(.acquire);
-}
-
-=======
->>>>>>> 668eba0e
 pub fn jsRef(this: *Subprocess) void {
     this.process.enableKeepingEventLoopAlive();
 
