const bun = @import("bun");
const Environment = bun.Environment;

const strings = bun.strings;
const string = bun.string;
const Output = bun.Output;
const debug = Output.scoped(.TCC, false);
const std = @import("std");
const Allocator = std.mem.Allocator;
const Fs = @import("../../fs.zig");

const options = @import("../../options.zig");
const ZigString = bun.JSC.ZigString;
const JSC = bun.JSC;

const JSValue = bun.JSC.JSValue;

const JSGlobalObject = bun.JSC.JSGlobalObject;
const VM = bun.JSC.VM;
const VirtualMachine = JSC.VirtualMachine;

const napi = @import("../../napi/napi.zig");

const TCC = @import("../../deps/tcc.zig");
extern fn pthread_jit_write_protect_np(enable: c_int) void;

/// Run a function that needs to write to JIT-protected memory.
///
/// This is dangerous as it allows overwriting executable regions of memory.
/// Do not pass in user-defined functions (including JSFunctions).
fn dangerouslyRunWithoutJitProtections(R: type, func: anytype, args: anytype) R {
    const has_protection = (Environment.isAarch64 and Environment.isMac);
    if (comptime has_protection) pthread_jit_write_protect_np(@intFromBool(false));
    defer if (comptime has_protection) pthread_jit_write_protect_np(@intFromBool(true));
    return @call(.always_inline, func, args);
}

const Offsets = extern struct {
    JSArrayBufferView__offsetOfLength: u32,
    JSArrayBufferView__offsetOfByteOffset: u32,
    JSArrayBufferView__offsetOfVector: u32,
    JSCell__offsetOfType: u32,

    extern "c" var Bun__FFI__offsets: Offsets;
    extern "c" fn Bun__FFI__ensureOffsetsAreLoaded() void;
    fn loadOnce() void {
        Bun__FFI__ensureOffsetsAreLoaded();
    }
    var once = std.once(loadOnce);
    pub fn get() *const Offsets {
        once.call();
        return &Bun__FFI__offsets;
    }
};

pub const FFI = struct {
    pub const js = JSC.Codegen.JSFFI;
    pub const toJS = js.toJS;
    pub const fromJS = js.fromJS;
    pub const fromJSDirect = js.fromJSDirect;

    dylib: ?std.DynLib = null,
    relocated_bytes_to_free: ?[]u8 = null,
    functions: bun.StringArrayHashMapUnmanaged(Function) = .{},
    closed: bool = false,
    shared_state: ?*TCC.State = null,

    pub fn finalize(_: *FFI) callconv(.C) void {}

    const CompileC = struct {
        source: Source = .{ .file = "" },
        current_file_for_errors: [:0]const u8 = "",

        libraries: StringArray = .{},
        library_dirs: StringArray = .{},
        include_dirs: StringArray = .{},
        symbols: SymbolsMap = .{},
        define: std.ArrayListUnmanaged([2][:0]const u8) = .{},
        // Flags to replace the default flags
        flags: [:0]const u8 = "",
        deferred_errors: std.ArrayListUnmanaged([]const u8) = .{},

        const Source = union(enum) {
            file: [:0]const u8,
            files: std.ArrayListUnmanaged([:0]const u8),

            pub fn first(this: *const Source) [:0]const u8 {
                return switch (this.*) {
                    .file => this.file,
                    .files => this.files.items[0],
                };
            }

            pub fn deinit(this: *Source, allocator: Allocator) void {
                switch (this.*) {
                    .file => if (this.file.len > 0) allocator.free(this.file),
                    .files => {
                        for (this.files.items) |file| {
                            allocator.free(file);
                        }
                        this.files.deinit(allocator);
                    },
                }

                this.* = .{ .file = "" };
            }

            pub fn add(this: *Source, state: *TCC.State, current_file_for_errors: *[:0]const u8) !void {
                switch (this.*) {
                    .file => {
                        current_file_for_errors.* = this.file;
                        state.addFile(this.file) catch return error.CompilationError;
                        current_file_for_errors.* = "";
                    },
                    .files => {
                        for (this.files.items) |file| {
                            current_file_for_errors.* = file;
                            state.addFile(file) catch return error.CompilationError;
                            current_file_for_errors.* = "";
                        }
                    },
                }
            }
        };

        const stdarg = struct {
            extern "c" fn ffi_vfprintf(*anyopaque, [*:0]const u8, ...) callconv(.C) c_int;
            extern "c" fn ffi_vprintf([*:0]const u8, ...) callconv(.C) c_int;
            extern "c" fn ffi_fprintf(*anyopaque, [*:0]const u8, ...) callconv(.C) c_int;
            extern "c" fn ffi_printf([*:0]const u8, ...) callconv(.C) c_int;
            extern "c" fn ffi_fscanf(*anyopaque, [*:0]const u8, ...) callconv(.C) c_int;
            extern "c" fn ffi_scanf([*:0]const u8, ...) callconv(.C) c_int;
            extern "c" fn ffi_sscanf([*:0]const u8, [*:0]const u8, ...) callconv(.C) c_int;
            extern "c" fn ffi_vsscanf([*:0]const u8, [*:0]const u8, ...) callconv(.C) c_int;
            extern "c" fn ffi_fopen([*:0]const u8, [*:0]const u8) callconv(.C) *anyopaque;
            extern "c" fn ffi_fclose(*anyopaque) callconv(.C) c_int;
            extern "c" fn ffi_fgetc(*anyopaque) callconv(.C) c_int;
            extern "c" fn ffi_fputc(c: c_int, *anyopaque) callconv(.C) c_int;
            extern "c" fn ffi_feof(*anyopaque) callconv(.C) c_int;
            extern "c" fn ffi_fileno(*anyopaque) callconv(.C) c_int;
            extern "c" fn ffi_ungetc(c: c_int, *anyopaque) callconv(.C) c_int;
            extern "c" fn ffi_ftell(*anyopaque) callconv(.C) c_long;
            extern "c" fn ffi_fseek(*anyopaque, c_long, c_int) callconv(.C) c_int;
            extern "c" fn ffi_fflush(*anyopaque) callconv(.C) c_int;

            extern "c" fn calloc(nmemb: usize, size: usize) callconv(.C) ?*anyopaque;
            extern "c" fn perror([*:0]const u8) callconv(.C) void;

            const mac = if (Environment.isMac) struct {
                var ffi_stdinp: *anyopaque = @extern(*anyopaque, .{ .name = "__stdinp" });
                var ffi_stdoutp: *anyopaque = @extern(*anyopaque, .{ .name = "__stdoutp" });
                var ffi_stderrp: *anyopaque = @extern(*anyopaque, .{ .name = "__stderrp" });

                pub fn inject(state: *TCC.State) void {
                    state.addSymbolsComptime(.{
                        .__stdinp = ffi_stdinp,
                        .__stdoutp = ffi_stdoutp,
                        .__stderrp = ffi_stderrp,
                    }) catch @panic("Failed to add macos symbols");
                }
            } else struct {
                pub fn inject(_: *TCC.State) void {}
            };

            pub fn inject(state: *TCC.State) void {
                state.addSymbolsComptime(.{
                    // printf family
                    .vfprintf = ffi_vfprintf,
                    .vprintf = ffi_vprintf,
                    .fprintf = ffi_fprintf,
                    .printf = ffi_printf,
                    .fscanf = ffi_fscanf,
                    .scanf = ffi_scanf,
                    .sscanf = ffi_sscanf,
                    .vsscanf = ffi_vsscanf,
                    // files
                    .fopen = ffi_fopen,
                    .fclose = ffi_fclose,
                    .fgetc = ffi_fgetc,
                    .fputc = ffi_fputc,
                    .feof = ffi_feof,
                    .fileno = ffi_fileno,
                    .fwrite = std.c.fwrite,
                    .ungetc = ffi_ungetc,
                    .ftell = ffi_ftell,
                    .fseek = ffi_fseek,
                    .fflush = ffi_fflush,
                    .fread = std.c.fread,
                    // memory
                    .malloc = std.c.malloc,
                    .realloc = std.c.realloc,
                    .calloc = calloc,
                    .free = std.c.free,
                    // error
                    .perror = perror,
                }) catch @panic("Failed to add std.c symbols");

                if (Environment.isPosix) {
                    state.addSymbolsComptime(.{
                        .posix_memalign = std.c.posix_memalign,
                        .dlopen = std.c.dlopen,
                        .dlclose = std.c.dlclose,
                        .dlsym = std.c.dlsym,
                        .dlerror = std.c.dlerror,
                    }) catch @panic("Failed to add posix symbols");
                }

                mac.inject(state);
            }
        };

        pub fn handleCompilationError(this_: ?*CompileC, message: ?[*:0]const u8) callconv(.C) void {
            const this = this_ orelse return;
            var msg = std.mem.span(message orelse "");
            if (msg.len == 0) return;

            var offset: usize = 0;
            // the message we get from TCC sometimes has garbage in it
            // i think because we're doing in-memory compilation
            while (offset < msg.len) : (offset += 1) {
                if (msg[offset] > 0x20 and msg[offset] < 0x7f) break;
            }
            msg = msg[offset..];

            this.deferred_errors.append(bun.default_allocator, bun.default_allocator.dupe(u8, msg) catch bun.outOfMemory()) catch bun.outOfMemory();
        }

        const DeferredError = error{DeferredErrors};

        inline fn hasDeferredErrors(this: *CompileC) bool {
            return this.deferred_errors.items.len > 0;
        }

        /// Returns DeferredError if any errors from tinycc were registered
        /// via `handleCompilationError`
        inline fn errorCheck(this: *CompileC) DeferredError!void {
            if (this.deferred_errors.items.len > 0) {
                return error.DeferredErrors;
            }
        }

        pub const default_tcc_options: [:0]const u8 = "-std=c11 -Wl,--export-all-symbols -g -O2";

        var cached_default_system_include_dir: [:0]const u8 = "";
        var cached_default_system_library_dir: [:0]const u8 = "";
        var cached_default_system_include_dir_once = std.once(getSystemRootDirOnce);
        fn getSystemRootDirOnce() void {
            if (Environment.isMac) {
                var which_buf: [bun.MAX_PATH_BYTES]u8 = undefined;

                var process = bun.spawnSync(&.{
                    .stdout = .buffer,
                    .stdin = .ignore,
                    .stderr = .ignore,
                    .argv = &.{
                        bun.which(&which_buf, bun.sliceTo(std.c.getenv("PATH") orelse "", 0), Fs.FileSystem.instance.top_level_dir, "xcrun") orelse "/usr/bin/xcrun",
                        "-sdk",
                        "macosx",
                        "-show-sdk-path",
                    },
                    // ?[*:null]?[*:0]const u8
                    //  [*:null]?[*:0]u8
                    .envp = @ptrCast(std.c.environ),
                }) catch return;
                if (process == .result) {
                    defer process.result.deinit();
                    if (process.result.isOK()) {
                        const stdout = process.result.stdout.items;
                        if (stdout.len > 0) {
                            cached_default_system_include_dir = bun.default_allocator.dupeZ(u8, strings.trim(stdout, "\n\r")) catch return;
                        }
                    }
                }
            } else if (Environment.isLinux) {
                // On Debian/Ubuntu, the lib and include paths are suffixed with {arch}-linux-gnu
                // e.g. x86_64-linux-gnu or aarch64-linux-gnu
                // On Alpine and RHEL-based distros, the paths are not suffixed

                if (Environment.isX64) {
                    if (bun.FD.cwd().directoryExistsAt("/usr/include/x86_64-linux-gnu").isTrue()) {
                        cached_default_system_include_dir = "/usr/include/x86_64-linux-gnu";
                    } else if (bun.FD.cwd().directoryExistsAt("/usr/include").isTrue()) {
                        cached_default_system_include_dir = "/usr/include";
                    }

                    if (bun.FD.cwd().directoryExistsAt("/usr/lib/x86_64-linux-gnu").isTrue()) {
                        cached_default_system_library_dir = "/usr/lib/x86_64-linux-gnu";
                    } else if (bun.FD.cwd().directoryExistsAt("/usr/lib64").isTrue()) {
                        cached_default_system_library_dir = "/usr/lib64";
                    }
                } else if (Environment.isAarch64) {
                    if (bun.FD.cwd().directoryExistsAt("/usr/include/aarch64-linux-gnu").isTrue()) {
                        cached_default_system_include_dir = "/usr/include/aarch64-linux-gnu";
                    } else if (bun.FD.cwd().directoryExistsAt("/usr/include").isTrue()) {
                        cached_default_system_include_dir = "/usr/include";
                    }

                    if (bun.FD.cwd().directoryExistsAt("/usr/lib/aarch64-linux-gnu").isTrue()) {
                        cached_default_system_library_dir = "/usr/lib/aarch64-linux-gnu";
                    } else if (bun.FD.cwd().directoryExistsAt("/usr/lib64").isTrue()) {
                        cached_default_system_library_dir = "/usr/lib64";
                    }
                }
            }
        }

        fn getSystemIncludeDir() ?[:0]const u8 {
            cached_default_system_include_dir_once.call();
            if (cached_default_system_include_dir.len == 0) return null;
            return cached_default_system_include_dir;
        }

        fn getSystemLibraryDir() ?[:0]const u8 {
            cached_default_system_include_dir_once.call();
            if (cached_default_system_library_dir.len == 0) return null;
            return cached_default_system_library_dir;
        }

        pub fn compile(this: *CompileC, globalThis: *JSGlobalObject) !struct { *TCC.State, []u8 } {
            const compile_options: [:0]const u8 = if (this.flags.len > 0)
                this.flags
            else if (bun.getenvZ("BUN_TCC_OPTIONS")) |tcc_options|
                @ptrCast(tcc_options)
            else
                default_tcc_options;

            // TODO: correctly handle invalid user-provided options
            const state = TCC.State.init(CompileC, .{
                .options = compile_options,
                .err = .{ .ctx = this, .handler = &handleCompilationError },
            }, true) catch |e| switch (e) {
                error.OutOfMemory => return error.OutOfMemory,
                else => {
                    bun.debugAssert(this.hasDeferredErrors());
                    return error.DeferredErrors;
                },
            };

            var pathbuf: [bun.MAX_PATH_BYTES]u8 = undefined;

            if (CompilerRT.dir()) |compiler_rt_dir| {
                state.addSysIncludePath(compiler_rt_dir) catch {
                    debug("TinyCC failed to add sysinclude path", .{});
                };
            }

            if (Environment.isMac) {
                add_system_include_dir: {
                    const dirs_to_try = [_][]const u8{
                        bun.getenvZ("SDKROOT") orelse "",
                        getSystemIncludeDir() orelse "",
                    };

                    for (dirs_to_try) |sdkroot| {
                        if (sdkroot.len > 0) {
                            const include_dir = bun.path.joinAbsStringBufZ(sdkroot, &pathbuf, &.{ "usr", "include" }, .auto);
                            state.addSysIncludePath(include_dir) catch return globalThis.throw("TinyCC failed to add sysinclude path", .{});

                            const lib_dir = bun.path.joinAbsStringBufZ(sdkroot, &pathbuf, &.{ "usr", "lib" }, .auto);
                            state.addLibraryPath(lib_dir) catch return globalThis.throw("TinyCC failed to add library path", .{});

                            break :add_system_include_dir;
                        }
                    }
                }

                if (Environment.isAarch64) {
                    if (bun.FD.cwd().directoryExistsAt("/opt/homebrew/include").isTrue()) {
                        state.addSysIncludePath("/opt/homebrew/include") catch {
                            debug("TinyCC failed to add library path", .{});
                        };
                    }

                    if (bun.FD.cwd().directoryExistsAt("/opt/homebrew/lib").isTrue()) {
                        state.addLibraryPath("/opt/homebrew/lib") catch {
                            debug("TinyCC failed to add library path", .{});
                        };
                    }
                }
            } else if (Environment.isLinux) {
                if (getSystemIncludeDir()) |include_dir| {
                    state.addSysIncludePath(include_dir) catch {
                        debug("TinyCC failed to add sysinclude path", .{});
                    };
                }

                if (getSystemLibraryDir()) |library_dir| {
                    state.addLibraryPath(library_dir) catch {
                        debug("TinyCC failed to add library path", .{});
                    };
                }
            }

            if (Environment.isPosix) {
                if (bun.FD.cwd().directoryExistsAt("/usr/local/include").isTrue()) {
                    state.addSysIncludePath("/usr/local/include") catch {
                        debug("TinyCC failed to add sysinclude path", .{});
                    };
                }

                if (bun.FD.cwd().directoryExistsAt("/usr/local/lib").isTrue()) {
                    state.addLibraryPath("/usr/local/lib") catch {
                        debug("TinyCC failed to add library path", .{});
                    };
                }
            }

            try this.errorCheck();

            for (this.include_dirs.items) |include_dir| {
                state.addSysIncludePath(include_dir) catch {
                    bun.debugAssert(this.hasDeferredErrors());
                    return error.DeferredErrors;
                };
            }

            try this.errorCheck();

            CompilerRT.define(state);

            try this.errorCheck();

            for (this.symbols.map.values()) |*symbol| {
                if (symbol.needsNapiEnv()) {
                    state.addSymbol("Bun__thisFFIModuleNapiEnv", globalThis.makeNapiEnvForFFI()) catch return error.DeferredErrors;
                    break;
                }
            }

            for (this.define.items) |define| {
                state.defineSymbol(define[0], define[1]);
                try this.errorCheck();
            }

            this.source.add(state, &this.current_file_for_errors) catch {
                if (this.deferred_errors.items.len > 0) {
                    return error.DeferredErrors;
                } else {
                    if (!globalThis.hasException()) {
                        return globalThis.throw("TinyCC failed to compile", .{});
                    }
                    return error.JSError;
                }
            };

            CompilerRT.inject(state);
            stdarg.inject(state);

            try this.errorCheck();

            for (this.library_dirs.items) |library_dir| {
                // register all, even if some fail. Only fail after all have been registered.
                state.addLibraryPath(library_dir) catch {
                    debug("TinyCC failed to add library path", .{});
                };
            }
            try this.errorCheck();

            for (this.libraries.items) |library| {
                // register all, even if some fail.
                state.addLibrary(library) catch {};
            }
            try this.errorCheck();

            const relocation_size = state.relocate(null) catch {
                bun.debugAssert(this.hasDeferredErrors());
                return error.DeferredErrors;
            };

            const bytes: []u8 = try bun.default_allocator.alloc(u8, @as(usize, @intCast(relocation_size)));
            // We cannot free these bytes, evidently.

            _ = dangerouslyRunWithoutJitProtections(TCC.Error!usize, TCC.State.relocate, .{ state, bytes.ptr }) catch return error.DeferredErrors;

            // if errors got added, we would have returned in the relocation catch.
            bun.debugAssert(this.deferred_errors.items.len == 0);

            for (this.symbols.map.keys(), this.symbols.map.values()) |symbol, *function| {
                // FIXME: why are we duping here? can we at least use a stack
                // fallback allocator?
                const duped = bun.default_allocator.dupeZ(u8, symbol) catch bun.outOfMemory();
                defer bun.default_allocator.free(duped);
                function.symbol_from_dynamic_library = state.getSymbol(duped) orelse {
                    return globalThis.throw("{} is missing from {s}. Was it included in the source code?", .{ bun.fmt.quote(symbol), this.source.first() });
                };
            }

            try this.errorCheck();

            return .{ state, bytes };
        }

        pub fn deinit(this: *CompileC) void {
            this.symbols.deinit();

            this.libraries.deinit();
            this.library_dirs.deinit();
            this.include_dirs.deinit();

            for (this.deferred_errors.items) |deferred_error| {
                bun.default_allocator.free(deferred_error);
            }
            this.deferred_errors.clearAndFree(bun.default_allocator);

            for (this.define.items) |define| {
                bun.default_allocator.free(define[0]);
                if (define[1].len > 0) bun.default_allocator.free(define[1]);
            }
            this.define.clearAndFree(bun.default_allocator);

            this.source.deinit(bun.default_allocator);
            if (this.flags.len > 0) bun.default_allocator.free(this.flags);
            this.flags = "";
        }
    };
    const SymbolsMap = struct {
        map: bun.StringArrayHashMapUnmanaged(Function) = .{},
        pub fn deinit(this: *SymbolsMap) void {
            for (this.map.keys()) |key| {
                bun.default_allocator.free(@constCast(key));
            }
            this.map.clearAndFree(bun.default_allocator);
        }
    };

    const StringArray = struct {
        items: []const [:0]const u8 = &.{},
        pub fn deinit(this: *StringArray) void {
            for (this.items) |item| {
                // Attempting to free an empty null-terminated slice will crash if it was a default value
                bun.debugAssert(item.len > 0);

                bun.default_allocator.free(@constCast(item));
            }

            if (this.items.len > 0)
                bun.default_allocator.free(this.items);
        }

        pub fn fromJSArray(globalThis: *JSC.JSGlobalObject, value: JSC.JSValue, comptime property: []const u8) bun.JSError!StringArray {
            var iter = try value.arrayIterator(globalThis);
            var items = std.ArrayList([:0]const u8).init(bun.default_allocator);

            while (iter.next()) |val| {
                if (!val.isString()) {
                    for (items.items) |item| {
                        bun.default_allocator.free(@constCast(item));
                    }
                    items.deinit();
                    return globalThis.throwInvalidArgumentTypeValue(property, "array of strings", val);
                }
                const str = try val.getZigString(globalThis);
                if (str.isEmpty()) continue;
                items.append(str.toOwnedSliceZ(bun.default_allocator) catch bun.outOfMemory()) catch bun.outOfMemory();
            }

            return .{ .items = items.items };
        }

        pub fn fromJSString(globalThis: *JSC.JSGlobalObject, value: JSC.JSValue, comptime property: []const u8) bun.JSError!StringArray {
            if (value.isUndefined()) return .{};
            if (!value.isString()) {
                return globalThis.throwInvalidArgumentTypeValue(property, "array of strings", value);
            }
            const str = try value.getZigString(globalThis);
            if (str.isEmpty()) return .{};
            var items = std.ArrayList([:0]const u8).init(bun.default_allocator);
            items.append(str.toOwnedSliceZ(bun.default_allocator) catch bun.outOfMemory()) catch bun.outOfMemory();
            return .{ .items = items.items };
        }

        pub fn fromJS(globalThis: *JSC.JSGlobalObject, value: JSC.JSValue, comptime property: []const u8) bun.JSError!StringArray {
            if (value.isArray()) {
                return fromJSArray(globalThis, value, property);
            }
            return fromJSString(globalThis, value, property);
        }
    };

    pub fn Bun__FFI__cc(globalThis: *JSC.JSGlobalObject, callframe: *JSC.CallFrame) bun.JSError!JSC.JSValue {
        const arguments = callframe.arguments_old(1).slice();
        if (arguments.len == 0 or !arguments[0].isObject()) {
            return globalThis.throwInvalidArguments("Expected object", .{});
        }
        const allocator = bun.default_allocator;

        // Step 1. compile the user's code

        const object = arguments[0];

        var compile_c = CompileC{};
        defer {
            if (globalThis.hasException()) {
                compile_c.deinit();
            }
        }

<<<<<<< HEAD
        const symbols_object: JSValue = try object.getOwn(globalThis, "symbols") orelse .jsUndefined();
=======
        const symbols_object: JSValue = object.getOwn(globalThis, "symbols") orelse .js_undefined;
>>>>>>> 9499f215
        if (!globalThis.hasException() and (symbols_object == .zero or !symbols_object.isObject())) {
            return globalThis.throwInvalidArgumentTypeValue("symbols", "object", symbols_object);
        }

        if (globalThis.hasException()) {
            return error.JSError;
        }

        // SAFETY: already checked that symbols_object is an object
        if (try generateSymbols(globalThis, allocator, &compile_c.symbols.map, symbols_object.getObject().?)) |val| {
            if (val != .zero and !globalThis.hasException())
                return globalThis.throwValue(val);
            return error.JSError;
        }

        if (compile_c.symbols.map.count() == 0) {
            return globalThis.throw("Expected at least one exported symbol", .{});
        }

        if (try object.getOwn(globalThis, "library")) |library_value| {
            compile_c.libraries = try StringArray.fromJS(globalThis, library_value, "library");
        }

        if (globalThis.hasException()) {
            return error.JSError;
        }

        if (try object.getTruthy(globalThis, "flags")) |flags_value| {
            if (flags_value.isArray()) {
                var iter = try flags_value.arrayIterator(globalThis);

                var flags = std.ArrayList(u8).init(allocator);
                defer flags.deinit();
                flags.appendSlice(CompileC.default_tcc_options) catch bun.outOfMemory();

                while (iter.next()) |value| {
                    if (!value.isString()) {
                        return globalThis.throwInvalidArgumentTypeValue("flags", "array of strings", value);
                    }
                    const slice = try value.toSlice(globalThis, allocator);
                    if (slice.len == 0) continue;
                    defer slice.deinit();
                    flags.append(' ') catch bun.outOfMemory();
                    flags.appendSlice(slice.slice()) catch bun.outOfMemory();
                }
                flags.append(0) catch bun.outOfMemory();
                compile_c.flags = flags.items[0 .. flags.items.len - 1 :0];
                flags = std.ArrayList(u8).init(allocator);
            } else {
                if (!flags_value.isString()) {
                    return globalThis.throwInvalidArgumentTypeValue("flags", "string", flags_value);
                }

                const str = try flags_value.getZigString(globalThis);
                if (!str.isEmpty()) {
                    compile_c.flags = str.toOwnedSliceZ(allocator) catch bun.outOfMemory();
                }
            }
        }

        if (globalThis.hasException()) {
            return error.JSError;
        }

        if (try object.getTruthy(globalThis, "define")) |define_value| {
            if (define_value.getObject()) |define_obj| {
                const Iter = JSC.JSPropertyIterator(.{ .include_value = true, .skip_empty_name = true });
                var iter = try Iter.init(globalThis, define_obj);
                defer iter.deinit();
                while (try iter.next()) |entry| {
                    const key = entry.toOwnedSliceZ(allocator) catch bun.outOfMemory();
                    var owned_value: [:0]const u8 = "";
                    if (!iter.value.isUndefinedOrNull()) {
                        if (iter.value.isString()) {
                            const value = try iter.value.getZigString(globalThis);
                            if (value.len > 0) {
                                owned_value = value.toOwnedSliceZ(allocator) catch bun.outOfMemory();
                            }
                        }
                    }
                    if (globalThis.hasException()) {
                        allocator.free(key);
                        return error.JSError;
                    }

                    compile_c.define.append(allocator, .{ key, owned_value }) catch bun.outOfMemory();
                }
            }
        }

        if (globalThis.hasException()) {
            return error.JSError;
        }

        if (try object.getTruthy(globalThis, "include")) |include_value| {
            compile_c.include_dirs = try StringArray.fromJS(globalThis, include_value, "include");
        }

        if (globalThis.hasException()) {
            return error.JSError;
        }

        if (try object.getOwn(globalThis, "source")) |source_value| {
            if (source_value.isArray()) {
                compile_c.source = .{ .files = .{} };
                var iter = try source_value.arrayIterator(globalThis);
                while (iter.next()) |value| {
                    if (!value.isString()) {
                        return globalThis.throwInvalidArgumentTypeValue("source", "array of strings", value);
                    }
                    try compile_c.source.files.append(bun.default_allocator, try (try value.getZigString(globalThis)).toOwnedSliceZ(bun.default_allocator));
                }
            } else if (!source_value.isString()) {
                return globalThis.throwInvalidArgumentTypeValue("source", "string", source_value);
            } else {
                const source_path = try (try source_value.getZigString(globalThis)).toOwnedSliceZ(bun.default_allocator);
                compile_c.source.file = source_path;
            }
        }

        if (globalThis.hasException()) {
            return error.JSError;
        }

        // Now we compile the code with tinycc.
        var tcc_state: ?*TCC.State, var bytes_to_free_on_error = compile_c.compile(globalThis) catch |err| {
            switch (err) {
                error.DeferredErrors => {
                    var combined = std.ArrayList(u8).init(bun.default_allocator);
                    defer combined.deinit();
                    var writer = combined.writer();
                    writer.print("{d} errors while compiling {s}\n", .{ compile_c.deferred_errors.items.len, if (compile_c.current_file_for_errors.len > 0) compile_c.current_file_for_errors else compile_c.source.first() }) catch bun.outOfMemory();

                    for (compile_c.deferred_errors.items) |deferred_error| {
                        writer.print("{s}\n", .{deferred_error}) catch bun.outOfMemory();
                    }

                    return globalThis.throw("{s}", .{combined.items});
                },
                error.JSError => |e| return e,
                error.OutOfMemory => |e| return e,
            }
        };
        defer {
            if (tcc_state) |state| state.deinit();

            // TODO: upgrade tinycc because they improved the way memory management works for this
            // we are unable to free memory safely in certain cases here.
        }

        const napi_env = makeNapiEnvIfNeeded(compile_c.symbols.map.values(), globalThis);

        var obj = JSC.JSValue.createEmptyObject(globalThis, compile_c.symbols.map.count());
        for (compile_c.symbols.map.values()) |*function| {
            const function_name = function.base_name.?;

            function.compile(napi_env) catch |err| {
                if (!globalThis.hasException()) {
                    const ret = globalThis.toInvalidArguments("{s} when translating symbol \"{s}\"", .{
                        @errorName(err),
                        function_name,
                    });
                    return globalThis.throwValue(ret);
                }
                return error.JSError;
            };
            switch (function.step) {
                .failed => |err| {
                    const res = ZigString.init(err.msg).toErrorInstance(globalThis);
                    return globalThis.throwValue(res);
                },
                .pending => {
                    return globalThis.throw("Failed to compile (nothing happend!)", .{});
                },
                .compiled => |*compiled| {
                    const str = ZigString.init(bun.asByteSlice(function_name));
                    const cb = JSC.host_fn.NewRuntimeFunction(
                        globalThis,
                        &str,
                        @as(u32, @intCast(function.arg_types.items.len)),
                        bun.cast(*const JSC.JSHostFn, compiled.ptr),
                        false,
                        true,
                        function.symbol_from_dynamic_library,
                    );
                    compiled.js_function = cb;
                    obj.put(globalThis, &str, cb);
                },
            }
        }

        // TODO: pub const new = bun.TrivialNew(FFI)
        var lib = bun.default_allocator.create(FFI) catch bun.outOfMemory();
        lib.* = .{
            .dylib = null,
            .shared_state = tcc_state,
            .functions = compile_c.symbols.map,
            .relocated_bytes_to_free = bytes_to_free_on_error,
        };
        tcc_state = null;
        bytes_to_free_on_error = "";
        compile_c.symbols = .{};

        const js_object = lib.toJS(globalThis);
        JSC.Codegen.JSFFI.symbolsValueSetCached(js_object, globalThis, obj);
        return js_object;
    }

    pub fn closeCallback(globalThis: *JSGlobalObject, ctx: JSValue) JSValue {
        var function: *Function = @ptrFromInt(ctx.asPtrAddress());
        function.deinit(globalThis);
        return .js_undefined;
    }

    pub fn callback(globalThis: *JSGlobalObject, interface: JSC.JSValue, js_callback: JSC.JSValue) JSValue {
        JSC.markBinding(@src());
        if (!interface.isObject()) {
            return globalThis.toInvalidArguments("Expected object", .{});
        }

        if (js_callback.isEmptyOrUndefinedOrNull() or !js_callback.isCallable()) {
            return globalThis.toInvalidArguments("Expected callback function", .{});
        }

        const allocator = VirtualMachine.get().allocator;
        var function: Function = .{ .allocator = allocator };
        var func = &function;

        if (generateSymbolForFunction(globalThis, allocator, interface, func) catch ZigString.init("Out of memory").toErrorInstance(globalThis)) |val| {
            return val;
        }

        // TODO: WeakRefHandle that automatically frees it?
        func.base_name = "";
        js_callback.ensureStillAlive();

        func.compileCallback(globalThis, js_callback, func.threadsafe) catch return ZigString.init("Out of memory").toErrorInstance(globalThis);
        switch (func.step) {
            .failed => |err| {
                const message = ZigString.init(err.msg).toErrorInstance(globalThis);

                func.deinit(globalThis);

                return message;
            },
            .pending => {
                func.deinit(globalThis);
                return ZigString.init("Failed to compile, but not sure why. Please report this bug").toErrorInstance(globalThis);
            },
            .compiled => {
                const function_ = bun.default_allocator.create(Function) catch unreachable;
                function_.* = func.*;
                return JSValue.createObject2(
                    globalThis,
                    ZigString.static("ptr"),
                    ZigString.static("ctx"),
                    JSC.JSValue.fromPtrAddress(@intFromPtr(function_.step.compiled.ptr)),
                    JSC.JSValue.fromPtrAddress(@intFromPtr(function_)),
                );
            },
        }
    }

    pub fn close(
        this: *FFI,
        globalThis: *JSC.JSGlobalObject,
        _: *JSC.CallFrame,
    ) bun.JSError!JSValue {
        JSC.markBinding(@src());
        if (this.closed) {
            return .js_undefined;
        }
        this.closed = true;
        if (this.dylib) |*dylib| {
            dylib.close();
            this.dylib = null;
        }

        if (this.shared_state) |state| {
            this.shared_state = null;
            state.deinit();
        }

        const allocator = VirtualMachine.get().allocator;

        for (this.functions.values()) |*val| {
            val.deinit(globalThis);
        }
        this.functions.deinit(allocator);

        // NOTE: `relocated_bytes_to_free` points to a memory region that was
        // relocated by tinycc. Attempts to free it will cause a bus error,
        // even if jit protections are disabled.
        // if (this.relocated_bytes_to_free) |relocated_bytes_to_free| {
        //     this.relocated_bytes_to_free = null;
        //     bun.default_allocator.free(relocated_bytes_to_free);
        // }

        return .js_undefined;
    }

    pub fn printCallback(global: *JSGlobalObject, object: JSC.JSValue) JSValue {
        JSC.markBinding(@src());
        const allocator = VirtualMachine.get().allocator;

        if (object.isEmptyOrUndefinedOrNull() or !object.isObject()) {
            return global.toInvalidArguments("Expected an object", .{});
        }

        var function: Function = .{ .allocator = allocator };
        if (generateSymbolForFunction(global, allocator, object, &function) catch ZigString.init("Out of memory").toErrorInstance(global)) |val| {
            return val;
        }

        var arraylist = std.ArrayList(u8).init(allocator);
        defer arraylist.deinit();
        var writer = arraylist.writer();

        function.base_name = "my_callback_function";

        function.printCallbackSourceCode(null, null, &writer) catch {
            return ZigString.init("Error while printing code").toErrorInstance(global);
        };
        return ZigString.init(arraylist.items).toJS(global);
    }

    pub fn print(global: *JSGlobalObject, object: JSC.JSValue, is_callback_val: ?JSC.JSValue) bun.JSError!JSValue {
        const allocator = bun.default_allocator;
        if (is_callback_val) |is_callback| {
            if (is_callback.toBoolean()) {
                return printCallback(global, object);
            }
        }

        if (object.isEmptyOrUndefinedOrNull()) return invalidOptionsArg(global);
        const obj = object.getObject() orelse return invalidOptionsArg(global);

        var symbols = bun.StringArrayHashMapUnmanaged(Function){};
        if (generateSymbols(global, bun.default_allocator, &symbols, obj) catch JSC.JSValue.zero) |val| {
            // an error while validating symbols
            for (symbols.keys()) |key| {
                allocator.free(@constCast(key));
            }
            symbols.clearAndFree(allocator);
            return val;
        }
        JSC.markBinding(@src());
        var strs = std.ArrayList(bun.String).initCapacity(allocator, symbols.count()) catch bun.outOfMemory();
        defer {
            for (strs.items) |str| {
                str.deref();
            }
            strs.deinit();
        }
        for (symbols.values()) |*function| {
            var arraylist = std.ArrayList(u8).init(allocator);
            var writer = arraylist.writer();
            function.printSourceCode(&writer) catch {
                // an error while generating source code
                for (symbols.keys()) |key| {
                    allocator.free(@constCast(key));
                }
                for (symbols.values()) |*function_| {
                    function_.arg_types.deinit(allocator);
                }

                symbols.clearAndFree(allocator);
                return ZigString.init("Error while printing code").toErrorInstance(global);
            };
            strs.appendAssumeCapacity(bun.String.createUTF8(arraylist.items));
        }

        const ret = try bun.String.toJSArray(global, strs.items);

        for (symbols.keys()) |key| {
            allocator.free(@constCast(key));
        }
        for (symbols.values()) |*function_| {
            function_.arg_types.deinit(allocator);
            if (function_.step == .compiled) {
                allocator.free(function_.step.compiled.buf);
            }
        }
        symbols.clearAndFree(allocator);

        return ret;
    }

    /// Creates an Exception object indicating that options object is invalid.
    /// The exception is not thrown on the VM.
    fn invalidOptionsArg(global: *JSGlobalObject) JSValue {
        return global.toInvalidArguments("Expected an options object with symbol names", .{});
    }

    pub fn open(global: *JSGlobalObject, name_str: ZigString, object_value: JSC.JSValue) JSC.JSValue {
        JSC.markBinding(@src());
        const vm = VirtualMachine.get();
        var name_slice = name_str.toSlice(bun.default_allocator);
        defer name_slice.deinit();

        if (object_value.isEmptyOrUndefinedOrNull()) return invalidOptionsArg(global);
        const object = object_value.getObject() orelse return invalidOptionsArg(global);

        var filepath_buf: bun.PathBuffer = undefined;
        const name = brk: {
            if (JSC.ModuleLoader.resolveEmbeddedFile(
                vm,
                name_slice.slice(),
                switch (Environment.os) {
                    .linux => "so",
                    .mac => "dylib",
                    .windows => "dll",
                    else => @compileError("TODO"),
                },
            )) |resolved| {
                @memcpy(filepath_buf[0..resolved.len], resolved);
                filepath_buf[resolved.len] = 0;
                break :brk filepath_buf[0..resolved.len];
            }

            break :brk name_slice.slice();
        };

        if (name.len == 0) {
            return global.toInvalidArguments("Invalid library name", .{});
        }

        var symbols = bun.StringArrayHashMapUnmanaged(Function){};
        if (generateSymbols(global, bun.default_allocator, &symbols, object) catch JSC.JSValue.zero) |val| {
            // an error while validating symbols
            for (symbols.keys()) |key| {
                bun.default_allocator.free(@constCast(key));
            }
            symbols.clearAndFree(bun.default_allocator);
            return val;
        }
        if (symbols.count() == 0) {
            return global.toInvalidArguments("Expected at least one symbol", .{});
        }

        var dylib: std.DynLib = brk: {
            // First try using the name directly
            break :brk std.DynLib.open(name) catch {
                const backup_name = Fs.FileSystem.instance.abs(&[1]string{name});
                // if that fails, try resolving the filepath relative to the current working directory
                break :brk std.DynLib.open(backup_name) catch {
                    // Then, if that fails, report an error.
                    const system_error = JSC.SystemError{
                        .code = bun.String.createUTF8(@tagName(.ERR_DLOPEN_FAILED)),
                        .message = bun.String.createUTF8("Failed to open library. This is usually caused by a missing library or an invalid library path."),
                        .syscall = bun.String.createUTF8("dlopen"),
                    };
                    return system_error.toErrorInstance(global);
                };
            };
        };

        var size = symbols.values().len;
        if (size >= 63) {
            size = 0;
        }
        var obj = JSC.JSValue.createEmptyObject(global, size);
        obj.protect();
        defer obj.unprotect();

        const napi_env = makeNapiEnvIfNeeded(symbols.values(), global);

        for (symbols.values()) |*function| {
            const function_name = function.base_name.?;

            // optional if the user passed "ptr"
            if (function.symbol_from_dynamic_library == null) {
                const resolved_symbol = dylib.lookup(*anyopaque, function_name) orelse {
                    const ret = global.toInvalidArguments("Symbol \"{s}\" not found in \"{s}\"", .{ bun.asByteSlice(function_name), name });
                    for (symbols.values()) |*value| {
                        bun.default_allocator.free(@constCast(bun.asByteSlice(value.base_name.?)));
                        value.arg_types.clearAndFree(bun.default_allocator);
                    }
                    symbols.clearAndFree(bun.default_allocator);
                    dylib.close();
                    return ret;
                };

                function.symbol_from_dynamic_library = resolved_symbol;
            }

            function.compile(napi_env) catch |err| {
                const ret = global.toInvalidArguments("{s} when compiling symbol \"{s}\" in \"{s}\"", .{
                    bun.asByteSlice(@errorName(err)),
                    bun.asByteSlice(function_name),
                    name,
                });
                for (symbols.values()) |*value| {
                    value.deinit(global);
                }
                symbols.clearAndFree(bun.default_allocator);
                dylib.close();
                return ret;
            };
            switch (function.step) {
                .failed => |err| {
                    defer for (symbols.values()) |*other_function| {
                        other_function.deinit(global);
                    };

                    const res = ZigString.init(err.msg).toErrorInstance(global);
                    symbols.clearAndFree(bun.default_allocator);
                    dylib.close();
                    return res;
                },
                .pending => {
                    for (symbols.values()) |*other_function| {
                        other_function.deinit(global);
                    }
                    symbols.clearAndFree(bun.default_allocator);
                    dylib.close();
                    return ZigString.init("Failed to compile (nothing happend!)").toErrorInstance(global);
                },
                .compiled => |*compiled| {
                    const str = ZigString.init(bun.asByteSlice(function_name));
                    const cb = JSC.host_fn.NewRuntimeFunction(
                        global,
                        &str,
                        @as(u32, @intCast(function.arg_types.items.len)),
                        bun.cast(*const JSC.JSHostFn, compiled.ptr),
                        false,
                        true,
                        function.symbol_from_dynamic_library,
                    );
                    compiled.js_function = cb;
                    obj.put(global, &str, cb);
                },
            }
        }

        const lib = bun.new(FFI, .{
            .dylib = dylib,
            .functions = symbols,
        });

        const js_object = lib.toJS(global);
        JSC.Codegen.JSFFI.symbolsValueSetCached(js_object, global, obj);
        return js_object;
    }

    pub fn getSymbols(_: *FFI, _: *JSC.JSGlobalObject) JSC.JSValue {
        // This shouldn't be called. The cachedValue is what should be called.
        return .js_undefined;
    }

    pub fn linkSymbols(global: *JSGlobalObject, object_value: JSC.JSValue) JSC.JSValue {
        JSC.markBinding(@src());
        const allocator = VirtualMachine.get().allocator;

        if (object_value.isEmptyOrUndefinedOrNull()) return invalidOptionsArg(global);
        const object = object_value.getObject() orelse return invalidOptionsArg(global);

        var symbols = bun.StringArrayHashMapUnmanaged(Function){};
        if (generateSymbols(global, allocator, &symbols, object) catch JSC.JSValue.zero) |val| {
            // an error while validating symbols
            for (symbols.keys()) |key| {
                allocator.free(@constCast(key));
            }
            symbols.clearAndFree(allocator);
            return val;
        }
        if (symbols.count() == 0) {
            return global.toInvalidArguments("Expected at least one symbol", .{});
        }

        var obj = JSValue.createEmptyObject(global, symbols.count());
        obj.ensureStillAlive();
        defer obj.ensureStillAlive();

        const napi_env = makeNapiEnvIfNeeded(symbols.values(), global);

        for (symbols.values()) |*function| {
            const function_name = function.base_name.?;

            if (function.symbol_from_dynamic_library == null) {
                const ret = global.toInvalidArguments("Symbol for \"{s}\" not found", .{bun.asByteSlice(function_name)});
                for (symbols.values()) |*value| {
                    allocator.free(@constCast(bun.asByteSlice(value.base_name.?)));
                    value.arg_types.clearAndFree(allocator);
                }
                symbols.clearAndFree(allocator);
                return ret;
            }

            function.compile(napi_env) catch |err| {
                const ret = global.toInvalidArguments("{s} when compiling symbol \"{s}\"", .{
                    bun.asByteSlice(@errorName(err)),
                    bun.asByteSlice(function_name),
                });
                for (symbols.values()) |*value| {
                    value.deinit(global);
                }
                symbols.clearAndFree(allocator);
                return ret;
            };
            switch (function.step) {
                .failed => |err| {
                    for (symbols.values()) |*value| {
                        allocator.free(@constCast(bun.asByteSlice(value.base_name.?)));
                        value.arg_types.clearAndFree(allocator);
                    }

                    const res = ZigString.init(err.msg).toErrorInstance(global);
                    function.deinit(global);
                    symbols.clearAndFree(allocator);
                    return res;
                },
                .pending => {
                    for (symbols.values()) |*value| {
                        allocator.free(@constCast(bun.asByteSlice(value.base_name.?)));
                        value.arg_types.clearAndFree(allocator);
                    }
                    symbols.clearAndFree(allocator);
                    return ZigString.static("Failed to compile (nothing happend!)").toErrorInstance(global);
                },
                .compiled => |*compiled| {
                    const name = &ZigString.init(bun.asByteSlice(function_name));

                    const cb = JSC.host_fn.NewRuntimeFunction(
                        global,
                        name,
                        @as(u32, @intCast(function.arg_types.items.len)),
                        bun.cast(*JSC.JSHostFn, compiled.ptr),
                        false,
                        true,
                        function.symbol_from_dynamic_library,
                    );
                    compiled.js_function = cb;

                    obj.put(global, name, cb);
                },
            }
        }

        const lib = bun.new(FFI, .{
            .dylib = null,
            .functions = symbols,
        });

        const js_object = lib.toJS(global);
        JSC.Codegen.JSFFI.symbolsValueSetCached(js_object, global, obj);
        return js_object;
    }
    pub fn generateSymbolForFunction(global: *JSGlobalObject, allocator: std.mem.Allocator, value: JSC.JSValue, function: *Function) bun.JSError!?JSValue {
        JSC.markBinding(@src());

        var abi_types = std.ArrayListUnmanaged(ABIType){};

        if (try value.getOwn(global, "args")) |args| {
            if (args.isEmptyOrUndefinedOrNull() or !args.jsType().isArray()) {
                return ZigString.static("Expected an object with \"args\" as an array").toErrorInstance(global);
            }

            var array = try args.arrayIterator(global);

            try abi_types.ensureTotalCapacityPrecise(allocator, array.len);
            while (array.next()) |val| {
                if (val.isEmptyOrUndefinedOrNull()) {
                    abi_types.clearAndFree(allocator);
                    return ZigString.static("param must be a string (type name) or number").toErrorInstance(global);
                }

                if (val.isAnyInt()) {
                    const int = val.to(i32);
                    switch (int) {
                        0...ABIType.max => {
                            abi_types.appendAssumeCapacity(@as(ABIType, @enumFromInt(int)));
                            continue;
                        },
                        else => {
                            abi_types.clearAndFree(allocator);
                            return ZigString.static("invalid ABI type").toErrorInstance(global);
                        },
                    }
                }

                if (!val.jsType().isStringLike()) {
                    abi_types.clearAndFree(allocator);
                    return ZigString.static("param must be a string (type name) or number").toErrorInstance(global);
                }

                var type_name = try val.toSlice(global, allocator);
                defer type_name.deinit();
                abi_types.appendAssumeCapacity(ABIType.label.get(type_name.slice()) orelse {
                    abi_types.clearAndFree(allocator);
                    return global.toTypeError(.INVALID_ARG_VALUE, "Unknown type {s}", .{type_name.slice()});
                });
            }
        }
        // var function
        var return_type = ABIType.void;

        var threadsafe = false;

        if (try value.getTruthy(global, "threadsafe")) |threadsafe_value| {
            threadsafe = threadsafe_value.toBoolean();
        }

        if (try value.getTruthy(global, "returns")) |ret_value| brk: {
            if (ret_value.isAnyInt()) {
                const int = ret_value.toInt32();
                switch (int) {
                    0...ABIType.max => {
                        return_type = @as(ABIType, @enumFromInt(int));
                        break :brk;
                    },
                    else => {
                        abi_types.clearAndFree(allocator);
                        return ZigString.static("invalid ABI type").toErrorInstance(global);
                    },
                }
            }

            var ret_slice = try ret_value.toSlice(global, allocator);
            defer ret_slice.deinit();
            return_type = ABIType.label.get(ret_slice.slice()) orelse {
                abi_types.clearAndFree(allocator);
                return global.toTypeError(.INVALID_ARG_VALUE, "Unknown return type {s}", .{ret_slice.slice()});
            };
        }

        if (return_type == ABIType.napi_env) {
            abi_types.clearAndFree(allocator);
            return ZigString.static("Cannot return napi_env to JavaScript").toErrorInstance(global);
        }

        if (return_type == .buffer) {
            abi_types.clearAndFree(allocator);
            return ZigString.static("Cannot return a buffer to JavaScript (since byteLength and byteOffset are unknown)").toErrorInstance(global);
        }

        if (function.threadsafe and return_type != ABIType.void) {
            abi_types.clearAndFree(allocator);
            return ZigString.static("Threadsafe functions must return void").toErrorInstance(global);
        }

        function.* = Function{
            .base_name = null,
            .arg_types = abi_types,
            .return_type = return_type,
            .threadsafe = threadsafe,
            .allocator = allocator,
        };

        if (try value.get(global, "ptr")) |ptr| {
            if (ptr.isNumber()) {
                const num = ptr.asPtrAddress();
                if (num > 0)
                    function.symbol_from_dynamic_library = @as(*anyopaque, @ptrFromInt(num));
            } else {
                const num = ptr.toUInt64NoTruncate();
                if (num > 0) {
                    function.symbol_from_dynamic_library = @as(*anyopaque, @ptrFromInt(num));
                }
            }
        }

        return null;
    }

    pub fn generateSymbols(global: *JSGlobalObject, allocator: Allocator, symbols: *bun.StringArrayHashMapUnmanaged(Function), object: *JSC.JSObject) bun.JSError!?JSValue {
        JSC.markBinding(@src());

        var symbols_iter = try JSC.JSPropertyIterator(.{
            .skip_empty_name = true,

            .include_value = true,
        }).init(global, object);
        defer symbols_iter.deinit();

        try symbols.ensureTotalCapacity(allocator, symbols_iter.len);

        while (try symbols_iter.next()) |prop| {
            const value = symbols_iter.value;

            if (value.isEmptyOrUndefinedOrNull()) {
                return global.toTypeError(.INVALID_ARG_VALUE, "Expected an object for key \"{any}\"", .{prop});
            }

            var function: Function = .{ .allocator = allocator };
            if (try generateSymbolForFunction(global, allocator, value, &function)) |val| {
                return val;
            }
            function.base_name = try prop.toOwnedSliceZ(allocator);

            symbols.putAssumeCapacity(bun.asByteSlice(function.base_name.?), function);
        }

        return null;
    }

    pub const Function = struct {
        symbol_from_dynamic_library: ?*anyopaque = null,
        base_name: ?[:0]const u8 = null,
        state: ?*TCC.State = null,

        return_type: ABIType = ABIType.void,
        arg_types: std.ArrayListUnmanaged(ABIType) = .{},
        step: Step = Step{ .pending = {} },
        threadsafe: bool = false,
        allocator: Allocator,

        pub var lib_dirZ: [*:0]const u8 = "";

        pub fn needsHandleScope(val: *const Function) bool {
            for (val.arg_types.items) |arg| {
                if (arg == ABIType.napi_env or arg == ABIType.napi_value) {
                    return true;
                }
            }
            return val.return_type == ABIType.napi_value;
        }

        extern "c" fn FFICallbackFunctionWrapper_destroy(*anyopaque) void;

        pub fn deinit(val: *Function, globalThis: *JSC.JSGlobalObject) void {
            JSC.markBinding(@src());

            if (val.base_name) |base_name| {
                if (bun.asByteSlice(base_name).len > 0) {
                    val.allocator.free(@constCast(bun.asByteSlice(base_name)));
                }
            }

            val.arg_types.clearAndFree(val.allocator);

            if (val.state) |state| {
                state.deinit();
                val.state = null;
            }

            if (val.step == .compiled) {
                // val.allocator.free(val.step.compiled.buf);
                if (val.step.compiled.js_function != .zero) {
                    _ = globalThis;
                    // _ = JSC.untrackFunction(globalThis, val.step.compiled.js_function);
                    val.step.compiled.js_function = .zero;
                }

                if (val.step.compiled.ffi_callback_function_wrapper) |wrapper| {
                    FFICallbackFunctionWrapper_destroy(wrapper);
                    val.step.compiled.ffi_callback_function_wrapper = null;
                }
            }

            if (val.step == .failed and val.step.failed.allocated) {
                val.allocator.free(val.step.failed.msg);
            }
        }

        pub const Step = union(enum) {
            pending: void,
            compiled: struct {
                ptr: *anyopaque,
                buf: []u8,
                js_function: JSValue = JSValue.zero,
                js_context: ?*anyopaque = null,
                ffi_callback_function_wrapper: ?*anyopaque = null,
            },
            failed: struct {
                msg: []const u8,
                allocated: bool = false,
            },
        };

        fn fail(this: *Function, comptime msg: []const u8) void {
            if (this.step != .failed) {
                @branchHint(.likely);
                this.step = .{ .failed = .{ .msg = msg, .allocated = false } };
            }
        }

        pub fn ffiHeader() string {
            return if (Environment.codegen_embed)
                @embedFile("./FFI.h")
            else
                bun.runtimeEmbedFile(.src, "bun.js/api/FFI.h");
        }

        pub fn handleTCCError(ctx: ?*Function, message: [*c]const u8) callconv(.C) void {
            var this = ctx.?;
            var msg = std.mem.span(message);
            if (msg.len > 0) {
                var offset: usize = 0;
                // the message we get from TCC sometimes has garbage in it
                // i think because we're doing in-memory compilation
                while (offset < msg.len) : (offset += 1) {
                    if (msg[offset] > 0x20 and msg[offset] < 0x7f) break;
                }
                msg = msg[offset..];
            }

            this.step = .{ .failed = .{ .msg = this.allocator.dupe(u8, msg) catch unreachable, .allocated = true } };
        }

        const tcc_options = "-std=c11 -nostdlib -Wl,--export-all-symbols" ++ if (Environment.isDebug) " -g" else "";

        pub fn compile(this: *Function, napiEnv: ?*napi.NapiEnv) !void {
            var source_code = std.ArrayList(u8).init(this.allocator);
            var source_code_writer = source_code.writer();
            try this.printSourceCode(&source_code_writer);

            try source_code.append(0);
            defer source_code.deinit();
            const state = TCC.State.init(Function, .{
                .options = tcc_options,
                .err = .{ .ctx = this, .handler = handleTCCError },
            }, false) catch return error.TCCMissing;

            this.state = state;
            defer {
                if (this.step == .failed) {
                    state.deinit();
                    this.state = null;
                }
            }

            if (napiEnv) |env| {
                _ = state.addSymbol("Bun__thisFFIModuleNapiEnv", env) catch {
                    this.fail("Failed to add NAPI env symbol");
                    return;
                };
            }

            CompilerRT.define(state);

            state.compileString(@ptrCast(source_code.items)) catch {
                this.fail("Failed to compile source code");
                return;
            };

            CompilerRT.inject(state);
            state.addSymbol(this.base_name.?, this.symbol_from_dynamic_library.?) catch {
                bun.debugAssert(this.step == .failed);
                return;
            };

            const relocation_size = state.relocate(null) catch {
                this.fail("tcc_relocate returned a negative value");
                return;
            };

            const bytes: []u8 = try this.allocator.alloc(u8, relocation_size);
            defer {
                if (this.step == .failed) this.allocator.free(bytes);
            }

            _ = dangerouslyRunWithoutJitProtections(TCC.Error!usize, TCC.State.relocate, .{ state, bytes.ptr }) catch {
                this.fail("tcc_relocate returned a negative value");
                return;
            };

            const symbol = state.getSymbol("JSFunctionCall") orelse {
                this.fail("missing generated symbol in source code");
                return;
            };

            this.step = .{
                .compiled = .{
                    .ptr = symbol,
                    .buf = bytes,
                },
            };
            return;
        }

        pub fn compileCallback(
            this: *Function,
            js_context: *JSC.JSGlobalObject,
            js_function: JSValue,
            is_threadsafe: bool,
        ) !void {
            JSC.markBinding(@src());
            var source_code = std.ArrayList(u8).init(this.allocator);
            var source_code_writer = source_code.writer();
            const ffi_wrapper = Bun__createFFICallbackFunction(js_context, js_function);
            try this.printCallbackSourceCode(js_context, ffi_wrapper, &source_code_writer);

            if (comptime Environment.isDebug and Environment.isPosix) {
                debug_write: {
                    const fd = std.posix.open("/tmp/bun-ffi-callback-source.c", .{ .CREAT = true, .ACCMODE = .WRONLY }, 0o644) catch break :debug_write;
                    _ = std.posix.write(fd, source_code.items) catch break :debug_write;
                    std.posix.ftruncate(fd, source_code.items.len) catch break :debug_write;
                    std.posix.close(fd);
                }
            }

            try source_code.append(0);
            // defer source_code.deinit();

            const state = TCC.State.init(Function, .{
                .options = tcc_options,
                .err = .{ .ctx = this, .handler = handleTCCError },
            }, false) catch |e| switch (e) {
                error.OutOfMemory => return error.TCCMissing,
                // 1. .Memory is always a valid option, so InvalidOptions is
                //    impossible
                // 2. other throwable functions arent called, so their errors
                //    aren't possible
                else => unreachable,
            };
            this.state = state;
            defer {
                if (this.step == .failed) {
                    state.deinit();
                    this.state = null;
                }
            }

            if (this.needsNapiEnv()) {
                state.addSymbol("Bun__thisFFIModuleNapiEnv", js_context.makeNapiEnvForFFI()) catch {
                    this.fail("Failed to add NAPI env symbol");
                    return;
                };
            }

            CompilerRT.define(state);

            state.compileString(@ptrCast(source_code.items)) catch {
                this.fail("Failed to compile source code");
                return;
            };

            CompilerRT.inject(state);
            _ = state.addSymbol(
                "FFI_Callback_call",
                // TODO: stage2 - make these ptrs
                if (is_threadsafe)
                    FFI_Callback_threadsafe_call
                else switch (this.arg_types.items.len) {
                    0 => FFI_Callback_call_0,
                    1 => FFI_Callback_call_1,
                    2 => FFI_Callback_call_2,
                    3 => FFI_Callback_call_3,
                    4 => FFI_Callback_call_4,
                    5 => FFI_Callback_call_5,
                    6 => FFI_Callback_call_6,
                    7 => FFI_Callback_call_7,
                    else => FFI_Callback_call,
                },
            ) catch {
                this.fail("Failed to add FFI callback symbol");
                return;
            };
            const relocation_size = state.relocate(null) catch {
                this.fail("tcc_relocate returned a negative value");
                return;
            };

            const bytes: []u8 = try this.allocator.alloc(u8, relocation_size);
            defer {
                if (this.step == .failed) {
                    this.allocator.free(bytes);
                }
            }

            _ = dangerouslyRunWithoutJitProtections(TCC.Error!usize, TCC.State.relocate, .{ state, bytes.ptr }) catch {
                this.fail("tcc_relocate returned a negative value");
                return;
            };

            const symbol = state.getSymbol("my_callback_function") orelse {
                this.fail("missing generated symbol in source code");
                return;
            };

            this.step = .{
                .compiled = .{
                    .ptr = symbol,
                    .buf = bytes,
                    .js_function = js_function,
                    .js_context = js_context,
                    .ffi_callback_function_wrapper = ffi_wrapper,
                },
            };
        }

        pub fn printSourceCode(
            this: *Function,
            writer: anytype,
        ) !void {
            if (this.arg_types.items.len > 0) {
                try writer.writeAll("#define HAS_ARGUMENTS\n");
            }

            brk: {
                if (this.return_type.isFloatingPoint()) {
                    try writer.writeAll("#define USES_FLOAT 1\n");
                    break :brk;
                }

                for (this.arg_types.items) |arg| {
                    // conditionally include math.h
                    if (arg.isFloatingPoint()) {
                        try writer.writeAll("#define USES_FLOAT 1\n");
                        break;
                    }
                }
            }

            try writer.writeAll(ffiHeader());

            // -- Generate the FFI function symbol
            try writer.writeAll("/* --- The Function To Call */\n");
            try this.return_type.typename(writer);
            try writer.writeAll(" ");
            try writer.writeAll(bun.asByteSlice(this.base_name.?));
            try writer.writeAll("(");
            var first = true;
            for (this.arg_types.items, 0..) |arg, i| {
                if (!first) {
                    try writer.writeAll(", ");
                }
                first = false;
                try arg.paramTypename(writer);
                try writer.print(" arg{d}", .{i});
            }
            try writer.writeAll(
                \\);
                \\
                \\/* ---- Your Wrapper Function ---- */
                \\ZIG_REPR_TYPE JSFunctionCall(void* JS_GLOBAL_OBJECT, void* callFrame) {
                \\
            );

            if (this.needsHandleScope()) {
                try writer.writeAll(
                    \\  void* handleScope = NapiHandleScope__open(&Bun__thisFFIModuleNapiEnv, false);
                    \\
                );
            }

            if (this.arg_types.items.len > 0) {
                try writer.writeAll(
                    \\  LOAD_ARGUMENTS_FROM_CALL_FRAME;
                    \\
                );
                for (this.arg_types.items, 0..) |arg, i| {
                    if (arg == .napi_env) {
                        try writer.print(
                            \\  napi_env arg{d} = (napi_env)&Bun__thisFFIModuleNapiEnv;
                            \\  argsPtr++;
                            \\
                        ,
                            .{
                                i,
                            },
                        );
                    } else if (arg == .napi_value) {
                        try writer.print(
                            \\  EncodedJSValue arg{d} = {{ .asInt64 = *argsPtr++ }};
                            \\
                        ,
                            .{
                                i,
                            },
                        );
                    } else if (arg.needsACastInC()) {
                        if (i < this.arg_types.items.len - 1) {
                            try writer.print(
                                \\  EncodedJSValue arg{d} = {{ .asInt64 = *argsPtr++ }};
                                \\
                            ,
                                .{
                                    i,
                                },
                            );
                        } else {
                            try writer.print(
                                \\  EncodedJSValue arg{d};
                                \\  arg{d}.asInt64 = *argsPtr;
                                \\
                            ,
                                .{
                                    i,
                                    i,
                                },
                            );
                        }
                    } else {
                        if (i < this.arg_types.items.len - 1) {
                            try writer.print(
                                \\  int64_t arg{d} = *argsPtr++;
                                \\
                            ,
                                .{
                                    i,
                                },
                            );
                        } else {
                            try writer.print(
                                \\  int64_t arg{d} = *argsPtr;
                                \\
                            ,
                                .{
                                    i,
                                },
                            );
                        }
                    }
                }
            }

            // try writer.writeAll(
            //     "(JSContext ctx, void* function, void* thisObject, size_t argumentCount, const EncodedJSValue arguments[], void* exception);\n\n",
            // );

            var arg_buf: [512]u8 = undefined;

            try writer.writeAll("    ");
            if (!(this.return_type == .void)) {
                try this.return_type.typename(writer);
                try writer.writeAll(" return_value = ");
            }
            try writer.print("{s}(", .{bun.asByteSlice(this.base_name.?)});
            first = true;
            arg_buf[0..3].* = "arg".*;
            for (this.arg_types.items, 0..) |arg, i| {
                if (!first) {
                    try writer.writeAll(", ");
                }
                first = false;
                try writer.writeAll("    ");

                const lengthBuf = std.fmt.bufPrintIntToSlice(arg_buf["arg".len..], i, 10, .lower, .{});
                const argName = arg_buf[0 .. 3 + lengthBuf.len];
                if (arg.needsACastInC()) {
                    try writer.print("{any}", .{arg.toC(argName)});
                } else {
                    try writer.writeAll(argName);
                }
            }
            try writer.writeAll(");\n");

            if (!first) try writer.writeAll("\n");

            try writer.writeAll("    ");

            if (this.needsHandleScope()) {
                try writer.writeAll(
                    \\  NapiHandleScope__close(&Bun__thisFFIModuleNapiEnv, handleScope);
                    \\
                );
            }

            try writer.writeAll("return ");

            if (!(this.return_type == .void)) {
                try writer.print("{any}.asZigRepr", .{this.return_type.toJS("return_value")});
            } else {
                try writer.writeAll("ValueUndefined.asZigRepr");
            }

            try writer.writeAll(";\n}\n\n");
        }

        extern fn FFI_Callback_call(*anyopaque, usize, [*]JSValue) JSValue;
        extern fn FFI_Callback_call_0(*anyopaque, usize, [*]JSValue) JSValue;
        extern fn FFI_Callback_call_1(*anyopaque, usize, [*]JSValue) JSValue;
        extern fn FFI_Callback_call_2(*anyopaque, usize, [*]JSValue) JSValue;
        extern fn FFI_Callback_call_3(*anyopaque, usize, [*]JSValue) JSValue;
        extern fn FFI_Callback_call_4(*anyopaque, usize, [*]JSValue) JSValue;
        extern fn FFI_Callback_call_5(*anyopaque, usize, [*]JSValue) JSValue;
        extern fn FFI_Callback_threadsafe_call(*anyopaque, usize, [*]JSValue) JSValue;
        extern fn FFI_Callback_call_6(*anyopaque, usize, [*]JSValue) JSValue;
        extern fn FFI_Callback_call_7(*anyopaque, usize, [*]JSValue) JSValue;
        extern fn Bun__createFFICallbackFunction(*JSC.JSGlobalObject, JSValue) *anyopaque;

        pub fn printCallbackSourceCode(
            this: *Function,
            globalObject: ?*JSC.JSGlobalObject,
            context_ptr: ?*anyopaque,
            writer: anytype,
        ) !void {
            {
                const ptr = @intFromPtr(globalObject);
                const fmt = bun.fmt.hexIntUpper(ptr);
                try writer.print("#define JS_GLOBAL_OBJECT (void*)0x{any}ULL\n", .{fmt});
            }

            try writer.writeAll("#define IS_CALLBACK 1\n");

            brk: {
                if (this.return_type.isFloatingPoint()) {
                    try writer.writeAll("#define USES_FLOAT 1\n");
                    break :brk;
                }

                for (this.arg_types.items) |arg| {
                    // conditionally include math.h
                    if (arg.isFloatingPoint()) {
                        try writer.writeAll("#define USES_FLOAT 1\n");
                        break;
                    }
                }
            }

            try writer.writeAll(ffiHeader());

            // -- Generate the FFI function symbol
            try writer.writeAll("\n \n/* --- The Callback Function */\n");
            var first = true;
            try this.return_type.typename(writer);

            try writer.writeAll(" my_callback_function");
            try writer.writeAll("(");
            for (this.arg_types.items, 0..) |arg, i| {
                if (!first) {
                    try writer.writeAll(", ");
                }
                first = false;
                try arg.typename(writer);
                try writer.print(" arg{d}", .{i});
            }
            try writer.writeAll(") {\n");

            if (comptime Environment.isDebug) {
                try writer.writeAll("#ifdef INJECT_BEFORE\n");
                try writer.writeAll("INJECT_BEFORE;\n");
                try writer.writeAll("#endif\n");
            }

            first = true;

            if (this.arg_types.items.len > 0) {
                var arg_buf: [512]u8 = undefined;
                try writer.print(" ZIG_REPR_TYPE arguments[{d}];\n", .{this.arg_types.items.len});

                arg_buf[0.."arg".len].* = "arg".*;
                for (this.arg_types.items, 0..) |arg, i| {
                    const printed = std.fmt.bufPrintIntToSlice(arg_buf["arg".len..], i, 10, .lower, .{});
                    const arg_name = arg_buf[0 .. "arg".len + printed.len];
                    try writer.print("arguments[{d}] = {any}.asZigRepr;\n", .{ i, arg.toJS(arg_name) });
                }
            }

            try writer.writeAll("  ");
            var inner_buf_: [372]u8 = undefined;
            var inner_buf: []u8 = &.{};

            {
                const ptr = @intFromPtr(context_ptr);
                const fmt = bun.fmt.hexIntUpper(ptr);

                if (this.arg_types.items.len > 0) {
                    inner_buf = try std.fmt.bufPrint(
                        inner_buf_[1..],
                        "FFI_Callback_call((void*)0x{any}ULL, {d}, arguments)",
                        .{ fmt, this.arg_types.items.len },
                    );
                } else {
                    inner_buf = try std.fmt.bufPrint(
                        inner_buf_[1..],
                        "FFI_Callback_call((void*)0x{any}ULL, 0, (ZIG_REPR_TYPE*)0)",
                        .{fmt},
                    );
                }
            }

            if (this.return_type == .void) {
                try writer.writeAll(inner_buf);
            } else {
                const len = inner_buf.len + 1;
                inner_buf = inner_buf_[0..len];
                inner_buf[0] = '_';
                try writer.print("return {s}", .{this.return_type.toCExact(inner_buf)});
            }

            try writer.writeAll(";\n}\n\n");
        }

        fn needsNapiEnv(this: *const FFI.Function) bool {
            for (this.arg_types.items) |arg| {
                if (arg == .napi_env or arg == .napi_value) {
                    return true;
                }
            }

            return false;
        }
    };

    // Must be kept in sync with JSFFIFunction.h version
    pub const ABIType = enum(i32) {
        char = 0,

        int8_t = 1,
        uint8_t = 2,

        int16_t = 3,
        uint16_t = 4,

        int32_t = 5,
        uint32_t = 6,

        int64_t = 7,
        uint64_t = 8,

        double = 9,
        float = 10,

        bool = 11,

        ptr = 12,

        void = 13,

        cstring = 14,

        i64_fast = 15,
        u64_fast = 16,

        function = 17,
        napi_env = 18,
        napi_value = 19,
        buffer = 20,
        pub const max = @intFromEnum(ABIType.napi_value);

        /// Types that we can directly pass through as an `int64_t`
        pub fn needsACastInC(this: ABIType) bool {
            return switch (this) {
                .char, .int8_t, .uint8_t, .int16_t, .uint16_t, .int32_t, .uint32_t => false,
                else => true,
            };
        }

        const map = .{
            .{ "bool", ABIType.bool },
            .{ "c_int", ABIType.int32_t },
            .{ "c_uint", ABIType.uint32_t },
            .{ "char", ABIType.char },
            .{ "char*", ABIType.ptr },
            .{ "double", ABIType.double },
            .{ "f32", ABIType.float },
            .{ "f64", ABIType.double },
            .{ "float", ABIType.float },
            .{ "i16", ABIType.int16_t },
            .{ "i32", ABIType.int32_t },
            .{ "i64", ABIType.int64_t },
            .{ "i8", ABIType.int8_t },
            .{ "int", ABIType.int32_t },
            .{ "int16_t", ABIType.int16_t },
            .{ "int32_t", ABIType.int32_t },
            .{ "int64_t", ABIType.int64_t },
            .{ "int8_t", ABIType.int8_t },
            .{ "isize", ABIType.int64_t },
            .{ "u16", ABIType.uint16_t },
            .{ "u32", ABIType.uint32_t },
            .{ "u64", ABIType.uint64_t },
            .{ "u8", ABIType.uint8_t },
            .{ "uint16_t", ABIType.uint16_t },
            .{ "uint32_t", ABIType.uint32_t },
            .{ "uint64_t", ABIType.uint64_t },
            .{ "uint8_t", ABIType.uint8_t },
            .{ "usize", ABIType.uint64_t },
            .{ "size_t", ABIType.uint64_t },
            .{ "buffer", ABIType.buffer },
            .{ "void*", ABIType.ptr },
            .{ "ptr", ABIType.ptr },
            .{ "pointer", ABIType.ptr },
            .{ "void", ABIType.void },
            .{ "cstring", ABIType.cstring },
            .{ "i64_fast", ABIType.i64_fast },
            .{ "u64_fast", ABIType.u64_fast },
            .{ "function", ABIType.function },
            .{ "callback", ABIType.function },
            .{ "fn", ABIType.function },
            .{ "napi_env", ABIType.napi_env },
            .{ "napi_value", ABIType.napi_value },
        };
        pub const label = bun.ComptimeStringMap(ABIType, map);
        const EnumMapFormatter = struct {
            name: []const u8,
            entry: ABIType,
            pub fn format(self: EnumMapFormatter, comptime _: []const u8, _: std.fmt.FormatOptions, writer: anytype) !void {
                try writer.writeAll("['");
                // these are not all valid identifiers
                try writer.writeAll(self.name);
                try writer.writeAll("']:");
                try std.fmt.formatInt(@intFromEnum(self.entry), 10, .lower, .{}, writer);
                try writer.writeAll(",'");
                try std.fmt.formatInt(@intFromEnum(self.entry), 10, .lower, .{}, writer);
                try writer.writeAll("':");
                try std.fmt.formatInt(@intFromEnum(self.entry), 10, .lower, .{}, writer);
            }
        };
        pub const map_to_js_object = brk: {
            var count: usize = 2;
            for (map, 0..) |item, i| {
                const fmt = EnumMapFormatter{ .name = item.@"0", .entry = item.@"1" };
                count += std.fmt.count("{}", .{fmt});
                count += @intFromBool(i > 0);
            }

            var buf: [count]u8 = undefined;
            buf[0] = '{';
            buf[buf.len - 1] = '}';
            var end: usize = 1;
            for (map, 0..) |item, i| {
                const fmt = EnumMapFormatter{ .name = item.@"0", .entry = item.@"1" };
                if (i > 0) {
                    buf[end] = ',';
                    end += 1;
                }
                end += (std.fmt.bufPrint(buf[end..], "{}", .{fmt}) catch unreachable).len;
            }

            break :brk buf;
        };

        pub fn isFloatingPoint(this: ABIType) bool {
            return switch (this) {
                .double, .float => true,
                else => false,
            };
        }

        const ToCFormatter = struct {
            symbol: string,
            tag: ABIType,
            exact: bool = false,

            pub fn format(self: ToCFormatter, comptime _: []const u8, _: std.fmt.FormatOptions, writer: anytype) !void {
                switch (self.tag) {
                    .void => {
                        return;
                    },
                    .bool => {
                        if (self.exact)
                            try writer.writeAll("(bool)");
                        try writer.writeAll("JSVALUE_TO_BOOL(");
                    },
                    .char, .int8_t, .uint8_t, .int16_t, .uint16_t, .int32_t, .uint32_t => {
                        if (self.exact)
                            try writer.print("({s})", .{bun.asByteSlice(@tagName(self.tag))});

                        try writer.writeAll("JSVALUE_TO_INT32(");
                    },
                    .i64_fast, .int64_t => {
                        if (self.exact)
                            try writer.writeAll("(int64_t)");
                        try writer.writeAll("JSVALUE_TO_INT64(");
                    },
                    .u64_fast, .uint64_t => {
                        if (self.exact)
                            try writer.writeAll("(uint64_t)");
                        try writer.writeAll("JSVALUE_TO_UINT64(");
                    },
                    .function, .cstring, .ptr => {
                        if (self.exact)
                            try writer.writeAll("(void*)");
                        try writer.writeAll("JSVALUE_TO_PTR(");
                    },
                    .double => {
                        if (self.exact)
                            try writer.writeAll("(double)");
                        try writer.writeAll("JSVALUE_TO_DOUBLE(");
                    },
                    .float => {
                        if (self.exact)
                            try writer.writeAll("(float)");
                        try writer.writeAll("JSVALUE_TO_FLOAT(");
                    },
                    .napi_env => {
                        try writer.writeAll("((napi_env)&Bun__thisFFIModuleNapiEnv)");
                        return;
                    },
                    .napi_value => {
                        try writer.writeAll(self.symbol);
                        try writer.writeAll(".asNapiValue");
                        return;
                    },
                    .buffer => {
                        try writer.writeAll("JSVALUE_TO_TYPED_ARRAY_VECTOR(");
                    },
                }
                try writer.writeAll(self.symbol);
                try writer.writeAll(")");
            }
        };

        const ToJSFormatter = struct {
            symbol: []const u8,
            tag: ABIType,

            pub fn format(self: ToJSFormatter, comptime _: []const u8, _: std.fmt.FormatOptions, writer: anytype) !void {
                switch (self.tag) {
                    .void => {},
                    .bool => {
                        try writer.print("BOOLEAN_TO_JSVALUE({s})", .{self.symbol});
                    },
                    .char, .int8_t, .uint8_t, .int16_t, .uint16_t, .int32_t => {
                        try writer.print("INT32_TO_JSVALUE((int32_t){s})", .{self.symbol});
                    },
                    .uint32_t => {
                        try writer.print("UINT32_TO_JSVALUE({s})", .{self.symbol});
                    },
                    .i64_fast => {
                        try writer.print("INT64_TO_JSVALUE(JS_GLOBAL_OBJECT, (int64_t){s})", .{self.symbol});
                    },
                    .int64_t => {
                        try writer.print("INT64_TO_JSVALUE_SLOW(JS_GLOBAL_OBJECT, {s})", .{self.symbol});
                    },
                    .u64_fast => {
                        try writer.print("UINT64_TO_JSVALUE(JS_GLOBAL_OBJECT, {s})", .{self.symbol});
                    },
                    .uint64_t => {
                        try writer.print("UINT64_TO_JSVALUE_SLOW(JS_GLOBAL_OBJECT, {s})", .{self.symbol});
                    },
                    .function, .cstring, .ptr => {
                        try writer.print("PTR_TO_JSVALUE({s})", .{self.symbol});
                    },
                    .double => {
                        try writer.print("DOUBLE_TO_JSVALUE({s})", .{self.symbol});
                    },
                    .float => {
                        try writer.print("FLOAT_TO_JSVALUE({s})", .{self.symbol});
                    },
                    .napi_env => {
                        try writer.writeAll("((napi_env)&Bun__thisFFIModuleNapiEnv)");
                    },
                    .napi_value => {
                        try writer.print("((EncodedJSValue) {{.asNapiValue = {s} }} )", .{self.symbol});
                    },
                    .buffer => {
                        try writer.writeAll("0");
                    },
                }
            }
        };

        pub fn toC(this: ABIType, symbol: string) ToCFormatter {
            return ToCFormatter{ .tag = this, .symbol = symbol };
        }

        pub fn toCExact(this: ABIType, symbol: string) ToCFormatter {
            return ToCFormatter{ .tag = this, .symbol = symbol, .exact = true };
        }

        pub fn toJS(
            this: ABIType,
            symbol: string,
        ) ToJSFormatter {
            return ToJSFormatter{
                .tag = this,
                .symbol = symbol,
            };
        }

        pub fn typename(this: ABIType, writer: anytype) !void {
            try writer.writeAll(this.typenameLabel());
        }

        pub fn typenameLabel(this: ABIType) []const u8 {
            return switch (this) {
                .buffer, .function, .cstring, .ptr => "void*",
                .bool => "bool",
                .int8_t => "int8_t",
                .uint8_t => "uint8_t",
                .int16_t => "int16_t",
                .uint16_t => "uint16_t",
                .int32_t => "int32_t",
                .uint32_t => "uint32_t",
                .i64_fast, .int64_t => "int64_t",
                .u64_fast, .uint64_t => "uint64_t",
                .double => "double",
                .float => "float",
                .char => "char",
                .void => "void",
                .napi_env => "napi_env",
                .napi_value => "napi_value",
            };
        }

        pub fn paramTypename(this: ABIType, writer: anytype) !void {
            try writer.writeAll(this.typenameLabel());
        }

        pub fn paramTypenameLabel(this: ABIType) []const u8 {
            return switch (this) {
                .function, .cstring, .ptr => "void*",
                .bool => "bool",
                .int8_t => "int8_t",
                .uint8_t => "uint8_t",
                .int16_t => "int16_t",
                .uint16_t => "uint16_t",
                // see the comment in ffi.ts about why `uint32_t` acts as `int32_t`
                .int32_t,
                .uint32_t,
                => "int32_t",
                .i64_fast, .int64_t => "int64_t",
                .u64_fast, .uint64_t => "uint64_t",
                .double => "double",
                .float => "float",
                .char => "char",
                .void => "void",
                .napi_env => "napi_env",
                .napi_value => "napi_value",
                .buffer => "buffer",
            };
        }
    };
};

const CompilerRT = struct {
    var compiler_rt_dir: [:0]const u8 = "";
    const compiler_rt_sources = struct {
        pub const @"stdbool.h" = @embedFile("./ffi-stdbool.h");
        pub const @"stdarg.h" = @embedFile("./ffi-stdarg.h");
        pub const @"stdnoreturn.h" = @embedFile("./ffi-stdnoreturn.h");
        pub const @"stdalign.h" = @embedFile("./ffi-stdalign.h");
        pub const @"tgmath.h" = @embedFile("./ffi-tgmath.h");
        pub const @"stddef.h" = @embedFile("./ffi-stddef.h");
        pub const @"varargs.h" = "// empty";
    };

    fn createCompilerRTDir() void {
        const tmpdir = Fs.FileSystem.instance.tmpdir() catch return;
        var bunCC = tmpdir.makeOpenPath("bun-cc", .{}) catch return;
        defer bunCC.close();

        inline for (comptime std.meta.declarations(compiler_rt_sources)) |decl| {
            const source = @field(compiler_rt_sources, decl.name);
            bunCC.writeFile(.{
                .sub_path = decl.name,
                .data = source,
            }) catch {};
        }
        var path_buf: [bun.MAX_PATH_BYTES]u8 = undefined;
        compiler_rt_dir = bun.default_allocator.dupeZ(u8, bun.getFdPath(.fromStdDir(bunCC), &path_buf) catch return) catch bun.outOfMemory();
    }
    var create_compiler_rt_dir_once = std.once(createCompilerRTDir);

    pub fn dir() ?[:0]const u8 {
        create_compiler_rt_dir_once.call();
        if (compiler_rt_dir.len == 0) return null;
        return compiler_rt_dir;
    }

    const MyFunctionSStructWorkAround = struct {
        JSVALUE_TO_INT64: *const fn (JSValue0: JSC.JSValue) callconv(.C) i64,
        JSVALUE_TO_UINT64: *const fn (JSValue0: JSC.JSValue) callconv(.C) u64,
        INT64_TO_JSVALUE: *const fn (arg0: *JSC.JSGlobalObject, arg1: i64) callconv(.C) JSC.JSValue,
        UINT64_TO_JSVALUE: *const fn (arg0: *JSC.JSGlobalObject, arg1: u64) callconv(.C) JSC.JSValue,
        bun_call: *const @TypeOf(JSC.C.JSObjectCallAsFunction),
    };
    const headers = JSValue.exposed_to_ffi;
    var workaround: MyFunctionSStructWorkAround = .{
        .JSVALUE_TO_INT64 = headers.JSVALUE_TO_INT64,
        .JSVALUE_TO_UINT64 = headers.JSVALUE_TO_UINT64,
        .INT64_TO_JSVALUE = headers.INT64_TO_JSVALUE,
        .UINT64_TO_JSVALUE = headers.UINT64_TO_JSVALUE,
        .bun_call = &JSC.C.JSObjectCallAsFunction,
    };

    noinline fn memset(
        dest: [*]u8,
        c: u8,
        byte_count: usize,
    ) callconv(.C) void {
        @memset(dest[0..byte_count], c);
    }

    noinline fn memcpy(
        noalias dest: [*]u8,
        noalias source: [*]const u8,
        byte_count: usize,
    ) callconv(.C) void {
        @memcpy(dest[0..byte_count], source[0..byte_count]);
    }

    pub fn define(state: *TCC.State) void {
        if (comptime Environment.isX64) {
            state.defineSymbol("NEEDS_COMPILER_RT_FUNCTIONS", "1");
            state.compileString(@embedFile(("libtcc1.c"))) catch {
                if (bun.Environment.isDebug) {
                    @panic("Failed to compile libtcc1.c");
                }
            };
        }

        const Sizes = @import("../bindings/sizes.zig");
        const offsets = Offsets.get();
        state.defineSymbolsComptime(.{
            .Bun_FFI_PointerOffsetToArgumentsList = Sizes.Bun_FFI_PointerOffsetToArgumentsList,
            .JSArrayBufferView__offsetOfLength = offsets.JSArrayBufferView__offsetOfLength,
            .JSArrayBufferView__offsetOfVector = offsets.JSArrayBufferView__offsetOfVector,
            .JSCell__offsetOfType = offsets.JSCell__offsetOfType,
            .JSTypeArrayBufferViewMin = @intFromEnum(JSC.JSValue.JSType.min_typed_array),
            .JSTypeArrayBufferViewMax = @intFromEnum(JSC.JSValue.JSType.max_typed_array),
        });
    }

    pub fn inject(state: *TCC.State) void {
        state.addSymbol("memset", &memset) catch unreachable;
        state.addSymbol("memcpy", &memcpy) catch unreachable;
        state.addSymbol("NapiHandleScope__open", &bun.api.napi.NapiHandleScope.NapiHandleScope__open) catch unreachable;
        state.addSymbol("NapiHandleScope__close", &bun.api.napi.NapiHandleScope.NapiHandleScope__close) catch unreachable;

        state.addSymbol("JSVALUE_TO_INT64_SLOW", workaround.JSVALUE_TO_INT64) catch unreachable;
        state.addSymbol("JSVALUE_TO_UINT64_SLOW", workaround.JSVALUE_TO_UINT64) catch unreachable;
        state.addSymbol("INT64_TO_JSVALUE_SLOW", workaround.INT64_TO_JSVALUE) catch unreachable;
        state.addSymbol("UINT64_TO_JSVALUE_SLOW", workaround.UINT64_TO_JSVALUE) catch unreachable;
    }
};

pub const Bun__FFI__cc = FFI.Bun__FFI__cc;

fn makeNapiEnvIfNeeded(functions: []const FFI.Function, globalThis: *JSGlobalObject) ?*napi.NapiEnv {
    for (functions) |function| {
        if (function.needsNapiEnv()) {
            return globalThis.makeNapiEnvForFFI();
        }
    }

    return null;
}<|MERGE_RESOLUTION|>--- conflicted
+++ resolved
@@ -595,11 +595,7 @@
             }
         }
 
-<<<<<<< HEAD
-        const symbols_object: JSValue = try object.getOwn(globalThis, "symbols") orelse .jsUndefined();
-=======
-        const symbols_object: JSValue = object.getOwn(globalThis, "symbols") orelse .js_undefined;
->>>>>>> 9499f215
+        const symbols_object: JSValue = try object.getOwn(globalThis, "symbols") orelse .js_undefined;
         if (!globalThis.hasException() and (symbols_object == .zero or !symbols_object.isObject())) {
             return globalThis.throwInvalidArgumentTypeValue("symbols", "object", symbols_object);
         }
