const debug = Output.scoped(.TCC, .visible);

extern fn pthread_jit_write_protect_np(enable: c_int) void;

/// Get the last dynamic library loading error message in a cross-platform way.
/// On POSIX systems, this calls dlerror().
/// On Windows, this uses GetLastError() and formats the error message.
/// Returns an allocated string that must be freed by the caller.
fn getDlError(allocator: std.mem.Allocator) ![]const u8 {
    if (Environment.isWindows) {
        // On Windows, we need to use GetLastError() and FormatMessageW()
        const err = bun.windows.GetLastError();
        const err_int = @intFromEnum(err);

        // For now, just return the error code as we'd need to implement FormatMessageW in Zig
        // This is still better than a generic message
        return try std.fmt.allocPrint(allocator, "error code {d}", .{err_int});
    } else {
        // On POSIX systems, use dlerror() to get the actual system error
        const msg = if (std.c.dlerror()) |err_ptr|
            std.mem.span(err_ptr)
        else
            "unknown error";
        // Return a copy since dlerror() string is not stable
        return try allocator.dupe(u8, msg);
    }
}

/// Run a function that needs to write to JIT-protected memory.
///
/// This is dangerous as it allows overwriting executable regions of memory.
/// Do not pass in user-defined functions (including JSFunctions).
fn dangerouslyRunWithoutJitProtections(R: type, func: anytype, args: anytype) R {
    const has_protection = (Environment.isAarch64 and Environment.isMac);
    if (comptime has_protection) pthread_jit_write_protect_np(@intFromBool(false));
    defer if (comptime has_protection) pthread_jit_write_protect_np(@intFromBool(true));
    return @call(bun.callmod_inline, func, args);
}

const Offsets = extern struct {
    JSArrayBufferView__offsetOfLength: u32,
    JSArrayBufferView__offsetOfByteOffset: u32,
    JSArrayBufferView__offsetOfVector: u32,
    JSCell__offsetOfType: u32,

    extern "c" var Bun__FFI__offsets: Offsets;
    extern "c" fn Bun__FFI__ensureOffsetsAreLoaded() void;
    fn loadOnce() void {
        Bun__FFI__ensureOffsetsAreLoaded();
    }
    var once = std.once(loadOnce);
    pub fn get() *const Offsets {
        once.call();
        return &Bun__FFI__offsets;
    }
};

pub const FFI = struct {
    pub const js = jsc.Codegen.JSFFI;
    pub const toJS = js.toJS;
    pub const fromJS = js.fromJS;
    pub const fromJSDirect = js.fromJSDirect;

    dylib: ?std.DynLib = null,
    relocated_bytes_to_free: ?[]u8 = null,
    functions: bun.StringArrayHashMapUnmanaged(Function) = .{},
    closed: bool = false,
    shared_state: ?*TCC.State = null,

<<<<<<< HEAD
    pub fn finalize(this: *FFI) callconv(.C) void {
        this.functions.clearAndFree(bun.default_allocator);
        bun.destroy(this);
    }
=======
    pub fn finalize(_: *FFI) callconv(.c) void {}
>>>>>>> 925e8bcf

    const CompileC = struct {
        source: Source = .{ .file = "" },
        current_file_for_errors: [:0]const u8 = "",

        libraries: StringArray = .{},
        library_dirs: StringArray = .{},
        include_dirs: StringArray = .{},
        symbols: SymbolsMap = .{},
        define: std.ArrayListUnmanaged([2][:0]const u8) = .{},
        // Flags to replace the default flags
        flags: [:0]const u8 = "",
        deferred_errors: std.ArrayListUnmanaged([]const u8) = .{},

        const Source = union(enum) {
            file: [:0]const u8,
            files: std.ArrayListUnmanaged([:0]const u8),

            pub fn first(this: *const Source) [:0]const u8 {
                return switch (this.*) {
                    .file => this.file,
                    .files => this.files.items[0],
                };
            }

            pub fn deinit(this: *Source, allocator: Allocator) void {
                switch (this.*) {
                    .file => allocator.free(this.file),
                    .files => {
                        for (this.files.items) |file| {
                            allocator.free(file);
                        }
                        this.files.deinit(allocator);
                    },
                }

                this.* = .{ .file = "" };
            }

            pub fn add(this: *Source, state: *TCC.State, current_file_for_errors: *[:0]const u8) !void {
                switch (this.*) {
                    .file => {
                        current_file_for_errors.* = this.file;
                        state.addFile(this.file) catch return error.CompilationError;
                        current_file_for_errors.* = "";
                    },
                    .files => {
                        for (this.files.items) |file| {
                            current_file_for_errors.* = file;
                            state.addFile(file) catch return error.CompilationError;
                            current_file_for_errors.* = "";
                        }
                    },
                }
            }
        };

        const stdarg = struct {
            extern "c" fn ffi_vfprintf(*anyopaque, [*:0]const u8, ...) callconv(.c) c_int;
            extern "c" fn ffi_vprintf([*:0]const u8, ...) callconv(.c) c_int;
            extern "c" fn ffi_fprintf(*anyopaque, [*:0]const u8, ...) callconv(.c) c_int;
            extern "c" fn ffi_printf([*:0]const u8, ...) callconv(.c) c_int;
            extern "c" fn ffi_fscanf(*anyopaque, [*:0]const u8, ...) callconv(.c) c_int;
            extern "c" fn ffi_scanf([*:0]const u8, ...) callconv(.c) c_int;
            extern "c" fn ffi_sscanf([*:0]const u8, [*:0]const u8, ...) callconv(.c) c_int;
            extern "c" fn ffi_vsscanf([*:0]const u8, [*:0]const u8, ...) callconv(.c) c_int;
            extern "c" fn ffi_fopen([*:0]const u8, [*:0]const u8) callconv(.c) *anyopaque;
            extern "c" fn ffi_fclose(*anyopaque) callconv(.c) c_int;
            extern "c" fn ffi_fgetc(*anyopaque) callconv(.c) c_int;
            extern "c" fn ffi_fputc(c: c_int, *anyopaque) callconv(.c) c_int;
            extern "c" fn ffi_feof(*anyopaque) callconv(.c) c_int;
            extern "c" fn ffi_fileno(*anyopaque) callconv(.c) c_int;
            extern "c" fn ffi_ungetc(c: c_int, *anyopaque) callconv(.c) c_int;
            extern "c" fn ffi_ftell(*anyopaque) callconv(.c) c_long;
            extern "c" fn ffi_fseek(*anyopaque, c_long, c_int) callconv(.c) c_int;
            extern "c" fn ffi_fflush(*anyopaque) callconv(.c) c_int;

            extern "c" fn calloc(nmemb: usize, size: usize) callconv(.c) ?*anyopaque;
            extern "c" fn perror([*:0]const u8) callconv(.c) void;

            const mac = if (Environment.isMac) struct {
                var ffi_stdinp: *anyopaque = @extern(*anyopaque, .{ .name = "__stdinp" });
                var ffi_stdoutp: *anyopaque = @extern(*anyopaque, .{ .name = "__stdoutp" });
                var ffi_stderrp: *anyopaque = @extern(*anyopaque, .{ .name = "__stderrp" });

                pub fn inject(state: *TCC.State) void {
                    state.addSymbolsComptime(.{
                        .__stdinp = ffi_stdinp,
                        .__stdoutp = ffi_stdoutp,
                        .__stderrp = ffi_stderrp,
                    }) catch @panic("Failed to add macos symbols");
                }
            } else struct {
                pub fn inject(_: *TCC.State) void {}
            };

            pub fn inject(state: *TCC.State) void {
                state.addSymbolsComptime(.{
                    // printf family
                    .vfprintf = ffi_vfprintf,
                    .vprintf = ffi_vprintf,
                    .fprintf = ffi_fprintf,
                    .printf = ffi_printf,
                    .fscanf = ffi_fscanf,
                    .scanf = ffi_scanf,
                    .sscanf = ffi_sscanf,
                    .vsscanf = ffi_vsscanf,
                    // files
                    .fopen = ffi_fopen,
                    .fclose = ffi_fclose,
                    .fgetc = ffi_fgetc,
                    .fputc = ffi_fputc,
                    .feof = ffi_feof,
                    .fileno = ffi_fileno,
                    .fwrite = std.c.fwrite,
                    .ungetc = ffi_ungetc,
                    .ftell = ffi_ftell,
                    .fseek = ffi_fseek,
                    .fflush = ffi_fflush,
                    .fread = std.c.fread,
                    // memory
                    .malloc = std.c.malloc,
                    .realloc = std.c.realloc,
                    .calloc = calloc,
                    .free = std.c.free,
                    // error
                    .perror = perror,
                }) catch @panic("Failed to add std.c symbols");

                if (Environment.isPosix) {
                    state.addSymbolsComptime(.{
                        .posix_memalign = std.c.posix_memalign,
                        .dlopen = std.c.dlopen,
                        .dlclose = std.c.dlclose,
                        .dlsym = std.c.dlsym,
                        .dlerror = std.c.dlerror,
                    }) catch @panic("Failed to add posix symbols");
                }

                mac.inject(state);
            }
        };

        pub fn handleCompilationError(this_: ?*CompileC, message: ?[*:0]const u8) callconv(.c) void {
            const this = this_ orelse return;
            var msg = std.mem.span(message orelse "");
            if (msg.len == 0) return;

            var offset: usize = 0;
            // the message we get from TCC sometimes has garbage in it
            // i think because we're doing in-memory compilation
            while (offset < msg.len) : (offset += 1) {
                if (msg[offset] > 0x20 and msg[offset] < 0x7f) break;
            }
            msg = msg[offset..];

            bun.handleOom(this.deferred_errors.append(bun.default_allocator, bun.handleOom(bun.default_allocator.dupe(u8, msg))));
        }

        const DeferredError = error{DeferredErrors};

        inline fn hasDeferredErrors(this: *CompileC) bool {
            return this.deferred_errors.items.len > 0;
        }

        /// Returns DeferredError if any errors from tinycc were registered
        /// via `handleCompilationError`
        inline fn errorCheck(this: *CompileC) DeferredError!void {
            if (this.deferred_errors.items.len > 0) {
                return error.DeferredErrors;
            }
        }

        pub const default_tcc_options: [:0]const u8 = "-std=c11 -Wl,--export-all-symbols -g -O2";

        var cached_default_system_include_dir: [:0]const u8 = "";
        var cached_default_system_library_dir: [:0]const u8 = "";
        var cached_default_system_include_dir_once = std.once(getSystemRootDirOnce);
        fn getSystemRootDirOnce() void {
            if (Environment.isMac) {
                var which_buf: [bun.MAX_PATH_BYTES]u8 = undefined;

                var process = bun.spawnSync(&.{
                    .stdout = .buffer,
                    .stdin = .ignore,
                    .stderr = .ignore,
                    .argv = &.{
                        bun.which(&which_buf, bun.sliceTo(std.c.getenv("PATH") orelse "", 0), Fs.FileSystem.instance.top_level_dir, "xcrun") orelse "/usr/bin/xcrun",
                        "-sdk",
                        "macosx",
                        "-show-sdk-path",
                    },
                    // ?[*:null]?[*:0]const u8
                    //  [*:null]?[*:0]u8
                    .envp = @ptrCast(std.c.environ),
                }) catch return;
                if (process == .result) {
                    defer process.result.deinit();
                    if (process.result.isOK()) {
                        const stdout = process.result.stdout.items;
                        if (stdout.len > 0) {
                            cached_default_system_include_dir = bun.default_allocator.dupeZ(u8, strings.trim(stdout, "\n\r")) catch return;
                        }
                    }
                }
            } else if (Environment.isLinux) {
                // On Debian/Ubuntu, the lib and include paths are suffixed with {arch}-linux-gnu
                // e.g. x86_64-linux-gnu or aarch64-linux-gnu
                // On Alpine and RHEL-based distros, the paths are not suffixed

                if (Environment.isX64) {
                    if (bun.FD.cwd().directoryExistsAt("/usr/include/x86_64-linux-gnu").isTrue()) {
                        cached_default_system_include_dir = "/usr/include/x86_64-linux-gnu";
                    } else if (bun.FD.cwd().directoryExistsAt("/usr/include").isTrue()) {
                        cached_default_system_include_dir = "/usr/include";
                    }

                    if (bun.FD.cwd().directoryExistsAt("/usr/lib/x86_64-linux-gnu").isTrue()) {
                        cached_default_system_library_dir = "/usr/lib/x86_64-linux-gnu";
                    } else if (bun.FD.cwd().directoryExistsAt("/usr/lib64").isTrue()) {
                        cached_default_system_library_dir = "/usr/lib64";
                    }
                } else if (Environment.isAarch64) {
                    if (bun.FD.cwd().directoryExistsAt("/usr/include/aarch64-linux-gnu").isTrue()) {
                        cached_default_system_include_dir = "/usr/include/aarch64-linux-gnu";
                    } else if (bun.FD.cwd().directoryExistsAt("/usr/include").isTrue()) {
                        cached_default_system_include_dir = "/usr/include";
                    }

                    if (bun.FD.cwd().directoryExistsAt("/usr/lib/aarch64-linux-gnu").isTrue()) {
                        cached_default_system_library_dir = "/usr/lib/aarch64-linux-gnu";
                    } else if (bun.FD.cwd().directoryExistsAt("/usr/lib64").isTrue()) {
                        cached_default_system_library_dir = "/usr/lib64";
                    }
                }
            }
        }

        fn getSystemIncludeDir() ?[:0]const u8 {
            cached_default_system_include_dir_once.call();
            if (cached_default_system_include_dir.len == 0) return null;
            return cached_default_system_include_dir;
        }

        fn getSystemLibraryDir() ?[:0]const u8 {
            cached_default_system_include_dir_once.call();
            if (cached_default_system_library_dir.len == 0) return null;
            return cached_default_system_library_dir;
        }

        pub fn compile(this: *CompileC, globalThis: *JSGlobalObject) !struct { *TCC.State, []u8 } {
            const compile_options: [:0]const u8 = if (this.flags.len > 0)
                this.flags
            else if (bun.env_var.BUN_TCC_OPTIONS.get()) |tcc_options|
                @ptrCast(tcc_options)
            else
                default_tcc_options;

            // TODO: correctly handle invalid user-provided options
            const state = TCC.State.init(CompileC, .{
                .options = compile_options,
                .err = .{ .ctx = this, .handler = &handleCompilationError },
            }, true) catch |e| switch (e) {
                error.OutOfMemory => return error.OutOfMemory,
                else => {
                    bun.debugAssert(this.hasDeferredErrors());
                    return error.DeferredErrors;
                },
            };

            var pathbuf: [bun.MAX_PATH_BYTES]u8 = undefined;

            if (CompilerRT.dir()) |compiler_rt_dir| {
                state.addSysIncludePath(compiler_rt_dir) catch {
                    debug("TinyCC failed to add sysinclude path", .{});
                };
            }

            if (Environment.isMac) {
                add_system_include_dir: {
                    const dirs_to_try = [_][]const u8{
                        bun.env_var.SDKROOT.get() orelse "",
                        getSystemIncludeDir() orelse "",
                    };

                    for (dirs_to_try) |sdkroot| {
                        if (sdkroot.len > 0) {
                            const include_dir = bun.path.joinAbsStringBufZ(sdkroot, &pathbuf, &.{ "usr", "include" }, .auto);
                            state.addSysIncludePath(include_dir) catch return globalThis.throw("TinyCC failed to add sysinclude path", .{});

                            const lib_dir = bun.path.joinAbsStringBufZ(sdkroot, &pathbuf, &.{ "usr", "lib" }, .auto);
                            state.addLibraryPath(lib_dir) catch return globalThis.throw("TinyCC failed to add library path", .{});

                            break :add_system_include_dir;
                        }
                    }
                }

                if (Environment.isAarch64) {
                    if (bun.FD.cwd().directoryExistsAt("/opt/homebrew/include").isTrue()) {
                        state.addSysIncludePath("/opt/homebrew/include") catch {
                            debug("TinyCC failed to add library path", .{});
                        };
                    }

                    if (bun.FD.cwd().directoryExistsAt("/opt/homebrew/lib").isTrue()) {
                        state.addLibraryPath("/opt/homebrew/lib") catch {
                            debug("TinyCC failed to add library path", .{});
                        };
                    }
                }
            } else if (Environment.isLinux) {
                if (getSystemIncludeDir()) |include_dir| {
                    state.addSysIncludePath(include_dir) catch {
                        debug("TinyCC failed to add sysinclude path", .{});
                    };
                }

                if (getSystemLibraryDir()) |library_dir| {
                    state.addLibraryPath(library_dir) catch {
                        debug("TinyCC failed to add library path", .{});
                    };
                }
            }

            if (Environment.isPosix) {
                if (bun.FD.cwd().directoryExistsAt("/usr/local/include").isTrue()) {
                    state.addSysIncludePath("/usr/local/include") catch {
                        debug("TinyCC failed to add sysinclude path", .{});
                    };
                }

                if (bun.FD.cwd().directoryExistsAt("/usr/local/lib").isTrue()) {
                    state.addLibraryPath("/usr/local/lib") catch {
                        debug("TinyCC failed to add library path", .{});
                    };
                }
            }

            try this.errorCheck();

            for (this.include_dirs.items) |include_dir| {
                state.addSysIncludePath(include_dir) catch {
                    bun.debugAssert(this.hasDeferredErrors());
                    return error.DeferredErrors;
                };
            }

            try this.errorCheck();

            CompilerRT.define(state);

            try this.errorCheck();

            for (this.symbols.map.values()) |*symbol| {
                if (symbol.needsNapiEnv()) {
                    state.addSymbol("Bun__thisFFIModuleNapiEnv", globalThis.makeNapiEnvForFFI()) catch return error.DeferredErrors;
                    break;
                }
            }

            for (this.define.items) |define| {
                state.defineSymbol(define[0], define[1]);
                try this.errorCheck();
            }

            this.source.add(state, &this.current_file_for_errors) catch {
                if (this.deferred_errors.items.len > 0) {
                    return error.DeferredErrors;
                } else {
                    if (!globalThis.hasException()) {
                        return globalThis.throw("TinyCC failed to compile", .{});
                    }
                    return error.JSError;
                }
            };

            CompilerRT.inject(state);
            stdarg.inject(state);

            try this.errorCheck();

            for (this.library_dirs.items) |library_dir| {
                // register all, even if some fail. Only fail after all have been registered.
                state.addLibraryPath(library_dir) catch {
                    debug("TinyCC failed to add library path", .{});
                };
            }
            try this.errorCheck();

            for (this.libraries.items) |library| {
                // register all, even if some fail.
                state.addLibrary(library) catch {};
            }
            try this.errorCheck();

            const relocation_size = state.relocate(null) catch {
                bun.debugAssert(this.hasDeferredErrors());
                return error.DeferredErrors;
            };

            const bytes: []u8 = try bun.default_allocator.alloc(u8, @as(usize, @intCast(relocation_size)));
            // We cannot free these bytes, evidently.

            _ = dangerouslyRunWithoutJitProtections(TCC.Error!usize, TCC.State.relocate, .{ state, bytes.ptr }) catch return error.DeferredErrors;

            // if errors got added, we would have returned in the relocation catch.
            bun.debugAssert(this.deferred_errors.items.len == 0);

            for (this.symbols.map.keys(), this.symbols.map.values()) |symbol, *function| {
                // FIXME: why are we duping here? can we at least use a stack
                // fallback allocator?
                const duped = bun.handleOom(bun.default_allocator.dupeZ(u8, symbol));
                defer bun.default_allocator.free(duped);
                function.symbol_from_dynamic_library = state.getSymbol(duped) orelse {
                    return globalThis.throw("{f} is missing from {s}. Was it included in the source code?", .{ bun.fmt.quote(symbol), this.source.first() });
                };
            }

            try this.errorCheck();

            return .{ state, bytes };
        }

        pub fn deinit(this: *CompileC) void {
            this.symbols.deinit();

            this.libraries.deinit();
            this.library_dirs.deinit();
            this.include_dirs.deinit();

            for (this.deferred_errors.items) |deferred_error| {
                bun.default_allocator.free(deferred_error);
            }
            this.deferred_errors.clearAndFree(bun.default_allocator);

            for (this.define.items) |define| {
                bun.default_allocator.free(define[0]);
                bun.default_allocator.free(define[1]);
            }
            this.define.clearAndFree(bun.default_allocator);

            this.source.deinit(bun.default_allocator);
            if (this.flags.len > 0) bun.default_allocator.free(this.flags); // len check necessary because nul-terminated
            this.flags = "";
        }
    };

    const SymbolsMap = struct {
        map: bun.StringArrayHashMapUnmanaged(Function) = .{},

        pub fn deinit(this: *SymbolsMap) void {
            for (this.map.keys()) |key| {
                bun.default_allocator.free(@constCast(key));
            }
            this.map.clearAndFree(bun.default_allocator);
        }
    };

    const StringArray = struct {
        items: []const [:0]const u8 = &.{},
        pub fn deinit(this: *StringArray) void {
            for (this.items) |item| {
                // Attempting to free an empty null-terminated slice will crash if it was a default value
                bun.debugAssert(item.len > 0);

                bun.default_allocator.free(@constCast(item));
            }

            if (this.items.len > 0)
                bun.default_allocator.free(this.items);
        }

        pub fn fromJSArray(globalThis: *jsc.JSGlobalObject, value: jsc.JSValue, comptime property: []const u8) bun.JSError!StringArray {
            var iter = try value.arrayIterator(globalThis);
            var items = std.array_list.Managed([:0]const u8).init(bun.default_allocator);

            while (try iter.next()) |val| {
                if (!val.isString()) {
                    for (items.items) |item| {
                        bun.default_allocator.free(@constCast(item));
                    }
                    items.deinit();
                    return globalThis.throwInvalidArgumentTypeValue(property, "array of strings", val);
                }
                const str = try val.getZigString(globalThis);
                if (str.isEmpty()) continue;
                bun.handleOom(items.append(bun.handleOom(str.toOwnedSliceZ(bun.default_allocator))));
            }

            return .{ .items = items.items };
        }

        pub fn fromJSString(globalThis: *jsc.JSGlobalObject, value: jsc.JSValue, comptime property: []const u8) bun.JSError!StringArray {
            if (value.isUndefined()) return .{};
            if (!value.isString()) {
                return globalThis.throwInvalidArgumentTypeValue(property, "array of strings", value);
            }
            const str = try value.getZigString(globalThis);
            if (str.isEmpty()) return .{};
            var items = std.array_list.Managed([:0]const u8).init(bun.default_allocator);
            bun.handleOom(items.append(bun.handleOom(str.toOwnedSliceZ(bun.default_allocator))));
            return .{ .items = items.items };
        }

        pub fn fromJS(globalThis: *jsc.JSGlobalObject, value: jsc.JSValue, comptime property: []const u8) bun.JSError!StringArray {
            if (value.isArray()) {
                return fromJSArray(globalThis, value, property);
            }
            return fromJSString(globalThis, value, property);
        }
    };

    pub fn Bun__FFI__cc(globalThis: *jsc.JSGlobalObject, callframe: *jsc.CallFrame) bun.JSError!jsc.JSValue {
        const arguments = callframe.arguments_old(1).slice();
        if (arguments.len == 0 or !arguments[0].isObject()) {
            return globalThis.throwInvalidArguments("Expected object", .{});
        }
        const allocator = bun.default_allocator;

        // Step 1. compile the user's code

        const object = arguments[0];

        var compile_c = CompileC{};
        errdefer compile_c.deinit();

        const symbols_object: JSValue = try object.getOwn(globalThis, "symbols") orelse .js_undefined;
        if (symbols_object == .zero or !symbols_object.isObject()) {
            return globalThis.throwInvalidArgumentTypeValue("symbols", "object", symbols_object);
        }

        // SAFETY: already checked that symbols_object is an object
        if (try generateSymbols(globalThis, allocator, &compile_c.symbols.map, symbols_object.getObject().?)) |val| {
            if (val != .zero and !globalThis.hasException())
                return globalThis.throwValue(val);
            return error.JSError;
        }

        if (compile_c.symbols.map.count() == 0) {
            return globalThis.throw("Expected at least one exported symbol", .{});
        }

        if (try object.getOwn(globalThis, "library")) |library_value| {
            compile_c.libraries = try StringArray.fromJS(globalThis, library_value, "library");
        }

        if (globalThis.hasException()) {
            return error.JSError;
        }

        if (try object.getTruthy(globalThis, "flags")) |flags_value| {
            if (flags_value.isArray()) {
                var iter = try flags_value.arrayIterator(globalThis);

                var flags = std.array_list.Managed(u8).init(allocator);
                defer flags.deinit();
                bun.handleOom(flags.appendSlice(CompileC.default_tcc_options));

                while (try iter.next()) |value| {
                    if (!value.isString()) {
                        return globalThis.throwInvalidArgumentTypeValue("flags", "array of strings", value);
                    }
                    const slice = try value.toSlice(globalThis, allocator);
                    if (slice.len == 0) continue;
                    defer slice.deinit();
                    bun.handleOom(flags.append(' '));
                    bun.handleOom(flags.appendSlice(slice.slice()));
                }
                bun.handleOom(flags.append(0));
                compile_c.flags = flags.items[0 .. flags.items.len - 1 :0];
                flags = std.array_list.Managed(u8).init(allocator);
            } else {
                if (!flags_value.isString()) {
                    return globalThis.throwInvalidArgumentTypeValue("flags", "string", flags_value);
                }

                const str = try flags_value.getZigString(globalThis);
                if (!str.isEmpty()) {
                    compile_c.flags = bun.handleOom(str.toOwnedSliceZ(allocator));
                }
            }
        }

        if (globalThis.hasException()) {
            return error.JSError;
        }

        if (try object.getTruthy(globalThis, "define")) |define_value| {
            if (define_value.getObject()) |define_obj| {
                const Iter = jsc.JSPropertyIterator(.{ .include_value = true, .skip_empty_name = true });
                var iter = try Iter.init(globalThis, define_obj);
                defer iter.deinit();
                while (try iter.next()) |entry| {
                    const key = bun.handleOom(entry.toOwnedSliceZ(allocator));
                    var owned_value: [:0]const u8 = "";
                    if (!iter.value.isUndefinedOrNull()) {
                        if (iter.value.isString()) {
                            const value = try iter.value.getZigString(globalThis);
                            if (value.len > 0) {
                                owned_value = bun.handleOom(value.toOwnedSliceZ(allocator));
                            }
                        }
                    }
                    if (globalThis.hasException()) {
                        allocator.free(key);
                        return error.JSError;
                    }

                    bun.handleOom(compile_c.define.append(allocator, .{ key, owned_value }));
                }
            }
        }

        if (globalThis.hasException()) {
            return error.JSError;
        }

        if (try object.getTruthy(globalThis, "include")) |include_value| {
            compile_c.include_dirs = try StringArray.fromJS(globalThis, include_value, "include");
        }

        if (globalThis.hasException()) {
            return error.JSError;
        }

        if (try object.getOwn(globalThis, "source")) |source_value| {
            if (source_value.isArray()) {
                compile_c.source = .{ .files = .{} };
                var iter = try source_value.arrayIterator(globalThis);
                while (try iter.next()) |value| {
                    if (!value.isString()) {
                        return globalThis.throwInvalidArgumentTypeValue("source", "array of strings", value);
                    }
                    try compile_c.source.files.append(bun.default_allocator, try (try value.getZigString(globalThis)).toOwnedSliceZ(bun.default_allocator));
                }
            } else if (!source_value.isString()) {
                return globalThis.throwInvalidArgumentTypeValue("source", "string", source_value);
            } else {
                const source_path = try (try source_value.getZigString(globalThis)).toOwnedSliceZ(bun.default_allocator);
                compile_c.source.file = source_path;
            }
        }

        if (globalThis.hasException()) {
            return error.JSError;
        }

        // Now we compile the code with tinycc.
        var tcc_state: ?*TCC.State, var bytes_to_free_on_error = compile_c.compile(globalThis) catch |err| {
            switch (err) {
                error.DeferredErrors => {
                    var combined = std.array_list.Managed(u8).init(bun.default_allocator);
                    defer combined.deinit();
                    var writer = combined.writer();
                    bun.handleOom(writer.print("{d} errors while compiling {s}\n", .{ compile_c.deferred_errors.items.len, if (compile_c.current_file_for_errors.len > 0) compile_c.current_file_for_errors else compile_c.source.first() }));

                    for (compile_c.deferred_errors.items) |deferred_error| {
                        bun.handleOom(writer.print("{s}\n", .{deferred_error}));
                    }

                    return globalThis.throw("{s}", .{combined.items});
                },
                error.JSError => |e| return e,
                error.OutOfMemory => |e| return e,
                error.JSTerminated => |e| return e,
            }
        };
        defer {
            if (tcc_state) |state| state.deinit();

            // TODO: upgrade tinycc because they improved the way memory management works for this
            // we are unable to free memory safely in certain cases here.
        }

        const napi_env = makeNapiEnvIfNeeded(compile_c.symbols.map.values(), globalThis);

        var obj = jsc.JSValue.createEmptyObject(globalThis, compile_c.symbols.map.count());
        for (compile_c.symbols.map.values()) |*function| {
            const function_name = function.base_name.?;

            function.compile(napi_env) catch |err| {
                if (!globalThis.hasException()) {
                    const ret = globalThis.toInvalidArguments("{s} when translating symbol \"{s}\"", .{
                        @errorName(err),
                        function_name,
                    });
                    return globalThis.throwValue(ret);
                }
                return error.JSError;
            };
            switch (function.step) {
                .failed => |err| {
                    const res = ZigString.init(err.msg).toErrorInstance(globalThis);
                    return globalThis.throwValue(res);
                },
                .pending => {
                    return globalThis.throw("Failed to compile (nothing happend!)", .{});
                },
                .compiled => |*compiled| {
                    const str = ZigString.init(bun.asByteSlice(function_name));
                    const cb = jsc.host_fn.NewRuntimeFunction(
                        globalThis,
                        &str,
                        @as(u32, @intCast(function.arg_types.items.len)),
                        bun.cast(*const jsc.JSHostFn, compiled.ptr),
                        false,
                        true,
                        function.symbol_from_dynamic_library,
                    );
                    compiled.js_function = cb;
                    obj.put(globalThis, &str, cb);
                },
            }
        }

        var lib = bun.new(FFI, .{
            .dylib = null,
            .shared_state = tcc_state,
            .functions = compile_c.symbols.map,
            .relocated_bytes_to_free = bytes_to_free_on_error,
        });
        tcc_state = null;
        bytes_to_free_on_error = "";
        compile_c.symbols = .{};
        compile_c.deinit();

        const js_object = lib.toJS(globalThis);
        jsc.Codegen.JSFFI.symbolsValueSetCached(js_object, globalThis, obj);
        return js_object;
    }

    pub fn closeCallback(globalThis: *JSGlobalObject, ctx: JSValue) JSValue {
        var function: *Function = @ptrFromInt(ctx.asPtrAddress());
        function.deinit(globalThis);
        return .js_undefined;
    }

    pub fn callback(globalThis: *JSGlobalObject, interface: jsc.JSValue, js_callback: jsc.JSValue) bun.JSError!JSValue {
        jsc.markBinding(@src());
        if (!interface.isObject()) {
            return globalThis.toInvalidArguments("Expected object", .{});
        }

        if (js_callback.isEmptyOrUndefinedOrNull() or !js_callback.isCallable()) {
            return globalThis.toInvalidArguments("Expected callback function", .{});
        }

        const allocator = VirtualMachine.get().allocator;
        var function: Function = .{ .allocator = allocator };
        var func = &function;

        if (generateSymbolForFunction(globalThis, allocator, interface, func) catch ZigString.init("Out of memory").toErrorInstance(globalThis)) |val| {
            return val;
        }

        // TODO: WeakRefHandle that automatically frees it?
        func.base_name = "";
        js_callback.ensureStillAlive();

        func.compileCallback(globalThis, js_callback, func.threadsafe) catch return ZigString.init("Out of memory").toErrorInstance(globalThis);
        switch (func.step) {
            .failed => |err| {
                const message = ZigString.init(err.msg).toErrorInstance(globalThis);

                func.deinit(globalThis);

                return message;
            },
            .pending => {
                func.deinit(globalThis);
                return ZigString.init("Failed to compile, but not sure why. Please report this bug").toErrorInstance(globalThis);
            },
            .compiled => {
                const function_ = bun.default_allocator.create(Function) catch unreachable;
                function_.* = func.*;
                return JSValue.createObject2(
                    globalThis,
                    ZigString.static("ptr"),
                    ZigString.static("ctx"),
                    jsc.JSValue.fromPtrAddress(@intFromPtr(function_.step.compiled.ptr)),
                    jsc.JSValue.fromPtrAddress(@intFromPtr(function_)),
                );
            },
        }
    }

    pub fn close(this: *FFI, globalThis: *jsc.JSGlobalObject, _: *jsc.CallFrame) bun.JSError!JSValue {
        jsc.markBinding(@src());
        if (this.closed) {
            return .js_undefined;
        }
        this.closed = true;
        if (this.dylib) |*dylib| {
            dylib.close();
            this.dylib = null;
        }
        if (this.shared_state) |state| {
            this.shared_state = null;
            state.deinit();
        }
        for (this.functions.values()) |*val| {
            val.deinit(globalThis);
        }
        this.functions.clearAndFree(bun.default_allocator);

        // NOTE: `relocated_bytes_to_free` points to a memory region that was
        // relocated by tinycc. Attempts to free it will cause a bus error,
        // even if jit protections are disabled.
        // if (this.relocated_bytes_to_free) |relocated_bytes_to_free| {
        //     this.relocated_bytes_to_free = null;
        //     bun.default_allocator.free(relocated_bytes_to_free);
        // }

        return .js_undefined;
    }

    pub fn printCallback(global: *JSGlobalObject, object: jsc.JSValue) JSValue {
        jsc.markBinding(@src());
        const allocator = VirtualMachine.get().allocator;

        if (object.isEmptyOrUndefinedOrNull() or !object.isObject()) {
            return global.toInvalidArguments("Expected an object", .{});
        }

        var function: Function = .{ .allocator = allocator };
        if (generateSymbolForFunction(global, allocator, object, &function) catch ZigString.init("Out of memory").toErrorInstance(global)) |val| {
            return val;
        }

        var arraylist = std.array_list.Managed(u8).init(allocator);
        defer arraylist.deinit();
        var writer = arraylist.writer();

        function.base_name = "my_callback_function";

        function.printCallbackSourceCode(null, null, &writer) catch {
            return ZigString.init("Error while printing code").toErrorInstance(global);
        };
        return ZigString.init(arraylist.items).toJS(global);
    }

    pub fn print(global: *JSGlobalObject, object: jsc.JSValue, is_callback_val: ?jsc.JSValue) bun.JSError!JSValue {
        const allocator = bun.default_allocator;
        if (is_callback_val) |is_callback| {
            if (is_callback.toBoolean()) {
                return printCallback(global, object);
            }
        }

        if (object.isEmptyOrUndefinedOrNull()) return invalidOptionsArg(global);
        const obj = object.getObject() orelse return invalidOptionsArg(global);

        var symbols = bun.StringArrayHashMapUnmanaged(Function){};
        if (generateSymbols(global, bun.default_allocator, &symbols, obj) catch jsc.JSValue.zero) |val| {
            // an error while validating symbols
            for (symbols.keys()) |key| {
                allocator.free(@constCast(key));
            }
            symbols.clearAndFree(allocator);
            return val;
        }
        jsc.markBinding(@src());
        var strs = bun.handleOom(std.array_list.Managed(bun.String).initCapacity(allocator, symbols.count()));
        defer {
            for (strs.items) |str| {
                str.deref();
            }
            strs.deinit();
        }
        for (symbols.values()) |*function| {
            var arraylist = std.array_list.Managed(u8).init(allocator);
            var writer = arraylist.writer();
            function.printSourceCode(&writer) catch {
                // an error while generating source code
                for (symbols.keys()) |key| {
                    allocator.free(@constCast(key));
                }
                for (symbols.values()) |*function_| {
                    function_.arg_types.deinit(allocator);
                }

                symbols.clearAndFree(allocator);
                return ZigString.init("Error while printing code").toErrorInstance(global);
            };
            strs.appendAssumeCapacity(bun.String.cloneUTF8(arraylist.items));
        }

        const ret = try bun.String.toJSArray(global, strs.items);

        for (symbols.keys()) |key| {
            allocator.free(@constCast(key));
        }
        for (symbols.values()) |*function_| {
            function_.arg_types.deinit(allocator);
            if (function_.step == .compiled) {
                allocator.free(function_.step.compiled.buf);
            }
        }
        symbols.clearAndFree(allocator);

        return ret;
    }

    /// Creates an Exception object indicating that options object is invalid.
    /// The exception is not thrown on the VM.
    fn invalidOptionsArg(global: *JSGlobalObject) JSValue {
        return global.toInvalidArguments("Expected an options object with symbol names", .{});
    }

    pub fn open(global: *JSGlobalObject, name_str: ZigString, object_value: jsc.JSValue) jsc.JSValue {
        jsc.markBinding(@src());
        const vm = VirtualMachine.get();
        var name_slice = name_str.toSlice(bun.default_allocator);
        defer name_slice.deinit();

        if (object_value.isEmptyOrUndefinedOrNull()) return invalidOptionsArg(global);
        const object = object_value.getObject() orelse return invalidOptionsArg(global);

        var filepath_buf: bun.PathBuffer = undefined;
        const name = brk: {
            if (jsc.ModuleLoader.resolveEmbeddedFile(
                vm,
                name_slice.slice(),
                switch (Environment.os) {
                    .linux => "so",
                    .mac => "dylib",
                    .windows => "dll",
                    else => @compileError("TODO"),
                },
            )) |resolved| {
                @memcpy(filepath_buf[0..resolved.len], resolved);
                filepath_buf[resolved.len] = 0;
                break :brk filepath_buf[0..resolved.len];
            }

            break :brk name_slice.slice();
        };

        if (name.len == 0) {
            return global.toInvalidArguments("Invalid library name", .{});
        }

        var symbols = bun.StringArrayHashMapUnmanaged(Function){};
        if (generateSymbols(global, bun.default_allocator, &symbols, object) catch jsc.JSValue.zero) |val| {
            // an error while validating symbols
            for (symbols.keys()) |key| {
                bun.default_allocator.free(@constCast(key));
            }
            symbols.clearAndFree(bun.default_allocator);
            return val;
        }
        if (symbols.count() == 0) {
            symbols.clearAndFree(bun.default_allocator);
            return global.toInvalidArguments("Expected at least one symbol", .{});
        }

        var dylib: std.DynLib = brk: {
            // First try using the name directly
            break :brk std.DynLib.open(name) catch {
                const backup_name = Fs.FileSystem.instance.abs(&[1]string{name});
                // if that fails, try resolving the filepath relative to the current working directory
                break :brk std.DynLib.open(backup_name) catch {
                    // Then, if that fails, report an error with the library name and system error
                    const dlerror_buf = getDlError(bun.default_allocator) catch null;
                    defer if (dlerror_buf) |buf| bun.default_allocator.free(buf);
                    const dlerror_msg = dlerror_buf orelse "unknown error";

                    const msg = bun.handleOom(std.fmt.allocPrint(
                        bun.default_allocator,
                        "Failed to open library \"{s}\": {s}",
                        .{ name, dlerror_msg },
                    ));
                    defer bun.default_allocator.free(msg);
                    const system_error = jsc.SystemError{
                        .code = bun.String.cloneUTF8(@tagName(.ERR_DLOPEN_FAILED)),
                        .message = bun.String.cloneUTF8(msg),
                        .syscall = bun.String.cloneUTF8("dlopen"),
                    };
                    return system_error.toErrorInstance(global);
                };
            };
        };

        var size = symbols.values().len;
        if (size >= 63) {
            size = 0;
        }
        var obj = jsc.JSValue.createEmptyObject(global, size);
        obj.protect();
        defer obj.unprotect();

        const napi_env = makeNapiEnvIfNeeded(symbols.values(), global);

        for (symbols.values()) |*function| {
            const function_name = function.base_name.?;

            // optional if the user passed "ptr"
            if (function.symbol_from_dynamic_library == null) {
                const resolved_symbol = dylib.lookup(*anyopaque, function_name) orelse {
                    const ret = global.toInvalidArguments("Symbol \"{s}\" not found in \"{s}\"", .{ bun.asByteSlice(function_name), name });
                    for (symbols.values()) |*value| {
                        bun.default_allocator.free(@constCast(bun.asByteSlice(value.base_name.?)));
                        value.arg_types.clearAndFree(bun.default_allocator);
                    }
                    symbols.clearAndFree(bun.default_allocator);
                    dylib.close();
                    return ret;
                };

                function.symbol_from_dynamic_library = resolved_symbol;
            }

            function.compile(napi_env) catch |err| {
                const ret = global.toInvalidArguments("{s} when compiling symbol \"{s}\" in \"{s}\"", .{
                    bun.asByteSlice(@errorName(err)),
                    bun.asByteSlice(function_name),
                    name,
                });
                for (symbols.values()) |*value| {
                    value.deinit(global);
                }
                symbols.clearAndFree(bun.default_allocator);
                dylib.close();
                return ret;
            };
            switch (function.step) {
                .failed => |err| {
                    defer for (symbols.values()) |*other_function| {
                        other_function.deinit(global);
                    };

                    const res = ZigString.init(err.msg).toErrorInstance(global);
                    symbols.clearAndFree(bun.default_allocator);
                    dylib.close();
                    return res;
                },
                .pending => {
                    for (symbols.values()) |*other_function| {
                        other_function.deinit(global);
                    }
                    symbols.clearAndFree(bun.default_allocator);
                    dylib.close();
                    return ZigString.init("Failed to compile (nothing happend!)").toErrorInstance(global);
                },
                .compiled => |*compiled| {
                    const str = ZigString.init(bun.asByteSlice(function_name));
                    const cb = jsc.host_fn.NewRuntimeFunction(
                        global,
                        &str,
                        @as(u32, @intCast(function.arg_types.items.len)),
                        bun.cast(*const jsc.JSHostFn, compiled.ptr),
                        false,
                        true,
                        function.symbol_from_dynamic_library,
                    );
                    compiled.js_function = cb;
                    obj.put(global, &str, cb);
                },
            }
        }

        const lib = bun.new(FFI, .{
            .dylib = dylib,
            .functions = symbols,
        });
        const js_object = lib.toJS(global);
        jsc.Codegen.JSFFI.symbolsValueSetCached(js_object, global, obj);
        return js_object;
    }

    pub fn getSymbols(_: *FFI, _: *jsc.JSGlobalObject) jsc.JSValue {
        // This shouldn't be called. The cachedValue is what should be called.
        return .js_undefined;
    }

    pub fn linkSymbols(global: *JSGlobalObject, object_value: jsc.JSValue) jsc.JSValue {
        jsc.markBinding(@src());
        const allocator = VirtualMachine.get().allocator;

        if (object_value.isEmptyOrUndefinedOrNull()) return invalidOptionsArg(global);
        const object = object_value.getObject() orelse return invalidOptionsArg(global);

        var symbols = bun.StringArrayHashMapUnmanaged(Function){};
        if (generateSymbols(global, allocator, &symbols, object) catch jsc.JSValue.zero) |val| {
            // an error while validating symbols
            for (symbols.keys()) |key| {
                allocator.free(@constCast(key));
            }
            symbols.clearAndFree(allocator);
            return val;
        }
        if (symbols.count() == 0) {
            return global.toInvalidArguments("Expected at least one symbol", .{});
        }

        var obj = JSValue.createEmptyObject(global, symbols.count());
        obj.ensureStillAlive();
        defer obj.ensureStillAlive();

        const napi_env = makeNapiEnvIfNeeded(symbols.values(), global);

        for (symbols.values()) |*function| {
            const function_name = function.base_name.?;

            if (function.symbol_from_dynamic_library == null) {
                const ret = global.toInvalidArguments("Symbol \"{s}\" is missing a \"ptr\" field. When using linkSymbols() or CFunction(), you must provide a \"ptr\" field with the memory address of the native function.", .{bun.asByteSlice(function_name)});
                for (symbols.values()) |*value| {
                    allocator.free(@constCast(bun.asByteSlice(value.base_name.?)));
                    value.arg_types.clearAndFree(allocator);
                }
                symbols.clearAndFree(allocator);
                return ret;
            }

            function.compile(napi_env) catch |err| {
                const ret = global.toInvalidArguments("{s} when compiling symbol \"{s}\"", .{
                    bun.asByteSlice(@errorName(err)),
                    bun.asByteSlice(function_name),
                });
                for (symbols.values()) |*value| {
                    value.deinit(global);
                }
                symbols.clearAndFree(allocator);
                return ret;
            };
            switch (function.step) {
                .failed => |err| {
                    for (symbols.values()) |*value| {
                        allocator.free(@constCast(bun.asByteSlice(value.base_name.?)));
                        value.arg_types.clearAndFree(allocator);
                    }

                    const res = ZigString.init(err.msg).toErrorInstance(global);
                    function.deinit(global);
                    symbols.clearAndFree(allocator);
                    return res;
                },
                .pending => {
                    for (symbols.values()) |*value| {
                        allocator.free(@constCast(bun.asByteSlice(value.base_name.?)));
                        value.arg_types.clearAndFree(allocator);
                    }
                    symbols.clearAndFree(allocator);
                    return ZigString.static("Failed to compile (nothing happend!)").toErrorInstance(global);
                },
                .compiled => |*compiled| {
                    const name = &ZigString.init(bun.asByteSlice(function_name));

                    const cb = jsc.host_fn.NewRuntimeFunction(
                        global,
                        name,
                        @as(u32, @intCast(function.arg_types.items.len)),
                        bun.cast(*jsc.JSHostFn, compiled.ptr),
                        false,
                        true,
                        function.symbol_from_dynamic_library,
                    );
                    compiled.js_function = cb;

                    obj.put(global, name, cb);
                },
            }
        }

        const lib = bun.new(FFI, .{
            .dylib = null,
            .functions = symbols,
        });

        const js_object = lib.toJS(global);
        jsc.Codegen.JSFFI.symbolsValueSetCached(js_object, global, obj);
        return js_object;
    }

    pub fn generateSymbolForFunction(global: *JSGlobalObject, allocator: std.mem.Allocator, value: jsc.JSValue, function: *Function) bun.JSError!?JSValue {
        jsc.markBinding(@src());

        var abi_types = std.ArrayListUnmanaged(ABIType){};

        if (try value.getOwn(global, "args")) |args| {
            if (args.isEmptyOrUndefinedOrNull() or !args.jsType().isArray()) {
                return ZigString.static("Expected an object with \"args\" as an array").toErrorInstance(global);
            }

            var array = try args.arrayIterator(global);

            try abi_types.ensureTotalCapacityPrecise(allocator, array.len);
            while (try array.next()) |val| {
                if (val.isEmptyOrUndefinedOrNull()) {
                    abi_types.clearAndFree(allocator);
                    return ZigString.static("param must be a string (type name) or number").toErrorInstance(global);
                }

                if (val.isAnyInt()) {
                    const int = val.to(i32);
                    switch (int) {
                        0...ABIType.max => {
                            abi_types.appendAssumeCapacity(@as(ABIType, @enumFromInt(int)));
                            continue;
                        },
                        else => {
                            abi_types.clearAndFree(allocator);
                            return ZigString.static("invalid ABI type").toErrorInstance(global);
                        },
                    }
                }

                if (!val.jsType().isStringLike()) {
                    abi_types.clearAndFree(allocator);
                    return ZigString.static("param must be a string (type name) or number").toErrorInstance(global);
                }

                var type_name = try val.toSlice(global, allocator);
                defer type_name.deinit();
                abi_types.appendAssumeCapacity(ABIType.label.get(type_name.slice()) orelse {
                    abi_types.clearAndFree(allocator);
                    return global.toTypeError(.INVALID_ARG_VALUE, "Unknown type {s}", .{type_name.slice()});
                });
            }
        }
        // var function
        var return_type = ABIType.void;

        var threadsafe = false;

        if (try value.getTruthy(global, "threadsafe")) |threadsafe_value| {
            threadsafe = threadsafe_value.toBoolean();
        }

        if (try value.getTruthy(global, "returns")) |ret_value| brk: {
            if (ret_value.isAnyInt()) {
                const int = ret_value.toInt32();
                switch (int) {
                    0...ABIType.max => {
                        return_type = @as(ABIType, @enumFromInt(int));
                        break :brk;
                    },
                    else => {
                        abi_types.clearAndFree(allocator);
                        return ZigString.static("invalid ABI type").toErrorInstance(global);
                    },
                }
            }

            var ret_slice = try ret_value.toSlice(global, allocator);
            defer ret_slice.deinit();
            return_type = ABIType.label.get(ret_slice.slice()) orelse {
                abi_types.clearAndFree(allocator);
                return global.toTypeError(.INVALID_ARG_VALUE, "Unknown return type {s}", .{ret_slice.slice()});
            };
        }

        if (return_type == ABIType.napi_env) {
            abi_types.clearAndFree(allocator);
            return ZigString.static("Cannot return napi_env to JavaScript").toErrorInstance(global);
        }

        if (return_type == .buffer) {
            abi_types.clearAndFree(allocator);
            return ZigString.static("Cannot return a buffer to JavaScript (since byteLength and byteOffset are unknown)").toErrorInstance(global);
        }

        if (function.threadsafe and return_type != ABIType.void) {
            abi_types.clearAndFree(allocator);
            return ZigString.static("Threadsafe functions must return void").toErrorInstance(global);
        }

        function.* = Function{
            .base_name = null,
            .arg_types = abi_types,
            .return_type = return_type,
            .threadsafe = threadsafe,
            .allocator = allocator,
        };

        if (try value.get(global, "ptr")) |ptr| {
            if (ptr.isNumber()) {
                const num = ptr.asPtrAddress();
                if (num > 0)
                    function.symbol_from_dynamic_library = @as(*anyopaque, @ptrFromInt(num));
            } else {
                const num = ptr.toUInt64NoTruncate();
                if (num > 0) {
                    function.symbol_from_dynamic_library = @as(*anyopaque, @ptrFromInt(num));
                }
            }
        }

        return null;
    }

    pub fn generateSymbols(global: *JSGlobalObject, allocator: Allocator, symbols: *bun.StringArrayHashMapUnmanaged(Function), object: *jsc.JSObject) bun.JSError!?JSValue {
        jsc.markBinding(@src());

        var symbols_iter = try jsc.JSPropertyIterator(.{
            .skip_empty_name = true,
            .include_value = true,
        }).init(global, object);
        defer symbols_iter.deinit();

        try symbols.ensureTotalCapacity(allocator, symbols_iter.len);

        while (try symbols_iter.next()) |prop| {
            const value = symbols_iter.value;

            if (value.isEmptyOrUndefinedOrNull()) {
                return global.toTypeError(.INVALID_ARG_VALUE, "Expected an object for key \"{f}\"", .{prop});
            }

            var function: Function = .{ .allocator = allocator };
            if (try generateSymbolForFunction(global, allocator, value, &function)) |val| {
                return val;
            }
            function.base_name = try prop.toOwnedSliceZ(allocator);

            symbols.putAssumeCapacity(bun.asByteSlice(function.base_name.?), function);
        }

        return null;
    }

    pub const Function = struct {
        symbol_from_dynamic_library: ?*anyopaque = null,
        base_name: ?[:0]const u8 = null,
        state: ?*TCC.State = null,

        return_type: ABIType = ABIType.void,
        arg_types: std.ArrayListUnmanaged(ABIType) = .{},
        step: Step = Step{ .pending = {} },
        threadsafe: bool = false,
        allocator: Allocator,

        pub var lib_dirZ: [*:0]const u8 = "";

        pub fn needsHandleScope(val: *const Function) bool {
            for (val.arg_types.items) |arg| {
                if (arg == ABIType.napi_env or arg == ABIType.napi_value) {
                    return true;
                }
            }
            return val.return_type == ABIType.napi_value;
        }

        extern "c" fn FFICallbackFunctionWrapper_destroy(*anyopaque) void;

        pub fn deinit(val: *Function, globalThis: *jsc.JSGlobalObject) void {
            jsc.markBinding(@src());

            if (val.base_name) |base_name| {
                if (bun.asByteSlice(base_name).len > 0) {
                    val.allocator.free(@constCast(bun.asByteSlice(base_name)));
                }
            }

            val.arg_types.clearAndFree(val.allocator);

            if (val.state) |state| {
                state.deinit();
                val.state = null;
            }

            if (val.step == .compiled) {
                // val.allocator.free(val.step.compiled.buf);
                if (val.step.compiled.js_function != .zero) {
                    _ = globalThis;
                    // _ = jsc.untrackFunction(globalThis, val.step.compiled.js_function);
                    val.step.compiled.js_function = .zero;
                }

                if (val.step.compiled.ffi_callback_function_wrapper) |wrapper| {
                    FFICallbackFunctionWrapper_destroy(wrapper);
                    val.step.compiled.ffi_callback_function_wrapper = null;
                }
            }

            if (val.step == .failed and val.step.failed.allocated) {
                val.allocator.free(val.step.failed.msg);
            }
        }

        pub const Step = union(enum) {
            pending: void,
            compiled: struct {
                ptr: *anyopaque,
                buf: []u8,
                js_function: JSValue = JSValue.zero,
                js_context: ?*anyopaque = null,
                ffi_callback_function_wrapper: ?*anyopaque = null,
            },
            failed: struct {
                msg: []const u8,
                allocated: bool = false,
            },
        };

        fn fail(this: *Function, msg: []const u8) void {
            if (this.step != .failed) {
                @branchHint(.likely);
                this.step = .{ .failed = .{ .msg = msg, .allocated = false } };
            }
        }

        pub fn ffiHeader() string {
            return if (Environment.codegen_embed)
                @embedFile("./FFI.h")
            else
                bun.runtimeEmbedFile(.src, "bun.js/api/FFI.h");
        }

        pub fn handleTCCError(ctx: ?*Function, message: [*c]const u8) callconv(.c) void {
            var this = ctx.?;
            var msg = std.mem.span(message);
            if (msg.len > 0) {
                var offset: usize = 0;
                // the message we get from TCC sometimes has garbage in it
                // i think because we're doing in-memory compilation
                while (offset < msg.len) : (offset += 1) {
                    if (msg[offset] > 0x20 and msg[offset] < 0x7f) break;
                }
                msg = msg[offset..];
            }

            this.step = .{ .failed = .{ .msg = this.allocator.dupe(u8, msg) catch unreachable, .allocated = true } };
        }

        const tcc_options = "-std=c11 -nostdlib -Wl,--export-all-symbols" ++ if (Environment.isDebug) " -g" else "";

        pub fn compile(this: *Function, napiEnv: ?*napi.NapiEnv) !void {
            var source_code = std.array_list.Managed(u8).init(this.allocator);
            var source_code_writer = source_code.writer();
            try this.printSourceCode(&source_code_writer);

            try source_code.append(0);
            defer source_code.deinit();
            const state = TCC.State.init(Function, .{
                .options = tcc_options,
                .err = .{ .ctx = this, .handler = handleTCCError },
            }, false) catch return error.TCCMissing;

            this.state = state;
            defer {
                if (this.step == .failed) {
                    state.deinit();
                    this.state = null;
                }
            }

            if (napiEnv) |env| {
                _ = state.addSymbol("Bun__thisFFIModuleNapiEnv", env) catch {
                    this.fail("Failed to add NAPI env symbol");
                    return;
                };
            }

            CompilerRT.define(state);

            state.compileString(@ptrCast(source_code.items)) catch {
                this.fail("Failed to compile source code");
                return;
            };

            CompilerRT.inject(state);
            state.addSymbol(this.base_name.?, this.symbol_from_dynamic_library.?) catch {
                bun.debugAssert(this.step == .failed);
                return;
            };

            const relocation_size = state.relocate(null) catch {
                this.fail("tcc_relocate returned a negative value");
                return;
            };

            const bytes: []u8 = try this.allocator.alloc(u8, relocation_size);
            defer {
                if (this.step == .failed) this.allocator.free(bytes);
            }

            _ = dangerouslyRunWithoutJitProtections(TCC.Error!usize, TCC.State.relocate, .{ state, bytes.ptr }) catch {
                this.fail("tcc_relocate returned a negative value");
                return;
            };

            const symbol = state.getSymbol("JSFunctionCall") orelse {
                this.fail("missing generated symbol in source code");
                return;
            };

            this.step = .{
                .compiled = .{
                    .ptr = symbol,
                    .buf = bytes,
                },
            };
            return;
        }

        pub fn compileCallback(
            this: *Function,
            js_context: *jsc.JSGlobalObject,
            js_function: JSValue,
            is_threadsafe: bool,
        ) !void {
            jsc.markBinding(@src());
            var source_code = std.array_list.Managed(u8).init(this.allocator);
            var source_code_writer = source_code.writer();
            const ffi_wrapper = Bun__createFFICallbackFunction(js_context, js_function);
            try this.printCallbackSourceCode(js_context, ffi_wrapper, &source_code_writer);

            if (comptime Environment.isDebug and Environment.isPosix) {
                debug_write: {
                    const fd = std.posix.open("/tmp/bun-ffi-callback-source.c", .{ .CREAT = true, .ACCMODE = .WRONLY }, 0o644) catch break :debug_write;
                    _ = std.posix.write(fd, source_code.items) catch break :debug_write;
                    std.posix.ftruncate(fd, source_code.items.len) catch break :debug_write;
                    std.posix.close(fd);
                }
            }

            try source_code.append(0);
            // defer source_code.deinit();

            const state = TCC.State.init(Function, .{
                .options = tcc_options,
                .err = .{ .ctx = this, .handler = handleTCCError },
            }, false) catch |e| switch (e) {
                error.OutOfMemory => return error.TCCMissing,
                // 1. .Memory is always a valid option, so InvalidOptions is
                //    impossible
                // 2. other throwable functions arent called, so their errors
                //    aren't possible
                else => unreachable,
            };
            this.state = state;
            defer {
                if (this.step == .failed) {
                    state.deinit();
                    this.state = null;
                }
            }

            if (this.needsNapiEnv()) {
                state.addSymbol("Bun__thisFFIModuleNapiEnv", js_context.makeNapiEnvForFFI()) catch {
                    this.fail("Failed to add NAPI env symbol");
                    return;
                };
            }

            CompilerRT.define(state);

            state.compileString(@ptrCast(source_code.items)) catch {
                this.fail("Failed to compile source code");
                return;
            };

            CompilerRT.inject(state);
            _ = state.addSymbol(
                "FFI_Callback_call",
                // TODO: stage2 - make these ptrs
                if (is_threadsafe)
                    FFI_Callback_threadsafe_call
                else switch (this.arg_types.items.len) {
                    0 => FFI_Callback_call_0,
                    1 => FFI_Callback_call_1,
                    2 => FFI_Callback_call_2,
                    3 => FFI_Callback_call_3,
                    4 => FFI_Callback_call_4,
                    5 => FFI_Callback_call_5,
                    6 => FFI_Callback_call_6,
                    7 => FFI_Callback_call_7,
                    else => FFI_Callback_call,
                },
            ) catch {
                this.fail("Failed to add FFI callback symbol");
                return;
            };
            const relocation_size = state.relocate(null) catch {
                this.fail("tcc_relocate returned a negative value");
                return;
            };

            const bytes: []u8 = try this.allocator.alloc(u8, relocation_size);
            defer {
                if (this.step == .failed) {
                    this.allocator.free(bytes);
                }
            }

            _ = dangerouslyRunWithoutJitProtections(TCC.Error!usize, TCC.State.relocate, .{ state, bytes.ptr }) catch {
                this.fail("tcc_relocate returned a negative value");
                return;
            };

            const symbol = state.getSymbol("my_callback_function") orelse {
                this.fail("missing generated symbol in source code");
                return;
            };

            this.step = .{
                .compiled = .{
                    .ptr = symbol,
                    .buf = bytes,
                    .js_function = js_function,
                    .js_context = js_context,
                    .ffi_callback_function_wrapper = ffi_wrapper,
                },
            };
        }

        pub fn printSourceCode(
            this: *Function,
            writer: anytype,
        ) !void {
            if (this.arg_types.items.len > 0) {
                try writer.writeAll("#define HAS_ARGUMENTS\n");
            }

            brk: {
                if (this.return_type.isFloatingPoint()) {
                    try writer.writeAll("#define USES_FLOAT 1\n");
                    break :brk;
                }

                for (this.arg_types.items) |arg| {
                    // conditionally include math.h
                    if (arg.isFloatingPoint()) {
                        try writer.writeAll("#define USES_FLOAT 1\n");
                        break;
                    }
                }
            }

            try writer.writeAll(ffiHeader());

            // -- Generate the FFI function symbol
            try writer.writeAll("/* --- The Function To Call */\n");
            try this.return_type.typename(writer);
            try writer.writeAll(" ");
            try writer.writeAll(bun.asByteSlice(this.base_name.?));
            try writer.writeAll("(");
            var first = true;
            for (this.arg_types.items, 0..) |arg, i| {
                if (!first) {
                    try writer.writeAll(", ");
                }
                first = false;
                try arg.paramTypename(writer);
                try writer.print(" arg{d}", .{i});
            }
            try writer.writeAll(
                \\);
                \\
                \\/* ---- Your Wrapper Function ---- */
                \\ZIG_REPR_TYPE JSFunctionCall(void* JS_GLOBAL_OBJECT, void* callFrame) {
                \\
            );

            if (this.needsHandleScope()) {
                try writer.writeAll(
                    \\  void* handleScope = NapiHandleScope__open(&Bun__thisFFIModuleNapiEnv, false);
                    \\
                );
            }

            if (this.arg_types.items.len > 0) {
                try writer.writeAll(
                    \\  LOAD_ARGUMENTS_FROM_CALL_FRAME;
                    \\
                );
                for (this.arg_types.items, 0..) |arg, i| {
                    if (arg == .napi_env) {
                        try writer.print(
                            \\  napi_env arg{d} = (napi_env)&Bun__thisFFIModuleNapiEnv;
                            \\  argsPtr++;
                            \\
                        ,
                            .{
                                i,
                            },
                        );
                    } else if (arg == .napi_value) {
                        try writer.print(
                            \\  EncodedJSValue arg{d} = {{ .asInt64 = *argsPtr++ }};
                            \\
                        ,
                            .{
                                i,
                            },
                        );
                    } else if (arg.needsACastInC()) {
                        if (i < this.arg_types.items.len - 1) {
                            try writer.print(
                                \\  EncodedJSValue arg{d} = {{ .asInt64 = *argsPtr++ }};
                                \\
                            ,
                                .{
                                    i,
                                },
                            );
                        } else {
                            try writer.print(
                                \\  EncodedJSValue arg{d};
                                \\  arg{d}.asInt64 = *argsPtr;
                                \\
                            ,
                                .{
                                    i,
                                    i,
                                },
                            );
                        }
                    } else {
                        if (i < this.arg_types.items.len - 1) {
                            try writer.print(
                                \\  int64_t arg{d} = *argsPtr++;
                                \\
                            ,
                                .{
                                    i,
                                },
                            );
                        } else {
                            try writer.print(
                                \\  int64_t arg{d} = *argsPtr;
                                \\
                            ,
                                .{
                                    i,
                                },
                            );
                        }
                    }
                }
            }

            // try writer.writeAll(
            //     "(JSContext ctx, void* function, void* thisObject, size_t argumentCount, const EncodedJSValue arguments[], void* exception);\n\n",
            // );

            var arg_buf: [512]u8 = undefined;

            try writer.writeAll("    ");
            if (!(this.return_type == .void)) {
                try this.return_type.typename(writer);
                try writer.writeAll(" return_value = ");
            }
            try writer.print("{s}(", .{bun.asByteSlice(this.base_name.?)});
            first = true;
            arg_buf[0..3].* = "arg".*;
            for (this.arg_types.items, 0..) |arg, i| {
                if (!first) {
                    try writer.writeAll(", ");
                }
                first = false;
                try writer.writeAll("    ");

                const lengthBuf = std.fmt.printInt(arg_buf["arg".len..], i, 10, .lower, .{});
                const argName = arg_buf[0 .. 3 + lengthBuf];
                if (arg.needsACastInC()) {
                    try writer.print("{f}", .{arg.toC(argName)});
                } else {
                    try writer.writeAll(argName);
                }
            }
            try writer.writeAll(");\n");

            if (!first) try writer.writeAll("\n");

            try writer.writeAll("    ");

            if (this.needsHandleScope()) {
                try writer.writeAll(
                    \\  NapiHandleScope__close(&Bun__thisFFIModuleNapiEnv, handleScope);
                    \\
                );
            }

            try writer.writeAll("return ");

            if (!(this.return_type == .void)) {
                try writer.print("{f}.asZigRepr", .{this.return_type.toJS("return_value")});
            } else {
                try writer.writeAll("ValueUndefined.asZigRepr");
            }

            try writer.writeAll(";\n}\n\n");
        }

        extern fn FFI_Callback_call(*anyopaque, usize, [*]JSValue) JSValue;
        extern fn FFI_Callback_call_0(*anyopaque, usize, [*]JSValue) JSValue;
        extern fn FFI_Callback_call_1(*anyopaque, usize, [*]JSValue) JSValue;
        extern fn FFI_Callback_call_2(*anyopaque, usize, [*]JSValue) JSValue;
        extern fn FFI_Callback_call_3(*anyopaque, usize, [*]JSValue) JSValue;
        extern fn FFI_Callback_call_4(*anyopaque, usize, [*]JSValue) JSValue;
        extern fn FFI_Callback_call_5(*anyopaque, usize, [*]JSValue) JSValue;
        extern fn FFI_Callback_threadsafe_call(*anyopaque, usize, [*]JSValue) JSValue;
        extern fn FFI_Callback_call_6(*anyopaque, usize, [*]JSValue) JSValue;
        extern fn FFI_Callback_call_7(*anyopaque, usize, [*]JSValue) JSValue;
        extern fn Bun__createFFICallbackFunction(*jsc.JSGlobalObject, JSValue) *anyopaque;

        pub fn printCallbackSourceCode(
            this: *Function,
            globalObject: ?*jsc.JSGlobalObject,
            context_ptr: ?*anyopaque,
            writer: anytype,
        ) !void {
            {
                const ptr = @intFromPtr(globalObject);
                const fmt = bun.fmt.hexIntUpper(ptr);
                try writer.print("#define JS_GLOBAL_OBJECT (void*)0x{f}ULL\n", .{fmt});
            }

            try writer.writeAll("#define IS_CALLBACK 1\n");

            brk: {
                if (this.return_type.isFloatingPoint()) {
                    try writer.writeAll("#define USES_FLOAT 1\n");
                    break :brk;
                }

                for (this.arg_types.items) |arg| {
                    // conditionally include math.h
                    if (arg.isFloatingPoint()) {
                        try writer.writeAll("#define USES_FLOAT 1\n");
                        break;
                    }
                }
            }

            try writer.writeAll(ffiHeader());

            // -- Generate the FFI function symbol
            try writer.writeAll("\n \n/* --- The Callback Function */\n");
            var first = true;
            try this.return_type.typename(writer);

            try writer.writeAll(" my_callback_function");
            try writer.writeAll("(");
            for (this.arg_types.items, 0..) |arg, i| {
                if (!first) {
                    try writer.writeAll(", ");
                }
                first = false;
                try arg.typename(writer);
                try writer.print(" arg{d}", .{i});
            }
            try writer.writeAll(") {\n");

            if (comptime Environment.isDebug) {
                try writer.writeAll("#ifdef INJECT_BEFORE\n");
                try writer.writeAll("INJECT_BEFORE;\n");
                try writer.writeAll("#endif\n");
            }

            first = true;

            if (this.arg_types.items.len > 0) {
                var arg_buf: [512]u8 = undefined;
                try writer.print(" ZIG_REPR_TYPE arguments[{d}];\n", .{this.arg_types.items.len});

                arg_buf[0.."arg".len].* = "arg".*;
                for (this.arg_types.items, 0..) |arg, i| {
                    const printed = std.fmt.printInt(arg_buf["arg".len..], i, 10, .lower, .{});
                    const arg_name = arg_buf[0 .. "arg".len + printed];
                    try writer.print("arguments[{d}] = {f}.asZigRepr;\n", .{ i, arg.toJS(arg_name) });
                }
            }

            try writer.writeAll("  ");
            var inner_buf_: [372]u8 = undefined;
            var inner_buf: []u8 = &.{};

            {
                const ptr = @intFromPtr(context_ptr);
                const fmt = bun.fmt.hexIntUpper(ptr);

                if (this.arg_types.items.len > 0) {
                    inner_buf = try std.fmt.bufPrint(
                        inner_buf_[1..],
                        "FFI_Callback_call((void*)0x{f}ULL, {d}, arguments)",
                        .{ fmt, this.arg_types.items.len },
                    );
                } else {
                    inner_buf = try std.fmt.bufPrint(
                        inner_buf_[1..],
                        "FFI_Callback_call((void*)0x{f}ULL, 0, (ZIG_REPR_TYPE*)0)",
                        .{fmt},
                    );
                }
            }

            if (this.return_type == .void) {
                try writer.writeAll(inner_buf);
            } else {
                const len = inner_buf.len + 1;
                inner_buf = inner_buf_[0..len];
                inner_buf[0] = '_';
                try writer.print("return {f}", .{this.return_type.toCExact(inner_buf)});
            }

            try writer.writeAll(";\n}\n\n");
        }

        fn needsNapiEnv(this: *const FFI.Function) bool {
            for (this.arg_types.items) |arg| {
                if (arg == .napi_env or arg == .napi_value) {
                    return true;
                }
            }

            return false;
        }
    };

    // Must be kept in sync with JSFFIFunction.h version
    pub const ABIType = enum(i32) {
        char = 0,

        int8_t = 1,
        uint8_t = 2,

        int16_t = 3,
        uint16_t = 4,

        int32_t = 5,
        uint32_t = 6,

        int64_t = 7,
        uint64_t = 8,

        double = 9,
        float = 10,

        bool = 11,

        ptr = 12,

        void = 13,

        cstring = 14,

        i64_fast = 15,
        u64_fast = 16,

        function = 17,
        napi_env = 18,
        napi_value = 19,
        buffer = 20,
        pub const max = @intFromEnum(ABIType.napi_value);

        /// Types that we can directly pass through as an `int64_t`
        pub fn needsACastInC(this: ABIType) bool {
            return switch (this) {
                .char, .int8_t, .uint8_t, .int16_t, .uint16_t, .int32_t, .uint32_t => false,
                else => true,
            };
        }

        const map = .{
            .{ "bool", ABIType.bool },
            .{ "c_int", ABIType.int32_t },
            .{ "c_uint", ABIType.uint32_t },
            .{ "char", ABIType.char },
            .{ "char*", ABIType.ptr },
            .{ "double", ABIType.double },
            .{ "f32", ABIType.float },
            .{ "f64", ABIType.double },
            .{ "float", ABIType.float },
            .{ "i16", ABIType.int16_t },
            .{ "i32", ABIType.int32_t },
            .{ "i64", ABIType.int64_t },
            .{ "i8", ABIType.int8_t },
            .{ "int", ABIType.int32_t },
            .{ "int16_t", ABIType.int16_t },
            .{ "int32_t", ABIType.int32_t },
            .{ "int64_t", ABIType.int64_t },
            .{ "int8_t", ABIType.int8_t },
            .{ "isize", ABIType.int64_t },
            .{ "u16", ABIType.uint16_t },
            .{ "u32", ABIType.uint32_t },
            .{ "u64", ABIType.uint64_t },
            .{ "u8", ABIType.uint8_t },
            .{ "uint16_t", ABIType.uint16_t },
            .{ "uint32_t", ABIType.uint32_t },
            .{ "uint64_t", ABIType.uint64_t },
            .{ "uint8_t", ABIType.uint8_t },
            .{ "usize", ABIType.uint64_t },
            .{ "size_t", ABIType.uint64_t },
            .{ "buffer", ABIType.buffer },
            .{ "void*", ABIType.ptr },
            .{ "ptr", ABIType.ptr },
            .{ "pointer", ABIType.ptr },
            .{ "void", ABIType.void },
            .{ "cstring", ABIType.cstring },
            .{ "i64_fast", ABIType.i64_fast },
            .{ "u64_fast", ABIType.u64_fast },
            .{ "function", ABIType.function },
            .{ "callback", ABIType.function },
            .{ "fn", ABIType.function },
            .{ "napi_env", ABIType.napi_env },
            .{ "napi_value", ABIType.napi_value },
        };
        pub const label = bun.ComptimeStringMap(ABIType, map);
        const EnumMapFormatter = struct {
            name: []const u8,
            entry: ABIType,
            pub fn format(self: EnumMapFormatter, writer: *std.Io.Writer) !void {
                try writer.writeAll("['");
                // these are not all valid identifiers
                try writer.writeAll(self.name);
                try writer.writeAll("']:");
                try std.fmt.formatInt(@intFromEnum(self.entry), 10, .lower, .{}, writer);
                try writer.writeAll(",'");
                try std.fmt.formatInt(@intFromEnum(self.entry), 10, .lower, .{}, writer);
                try writer.writeAll("':");
                try std.fmt.formatInt(@intFromEnum(self.entry), 10, .lower, .{}, writer);
            }
        };
        pub const map_to_js_object = brk: {
            var count: usize = 2;
            for (map, 0..) |item, i| {
                const fmt = EnumMapFormatter{ .name = item.@"0", .entry = item.@"1" };
                count += std.fmt.count("{}", .{fmt});
                count += @intFromBool(i > 0);
            }

            var buf: [count]u8 = undefined;
            buf[0] = '{';
            buf[buf.len - 1] = '}';
            var end: usize = 1;
            for (map, 0..) |item, i| {
                const fmt = EnumMapFormatter{ .name = item.@"0", .entry = item.@"1" };
                if (i > 0) {
                    buf[end] = ',';
                    end += 1;
                }
                end += (std.fmt.bufPrint(buf[end..], "{}", .{fmt}) catch unreachable).len;
            }

            break :brk buf;
        };

        pub fn isFloatingPoint(this: ABIType) bool {
            return switch (this) {
                .double, .float => true,
                else => false,
            };
        }

        const ToCFormatter = struct {
            symbol: string,
            tag: ABIType,
            exact: bool = false,

            pub fn format(self: ToCFormatter, writer: *std.Io.Writer) !void {
                switch (self.tag) {
                    .void => {
                        return;
                    },
                    .bool => {
                        if (self.exact)
                            try writer.writeAll("(bool)");
                        try writer.writeAll("JSVALUE_TO_BOOL(");
                    },
                    .char, .int8_t, .uint8_t, .int16_t, .uint16_t, .int32_t, .uint32_t => {
                        if (self.exact)
                            try writer.print("({s})", .{bun.asByteSlice(@tagName(self.tag))});

                        try writer.writeAll("JSVALUE_TO_INT32(");
                    },
                    .i64_fast, .int64_t => {
                        if (self.exact)
                            try writer.writeAll("(int64_t)");
                        try writer.writeAll("JSVALUE_TO_INT64(");
                    },
                    .u64_fast, .uint64_t => {
                        if (self.exact)
                            try writer.writeAll("(uint64_t)");
                        try writer.writeAll("JSVALUE_TO_UINT64(");
                    },
                    .function, .cstring, .ptr => {
                        if (self.exact)
                            try writer.writeAll("(void*)");
                        try writer.writeAll("JSVALUE_TO_PTR(");
                    },
                    .double => {
                        if (self.exact)
                            try writer.writeAll("(double)");
                        try writer.writeAll("JSVALUE_TO_DOUBLE(");
                    },
                    .float => {
                        if (self.exact)
                            try writer.writeAll("(float)");
                        try writer.writeAll("JSVALUE_TO_FLOAT(");
                    },
                    .napi_env => {
                        try writer.writeAll("((napi_env)&Bun__thisFFIModuleNapiEnv)");
                        return;
                    },
                    .napi_value => {
                        try writer.writeAll(self.symbol);
                        try writer.writeAll(".asNapiValue");
                        return;
                    },
                    .buffer => {
                        try writer.writeAll("JSVALUE_TO_TYPED_ARRAY_VECTOR(");
                    },
                }
                try writer.writeAll(self.symbol);
                try writer.writeAll(")");
            }
        };

        const ToJSFormatter = struct {
            symbol: []const u8,
            tag: ABIType,

            pub fn format(self: ToJSFormatter, writer: *std.Io.Writer) !void {
                switch (self.tag) {
                    .void => {},
                    .bool => {
                        try writer.print("BOOLEAN_TO_JSVALUE({s})", .{self.symbol});
                    },
                    .char, .int8_t, .uint8_t, .int16_t, .uint16_t, .int32_t => {
                        try writer.print("INT32_TO_JSVALUE((int32_t){s})", .{self.symbol});
                    },
                    .uint32_t => {
                        try writer.print("UINT32_TO_JSVALUE({s})", .{self.symbol});
                    },
                    .i64_fast => {
                        try writer.print("INT64_TO_JSVALUE(JS_GLOBAL_OBJECT, (int64_t){s})", .{self.symbol});
                    },
                    .int64_t => {
                        try writer.print("INT64_TO_JSVALUE_SLOW(JS_GLOBAL_OBJECT, {s})", .{self.symbol});
                    },
                    .u64_fast => {
                        try writer.print("UINT64_TO_JSVALUE(JS_GLOBAL_OBJECT, {s})", .{self.symbol});
                    },
                    .uint64_t => {
                        try writer.print("UINT64_TO_JSVALUE_SLOW(JS_GLOBAL_OBJECT, {s})", .{self.symbol});
                    },
                    .function, .cstring, .ptr => {
                        try writer.print("PTR_TO_JSVALUE({s})", .{self.symbol});
                    },
                    .double => {
                        try writer.print("DOUBLE_TO_JSVALUE({s})", .{self.symbol});
                    },
                    .float => {
                        try writer.print("FLOAT_TO_JSVALUE({s})", .{self.symbol});
                    },
                    .napi_env => {
                        try writer.writeAll("((napi_env)&Bun__thisFFIModuleNapiEnv)");
                    },
                    .napi_value => {
                        try writer.print("((EncodedJSValue) {{.asNapiValue = {s} }} )", .{self.symbol});
                    },
                    .buffer => {
                        try writer.writeAll("0");
                    },
                }
            }
        };

        pub fn toC(this: ABIType, symbol: string) ToCFormatter {
            return ToCFormatter{ .tag = this, .symbol = symbol };
        }

        pub fn toCExact(this: ABIType, symbol: string) ToCFormatter {
            return ToCFormatter{ .tag = this, .symbol = symbol, .exact = true };
        }

        pub fn toJS(
            this: ABIType,
            symbol: string,
        ) ToJSFormatter {
            return ToJSFormatter{
                .tag = this,
                .symbol = symbol,
            };
        }

        pub fn typename(this: ABIType, writer: anytype) !void {
            try writer.writeAll(this.typenameLabel());
        }

        pub fn typenameLabel(this: ABIType) []const u8 {
            return switch (this) {
                .buffer, .function, .cstring, .ptr => "void*",
                .bool => "bool",
                .int8_t => "int8_t",
                .uint8_t => "uint8_t",
                .int16_t => "int16_t",
                .uint16_t => "uint16_t",
                .int32_t => "int32_t",
                .uint32_t => "uint32_t",
                .i64_fast, .int64_t => "int64_t",
                .u64_fast, .uint64_t => "uint64_t",
                .double => "double",
                .float => "float",
                .char => "char",
                .void => "void",
                .napi_env => "napi_env",
                .napi_value => "napi_value",
            };
        }

        pub fn paramTypename(this: ABIType, writer: anytype) !void {
            try writer.writeAll(this.typenameLabel());
        }

        pub fn paramTypenameLabel(this: ABIType) []const u8 {
            return switch (this) {
                .function, .cstring, .ptr => "void*",
                .bool => "bool",
                .int8_t => "int8_t",
                .uint8_t => "uint8_t",
                .int16_t => "int16_t",
                .uint16_t => "uint16_t",
                // see the comment in ffi.ts about why `uint32_t` acts as `int32_t`
                .int32_t,
                .uint32_t,
                => "int32_t",
                .i64_fast, .int64_t => "int64_t",
                .u64_fast, .uint64_t => "uint64_t",
                .double => "double",
                .float => "float",
                .char => "char",
                .void => "void",
                .napi_env => "napi_env",
                .napi_value => "napi_value",
                .buffer => "buffer",
            };
        }
    };
};

const CompilerRT = struct {
    var compiler_rt_dir: [:0]const u8 = "";
    const compiler_rt_sources = struct {
        pub const @"stdbool.h" = @embedFile("./ffi-stdbool.h");
        pub const @"stdarg.h" = @embedFile("./ffi-stdarg.h");
        pub const @"stdnoreturn.h" = @embedFile("./ffi-stdnoreturn.h");
        pub const @"stdalign.h" = @embedFile("./ffi-stdalign.h");
        pub const @"tgmath.h" = @embedFile("./ffi-tgmath.h");
        pub const @"stddef.h" = @embedFile("./ffi-stddef.h");
        pub const @"varargs.h" = "// empty";
    };

    fn createCompilerRTDir() void {
        const tmpdir = Fs.FileSystem.instance.tmpdir() catch return;
        var bunCC = tmpdir.makeOpenPath("bun-cc", .{}) catch return;
        defer bunCC.close();

        inline for (comptime std.meta.declarations(compiler_rt_sources)) |decl| {
            const source = @field(compiler_rt_sources, decl.name);
            bunCC.writeFile(.{
                .sub_path = decl.name,
                .data = source,
            }) catch {};
        }
        var path_buf: [bun.MAX_PATH_BYTES]u8 = undefined;
        compiler_rt_dir = bun.handleOom(bun.default_allocator.dupeZ(u8, bun.getFdPath(.fromStdDir(bunCC), &path_buf) catch return));
    }
    var create_compiler_rt_dir_once = std.once(createCompilerRTDir);

    pub fn dir() ?[:0]const u8 {
        create_compiler_rt_dir_once.call();
        if (compiler_rt_dir.len == 0) return null;
        return compiler_rt_dir;
    }

    const MyFunctionSStructWorkAround = struct {
        JSVALUE_TO_INT64: *const fn (JSValue0: jsc.JSValue) callconv(.c) i64,
        JSVALUE_TO_UINT64: *const fn (JSValue0: jsc.JSValue) callconv(.c) u64,
        INT64_TO_JSVALUE: *const fn (arg0: *jsc.JSGlobalObject, arg1: i64) callconv(.c) jsc.JSValue,
        UINT64_TO_JSVALUE: *const fn (arg0: *jsc.JSGlobalObject, arg1: u64) callconv(.c) jsc.JSValue,
        bun_call: *const @TypeOf(jsc.C.JSObjectCallAsFunction),
    };
    const headers = JSValue.exposed_to_ffi;
    var workaround: MyFunctionSStructWorkAround = .{
        .JSVALUE_TO_INT64 = headers.JSVALUE_TO_INT64,
        .JSVALUE_TO_UINT64 = headers.JSVALUE_TO_UINT64,
        .INT64_TO_JSVALUE = headers.INT64_TO_JSVALUE,
        .UINT64_TO_JSVALUE = headers.UINT64_TO_JSVALUE,
        .bun_call = &jsc.C.JSObjectCallAsFunction,
    };

    noinline fn memset(
        dest: [*]u8,
        c: u8,
        byte_count: usize,
    ) callconv(.c) void {
        @memset(dest[0..byte_count], c);
    }

    noinline fn memcpy(
        noalias dest: [*]u8,
        noalias source: [*]const u8,
        byte_count: usize,
    ) callconv(.c) void {
        @memcpy(dest[0..byte_count], source[0..byte_count]);
    }

    pub fn define(state: *TCC.State) void {
        if (comptime Environment.isX64) {
            state.defineSymbol("NEEDS_COMPILER_RT_FUNCTIONS", "1");
            state.compileString(@embedFile(("libtcc1.c"))) catch {
                if (bun.Environment.isDebug) {
                    @panic("Failed to compile libtcc1.c");
                }
            };
        }

        const Sizes = @import("../bindings/sizes.zig");
        const offsets = Offsets.get();
        state.defineSymbolsComptime(.{
            .Bun_FFI_PointerOffsetToArgumentsList = Sizes.Bun_FFI_PointerOffsetToArgumentsList,
            .JSArrayBufferView__offsetOfLength = offsets.JSArrayBufferView__offsetOfLength,
            .JSArrayBufferView__offsetOfVector = offsets.JSArrayBufferView__offsetOfVector,
            .JSCell__offsetOfType = offsets.JSCell__offsetOfType,
            .JSTypeArrayBufferViewMin = @intFromEnum(jsc.JSValue.JSType.min_typed_array),
            .JSTypeArrayBufferViewMax = @intFromEnum(jsc.JSValue.JSType.max_typed_array),
        });
    }

    pub fn inject(state: *TCC.State) void {
        state.addSymbol("memset", &memset) catch unreachable;
        state.addSymbol("memcpy", &memcpy) catch unreachable;
        state.addSymbol("NapiHandleScope__open", &bun.api.napi.NapiHandleScope.NapiHandleScope__open) catch unreachable;
        state.addSymbol("NapiHandleScope__close", &bun.api.napi.NapiHandleScope.NapiHandleScope__close) catch unreachable;

        state.addSymbol("JSVALUE_TO_INT64_SLOW", workaround.JSVALUE_TO_INT64) catch unreachable;
        state.addSymbol("JSVALUE_TO_UINT64_SLOW", workaround.JSVALUE_TO_UINT64) catch unreachable;
        state.addSymbol("INT64_TO_JSVALUE_SLOW", workaround.INT64_TO_JSVALUE) catch unreachable;
        state.addSymbol("UINT64_TO_JSVALUE_SLOW", workaround.UINT64_TO_JSVALUE) catch unreachable;
    }
};

pub const Bun__FFI__cc = FFI.Bun__FFI__cc;

fn makeNapiEnvIfNeeded(functions: []const FFI.Function, globalThis: *JSGlobalObject) ?*napi.NapiEnv {
    for (functions) |function| {
        if (function.needsNapiEnv()) {
            return globalThis.makeNapiEnvForFFI();
        }
    }

    return null;
}

const string = []const u8;

const Fs = @import("../../fs.zig");
const TCC = @import("../../deps/tcc.zig");
const napi = @import("../../napi/napi.zig");
const options = @import("../../options.zig");
const std = @import("std");
const Allocator = std.mem.Allocator;

const bun = @import("bun");
const Environment = bun.Environment;
const Output = bun.Output;
const strings = bun.strings;

const jsc = bun.jsc;
const JSGlobalObject = bun.jsc.JSGlobalObject;
const JSValue = bun.jsc.JSValue;
const VM = bun.jsc.VM;
const VirtualMachine = jsc.VirtualMachine;
const ZigString = bun.jsc.ZigString;<|MERGE_RESOLUTION|>--- conflicted
+++ resolved
@@ -67,14 +67,10 @@
     closed: bool = false,
     shared_state: ?*TCC.State = null,
 
-<<<<<<< HEAD
-    pub fn finalize(this: *FFI) callconv(.C) void {
+    pub fn finalize(this: *FFI) callconv(.c) void {
         this.functions.clearAndFree(bun.default_allocator);
         bun.destroy(this);
     }
-=======
-    pub fn finalize(_: *FFI) callconv(.c) void {}
->>>>>>> 925e8bcf
 
     const CompileC = struct {
         source: Source = .{ .file = "" },
