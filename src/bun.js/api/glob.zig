const Glob = @This();

pub const js = jsc.Codegen.JSGlob;
pub const toJS = js.toJS;
pub const fromJS = js.fromJS;
pub const fromJSDirect = js.fromJSDirect;

pattern: []const u8,
pattern_codepoints: ?std.array_list.Managed(u32) = null,
has_pending_activity: std.atomic.Value(usize) = std.atomic.Value(usize).init(0),

const ScanOpts = struct {
    cwd: ?[]const u8,
    dot: bool,
    absolute: bool,
    only_files: bool,
    follow_symlinks: bool,
    error_on_broken_symlinks: bool,

    fn parseCWD(globalThis: *JSGlobalObject, allocator: std.mem.Allocator, cwdVal: jsc.JSValue, absolute: bool, comptime fnName: string) bun.JSError![]const u8 {
        const cwd_string: bun.String = try .fromJS(cwdVal, globalThis);
        defer cwd_string.deref();
        if (cwd_string.isEmpty()) return "";

        const cwd_str: []const u8 = cwd_str: {
            const cwd_utf8 = cwd_string.toUTF8WithoutRef(allocator);

            // If its absolute return as is
            if (ResolvePath.Platform.auto.isAbsolute(cwd_utf8.slice())) {
                break :cwd_str (try cwd_utf8.cloneIfBorrowed(allocator)).slice();
            }

            defer cwd_utf8.deinit();
            var path_buf2: [bun.MAX_PATH_BYTES * 2]u8 = undefined;

            if (!absolute) {
                const parts: []const []const u8 = &.{cwd_utf8.slice()};
                const cwd_str = ResolvePath.joinStringBuf(&path_buf2, parts, .auto);
                break :cwd_str try allocator.dupe(u8, cwd_str);
            }

            // Convert to an absolute path
            var path_buf: bun.PathBuffer = undefined;
            const cwd = switch (bun.sys.getcwd((&path_buf))) {
                .result => |cwd| cwd,
                .err => |err| {
                    const errJs = err.toJS(globalThis);
                    return globalThis.throwValue(errJs);
                },
            };

            const cwd_str = ResolvePath.joinStringBuf(&path_buf2, &[_][]const u8{
                cwd,
                cwd_utf8.slice(),
            }, .auto);
            break :cwd_str try allocator.dupe(u8, cwd_str);
        };

        if (cwd_str.len > bun.MAX_PATH_BYTES) {
            return globalThis.throw("{s}: invalid `cwd`, longer than {d} bytes", .{ fnName, bun.MAX_PATH_BYTES });
        }

        return cwd_str;
    }

    fn fromJS(globalThis: *JSGlobalObject, arguments: *ArgumentsSlice, comptime fnName: []const u8, arena: *Arena) bun.JSError!?ScanOpts {
        const optsObj: JSValue = arguments.nextEat() orelse return null;
        var out: ScanOpts = .{
            .cwd = null,
            .dot = false,
            .absolute = false,
            .follow_symlinks = false,
            .error_on_broken_symlinks = false,
            .only_files = true,
        };
        if (optsObj.isUndefinedOrNull()) return out;
        if (!optsObj.isObject()) {
            if (optsObj.isString()) {
                {
                    const result = try parseCWD(globalThis, arena.allocator(), optsObj, out.absolute, fnName);
                    if (result.len > 0) {
                        out.cwd = result;
                    }
                }
                return out;
            }
            return globalThis.throw("{s}: expected first argument to be an object", .{fnName});
        }

        if (try optsObj.getTruthy(globalThis, "onlyFiles")) |only_files| {
            out.only_files = if (only_files.isBoolean()) only_files.asBoolean() else false;
        }

        if (try optsObj.getTruthy(globalThis, "throwErrorOnBrokenSymlink")) |error_on_broken| {
            out.error_on_broken_symlinks = if (error_on_broken.isBoolean()) error_on_broken.asBoolean() else false;
        }

        if (try optsObj.getTruthy(globalThis, "followSymlinks")) |followSymlinksVal| {
            out.follow_symlinks = if (followSymlinksVal.isBoolean()) followSymlinksVal.asBoolean() else false;
        }

        if (try optsObj.getTruthy(globalThis, "absolute")) |absoluteVal| {
            out.absolute = if (absoluteVal.isBoolean()) absoluteVal.asBoolean() else false;
        }

        if (try optsObj.getTruthy(globalThis, "cwd")) |cwdVal| {
            if (!cwdVal.isString()) {
                return globalThis.throw("{s}: invalid `cwd`, not a string", .{fnName});
            }

            {
                const result = try parseCWD(globalThis, arena.allocator(), cwdVal, out.absolute, fnName);
                if (result.len > 0) {
                    out.cwd = result;
                }
            }
        }

        if (try optsObj.getTruthy(globalThis, "dot")) |dot| {
            out.dot = if (dot.isBoolean()) dot.asBoolean() else false;
        }

        return out;
    }
};

pub const WalkTask = struct {
    walker: *GlobWalker,
    alloc: Allocator,
    err: ?Err = null,
    global: *jsc.JSGlobalObject,
    has_pending_activity: *std.atomic.Value(usize),

    pub const Err = union(enum) {
        syscall: Syscall.Error,
        unknown: anyerror,

        pub fn toJS(this: Err, globalThis: *JSGlobalObject) JSValue {
            return switch (this) {
                .syscall => |err| err.toJS(globalThis),
                .unknown => |err| ZigString.fromBytes(@errorName(err)).toJS(globalThis),
            };
        }
    };

    pub const AsyncGlobWalkTask = jsc.ConcurrentPromiseTask(WalkTask);

    pub fn create(
        globalThis: *jsc.JSGlobalObject,
        alloc: Allocator,
        globWalker: *GlobWalker,
        has_pending_activity: *std.atomic.Value(usize),
    ) !*AsyncGlobWalkTask {
        const walkTask = try alloc.create(WalkTask);
        walkTask.* = .{
            .walker = globWalker,
            .global = globalThis,
            .alloc = alloc,
            .has_pending_activity = has_pending_activity,
        };
        return try AsyncGlobWalkTask.createOnJSThread(alloc, globalThis, walkTask);
    }

    pub fn run(this: *WalkTask) void {
        defer decrPendingActivityFlag(this.has_pending_activity);
        const result = this.walker.walk() catch |err| {
            this.err = .{ .unknown = err };
            return;
        };
        switch (result) {
            .err => |err| {
                this.err = .{ .syscall = err };
            },
            .result => {},
        }
    }

    pub fn then(this: *WalkTask, promise: *jsc.JSPromise) bun.JSTerminated!void {
        defer this.deinit();

        if (this.err) |err| {
            const errJs = err.toJS(this.global);
            try promise.reject(this.global, errJs);
            return;
        }

        const jsStrings = globWalkResultToJS(this.walker, this.global) catch return promise.reject(this.global, error.JSError);
        try promise.resolve(this.global, jsStrings);
    }

    fn deinit(this: *WalkTask) void {
        this.walker.deinit(true);
        this.alloc.destroy(this);
    }
};

fn globWalkResultToJS(globWalk: *GlobWalker, globalThis: *JSGlobalObject) bun.JSError!JSValue {
    if (globWalk.matchedPaths.keys().len == 0) {
        return jsc.JSValue.createEmptyArray(globalThis, 0);
    }

    return BunString.toJSArray(globalThis, globWalk.matchedPaths.keys());
}

/// The reference to the arena is not used after the scope because it is copied
/// by `GlobWalker.init`/`GlobWalker.initWithCwd` if all allocations work and no
/// errors occur
fn makeGlobWalker(
    this: *Glob,
    globalThis: *JSGlobalObject,
    arguments: *ArgumentsSlice,
    comptime fnName: []const u8,
    alloc: Allocator,
    arena: *Arena,
) bun.JSError!?*GlobWalker {
    const matchOpts = try ScanOpts.fromJS(globalThis, arguments, fnName, arena) orelse return null;
    const cwd = matchOpts.cwd;
    const dot = matchOpts.dot;
    const absolute = matchOpts.absolute;
    const follow_symlinks = matchOpts.follow_symlinks;
    const error_on_broken_symlinks = matchOpts.error_on_broken_symlinks;
    const only_files = matchOpts.only_files;

    var globWalker = try alloc.create(GlobWalker);
    errdefer alloc.destroy(globWalker);
    globWalker.* = .{};

    if (cwd != null) {
        switch (try globWalker.initWithCwd(
            arena,
            this.pattern,
            cwd.?,
            dot,
            absolute,
            follow_symlinks,
            error_on_broken_symlinks,
            only_files,
        )) {
            .err => |err| {
                return globalThis.throwValue(err.toJS(globalThis));
            },
            else => {},
        }
        return globWalker;
    }

    switch (try globWalker.init(
        arena,
        this.pattern,
        dot,
        absolute,
        follow_symlinks,
        error_on_broken_symlinks,
        only_files,
    )) {
        .err => |err| {
            return globalThis.throwValue(err.toJS(globalThis));
        },
        else => {},
    }
    return globWalker;
}

pub fn constructor(globalThis: *jsc.JSGlobalObject, callframe: *jsc.CallFrame) bun.JSError!*Glob {
    const arguments_ = callframe.arguments_old(1);
    var arguments = jsc.CallFrame.ArgumentsSlice.init(globalThis.bunVM(), arguments_.slice());
    defer arguments.deinit();
    const pat_arg: JSValue = arguments.nextEat() orelse {
        return globalThis.throw("Glob.constructor: expected 1 arguments, got 0", .{});
    };

    if (!pat_arg.isString()) {
        return globalThis.throw("Glob.constructor: first argument is not a string", .{});
    }

    const pat_str: []u8 = @constCast((pat_arg.toSliceClone(globalThis) orelse return error.JSError).slice());

    const glob = bun.handleOom(bun.default_allocator.create(Glob));
    glob.* = .{ .pattern = pat_str };

    return glob;
}

<<<<<<< HEAD
pub fn finalize(this: *Glob) callconv(.C) void {
    bun.default_allocator.free(this.pattern);
    if (this.pattern_codepoints) |*codepoints| codepoints.deinit();
    bun.default_allocator.destroy(this);
=======
pub fn finalize(
    this: *Glob,
) callconv(.c) void {
    const alloc = jsc.VirtualMachine.get().allocator;
    alloc.free(this.pattern);
    if (this.pattern_codepoints) |*codepoints| {
        codepoints.deinit();
    }
    alloc.destroy(this);
>>>>>>> 925e8bcf
}

pub fn hasPendingActivity(this: *Glob) callconv(.c) bool {
    return this.has_pending_activity.load(.seq_cst) > 0;
}

fn incrPendingActivityFlag(has_pending_activity: *std.atomic.Value(usize)) void {
    _ = has_pending_activity.fetchAdd(1, .seq_cst);
}

fn decrPendingActivityFlag(has_pending_activity: *std.atomic.Value(usize)) void {
    _ = has_pending_activity.fetchSub(1, .seq_cst);
}

pub fn __scan(this: *Glob, globalThis: *JSGlobalObject, callframe: *jsc.CallFrame) bun.JSError!jsc.JSValue {
    const alloc = bun.default_allocator;

    const arguments_ = callframe.arguments_old(1);
    var arguments = jsc.CallFrame.ArgumentsSlice.init(globalThis.bunVM(), arguments_.slice());
    defer arguments.deinit();

    var arena = std.heap.ArenaAllocator.init(alloc);
    const globWalker = try this.makeGlobWalker(globalThis, &arguments, "scan", alloc, &arena) orelse {
        arena.deinit();
        return .js_undefined;
    };

    incrPendingActivityFlag(&this.has_pending_activity);
    var task = WalkTask.create(globalThis, alloc, globWalker, &this.has_pending_activity) catch {
        decrPendingActivityFlag(&this.has_pending_activity);
        return globalThis.throwOutOfMemory();
    };
    task.schedule();

    return task.promise.value();
}

pub fn __scanSync(this: *Glob, globalThis: *JSGlobalObject, callframe: *jsc.CallFrame) bun.JSError!jsc.JSValue {
    const alloc = bun.default_allocator;

    const arguments_ = callframe.arguments_old(1);
    var arguments = jsc.CallFrame.ArgumentsSlice.init(globalThis.bunVM(), arguments_.slice());
    defer arguments.deinit();

    var arena = std.heap.ArenaAllocator.init(alloc);
    var globWalker = try this.makeGlobWalker(globalThis, &arguments, "scanSync", alloc, &arena) orelse {
        arena.deinit();
        return .js_undefined;
    };
    defer globWalker.deinit(true);

    switch (try globWalker.walk()) {
        .err => |err| {
            return globalThis.throwValue(err.toJS(globalThis));
        },
        .result => {},
    }

    const matchedPaths = globWalkResultToJS(globWalker, globalThis);

    return matchedPaths;
}

pub fn match(this: *Glob, globalThis: *JSGlobalObject, callframe: *jsc.CallFrame) bun.JSError!jsc.JSValue {
    const alloc = bun.default_allocator;
    var arena = Arena.init(alloc);
    defer arena.deinit();

    const arguments_ = callframe.arguments_old(1);
    var arguments = jsc.CallFrame.ArgumentsSlice.init(globalThis.bunVM(), arguments_.slice());
    defer arguments.deinit();
    const str_arg = arguments.nextEat() orelse {
        return globalThis.throw("Glob.matchString: expected 1 arguments, got 0", .{});
    };

    if (!str_arg.isString()) {
        return globalThis.throw("Glob.matchString: first argument is not a string", .{});
    }

    var str = try str_arg.toSlice(globalThis, arena.allocator());
    defer str.deinit();

    return jsc.JSValue.jsBoolean(bun.glob.match(this.pattern, str.slice()).matches());
}

pub fn convertUtf8(codepoints: *std.array_list.Managed(u32), pattern: []const u8) !void {
    const iter = CodepointIterator.init(pattern);
    var cursor = CodepointIterator.Cursor{};
    while (iter.next(&cursor)) {
        try codepoints.append(@intCast(cursor.c));
    }
}

const string = []const u8;

const ResolvePath = @import("../../resolver/resolve_path.zig");
const Syscall = @import("../../sys.zig");
const std = @import("std");
const Allocator = std.mem.Allocator;
const Arena = std.heap.ArenaAllocator;

const bun = @import("bun");
const BunString = bun.String;
const CodepointIterator = bun.strings.UnsignedCodepointIterator;
const GlobWalker = bun.glob.BunGlobWalker;

const jsc = bun.jsc;
const JSGlobalObject = jsc.JSGlobalObject;
const JSValue = jsc.JSValue;
const ZigString = jsc.ZigString;
const ArgumentsSlice = jsc.CallFrame.ArgumentsSlice;<|MERGE_RESOLUTION|>--- conflicted
+++ resolved
@@ -281,22 +281,10 @@
     return glob;
 }
 
-<<<<<<< HEAD
-pub fn finalize(this: *Glob) callconv(.C) void {
+pub fn finalize(this: *Glob) callconv(.c) void {
     bun.default_allocator.free(this.pattern);
     if (this.pattern_codepoints) |*codepoints| codepoints.deinit();
     bun.default_allocator.destroy(this);
-=======
-pub fn finalize(
-    this: *Glob,
-) callconv(.c) void {
-    const alloc = jsc.VirtualMachine.get().allocator;
-    alloc.free(this.pattern);
-    if (this.pattern_codepoints) |*codepoints| {
-        codepoints.deinit();
-    }
-    alloc.destroy(this);
->>>>>>> 925e8bcf
 }
 
 pub fn hasPendingActivity(this: *Glob) callconv(.c) bool {
