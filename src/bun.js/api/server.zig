const Bun = @This();
const default_allocator = bun.default_allocator;
const bun = @import("root").bun;
const Environment = bun.Environment;
const AnyBlob = bun.JSC.WebCore.AnyBlob;
const Global = bun.Global;
const strings = bun.strings;
const string = bun.string;
const Output = bun.Output;
const MutableString = bun.MutableString;
const std = @import("std");
const Allocator = std.mem.Allocator;
const IdentityContext = @import("../../identity_context.zig").IdentityContext;
const Fs = @import("../../fs.zig");
const Resolver = @import("../../resolver/resolver.zig");
const ast = @import("../../import_record.zig");
const Sys = @import("../../sys.zig");

const MacroEntryPoint = bun.transpiler.MacroEntryPoint;
const logger = bun.logger;
const Api = @import("../../api/schema.zig").Api;
const options = @import("../../options.zig");
const Transpiler = bun.Transpiler;
const ServerEntryPoint = bun.transpiler.ServerEntryPoint;
const js_printer = bun.js_printer;
const js_parser = bun.js_parser;
const js_ast = bun.JSAst;
const NodeFallbackModules = @import("../../node_fallbacks.zig");
const ImportKind = ast.ImportKind;
const Analytics = @import("../../analytics/analytics_thread.zig");
const ZigString = bun.JSC.ZigString;
const Runtime = @import("../../runtime.zig");
const ImportRecord = ast.ImportRecord;
const DotEnv = @import("../../env_loader.zig");
const ParseResult = bun.transpiler.ParseResult;
const PackageJSON = @import("../../resolver/package_json.zig").PackageJSON;
const MacroRemap = @import("../../resolver/package_json.zig").MacroMap;
const WebCore = bun.JSC.WebCore;
const Request = WebCore.Request;
const Response = WebCore.Response;
const Headers = WebCore.Headers;
const Fetch = WebCore.Fetch;
const HTTP = bun.http;
const FetchEvent = WebCore.FetchEvent;
const js = bun.JSC.C;
const JSC = bun.JSC;
const MarkedArrayBuffer = @import("../base.zig").MarkedArrayBuffer;
const getAllocator = @import("../base.zig").getAllocator;
const JSValue = bun.JSC.JSValue;

const JSGlobalObject = bun.JSC.JSGlobalObject;
const ExceptionValueRef = bun.JSC.ExceptionValueRef;
const JSPrivateDataPtr = bun.JSC.JSPrivateDataPtr;
const ConsoleObject = bun.JSC.ConsoleObject;
const Node = bun.JSC.Node;
const ZigException = bun.JSC.ZigException;
const ZigStackTrace = bun.JSC.ZigStackTrace;
const ErrorableResolvedSource = bun.JSC.ErrorableResolvedSource;
const ResolvedSource = bun.JSC.ResolvedSource;
const JSPromise = bun.JSC.JSPromise;
const JSInternalPromise = bun.JSC.JSInternalPromise;
const JSModuleLoader = bun.JSC.JSModuleLoader;
const JSPromiseRejectionOperation = bun.JSC.JSPromiseRejectionOperation;
const ErrorableZigString = bun.JSC.ErrorableZigString;
const ZigGlobalObject = bun.JSC.ZigGlobalObject;
const VM = bun.JSC.VM;
const JSFunction = bun.JSC.JSFunction;
const Config = @import("../config.zig");
const URL = @import("../../url.zig").URL;
const VirtualMachine = JSC.VirtualMachine;
const IOTask = JSC.IOTask;
const uws = bun.uws;
const Fallback = Runtime.Fallback;
const MimeType = HTTP.MimeType;
const Blob = JSC.WebCore.Blob;
const BoringSSL = bun.BoringSSL.c;
const Arena = @import("../../allocators/mimalloc_arena.zig").Arena;
const SendfileContext = struct {
    fd: bun.FileDescriptor,
    socket_fd: bun.FileDescriptor = bun.invalid_fd,
    remain: Blob.SizeType = 0,
    offset: Blob.SizeType = 0,
    has_listener: bool = false,
    has_set_on_writable: bool = false,
    auto_close: bool = false,
};
const linux = std.os.linux;
const Async = bun.Async;
const httplog = Output.scoped(.Server, false);
const ctxLog = Output.scoped(.RequestContext, false);
const S3 = bun.S3;
const SocketAddress = @import("bun/socket.zig").SocketAddress;

const BlobFileContentResult = struct {
    data: [:0]const u8,

    fn init(comptime fieldname: []const u8, js_obj: JSC.JSValue, global: *JSC.JSGlobalObject) bun.JSError!?BlobFileContentResult {
        {
            const body = try JSC.WebCore.Body.Value.fromJS(global, js_obj);
            if (body == .Blob and body.Blob.store != null and body.Blob.store.?.data == .file) {
                var fs: JSC.Node.NodeFS = .{};
                const read = fs.readFileWithOptions(.{ .path = body.Blob.store.?.data.file.pathlike }, .sync, .null_terminated);
                switch (read) {
                    .err => {
                        return global.throwValue(read.err.toJSC(global));
                    },
                    else => {
                        const str = read.result.null_terminated;
                        if (str.len > 0) {
                            return .{ .data = str };
                        }
                        return global.throwInvalidArguments(std.fmt.comptimePrint("Invalid {s} file", .{fieldname}), .{});
                    },
                }
            }
        }

        return null;
    }
};

fn getContentType(headers: ?*JSC.FetchHeaders, blob: *const JSC.WebCore.AnyBlob, allocator: std.mem.Allocator) struct { MimeType, bool, bool } {
    var needs_content_type = true;
    var content_type_needs_free = false;

    const content_type: MimeType = brk: {
        if (headers) |headers_| {
            if (headers_.fastGet(.ContentType)) |content| {
                needs_content_type = false;

                var content_slice = content.toSlice(allocator);
                defer content_slice.deinit();

                const content_type_allocator = if (content_slice.allocator.isNull()) null else allocator;
                break :brk MimeType.init(content_slice.slice(), content_type_allocator, &content_type_needs_free);
            }
        }

        break :brk if (blob.contentType().len > 0)
            MimeType.byName(blob.contentType())
        else if (MimeType.sniff(blob.slice())) |content|
            content
        else if (blob.wasString())
            MimeType.text
            // TODO: should we get the mime type off of the Blob.Store if it exists?
            // A little wary of doing this right now due to causing some breaking change
        else
            MimeType.other;
    };

    return .{ content_type, needs_content_type, content_type_needs_free };
}

fn validateRouteName(global: *JSC.JSGlobalObject, path: []const u8) !void {
    // Already validated by the caller
    bun.debugAssert(path.len > 0 and path[0] == '/');

    // For now, we don't support params that start with a number.
    // Mostly because it makes the params object more complicated to implement and it's easier to cut scope this way for now.
    var remaining = path;
    var duped_route_names = bun.StringHashMap(void).init(bun.default_allocator);
    defer duped_route_names.deinit();
    while (strings.indexOfChar(remaining, ':')) |index| {
        remaining = remaining[index + 1 ..];
        const end = strings.indexOfChar(remaining, '/') orelse remaining.len;
        const route_name = remaining[0..end];
        if (route_name.len > 0 and std.ascii.isDigit(route_name[0])) {
            return global.throwTODO(
                \\Route parameter names cannot start with a number.
                \\
                \\If you run into this, please file an issue and we will add support for it.
            );
        }

        const entry = duped_route_names.getOrPut(route_name) catch bun.outOfMemory();
        if (entry.found_existing) {
            return global.throwTODO(
                \\Support for duplicate route parameter names is not yet implemented.
                \\
                \\If you run into this, please file an issue and we will add support for it.
            );
        }

        remaining = remaining[end..];
    }
}

fn writeHeaders(
    headers: *JSC.FetchHeaders,
    comptime ssl: bool,
    resp_ptr: ?*uws.NewApp(ssl).Response,
) void {
    ctxLog("writeHeaders", .{});
    headers.fastRemove(.ContentLength);
    headers.fastRemove(.TransferEncoding);
    if (resp_ptr) |resp| {
        headers.toUWSResponse(ssl, resp);
    }
}

pub fn writeStatus(comptime ssl: bool, resp_ptr: ?*uws.NewApp(ssl).Response, status: u16) void {
    if (resp_ptr) |resp| {
        if (HTTPStatusText.get(status)) |text| {
            resp.writeStatus(text);
        } else {
            var status_text_buf: [48]u8 = undefined;
            resp.writeStatus(std.fmt.bufPrint(&status_text_buf, "{d} HM", .{status}) catch unreachable);
        }
    }
}

// TODO: rename to StaticBlobRoute? the html bundle is sometimes a static route
pub const StaticRoute = @import("./server/StaticRoute.zig");

const HTMLBundle = JSC.API.HTMLBundle;

pub const AnyRoute = union(enum) {
    /// Serve a static file
    /// "/robots.txt": new Response(...),
    static: *StaticRoute,
    /// Bundle an HTML import
    /// import html from "./index.html";
    /// "/": html,
    html: *HTMLBundle.Route,
    /// Use file system routing.
    /// "/*": {
    ///   "dir": import.meta.resolve("./pages"),
    ///   "style": "nextjs-pages",
    /// }
    framework_router: bun.bake.FrameworkRouter.Type.Index,

    pub fn memoryCost(this: AnyRoute) usize {
        return switch (this) {
            .static => |static_route| static_route.memoryCost(),
            .html => |html_bundle_route| html_bundle_route.memoryCost(),
            .framework_router => @sizeOf(bun.bake.Framework.FileSystemRouterType),
        };
    }

    pub fn setServer(this: AnyRoute, server: ?AnyServer) void {
        switch (this) {
            .static => |static_route| static_route.server = server,
            .html => |html_bundle_route| html_bundle_route.server = server,
            .framework_router => {}, // DevServer contains .server field
        }
    }

    pub fn deref(this: AnyRoute) void {
        switch (this) {
            .static => |static_route| static_route.deref(),
            .html => |html_bundle_route| html_bundle_route.deref(),
            .framework_router => {}, // not reference counted
        }
    }

    pub fn ref(this: AnyRoute) void {
        switch (this) {
            .static => |static_route| static_route.ref(),
            .html => |html_bundle_route| html_bundle_route.ref(),
            .framework_router => {}, // not reference counted
        }
    }

    pub fn fromJS(
        global: *JSC.JSGlobalObject,
        path: []const u8,
        argument: JSC.JSValue,
        init_ctx: *ServerInitContext,
    ) bun.JSError!AnyRoute {
        if (argument.as(HTMLBundle)) |html_bundle| {
            const entry = try init_ctx.dedupe_html_bundle_map.getOrPut(html_bundle);
            if (!entry.found_existing) {
                entry.value_ptr.* = HTMLBundle.Route.init(html_bundle);
            } else {
                entry.value_ptr.*.ref();
            }

            return .{ .html = entry.value_ptr.* };
        }

        if (argument.isObject()) {
            const FrameworkRouter = bun.bake.FrameworkRouter;
            if (try argument.getOptional(global, "dir", bun.String.Slice)) |dir| {
                var alloc = init_ctx.js_string_allocations;
                const relative_root = alloc.track(dir);

                var style: FrameworkRouter.Style = if (try argument.get(global, "style")) |style|
                    try FrameworkRouter.Style.fromJS(style, global)
                else
                    .nextjs_pages;
                errdefer style.deinit();

                if (!bun.strings.endsWith(path, "/*")) {
                    return global.throwInvalidArguments("To mount a directory, make sure the path ends in `/*`", .{});
                }

                try init_ctx.framework_router_list.append(.{
                    .root = relative_root,
                    .style = style,

                    // trim the /*
                    .prefix = if (path.len == 2) "/" else path[0 .. path.len - 2],

                    // TODO: customizable framework option.
                    .entry_client = "bun-framework-react/client.tsx",
                    .entry_server = "bun-framework-react/server.tsx",
                    .ignore_underscores = true,
                    .ignore_dirs = &.{ "node_modules", ".git" },
                    .extensions = &.{ ".tsx", ".jsx" },
                    .allow_layouts = true,
                });

                const limit = std.math.maxInt(@typeInfo(FrameworkRouter.Type.Index).@"enum".tag_type);
                if (init_ctx.framework_router_list.items.len > limit) {
                    return global.throwInvalidArguments("Too many framework routers. Maximum is {d}.", .{limit});
                }
                return .{ .framework_router = .init(@intCast(init_ctx.framework_router_list.items.len - 1)) };
            }
        }

        return .{ .static = try StaticRoute.fromJS(global, argument) };
    }
};

pub const ServerInitContext = struct {
    arena: std.heap.ArenaAllocator,
    dedupe_html_bundle_map: std.AutoHashMap(*HTMLBundle, *HTMLBundle.Route),
    js_string_allocations: bun.bake.StringRefList,
    framework_router_list: std.ArrayList(bun.bake.Framework.FileSystemRouterType),
};

const UserRouteBuilder = struct {
    route: RouteDeclaration,
    callback: JSC.Strong = .empty,

    // We need to be able to apply the route to multiple Apps even when there is only one RouteList.
    pub const RouteDeclaration = struct {
        path: [:0]const u8 = "",
        method: union(enum) {
            any: void,
            specific: HTTP.Method,
        } = .any,

        pub fn deinit(this: *RouteDeclaration) void {
            if (this.path.len > 0) {
                bun.default_allocator.free(this.path);
            }
        }
    };

    pub fn deinit(this: *UserRouteBuilder) void {
        this.route.deinit();
        this.callback.deinit();
    }
};

pub const ServerConfig = struct {
    address: union(enum) {
        tcp: struct {
            port: u16 = 0,
            hostname: ?[*:0]const u8 = null,
        },
        unix: [:0]const u8,

        pub fn deinit(this: *@This(), allocator: std.mem.Allocator) void {
            switch (this.*) {
                .tcp => |tcp| {
                    if (tcp.hostname) |host| {
                        allocator.free(bun.sliceTo(host, 0));
                    }
                },
                .unix => |addr| {
                    allocator.free(addr);
                },
            }
            this.* = .{ .tcp = .{} };
        }
    } = .{
        .tcp = .{},
    },
    idleTimeout: u8 = 10, //TODO: should we match websocket default idleTimeout of 120?
    has_idleTimeout: bool = false,
    // TODO: use webkit URL parser instead of bun's
    base_url: URL = URL{},
    base_uri: string = "",

    ssl_config: ?SSLConfig = null,
    sni: ?bun.BabyList(SSLConfig) = null,
    max_request_body_size: usize = 1024 * 1024 * 128,
    development: DevelopmentOption = .development,

    onError: JSC.JSValue = JSC.JSValue.zero,
    onRequest: JSC.JSValue = JSC.JSValue.zero,
    onNodeHTTPRequest: JSC.JSValue = JSC.JSValue.zero,

    websocket: ?WebSocketServer = null,

    inspector: bool = false,
    reuse_port: bool = false,
    id: []const u8 = "",
    allow_hot: bool = true,
    ipv6_only: bool = false,

    is_node_http: bool = false,
    had_routes_object: bool = false,

    static_routes: std.ArrayList(StaticRouteEntry) = std.ArrayList(StaticRouteEntry).init(bun.default_allocator),
    negative_routes: std.ArrayList([:0]const u8) = std.ArrayList([:0]const u8).init(bun.default_allocator),
    user_routes_to_build: std.ArrayList(UserRouteBuilder) = std.ArrayList(UserRouteBuilder).init(bun.default_allocator),

    bake: ?bun.bake.UserOptions = null,

    pub const DevelopmentOption = enum {
        development,
        production,
        development_without_hmr,

        pub fn isHMREnabled(this: DevelopmentOption) bool {
            return this == .development;
        }

        pub fn isDevelopment(this: DevelopmentOption) bool {
            return this == .development or this == .development_without_hmr;
        }
    };

    pub fn isDevelopment(this: *const ServerConfig) bool {
        return this.development.isDevelopment();
    }

    pub fn memoryCost(this: *const ServerConfig) usize {
        // ignore @sizeOf(ServerConfig), assume already included.
        var cost: usize = 0;
        for (this.static_routes.items) |*entry| {
            cost += entry.memoryCost();
        }
        cost += this.id.len;
        cost += this.base_url.href.len;
        for (this.negative_routes.items) |route| {
            cost += route.len;
        }

        return cost;
    }

    // TODO: rename to StaticRoute.Entry
    pub const StaticRouteEntry = struct {
        path: []const u8,
        route: AnyRoute,

        pub fn memoryCost(this: *const StaticRouteEntry) usize {
            return this.path.len + this.route.memoryCost();
        }

        /// Clone the path buffer and increment the ref count
        /// This doesn't actually clone the route, it just increments the ref count
        pub fn clone(this: StaticRouteEntry) !StaticRouteEntry {
            this.route.ref();

            return .{
                .path = try bun.default_allocator.dupe(u8, this.path),
                .route = this.route,
            };
        }

        pub fn deinit(this: *StaticRouteEntry) void {
            bun.default_allocator.free(this.path);
            this.route.deref();
        }

        pub fn isLessThan(_: void, this: StaticRouteEntry, other: StaticRouteEntry) bool {
            return strings.cmpStringsDesc({}, this.path, other.path);
        }
    };

    pub fn cloneForReloadingStaticRoutes(this: *ServerConfig) !ServerConfig {
        var that = this.*;
        this.ssl_config = null;
        this.sni = null;
        this.address = .{ .tcp = .{} };
        this.websocket = null;
        this.bake = null;

        var static_routes_dedupe_list = bun.StringHashMap(void).init(bun.default_allocator);
        try static_routes_dedupe_list.ensureTotalCapacity(@truncate(this.static_routes.items.len));
        defer static_routes_dedupe_list.deinit();

        // Iterate through the list of static routes backwards
        // Later ones added override earlier ones
        var static_routes = this.static_routes;
        this.static_routes = std.ArrayList(StaticRouteEntry).init(bun.default_allocator);
        if (static_routes.items.len > 0) {
            var index = static_routes.items.len - 1;
            while (true) {
                const route = &static_routes.items[index];
                const entry = static_routes_dedupe_list.getOrPut(route.path) catch unreachable;
                if (entry.found_existing) {
                    var item = static_routes.orderedRemove(index);
                    item.deinit();
                }
                if (index == 0) break;
                index -= 1;
            }
        }

        // sort the cloned static routes by name for determinism
        std.mem.sort(StaticRouteEntry, static_routes.items, {}, StaticRouteEntry.isLessThan);

        that.static_routes = static_routes;
        return that;
    }

    pub fn appendStaticRoute(this: *ServerConfig, path: []const u8, route: AnyRoute) !void {
        try this.static_routes.append(StaticRouteEntry{
            .path = try bun.default_allocator.dupe(u8, path),
            .route = route,
        });
    }

    fn applyStaticRoute(server: AnyServer, comptime ssl: bool, app: *uws.NewApp(ssl), comptime T: type, entry: T, path: []const u8) void {
        entry.server = server;
        const handler_wrap = struct {
            pub fn handler(route: T, req: *uws.Request, resp: *uws.NewApp(ssl).Response) void {
                route.onRequest(req, switch (comptime ssl) {
                    true => .{ .SSL = resp },
                    false => .{ .TCP = resp },
                });
            }

            pub fn HEAD(route: T, req: *uws.Request, resp: *uws.NewApp(ssl).Response) void {
                route.onHEADRequest(req, switch (comptime ssl) {
                    true => .{ .SSL = resp },
                    false => .{ .TCP = resp },
                });
            }
        };
        app.head(path, T, entry, handler_wrap.HEAD);
        app.any(path, T, entry, handler_wrap.handler);
    }

    pub fn deinit(this: *ServerConfig) void {
        this.address.deinit(bun.default_allocator);

        for (this.negative_routes.items) |route| {
            bun.default_allocator.free(route);
        }
        this.negative_routes.clearAndFree();

        if (this.base_url.href.len > 0) {
            bun.default_allocator.free(this.base_url.href);
            this.base_url = URL{};
        }
        if (this.ssl_config) |*ssl_config| {
            ssl_config.deinit();
            this.ssl_config = null;
        }
        if (this.sni) |sni| {
            for (sni.slice()) |*ssl_config| {
                ssl_config.deinit();
            }
            this.sni.?.deinitWithAllocator(bun.default_allocator);
            this.sni = null;
        }

        for (this.static_routes.items) |*entry| {
            entry.deinit();
        }
        this.static_routes.clearAndFree();

        if (this.bake) |*bake| {
            bake.deinit();
        }

        for (this.user_routes_to_build.items) |*builder| {
            builder.deinit();
        }
        this.user_routes_to_build.clearAndFree();
    }

    pub fn computeID(this: *const ServerConfig, allocator: std.mem.Allocator) []const u8 {
        var arraylist = std.ArrayList(u8).init(allocator);
        var writer = arraylist.writer();

        writer.writeAll("[http]-") catch {};
        switch (this.address) {
            .tcp => {
                if (this.address.tcp.hostname) |host| {
                    writer.print("tcp:{s}:{d}", .{
                        bun.sliceTo(host, 0),
                        this.address.tcp.port,
                    }) catch {};
                } else {
                    writer.print("tcp:localhost:{d}", .{
                        this.address.tcp.port,
                    }) catch {};
                }
            },
            .unix => {
                writer.print("unix:{s}", .{
                    bun.sliceTo(this.address.unix, 0),
                }) catch {};
            },
        }

        return arraylist.items;
    }

    pub fn getUsocketsOptions(this: *const ServerConfig) i32 {
        // Unlike Node.js, we set exclusive port in case reuse port is not set
        var out: i32 = if (this.reuse_port)
            uws.LIBUS_LISTEN_REUSE_PORT | uws.LIBUS_LISTEN_REUSE_ADDR
        else
            uws.LIBUS_LISTEN_EXCLUSIVE_PORT;

        if (this.ipv6_only) {
            out |= uws.LIBUS_SOCKET_IPV6_ONLY;
        }

        return out;
    }

    pub const SSLConfig = struct {
        requires_custom_request_ctx: bool = false,
        server_name: [*c]const u8 = null,

        key_file_name: [*c]const u8 = null,
        cert_file_name: [*c]const u8 = null,

        ca_file_name: [*c]const u8 = null,
        dh_params_file_name: [*c]const u8 = null,

        passphrase: [*c]const u8 = null,
        low_memory_mode: bool = false,

        key: ?[][*c]const u8 = null,
        key_count: u32 = 0,

        cert: ?[][*c]const u8 = null,
        cert_count: u32 = 0,

        ca: ?[][*c]const u8 = null,
        ca_count: u32 = 0,

        secure_options: u32 = 0,
        request_cert: i32 = 0,
        reject_unauthorized: i32 = 0,
        ssl_ciphers: ?[*:0]const u8 = null,
        protos: ?[*:0]const u8 = null,
        protos_len: usize = 0,
        client_renegotiation_limit: u32 = 0,
        client_renegotiation_window: u32 = 0,

        const log = Output.scoped(.SSLConfig, false);

        pub fn asUSockets(this: SSLConfig) uws.us_bun_socket_context_options_t {
            var ctx_opts: uws.us_bun_socket_context_options_t = .{};

            if (this.key_file_name != null)
                ctx_opts.key_file_name = this.key_file_name;
            if (this.cert_file_name != null)
                ctx_opts.cert_file_name = this.cert_file_name;
            if (this.ca_file_name != null)
                ctx_opts.ca_file_name = this.ca_file_name;
            if (this.dh_params_file_name != null)
                ctx_opts.dh_params_file_name = this.dh_params_file_name;
            if (this.passphrase != null)
                ctx_opts.passphrase = this.passphrase;
            ctx_opts.ssl_prefer_low_memory_usage = @intFromBool(this.low_memory_mode);

            if (this.key) |key| {
                ctx_opts.key = key.ptr;
                ctx_opts.key_count = this.key_count;
            }
            if (this.cert) |cert| {
                ctx_opts.cert = cert.ptr;
                ctx_opts.cert_count = this.cert_count;
            }
            if (this.ca) |ca| {
                ctx_opts.ca = ca.ptr;
                ctx_opts.ca_count = this.ca_count;
            }

            if (this.ssl_ciphers != null) {
                ctx_opts.ssl_ciphers = this.ssl_ciphers;
            }
            ctx_opts.request_cert = this.request_cert;
            ctx_opts.reject_unauthorized = this.reject_unauthorized;

            return ctx_opts;
        }

        pub fn isSame(thisConfig: *const SSLConfig, otherConfig: *const SSLConfig) bool {
            { //strings
                const fields = .{
                    "server_name",
                    "key_file_name",
                    "cert_file_name",
                    "ca_file_name",
                    "dh_params_file_name",
                    "passphrase",
                    "ssl_ciphers",
                    "protos",
                };

                inline for (fields) |field| {
                    const lhs = @field(thisConfig, field);
                    const rhs = @field(otherConfig, field);
                    if (lhs != null and rhs != null) {
                        if (!stringsEqual(lhs, rhs))
                            return false;
                    } else if (lhs != null or rhs != null) {
                        return false;
                    }
                }
            }

            {
                //numbers
                const fields = .{ "secure_options", "request_cert", "reject_unauthorized", "low_memory_mode" };

                inline for (fields) |field| {
                    const lhs = @field(thisConfig, field);
                    const rhs = @field(otherConfig, field);
                    if (lhs != rhs)
                        return false;
                }
            }

            {
                // complex fields
                const fields = .{ "key", "ca", "cert" };
                inline for (fields) |field| {
                    const lhs_count = @field(thisConfig, field ++ "_count");
                    const rhs_count = @field(otherConfig, field ++ "_count");
                    if (lhs_count != rhs_count)
                        return false;
                    if (lhs_count > 0) {
                        const lhs = @field(thisConfig, field);
                        const rhs = @field(otherConfig, field);
                        for (0..lhs_count) |i| {
                            if (!stringsEqual(lhs.?[i], rhs.?[i]))
                                return false;
                        }
                    }
                }
            }

            return true;
        }

        fn stringsEqual(a: [*c]const u8, b: [*c]const u8) bool {
            const lhs = bun.asByteSlice(a);
            const rhs = bun.asByteSlice(b);
            return strings.eqlLong(lhs, rhs, true);
        }

        pub fn deinit(this: *SSLConfig) void {
            const fields = .{
                "server_name",
                "key_file_name",
                "cert_file_name",
                "ca_file_name",
                "dh_params_file_name",
                "passphrase",
                "ssl_ciphers",
                "protos",
            };

            inline for (fields) |field| {
                if (@field(this, field)) |slice_ptr| {
                    const slice = std.mem.span(slice_ptr);
                    if (slice.len > 0) {
                        bun.freeSensitive(bun.default_allocator, slice);
                    }
                    @field(this, field) = "";
                }
            }

            if (this.cert) |cert| {
                for (0..this.cert_count) |i| {
                    const slice = std.mem.span(cert[i]);
                    if (slice.len > 0) {
                        bun.freeSensitive(bun.default_allocator, slice);
                    }
                }

                bun.default_allocator.free(cert);
                this.cert = null;
            }

            if (this.key) |key| {
                for (0..this.key_count) |i| {
                    const slice = std.mem.span(key[i]);
                    if (slice.len > 0) {
                        bun.freeSensitive(bun.default_allocator, slice);
                    }
                }

                bun.default_allocator.free(key);
                this.key = null;
            }

            if (this.ca) |ca| {
                for (0..this.ca_count) |i| {
                    const slice = std.mem.span(ca[i]);
                    if (slice.len > 0) {
                        bun.freeSensitive(bun.default_allocator, slice);
                    }
                }

                bun.default_allocator.free(ca);
                this.ca = null;
            }
        }

        pub const zero = SSLConfig{};

        pub fn fromJS(vm: *JSC.VirtualMachine, global: *JSC.JSGlobalObject, obj: JSC.JSValue) bun.JSError!?SSLConfig {
            var result = zero;
            errdefer result.deinit();

            var arena: bun.ArenaAllocator = bun.ArenaAllocator.init(bun.default_allocator);
            defer arena.deinit();

            if (!obj.isObject()) {
                return global.throwInvalidArguments("tls option expects an object", .{});
            }

            var any = false;

            result.reject_unauthorized = @intFromBool(vm.getTLSRejectUnauthorized());

            // Required
            if (try obj.getTruthy(global, "keyFile")) |key_file_name| {
                var sliced = try key_file_name.toSlice(global, bun.default_allocator);
                defer sliced.deinit();
                if (sliced.len > 0) {
                    result.key_file_name = bun.default_allocator.dupeZ(u8, sliced.slice()) catch unreachable;
                    if (std.posix.system.access(result.key_file_name, std.posix.F_OK) != 0) {
                        return global.throwInvalidArguments("Unable to access keyFile path", .{});
                    }
                    any = true;
                    result.requires_custom_request_ctx = true;
                }
            }

            if (try obj.getTruthy(global, "key")) |js_obj| {
                if (js_obj.jsType().isArray()) {
                    const count = js_obj.getLength(global);
                    if (count > 0) {
                        const native_array = bun.default_allocator.alloc([*c]const u8, count) catch unreachable;

                        var valid_count: u32 = 0;
                        for (0..count) |i| {
                            const item = js_obj.getIndex(global, @intCast(i));
                            if (JSC.Node.StringOrBuffer.fromJS(global, arena.allocator(), item)) |sb| {
                                defer sb.deinit();
                                const sliced = sb.slice();
                                if (sliced.len > 0) {
                                    native_array[valid_count] = bun.default_allocator.dupeZ(u8, sliced) catch unreachable;
                                    valid_count += 1;
                                    any = true;
                                    result.requires_custom_request_ctx = true;
                                }
                            } else if (try BlobFileContentResult.init("key", item, global)) |content| {
                                if (content.data.len > 0) {
                                    native_array[valid_count] = content.data.ptr;
                                    valid_count += 1;
                                    result.requires_custom_request_ctx = true;
                                    any = true;
                                } else {
                                    // mark and free all CA's
                                    result.cert = native_array;
                                    result.deinit();
                                    return null;
                                }
                            } else {
                                // mark and free all keys
                                result.key = native_array;
                                return global.throwInvalidArguments("key argument must be an string, Buffer, TypedArray, BunFile or an array containing string, Buffer, TypedArray or BunFile", .{});
                            }
                        }

                        if (valid_count == 0) {
                            bun.default_allocator.free(native_array);
                        } else {
                            result.key = native_array;
                        }

                        result.key_count = valid_count;
                    }
                } else if (try BlobFileContentResult.init("key", js_obj, global)) |content| {
                    if (content.data.len > 0) {
                        const native_array = bun.default_allocator.alloc([*c]const u8, 1) catch unreachable;
                        native_array[0] = content.data.ptr;
                        result.key = native_array;
                        result.key_count = 1;
                        any = true;
                        result.requires_custom_request_ctx = true;
                    } else {
                        result.deinit();
                        return null;
                    }
                } else {
                    const native_array = bun.default_allocator.alloc([*c]const u8, 1) catch unreachable;
                    if (JSC.Node.StringOrBuffer.fromJS(global, arena.allocator(), js_obj)) |sb| {
                        defer sb.deinit();
                        const sliced = sb.slice();
                        if (sliced.len > 0) {
                            native_array[0] = bun.default_allocator.dupeZ(u8, sliced) catch unreachable;
                            any = true;
                            result.requires_custom_request_ctx = true;
                            result.key = native_array;
                            result.key_count = 1;
                        } else {
                            bun.default_allocator.free(native_array);
                        }
                    } else {
                        // mark and free all certs
                        result.key = native_array;
                        return global.throwInvalidArguments("key argument must be an string, Buffer, TypedArray, BunFile or an array containing string, Buffer, TypedArray or BunFile", .{});
                    }
                }
            }

            if (try obj.getTruthy(global, "certFile")) |cert_file_name| {
                var sliced = try cert_file_name.toSlice(global, bun.default_allocator);
                defer sliced.deinit();
                if (sliced.len > 0) {
                    result.cert_file_name = bun.default_allocator.dupeZ(u8, sliced.slice()) catch unreachable;
                    if (std.posix.system.access(result.cert_file_name, std.posix.F_OK) != 0) {
                        return global.throwInvalidArguments("Unable to access certFile path", .{});
                    }
                    any = true;
                    result.requires_custom_request_ctx = true;
                }
            }

            if (try obj.getTruthy(global, "ALPNProtocols")) |protocols| {
                if (JSC.Node.StringOrBuffer.fromJS(global, arena.allocator(), protocols)) |sb| {
                    defer sb.deinit();
                    const sliced = sb.slice();
                    if (sliced.len > 0) {
                        result.protos = bun.default_allocator.dupeZ(u8, sliced) catch unreachable;
                        result.protos_len = sliced.len;
                    }

                    any = true;
                    result.requires_custom_request_ctx = true;
                } else {
                    return global.throwInvalidArguments("ALPNProtocols argument must be an string, Buffer or TypedArray", .{});
                }
            }

            if (try obj.getTruthy(global, "cert")) |js_obj| {
                if (js_obj.jsType().isArray()) {
                    const count = js_obj.getLength(global);
                    if (count > 0) {
                        const native_array = bun.default_allocator.alloc([*c]const u8, count) catch unreachable;

                        var valid_count: u32 = 0;
                        for (0..count) |i| {
                            const item = js_obj.getIndex(global, @intCast(i));
                            if (JSC.Node.StringOrBuffer.fromJS(global, arena.allocator(), item)) |sb| {
                                defer sb.deinit();
                                const sliced = sb.slice();
                                if (sliced.len > 0) {
                                    native_array[valid_count] = bun.default_allocator.dupeZ(u8, sliced) catch unreachable;
                                    valid_count += 1;
                                    any = true;
                                    result.requires_custom_request_ctx = true;
                                }
                            } else if (try BlobFileContentResult.init("cert", item, global)) |content| {
                                if (content.data.len > 0) {
                                    native_array[valid_count] = content.data.ptr;
                                    valid_count += 1;
                                    result.requires_custom_request_ctx = true;
                                    any = true;
                                } else {
                                    // mark and free all CA's
                                    result.cert = native_array;
                                    result.deinit();
                                    return null;
                                }
                            } else {
                                // mark and free all certs
                                result.cert = native_array;
                                return global.throwInvalidArguments("cert argument must be an string, Buffer, TypedArray, BunFile or an array containing string, Buffer, TypedArray or BunFile", .{});
                            }
                        }

                        if (valid_count == 0) {
                            bun.default_allocator.free(native_array);
                        } else {
                            result.cert = native_array;
                        }

                        result.cert_count = valid_count;
                    }
                } else if (try BlobFileContentResult.init("cert", js_obj, global)) |content| {
                    if (content.data.len > 0) {
                        const native_array = bun.default_allocator.alloc([*c]const u8, 1) catch unreachable;
                        native_array[0] = content.data.ptr;
                        result.cert = native_array;
                        result.cert_count = 1;
                        any = true;
                        result.requires_custom_request_ctx = true;
                    } else {
                        result.deinit();
                        return null;
                    }
                } else {
                    const native_array = bun.default_allocator.alloc([*c]const u8, 1) catch unreachable;
                    if (JSC.Node.StringOrBuffer.fromJS(global, arena.allocator(), js_obj)) |sb| {
                        defer sb.deinit();
                        const sliced = sb.slice();
                        if (sliced.len > 0) {
                            native_array[0] = bun.default_allocator.dupeZ(u8, sliced) catch unreachable;
                            any = true;
                            result.requires_custom_request_ctx = true;
                            result.cert = native_array;
                            result.cert_count = 1;
                        } else {
                            bun.default_allocator.free(native_array);
                        }
                    } else {
                        // mark and free all certs
                        result.cert = native_array;
                        return global.throwInvalidArguments("cert argument must be an string, Buffer, TypedArray, BunFile or an array containing string, Buffer, TypedArray or BunFile", .{});
                    }
                }
            }

            if (try obj.getTruthy(global, "requestCert")) |request_cert| {
                if (request_cert.isBoolean()) {
                    result.request_cert = if (request_cert.asBoolean()) 1 else 0;
                    any = true;
                } else {
                    return global.throw("Expected requestCert to be a boolean", .{});
                }
            }

            if (try obj.getTruthy(global, "rejectUnauthorized")) |reject_unauthorized| {
                if (reject_unauthorized.isBoolean()) {
                    result.reject_unauthorized = if (reject_unauthorized.asBoolean()) 1 else 0;
                    any = true;
                } else {
                    return global.throw("Expected rejectUnauthorized to be a boolean", .{});
                }
            }

            if (try obj.getTruthy(global, "ciphers")) |ssl_ciphers| {
                var sliced = try ssl_ciphers.toSlice(global, bun.default_allocator);
                defer sliced.deinit();
                if (sliced.len > 0) {
                    result.ssl_ciphers = bun.default_allocator.dupeZ(u8, sliced.slice()) catch unreachable;
                    any = true;
                    result.requires_custom_request_ctx = true;
                }
            }

            if (try obj.getTruthy(global, "serverName") orelse try obj.getTruthy(global, "servername")) |server_name| {
                var sliced = try server_name.toSlice(global, bun.default_allocator);
                defer sliced.deinit();
                if (sliced.len > 0) {
                    result.server_name = bun.default_allocator.dupeZ(u8, sliced.slice()) catch unreachable;
                    any = true;
                    result.requires_custom_request_ctx = true;
                }
            }

            if (try obj.getTruthy(global, "ca")) |js_obj| {
                if (js_obj.jsType().isArray()) {
                    const count = js_obj.getLength(global);
                    if (count > 0) {
                        const native_array = bun.default_allocator.alloc([*c]const u8, count) catch unreachable;

                        var valid_count: u32 = 0;
                        for (0..count) |i| {
                            const item = js_obj.getIndex(global, @intCast(i));
                            if (JSC.Node.StringOrBuffer.fromJS(global, arena.allocator(), item)) |sb| {
                                defer sb.deinit();
                                const sliced = sb.slice();
                                if (sliced.len > 0) {
                                    native_array[valid_count] = bun.default_allocator.dupeZ(u8, sliced) catch unreachable;
                                    valid_count += 1;
                                    any = true;
                                    result.requires_custom_request_ctx = true;
                                }
                            } else if (try BlobFileContentResult.init("ca", item, global)) |content| {
                                if (content.data.len > 0) {
                                    native_array[valid_count] = content.data.ptr;
                                    valid_count += 1;
                                    any = true;
                                    result.requires_custom_request_ctx = true;
                                } else {
                                    // mark and free all CA's
                                    result.cert = native_array;
                                    result.deinit();
                                    return null;
                                }
                            } else {
                                // mark and free all CA's
                                result.cert = native_array;
                                return global.throwInvalidArguments("ca argument must be an string, Buffer, TypedArray, BunFile or an array containing string, Buffer, TypedArray or BunFile", .{});
                            }
                        }

                        if (valid_count == 0) {
                            bun.default_allocator.free(native_array);
                        } else {
                            result.ca = native_array;
                        }

                        result.ca_count = valid_count;
                    }
                } else if (try BlobFileContentResult.init("ca", js_obj, global)) |content| {
                    if (content.data.len > 0) {
                        const native_array = bun.default_allocator.alloc([*c]const u8, 1) catch unreachable;
                        native_array[0] = content.data.ptr;
                        result.ca = native_array;
                        result.ca_count = 1;
                        any = true;
                        result.requires_custom_request_ctx = true;
                    } else {
                        result.deinit();
                        return null;
                    }
                } else {
                    const native_array = bun.default_allocator.alloc([*c]const u8, 1) catch unreachable;
                    if (JSC.Node.StringOrBuffer.fromJS(global, arena.allocator(), js_obj)) |sb| {
                        defer sb.deinit();
                        const sliced = sb.slice();
                        if (sliced.len > 0) {
                            native_array[0] = bun.default_allocator.dupeZ(u8, sliced) catch unreachable;
                            any = true;
                            result.requires_custom_request_ctx = true;
                            result.ca = native_array;
                            result.ca_count = 1;
                        } else {
                            bun.default_allocator.free(native_array);
                        }
                    } else {
                        // mark and free all certs
                        result.ca = native_array;
                        return global.throwInvalidArguments("ca argument must be an string, Buffer, TypedArray, BunFile or an array containing string, Buffer, TypedArray or BunFile", .{});
                    }
                }
            }

            if (try obj.getTruthy(global, "caFile")) |ca_file_name| {
                var sliced = try ca_file_name.toSlice(global, bun.default_allocator);
                defer sliced.deinit();
                if (sliced.len > 0) {
                    result.ca_file_name = bun.default_allocator.dupeZ(u8, sliced.slice()) catch unreachable;
                    if (std.posix.system.access(result.ca_file_name, std.posix.F_OK) != 0) {
                        return global.throwInvalidArguments("Invalid caFile path", .{});
                    }
                }
            }
            // Optional
            if (any) {
                if (try obj.getTruthy(global, "secureOptions")) |secure_options| {
                    if (secure_options.isNumber()) {
                        result.secure_options = secure_options.toU32();
                    }
                }

                if (try obj.getTruthy(global, "clientRenegotiationLimit")) |client_renegotiation_limit| {
                    if (client_renegotiation_limit.isNumber()) {
                        result.client_renegotiation_limit = client_renegotiation_limit.toU32();
                    }
                }

                if (try obj.getTruthy(global, "clientRenegotiationWindow")) |client_renegotiation_window| {
                    if (client_renegotiation_window.isNumber()) {
                        result.client_renegotiation_window = client_renegotiation_window.toU32();
                    }
                }

                if (try obj.getTruthy(global, "dhParamsFile")) |dh_params_file_name| {
                    var sliced = try dh_params_file_name.toSlice(global, bun.default_allocator);
                    defer sliced.deinit();
                    if (sliced.len > 0) {
                        result.dh_params_file_name = bun.default_allocator.dupeZ(u8, sliced.slice()) catch unreachable;
                        if (std.posix.system.access(result.dh_params_file_name, std.posix.F_OK) != 0) {
                            return global.throwInvalidArguments("Invalid dhParamsFile path", .{});
                        }
                    }
                }

                if (try obj.getTruthy(global, "passphrase")) |passphrase| {
                    var sliced = try passphrase.toSlice(global, bun.default_allocator);
                    defer sliced.deinit();
                    if (sliced.len > 0) {
                        result.passphrase = bun.default_allocator.dupeZ(u8, sliced.slice()) catch unreachable;
                    }
                }

                if (try obj.get(global, "lowMemoryMode")) |low_memory_mode| {
                    if (low_memory_mode.isBoolean() or low_memory_mode.isUndefined()) {
                        result.low_memory_mode = low_memory_mode.toBoolean();
                        any = true;
                    } else {
                        return global.throw("Expected lowMemoryMode to be a boolean", .{});
                    }
                }
            }

            if (!any)
                return null;
            return result;
        }
    };

    fn getRoutesObject(global: *JSC.JSGlobalObject, arg: JSC.JSValue) bun.JSError!?JSC.JSValue {
        inline for (.{ "routes", "static" }) |key| {
            if (try arg.get(global, key)) |routes| {
                // https://github.com/oven-sh/bun/issues/17568
                if (routes.isArray()) {
                    return null;
                }
                return routes;
            }
        }
        return null;
    }

    pub const FromJSOptions = struct {
        allow_bake_config: bool = true,
        is_fetch_required: bool = true,
        has_user_routes: bool = false,
    };

    pub fn fromJS(
        global: *JSC.JSGlobalObject,
        args: *ServerConfig,
        arguments: *JSC.Node.ArgumentsSlice,
        opts: FromJSOptions,
    ) bun.JSError!void {
        const vm = arguments.vm;
        const env = vm.transpiler.env;

        args.* = .{
            .address = .{
                .tcp = .{
                    .port = 3000,
                    .hostname = null,
                },
            },
            .development = if (vm.transpiler.options.transform_options.serve_hmr) |hmr|
                if (!hmr) .development_without_hmr else .development
            else
                .development,

            // If this is a node:cluster child, let's default to SO_REUSEPORT.
            // That way you don't have to remember to set reusePort: true in Bun.serve() when using node:cluster.
            .reuse_port = env.get("NODE_UNIQUE_ID") != null,
        };
        var has_hostname = false;

        defer {
            if (!args.development.isHMREnabled()) {
                bun.assert(args.bake == null);
            }
        }

        if (strings.eqlComptime(env.get("NODE_ENV") orelse "", "production")) {
            args.development = .production;
        }

        if (arguments.vm.transpiler.options.production) {
            args.development = .production;
        }

        args.address.tcp.port = brk: {
            const PORT_ENV = .{ "BUN_PORT", "PORT", "NODE_PORT" };

            inline for (PORT_ENV) |PORT| {
                if (env.get(PORT)) |port| {
                    if (std.fmt.parseInt(u16, port, 10)) |_port| {
                        break :brk _port;
                    } else |_| {}
                }
            }

            if (arguments.vm.transpiler.options.transform_options.port) |port| {
                break :brk port;
            }

            break :brk args.address.tcp.port;
        };
        var port = args.address.tcp.port;

        if (arguments.vm.transpiler.options.transform_options.origin) |origin| {
            args.base_uri = try bun.default_allocator.dupeZ(u8, origin);
        }

        defer {
            if (global.hasException()) {
                if (args.ssl_config) |*conf| {
                    conf.deinit();
                    args.ssl_config = null;
                }
            }
        }

        if (arguments.next()) |arg| {
            if (!arg.isObject()) {
                return global.throwInvalidArguments("Bun.serve expects an object", .{});
            }

            // "development" impacts other settings like bake.
            if (try arg.get(global, "development")) |dev| {
                if (dev.isObject()) {
                    if (try dev.getBooleanStrict(global, "hmr")) |hmr| {
                        args.development = if (!hmr) .development_without_hmr else .development;
                    } else {
                        args.development = .development;
                    }
                } else {
                    args.development = if (dev.toBoolean()) .development else .production;
                }
                args.reuse_port = args.development == .production;
            }
            if (global.hasException()) return error.JSError;

            if (try getRoutesObject(global, arg)) |static| {
                if (!static.isObject()) {
                    return global.throwInvalidArguments(
                        \\Bun.serve() expects 'routes' to be an object shaped like:
                        \\
                        \\  {
                        \\    "/path": {
                        \\      GET: (req) => new Response("Hello"),
                        \\      POST: (req) => new Response("Hello"),
                        \\    },
                        \\    "/path2/:param": new Response("Hello"),
                        \\    "/path3/:param1/:param2": (req) => new Response("Hello")
                        \\  }
                        \\
                        \\Learn more at https://bun.sh/docs/api/http
                    , .{});
                }
                args.had_routes_object = true;

                var iter = try JSC.JSPropertyIterator(.{
                    .skip_empty_name = true,
                    .include_value = true,
                }).init(global, static);
                defer iter.deinit();

                var init_ctx: ServerInitContext = .{
                    .arena = .init(bun.default_allocator),
                    .dedupe_html_bundle_map = .init(bun.default_allocator),
                    .framework_router_list = .init(bun.default_allocator),
                    .js_string_allocations = .empty,
                };
                errdefer {
                    init_ctx.arena.deinit();
                    init_ctx.framework_router_list.deinit();
                }
                // This list is not used in the success case
                defer init_ctx.dedupe_html_bundle_map.deinit();

                var framework_router_list = std.ArrayList(bun.bake.FrameworkRouter.Type).init(bun.default_allocator);
                errdefer framework_router_list.deinit();

                errdefer {
                    for (args.static_routes.items) |*static_route| {
                        static_route.deinit();
                    }
                    args.static_routes.clearAndFree();
                }

                while (try iter.next()) |key| {
                    const path, const is_ascii = key.toOwnedSliceReturningAllASCII(bun.default_allocator) catch bun.outOfMemory();
                    errdefer bun.default_allocator.free(path);

                    const value: JSC.JSValue = iter.value;

                    if (value.isUndefined()) {
                        continue;
                    }

                    if (path.len == 0 or (path[0] != '/')) {
                        return global.throwInvalidArguments("Invalid route {}. Path must start with '/'", .{bun.fmt.quote(path)});
                    }

                    if (!is_ascii) {
                        return global.throwInvalidArguments("Invalid route {}. Please encode all non-ASCII characters in the path.", .{bun.fmt.quote(path)});
                    }

                    if (value == .false) {
                        const duped = bun.default_allocator.dupeZ(u8, path) catch bun.outOfMemory();
                        defer bun.default_allocator.free(path);
                        args.negative_routes.append(duped) catch bun.outOfMemory();
                        continue;
                    }

                    if (value.isCallable(global.vm())) {
                        try validateRouteName(global, path);
                        args.user_routes_to_build.append(.{
                            .route = .{
                                .path = bun.default_allocator.dupeZ(u8, path) catch bun.outOfMemory(),
                                .method = .any,
                            },
                            .callback = JSC.Strong.create(value.withAsyncContextIfNeeded(global), global),
                        }) catch bun.outOfMemory();
                        bun.default_allocator.free(path);
                        continue;
                    } else if (value.isObject()) {
                        const methods = .{
                            HTTP.Method.CONNECT,
                            HTTP.Method.DELETE,
                            HTTP.Method.GET,
                            HTTP.Method.HEAD,
                            HTTP.Method.OPTIONS,
                            HTTP.Method.PATCH,
                            HTTP.Method.POST,
                            HTTP.Method.PUT,
                            HTTP.Method.TRACE,
                        };
                        var found = false;
                        inline for (methods) |method| {
                            if (value.getOwn(global, @tagName(method))) |function| {
                                if (!function.isCallable(global.vm())) {
                                    return global.throwInvalidArguments("Expected {s} in {} route to be a function", .{ @tagName(method), bun.fmt.quote(path) });
                                }
                                if (!found) {
                                    try validateRouteName(global, path);
                                }
                                found = true;
                                args.user_routes_to_build.append(.{
                                    .route = .{
                                        .path = bun.default_allocator.dupeZ(u8, path) catch bun.outOfMemory(),
                                        .method = .{ .specific = method },
                                    },
                                    .callback = JSC.Strong.create(function.withAsyncContextIfNeeded(global), global),
                                }) catch bun.outOfMemory();
                            }
                        }

                        if (found) {
                            bun.default_allocator.free(path);
                            continue;
                        }
                    }

                    const route = try AnyRoute.fromJS(global, path, value, &init_ctx);
                    args.static_routes.append(.{
                        .path = path,
                        .route = route,
                    }) catch bun.outOfMemory();
                }

                // When HTML bundles are provided, ensure DevServer options are ready
                // The presence of these options causes Bun.serve to initialize things.
                if ((init_ctx.dedupe_html_bundle_map.count() > 0 or
                    init_ctx.framework_router_list.items.len > 0))
                {
                    if (args.development.isHMREnabled()) {
                        const root = bun.fs.FileSystem.instance.top_level_dir;
                        const framework = try bun.bake.Framework.auto(
                            init_ctx.arena.allocator(),
                            &global.bunVM().transpiler.resolver,
                            init_ctx.framework_router_list.items,
                        );
                        args.bake = .{
                            .arena = init_ctx.arena,
                            .allocations = init_ctx.js_string_allocations,
                            .root = root,
                            .framework = framework,
                            .bundler_options = bun.bake.SplitBundlerOptions.empty,
                        };
                        const bake = &args.bake.?;

                        const o = vm.transpiler.options.transform_options;

                        switch (o.serve_env_behavior) {
                            .prefix => {
                                bake.bundler_options.client.env_prefix = vm.transpiler.options.transform_options.serve_env_prefix;
                                bake.bundler_options.client.env = .prefix;
                            },
                            .load_all => {
                                bake.bundler_options.client.env = .load_all;
                            },
                            .disable => {
                                bake.bundler_options.client.env = .disable;
                            },
                            else => {},
                        }

                        if (o.serve_define) |define| {
                            bake.bundler_options.client.define = define;
                            bake.bundler_options.server.define = define;
                            bake.bundler_options.ssr.define = define;
                        }
                    } else {
                        if (init_ctx.framework_router_list.items.len > 0) {
                            return global.throwInvalidArguments("FrameworkRouter is currently only supported when `development: true`", .{});
                        }
                        init_ctx.arena.deinit();
                    }
                } else {
                    bun.debugAssert(init_ctx.arena.state.end_index == 0 and
                        init_ctx.arena.state.buffer_list.first == null);
                    init_ctx.arena.deinit();
                }
            }

            if (global.hasException()) return error.JSError;

            if (try arg.get(global, "idleTimeout")) |value| {
                if (!value.isUndefinedOrNull()) {
                    if (!value.isAnyInt()) {
                        return global.throwInvalidArguments("Bun.serve expects idleTimeout to be an integer", .{});
                    }
                    args.has_idleTimeout = true;

                    const idleTimeout: u64 = @intCast(@max(value.toInt64(), 0));
                    if (idleTimeout > 255) {
                        return global.throwInvalidArguments("Bun.serve expects idleTimeout to be 255 or less", .{});
                    }

                    args.idleTimeout = @truncate(idleTimeout);
                }
            }

            if (try arg.getTruthy(global, "webSocket") orelse try arg.getTruthy(global, "websocket")) |websocket_object| {
                if (!websocket_object.isObject()) {
                    if (args.ssl_config) |*conf| {
                        conf.deinit();
                    }
                    return global.throwInvalidArguments("Expected websocket to be an object", .{});
                }

                errdefer if (args.ssl_config) |*conf| conf.deinit();
                args.websocket = try WebSocketServer.onCreate(global, websocket_object);
            }
            if (global.hasException()) return error.JSError;

            if (try arg.getTruthy(global, "port")) |port_| {
                args.address.tcp.port = @as(
                    u16,
                    @intCast(@min(
                        @max(0, port_.coerce(i32, global)),
                        std.math.maxInt(u16),
                    )),
                );
                port = args.address.tcp.port;
            }
            if (global.hasException()) return error.JSError;

            if (try arg.getTruthy(global, "baseURI")) |baseURI| {
                var sliced = try baseURI.toSlice(global, bun.default_allocator);

                if (sliced.len > 0) {
                    defer sliced.deinit();
                    if (args.base_uri.len > 0) {
                        bun.default_allocator.free(@constCast(args.base_uri));
                    }
                    args.base_uri = bun.default_allocator.dupe(u8, sliced.slice()) catch unreachable;
                }
            }
            if (global.hasException()) return error.JSError;

            if (try arg.getStringish(global, "hostname") orelse try arg.getStringish(global, "host")) |host| {
                defer host.deref();
                const host_str = host.toUTF8(bun.default_allocator);
                defer host_str.deinit();

                if (host_str.len > 0) {
                    args.address.tcp.hostname = bun.default_allocator.dupeZ(u8, host_str.slice()) catch unreachable;
                    has_hostname = true;
                }
            }
            if (global.hasException()) return error.JSError;

            if (try arg.getStringish(global, "unix")) |unix| {
                defer unix.deref();
                const unix_str = unix.toUTF8(bun.default_allocator);
                defer unix_str.deinit();
                if (unix_str.len > 0) {
                    if (has_hostname) {
                        return global.throwInvalidArguments("Cannot specify both hostname and unix", .{});
                    }

                    args.address = .{ .unix = bun.default_allocator.dupeZ(u8, unix_str.slice()) catch unreachable };
                }
            }
            if (global.hasException()) return error.JSError;

            if (try arg.get(global, "id")) |id| {
                if (id.isUndefinedOrNull()) {
                    args.allow_hot = false;
                } else {
                    const id_str = try id.toSlice(
                        global,
                        bun.default_allocator,
                    );

                    if (id_str.len > 0) {
                        args.id = (id_str.cloneIfNeeded(bun.default_allocator) catch unreachable).slice();
                    } else {
                        args.allow_hot = false;
                    }
                }
            }
            if (global.hasException()) return error.JSError;

            if (opts.allow_bake_config) {
                if (try arg.getTruthy(global, "app")) |bake_args_js| brk: {
                    if (!bun.FeatureFlags.bake()) {
                        break :brk;
                    }
                    if (args.bake != null) {
                        // "app" is likely to be removed in favor of the HTML loader.
                        return global.throwInvalidArguments("'app' + HTML loader not supported.", .{});
                    }

                    if (args.development == .production) {
                        return global.throwInvalidArguments("TODO: 'development: false' in serve options with 'app'. For now, use `bun build --app` or set 'development: true'", .{});
                    }

                    args.bake = try bun.bake.UserOptions.fromJS(bake_args_js, global);
                }
            }

            if (try arg.get(global, "reusePort")) |dev| {
                args.reuse_port = dev.coerce(bool, global);
            }
            if (global.hasException()) return error.JSError;

            if (try arg.get(global, "ipv6Only")) |dev| {
                args.ipv6_only = dev.coerce(bool, global);
            }
            if (global.hasException()) return error.JSError;

            if (try arg.get(global, "inspector")) |inspector| {
                args.inspector = inspector.coerce(bool, global);

                if (args.inspector and args.development == .production) {
                    return global.throwInvalidArguments("Cannot enable inspector in production. Please set development: true in Bun.serve()", .{});
                }
            }
            if (global.hasException()) return error.JSError;

            if (try arg.getTruthy(global, "maxRequestBodySize")) |max_request_body_size| {
                if (max_request_body_size.isNumber()) {
                    args.max_request_body_size = @as(u64, @intCast(@max(0, max_request_body_size.toInt64())));
                }
            }
            if (global.hasException()) return error.JSError;

            if (try arg.getTruthyComptime(global, "error")) |onError| {
                if (!onError.isCallable(global.vm())) {
                    return global.throwInvalidArguments("Expected error to be a function", .{});
                }
                const onErrorSnapshot = onError.withAsyncContextIfNeeded(global);
                args.onError = onErrorSnapshot;
                onErrorSnapshot.protect();
            }
            if (global.hasException()) return error.JSError;

            if (try arg.getTruthy(global, "onNodeHTTPRequest")) |onRequest_| {
                if (!onRequest_.isCallable(global.vm())) {
                    return global.throwInvalidArguments("Expected onNodeHTTPRequest to be a function", .{});
                }
                const onRequest = onRequest_.withAsyncContextIfNeeded(global);
                JSC.C.JSValueProtect(global, onRequest.asObjectRef());
                args.onNodeHTTPRequest = onRequest;
            }

            if (try arg.getTruthy(global, "fetch")) |onRequest_| {
                if (!onRequest_.isCallable(global.vm())) {
                    return global.throwInvalidArguments("Expected fetch() to be a function", .{});
                }
                const onRequest = onRequest_.withAsyncContextIfNeeded(global);
                JSC.C.JSValueProtect(global, onRequest.asObjectRef());
                args.onRequest = onRequest;
            } else if (args.bake == null and args.onNodeHTTPRequest == .zero and ((args.static_routes.items.len + args.user_routes_to_build.items.len) == 0 and !opts.has_user_routes) and opts.is_fetch_required) {
                if (global.hasException()) return error.JSError;
                return global.throwInvalidArguments(
                    \\Bun.serve() needs either:
                    \\
                    \\  - A routes object:
                    \\     routes: {
                    \\       "/path": {
                    \\         GET: (req) => new Response("Hello")
                    \\       }
                    \\     }
                    \\
                    \\  - Or a fetch handler:
                    \\     fetch: (req) => {
                    \\       return new Response("Hello")
                    \\     }
                    \\
                    \\Learn more at https://bun.sh/docs/api/http
                , .{});
            } else {
                if (global.hasException()) return error.JSError;
            }

            if (try arg.getTruthy(global, "tls")) |tls| {
                if (tls.isFalsey()) {
                    args.ssl_config = null;
                } else if (tls.jsType().isArray()) {
                    var value_iter = tls.arrayIterator(global);
                    if (value_iter.len == 1) {
                        return global.throwInvalidArguments("tls option expects at least 1 tls object", .{});
                    }
                    while (value_iter.next()) |item| {
                        var ssl_config = try SSLConfig.fromJS(vm, global, item) orelse {
                            if (global.hasException()) {
                                return error.JSError;
                            }

                            // Backwards-compatibility; we ignored empty tls objects.
                            continue;
                        };

                        if (args.ssl_config == null) {
                            args.ssl_config = ssl_config;
                        } else {
                            if (ssl_config.server_name == null or std.mem.span(ssl_config.server_name).len == 0) {
                                defer ssl_config.deinit();
                                return global.throwInvalidArguments("SNI tls object must have a serverName", .{});
                            }
                            if (args.sni == null) {
                                args.sni = bun.BabyList(SSLConfig).initCapacity(bun.default_allocator, value_iter.len - 1) catch bun.outOfMemory();
                            }

                            args.sni.?.push(bun.default_allocator, ssl_config) catch bun.outOfMemory();
                        }
                    }
                } else {
                    if (try SSLConfig.fromJS(vm, global, tls)) |ssl_config| {
                        args.ssl_config = ssl_config;
                    }
                    if (global.hasException()) {
                        return error.JSError;
                    }
                }
            }
            if (global.hasException()) return error.JSError;

            // @compatibility Bun v0.x - v0.2.1
            // this used to be top-level, now it's "tls" object
            if (args.ssl_config == null) {
                if (try SSLConfig.fromJS(vm, global, arg)) |ssl_config| {
                    args.ssl_config = ssl_config;
                }
                if (global.hasException()) {
                    return error.JSError;
                }
            }
        } else {
            return global.throwInvalidArguments("Bun.serve expects an object", .{});
        }

        if (args.base_uri.len > 0) {
            args.base_url = URL.parse(args.base_uri);
            if (args.base_url.hostname.len == 0) {
                bun.default_allocator.free(@constCast(args.base_uri));
                args.base_uri = "";
                return global.throwInvalidArguments("baseURI must have a hostname", .{});
            }

            if (!strings.isAllASCII(args.base_uri)) {
                bun.default_allocator.free(@constCast(args.base_uri));
                args.base_uri = "";
                return global.throwInvalidArguments("Unicode baseURI must already be encoded for now.\nnew URL(baseuRI).toString() should do the trick.", .{});
            }

            if (args.base_url.protocol.len == 0) {
                const protocol: string = if (args.ssl_config != null) "https" else "http";
                const hostname = args.base_url.hostname;
                const needsBrackets: bool = strings.isIPV6Address(hostname) and hostname[0] != '[';
                const original_base_uri = args.base_uri;
                defer bun.default_allocator.free(@constCast(original_base_uri));
                if (needsBrackets) {
                    args.base_uri = (if ((port == 80 and args.ssl_config == null) or (port == 443 and args.ssl_config != null))
                        std.fmt.allocPrint(bun.default_allocator, "{s}://[{s}]/{s}", .{
                            protocol,
                            hostname,
                            strings.trimLeadingChar(args.base_url.pathname, '/'),
                        })
                    else
                        std.fmt.allocPrint(bun.default_allocator, "{s}://[{s}]:{d}/{s}", .{
                            protocol,
                            hostname,
                            port,
                            strings.trimLeadingChar(args.base_url.pathname, '/'),
                        })) catch unreachable;
                } else {
                    args.base_uri = (if ((port == 80 and args.ssl_config == null) or (port == 443 and args.ssl_config != null))
                        std.fmt.allocPrint(bun.default_allocator, "{s}://{s}/{s}", .{
                            protocol,
                            hostname,
                            strings.trimLeadingChar(args.base_url.pathname, '/'),
                        })
                    else
                        std.fmt.allocPrint(bun.default_allocator, "{s}://{s}:{d}/{s}", .{
                            protocol,
                            hostname,
                            port,
                            strings.trimLeadingChar(args.base_url.pathname, '/'),
                        })) catch unreachable;
                }

                args.base_url = URL.parse(args.base_uri);
            }
        } else {
            const hostname: string =
                if (has_hostname) std.mem.span(args.address.tcp.hostname.?) else "0.0.0.0";

            const needsBrackets: bool = strings.isIPV6Address(hostname) and hostname[0] != '[';

            const protocol: string = if (args.ssl_config != null) "https" else "http";
            if (needsBrackets) {
                args.base_uri = (if ((port == 80 and args.ssl_config == null) or (port == 443 and args.ssl_config != null))
                    std.fmt.allocPrint(bun.default_allocator, "{s}://[{s}]/", .{
                        protocol,
                        hostname,
                    })
                else
                    std.fmt.allocPrint(bun.default_allocator, "{s}://[{s}]:{d}/", .{ protocol, hostname, port })) catch unreachable;
            } else {
                args.base_uri = (if ((port == 80 and args.ssl_config == null) or (port == 443 and args.ssl_config != null))
                    std.fmt.allocPrint(bun.default_allocator, "{s}://{s}/", .{
                        protocol,
                        hostname,
                    })
                else
                    std.fmt.allocPrint(bun.default_allocator, "{s}://{s}:{d}/", .{ protocol, hostname, port })) catch unreachable;
            }

            if (!strings.isAllASCII(hostname)) {
                bun.default_allocator.free(@constCast(args.base_uri));
                args.base_uri = "";
                return global.throwInvalidArguments("Unicode hostnames must already be encoded for now.\nnew URL(input).hostname should do the trick.", .{});
            }

            args.base_url = URL.parse(args.base_uri);
        }

        // I don't think there's a case where this can happen
        // but let's check anyway, just in case
        if (args.base_url.hostname.len == 0) {
            bun.default_allocator.free(@constCast(args.base_uri));
            args.base_uri = "";
            return global.throwInvalidArguments("baseURI must have a hostname", .{});
        }

        if (args.base_url.username.len > 0 or args.base_url.password.len > 0) {
            bun.default_allocator.free(@constCast(args.base_uri));
            args.base_uri = "";
            return global.throwInvalidArguments("baseURI can't have a username or password", .{});
        }

        return;
    }
};

const HTTPStatusText = struct {
    pub fn get(code: u16) ?[]const u8 {
        return switch (code) {
            100 => "100 Continue",
            101 => "101 Switching protocols",
            102 => "102 Processing",
            103 => "103 Early Hints",
            200 => "200 OK",
            201 => "201 Created",
            202 => "202 Accepted",
            203 => "203 Non-Authoritative Information",
            204 => "204 No Content",
            205 => "205 Reset Content",
            206 => "206 Partial Content",
            207 => "207 Multi-Status",
            208 => "208 Already Reported",
            226 => "226 IM Used",
            300 => "300 Multiple Choices",
            301 => "301 Moved Permanently",
            302 => "302 Found",
            303 => "303 See Other",
            304 => "304 Not Modified",
            305 => "305 Use Proxy",
            306 => "306 Switch Proxy",
            307 => "307 Temporary Redirect",
            308 => "308 Permanent Redirect",
            400 => "400 Bad Request",
            401 => "401 Unauthorized",
            402 => "402 Payment Required",
            403 => "403 Forbidden",
            404 => "404 Not Found",
            405 => "405 Method Not Allowed",
            406 => "406 Not Acceptable",
            407 => "407 Proxy Authentication Required",
            408 => "408 Request Timeout",
            409 => "409 Conflict",
            410 => "410 Gone",
            411 => "411 Length Required",
            412 => "412 Precondition Failed",
            413 => "413 Payload Too Large",
            414 => "414 URI Too Long",
            415 => "415 Unsupported Media Type",
            416 => "416 Range Not Satisfiable",
            417 => "417 Expectation Failed",
            418 => "418 I'm a Teapot",
            421 => "421 Misdirected Request",
            422 => "422 Unprocessable Entity",
            423 => "423 Locked",
            424 => "424 Failed Dependency",
            425 => "425 Too Early",
            426 => "426 Upgrade Required",
            428 => "428 Precondition Required",
            429 => "429 Too Many Requests",
            431 => "431 Request Header Fields Too Large",
            451 => "451 Unavailable For Legal Reasons",
            500 => "500 Internal Server Error",
            501 => "501 Not Implemented",
            502 => "502 Bad Gateway",
            503 => "503 Service Unavailable",
            504 => "504 Gateway Timeout",
            505 => "505 HTTP Version Not Supported",
            506 => "506 Variant Also Negotiates",
            507 => "507 Insufficient Storage",
            508 => "508 Loop Detected",
            510 => "510 Not Extended",
            511 => "511 Network Authentication Required",
            else => null,
        };
    }
};

fn NewFlags(comptime debug_mode: bool) type {
    return packed struct {
        has_marked_complete: bool = false,
        has_marked_pending: bool = false,
        has_abort_handler: bool = false,
        has_timeout_handler: bool = false,
        has_sendfile_ctx: bool = false,
        has_called_error_handler: bool = false,
        needs_content_length: bool = false,
        needs_content_range: bool = false,
        /// Used to avoid looking at the uws.Request struct after it's been freed
        is_transfer_encoding: bool = false,

        /// Used to identify if request can be safely deinitialized
        is_waiting_for_request_body: bool = false,
        /// Used in renderMissing in debug mode to show the user an HTML page
        /// Used to avoid looking at the uws.Request struct after it's been freed
        is_web_browser_navigation: if (debug_mode) bool else void = if (debug_mode) false,
        has_written_status: bool = false,
        response_protected: bool = false,
        aborted: bool = false,
        has_finalized: bun.DebugOnly(bool) = bun.DebugOnlyDefault(false),

        is_error_promise_pending: bool = false,
    };
}

/// A generic wrapper for the HTTP(s) Server`RequestContext`s.
/// Only really exists because of `NewServer()` and `NewRequestContext()` generics.
pub const AnyRequestContext = struct {
    pub const Pointer = bun.TaggedPointerUnion(.{
        HTTPServer.RequestContext,
        HTTPSServer.RequestContext,
        DebugHTTPServer.RequestContext,
        DebugHTTPSServer.RequestContext,
    });

    tagged_pointer: Pointer,

    pub const Null: @This() = .{ .tagged_pointer = Pointer.Null };

    pub fn init(request_ctx: anytype) AnyRequestContext {
        return .{ .tagged_pointer = Pointer.init(request_ctx) };
    }

    pub fn memoryCost(self: AnyRequestContext) usize {
        if (self.tagged_pointer.isNull()) {
            return 0;
        }

        switch (self.tagged_pointer.tag()) {
            @field(Pointer.Tag, bun.meta.typeBaseName(@typeName(HTTPServer.RequestContext))) => {
                return self.tagged_pointer.as(HTTPServer.RequestContext).memoryCost();
            },
            @field(Pointer.Tag, bun.meta.typeBaseName(@typeName(HTTPSServer.RequestContext))) => {
                return self.tagged_pointer.as(HTTPSServer.RequestContext).memoryCost();
            },
            @field(Pointer.Tag, bun.meta.typeBaseName(@typeName(DebugHTTPServer.RequestContext))) => {
                return self.tagged_pointer.as(DebugHTTPServer.RequestContext).memoryCost();
            },
            @field(Pointer.Tag, bun.meta.typeBaseName(@typeName(DebugHTTPSServer.RequestContext))) => {
                return self.tagged_pointer.as(DebugHTTPSServer.RequestContext).memoryCost();
            },
            else => @panic("Unexpected AnyRequestContext tag"),
        }
    }

    pub fn get(self: AnyRequestContext, comptime T: type) ?*T {
        return self.tagged_pointer.get(T);
    }

    pub fn setTimeout(self: AnyRequestContext, seconds: c_uint) bool {
        if (self.tagged_pointer.isNull()) {
            return false;
        }

        switch (self.tagged_pointer.tag()) {
            @field(Pointer.Tag, bun.meta.typeBaseName(@typeName(HTTPServer.RequestContext))) => {
                return self.tagged_pointer.as(HTTPServer.RequestContext).setTimeout(seconds);
            },
            @field(Pointer.Tag, bun.meta.typeBaseName(@typeName(HTTPSServer.RequestContext))) => {
                return self.tagged_pointer.as(HTTPSServer.RequestContext).setTimeout(seconds);
            },
            @field(Pointer.Tag, bun.meta.typeBaseName(@typeName(DebugHTTPServer.RequestContext))) => {
                return self.tagged_pointer.as(DebugHTTPServer.RequestContext).setTimeout(seconds);
            },
            @field(Pointer.Tag, bun.meta.typeBaseName(@typeName(DebugHTTPSServer.RequestContext))) => {
                return self.tagged_pointer.as(DebugHTTPSServer.RequestContext).setTimeout(seconds);
            },
            else => @panic("Unexpected AnyRequestContext tag"),
        }
        return false;
    }

    pub fn enableTimeoutEvents(self: AnyRequestContext) void {
        if (self.tagged_pointer.isNull()) {
            return;
        }

        switch (self.tagged_pointer.tag()) {
            @field(Pointer.Tag, bun.meta.typeBaseName(@typeName(HTTPServer.RequestContext))) => {
                return self.tagged_pointer.as(HTTPServer.RequestContext).setTimeoutHandler();
            },
            @field(Pointer.Tag, bun.meta.typeBaseName(@typeName(HTTPSServer.RequestContext))) => {
                return self.tagged_pointer.as(HTTPSServer.RequestContext).setTimeoutHandler();
            },
            @field(Pointer.Tag, bun.meta.typeBaseName(@typeName(DebugHTTPServer.RequestContext))) => {
                return self.tagged_pointer.as(DebugHTTPServer.RequestContext).setTimeoutHandler();
            },
            @field(Pointer.Tag, bun.meta.typeBaseName(@typeName(DebugHTTPSServer.RequestContext))) => {
                return self.tagged_pointer.as(DebugHTTPSServer.RequestContext).setTimeoutHandler();
            },
            else => @panic("Unexpected AnyRequestContext tag"),
        }
    }

    pub fn getRemoteSocketInfo(self: AnyRequestContext) ?uws.SocketAddress {
        if (self.tagged_pointer.isNull()) {
            return null;
        }

        switch (self.tagged_pointer.tag()) {
            @field(Pointer.Tag, bun.meta.typeBaseName(@typeName(HTTPServer.RequestContext))) => {
                return self.tagged_pointer.as(HTTPServer.RequestContext).getRemoteSocketInfo();
            },
            @field(Pointer.Tag, bun.meta.typeBaseName(@typeName(HTTPSServer.RequestContext))) => {
                return self.tagged_pointer.as(HTTPSServer.RequestContext).getRemoteSocketInfo();
            },
            @field(Pointer.Tag, bun.meta.typeBaseName(@typeName(DebugHTTPServer.RequestContext))) => {
                return self.tagged_pointer.as(DebugHTTPServer.RequestContext).getRemoteSocketInfo();
            },
            @field(Pointer.Tag, bun.meta.typeBaseName(@typeName(DebugHTTPSServer.RequestContext))) => {
                return self.tagged_pointer.as(DebugHTTPSServer.RequestContext).getRemoteSocketInfo();
            },
            else => @panic("Unexpected AnyRequestContext tag"),
        }
    }

    pub fn detachRequest(self: AnyRequestContext) void {
        if (self.tagged_pointer.isNull()) {
            return;
        }
        switch (self.tagged_pointer.tag()) {
            @field(Pointer.Tag, bun.meta.typeBaseName(@typeName(HTTPServer.RequestContext))) => {
                self.tagged_pointer.as(HTTPServer.RequestContext).req = null;
            },
            @field(Pointer.Tag, bun.meta.typeBaseName(@typeName(HTTPSServer.RequestContext))) => {
                self.tagged_pointer.as(HTTPSServer.RequestContext).req = null;
            },
            @field(Pointer.Tag, bun.meta.typeBaseName(@typeName(DebugHTTPServer.RequestContext))) => {
                self.tagged_pointer.as(DebugHTTPServer.RequestContext).req = null;
            },
            @field(Pointer.Tag, bun.meta.typeBaseName(@typeName(DebugHTTPSServer.RequestContext))) => {
                self.tagged_pointer.as(DebugHTTPSServer.RequestContext).req = null;
            },
            else => @panic("Unexpected AnyRequestContext tag"),
        }
    }

    /// Wont actually set anything if `self` is `.none`
    pub fn setRequest(self: AnyRequestContext, req: *uws.Request) void {
        if (self.tagged_pointer.isNull()) {
            return;
        }

        switch (self.tagged_pointer.tag()) {
            @field(Pointer.Tag, bun.meta.typeBaseName(@typeName(HTTPServer.RequestContext))) => {
                self.tagged_pointer.as(HTTPServer.RequestContext).req = req;
            },
            @field(Pointer.Tag, bun.meta.typeBaseName(@typeName(HTTPSServer.RequestContext))) => {
                self.tagged_pointer.as(HTTPSServer.RequestContext).req = req;
            },
            @field(Pointer.Tag, bun.meta.typeBaseName(@typeName(DebugHTTPServer.RequestContext))) => {
                self.tagged_pointer.as(DebugHTTPServer.RequestContext).req = req;
            },
            @field(Pointer.Tag, bun.meta.typeBaseName(@typeName(DebugHTTPSServer.RequestContext))) => {
                self.tagged_pointer.as(DebugHTTPSServer.RequestContext).req = req;
            },
            else => @panic("Unexpected AnyRequestContext tag"),
        }
    }

    pub fn getRequest(self: AnyRequestContext) ?*uws.Request {
        if (self.tagged_pointer.isNull()) {
            return null;
        }

        switch (self.tagged_pointer.tag()) {
            @field(Pointer.Tag, bun.meta.typeBaseName(@typeName(HTTPServer.RequestContext))) => {
                return self.tagged_pointer.as(HTTPServer.RequestContext).req;
            },
            @field(Pointer.Tag, bun.meta.typeBaseName(@typeName(HTTPSServer.RequestContext))) => {
                return self.tagged_pointer.as(HTTPSServer.RequestContext).req;
            },
            @field(Pointer.Tag, bun.meta.typeBaseName(@typeName(DebugHTTPServer.RequestContext))) => {
                return self.tagged_pointer.as(DebugHTTPServer.RequestContext).req;
            },
            @field(Pointer.Tag, bun.meta.typeBaseName(@typeName(DebugHTTPSServer.RequestContext))) => {
                return self.tagged_pointer.as(DebugHTTPSServer.RequestContext).req;
            },
            else => @panic("Unexpected AnyRequestContext tag"),
        }
    }

    pub fn deref(self: AnyRequestContext) void {
        if (self.tagged_pointer.isNull()) {
            return;
        }

        switch (self.tagged_pointer.tag()) {
            @field(Pointer.Tag, bun.meta.typeBaseName(@typeName(HTTPServer.RequestContext))) => {
                self.tagged_pointer.as(HTTPServer.RequestContext).deref();
            },
            @field(Pointer.Tag, bun.meta.typeBaseName(@typeName(HTTPSServer.RequestContext))) => {
                self.tagged_pointer.as(HTTPSServer.RequestContext).deref();
            },
            @field(Pointer.Tag, bun.meta.typeBaseName(@typeName(DebugHTTPServer.RequestContext))) => {
                self.tagged_pointer.as(DebugHTTPServer.RequestContext).deref();
            },
            @field(Pointer.Tag, bun.meta.typeBaseName(@typeName(DebugHTTPSServer.RequestContext))) => {
                self.tagged_pointer.as(DebugHTTPSServer.RequestContext).deref();
            },
            else => @panic("Unexpected AnyRequestContext tag"),
        }
    }
};

// This is defined separately partially to work-around an LLVM debugger bug.
fn NewRequestContext(comptime ssl_enabled: bool, comptime debug_mode: bool, comptime ThisServer: type) type {
    return struct {
        const RequestContext = @This();

        const App = uws.NewApp(ssl_enabled);
        pub threadlocal var pool: ?*RequestContext.RequestContextStackAllocator = null;
        pub const ResponseStream = JSC.WebCore.HTTPServerWritable(ssl_enabled);

        // This pre-allocates up to 2,048 RequestContext structs.
        // It costs about 655,632 bytes.
        pub const RequestContextStackAllocator = bun.HiveArray(RequestContext, if (bun.heap_breakdown.enabled) 0 else 2048).Fallback;

        pub const name = "HTTPRequestContext" ++ (if (debug_mode) "Debug" else "") ++ (if (ThisServer.ssl_enabled) "TLS" else "");
        pub const shim = JSC.Shimmer("Bun", name, @This());

        server: ?*ThisServer,
        resp: ?*App.Response,
        /// thread-local default heap allocator
        /// this prevents an extra pthread_getspecific() call which shows up in profiling
        allocator: std.mem.Allocator,
        req: ?*uws.Request,
        request_weakref: Request.WeakRef = .{},
        signal: ?*JSC.WebCore.AbortSignal = null,
        method: HTTP.Method,

        flags: NewFlags(debug_mode) = .{},

        upgrade_context: ?*uws.uws_socket_context_t = null,

        /// We can only safely free once the request body promise is finalized
        /// and the response is rejected
        response_jsvalue: JSC.JSValue = JSC.JSValue.zero,
        ref_count: u8 = 1,

        response_ptr: ?*JSC.WebCore.Response = null,
        blob: JSC.WebCore.AnyBlob = JSC.WebCore.AnyBlob{ .Blob = .{} },

        sendfile: SendfileContext = undefined,

        request_body_readable_stream_ref: JSC.WebCore.ReadableStream.Strong = .{},
        request_body: ?*JSC.BodyValueRef = null,
        request_body_buf: std.ArrayListUnmanaged(u8) = .{},
        request_body_content_len: usize = 0,

        sink: ?*ResponseStream.JSSink = null,
        byte_stream: ?*JSC.WebCore.ByteStream = null,
        // reference to the readable stream / byte_stream alive
        readable_stream_ref: JSC.WebCore.ReadableStream.Strong = .{},

        /// Used in errors
        pathname: bun.String = bun.String.empty,

        /// Used either for temporary blob data or fallback
        /// When the response body is a temporary value
        response_buf_owned: std.ArrayListUnmanaged(u8) = .{},

        /// Defer finalization until after the request handler task is completed?
        defer_deinit_until_callback_completes: ?*bool = null,

        // TODO: support builtin compression
        const can_sendfile = !ssl_enabled and !Environment.isWindows;

        pub fn memoryCost(this: *const RequestContext) usize {
            // The Sink and ByteStream aren't owned by this.
            return @sizeOf(RequestContext) + this.request_body_buf.capacity + this.response_buf_owned.capacity + this.blob.memoryCost();
        }

        pub inline fn isAsync(this: *const RequestContext) bool {
            return this.defer_deinit_until_callback_completes == null;
        }

        fn drainMicrotasks(this: *const RequestContext) void {
            if (this.isAsync()) return;
            if (this.server) |server| server.vm.drainMicrotasks();
        }

        pub fn setAbortHandler(this: *RequestContext) void {
            if (this.flags.has_abort_handler) return;
            if (this.resp) |resp| {
                this.flags.has_abort_handler = true;
                resp.onAborted(*RequestContext, RequestContext.onAbort, this);
            }
        }

        pub fn setTimeoutHandler(this: *RequestContext) void {
            if (this.flags.has_timeout_handler) return;
            if (this.resp) |resp| {
                this.flags.has_timeout_handler = true;
                resp.onTimeout(*RequestContext, RequestContext.onTimeout, this);
            }
        }

        pub fn onResolve(_: *JSC.JSGlobalObject, callframe: *JSC.CallFrame) bun.JSError!JSC.JSValue {
            ctxLog("onResolve", .{});

            const arguments = callframe.arguments_old(2);
            var ctx = arguments.ptr[1].asPromisePtr(@This());
            defer ctx.deref();

            const result = arguments.ptr[0];
            result.ensureStillAlive();

            handleResolve(ctx, result);
            return JSValue.jsUndefined();
        }

        fn renderMissingInvalidResponse(ctx: *RequestContext, value: JSC.JSValue) void {
            const class_name = value.getClassInfoName() orelse "";

            if (ctx.server) |server| {
                const globalThis: *JSC.JSGlobalObject = server.globalThis;

                Output.enableBuffering();
                var writer = Output.errorWriter();

                if (bun.strings.eqlComptime(class_name, "Response")) {
                    Output.errGeneric("Expected a native Response object, but received a polyfilled Response object. Bun.serve() only supports native Response objects.", .{});
                } else if (value != .zero and !globalThis.hasException()) {
                    var formatter = JSC.ConsoleObject.Formatter{
                        .globalThis = globalThis,
                        .quote_strings = true,
                    };
                    defer formatter.deinit();
                    Output.errGeneric("Expected a Response object, but received '{}'", .{value.toFmt(&formatter)});
                } else {
                    Output.errGeneric("Expected a Response object", .{});
                }

                Output.flush();
                if (!globalThis.hasException()) {
                    JSC.ConsoleObject.writeTrace(@TypeOf(&writer), &writer, globalThis);
                }
                Output.flush();
            }
            ctx.renderMissing();
        }

        fn handleResolve(ctx: *RequestContext, value: JSC.JSValue) void {
            if (ctx.isAbortedOrEnded() or ctx.didUpgradeWebSocket()) {
                return;
            }

            if (ctx.server == null) {
                ctx.renderMissingInvalidResponse(value);
                return;
            }
            if (value.isEmptyOrUndefinedOrNull() or !value.isCell()) {
                ctx.renderMissingInvalidResponse(value);
                return;
            }

            const response = value.as(JSC.WebCore.Response) orelse {
                ctx.renderMissingInvalidResponse(value);
                return;
            };
            ctx.response_jsvalue = value;
            assert(!ctx.flags.response_protected);
            ctx.flags.response_protected = true;
            JSC.C.JSValueProtect(ctx.server.?.globalThis, value.asObjectRef());

            if (ctx.method == .HEAD) {
                if (ctx.resp) |resp| {
                    var pair = HeaderResponsePair{ .this = ctx, .response = response };
                    resp.runCorkedWithType(*HeaderResponsePair, doRenderHeadResponse, &pair);
                }
                return;
            }

            ctx.render(response);
        }

        pub fn shouldRenderMissing(this: *RequestContext) bool {
            // If we did not respond yet, we should render missing
            // To allow this all the conditions above should be true:
            // 1 - still has a response (not detached)
            // 2 - not aborted
            // 3 - not marked completed
            // 4 - not marked pending
            // 5 - is the only reference of the context
            // 6 - is not waiting for request body
            // 7 - did not call sendfile
            return this.resp != null and !this.flags.aborted and !this.flags.has_marked_complete and !this.flags.has_marked_pending and this.ref_count == 1 and !this.flags.is_waiting_for_request_body and !this.flags.has_sendfile_ctx;
        }

        pub fn isDeadRequest(this: *RequestContext) bool {
            // check if has pending promise or extra reference (aka not the only reference)
            if (this.ref_count > 1) return false;
            // check if the body is Locked (streaming)
            if (this.request_body) |body| {
                if (body.value == .Locked) {
                    return false;
                }
            }

            return true;
        }

        /// destroy RequestContext, should be only called by deref or if defer_deinit_until_callback_completes is ref is set to true
        fn deinit(this: *RequestContext) void {
            this.detachResponse();
            this.endRequestStreamingAndDrain();
            // TODO: has_marked_complete is doing something?
            this.flags.has_marked_complete = true;

            if (this.defer_deinit_until_callback_completes) |defer_deinit| {
                defer_deinit.* = true;
                ctxLog("deferred deinit <d> ({*})<r>", .{this});
                return;
            }

            ctxLog("deinit<d> ({*})<r>", .{this});
            if (comptime Environment.allow_assert)
                assert(this.flags.has_finalized);

            this.request_body_buf.clearAndFree(this.allocator);
            this.response_buf_owned.clearAndFree(this.allocator);

            if (this.request_body) |body| {
                _ = body.unref();
                this.request_body = null;
            }

            if (this.server) |server| {
                this.server = null;
                server.request_pool_allocator.put(this);
                server.onRequestComplete();
            }
        }

        pub fn deref(this: *RequestContext) void {
            streamLog("deref", .{});
            assert(this.ref_count > 0);
            const ref_count = this.ref_count;
            this.ref_count -= 1;
            if (ref_count == 1) {
                this.finalizeWithoutDeinit();
                this.deinit();
            }
        }

        pub fn ref(this: *RequestContext) void {
            streamLog("ref", .{});
            this.ref_count += 1;
        }

        pub fn onReject(_: *JSC.JSGlobalObject, callframe: *JSC.CallFrame) bun.JSError!JSC.JSValue {
            ctxLog("onReject", .{});

            const arguments = callframe.arguments_old(2);
            const ctx = arguments.ptr[1].asPromisePtr(@This());
            const err = arguments.ptr[0];
            defer ctx.deref();
            handleReject(ctx, if (!err.isEmptyOrUndefinedOrNull()) err else .undefined);
            return JSValue.jsUndefined();
        }

        fn handleReject(ctx: *RequestContext, value: JSC.JSValue) void {
            if (ctx.isAbortedOrEnded()) {
                return;
            }

            const resp = ctx.resp.?;
            const has_responded = resp.hasResponded();
            if (!has_responded) {
                const original_state = ctx.defer_deinit_until_callback_completes;
                var should_deinit_context = if (original_state) |defer_deinit| defer_deinit.* else false;
                ctx.defer_deinit_until_callback_completes = &should_deinit_context;
                ctx.runErrorHandler(
                    value,
                );
                ctx.defer_deinit_until_callback_completes = original_state;
                // we try to deinit inside runErrorHandler so we just return here and let it deinit
                if (should_deinit_context) {
                    ctx.deinit();
                    return;
                }
            }
            // check again in case it get aborted after runErrorHandler
            if (ctx.isAbortedOrEnded()) {
                return;
            }

            // I don't think this case happens?
            if (ctx.didUpgradeWebSocket()) {
                return;
            }

            if (!resp.hasResponded() and !ctx.flags.has_marked_pending and !ctx.flags.is_error_promise_pending) {
                ctx.renderMissing();
                return;
            }
        }

        pub fn renderMissing(ctx: *RequestContext) void {
            if (ctx.resp) |resp| {
                resp.runCorkedWithType(*RequestContext, renderMissingCorked, ctx);
            }
        }

        pub fn renderMissingCorked(ctx: *RequestContext) void {
            if (ctx.resp) |resp| {
                if (comptime !debug_mode) {
                    if (!ctx.flags.has_written_status)
                        resp.writeStatus("204 No Content");
                    ctx.flags.has_written_status = true;
                    ctx.end("", ctx.shouldCloseConnection());
                    return;
                }
                // avoid writing the status again and mismatching the content-length
                if (ctx.flags.has_written_status) {
                    ctx.end("", ctx.shouldCloseConnection());
                    return;
                }

                if (ctx.flags.is_web_browser_navigation) {
                    resp.writeStatus("200 OK");
                    ctx.flags.has_written_status = true;

                    resp.writeHeader("content-type", MimeType.html.value);
                    resp.writeHeader("content-encoding", "gzip");
                    resp.writeHeaderInt("content-length", welcome_page_html_gz.len);
                    ctx.end(welcome_page_html_gz, ctx.shouldCloseConnection());
                    return;
                }
                const missing_content = "Welcome to Bun! To get started, return a Response object.";
                resp.writeStatus("200 OK");
                resp.writeHeader("content-type", MimeType.text.value);
                resp.writeHeaderInt("content-length", missing_content.len);
                ctx.flags.has_written_status = true;
                ctx.end(missing_content, ctx.shouldCloseConnection());
            }
        }

        pub fn renderDefaultError(
            this: *RequestContext,
            log: *logger.Log,
            err: anyerror,
            exceptions: []Api.JsException,
            comptime fmt: string,
            args: anytype,
        ) void {
            if (!this.flags.has_written_status) {
                this.flags.has_written_status = true;
                if (this.resp) |resp| {
                    resp.writeStatus("500 Internal Server Error");
                    resp.writeHeader("content-type", MimeType.html.value);
                }
            }

            const allocator = this.allocator;

            const fallback_container = allocator.create(Api.FallbackMessageContainer) catch unreachable;
            defer allocator.destroy(fallback_container);
            fallback_container.* = Api.FallbackMessageContainer{
                .message = std.fmt.allocPrint(allocator, comptime Output.prettyFmt(fmt, false), args) catch unreachable,
                .router = null,
                .reason = .fetch_event_handler,
                .cwd = VirtualMachine.get().transpiler.fs.top_level_dir,
                .problems = Api.Problems{
                    .code = @as(u16, @truncate(@intFromError(err))),
                    .name = @errorName(err),
                    .exceptions = exceptions,
                    .build = log.toAPI(allocator) catch unreachable,
                },
            };

            if (comptime fmt.len > 0) Output.prettyErrorln(fmt, args);
            Output.flush();

            var bb = std.ArrayList(u8).init(allocator);
            const bb_writer = bb.writer();

            Fallback.renderBackend(
                allocator,
                fallback_container,
                @TypeOf(bb_writer),
                bb_writer,
            ) catch unreachable;
            if (this.resp == null or this.resp.?.tryEnd(bb.items, bb.items.len, this.shouldCloseConnection())) {
                bb.clearAndFree();
                this.detachResponse();
                this.endRequestStreamingAndDrain();
                this.finalizeWithoutDeinit();
                this.deref();
                return;
            }

            this.flags.has_marked_pending = true;
            this.response_buf_owned = std.ArrayListUnmanaged(u8){ .items = bb.items, .capacity = bb.capacity };

            if (this.resp) |resp| {
                resp.onWritable(*RequestContext, onWritableCompleteResponseBuffer, this);
            }
        }

        pub fn renderResponseBuffer(this: *RequestContext) void {
            if (this.resp) |resp| {
                resp.onWritable(*RequestContext, onWritableResponseBuffer, this);
            }
        }

        /// Render a complete response buffer
        pub fn renderResponseBufferAndMetadata(this: *RequestContext) void {
            if (this.resp) |resp| {
                this.renderMetadata();

                if (!resp.tryEnd(
                    this.response_buf_owned.items,
                    this.response_buf_owned.items.len,
                    this.shouldCloseConnection(),
                )) {
                    this.flags.has_marked_pending = true;
                    resp.onWritable(*RequestContext, onWritableCompleteResponseBuffer, this);
                    return;
                }
            }
            this.detachResponse();
            this.endRequestStreamingAndDrain();
            this.deref();
        }

        /// Drain a partial response buffer
        pub fn drainResponseBufferAndMetadata(this: *RequestContext) void {
            if (this.resp) |resp| {
                this.renderMetadata();

                _ = resp.write(
                    this.response_buf_owned.items,
                );
            }
            this.response_buf_owned.items.len = 0;
        }

        pub fn end(this: *RequestContext, data: []const u8, closeConnection: bool) void {
            if (this.resp) |resp| {
                defer this.deref();

                this.detachResponse();
                this.endRequestStreamingAndDrain();
                resp.end(data, closeConnection);
            }
        }

        pub fn endStream(this: *RequestContext, closeConnection: bool) void {
            ctxLog("endStream", .{});
            if (this.resp) |resp| {
                defer this.deref();

                this.detachResponse();
                this.endRequestStreamingAndDrain();
                // This will send a terminating 0\r\n\r\n chunk to the client
                // We only want to do that if they're still expecting a body
                // We cannot call this function if the Content-Length header was previously set
                if (resp.state().isResponsePending())
                    resp.endStream(closeConnection);
            }
        }

        pub fn endWithoutBody(this: *RequestContext, closeConnection: bool) void {
            if (this.resp) |resp| {
                defer this.deref();

                this.detachResponse();
                this.endRequestStreamingAndDrain();
                resp.endWithoutBody(closeConnection);
            }
        }

        pub fn onWritableResponseBuffer(this: *RequestContext, _: u64, resp: *App.Response) bool {
            ctxLog("onWritableResponseBuffer", .{});

            assert(this.resp == resp);
            if (this.isAbortedOrEnded()) {
                return false;
            }
            this.end("", this.shouldCloseConnection());
            return false;
        }

        // TODO: should we cork?
        pub fn onWritableCompleteResponseBufferAndMetadata(this: *RequestContext, write_offset: u64, resp: *App.Response) bool {
            ctxLog("onWritableCompleteResponseBufferAndMetadata", .{});
            assert(this.resp == resp);

            if (this.isAbortedOrEnded()) {
                return false;
            }

            if (!this.flags.has_written_status) {
                this.renderMetadata();
            }

            if (this.method == .HEAD) {
                this.endWithoutBody(this.shouldCloseConnection());
                return false;
            }

            return this.sendWritableBytesForCompleteResponseBuffer(this.response_buf_owned.items, write_offset, resp);
        }

        pub fn onWritableCompleteResponseBuffer(this: *RequestContext, write_offset: u64, resp: *App.Response) bool {
            ctxLog("onWritableCompleteResponseBuffer", .{});
            assert(this.resp == resp);
            if (this.isAbortedOrEnded()) {
                return false;
            }
            return this.sendWritableBytesForCompleteResponseBuffer(this.response_buf_owned.items, write_offset, resp);
        }

        pub fn create(this: *RequestContext, server: *ThisServer, req: *uws.Request, resp: *App.Response, should_deinit_context: ?*bool) void {
            this.* = .{
                .allocator = server.allocator,
                .resp = resp,
                .req = req,
                .method = HTTP.Method.which(req.method()) orelse .GET,
                .server = server,
                .defer_deinit_until_callback_completes = should_deinit_context,
            };

            ctxLog("create<d> ({*})<r>", .{this});
        }

        pub fn onTimeout(this: *RequestContext, resp: *App.Response) void {
            assert(this.resp == resp);
            assert(this.server != null);

            var any_js_calls = false;
            var vm = this.server.?.vm;
            const globalThis = this.server.?.globalThis;
            defer {
                // This is a task in the event loop.
                // If we called into JavaScript, we must drain the microtask queue
                if (any_js_calls) {
                    vm.drainMicrotasks();
                }
            }

            if (this.request_weakref.get()) |request| {
                if (request.internal_event_callback.trigger(Request.InternalJSEventCallback.EventType.timeout, globalThis)) {
                    any_js_calls = true;
                }
            }
        }

        pub fn onAbort(this: *RequestContext, resp: *App.Response) void {
            assert(this.resp == resp);
            assert(!this.flags.aborted);
            assert(this.server != null);
            // mark request as aborted
            this.flags.aborted = true;

            this.detachResponse();
            var any_js_calls = false;
            var vm = this.server.?.vm;
            const globalThis = this.server.?.globalThis;
            defer {
                // This is a task in the event loop.
                // If we called into JavaScript, we must drain the microtask queue
                if (any_js_calls) {
                    vm.drainMicrotasks();
                }
                this.deref();
            }

            if (this.request_weakref.get()) |request| {
                request.request_context = AnyRequestContext.Null;
                if (request.internal_event_callback.trigger(Request.InternalJSEventCallback.EventType.abort, globalThis)) {
                    any_js_calls = true;
                }
                // we can already clean this strong refs
                request.internal_event_callback.deinit();
                this.request_weakref.deinit();
            }
            // if signal is not aborted, abort the signal
            if (this.signal) |signal| {
                this.signal = null;
                defer {
                    signal.pendingActivityUnref();
                    signal.unref();
                }
                if (!signal.aborted()) {
                    signal.signal(globalThis, .ConnectionClosed);
                    any_js_calls = true;
                }
            }

            //if have sink, call onAborted on sink
            if (this.sink) |wrapper| {
                wrapper.sink.abort();
                return;
            }

            // if we can, free the request now.
            if (this.isDeadRequest()) {
                this.finalizeWithoutDeinit();
            } else {
                if (this.endRequestStreaming()) {
                    any_js_calls = true;
                }

                if (this.response_ptr) |response| {
                    if (response.body.value == .Locked) {
                        var strong_readable = response.body.value.Locked.readable;
                        response.body.value.Locked.readable = .{};
                        defer strong_readable.deinit();
                        if (strong_readable.get(globalThis)) |readable| {
                            readable.abort(globalThis);
                            any_js_calls = true;
                        }
                    }
                }
            }
        }

        // This function may be called multiple times
        // so it's important that we can safely do that
        pub fn finalizeWithoutDeinit(this: *RequestContext) void {
            ctxLog("finalizeWithoutDeinit<d> ({*})<r>", .{this});
            this.blob.detach();
            assert(this.server != null);
            const globalThis = this.server.?.globalThis;

            if (comptime Environment.allow_assert) {
                ctxLog("finalizeWithoutDeinit: has_finalized {any}", .{this.flags.has_finalized});
                this.flags.has_finalized = true;
            }

            if (this.response_jsvalue != .zero) {
                ctxLog("finalizeWithoutDeinit: response_jsvalue != .zero", .{});
                if (this.flags.response_protected) {
                    this.response_jsvalue.unprotect();
                    this.flags.response_protected = false;
                }
                this.response_jsvalue = JSC.JSValue.zero;
            }

            this.request_body_readable_stream_ref.deinit();

            if (this.request_weakref.get()) |request| {
                request.request_context = AnyRequestContext.Null;
                // we can already clean this strong refs
                request.internal_event_callback.deinit();
                this.request_weakref.deinit();
            }

            // if signal is not aborted, abort the signal
            if (this.signal) |signal| {
                this.signal = null;
                defer {
                    signal.pendingActivityUnref();
                    signal.unref();
                }
                if (this.flags.aborted and !signal.aborted()) {
                    signal.signal(globalThis, .ConnectionClosed);
                }
            }

            // Case 1:
            // User called .blob(), .json(), text(), or .arrayBuffer() on the Request object
            // but we received nothing or the connection was aborted
            // the promise is pending
            // Case 2:
            // User ignored the body and the connection was aborted or ended
            // Case 3:
            // Stream was not consumed and the connection was aborted or ended
            _ = this.endRequestStreaming();

            if (this.byte_stream) |stream| {
                ctxLog("finalizeWithoutDeinit: stream != null", .{});

                this.byte_stream = null;
                stream.unpipeWithoutDeref();
            }

            this.readable_stream_ref.deinit();

            if (!this.pathname.isEmpty()) {
                this.pathname.deref();
                this.pathname = bun.String.empty;
            }
        }

        pub fn endSendFile(this: *RequestContext, writeOffSet: usize, closeConnection: bool) void {
            if (this.resp) |resp| {
                defer this.deref();

                this.detachResponse();
                this.endRequestStreamingAndDrain();
                resp.endSendFile(writeOffSet, closeConnection);
            }
        }

        fn cleanupAndFinalizeAfterSendfile(this: *RequestContext) void {
            const sendfile = this.sendfile;
            this.endSendFile(sendfile.offset, this.shouldCloseConnection());

            // use node syscall so that we don't segfault on BADF
            if (sendfile.auto_close)
                _ = bun.sys.close(sendfile.fd);
        }
        const separator: string = "\r\n";
        const separator_iovec = [1]std.posix.iovec_const{.{
            .iov_base = separator.ptr,
            .iov_len = separator.len,
        }};

        pub fn onSendfile(this: *RequestContext) bool {
            if (this.isAbortedOrEnded()) {
                this.cleanupAndFinalizeAfterSendfile();
                return false;
            }
            const resp = this.resp.?;

            const adjusted_count_temporary = @min(@as(u64, this.sendfile.remain), @as(u63, std.math.maxInt(u63)));
            // TODO we should not need this int cast; improve the return type of `@min`
            const adjusted_count = @as(u63, @intCast(adjusted_count_temporary));

            if (Environment.isLinux) {
                var signed_offset = @as(i64, @intCast(this.sendfile.offset));
                const start = this.sendfile.offset;
                const val = linux.sendfile(this.sendfile.socket_fd.cast(), this.sendfile.fd.cast(), &signed_offset, this.sendfile.remain);
                this.sendfile.offset = @as(Blob.SizeType, @intCast(signed_offset));

                const errcode = bun.C.getErrno(val);

                this.sendfile.remain -|= @as(Blob.SizeType, @intCast(this.sendfile.offset -| start));

                if (errcode != .SUCCESS or this.isAbortedOrEnded() or this.sendfile.remain == 0 or val == 0) {
                    if (errcode != .AGAIN and errcode != .SUCCESS and errcode != .PIPE and errcode != .NOTCONN) {
                        Output.prettyErrorln("Error: {s}", .{@tagName(errcode)});
                        Output.flush();
                    }
                    this.cleanupAndFinalizeAfterSendfile();
                    return errcode != .SUCCESS;
                }
            } else {
                var sbytes: std.posix.off_t = adjusted_count;
                const signed_offset = @as(i64, @bitCast(@as(u64, this.sendfile.offset)));
                const errcode = bun.C.getErrno(std.c.sendfile(
                    this.sendfile.fd.cast(),
                    this.sendfile.socket_fd.cast(),
                    signed_offset,
                    &sbytes,
                    null,
                    0,
                ));
                const wrote = @as(Blob.SizeType, @intCast(sbytes));
                this.sendfile.offset +|= wrote;
                this.sendfile.remain -|= wrote;
                if (errcode != .AGAIN or this.isAbortedOrEnded() or this.sendfile.remain == 0 or sbytes == 0) {
                    if (errcode != .AGAIN and errcode != .SUCCESS and errcode != .PIPE and errcode != .NOTCONN) {
                        Output.prettyErrorln("Error: {s}", .{@tagName(errcode)});
                        Output.flush();
                    }
                    this.cleanupAndFinalizeAfterSendfile();
                    return errcode == .SUCCESS;
                }
            }

            if (!this.sendfile.has_set_on_writable) {
                this.sendfile.has_set_on_writable = true;
                this.flags.has_marked_pending = true;
                resp.onWritable(*RequestContext, onWritableSendfile, this);
            }

            resp.markNeedsMore();

            return true;
        }

        pub fn onWritableBytes(this: *RequestContext, write_offset: u64, resp: *App.Response) bool {
            ctxLog("onWritableBytes", .{});
            assert(this.resp == resp);
            if (this.isAbortedOrEnded()) {
                return false;
            }

            // Copy to stack memory to prevent aliasing issues in release builds
            const blob = this.blob;
            const bytes = blob.slice();

            _ = this.sendWritableBytesForBlob(bytes, write_offset, resp);
            return true;
        }

        pub fn sendWritableBytesForBlob(this: *RequestContext, bytes_: []const u8, write_offset_: u64, resp: *App.Response) bool {
            assert(this.resp == resp);
            const write_offset: usize = write_offset_;

            const bytes = bytes_[@min(bytes_.len, @as(usize, @truncate(write_offset)))..];
            if (resp.tryEnd(bytes, bytes_.len, this.shouldCloseConnection())) {
                this.detachResponse();
                this.endRequestStreamingAndDrain();
                this.deref();
                return true;
            } else {
                this.flags.has_marked_pending = true;
                resp.onWritable(*RequestContext, onWritableBytes, this);
                return true;
            }
        }

        pub fn sendWritableBytesForCompleteResponseBuffer(this: *RequestContext, bytes_: []const u8, write_offset_: u64, resp: *App.Response) bool {
            const write_offset: usize = write_offset_;
            assert(this.resp == resp);

            const bytes = bytes_[@min(bytes_.len, @as(usize, @truncate(write_offset)))..];
            if (resp.tryEnd(bytes, bytes_.len, this.shouldCloseConnection())) {
                this.response_buf_owned.items.len = 0;
                this.detachResponse();
                this.endRequestStreamingAndDrain();
                this.deref();
            } else {
                this.flags.has_marked_pending = true;
                resp.onWritable(*RequestContext, onWritableCompleteResponseBuffer, this);
            }

            return true;
        }

        pub fn onWritableSendfile(this: *RequestContext, _: u64, _: *App.Response) bool {
            ctxLog("onWritableSendfile", .{});
            return this.onSendfile();
        }

        // We tried open() in another thread for this
        // it was not faster due to the mountain of syscalls
        pub fn renderSendFile(this: *RequestContext, blob: JSC.WebCore.Blob) void {
            if (this.resp == null or this.server == null) return;
            const globalThis = this.server.?.globalThis;
            const resp = this.resp.?;

            this.blob = .{ .Blob = blob };
            const file = &this.blob.store().?.data.file;
            var file_buf: bun.PathBuffer = undefined;
            const auto_close = file.pathlike != .fd;
            const fd = if (!auto_close)
                file.pathlike.fd
            else switch (bun.sys.open(file.pathlike.path.sliceZ(&file_buf), bun.O.RDONLY | bun.O.NONBLOCK | bun.O.CLOEXEC, 0)) {
                .result => |_fd| _fd,
                .err => |err| return this.runErrorHandler(err.withPath(file.pathlike.path.slice()).toJSC(globalThis)),
            };

            // stat only blocks if the target is a file descriptor
            const stat: bun.Stat = switch (bun.sys.fstat(fd)) {
                .result => |result| result,
                .err => |err| {
                    this.runErrorHandler(err.withPathLike(file.pathlike).toJSC(globalThis));
                    if (auto_close) {
                        _ = bun.sys.close(fd);
                    }
                    return;
                },
            };

            if (Environment.isMac) {
                if (!bun.isRegularFile(stat.mode)) {
                    if (auto_close) {
                        _ = bun.sys.close(fd);
                    }

                    var err = bun.sys.Error{
                        .errno = @as(bun.sys.Error.Int, @intCast(@intFromEnum(std.posix.E.INVAL))),
                        .syscall = .sendfile,
                    };
                    var sys = err.withPathLike(file.pathlike).toSystemError();
                    sys.message = bun.String.static("MacOS does not support sending non-regular files");
                    this.runErrorHandler(sys.toErrorInstance(
                        globalThis,
                    ));
                    return;
                }
            }

            if (Environment.isLinux) {
                if (!(bun.isRegularFile(stat.mode) or std.posix.S.ISFIFO(stat.mode) or std.posix.S.ISSOCK(stat.mode))) {
                    if (auto_close) {
                        _ = bun.sys.close(fd);
                    }

                    var err = bun.sys.Error{
                        .errno = @as(bun.sys.Error.Int, @intCast(@intFromEnum(std.posix.E.INVAL))),
                        .syscall = .sendfile,
                    };
                    var sys = err.withPathLike(file.pathlike).toShellSystemError();
                    sys.message = bun.String.static("File must be regular or FIFO");
                    this.runErrorHandler(sys.toErrorInstance(globalThis));
                    return;
                }
            }

            const original_size = this.blob.Blob.size;
            const stat_size = @as(Blob.SizeType, @intCast(stat.size));
            this.blob.Blob.size = if (bun.isRegularFile(stat.mode))
                stat_size
            else
                @min(original_size, stat_size);

            this.flags.needs_content_length = true;

            this.sendfile = .{
                .fd = fd,
                .remain = this.blob.Blob.offset + original_size,
                .offset = this.blob.Blob.offset,
                .auto_close = auto_close,
                .socket_fd = if (!this.isAbortedOrEnded()) resp.getNativeHandle() else bun.invalid_fd,
            };

            // if we are sending only part of a file, include the content-range header
            // only include content-range automatically when using a file path instead of an fd
            // this is to better support manually controlling the behavior
            if (bun.isRegularFile(stat.mode) and auto_close) {
                this.flags.needs_content_range = (this.sendfile.remain -| this.sendfile.offset) != stat_size;
            }

            // we know the bounds when we are sending a regular file
            if (bun.isRegularFile(stat.mode)) {
                this.sendfile.offset = @min(this.sendfile.offset, stat_size);
                this.sendfile.remain = @min(@max(this.sendfile.remain, this.sendfile.offset), stat_size) -| this.sendfile.offset;
            }

            resp.runCorkedWithType(*RequestContext, renderMetadataAndNewline, this);

            if (this.sendfile.remain == 0 or !this.method.hasBody()) {
                this.cleanupAndFinalizeAfterSendfile();
                return;
            }

            _ = this.onSendfile();
        }

        pub fn renderMetadataAndNewline(this: *RequestContext) void {
            if (this.resp) |resp| {
                this.renderMetadata();
                resp.prepareForSendfile();
            }
        }

        pub fn doSendfile(this: *RequestContext, blob: Blob) void {
            if (this.isAbortedOrEnded()) {
                return;
            }

            if (this.flags.has_sendfile_ctx) return;

            this.flags.has_sendfile_ctx = true;

            if (comptime can_sendfile) {
                return this.renderSendFile(blob);
            }
            if (this.server) |server| {
                this.ref();
                this.blob.Blob.doReadFileInternal(*RequestContext, this, onReadFile, server.globalThis);
            }
        }

        pub fn onReadFile(this: *RequestContext, result: Blob.ReadFileResultType) void {
            defer this.deref();

            if (this.isAbortedOrEnded()) {
                return;
            }

            if (result == .err) {
                if (this.server) |server| {
                    this.runErrorHandler(result.err.toErrorInstance(server.globalThis));
                }
                return;
            }

            const is_temporary = result.result.is_temporary;

            if (comptime Environment.allow_assert) {
                assert(this.blob == .Blob);
            }

            if (!is_temporary) {
                this.blob.Blob.resolveSize();
                this.doRenderBlob();
            } else {
                const stat_size = @as(Blob.SizeType, @intCast(result.result.total_size));

                if (this.blob == .Blob) {
                    const original_size = this.blob.Blob.size;
                    // if we dont know the size we use the stat size
                    this.blob.Blob.size = if (original_size == 0 or original_size == Blob.max_size)
                        stat_size
                    else // the blob can be a slice of a file
                        @max(original_size, stat_size);
                }

                if (!this.flags.has_written_status)
                    this.flags.needs_content_range = true;

                // this is used by content-range
                this.sendfile = .{
                    .fd = bun.invalid_fd,
                    .remain = @as(Blob.SizeType, @truncate(result.result.buf.len)),
                    .offset = if (this.blob == .Blob) this.blob.Blob.offset else 0,
                    .auto_close = false,
                    .socket_fd = bun.invalid_fd,
                };

                this.response_buf_owned = .{ .items = result.result.buf, .capacity = result.result.buf.len };
                this.resp.?.runCorkedWithType(*RequestContext, renderResponseBufferAndMetadata, this);
            }
        }

        pub fn doRenderWithBodyLocked(this: *anyopaque, value: *JSC.WebCore.Body.Value) void {
            doRenderWithBody(bun.cast(*RequestContext, this), value);
        }

        fn renderWithBlobFromBodyValue(this: *RequestContext) void {
            if (this.isAbortedOrEnded()) {
                return;
            }

            if (this.blob.needsToReadFile()) {
                if (!this.flags.has_sendfile_ctx)
                    this.doSendfile(this.blob.Blob);
                return;
            }

            this.doRenderBlob();
        }

        const StreamPair = struct { this: *RequestContext, stream: JSC.WebCore.ReadableStream };

        fn handleFirstStreamWrite(this: *@This()) void {
            if (!this.flags.has_written_status) {
                this.renderMetadata();
            }
        }

        fn doRenderStream(pair: *StreamPair) void {
            ctxLog("doRenderStream", .{});
            var this = pair.this;
            var stream = pair.stream;
            assert(this.server != null);
            const globalThis = this.server.?.globalThis;

            if (this.isAbortedOrEnded()) {
                stream.cancel(globalThis);
                this.readable_stream_ref.deinit();
                return;
            }
            const resp = this.resp.?;

            stream.value.ensureStillAlive();

            var response_stream = this.allocator.create(ResponseStream.JSSink) catch unreachable;
            response_stream.* = ResponseStream.JSSink{
                .sink = .{
                    .res = resp,
                    .allocator = this.allocator,
                    .buffer = bun.ByteList{},
                    .onFirstWrite = @ptrCast(&handleFirstStreamWrite),
                    .ctx = this,
                    .globalThis = globalThis,
                },
            };
            var signal = &response_stream.sink.signal;
            this.sink = response_stream;

            signal.* = ResponseStream.JSSink.SinkSignal.init(JSValue.zero);

            // explicitly set it to a dead pointer
            // we use this memory address to disable signals being sent
            signal.clear();
            assert(signal.isDead());

            // We are already corked!
            const assignment_result: JSValue = ResponseStream.JSSink.assignToStream(
                globalThis,
                stream.value,
                response_stream,
                @as(**anyopaque, @ptrCast(&signal.ptr)),
            );

            assignment_result.ensureStillAlive();

            // assert that it was updated
            assert(!signal.isDead());

            if (comptime Environment.allow_assert) {
                if (resp.hasResponded()) {
                    streamLog("responded", .{});
                }
            }

            this.flags.aborted = this.flags.aborted or response_stream.sink.aborted;

            if (assignment_result.toError()) |err_value| {
                streamLog("returned an error", .{});
                response_stream.detach();
                this.sink = null;
                response_stream.sink.destroy();
                return this.handleReject(err_value);
            }

            if (resp.hasResponded()) {
                streamLog("done", .{});
                response_stream.detach();
                this.sink = null;
                response_stream.sink.destroy();
                stream.done(globalThis);
                this.readable_stream_ref.deinit();
                this.endStream(this.shouldCloseConnection());
                return;
            }

            if (!assignment_result.isEmptyOrUndefinedOrNull()) {
                assignment_result.ensureStillAlive();
                // it returns a Promise when it goes through ReadableStreamDefaultReader
                if (assignment_result.asAnyPromise()) |promise| {
                    streamLog("returned a promise", .{});
                    this.drainMicrotasks();

                    switch (promise.status(globalThis.vm())) {
                        .pending => {
                            streamLog("promise still Pending", .{});
                            if (!this.flags.has_written_status) {
                                response_stream.sink.onFirstWrite = null;
                                response_stream.sink.ctx = null;
                                this.renderMetadata();
                            }

                            // TODO: should this timeout?
                            this.response_ptr.?.body.value = .{
                                .Locked = .{
                                    .readable = JSC.WebCore.ReadableStream.Strong.init(stream, globalThis),
                                    .global = globalThis,
                                },
                            };
                            this.ref();
                            assignment_result.then(
                                globalThis,
                                this,
                                onResolveStream,
                                onRejectStream,
                            );
                            // the response_stream should be GC'd

                        },
                        .fulfilled => {
                            streamLog("promise Fulfilled", .{});
                            var readable_stream_ref = this.readable_stream_ref;
                            this.readable_stream_ref = .{};
                            defer {
                                stream.done(globalThis);
                                readable_stream_ref.deinit();
                            }

                            this.handleResolveStream();
                        },
                        .rejected => {
                            streamLog("promise Rejected", .{});
                            var readable_stream_ref = this.readable_stream_ref;
                            this.readable_stream_ref = .{};
                            defer {
                                stream.cancel(globalThis);
                                readable_stream_ref.deinit();
                            }
                            this.handleRejectStream(globalThis, promise.result(globalThis.vm()));
                        },
                    }
                    return;
                } else {
                    // if is not a promise we treat it as Error
                    streamLog("returned an error", .{});
                    response_stream.detach();
                    this.sink = null;
                    response_stream.sink.destroy();
                    return this.handleReject(assignment_result);
                }
            }

            if (this.isAbortedOrEnded()) {
                response_stream.detach();
                stream.cancel(globalThis);
                defer this.readable_stream_ref.deinit();

                response_stream.sink.markDone();
                response_stream.sink.onFirstWrite = null;

                response_stream.sink.finalize();
                return;
            }
            var readable_stream_ref = this.readable_stream_ref;
            this.readable_stream_ref = .{};
            defer readable_stream_ref.deinit();

            const is_in_progress = response_stream.sink.has_backpressure or !(response_stream.sink.wrote == 0 and
                response_stream.sink.buffer.len == 0);

            if (!stream.isLocked(globalThis) and !is_in_progress) {
                if (JSC.WebCore.ReadableStream.fromJS(stream.value, globalThis)) |comparator| {
                    if (std.meta.activeTag(comparator.ptr) == std.meta.activeTag(stream.ptr)) {
                        streamLog("is not locked", .{});
                        this.renderMissing();
                        return;
                    }
                }
            }

            streamLog("is in progress, but did not return a Promise. Finalizing request context", .{});
            response_stream.sink.onFirstWrite = null;
            response_stream.sink.ctx = null;
            response_stream.detach();
            stream.cancel(globalThis);
            response_stream.sink.markDone();
            this.renderMissing();
        }

        const streamLog = Output.scoped(.ReadableStream, false);

        pub fn didUpgradeWebSocket(this: *RequestContext) bool {
            return @intFromPtr(this.upgrade_context) == std.math.maxInt(usize);
        }

        fn toAsyncWithoutAbortHandler(ctx: *RequestContext, req: *uws.Request, request_object: *Request) void {
            request_object.request_context.setRequest(req);
            assert(ctx.server != null);

            request_object.ensureURL() catch {
                request_object.url = bun.String.empty;
            };

            // we have to clone the request headers here since they will soon belong to a different request
            if (!request_object.hasFetchHeaders()) {
                request_object.setFetchHeaders(JSC.FetchHeaders.createFromUWS(req));
            }

            // This object dies after the stack frame is popped
            // so we have to clear it in here too
            request_object.request_context.detachRequest();
        }

        fn toAsync(
            ctx: *RequestContext,
            req: *uws.Request,
            request_object: *Request,
        ) void {
            ctxLog("toAsync", .{});
            ctx.toAsyncWithoutAbortHandler(req, request_object);
            if (comptime debug_mode) {
                ctx.pathname = request_object.url.clone();
            }
            ctx.setAbortHandler();
        }

        fn endRequestStreamingAndDrain(this: *RequestContext) void {
            assert(this.server != null);

            if (this.endRequestStreaming()) {
                this.server.?.vm.drainMicrotasks();
            }
        }
        fn endRequestStreaming(this: *RequestContext) bool {
            assert(this.server != null);

            this.request_body_buf.clearAndFree(bun.default_allocator);

            // if we cannot, we have to reject pending promises
            // first, we reject the request body promise
            if (this.request_body) |body| {
                // User called .blob(), .json(), text(), or .arrayBuffer() on the Request object
                // but we received nothing or the connection was aborted
                if (body.value == .Locked) {
                    body.value.toErrorInstance(.{ .AbortReason = .ConnectionClosed }, this.server.?.globalThis);
                    return true;
                }
            }
            return false;
        }
        fn detachResponse(this: *RequestContext) void {
            this.request_body_buf.clearAndFree(bun.default_allocator);

            if (this.resp) |resp| {
                this.resp = null;

                if (this.flags.is_waiting_for_request_body) {
                    this.flags.is_waiting_for_request_body = false;
                    resp.clearOnData();
                }
                if (this.flags.has_abort_handler) {
                    resp.clearAborted();
                    this.flags.has_abort_handler = false;
                }
                if (this.flags.has_timeout_handler) {
                    resp.clearTimeout();
                    this.flags.has_timeout_handler = false;
                }
            }
        }

        fn isAbortedOrEnded(this: *const RequestContext) bool {
            // resp == null or aborted or server.stop(true)
            return this.resp == null or this.flags.aborted or this.server == null or this.server.?.flags.terminated;
        }
        const HeaderResponseSizePair = struct { this: *RequestContext, size: usize };
        pub fn doRenderHeadResponseAfterS3SizeResolved(pair: *HeaderResponseSizePair) void {
            var this = pair.this;
            this.renderMetadata();

            if (this.resp) |resp| {
                resp.writeHeaderInt("content-length", pair.size);
            }
            this.endWithoutBody(this.shouldCloseConnection());
            this.deref();
        }
        pub fn onS3SizeResolved(result: S3.S3StatResult, this: *RequestContext) void {
            defer {
                this.deref();
            }
            if (this.resp) |resp| {
                var pair = HeaderResponseSizePair{ .this = this, .size = switch (result) {
                    .failure, .not_found => 0,
                    .success => |stat| stat.size,
                } };
                resp.runCorkedWithType(*HeaderResponseSizePair, doRenderHeadResponseAfterS3SizeResolved, &pair);
            }
        }
        const HeaderResponsePair = struct { this: *RequestContext, response: *JSC.WebCore.Response };

        fn doRenderHeadResponse(pair: *HeaderResponsePair) void {
            var this = pair.this;
            var response = pair.response;
            if (this.resp == null) {
                return;
            }
            // we will render the content-length header later manually so we set this to false
            this.flags.needs_content_length = false;
            // Always this.renderMetadata() before sending the content-length or transfer-encoding header so status is sent first

            const resp = this.resp.?;
            this.response_ptr = response;
            const server = this.server orelse {
                // server detached?
                this.renderMetadata();
                resp.writeHeaderInt("content-length", 0);
                this.endWithoutBody(this.shouldCloseConnection());
                return;
            };
            const globalThis = server.globalThis;
            if (response.getFetchHeaders()) |headers| {
                // first respect the headers
                if (headers.fastGet(.TransferEncoding)) |transfer_encoding| {
                    const transfer_encoding_str = transfer_encoding.toSlice(server.allocator);
                    defer transfer_encoding_str.deinit();
                    this.renderMetadata();
                    resp.writeHeader("transfer-encoding", transfer_encoding_str.slice());
                    this.endWithoutBody(this.shouldCloseConnection());

                    return;
                }
                if (headers.fastGet(.ContentLength)) |content_length| {
                    const content_length_str = content_length.toSlice(server.allocator);
                    defer content_length_str.deinit();
                    this.renderMetadata();

                    const len = std.fmt.parseInt(usize, content_length_str.slice(), 10) catch 0;
                    resp.writeHeaderInt("content-length", len);
                    this.endWithoutBody(this.shouldCloseConnection());
                    return;
                }
            }
            // not content-length or transfer-encoding so we need to respect the body
            response.body.value.toBlobIfPossible();
            switch (response.body.value) {
                .InternalBlob, .WTFStringImpl => {
                    var blob = response.body.value.useAsAnyBlobAllowNonUTF8String();
                    defer blob.detach();
                    const size = blob.size();
                    this.renderMetadata();

                    if (size == Blob.max_size) {
                        resp.writeHeaderInt("content-length", 0);
                    } else {
                        resp.writeHeaderInt("content-length", size);
                    }
                    this.endWithoutBody(this.shouldCloseConnection());
                },

                .Blob => |*blob| {
                    if (blob.isS3()) {
                        // we need to read the size asynchronously
                        // in this case should always be a redirect so should not hit this path, but in case we change it in the future lets handle it
                        this.ref();

                        const credentials = blob.store.?.data.s3.getCredentials();
                        const path = blob.store.?.data.s3.path();
                        const env = globalThis.bunVM().transpiler.env;

                        S3.stat(credentials, path, @ptrCast(&onS3SizeResolved), this, if (env.getHttpProxy(true, null)) |proxy| proxy.href else null);

                        return;
                    }
                    this.renderMetadata();

                    blob.resolveSize();
                    if (blob.size == Blob.max_size) {
                        resp.writeHeaderInt("content-length", 0);
                    } else {
                        resp.writeHeaderInt("content-length", blob.size);
                    }
                    this.endWithoutBody(this.shouldCloseConnection());
                },
                .Locked => {
                    this.renderMetadata();
                    resp.writeHeader("transfer-encoding", "chunked");
                    this.endWithoutBody(this.shouldCloseConnection());
                },
                .Used, .Null, .Empty, .Error => {
                    this.renderMetadata();
                    resp.writeHeaderInt("content-length", 0);
                    this.endWithoutBody(this.shouldCloseConnection());
                },
            }
        }

        // Each HTTP request or TCP socket connection is effectively a "task".
        //
        // However, unlike the regular task queue, we don't drain the microtask
        // queue at the end.
        //
        // Instead, we drain it multiple times, at the points that would
        // otherwise "halt" the Response from being rendered.
        //
        // - If you return a Promise, we drain the microtask queue once
        // - If you return a streaming Response, we drain the microtask queue (possibly the 2nd time this task!)
        pub fn onResponse(
            ctx: *RequestContext,
            this: *ThisServer,
            request_value: JSValue,
            response_value: JSValue,
        ) void {
            request_value.ensureStillAlive();
            response_value.ensureStillAlive();
            ctx.drainMicrotasks();

            if (ctx.isAbortedOrEnded()) {
                return;
            }
            // if you return a Response object or a Promise<Response>
            // but you upgraded the connection to a WebSocket
            // just ignore the Response object. It doesn't do anything.
            // it's better to do that than to throw an error
            if (ctx.didUpgradeWebSocket()) {
                return;
            }

            if (response_value.isEmptyOrUndefinedOrNull()) {
                ctx.renderMissingInvalidResponse(response_value);
                return;
            }

            if (response_value.toError()) |err_value| {
                ctx.runErrorHandler(err_value);
                return;
            }

            if (response_value.as(JSC.WebCore.Response)) |response| {
                ctx.response_jsvalue = response_value;
                ctx.response_jsvalue.ensureStillAlive();
                ctx.flags.response_protected = false;
                if (ctx.method == .HEAD) {
                    if (ctx.resp) |resp| {
                        var pair = HeaderResponsePair{ .this = ctx, .response = response };
                        resp.runCorkedWithType(*HeaderResponsePair, doRenderHeadResponse, &pair);
                    }
                    return;
                } else {
                    response.body.value.toBlobIfPossible();

                    switch (response.body.value) {
                        .Blob => |*blob| {
                            if (blob.needsToReadFile()) {
                                response_value.protect();
                                ctx.flags.response_protected = true;
                            }
                        },
                        .Locked => {
                            response_value.protect();
                            ctx.flags.response_protected = true;
                        },
                        else => {},
                    }
                    ctx.render(response);
                }
                return;
            }

            var vm = this.vm;

            if (response_value.asAnyPromise()) |promise| {
                // If we immediately have the value available, we can skip the extra event loop tick
                switch (promise.unwrap(vm.global.vm(), .mark_handled)) {
                    .pending => {
                        ctx.ref();
                        response_value.then(this.globalThis, ctx, RequestContext.onResolve, RequestContext.onReject);
                        return;
                    },
                    .fulfilled => |fulfilled_value| {
                        // if you return a Response object or a Promise<Response>
                        // but you upgraded the connection to a WebSocket
                        // just ignore the Response object. It doesn't do anything.
                        // it's better to do that than to throw an error
                        if (ctx.didUpgradeWebSocket()) {
                            return;
                        }

                        if (fulfilled_value.isEmptyOrUndefinedOrNull()) {
                            ctx.renderMissingInvalidResponse(fulfilled_value);
                            return;
                        }
                        var response = fulfilled_value.as(JSC.WebCore.Response) orelse {
                            ctx.renderMissingInvalidResponse(fulfilled_value);
                            return;
                        };

                        ctx.response_jsvalue = fulfilled_value;
                        ctx.response_jsvalue.ensureStillAlive();
                        ctx.flags.response_protected = false;
                        ctx.response_ptr = response;
                        if (ctx.method == .HEAD) {
                            if (ctx.resp) |resp| {
                                var pair = HeaderResponsePair{ .this = ctx, .response = response };
                                resp.runCorkedWithType(*HeaderResponsePair, doRenderHeadResponse, &pair);
                            }
                            return;
                        }
                        response.body.value.toBlobIfPossible();
                        switch (response.body.value) {
                            .Blob => |*blob| {
                                if (blob.needsToReadFile()) {
                                    fulfilled_value.protect();
                                    ctx.flags.response_protected = true;
                                }
                            },
                            .Locked => {
                                fulfilled_value.protect();
                                ctx.flags.response_protected = true;
                            },
                            else => {},
                        }
                        ctx.render(response);
                        return;
                    },
                    .rejected => |err| {
                        ctx.handleReject(err);
                        return;
                    },
                }
            }
        }

        pub fn handleResolveStream(req: *RequestContext) void {
            streamLog("handleResolveStream", .{});

            var wrote_anything = false;
            if (req.sink) |wrapper| {
                req.flags.aborted = req.flags.aborted or wrapper.sink.aborted;
                wrote_anything = wrapper.sink.wrote > 0;

                wrapper.sink.finalize();
                wrapper.detach();
                req.sink = null;
                wrapper.sink.destroy();
            }

            if (req.response_ptr) |resp| {
                assert(req.server != null);

                if (resp.body.value == .Locked) {
                    const global = resp.body.value.Locked.global;
                    if (resp.body.value.Locked.readable.get(global)) |stream| {
                        stream.done(global);
                    }
                    resp.body.value.Locked.readable.deinit();
                    resp.body.value = .{ .Used = {} };
                }
            }

            if (req.isAbortedOrEnded()) {
                return;
            }

            streamLog("onResolve({any})", .{wrote_anything});
            if (!req.flags.has_written_status) {
                req.renderMetadata();
            }
            req.endStream(req.shouldCloseConnection());
        }

        pub fn onResolveStream(_: *JSC.JSGlobalObject, callframe: *JSC.CallFrame) bun.JSError!JSC.JSValue {
            streamLog("onResolveStream", .{});
            var args = callframe.arguments_old(2);
            var req: *@This() = args.ptr[args.len - 1].asPromisePtr(@This());
            defer req.deref();
            req.handleResolveStream();
            return JSValue.jsUndefined();
        }
        pub fn onRejectStream(globalThis: *JSC.JSGlobalObject, callframe: *JSC.CallFrame) bun.JSError!JSC.JSValue {
            streamLog("onRejectStream", .{});
            const args = callframe.arguments_old(2);
            var req = args.ptr[args.len - 1].asPromisePtr(@This());
            const err = args.ptr[0];
            defer req.deref();

            req.handleRejectStream(globalThis, err);
            return JSValue.jsUndefined();
        }

        pub fn handleRejectStream(req: *@This(), globalThis: *JSC.JSGlobalObject, err: JSValue) void {
            streamLog("handleRejectStream", .{});

            if (req.sink) |wrapper| {
                wrapper.sink.pending_flush = null;
                wrapper.sink.done = true;
                req.flags.aborted = req.flags.aborted or wrapper.sink.aborted;
                wrapper.sink.finalize();
                wrapper.detach();
                req.sink = null;
                wrapper.sink.destroy();
            }

            if (req.response_ptr) |resp| {
                if (resp.body.value == .Locked) {
                    if (resp.body.value.Locked.readable.get(globalThis)) |stream| {
                        stream.done(globalThis);
                    }
                    resp.body.value.Locked.readable.deinit();
                    resp.body.value = .{ .Used = {} };
                }
            }

            // aborted so call finalizeForAbort
            if (req.isAbortedOrEnded()) {
                return;
            }

            streamLog("onReject()", .{});

            if (!req.flags.has_written_status) {
                req.renderMetadata();
            }

            if (comptime debug_mode) {
                if (req.server) |server| {
                    if (!err.isEmptyOrUndefinedOrNull()) {
                        var exception_list: std.ArrayList(Api.JsException) = std.ArrayList(Api.JsException).init(req.allocator);
                        defer exception_list.deinit();
                        server.vm.runErrorHandler(err, &exception_list);
                    }
                }
            }
            req.endStream(true);
        }

        pub fn doRenderWithBody(this: *RequestContext, value: *JSC.WebCore.Body.Value) void {
            this.drainMicrotasks();

            // If a ReadableStream can trivially be converted to a Blob, do so.
            // If it's a WTFStringImpl and it cannot be used as a UTF-8 string, convert it to a Blob.
            value.toBlobIfPossible();
            const globalThis = this.server.?.globalThis;
            switch (value.*) {
                .Error => |*err_ref| {
                    _ = value.use();
                    if (this.isAbortedOrEnded()) {
                        return;
                    }
                    this.runErrorHandler(err_ref.toJS(globalThis));
                    return;
                },
                // .InlineBlob,
                .WTFStringImpl,
                .InternalBlob,
                .Blob,
                => {
                    // toBlobIfPossible checks for WTFString needing a conversion.
                    this.blob = value.useAsAnyBlobAllowNonUTF8String();
                    this.renderWithBlobFromBodyValue();
                    return;
                },
                .Locked => |*lock| {
                    if (this.isAbortedOrEnded()) {
                        return;
                    }

                    if (lock.readable.get(globalThis)) |stream_| {
                        const stream: JSC.WebCore.ReadableStream = stream_;
                        // we hold the stream alive until we're done with it
                        this.readable_stream_ref = lock.readable;
                        value.* = .{ .Used = {} };

                        if (stream.isLocked(globalThis)) {
                            streamLog("was locked but it shouldn't be", .{});
                            var err = JSC.SystemError{
                                .code = bun.String.static(@tagName(JSC.Node.ErrorCode.ERR_STREAM_CANNOT_PIPE)),
                                .message = bun.String.static("Stream already used, please create a new one"),
                            };
                            stream.value.unprotect();
                            this.runErrorHandler(err.toErrorInstance(globalThis));
                            return;
                        }

                        switch (stream.ptr) {
                            .Invalid => {
                                this.readable_stream_ref.deinit();
                            },
                            // toBlobIfPossible will typically convert .Blob streams, or .File streams into a Blob object, but cannot always.
                            .Blob,
                            .File,
                            // These are the common scenario:
                            .JavaScript,
                            .Direct,
                            => {
                                if (this.resp) |resp| {
                                    var pair = StreamPair{ .stream = stream, .this = this };
                                    resp.runCorkedWithType(*StreamPair, doRenderStream, &pair);
                                }
                                return;
                            },

                            .Bytes => |byte_stream| {
                                assert(byte_stream.pipe.ctx == null);
                                assert(this.byte_stream == null);
                                if (this.resp == null) {
                                    // we don't have a response, so we can discard the stream
                                    stream.done(globalThis);
                                    this.readable_stream_ref.deinit();
                                    return;
                                }
                                const resp = this.resp.?;
                                // If we've received the complete body by the time this function is called
                                // we can avoid streaming it and just send it all at once.
                                if (byte_stream.has_received_last_chunk) {
                                    this.blob = .fromArrayList(byte_stream.drain().listManaged(bun.default_allocator));
                                    this.readable_stream_ref.deinit();
                                    this.doRenderBlob();
                                    return;
                                }
                                this.ref();
                                byte_stream.pipe = JSC.WebCore.Pipe.New(@This(), onPipe).init(this);
                                this.readable_stream_ref = JSC.WebCore.ReadableStream.Strong.init(stream, globalThis);

                                this.byte_stream = byte_stream;
                                this.response_buf_owned = byte_stream.drain().list();

                                // we don't set size here because even if we have a hint
                                // uWebSockets won't let us partially write streaming content
                                this.blob.detach();

                                // if we've received metadata and part of the body, send everything we can and drain
                                if (this.response_buf_owned.items.len > 0) {
                                    resp.runCorkedWithType(*RequestContext, drainResponseBufferAndMetadata, this);
                                } else {
                                    // if we only have metadata to send, send it now
                                    resp.runCorkedWithType(*RequestContext, renderMetadata, this);
                                }
                                return;
                            },
                        }
                    }

                    if (lock.onReceiveValue != null or lock.task != null) {
                        // someone else is waiting for the stream or waiting for `onStartStreaming`
                        const readable = value.toReadableStream(globalThis);
                        readable.ensureStillAlive();
                        this.doRenderWithBody(value);
                        return;
                    }

                    // when there's no stream, we need to
                    lock.onReceiveValue = doRenderWithBodyLocked;
                    lock.task = this;

                    return;
                },
                else => {},
            }

            this.doRenderBlob();
        }

        pub fn onPipe(this: *RequestContext, stream: JSC.WebCore.StreamResult, allocator: std.mem.Allocator) void {
            const stream_needs_deinit = stream == .owned or stream == .owned_and_done;
            const is_done = stream.isDone();
            defer {
                if (is_done) this.deref();
                if (stream_needs_deinit) {
                    if (is_done) {
                        stream.owned_and_done.listManaged(allocator).deinit();
                    } else {
                        stream.owned.listManaged(allocator).deinit();
                    }
                }
            }

            if (this.isAbortedOrEnded()) {
                return;
            }
            const resp = this.resp.?;

            const chunk = stream.slice();
            // on failure, it will continue to allocate
            // we can't do buffering ourselves here or it won't work
            // uSockets will append and manage the buffer
            // so any write will buffer if the write fails
            if (resp.write(chunk) == .want_more) {
                if (is_done) {
                    this.endStream(this.shouldCloseConnection());
                }
            } else {
                // when it's the last one, we just want to know if it's done
                if (is_done) {
                    this.flags.has_marked_pending = true;
                    resp.onWritable(*RequestContext, onWritableResponseBuffer, this);
                }
            }
        }

        pub fn doRenderBlob(this: *RequestContext) void {
            // We are not corked
            // The body is small
            // Faster to do the memcpy than to do the two network calls
            // We are not streaming
            // This is an important performance optimization
            if (this.flags.has_abort_handler and this.blob.fastSize() < 16384 - 1024) {
                if (this.resp) |resp| {
                    resp.runCorkedWithType(*RequestContext, doRenderBlobCorked, this);
                }
            } else {
                this.doRenderBlobCorked();
            }
        }

        pub fn doRenderBlobCorked(this: *RequestContext) void {
            this.renderMetadata();
            this.renderBytes();
        }

        pub fn doRender(this: *RequestContext) void {
            ctxLog("doRender", .{});

            if (this.isAbortedOrEnded()) {
                return;
            }
            var response = this.response_ptr.?;
            this.doRenderWithBody(&response.body.value);
        }

        pub fn renderProductionError(this: *RequestContext, status: u16) void {
            if (this.resp) |resp| {
                switch (status) {
                    404 => {
                        if (!this.flags.has_written_status) {
                            resp.writeStatus("404 Not Found");
                            this.flags.has_written_status = true;
                        }
                        this.endWithoutBody(this.shouldCloseConnection());
                    },
                    else => {
                        if (!this.flags.has_written_status) {
                            resp.writeStatus("500 Internal Server Error");
                            resp.writeHeader("content-type", "text/plain");
                            this.flags.has_written_status = true;
                        }

                        this.end("Something went wrong!", this.shouldCloseConnection());
                    },
                }
            }
        }

        pub fn runErrorHandler(
            this: *RequestContext,
            value: JSC.JSValue,
        ) void {
            runErrorHandlerWithStatusCode(this, value, 500);
        }

        const PathnameFormatter = struct {
            ctx: *RequestContext,

            pub fn format(formatter: @This(), comptime fmt: []const u8, opts: std.fmt.FormatOptions, writer: anytype) !void {
                var this = formatter.ctx;

                if (!this.pathname.isEmpty()) {
                    try this.pathname.format(fmt, opts, writer);
                    return;
                }

                if (!this.flags.has_abort_handler) {
                    if (this.req) |req| {
                        try writer.writeAll(req.url());
                        return;
                    }
                }

                try writer.writeAll("/");
            }
        };

        fn ensurePathname(this: *RequestContext) PathnameFormatter {
            return .{ .ctx = this };
        }

        pub inline fn shouldCloseConnection(this: *const RequestContext) bool {
            if (this.resp) |resp| {
                return resp.shouldCloseConnection();
            }
            return false;
        }

        fn finishRunningErrorHandler(this: *RequestContext, value: JSC.JSValue, status: u16) void {
            if (this.server == null) return this.renderProductionError(status);
            var vm: *JSC.VirtualMachine = this.server.?.vm;
            const globalThis = this.server.?.globalThis;
            if (comptime debug_mode) {
                var exception_list: std.ArrayList(Api.JsException) = std.ArrayList(Api.JsException).init(this.allocator);
                defer exception_list.deinit();
                const prev_exception_list = vm.onUnhandledRejectionExceptionList;
                vm.onUnhandledRejectionExceptionList = &exception_list;
                vm.onUnhandledRejection(vm, globalThis, value);
                vm.onUnhandledRejectionExceptionList = prev_exception_list;

                this.renderDefaultError(
                    vm.log,
                    error.ExceptionOcurred,
                    exception_list.toOwnedSlice() catch @panic("TODO"),
                    "<r><red>{s}<r> - <b>{}<r> failed",
                    .{ @as(string, @tagName(this.method)), this.ensurePathname() },
                );
            } else {
                if (status != 404) {
                    vm.onUnhandledRejection(vm, globalThis, value);
                }
                this.renderProductionError(status);
            }

            vm.log.reset();
        }

        pub fn runErrorHandlerWithStatusCodeDontCheckResponded(
            this: *RequestContext,
            value: JSC.JSValue,
            status: u16,
        ) void {
            JSC.markBinding(@src());
            if (this.server) |server| {
                if (server.config.onError != .zero and !this.flags.has_called_error_handler) {
                    this.flags.has_called_error_handler = true;
                    const result = server.config.onError.call(
                        server.globalThis,
                        server.js_value.get() orelse .undefined,
                        &.{value},
                    ) catch |err| server.globalThis.takeException(err);
                    defer result.ensureStillAlive();
                    if (!result.isEmptyOrUndefinedOrNull()) {
                        if (result.toError()) |err| {
                            this.finishRunningErrorHandler(err, status);
                            return;
                        } else if (result.asAnyPromise()) |promise| {
                            this.processOnErrorPromise(result, promise, value, status);
                            return;
                        } else if (result.as(Response)) |response| {
                            this.render(response);
                            return;
                        }
                    }
                }
            }

            this.finishRunningErrorHandler(value, status);
        }

        fn processOnErrorPromise(
            ctx: *RequestContext,
            promise_js: JSC.JSValue,
            promise: JSC.AnyPromise,
            value: JSC.JSValue,
            status: u16,
        ) void {
            assert(ctx.server != null);
            var vm = ctx.server.?.vm;

            switch (promise.unwrap(vm.global.vm(), .mark_handled)) {
                .pending => {
                    ctx.flags.is_error_promise_pending = true;
                    ctx.ref();
                    promise_js.then(
                        ctx.server.?.globalThis,
                        ctx,
                        RequestContext.onResolve,
                        RequestContext.onReject,
                    );
                },
                .fulfilled => |fulfilled_value| {
                    // if you return a Response object or a Promise<Response>
                    // but you upgraded the connection to a WebSocket
                    // just ignore the Response object. It doesn't do anything.
                    // it's better to do that than to throw an error
                    if (ctx.didUpgradeWebSocket()) {
                        return;
                    }

                    var response = fulfilled_value.as(JSC.WebCore.Response) orelse {
                        ctx.finishRunningErrorHandler(value, status);
                        return;
                    };

                    ctx.response_jsvalue = fulfilled_value;
                    ctx.response_jsvalue.ensureStillAlive();
                    ctx.flags.response_protected = false;
                    ctx.response_ptr = response;

                    response.body.value.toBlobIfPossible();
                    switch (response.body.value) {
                        .Blob => |*blob| {
                            if (blob.needsToReadFile()) {
                                fulfilled_value.protect();
                                ctx.flags.response_protected = true;
                            }
                        },
                        .Locked => {
                            fulfilled_value.protect();
                            ctx.flags.response_protected = true;
                        },
                        else => {},
                    }
                    ctx.render(response);
                    return;
                },
                .rejected => |err| {
                    ctx.finishRunningErrorHandler(err, status);
                    return;
                },
            }
        }

        pub fn runErrorHandlerWithStatusCode(
            this: *RequestContext,
            value: JSC.JSValue,
            status: u16,
        ) void {
            JSC.markBinding(@src());
            if (this.resp == null or this.resp.?.hasResponded()) return;

            runErrorHandlerWithStatusCodeDontCheckResponded(this, value, status);
        }

        pub fn renderMetadata(this: *RequestContext) void {
            if (this.resp == null) return;
            const resp = this.resp.?;

            var response: *JSC.WebCore.Response = this.response_ptr.?;
            var status = response.statusCode();
            var needs_content_range = this.flags.needs_content_range and this.sendfile.remain < this.blob.size();

            const size = if (needs_content_range)
                this.sendfile.remain
            else
                this.blob.size();

            status = if (status == 200 and size == 0 and !this.blob.isDetached())
                204
            else
                status;

            const content_type, const needs_content_type, const content_type_needs_free = getContentType(
                response.init.headers,
                &this.blob,
                this.allocator,
            );
            defer if (content_type_needs_free) content_type.deinit(this.allocator);
            var has_content_disposition = false;
            var has_content_range = false;
            if (response.init.headers) |headers_| {
                has_content_disposition = headers_.fastHas(.ContentDisposition);
                has_content_range = headers_.fastHas(.ContentRange);
                needs_content_range = needs_content_range and has_content_range;
                if (needs_content_range) {
                    status = 206;
                }

                this.doWriteStatus(status);
                this.doWriteHeaders(headers_);
                response.init.headers = null;
                headers_.deref();
            } else if (needs_content_range) {
                status = 206;
                this.doWriteStatus(status);
            } else {
                this.doWriteStatus(status);
            }

            if (needs_content_type and
                // do not insert the content type if it is the fallback value
                // we may not know the content-type when streaming
                (!this.blob.isDetached() or content_type.value.ptr != MimeType.other.value.ptr))
            {
                resp.writeHeader("content-type", content_type.value);
            }

            // automatically include the filename when:
            // 1. Bun.file("foo")
            // 2. The content-disposition header is not present
            if (!has_content_disposition and content_type.category.autosetFilename()) {
                if (this.blob.getFileName()) |filename| {
                    const basename = std.fs.path.basename(filename);
                    if (basename.len > 0) {
                        var filename_buf: [1024]u8 = undefined;

                        resp.writeHeader(
                            "content-disposition",
                            std.fmt.bufPrint(&filename_buf, "filename=\"{s}\"", .{basename[0..@min(basename.len, 1024 - 32)]}) catch "",
                        );
                    }
                }
            }

            if (this.flags.needs_content_length) {
                resp.writeHeaderInt("content-length", size);
                this.flags.needs_content_length = false;
            }

            if (needs_content_range and !has_content_range) {
                var content_range_buf: [1024]u8 = undefined;

                resp.writeHeader(
                    "content-range",
                    std.fmt.bufPrint(
                        &content_range_buf,
                        // we omit the full size of the Blob because it could
                        // change between requests and this potentially leaks
                        // PII undesirably
                        "bytes {d}-{d}/*",
                        .{ this.sendfile.offset, this.sendfile.offset + (this.sendfile.remain -| 1) },
                    ) catch "bytes */*",
                );
                this.flags.needs_content_range = false;
            }
        }

        fn doWriteStatus(this: *RequestContext, status: u16) void {
            assert(!this.flags.has_written_status);
            this.flags.has_written_status = true;

            writeStatus(ssl_enabled, this.resp, status);
        }

        fn doWriteHeaders(this: *RequestContext, headers: *JSC.FetchHeaders) void {
            writeHeaders(headers, ssl_enabled, this.resp);
        }

        pub fn renderBytes(this: *RequestContext) void {
            // copy it to stack memory to prevent aliasing issues in release builds
            const blob = this.blob;
            const bytes = blob.slice();
            if (this.resp) |resp| {
                if (!resp.tryEnd(
                    bytes,
                    bytes.len,
                    this.shouldCloseConnection(),
                )) {
                    this.flags.has_marked_pending = true;
                    resp.onWritable(*RequestContext, onWritableBytes, this);
                    return;
                }
            }
            this.detachResponse();
            this.endRequestStreamingAndDrain();
            this.deref();
        }

        pub fn render(this: *RequestContext, response: *JSC.WebCore.Response) void {
            ctxLog("render", .{});
            this.response_ptr = response;

            this.doRender();
        }

        pub fn onBufferedBodyChunk(this: *RequestContext, resp: *App.Response, chunk: []const u8, last: bool) void {
            ctxLog("onBufferedBodyChunk {} {}", .{ chunk.len, last });

            assert(this.resp == resp);

            this.flags.is_waiting_for_request_body = last == false;
            if (this.isAbortedOrEnded() or this.flags.has_marked_complete) return;
            if (!last and chunk.len == 0) {
                // Sometimes, we get back an empty chunk
                // We have to ignore those chunks unless it's the last one
                return;
            }
            const vm = this.server.?.vm;
            const globalThis = this.server.?.globalThis;

            // After the user does request.body,
            // if they then do .text(), .arrayBuffer(), etc
            // we can no longer hold the strong reference from the body value ref.
            if (this.request_body_readable_stream_ref.get(globalThis)) |readable| {
                assert(this.request_body_buf.items.len == 0);
                vm.eventLoop().enter();
                defer vm.eventLoop().exit();

                if (!last) {
                    readable.ptr.Bytes.onData(
                        .{
                            .temporary = bun.ByteList.initConst(chunk),
                        },
                        bun.default_allocator,
                    );
                } else {
                    var strong = this.request_body_readable_stream_ref;
                    this.request_body_readable_stream_ref = .{};
                    defer strong.deinit();
                    if (this.request_body) |request_body| {
                        _ = request_body.unref();
                        this.request_body = null;
                    }

                    readable.value.ensureStillAlive();
                    readable.ptr.Bytes.onData(
                        .{
                            .temporary_and_done = bun.ByteList.initConst(chunk),
                        },
                        bun.default_allocator,
                    );
                }

                return;
            }

            // This is the start of a task, so it's a good time to drain
            if (this.request_body != null) {
                var body = this.request_body.?;

                if (last) {
                    var bytes = &this.request_body_buf;

                    var old = body.value;

                    const total = bytes.items.len + chunk.len;
                    getter: {
                        // if (total <= JSC.WebCore.InlineBlob.available_bytes) {
                        //     if (total == 0) {
                        //         body.value = .{ .Empty = {} };
                        //         break :getter;
                        //     }

                        //     body.value = .{ .InlineBlob = JSC.WebCore.InlineBlob.concat(bytes.items, chunk) };
                        //     this.request_body_buf.clearAndFree(this.allocator);
                        // } else {
                        bytes.ensureTotalCapacityPrecise(this.allocator, total) catch |err| {
                            this.request_body_buf.clearAndFree(this.allocator);
                            body.value.toError(err, globalThis);
                            break :getter;
                        };

                        const prev_len = bytes.items.len;
                        bytes.items.len = total;
                        var slice = bytes.items[prev_len..];
                        @memcpy(slice[0..chunk.len], chunk);
                        body.value = .{
                            .InternalBlob = .{
                                .bytes = bytes.toManaged(this.allocator),
                            },
                        };
                        // }
                    }
                    this.request_body_buf = .{};

                    if (old == .Locked) {
                        var loop = vm.eventLoop();
                        loop.enter();
                        defer loop.exit();

                        old.resolve(&body.value, globalThis, null);
                    }
                    return;
                }

                if (this.request_body_buf.capacity == 0) {
                    this.request_body_buf.ensureTotalCapacityPrecise(this.allocator, @min(this.request_body_content_len, max_request_body_preallocate_length)) catch @panic("Out of memory while allocating request body buffer");
                }
                this.request_body_buf.appendSlice(this.allocator, chunk) catch @panic("Out of memory while allocating request body");
            }
        }

        pub fn onStartStreamingRequestBody(this: *RequestContext) JSC.WebCore.DrainResult {
            ctxLog("onStartStreamingRequestBody", .{});
            if (this.isAbortedOrEnded()) {
                return JSC.WebCore.DrainResult{
                    .aborted = {},
                };
            }

            // This means we have received part of the body but not the whole thing
            if (this.request_body_buf.items.len > 0) {
                var emptied = this.request_body_buf;
                this.request_body_buf = .{};
                return .{
                    .owned = .{
                        .list = emptied.toManaged(this.allocator),
                        .size_hint = if (emptied.capacity < max_request_body_preallocate_length)
                            emptied.capacity
                        else
                            0,
                    },
                };
            }

            return .{
                .estimated_size = this.request_body_content_len,
            };
        }
        const max_request_body_preallocate_length = 1024 * 256;
        pub fn onStartBuffering(this: *RequestContext) void {
            if (this.server) |server| {
                ctxLog("onStartBuffering", .{});
                // TODO: check if is someone calling onStartBuffering other than onStartBufferingCallback
                // if is not, this should be removed and only keep protect + setAbortHandler
                if (this.flags.is_transfer_encoding == false and this.request_body_content_len == 0) {
                    // no content-length or 0 content-length
                    // no transfer-encoding
                    if (this.request_body != null) {
                        var body = this.request_body.?;
                        var old = body.value;
                        old.Locked.onReceiveValue = null;
                        var new_body: WebCore.Body.Value = .{ .Null = {} };
                        old.resolve(&new_body, server.globalThis, null);
                        body.value = new_body;
                    }
                }
            }
        }

        pub fn onRequestBodyReadableStreamAvailable(ptr: *anyopaque, globalThis: *JSC.JSGlobalObject, readable: JSC.WebCore.ReadableStream) void {
            var this = bun.cast(*RequestContext, ptr);
            bun.debugAssert(this.request_body_readable_stream_ref.held.impl == null);
            this.request_body_readable_stream_ref = JSC.WebCore.ReadableStream.Strong.init(readable, globalThis);
        }

        pub fn onStartBufferingCallback(this: *anyopaque) void {
            onStartBuffering(bun.cast(*RequestContext, this));
        }

        pub fn onStartStreamingRequestBodyCallback(this: *anyopaque) JSC.WebCore.DrainResult {
            return onStartStreamingRequestBody(bun.cast(*RequestContext, this));
        }

        pub fn getRemoteSocketInfo(this: *RequestContext) ?uws.SocketAddress {
            return (this.resp orelse return null).getRemoteSocketInfo();
        }

        pub fn setTimeout(this: *RequestContext, seconds: c_uint) bool {
            if (this.resp) |resp| {
                resp.timeout(@min(seconds, 255));
                if (seconds > 0) {

                    // we only set the timeout callback if we wanna the timeout event to be triggered
                    // the connection will be closed so the abort handler will be called after the timeout
                    if (this.request_weakref.get()) |req| {
                        if (req.internal_event_callback.hasCallback()) {
                            this.setTimeoutHandler();
                        }
                    }
                } else {
                    // if the timeout is 0, we don't need to trigger the timeout event
                    resp.clearTimeout();
                }
                return true;
            }
            return false;
        }

        pub const Export = shim.exportFunctions(.{
            .onResolve = onResolve,
            .onReject = onReject,
            .onResolveStream = onResolveStream,
            .onRejectStream = onRejectStream,
        });

        comptime {
            const jsonResolve = JSC.toJSHostFunction(onResolve);
            @export(&jsonResolve, .{ .name = Export[0].symbol_name });
            const jsonReject = JSC.toJSHostFunction(onReject);
            @export(&jsonReject, .{ .name = Export[1].symbol_name });
            const jsonResolveStream = JSC.toJSHostFunction(onResolveStream);
            @export(&jsonResolveStream, .{ .name = Export[2].symbol_name });
            const jsonRejectStream = JSC.toJSHostFunction(onRejectStream);
            @export(&jsonRejectStream, .{ .name = Export[3].symbol_name });
        }
    };
}

pub const WebSocketServer = struct {
    globalObject: *JSC.JSGlobalObject = undefined,
    handler: WebSocketServer.Handler = .{},

    maxPayloadLength: u32 = 1024 * 1024 * 16, // 16MB
    maxLifetime: u16 = 0,
    idleTimeout: u16 = 120, // 2 minutes
    compression: i32 = 0,
    backpressureLimit: u32 = 1024 * 1024 * 16, // 16MB
    sendPingsAutomatically: bool = true,
    resetIdleTimeoutOnSend: bool = true,
    closeOnBackpressureLimit: bool = false,

    pub const Handler = struct {
        onOpen: JSC.JSValue = .zero,
        onMessage: JSC.JSValue = .zero,
        onClose: JSC.JSValue = .zero,
        onDrain: JSC.JSValue = .zero,
        onError: JSC.JSValue = .zero,
        onPing: JSC.JSValue = .zero,
        onPong: JSC.JSValue = .zero,

        app: ?*anyopaque = null,

        // Always set manually.
        vm: *JSC.VirtualMachine = undefined,
        globalObject: *JSC.JSGlobalObject = undefined,
        active_connections: usize = 0,

        /// used by publish()
        flags: packed struct(u2) {
            ssl: bool = false,
            publish_to_self: bool = false,
        } = .{},

        pub fn runErrorCallback(this: *const Handler, vm: *JSC.VirtualMachine, globalObject: *JSC.JSGlobalObject, error_value: JSC.JSValue) void {
            const onError = this.onError;
            if (!onError.isEmptyOrUndefinedOrNull()) {
                _ = onError.call(globalObject, .undefined, &.{error_value}) catch |err|
                    this.globalObject.reportActiveExceptionAsUnhandled(err);
                return;
            }

            _ = vm.uncaughtException(globalObject, error_value, false);
        }

        pub fn fromJS(globalObject: *JSC.JSGlobalObject, object: JSC.JSValue) bun.JSError!Handler {
            const vm = globalObject.vm();
            var handler = Handler{ .globalObject = globalObject, .vm = VirtualMachine.get() };

            var valid = false;

            if (try object.getTruthyComptime(globalObject, "message")) |message_| {
                if (!message_.isCallable(vm)) {
                    return globalObject.throwInvalidArguments("websocket expects a function for the message option", .{});
                }
                const message = message_.withAsyncContextIfNeeded(globalObject);
                handler.onMessage = message;
                message.ensureStillAlive();
                valid = true;
            }

            if (try object.getTruthy(globalObject, "open")) |open_| {
                if (!open_.isCallable(vm)) {
                    return globalObject.throwInvalidArguments("websocket expects a function for the open option", .{});
                }
                const open = open_.withAsyncContextIfNeeded(globalObject);
                handler.onOpen = open;
                open.ensureStillAlive();
                valid = true;
            }

            if (try object.getTruthy(globalObject, "close")) |close_| {
                if (!close_.isCallable(vm)) {
                    return globalObject.throwInvalidArguments("websocket expects a function for the close option", .{});
                }
                const close = close_.withAsyncContextIfNeeded(globalObject);
                handler.onClose = close;
                close.ensureStillAlive();
                valid = true;
            }

            if (try object.getTruthy(globalObject, "drain")) |drain_| {
                if (!drain_.isCallable(vm)) {
                    return globalObject.throwInvalidArguments("websocket expects a function for the drain option", .{});
                }
                const drain = drain_.withAsyncContextIfNeeded(globalObject);
                handler.onDrain = drain;
                drain.ensureStillAlive();
                valid = true;
            }

            if (try object.getTruthy(globalObject, "onError")) |onError_| {
                if (!onError_.isCallable(vm)) {
                    return globalObject.throwInvalidArguments("websocket expects a function for the onError option", .{});
                }
                const onError = onError_.withAsyncContextIfNeeded(globalObject);
                handler.onError = onError;
                onError.ensureStillAlive();
            }

            if (try object.getTruthy(globalObject, "ping")) |cb| {
                if (!cb.isCallable(vm)) {
                    return globalObject.throwInvalidArguments("websocket expects a function for the ping option", .{});
                }
                handler.onPing = cb;
                cb.ensureStillAlive();
                valid = true;
            }

            if (try object.getTruthy(globalObject, "pong")) |cb| {
                if (!cb.isCallable(vm)) {
                    return globalObject.throwInvalidArguments("websocket expects a function for the pong option", .{});
                }
                handler.onPong = cb;
                cb.ensureStillAlive();
                valid = true;
            }

            if (valid)
                return handler;

            return globalObject.throwInvalidArguments("WebSocketServer expects a message handler", .{});
        }

        pub fn protect(this: Handler) void {
            this.onOpen.protect();
            this.onMessage.protect();
            this.onClose.protect();
            this.onDrain.protect();
            this.onError.protect();
            this.onPing.protect();
            this.onPong.protect();
        }

        pub fn unprotect(this: Handler) void {
            if (this.vm.isShuttingDown()) {
                return;
            }

            this.onOpen.unprotect();
            this.onMessage.unprotect();
            this.onClose.unprotect();
            this.onDrain.unprotect();
            this.onError.unprotect();
            this.onPing.unprotect();
            this.onPong.unprotect();
        }
    };

    pub fn toBehavior(this: WebSocketServer) uws.WebSocketBehavior {
        return .{
            .maxPayloadLength = this.maxPayloadLength,
            .idleTimeout = this.idleTimeout,
            .compression = this.compression,
            .maxBackpressure = this.backpressureLimit,
            .sendPingsAutomatically = this.sendPingsAutomatically,
            .maxLifetime = this.maxLifetime,
            .resetIdleTimeoutOnSend = this.resetIdleTimeoutOnSend,
            .closeOnBackpressureLimit = this.closeOnBackpressureLimit,
        };
    }

    pub fn protect(this: WebSocketServer) void {
        this.handler.protect();
    }
    pub fn unprotect(this: WebSocketServer) void {
        this.handler.unprotect();
    }

    const CompressTable = bun.ComptimeStringMap(i32, .{
        .{ "disable", 0 },
        .{ "shared", uws.SHARED_COMPRESSOR },
        .{ "dedicated", uws.DEDICATED_COMPRESSOR },
        .{ "3KB", uws.DEDICATED_COMPRESSOR_3KB },
        .{ "4KB", uws.DEDICATED_COMPRESSOR_4KB },
        .{ "8KB", uws.DEDICATED_COMPRESSOR_8KB },
        .{ "16KB", uws.DEDICATED_COMPRESSOR_16KB },
        .{ "32KB", uws.DEDICATED_COMPRESSOR_32KB },
        .{ "64KB", uws.DEDICATED_COMPRESSOR_64KB },
        .{ "128KB", uws.DEDICATED_COMPRESSOR_128KB },
        .{ "256KB", uws.DEDICATED_COMPRESSOR_256KB },
    });

    const DecompressTable = bun.ComptimeStringMap(i32, .{
        .{ "disable", 0 },
        .{ "shared", uws.SHARED_DECOMPRESSOR },
        .{ "dedicated", uws.DEDICATED_DECOMPRESSOR },
        .{ "3KB", uws.DEDICATED_COMPRESSOR_3KB },
        .{ "4KB", uws.DEDICATED_COMPRESSOR_4KB },
        .{ "8KB", uws.DEDICATED_COMPRESSOR_8KB },
        .{ "16KB", uws.DEDICATED_COMPRESSOR_16KB },
        .{ "32KB", uws.DEDICATED_COMPRESSOR_32KB },
        .{ "64KB", uws.DEDICATED_COMPRESSOR_64KB },
        .{ "128KB", uws.DEDICATED_COMPRESSOR_128KB },
        .{ "256KB", uws.DEDICATED_COMPRESSOR_256KB },
    });

    pub fn onCreate(globalObject: *JSC.JSGlobalObject, object: JSValue) bun.JSError!WebSocketServer {
        var server = WebSocketServer{};
        server.handler = try Handler.fromJS(globalObject, object);

        if (try object.get(globalObject, "perMessageDeflate")) |per_message_deflate| {
            getter: {
                if (per_message_deflate.isUndefined()) {
                    break :getter;
                }

                if (per_message_deflate.isBoolean() or per_message_deflate.isNull()) {
                    if (per_message_deflate.toBoolean()) {
                        server.compression = uws.SHARED_COMPRESSOR | uws.SHARED_DECOMPRESSOR;
                    } else {
                        server.compression = 0;
                    }
                    break :getter;
                }

                if (try per_message_deflate.getTruthy(globalObject, "compress")) |compression| {
                    if (compression.isBoolean()) {
                        server.compression |= if (compression.toBoolean()) uws.SHARED_COMPRESSOR else 0;
                    } else if (compression.isString()) {
                        server.compression |= CompressTable.getWithEql(try compression.getZigString(globalObject), ZigString.eqlComptime) orelse {
                            return globalObject.throwInvalidArguments("WebSocketServer expects a valid compress option, either disable \"shared\" \"dedicated\" \"3KB\" \"4KB\" \"8KB\" \"16KB\" \"32KB\" \"64KB\" \"128KB\" or \"256KB\"", .{});
                        };
                    } else {
                        return globalObject.throwInvalidArguments("websocket expects a valid compress option, either disable \"shared\" \"dedicated\" \"3KB\" \"4KB\" \"8KB\" \"16KB\" \"32KB\" \"64KB\" \"128KB\" or \"256KB\"", .{});
                    }
                }

                if (try per_message_deflate.getTruthy(globalObject, "decompress")) |compression| {
                    if (compression.isBoolean()) {
                        server.compression |= if (compression.toBoolean()) uws.SHARED_DECOMPRESSOR else 0;
                    } else if (compression.isString()) {
                        server.compression |= DecompressTable.getWithEql(try compression.getZigString(globalObject), ZigString.eqlComptime) orelse {
                            return globalObject.throwInvalidArguments("websocket expects a valid decompress option, either \"disable\" \"shared\" \"dedicated\" \"3KB\" \"4KB\" \"8KB\" \"16KB\" \"32KB\" \"64KB\" \"128KB\" or \"256KB\"", .{});
                        };
                    } else {
                        return globalObject.throwInvalidArguments("websocket expects a valid decompress option, either \"disable\" \"shared\" \"dedicated\" \"3KB\" \"4KB\" \"8KB\" \"16KB\" \"32KB\" \"64KB\" \"128KB\" or \"256KB\"", .{});
                    }
                }
            }
        }

        if (try object.get(globalObject, "maxPayloadLength")) |value| {
            if (!value.isUndefinedOrNull()) {
                if (!value.isAnyInt()) {
                    return globalObject.throwInvalidArguments("websocket expects maxPayloadLength to be an integer", .{});
                }
                server.maxPayloadLength = @truncate(@max(value.toInt64(), 0));
            }
        }

        if (try object.get(globalObject, "idleTimeout")) |value| {
            if (!value.isUndefinedOrNull()) {
                if (!value.isAnyInt()) {
                    return globalObject.throwInvalidArguments("websocket expects idleTimeout to be an integer", .{});
                }

                var idleTimeout: u16 = @truncate(@max(value.toInt64(), 0));
                if (idleTimeout > 960) {
                    return globalObject.throwInvalidArguments("websocket expects idleTimeout to be 960 or less", .{});
                } else if (idleTimeout > 0) {
                    // uws does not allow idleTimeout to be between (0, 8),
                    // since its timer is not that accurate, therefore round up.
                    idleTimeout = @max(idleTimeout, 8);
                }

                server.idleTimeout = idleTimeout;
            }
        }
        if (try object.get(globalObject, "backpressureLimit")) |value| {
            if (!value.isUndefinedOrNull()) {
                if (!value.isAnyInt()) {
                    return globalObject.throwInvalidArguments("websocket expects backpressureLimit to be an integer", .{});
                }

                server.backpressureLimit = @truncate(@max(value.toInt64(), 0));
            }
        }

        if (try object.get(globalObject, "closeOnBackpressureLimit")) |value| {
            if (!value.isUndefinedOrNull()) {
                if (!value.isBoolean()) {
                    return globalObject.throwInvalidArguments("websocket expects closeOnBackpressureLimit to be a boolean", .{});
                }

                server.closeOnBackpressureLimit = value.toBoolean();
            }
        }

        if (try object.get(globalObject, "sendPings")) |value| {
            if (!value.isUndefinedOrNull()) {
                if (!value.isBoolean()) {
                    return globalObject.throwInvalidArguments("websocket expects sendPings to be a boolean", .{});
                }

                server.sendPingsAutomatically = value.toBoolean();
            }
        }

        if (try object.get(globalObject, "publishToSelf")) |value| {
            if (!value.isUndefinedOrNull()) {
                if (!value.isBoolean()) {
                    return globalObject.throwInvalidArguments("websocket expects publishToSelf to be a boolean", .{});
                }

                server.handler.flags.publish_to_self = value.toBoolean();
            }
        }

        server.protect();
        return server;
    }
};

const Corker = struct {
    args: []const JSValue = &.{},
    globalObject: *JSC.JSGlobalObject,
    this_value: JSC.JSValue = .zero,
    callback: JSC.JSValue,
    result: JSValue = .zero,

    pub fn run(this: *Corker) void {
        const this_value = this.this_value;
        this.result = this.callback.call(
            this.globalObject,
            if (this_value == .zero) .undefined else this_value,
            this.args,
        ) catch |err| this.globalObject.takeException(err);
    }
};

// Let's keep this 3 pointers wide or less.
pub const ServerWebSocket = struct {
    handler: *WebSocketServer.Handler,
    this_value: JSValue = .zero,
    flags: Flags = .{},
    signal: ?*JSC.AbortSignal = null,

    // We pack the per-socket data into this struct below
    const Flags = packed struct(u64) {
        ssl: bool = false,
        closed: bool = false,
        opened: bool = false,
        binary_type: JSC.BinaryType = .Buffer,
        packed_websocket_ptr: u57 = 0,

        inline fn websocket(this: Flags) uws.AnyWebSocket {
            // Ensure those other bits are zeroed out
            const that = Flags{ .packed_websocket_ptr = this.packed_websocket_ptr };

            return if (this.ssl) .{
                .ssl = @ptrFromInt(@as(usize, that.packed_websocket_ptr)),
            } else .{
                .tcp = @ptrFromInt(@as(usize, that.packed_websocket_ptr)),
            };
        }
    };

    inline fn websocket(this: *const ServerWebSocket) uws.AnyWebSocket {
        return this.flags.websocket();
    }

    pub usingnamespace JSC.Codegen.JSServerWebSocket;
    pub usingnamespace bun.New(ServerWebSocket);

    pub fn memoryCost(this: *const ServerWebSocket) usize {
        if (this.flags.closed) {
            return @sizeOf(ServerWebSocket);
        }
        return this.websocket().memoryCost() + @sizeOf(ServerWebSocket);
    }

    const log = Output.scoped(.WebSocketServer, false);

    pub fn onOpen(this: *ServerWebSocket, ws: uws.AnyWebSocket) void {
        log("OnOpen", .{});

        this.flags.packed_websocket_ptr = @truncate(@intFromPtr(ws.raw()));
        this.flags.closed = false;
        this.flags.ssl = ws == .ssl;

        // the this value is initially set to whatever the user passed in
        const value_to_cache = this.this_value;

        var handler = this.handler;
        const vm = this.handler.vm;
        handler.active_connections +|= 1;
        const globalObject = handler.globalObject;
        const onOpenHandler = handler.onOpen;
        if (vm.isShuttingDown()) {
            log("onOpen called after script execution", .{});
            ws.close();
            return;
        }

        this.this_value = .zero;
        this.flags.opened = false;
        if (value_to_cache != .zero) {
            const current_this = this.getThisValue();
            ServerWebSocket.dataSetCached(current_this, globalObject, value_to_cache);
        }

        if (onOpenHandler.isEmptyOrUndefinedOrNull()) return;
        const this_value = this.getThisValue();
        var args = [_]JSValue{this_value};

        const loop = vm.eventLoop();
        loop.enter();
        defer loop.exit();

        var corker = Corker{
            .args = &args,
            .globalObject = globalObject,
            .callback = onOpenHandler,
        };
        ws.cork(&corker, Corker.run);
        const result = corker.result;
        this.flags.opened = true;
        if (result.toError()) |err_value| {
            log("onOpen exception", .{});

            if (!this.flags.closed) {
                this.flags.closed = true;
                // we un-gracefully close the connection if there was an exception
                // we don't want any event handlers to fire after this for anything other than error()
                // https://github.com/oven-sh/bun/issues/1480
                this.websocket().close();
                handler.active_connections -|= 1;
                this_value.unprotect();
            }

            handler.runErrorCallback(vm, globalObject, err_value);
        }
    }

    pub fn getThisValue(this: *ServerWebSocket) JSValue {
        var this_value = this.this_value;
        if (this_value == .zero) {
            this_value = this.toJS(this.handler.globalObject);
            this_value.protect();
            this.this_value = this_value;
        }
        return this_value;
    }

    pub fn onMessage(
        this: *ServerWebSocket,
        ws: uws.AnyWebSocket,
        message: []const u8,
        opcode: uws.Opcode,
    ) void {
        log("onMessage({d}): {s}", .{
            @intFromEnum(opcode),
            message,
        });
        const onMessageHandler = this.handler.onMessage;
        if (onMessageHandler.isEmptyOrUndefinedOrNull()) return;
        var globalObject = this.handler.globalObject;
        // This is the start of a task.
        const vm = this.handler.vm;
        if (vm.isShuttingDown()) {
            log("onMessage called after script execution", .{});
            ws.close();
            return;
        }

        const loop = vm.eventLoop();
        loop.enter();
        defer loop.exit();

        const arguments = [_]JSValue{
            this.getThisValue(),
            switch (opcode) {
                .text => bun.String.createUTF8ForJS(globalObject, message),
                .binary => this.binaryToJS(globalObject, message),
                else => unreachable,
            },
        };

        var corker = Corker{
            .args = &arguments,
            .globalObject = globalObject,
            .callback = onMessageHandler,
        };

        ws.cork(&corker, Corker.run);
        const result = corker.result;

        if (result.isEmptyOrUndefinedOrNull()) return;

        if (result.toError()) |err_value| {
            this.handler.runErrorCallback(vm, globalObject, err_value);
            return;
        }

        if (result.asAnyPromise()) |promise| {
            switch (promise.status(globalObject.vm())) {
                .rejected => {
                    _ = promise.result(globalObject.vm());
                    return;
                },

                else => {},
            }
        }
    }

    pub inline fn isClosed(this: *const ServerWebSocket) bool {
        return this.flags.closed;
    }

    pub fn onDrain(this: *ServerWebSocket, _: uws.AnyWebSocket) void {
        log("onDrain", .{});

        const handler = this.handler;
        const vm = handler.vm;
        if (this.isClosed() or vm.isShuttingDown())
            return;

        if (handler.onDrain != .zero) {
            const globalObject = handler.globalObject;

            var corker = Corker{
                .args = &[_]JSC.JSValue{this.getThisValue()},
                .globalObject = globalObject,
                .callback = handler.onDrain,
            };
            const loop = vm.eventLoop();
            loop.enter();
            defer loop.exit();
            this.websocket().cork(&corker, Corker.run);
            const result = corker.result;

            if (result.toError()) |err_value| {
                handler.runErrorCallback(vm, globalObject, err_value);
            }
        }
    }

    fn binaryToJS(this: *const ServerWebSocket, globalThis: *JSC.JSGlobalObject, data: []const u8) JSC.JSValue {
        return switch (this.flags.binary_type) {
            .Buffer => JSC.ArrayBuffer.createBuffer(
                globalThis,
                data,
            ),
            .Uint8Array => JSC.ArrayBuffer.create(
                globalThis,
                data,
                .Uint8Array,
            ),
            else => JSC.ArrayBuffer.create(
                globalThis,
                data,
                .ArrayBuffer,
            ),
        };
    }

    pub fn onPing(this: *ServerWebSocket, _: uws.AnyWebSocket, data: []const u8) void {
        log("onPing: {s}", .{data});

        const handler = this.handler;
        var cb = handler.onPing;
        const vm = handler.vm;
        if (cb.isEmptyOrUndefinedOrNull() or vm.isShuttingDown()) return;
        const globalThis = handler.globalObject;

        // This is the start of a task.
        const loop = vm.eventLoop();
        loop.enter();
        defer loop.exit();

        _ = cb.call(
            globalThis,
            .undefined,
            &[_]JSC.JSValue{ this.getThisValue(), this.binaryToJS(globalThis, data) },
        ) catch |e| {
            const err = globalThis.takeException(e);
            log("onPing error", .{});
            handler.runErrorCallback(vm, globalThis, err);
        };
    }

    pub fn onPong(this: *ServerWebSocket, _: uws.AnyWebSocket, data: []const u8) void {
        log("onPong: {s}", .{data});

        const handler = this.handler;
        var cb = handler.onPong;
        if (cb.isEmptyOrUndefinedOrNull()) return;

        const globalThis = handler.globalObject;
        const vm = handler.vm;

        if (vm.isShuttingDown()) return;

        // This is the start of a task.
        const loop = vm.eventLoop();
        loop.enter();
        defer loop.exit();

        _ = cb.call(
            globalThis,
            .undefined,
            &[_]JSC.JSValue{ this.getThisValue(), this.binaryToJS(globalThis, data) },
        ) catch |e| {
            const err = globalThis.takeException(e);
            log("onPong error", .{});
            handler.runErrorCallback(vm, globalThis, err);
        };
    }

    pub fn onClose(this: *ServerWebSocket, _: uws.AnyWebSocket, code: i32, message: []const u8) void {
        log("onClose", .{});
        var handler = this.handler;
        const was_closed = this.isClosed();
        this.flags.closed = true;
        defer {
            if (!was_closed) {
                handler.active_connections -|= 1;
            }
        }
        const signal = this.signal;
        this.signal = null;

        defer {
            if (signal) |sig| {
                sig.pendingActivityUnref();
                sig.unref();
            }
        }

        const vm = handler.vm;
        if (vm.isShuttingDown()) {
            return;
        }

        if (!handler.onClose.isEmptyOrUndefinedOrNull()) {
            const globalObject = handler.globalObject;
            const loop = vm.eventLoop();

            loop.enter();
            defer loop.exit();

            if (signal) |sig| {
                if (!sig.aborted()) {
                    sig.signal(handler.globalObject, .ConnectionClosed);
                }
            }

            _ = handler.onClose.call(
                globalObject,
                .undefined,
                &[_]JSC.JSValue{ this.getThisValue(), JSValue.jsNumber(code), bun.String.createUTF8ForJS(globalObject, message) },
            ) catch |e| {
                const err = globalObject.takeException(e);
                log("onClose error", .{});
                handler.runErrorCallback(vm, globalObject, err);
            };
        } else if (signal) |sig| {
            const loop = vm.eventLoop();

            loop.enter();
            defer loop.exit();

            if (!sig.aborted()) {
                sig.signal(handler.globalObject, .ConnectionClosed);
            }
        }

        this.this_value.unprotect();
    }

    pub fn behavior(comptime ServerType: type, comptime ssl: bool, opts: uws.WebSocketBehavior) uws.WebSocketBehavior {
        return uws.WebSocketBehavior.Wrap(ServerType, @This(), ssl).apply(opts);
    }

    pub fn constructor(globalObject: *JSC.JSGlobalObject, _: *JSC.CallFrame) bun.JSError!*ServerWebSocket {
        return globalObject.throw("Cannot construct ServerWebSocket", .{});
    }

    pub fn finalize(this: *ServerWebSocket) void {
        log("finalize", .{});
        this.destroy();
    }

    pub fn publish(
        this: *ServerWebSocket,
        globalThis: *JSC.JSGlobalObject,
        callframe: *JSC.CallFrame,
    ) bun.JSError!JSValue {
        const args = callframe.arguments_old(4);
        if (args.len < 1) {
            log("publish()", .{});

            return globalThis.throw("publish requires at least 1 argument", .{});
        }

        const app = this.handler.app orelse {
            log("publish() closed", .{});
            return JSValue.jsNumber(0);
        };
        const flags = this.handler.flags;
        const ssl = flags.ssl;
        const publish_to_self = flags.publish_to_self;

        const topic_value = args.ptr[0];
        const message_value = args.ptr[1];
        const compress_value = args.ptr[2];

        if (topic_value.isEmptyOrUndefinedOrNull() or !topic_value.isString()) {
            log("publish() topic invalid", .{});

            return globalThis.throw("publish requires a topic string", .{});
        }

        var topic_slice = try topic_value.toSlice(globalThis, bun.default_allocator);
        defer topic_slice.deinit();
        if (topic_slice.len == 0) {
            return globalThis.throw("publish requires a non-empty topic", .{});
        }

        if (!compress_value.isBoolean() and !compress_value.isUndefined() and compress_value != .zero) {
            return globalThis.throw("publish expects compress to be a boolean", .{});
        }

        const compress = args.len > 1 and compress_value.toBoolean();

        if (message_value.isEmptyOrUndefinedOrNull()) {
            return globalThis.throw("publish requires a non-empty message", .{});
        }

        if (message_value.asArrayBuffer(globalThis)) |array_buffer| {
            const buffer = array_buffer.slice();

            const result = if (!publish_to_self and !this.isClosed())
                this.websocket().publish(topic_slice.slice(), buffer, .binary, compress)
            else
                uws.AnyWebSocket.publishWithOptions(ssl, app, topic_slice.slice(), buffer, .binary, compress);

            return JSValue.jsNumber(
                // if 0, return 0
                // else return number of bytes sent
                if (result) @as(i32, @intCast(@as(u31, @truncate(buffer.len)))) else @as(i32, 0),
            );
        }

        {
            var js_string = message_value.toString(globalThis);
            if (globalThis.hasException()) {
                return .zero;
            }
            const view = js_string.view(globalThis);
            const slice = view.toSlice(bun.default_allocator);
            defer slice.deinit();

            defer js_string.ensureStillAlive();

            const buffer = slice.slice();

            const result = if (!publish_to_self and !this.isClosed())
                this.websocket().publish(topic_slice.slice(), buffer, .text, compress)
            else
                uws.AnyWebSocket.publishWithOptions(ssl, app, topic_slice.slice(), buffer, .text, compress);

            return JSValue.jsNumber(
                // if 0, return 0
                // else return number of bytes sent
                if (result) @as(i32, @intCast(@as(u31, @truncate(buffer.len)))) else @as(i32, 0),
            );
        }
    }

    pub fn publishText(
        this: *ServerWebSocket,
        globalThis: *JSC.JSGlobalObject,
        callframe: *JSC.CallFrame,
    ) bun.JSError!JSValue {
        const args = callframe.arguments_old(4);

        if (args.len < 1) {
            log("publish()", .{});
            return globalThis.throw("publish requires at least 1 argument", .{});
        }

        const app = this.handler.app orelse {
            log("publish() closed", .{});
            return JSValue.jsNumber(0);
        };
        const flags = this.handler.flags;
        const ssl = flags.ssl;
        const publish_to_self = flags.publish_to_self;

        const topic_value = args.ptr[0];
        const message_value = args.ptr[1];
        const compress_value = args.ptr[2];

        if (topic_value.isEmptyOrUndefinedOrNull() or !topic_value.isString()) {
            log("publish() topic invalid", .{});
            return globalThis.throw("publishText requires a topic string", .{});
        }

        var topic_slice = try topic_value.toSlice(globalThis, bun.default_allocator);
        defer topic_slice.deinit();

        if (!compress_value.isBoolean() and !compress_value.isUndefined() and compress_value != .zero) {
            return globalThis.throw("publishText expects compress to be a boolean", .{});
        }

        const compress = args.len > 1 and compress_value.toBoolean();

        if (message_value.isEmptyOrUndefinedOrNull() or !message_value.isString()) {
            return globalThis.throw("publishText requires a non-empty message", .{});
        }

        var js_string = message_value.toString(globalThis);
        if (globalThis.hasException()) {
            return .zero;
        }
        const view = js_string.view(globalThis);
        const slice = view.toSlice(bun.default_allocator);
        defer slice.deinit();

        defer js_string.ensureStillAlive();

        const buffer = slice.slice();

        const result = if (!publish_to_self and !this.isClosed())
            this.websocket().publish(topic_slice.slice(), buffer, .text, compress)
        else
            uws.AnyWebSocket.publishWithOptions(ssl, app, topic_slice.slice(), buffer, .text, compress);

        return JSValue.jsNumber(
            // if 0, return 0
            // else return number of bytes sent
            if (result) @as(i32, @intCast(@as(u31, @truncate(buffer.len)))) else @as(i32, 0),
        );
    }

    pub fn publishBinary(
        this: *ServerWebSocket,
        globalThis: *JSC.JSGlobalObject,
        callframe: *JSC.CallFrame,
    ) bun.JSError!JSValue {
        const args = callframe.arguments_old(4);

        if (args.len < 1) {
            log("publishBinary()", .{});
            return globalThis.throw("publishBinary requires at least 1 argument", .{});
        }

        const app = this.handler.app orelse {
            log("publish() closed", .{});
            return JSValue.jsNumber(0);
        };
        const flags = this.handler.flags;
        const ssl = flags.ssl;
        const publish_to_self = flags.publish_to_self;
        const topic_value = args.ptr[0];
        const message_value = args.ptr[1];
        const compress_value = args.ptr[2];

        if (topic_value.isEmptyOrUndefinedOrNull() or !topic_value.isString()) {
            log("publishBinary() topic invalid", .{});
            return globalThis.throw("publishBinary requires a topic string", .{});
        }

        var topic_slice = try topic_value.toSlice(globalThis, bun.default_allocator);
        defer topic_slice.deinit();
        if (topic_slice.len == 0) {
            return globalThis.throw("publishBinary requires a non-empty topic", .{});
        }

        if (!compress_value.isBoolean() and !compress_value.isUndefined() and compress_value != .zero) {
            return globalThis.throw("publishBinary expects compress to be a boolean", .{});
        }

        const compress = args.len > 1 and compress_value.toBoolean();

        if (message_value.isEmptyOrUndefinedOrNull()) {
            return globalThis.throw("publishBinary requires a non-empty message", .{});
        }

        const array_buffer = message_value.asArrayBuffer(globalThis) orelse {
            return globalThis.throw("publishBinary expects an ArrayBufferView", .{});
        };
        const buffer = array_buffer.slice();

        const result = if (!publish_to_self and !this.isClosed())
            this.websocket().publish(topic_slice.slice(), buffer, .binary, compress)
        else
            uws.AnyWebSocket.publishWithOptions(ssl, app, topic_slice.slice(), buffer, .binary, compress);

        return JSValue.jsNumber(
            // if 0, return 0
            // else return number of bytes sent
            if (result) @as(i32, @intCast(@as(u31, @truncate(buffer.len)))) else @as(i32, 0),
        );
    }

    pub fn publishBinaryWithoutTypeChecks(
        this: *ServerWebSocket,
        globalThis: *JSC.JSGlobalObject,
        topic_str: *JSC.JSString,
        array: *JSC.JSUint8Array,
    ) bun.JSError!JSC.JSValue {
        const app = this.handler.app orelse {
            log("publish() closed", .{});
            return JSValue.jsNumber(0);
        };
        const flags = this.handler.flags;
        const ssl = flags.ssl;
        const publish_to_self = flags.publish_to_self;

        var topic_slice = topic_str.toSlice(globalThis, bun.default_allocator);
        defer topic_slice.deinit();
        if (topic_slice.len == 0) {
            return globalThis.throw("publishBinary requires a non-empty topic", .{});
        }

        const compress = true;

        const buffer = array.slice();
        if (buffer.len == 0) {
            return JSC.JSValue.jsNumber(0);
        }

        const result = if (!publish_to_self and !this.isClosed())
            this.websocket().publish(topic_slice.slice(), buffer, .binary, compress)
        else
            uws.AnyWebSocket.publishWithOptions(ssl, app, topic_slice.slice(), buffer, .binary, compress);

        return JSValue.jsNumber(
            // if 0, return 0
            // else return number of bytes sent
            if (result) @as(i32, @intCast(@as(u31, @truncate(buffer.len)))) else @as(i32, 0),
        );
    }

    pub fn publishTextWithoutTypeChecks(
        this: *ServerWebSocket,
        globalThis: *JSC.JSGlobalObject,
        topic_str: *JSC.JSString,
        str: *JSC.JSString,
    ) bun.JSError!JSC.JSValue {
        const app = this.handler.app orelse {
            log("publish() closed", .{});
            return JSValue.jsNumber(0);
        };
        const flags = this.handler.flags;
        const ssl = flags.ssl;
        const publish_to_self = flags.publish_to_self;

        var topic_slice = topic_str.toSlice(globalThis, bun.default_allocator);
        defer topic_slice.deinit();
        if (topic_slice.len == 0) {
            return globalThis.throw("publishBinary requires a non-empty topic", .{});
        }

        const compress = true;

        const slice = str.toSlice(globalThis, bun.default_allocator);
        defer slice.deinit();
        const buffer = slice.slice();

        if (buffer.len == 0) {
            return JSC.JSValue.jsNumber(0);
        }

        const result = if (!publish_to_self and !this.isClosed())
            this.websocket().publish(topic_slice.slice(), buffer, .text, compress)
        else
            uws.AnyWebSocket.publishWithOptions(ssl, app, topic_slice.slice(), buffer, .text, compress);

        return JSValue.jsNumber(
            // if 0, return 0
            // else return number of bytes sent
            if (result) @as(i32, @intCast(@as(u31, @truncate(buffer.len)))) else @as(i32, 0),
        );
    }

    pub fn cork(
        this: *ServerWebSocket,
        globalThis: *JSC.JSGlobalObject,
        callframe: *JSC.CallFrame,
        // Since we're passing the `this` value to the cork function, we need to
        // make sure the `this` value is up to date.
        this_value: JSC.JSValue,
    ) bun.JSError!JSValue {
        const args = callframe.arguments_old(1);
        this.this_value = this_value;

        if (args.len < 1) {
            return globalThis.throwNotEnoughArguments("cork", 1, 0);
        }

        const callback = args.ptr[0];
        if (callback.isEmptyOrUndefinedOrNull() or !callback.isCallable(globalThis.vm())) {
            return globalThis.throwInvalidArgumentTypeValue("cork", "callback", callback);
        }

        if (this.isClosed()) {
            return JSValue.jsUndefined();
        }

        var corker = Corker{
            .globalObject = globalThis,
            .this_value = this_value,
            .callback = callback,
        };
        this.websocket().cork(&corker, Corker.run);

        const result = corker.result;

        if (result.isAnyError()) {
            return globalThis.throwValue(result);
        }

        return result;
    }

    pub fn send(
        this: *ServerWebSocket,
        globalThis: *JSC.JSGlobalObject,
        callframe: *JSC.CallFrame,
    ) bun.JSError!JSValue {
        const args = callframe.arguments_old(2);

        if (args.len < 1) {
            log("send()", .{});
            return globalThis.throw("send requires at least 1 argument", .{});
        }

        if (this.isClosed()) {
            log("send() closed", .{});
            return JSValue.jsNumber(0);
        }

        const message_value = args.ptr[0];
        const compress_value = args.ptr[1];

        if (!compress_value.isBoolean() and !compress_value.isUndefined() and compress_value != .zero) {
            return globalThis.throw("send expects compress to be a boolean", .{});
        }

        const compress = args.len > 1 and compress_value.toBoolean();

        if (message_value.isEmptyOrUndefinedOrNull()) {
            return globalThis.throw("send requires a non-empty message", .{});
        }

        if (message_value.asArrayBuffer(globalThis)) |buffer| {
            switch (this.websocket().send(buffer.slice(), .binary, compress, true)) {
                .backpressure => {
                    log("send() backpressure ({d} bytes)", .{buffer.len});
                    return JSValue.jsNumber(-1);
                },
                .success => {
                    log("send() success ({d} bytes)", .{buffer.len});
                    return JSValue.jsNumber(buffer.slice().len);
                },
                .dropped => {
                    log("send() dropped ({d} bytes)", .{buffer.len});
                    return JSValue.jsNumber(0);
                },
            }
        }

        {
            var js_string = message_value.toString(globalThis);
            if (globalThis.hasException()) {
                return .zero;
            }
            const view = js_string.view(globalThis);
            const slice = view.toSlice(bun.default_allocator);
            defer slice.deinit();

            defer js_string.ensureStillAlive();

            const buffer = slice.slice();
            switch (this.websocket().send(buffer, .text, compress, true)) {
                .backpressure => {
                    log("send() backpressure ({d} bytes string)", .{buffer.len});
                    return JSValue.jsNumber(-1);
                },
                .success => {
                    log("send() success ({d} bytes string)", .{buffer.len});
                    return JSValue.jsNumber(buffer.len);
                },
                .dropped => {
                    log("send() dropped ({d} bytes string)", .{buffer.len});
                    return JSValue.jsNumber(0);
                },
            }
        }
    }

    pub fn sendText(
        this: *ServerWebSocket,
        globalThis: *JSC.JSGlobalObject,
        callframe: *JSC.CallFrame,
    ) bun.JSError!JSValue {
        const args = callframe.arguments_old(2);

        if (args.len < 1) {
            log("sendText()", .{});
            return globalThis.throw("sendText requires at least 1 argument", .{});
        }

        if (this.isClosed()) {
            log("sendText() closed", .{});
            return JSValue.jsNumber(0);
        }

        const message_value = args.ptr[0];
        const compress_value = args.ptr[1];

        if (!compress_value.isBoolean() and !compress_value.isUndefined() and compress_value != .zero) {
            return globalThis.throw("sendText expects compress to be a boolean", .{});
        }

        const compress = args.len > 1 and compress_value.toBoolean();

        if (message_value.isEmptyOrUndefinedOrNull() or !message_value.isString()) {
            return globalThis.throw("sendText expects a string", .{});
        }

        var js_string = message_value.toString(globalThis);
        if (globalThis.hasException()) {
            return .zero;
        }
        const view = js_string.view(globalThis);
        const slice = view.toSlice(bun.default_allocator);
        defer slice.deinit();

        defer js_string.ensureStillAlive();

        const buffer = slice.slice();
        switch (this.websocket().send(buffer, .text, compress, true)) {
            .backpressure => {
                log("sendText() backpressure ({d} bytes string)", .{buffer.len});
                return JSValue.jsNumber(-1);
            },
            .success => {
                log("sendText() success ({d} bytes string)", .{buffer.len});
                return JSValue.jsNumber(buffer.len);
            },
            .dropped => {
                log("sendText() dropped ({d} bytes string)", .{buffer.len});
                return JSValue.jsNumber(0);
            },
        }
    }

    pub fn sendTextWithoutTypeChecks(
        this: *ServerWebSocket,
        globalThis: *JSC.JSGlobalObject,
        message_str: *JSC.JSString,
        compress: bool,
    ) JSValue {
        if (this.isClosed()) {
            log("sendText() closed", .{});
            return JSValue.jsNumber(0);
        }

        var string_slice = message_str.toSlice(globalThis, bun.default_allocator);
        defer string_slice.deinit();

        const buffer = string_slice.slice();
        switch (this.websocket().send(buffer, .text, compress, true)) {
            .backpressure => {
                log("sendText() backpressure ({d} bytes string)", .{buffer.len});
                return JSValue.jsNumber(-1);
            },
            .success => {
                log("sendText() success ({d} bytes string)", .{buffer.len});
                return JSValue.jsNumber(buffer.len);
            },
            .dropped => {
                log("sendText() dropped ({d} bytes string)", .{buffer.len});
                return JSValue.jsNumber(0);
            },
        }
    }

    pub fn sendBinary(
        this: *ServerWebSocket,
        globalThis: *JSC.JSGlobalObject,
        callframe: *JSC.CallFrame,
    ) bun.JSError!JSValue {
        const args = callframe.arguments_old(2);

        if (args.len < 1) {
            log("sendBinary()", .{});
            return globalThis.throw("sendBinary requires at least 1 argument", .{});
        }

        if (this.isClosed()) {
            log("sendBinary() closed", .{});
            return JSValue.jsNumber(0);
        }

        const message_value = args.ptr[0];
        const compress_value = args.ptr[1];

        if (!compress_value.isBoolean() and !compress_value.isUndefined() and compress_value != .zero) {
            return globalThis.throw("sendBinary expects compress to be a boolean", .{});
        }

        const compress = args.len > 1 and compress_value.toBoolean();

        const buffer = message_value.asArrayBuffer(globalThis) orelse {
            return globalThis.throw("sendBinary requires an ArrayBufferView", .{});
        };

        switch (this.websocket().send(buffer.slice(), .binary, compress, true)) {
            .backpressure => {
                log("sendBinary() backpressure ({d} bytes)", .{buffer.len});
                return JSValue.jsNumber(-1);
            },
            .success => {
                log("sendBinary() success ({d} bytes)", .{buffer.len});
                return JSValue.jsNumber(buffer.slice().len);
            },
            .dropped => {
                log("sendBinary() dropped ({d} bytes)", .{buffer.len});
                return JSValue.jsNumber(0);
            },
        }
    }

    pub fn sendBinaryWithoutTypeChecks(
        this: *ServerWebSocket,
        _: *JSC.JSGlobalObject,
        array_buffer: *JSC.JSUint8Array,
        compress: bool,
    ) JSValue {
        if (this.isClosed()) {
            log("sendBinary() closed", .{});
            return JSValue.jsNumber(0);
        }

        const buffer = array_buffer.slice();

        switch (this.websocket().send(buffer, .binary, compress, true)) {
            .backpressure => {
                log("sendBinary() backpressure ({d} bytes)", .{buffer.len});
                return JSValue.jsNumber(-1);
            },
            .success => {
                log("sendBinary() success ({d} bytes)", .{buffer.len});
                return JSValue.jsNumber(buffer.len);
            },
            .dropped => {
                log("sendBinary() dropped ({d} bytes)", .{buffer.len});
                return JSValue.jsNumber(0);
            },
        }
    }

    pub fn ping(
        this: *ServerWebSocket,
        globalThis: *JSC.JSGlobalObject,
        callframe: *JSC.CallFrame,
    ) bun.JSError!JSValue {
        return sendPing(this, globalThis, callframe, "ping", .ping);
    }

    pub fn pong(
        this: *ServerWebSocket,
        globalThis: *JSC.JSGlobalObject,
        callframe: *JSC.CallFrame,
    ) bun.JSError!JSValue {
        return sendPing(this, globalThis, callframe, "pong", .pong);
    }

    inline fn sendPing(
        this: *ServerWebSocket,
        globalThis: *JSC.JSGlobalObject,
        callframe: *JSC.CallFrame,
        comptime name: string,
        comptime opcode: uws.Opcode,
    ) bun.JSError!JSValue {
        const args = callframe.arguments_old(2);

        if (this.isClosed()) {
            return JSValue.jsNumber(0);
        }

        if (args.len > 0) {
            var value = args.ptr[0];
            if (!value.isEmptyOrUndefinedOrNull()) {
                if (value.asArrayBuffer(globalThis)) |data| {
                    const buffer = data.slice();

                    switch (this.websocket().send(buffer, opcode, false, true)) {
                        .backpressure => {
                            log("{s}() backpressure ({d} bytes)", .{ name, buffer.len });
                            return JSValue.jsNumber(-1);
                        },
                        .success => {
                            log("{s}() success ({d} bytes)", .{ name, buffer.len });
                            return JSValue.jsNumber(buffer.len);
                        },
                        .dropped => {
                            log("{s}() dropped ({d} bytes)", .{ name, buffer.len });
                            return JSValue.jsNumber(0);
                        },
                    }
                } else if (value.isString()) {
                    var string_value = value.toString(globalThis).toSlice(globalThis, bun.default_allocator);
                    defer string_value.deinit();
                    const buffer = string_value.slice();

                    switch (this.websocket().send(buffer, opcode, false, true)) {
                        .backpressure => {
                            log("{s}() backpressure ({d} bytes)", .{ name, buffer.len });
                            return JSValue.jsNumber(-1);
                        },
                        .success => {
                            log("{s}() success ({d} bytes)", .{ name, buffer.len });
                            return JSValue.jsNumber(buffer.len);
                        },
                        .dropped => {
                            log("{s}() dropped ({d} bytes)", .{ name, buffer.len });
                            return JSValue.jsNumber(0);
                        },
                    }
                } else {
                    return globalThis.throwPretty("{s} requires a string or BufferSource", .{name});
                }
            }
        }

        switch (this.websocket().send(&.{}, opcode, false, true)) {
            .backpressure => {
                log("{s}() backpressure ({d} bytes)", .{ name, 0 });
                return JSValue.jsNumber(-1);
            },
            .success => {
                log("{s}() success ({d} bytes)", .{ name, 0 });
                return JSValue.jsNumber(0);
            },
            .dropped => {
                log("{s}() dropped ({d} bytes)", .{ name, 0 });
                return JSValue.jsNumber(0);
            },
        }
    }

    pub fn getData(
        _: *ServerWebSocket,
        _: *JSC.JSGlobalObject,
    ) JSValue {
        log("getData()", .{});
        return JSValue.jsUndefined();
    }

    pub fn setData(
        this: *ServerWebSocket,
        globalObject: *JSC.JSGlobalObject,
        value: JSC.JSValue,
    ) callconv(.C) bool {
        log("setData()", .{});
        ServerWebSocket.dataSetCached(this.this_value, globalObject, value);
        return true;
    }

    pub fn getReadyState(
        this: *ServerWebSocket,
        _: *JSC.JSGlobalObject,
    ) JSValue {
        log("getReadyState()", .{});

        if (this.isClosed()) {
            return JSValue.jsNumber(3);
        }

        return JSValue.jsNumber(1);
    }

    pub fn close(
        this: *ServerWebSocket,
        globalThis: *JSC.JSGlobalObject,
        callframe: *JSC.CallFrame,
        // Since close() can lead to the close() callback being called, let's always ensure the `this` value is up to date.
        this_value: JSC.JSValue,
    ) bun.JSError!JSValue {
        const args = callframe.arguments_old(2);
        log("close()", .{});
        this.this_value = this_value;

        if (this.isClosed()) {
            return .undefined;
        }

        const code = brk: {
            if (args.ptr[0] == .zero or args.ptr[0].isUndefined()) {
                // default exception code
                break :brk 1000;
            }

            if (!args.ptr[0].isNumber()) {
                return globalThis.throwInvalidArguments("close requires a numeric code or undefined", .{});
            }

            break :brk args.ptr[0].coerce(i32, globalThis);
        };

        var message_value: ZigString.Slice = brk: {
            if (args.ptr[1] == .zero or args.ptr[1].isUndefined()) break :brk ZigString.Slice.empty;
            break :brk try args.ptr[1].toSliceOrNull(globalThis);
        };

        defer message_value.deinit();

        this.flags.closed = true;
        this.websocket().end(code, message_value.slice());
        return .undefined;
    }

    pub fn terminate(
        this: *ServerWebSocket,
        globalThis: *JSC.JSGlobalObject,
        callframe: *JSC.CallFrame,
        // Since terminate() can lead to close() being called, let's always ensure the `this` value is up to date.
        this_value: JSC.JSValue,
    ) bun.JSError!JSValue {
        _ = globalThis;
        const args = callframe.arguments_old(2);
        _ = args;
        log("terminate()", .{});

        this.this_value = this_value;

        if (this.isClosed()) {
            return .undefined;
        }

        this.flags.closed = true;
        this.this_value.unprotect();
        this.websocket().close();

        return .undefined;
    }

    pub fn getBinaryType(
        this: *ServerWebSocket,
        globalThis: *JSC.JSGlobalObject,
    ) JSValue {
        log("getBinaryType()", .{});

        return switch (this.flags.binary_type) {
            .Uint8Array => bun.String.static("uint8array").toJS(globalThis),
            .Buffer => bun.String.static("nodebuffer").toJS(globalThis),
            .ArrayBuffer => bun.String.static("arraybuffer").toJS(globalThis),
            else => @panic("Invalid binary type"),
        };
    }

    pub fn setBinaryType(this: *ServerWebSocket, globalThis: *JSC.JSGlobalObject, value: JSC.JSValue) callconv(.C) bool {
        log("setBinaryType()", .{});

        const btype = JSC.BinaryType.fromJSValue(globalThis, value) catch return false;
        switch (btype orelse
            // some other value which we don't support
            .Float64Array) {
            .ArrayBuffer, .Buffer, .Uint8Array => |val| {
                this.flags.binary_type = val;
                return true;
            },
            else => {
                globalThis.throw("binaryType must be either \"uint8array\" or \"arraybuffer\" or \"nodebuffer\"", .{}) catch {};
                return false;
            },
        }
    }

    pub fn getBufferedAmount(
        this: *ServerWebSocket,
        _: *JSC.JSGlobalObject,
        _: *JSC.CallFrame,
    ) bun.JSError!JSValue {
        log("getBufferedAmount()", .{});

        if (this.isClosed()) {
            return JSValue.jsNumber(0);
        }

        return JSValue.jsNumber(this.websocket().getBufferedAmount());
    }
    pub fn subscribe(
        this: *ServerWebSocket,
        globalThis: *JSC.JSGlobalObject,
        callframe: *JSC.CallFrame,
    ) bun.JSError!JSValue {
        const args = callframe.arguments_old(1);
        if (args.len < 1) {
            return globalThis.throw("subscribe requires at least 1 argument", .{});
        }

        if (this.isClosed()) {
            return JSValue.jsBoolean(true);
        }

        if (!args.ptr[0].isString()) {
            return globalThis.throwInvalidArgumentTypeValue("topic", "string", args.ptr[0]);
        }

        var topic = try args.ptr[0].toSlice(globalThis, bun.default_allocator);
        defer topic.deinit();

        if (topic.len == 0) {
            return globalThis.throw("subscribe requires a non-empty topic name", .{});
        }

        return JSValue.jsBoolean(this.websocket().subscribe(topic.slice()));
    }
    pub fn unsubscribe(this: *ServerWebSocket, globalThis: *JSC.JSGlobalObject, callframe: *JSC.CallFrame) bun.JSError!JSValue {
        const args = callframe.arguments_old(1);
        if (args.len < 1) {
            return globalThis.throw("unsubscribe requires at least 1 argument", .{});
        }

        if (this.isClosed()) {
            return JSValue.jsBoolean(true);
        }

        if (!args.ptr[0].isString()) {
            return globalThis.throwInvalidArgumentTypeValue("topic", "string", args.ptr[0]);
        }

        var topic = try args.ptr[0].toSlice(globalThis, bun.default_allocator);
        defer topic.deinit();

        if (topic.len == 0) {
            return globalThis.throw("unsubscribe requires a non-empty topic name", .{});
        }

        return JSValue.jsBoolean(this.websocket().unsubscribe(topic.slice()));
    }
    pub fn isSubscribed(
        this: *ServerWebSocket,
        globalThis: *JSC.JSGlobalObject,
        callframe: *JSC.CallFrame,
    ) bun.JSError!JSValue {
        const args = callframe.arguments_old(1);
        if (args.len < 1) {
            return globalThis.throw("isSubscribed requires at least 1 argument", .{});
        }

        if (this.isClosed()) {
            return JSValue.jsBoolean(false);
        }

        if (!args.ptr[0].isString()) {
            return globalThis.throwInvalidArgumentTypeValue("topic", "string", args.ptr[0]);
        }

        var topic = try args.ptr[0].toSlice(globalThis, bun.default_allocator);
        defer topic.deinit();

        if (topic.len == 0) {
            return globalThis.throw("isSubscribed requires a non-empty topic name", .{});
        }

        return JSValue.jsBoolean(this.websocket().isSubscribed(topic.slice()));
    }

    pub fn getRemoteAddress(
        this: *ServerWebSocket,
        globalThis: *JSC.JSGlobalObject,
    ) JSValue {
        if (this.isClosed()) {
            return JSValue.jsUndefined();
        }

        var buf: [64]u8 = [_]u8{0} ** 64;
        var text_buf: [512]u8 = undefined;

        const address_bytes = this.websocket().getRemoteAddress(&buf);
        const address: std.net.Address = switch (address_bytes.len) {
            4 => std.net.Address.initIp4(address_bytes[0..4].*, 0),
            16 => std.net.Address.initIp6(address_bytes[0..16].*, 0, 0, 0),
            else => return JSValue.jsUndefined(),
        };

        const text = bun.fmt.formatIp(address, &text_buf) catch unreachable;
        return bun.String.createUTF8ForJS(globalThis, text);
    }
};

<<<<<<< HEAD
/// State machine to handle loading plugins asynchronously. This structure is not thread-safe.
const ServePlugins = struct {
    state: State,
    ref_count: u32 = 1,

    /// Reference count is incremented while there are other objects that are waiting on plugin loads.
    pub usingnamespace bun.NewRefCounted(ServePlugins, deinit, null);

    pub const State = union(enum) {
        unqueued: []const []const u8,
        pending: struct {
            /// Promise may be empty if the plugin load finishes synchronously.
            plugin: *bun.JSC.API.JSBundler.Plugin,
            promise: JSC.JSPromise.Strong,

            // In practice, only one of these two will be populated.
            html_bundle_routes: std.ArrayListUnmanaged(*HTMLBundle.Route),
            dev_server: ?*bun.bake.DevServer,
        },
        loaded: *bun.JSC.API.JSBundler.Plugin,
        /// Error information is not stored as it is already reported.
        err,
    };
=======
pub const NodeHTTPResponse = struct {
    response: uws.AnyResponse,
    onDataCallback: JSC.Strong = .empty,
    onWritableCallback: JSC.Strong = .empty,
    onAbortedCallback: JSC.Strong = .empty,
>>>>>>> 74768449

    ref_count: u32 = 1,
    js_ref: JSC.Ref = .{},
    aborted: bool = false,
    finished: bool = false,
    ended: bool = false,
    upgraded: bool = false,
    is_request_pending: bool = true,
    body_read_state: BodyReadState = .none,
    body_read_ref: JSC.Ref = .{},
    promise: JSC.Strong = .empty,
    server: AnyServer,

    /// When you call pause() on the node:http IncomingMessage
    /// We might've already read from the socket.
    /// So we need to buffer that data.
    /// This should be pretty uncommon though.
    buffered_request_body_data_during_pause: bun.ByteList = .{},
    is_data_buffered_during_pause: bool = false,
    /// Did we receive the last chunk of data during pause?
    is_data_buffered_during_pause_last: bool = false,

    upgrade_context: UpgradeCTX = .{},

    const log = bun.Output.scoped(.NodeHTTPResponse, false);
    pub usingnamespace JSC.Codegen.JSNodeHTTPResponse;
    pub usingnamespace bun.NewRefCounted(@This(), deinit, null);

    pub const UpgradeCTX = struct {
        context: ?*uws.uws_socket_context_t = null,
        // request will be detached when go async
        request: ?*uws.Request = null,

        // we need to store this, if we wanna to enable async upgrade
        sec_websocket_key: []const u8 = "",
        sec_websocket_protocol: []const u8 = "",
        sec_websocket_extensions: []const u8 = "",

        // this can be called multiple times
        pub fn deinit(this: *UpgradeCTX) void {
            const sec_websocket_key = this.sec_websocket_key;
            const sec_websocket_protocol = this.sec_websocket_protocol;
            const sec_websocket_extensions = this.sec_websocket_extensions;
            this.* = .{};
            if (sec_websocket_extensions.len > 0) bun.default_allocator.free(sec_websocket_extensions);
            if (sec_websocket_protocol.len > 0) bun.default_allocator.free(sec_websocket_protocol);
            if (sec_websocket_key.len > 0) bun.default_allocator.free(sec_websocket_key);
        }

        pub fn preserveWebSocketHeadersIfNeeded(this: *UpgradeCTX) void {
            if (this.request) |request| {
                this.request = null;

                const sec_websocket_key = request.header("sec-websocket-key") orelse "";
                const sec_websocket_protocol = request.header("sec-websocket-protocol") orelse "";
                const sec_websocket_extensions = request.header("sec-websocket-extensions") orelse "";

                if (sec_websocket_key.len > 0) {
                    this.sec_websocket_key = bun.default_allocator.dupe(u8, sec_websocket_key) catch bun.outOfMemory();
                }
                if (sec_websocket_protocol.len > 0) {
                    this.sec_websocket_protocol = bun.default_allocator.dupe(u8, sec_websocket_protocol) catch bun.outOfMemory();
                }
                if (sec_websocket_extensions.len > 0) {
                    this.sec_websocket_extensions = bun.default_allocator.dupe(u8, sec_websocket_extensions) catch bun.outOfMemory();
                }
            }
        }
    };

    pub const BodyReadState = enum(u8) {
        none = 0,
        pending = 1,
        done = 2,
    };

    extern "C" fn Bun__getNodeHTTPResponseThisValue(c_int, *anyopaque) JSC.JSValue;
    fn getThisValue(this: *NodeHTTPResponse) JSC.JSValue {
        return Bun__getNodeHTTPResponseThisValue(@intFromBool(this.response == .SSL), this.response.socket());
    }

    extern "C" fn Bun__getNodeHTTPServerSocketThisValue(c_int, *anyopaque) JSC.JSValue;
    fn getServerSocketValue(this: *NodeHTTPResponse) JSC.JSValue {
        return Bun__getNodeHTTPServerSocketThisValue(@intFromBool(this.response == .SSL), this.response.socket());
    }

<<<<<<< HEAD
    pub fn getOrStartLoad(this: *ServePlugins, global: *JSC.JSGlobalObject, cb: Callback) bun.OOM!GetOrStartLoadResult {
        sw: switch (this.state) {
            .unqueued => {
                this.loadAndResolvePlugins(global, cb == .dev_server);
                continue :sw this.state; // could jump to any branch if synchronously resolved
            },
            .pending => |*pending| {
                switch (cb) {
                    .html_bundle_route => |route| {
                        route.ref();
                        try pending.html_bundle_routes.append(bun.default_allocator, route);
                    },
                    .dev_server => |server| {
                        assert(pending.dev_server == null or pending.dev_server == server); // one dev server per server
                        pending.dev_server = server;
                    },
                }
                return .pending;
            },
            .loaded => |plugins| return .{ .ready = plugins },
            .err => return .err,
=======
    extern "C" fn Bun__setNodeHTTPServerSocketUsSocketValue(JSC.JSValue, *anyopaque) void;

    pub fn upgrade(this: *NodeHTTPResponse, data_value: JSValue, sec_websocket_protocol: ZigString, sec_websocket_extensions: ZigString) bool {
        const upgrade_ctx = this.upgrade_context.context orelse return false;
        const ws_handler = this.server.webSocketHandler() orelse return false;
        const socketValue = this.getServerSocketValue();

        defer {
            this.setOnAbortedHandler();
            this.upgrade_context.deinit();
>>>>>>> 74768449
        }
        data_value.ensureStillAlive();

<<<<<<< HEAD
    extern fn JSBundlerPlugin__loadAndResolvePluginsForServe(
        plugin: *bun.JSC.API.JSBundler.Plugin,
        plugins: JSC.JSValue,
        bunfig_folder: JSC.JSValue,
        has_hmr: bool,
    ) JSValue;

    fn loadAndResolvePlugins(this: *ServePlugins, global: *JSC.JSGlobalObject, has_hmr: bool) void {
        bun.assert(this.state == .unqueued);
        const plugin_list = this.state.unqueued;
        const bunfig_folder = bun.path.dirname(global.bunVM().transpiler.options.bunfig_path, .auto);
=======
        const ws = ServerWebSocket.new(.{
            .handler = ws_handler,
            .this_value = data_value,
        });

        var new_socket: ?*uws.Socket = null;
        defer if (new_socket) |socket| {
            this.upgraded = true;
            Bun__setNodeHTTPServerSocketUsSocketValue(socketValue, socket);
            defer this.js_ref.unref(JSC.VirtualMachine.get());
            switch (this.response) {
                .SSL => this.response = uws.AnyResponse.init(uws.NewApp(true).Response.castRes(@alignCast(@ptrCast(socket)))),
                .TCP => this.response = uws.AnyResponse.init(uws.NewApp(false).Response.castRes(@alignCast(@ptrCast(socket)))),
            }
        };
>>>>>>> 74768449

        if (this.upgrade_context.request) |request| {
            this.upgrade_context = .{};

            var sec_websocket_protocol_str: ?ZigString.Slice = null;
            var sec_websocket_extensions_str: ?ZigString.Slice = null;

            const sec_websocket_protocol_value = brk: {
                if (sec_websocket_protocol.isEmpty()) {
                    break :brk request.header("sec-websocket-protocol") orelse "";
                }
                sec_websocket_protocol_str = sec_websocket_protocol.toSlice(bun.default_allocator);
                break :brk sec_websocket_protocol_str.?.slice();
            };

<<<<<<< HEAD
        global.bunVM().eventLoop().enter();
        const result = JSBundlerPlugin__loadAndResolvePluginsForServe(plugin, plugin_js_array, bunfig_folder_bunstr, has_hmr);
        global.bunVM().eventLoop().exit();
=======
            const sec_websocket_extensions_value = brk: {
                if (sec_websocket_extensions.isEmpty()) {
                    break :brk request.header("sec-websocket-extensions") orelse "";
                }
                sec_websocket_extensions_str = sec_websocket_protocol.toSlice(bun.default_allocator);
                break :brk sec_websocket_extensions_str.?.slice();
            };
            defer {
                if (sec_websocket_protocol_str) |str| str.deinit();
                if (sec_websocket_extensions_str) |str| str.deinit();
            }
>>>>>>> 74768449

            new_socket = this.response.upgrade(
                *ServerWebSocket,
                ws,
                request.header("sec-websocket-key") orelse "",
                sec_websocket_protocol_value,
                sec_websocket_extensions_value,
                upgrade_ctx,
            );
            return true;
        }

        var sec_websocket_protocol_str: ?ZigString.Slice = null;
        var sec_websocket_extensions_str: ?ZigString.Slice = null;

        const sec_websocket_protocol_value = brk: {
            if (sec_websocket_protocol.isEmpty()) {
                break :brk this.upgrade_context.sec_websocket_protocol;
            }
            sec_websocket_protocol_str = sec_websocket_protocol.toSlice(bun.default_allocator);
            break :brk sec_websocket_protocol_str.?.slice();
        };

        const sec_websocket_extensions_value = brk: {
            if (sec_websocket_extensions.isEmpty()) {
                break :brk this.upgrade_context.sec_websocket_extensions;
            }
            sec_websocket_extensions_str = sec_websocket_protocol.toSlice(bun.default_allocator);
            break :brk sec_websocket_extensions_str.?.slice();
        };
        defer {
            if (sec_websocket_protocol_str) |str| str.deinit();
            if (sec_websocket_extensions_str) |str| str.deinit();
        }

        new_socket = this.response.upgrade(
            *ServerWebSocket,
            ws,
            this.upgrade_context.sec_websocket_key,
            sec_websocket_protocol_value,
            sec_websocket_extensions_value,
            upgrade_ctx,
        );
        return true;
    }
    pub fn maybeStopReadingBody(this: *NodeHTTPResponse, vm: *JSC.VirtualMachine) void {
        this.upgrade_context.deinit(); // we can discard the upgrade context now

        if ((this.aborted or this.ended) and (this.body_read_ref.has or this.body_read_state == .pending) and !this.onDataCallback.has()) {
            const had_ref = this.body_read_ref.has;
            this.response.clearOnData();
            this.body_read_ref.unref(vm);
            this.body_read_state = .done;

            if (had_ref) {
                this.markRequestAsDoneIfNecessary();
            }

            this.deref();
        }
    }

    pub fn shouldRequestBePending(this: *const NodeHTTPResponse) bool {
        if (this.aborted) {
            return false;
        }

        if (this.ended) {
            return this.body_read_state == .pending;
        }

        return true;
    }

    pub fn dumpRequestBody(this: *NodeHTTPResponse, globalObject: *JSC.JSGlobalObject, callframe: *JSC.CallFrame) bun.JSError!JSC.JSValue {
        _ = globalObject; // autofix
        _ = callframe; // autofix
        if (this.buffered_request_body_data_during_pause.len > 0) {
            this.buffered_request_body_data_during_pause.deinitWithAllocator(bun.default_allocator);
        }
        if (!this.finished) {
            this.clearOnDataCallback();
        }

        return .undefined;
    }

    fn markRequestAsDone(this: *NodeHTTPResponse) void {
        log("markRequestAsDone()", .{});
        this.is_request_pending = false;

        this.clearJSValues();
        this.clearOnDataCallback();
        this.upgrade_context.deinit();

        this.buffered_request_body_data_during_pause.deinitWithAllocator(bun.default_allocator);
        const server = this.server;
        this.js_ref.unref(JSC.VirtualMachine.get());
        this.deref();
        server.onRequestComplete();
    }

    fn markRequestAsDoneIfNecessary(this: *NodeHTTPResponse) void {
        if (this.is_request_pending and !this.shouldRequestBePending()) {
            this.markRequestAsDone();
        }
    }

    pub fn create(
        any_server_tag: u64,
        globalObject: *JSC.JSGlobalObject,
        has_body: *i32,
        request: *uws.Request,
        is_ssl: i32,
        response_ptr: *anyopaque,
        upgrade_ctx: ?*anyopaque,
        node_response_ptr: *?*NodeHTTPResponse,
    ) callconv(.C) JSC.JSValue {
        const vm = globalObject.bunVM();
        if ((HTTP.Method.which(request.method()) orelse HTTP.Method.OPTIONS).hasRequestBody()) {
            const req_len: usize = brk: {
                if (request.header("content-length")) |content_length| {
                    break :brk std.fmt.parseInt(usize, content_length, 10) catch 0;
                }

                break :brk 0;
            };

            has_body.* = @intFromBool(req_len > 0 or request.header("transfer-encoding") != null);
        }

        const response = NodeHTTPResponse.new(.{
            .upgrade_context = .{
                .context = @ptrCast(upgrade_ctx),
                .request = request,
            },
            .server = AnyServer{ .ptr = AnyServer.Ptr.from(@ptrFromInt(any_server_tag)) },
            .response = switch (is_ssl != 0) {
                true => uws.AnyResponse{ .SSL = @ptrCast(response_ptr) },
                false => uws.AnyResponse{ .TCP = @ptrCast(response_ptr) },
            },
            .body_read_state = if (has_body.* != 0) .pending else .none,
            // 1 - the HTTP response
            // 1 - the JS object
            // 1 - the Server handler.
            // 1 - the onData callback (request bod)
            .ref_count = if (has_body.* != 0) 4 else 3,
        });
        if (has_body.* != 0) {
            response.body_read_ref.ref(vm);
        }
        response.js_ref.ref(vm);
        const js_this = response.toJS(globalObject);
        node_response_ptr.* = response;
        return js_this;
    }

    pub fn setOnAbortedHandler(this: *NodeHTTPResponse) void {
        // Don't overwrite WebSocket user data
        if (!this.upgraded) {
            this.response.onAborted(*NodeHTTPResponse, onAbort, this);
            this.response.onTimeout(*NodeHTTPResponse, onTimeout, this);
        }
        // detach and
        this.upgrade_context.preserveWebSocketHeadersIfNeeded();
    }

    fn isDone(this: *const NodeHTTPResponse) bool {
        return this.finished or this.ended or this.aborted;
    }

    pub fn getEnded(this: *const NodeHTTPResponse, _: *JSC.JSGlobalObject) JSC.JSValue {
        return JSC.JSValue.jsBoolean(this.ended);
    }

    pub fn getFinished(this: *const NodeHTTPResponse, _: *JSC.JSGlobalObject) JSC.JSValue {
        return JSC.JSValue.jsBoolean(this.finished);
    }

    pub fn getAborted(this: *const NodeHTTPResponse, _: *JSC.JSGlobalObject) JSC.JSValue {
        return JSC.JSValue.jsBoolean(this.aborted);
    }

    pub fn getHasBody(this: *const NodeHTTPResponse, _: *JSC.JSGlobalObject) JSC.JSValue {
        var result: i32 = 0;
        switch (this.body_read_state) {
            .none => {},
            .pending => result |= 1 << 1,
            .done => result |= 1 << 2,
        }
        if (this.buffered_request_body_data_during_pause.len > 0) {
            result |= 1 << 3;
        }
        if (this.is_data_buffered_during_pause_last) {
            result |= 1 << 2;
        }

        return JSC.JSValue.jsNumber(result);
    }

    pub fn getBufferedAmount(this: *const NodeHTTPResponse, _: *JSC.JSGlobalObject) JSC.JSValue {
        if (this.finished) {
            return JSC.JSValue.jsNull();
        }

        return JSC.JSValue.jsNumber(this.response.getBufferedAmount());
    }

    pub fn jsRef(this: *NodeHTTPResponse, globalObject: *JSC.JSGlobalObject, _: *JSC.CallFrame) bun.JSError!JSC.JSValue {
        if (!this.isDone()) {
            this.js_ref.ref(globalObject.bunVM());
        }
        return .undefined;
    }

    pub fn jsUnref(this: *NodeHTTPResponse, globalObject: *JSC.JSGlobalObject, _: *JSC.CallFrame) bun.JSError!JSC.JSValue {
        if (!this.isDone()) {
            this.js_ref.unref(globalObject.bunVM());
        }
        return .undefined;
    }

    fn handleEndedIfNecessary(state: uws.State, globalObject: *JSC.JSGlobalObject) bun.JSError!void {
        if (!state.isResponsePending()) {
            return globalObject.ERR_HTTP_HEADERS_SENT("Stream is already ended", .{}).throw();
        }
    }

    extern "C" fn NodeHTTPServer__writeHead_http(
        globalObject: *JSC.JSGlobalObject,
        statusMessage: [*]const u8,
        statusMessageLength: usize,
        headersObjectValue: JSC.JSValue,
        response: *anyopaque,
    ) void;

    extern "C" fn NodeHTTPServer__writeHead_https(
        globalObject: *JSC.JSGlobalObject,
        statusMessage: [*]const u8,
        statusMessageLength: usize,
        headersObjectValue: JSC.JSValue,
        response: *anyopaque,
    ) void;

    pub fn writeHead(this: *NodeHTTPResponse, globalObject: *JSC.JSGlobalObject, callframe: *JSC.CallFrame) bun.JSError!JSC.JSValue {
        const arguments = callframe.argumentsUndef(3).slice();

        if (this.isDone()) {
            return globalObject.ERR_STREAM_ALREADY_FINISHED("Stream is already ended", .{}).throw();
        }

        const state = this.response.state();
        try handleEndedIfNecessary(state, globalObject);

        const status_code_value = if (arguments.len > 0) arguments[0] else .undefined;
        const status_message_value = if (arguments.len > 1 and arguments[1] != .null) arguments[1] else .undefined;
        const headers_object_value = if (arguments.len > 2 and arguments[2] != .null) arguments[2] else .undefined;

        const status_code: i32 = brk: {
            if (status_code_value != .undefined) {
                break :brk globalObject.validateIntegerRange(status_code_value, i32, 200, .{
                    .min = 100,
                    .max = 599,
                }) catch return error.JSError;
            }

            break :brk 200;
        };

        var stack_fallback = std.heap.stackFallback(256, bun.default_allocator);
        const allocator = stack_fallback.get();
        const status_message_slice = if (status_message_value != .undefined)
            try status_message_value.toSlice(globalObject, allocator)
        else
            ZigString.Slice.empty;
        defer status_message_slice.deinit();

        if (globalObject.hasException()) {
            return error.JSError;
        }

        if (state.isHttpStatusCalled()) {
            return globalObject.ERR_HTTP_HEADERS_SENT("Stream already started", .{}).throw();
        }

        do_it: {
            if (status_message_slice.len == 0) {
                if (HTTPStatusText.get(@intCast(status_code))) |status_message| {
                    writeHeadInternal(this.response, globalObject, status_message, headers_object_value);
                    break :do_it;
                }
            }

            const message = if (status_message_slice.len > 0) status_message_slice.slice() else "HM";
            const status_message = std.fmt.allocPrint(allocator, "{d} {s}", .{ status_code, message }) catch bun.outOfMemory();
            defer allocator.free(status_message);
            writeHeadInternal(this.response, globalObject, status_message, headers_object_value);
            break :do_it;
        }

        return .undefined;
    }

    fn writeHeadInternal(response: uws.AnyResponse, globalObject: *JSC.JSGlobalObject, status_message: []const u8, headers: JSC.JSValue) void {
        log("writeHeadInternal({s})", .{status_message});
        switch (response) {
            .TCP => NodeHTTPServer__writeHead_http(globalObject, status_message.ptr, status_message.len, headers, @ptrCast(response.TCP)),
            .SSL => NodeHTTPServer__writeHead_https(globalObject, status_message.ptr, status_message.len, headers, @ptrCast(response.SSL)),
        }
    }

    pub fn writeContinue(this: *NodeHTTPResponse, globalObject: *JSC.JSGlobalObject, callframe: *JSC.CallFrame) JSC.JSValue {
        const arguments = callframe.arguments_old(1).slice();
        _ = arguments; // autofix
        if (this.isDone()) {
            return .undefined;
        }

        const state = this.response.state();
        try handleEndedIfNecessary(state, globalObject);

        this.response.writeContinue();
        return .undefined;
    }

    pub const AbortEvent = enum(u8) {
        none = 0,
        abort = 1,
        timeout = 2,
    };

    fn handleAbortOrTimeout(this: *NodeHTTPResponse, comptime event: AbortEvent) void {
        if (this.finished) {
            return;
        }

        if (event == .abort) {
            this.aborted = true;
        }

        this.ref();
        defer this.deref();
        defer if (event == .abort) this.markRequestAsDoneIfNecessary();

        const js_this: JSValue = this.getThisValue();
        if (this.onAbortedCallback.get()) |on_aborted| {
            defer {
                if (event == .abort) {
                    this.onAbortedCallback.deinit();
                }
            }
            const globalThis = JSC.VirtualMachine.get().global;
            const vm = globalThis.bunVM();
            const event_loop = vm.eventLoop();

            event_loop.runCallback(on_aborted, globalThis, js_this, &.{
                JSC.JSValue.jsNumber(@intFromEnum(event)),
            });
        }

        if (event == .abort) {
            this.onDataOrAborted("", true, .abort);
        }
    }

    pub fn onAbort(this: *NodeHTTPResponse, response: uws.AnyResponse) void {
        _ = response; // autofix
        log("onAbort", .{});
        this.handleAbortOrTimeout(.abort);
    }

    pub fn onTimeout(this: *NodeHTTPResponse, response: uws.AnyResponse) void {
        _ = response; // autofix
        log("onTimeout", .{});
        this.handleAbortOrTimeout(.timeout);
    }

    pub fn doPause(this: *NodeHTTPResponse, globalObject: *JSC.JSGlobalObject, callframe: *JSC.CallFrame) bun.JSError!JSC.JSValue {
        _ = globalObject; // autofix
        _ = callframe; // autofix
        if (this.finished or this.aborted) {
            return .false;
        }
        if (this.body_read_ref.has and !this.onDataCallback.has()) {
            this.is_data_buffered_during_pause = true;
            this.response.onData(*NodeHTTPResponse, onBufferRequestBodyWhilePaused, this);
        }

        this.response.pause();
        return .true;
    }

    pub fn drainRequestBody(this: *NodeHTTPResponse, globalObject: *JSC.JSGlobalObject, callframe: *JSC.CallFrame) bun.JSError!JSC.JSValue {
        _ = callframe; // autofix
        return this.drainBufferedRequestBodyFromPause(globalObject) orelse .undefined;
    }

    fn drainBufferedRequestBodyFromPause(this: *NodeHTTPResponse, globalObject: *JSC.JSGlobalObject) ?JSC.JSValue {
        if (this.buffered_request_body_data_during_pause.len > 0) {
            const result = JSC.JSValue.createBuffer(globalObject, this.buffered_request_body_data_during_pause.slice(), bun.default_allocator);
            this.buffered_request_body_data_during_pause = .{};
            return result;
        }
        return null;
    }

    pub fn doResume(this: *NodeHTTPResponse, globalObject: *JSC.JSGlobalObject, callframe: *JSC.CallFrame) bun.JSError!JSC.JSValue {
        _ = callframe; // autofix
        if (this.finished or this.aborted) {
            return .false;
        }

        var result = JSC.JSValue.true;
        if (this.is_data_buffered_during_pause) {
            this.response.clearOnData();
            this.is_data_buffered_during_pause = false;
        }

        if (this.drainBufferedRequestBodyFromPause(globalObject)) |buffered_data| {
            result = buffered_data;
        }

        this.response.@"resume"();
        return result;
    }

    fn onRequestComplete(this: *NodeHTTPResponse) void {
        if (this.finished) {
            return;
        }
        log("onRequestComplete", .{});
        this.finished = true;
        this.js_ref.unref(JSC.VirtualMachine.get());

        this.clearJSValues();
        this.markRequestAsDoneIfNecessary();
    }

    pub export fn Bun__NodeHTTPRequest__onResolve(globalObject: *JSC.JSGlobalObject, callframe: *JSC.CallFrame) callconv(JSC.conv) JSC.JSValue {
        log("onResolve", .{});
        const arguments = callframe.arguments_old(2).slice();
        const this: *NodeHTTPResponse = arguments[1].as(NodeHTTPResponse).?;
        this.promise.deinit();
        defer this.deref();
        this.maybeStopReadingBody(globalObject.bunVM());

        if (!this.finished and !this.aborted) {
            this.clearJSValues();
            this.response.clearAborted();
            this.response.clearOnData();
            this.response.clearOnWritable();
            this.response.clearTimeout();
            if (this.response.state().isResponsePending()) {
                this.response.endWithoutBody(this.response.state().isHttpConnectionClose());
            }
            this.onRequestComplete();
        }

        return .undefined;
    }

    pub export fn Bun__NodeHTTPRequest__onReject(globalObject: *JSC.JSGlobalObject, callframe: *JSC.CallFrame) callconv(JSC.conv) JSC.JSValue {
        const arguments = callframe.arguments_old(2).slice();
        const err = arguments[0];
        const this: *NodeHTTPResponse = arguments[1].as(NodeHTTPResponse).?;
        this.promise.deinit();
        this.maybeStopReadingBody(globalObject.bunVM());

        defer this.deref();

        if (!this.finished and !this.aborted) {
            this.clearJSValues();
            this.response.clearAborted();
            this.response.clearOnData();
            this.response.clearOnWritable();
            this.response.clearTimeout();
            if (!this.response.state().isHttpStatusCalled()) {
                this.response.writeStatus("500 Internal Server Error");
            }
            this.response.endStream(this.response.state().isHttpConnectionClose());
            this.onRequestComplete();
        }

        _ = globalObject.bunVM().uncaughtException(globalObject, err, true);
        return .undefined;
    }

    fn clearJSValues(this: *NodeHTTPResponse) void {
        // Promise is handled separately.
        this.onWritableCallback.deinit();
        this.onAbortedCallback.deinit();
    }

    pub fn abort(this: *NodeHTTPResponse, globalObject: *JSC.JSGlobalObject, callframe: *JSC.CallFrame) bun.JSError!JSC.JSValue {
        _ = globalObject; // autofix
        _ = callframe; // autofix
        if (this.isDone()) {
            return .undefined;
        }

        this.aborted = true;
        const state = this.response.state();
        if (state.isHttpEndCalled()) {
            return .undefined;
        }

        this.response.clearAborted();
        this.response.clearOnData();
        this.response.clearOnWritable();
        this.response.clearTimeout();
        this.response.endWithoutBody(true);
        this.onRequestComplete();
        return .undefined;
    }

    fn onBufferRequestBodyWhilePaused(this: *NodeHTTPResponse, chunk: []const u8, last: bool) void {
        this.buffered_request_body_data_during_pause.append(bun.default_allocator, chunk) catch bun.outOfMemory();
        if (last) {
            this.is_data_buffered_during_pause_last = true;
            if (this.body_read_ref.has) {
                this.body_read_ref.unref(JSC.VirtualMachine.get());
                this.markRequestAsDoneIfNecessary();
                this.deref();
            }
        }
    }

    fn onDataOrAborted(this: *NodeHTTPResponse, chunk: []const u8, last: bool, event: AbortEvent) void {
        if (last) {
            this.ref();
            this.body_read_state = .done;
        }

        defer {
            if (last) {
                if (this.body_read_ref.has) {
                    this.body_read_ref.unref(JSC.VirtualMachine.get());
                    this.markRequestAsDoneIfNecessary();
                    this.deref();
                }

                this.deref();
            }
        }

        if (this.onDataCallback.get()) |callback| {
            const globalThis = JSC.VirtualMachine.get().global;
            const event_loop = globalThis.bunVM().eventLoop();

            const bytes: JSC.JSValue = brk: {
                if (chunk.len > 0 and this.buffered_request_body_data_during_pause.len > 0) {
                    const buffer = JSC.JSValue.createBufferFromLength(globalThis, chunk.len + this.buffered_request_body_data_during_pause.len);
                    this.buffered_request_body_data_during_pause.deinitWithAllocator(bun.default_allocator);
                    if (buffer.asArrayBuffer(globalThis)) |array_buffer| {
                        var input = array_buffer.slice();
                        @memcpy(input[0..this.buffered_request_body_data_during_pause.len], this.buffered_request_body_data_during_pause.slice());
                        @memcpy(input[this.buffered_request_body_data_during_pause.len..], chunk);
                        break :brk buffer;
                    }
                }

                if (this.drainBufferedRequestBodyFromPause(globalThis)) |buffered_data| {
                    break :brk buffered_data;
                }

                if (chunk.len > 0) {
                    break :brk JSC.ArrayBuffer.createBuffer(globalThis, chunk);
                }
                break :brk .undefined;
            };

            event_loop.runCallback(callback, globalThis, .undefined, &.{
                bytes,
                JSC.JSValue.jsBoolean(last),
                JSC.JSValue.jsNumber(@intFromEnum(event)),
            });
        }
    }
    pub const BUN_DEBUG_REFCOUNT_NAME = "NodeHTTPServerResponse";
    pub fn onData(this: *NodeHTTPResponse, chunk: []const u8, last: bool) void {
        log("onData({d} bytes, is_last = {d})", .{ chunk.len, @intFromBool(last) });

        onDataOrAborted(this, chunk, last, .none);
    }

    fn onDrain(this: *NodeHTTPResponse, offset: u64, response: uws.AnyResponse) bool {
        log("onDrain({d})", .{offset});
        this.ref();
        defer this.deref();
        response.clearOnWritable();
        if (this.aborted or this.finished) {
            return false;
        }
        const on_writable = this.onWritableCallback.trySwap() orelse return false;
        const globalThis = JSC.VirtualMachine.get().global;
        const vm = globalThis.bunVM();

        response.corked(JSC.EventLoop.runCallback, .{ vm.eventLoop(), on_writable, globalThis, .undefined, &.{JSC.JSValue.jsNumberFromUint64(offset)} });
        if (this.aborted or this.finished) {
            return false;
        }

        return true;
    }

    fn writeOrEnd(
        this: *NodeHTTPResponse,
        globalObject: *JSC.JSGlobalObject,
        arguments: []const JSC.JSValue,
        comptime is_end: bool,
    ) bun.JSError!JSC.JSValue {
        if (this.isDone()) {
            return globalObject.ERR_STREAM_WRITE_AFTER_END("Stream already ended", .{}).throw();
        }

        const state = this.response.state();
        if (!state.isResponsePending()) {
            return globalObject.ERR_STREAM_WRITE_AFTER_END("Stream already ended", .{}).throw();
        }

        const input_value = if (arguments.len > 0) arguments[0] else .undefined;
        var encoding_value = if (arguments.len > 1) arguments[1] else .undefined;
        const callback_value = brk: {
            if ((encoding_value != .null and encoding_value != .undefined) and encoding_value.isCallable(globalObject.vm())) {
                encoding_value = .undefined;
                break :brk arguments[1];
            }

            if (arguments.len > 2 and arguments[2] != .undefined) {
                if (!arguments[2].isCallable(globalObject.vm())) {
                    return globalObject.throwInvalidArgumentTypeValue("callback", "function", arguments[2]);
                }

                break :brk arguments[2];
            }

            break :brk .undefined;
        };

        const string_or_buffer: JSC.Node.StringOrBuffer = brk: {
            if (input_value == .null or input_value == .undefined) {
                break :brk JSC.Node.StringOrBuffer.empty;
            }

            var encoding: JSC.Node.Encoding = .utf8;
            if (encoding_value != .undefined and encoding_value != .null) {
                if (!encoding_value.isString()) {
                    return globalObject.throwInvalidArgumentTypeValue("encoding", "string", encoding_value);
                }

                encoding = JSC.Node.Encoding.fromJS(encoding_value, globalObject) orelse {
                    return globalObject.throwInvalidArguments("Invalid encoding", .{});
                };
            }

            const result = JSC.Node.StringOrBuffer.fromJSWithEncoding(globalObject, bun.default_allocator, input_value, encoding) catch |err| return err;
            break :brk result orelse {
                return globalObject.throwInvalidArgumentTypeValue("input", "string or buffer", input_value);
            };
        };
        defer string_or_buffer.deinit();

        if (globalObject.hasException()) {
            return error.JSError;
        }

        const bytes = string_or_buffer.slice();

        if (comptime is_end) {
            log("end('{s}', {d})", .{ bytes[0..@min(bytes.len, 128)], bytes.len });
        } else {
            log("write('{s}', {d})", .{ bytes[0..@min(bytes.len, 128)], bytes.len });
        }

        if (is_end) {
            // Discard the body read ref if it's pending and no onData callback is set at this point.
            // This is the equivalent of req._dump().
            if (this.body_read_ref.has and this.body_read_state == .pending and !this.onDataCallback.has()) {
                this.body_read_ref.unref(JSC.VirtualMachine.get());
                this.deref();
                this.body_read_state = .none;
            }

            this.response.clearAborted();
            this.response.clearOnWritable();
            this.response.clearTimeout();
            this.ended = true;
            if (!state.isHttpWriteCalled() or bytes.len > 0) {
                this.response.end(bytes, state.isHttpConnectionClose());
            } else {
                this.response.endStream(state.isHttpConnectionClose());
            }
            this.onRequestComplete();

            return JSC.JSValue.jsNumberFromUint64(bytes.len);
        } else {
            switch (this.response.write(bytes)) {
                .want_more => |written| {
                    this.response.clearOnWritable();
                    this.onWritableCallback.clearWithoutDeallocation();
                    return JSC.JSValue.jsNumberFromUint64(written);
                },
                .backpressure => |written| {
                    if (callback_value != .undefined) {
                        this.onWritableCallback.set(globalObject, callback_value.withAsyncContextIfNeeded(globalObject));
                        this.response.onWritable(*NodeHTTPResponse, onDrain, this);
                    }
                    return JSC.JSValue.jsNumberFromInt64(-@as(i64, @intCast(written)));
                },
            }
        }
    }

    pub fn setOnWritable(this: *NodeHTTPResponse, globalObject: *JSC.JSGlobalObject, value: JSValue) bool {
        if (this.isDone() or value == .undefined) {
            this.onWritableCallback.clearWithoutDeallocation();
            return true;
        }

        this.onWritableCallback.set(globalObject, value.withAsyncContextIfNeeded(globalObject));
        return true;
    }

    pub fn getOnWritable(this: *NodeHTTPResponse, _: *JSC.JSGlobalObject) JSC.JSValue {
        return this.onWritableCallback.get() orelse .undefined;
    }

    pub fn getOnAbort(this: *NodeHTTPResponse, _: *JSC.JSGlobalObject) JSC.JSValue {
        return this.onAbortedCallback.get() orelse .undefined;
    }

    pub fn setOnAbort(this: *NodeHTTPResponse, globalObject: *JSC.JSGlobalObject, value: JSValue) bool {
        if (this.isDone() or value == .undefined) {
            this.onAbortedCallback.clearWithoutDeallocation();
            return true;
        }

        this.onAbortedCallback.set(globalObject, value.withAsyncContextIfNeeded(globalObject));
        return true;
    }

    pub fn getOnData(this: *NodeHTTPResponse, _: *JSC.JSGlobalObject) JSC.JSValue {
        return this.onDataCallback.get() orelse .undefined;
    }

    fn clearOnDataCallback(this: *NodeHTTPResponse) void {
        if (this.body_read_state != .none) {
            this.onDataCallback.deinit();
            if (!this.aborted)
                this.response.clearOnData();
            if (this.body_read_state != .done) {
                this.body_read_state = .done;
                if (this.body_read_ref.has) {
                    this.deref();
                }
            }
        }
    }

    pub fn setOnData(this: *NodeHTTPResponse, globalObject: *JSC.JSGlobalObject, value: JSValue) bool {
        if (value == .undefined or this.ended or this.aborted or this.body_read_state == .none or this.is_data_buffered_during_pause_last) {
            this.onDataCallback.deinit();
            defer {
                if (this.body_read_ref.has) {
                    this.body_read_ref.unref(globalObject.bunVM());
                    this.deref();
                }
            }
            switch (this.body_read_state) {
                .pending, .done => {
                    if (!this.finished and !this.aborted) {
                        this.response.clearOnData();
                    }
                    this.body_read_state = .done;
                },
                .none => {},
            }
            return true;
        }

        this.onDataCallback.set(globalObject, value.withAsyncContextIfNeeded(globalObject));
        this.response.onData(*NodeHTTPResponse, onData, this);
        this.is_data_buffered_during_pause = false;

        if (!this.body_read_ref.has) {
            this.ref();
            this.body_read_ref.ref(globalObject.bunVM());
        }

        return true;
    }

    pub fn write(this: *NodeHTTPResponse, globalObject: *JSC.JSGlobalObject, callframe: *JSC.CallFrame) bun.JSError!JSC.JSValue {
        const arguments = callframe.arguments_old(3).slice();

        return writeOrEnd(this, globalObject, arguments, false);
    }

    pub fn end(this: *NodeHTTPResponse, globalObject: *JSC.JSGlobalObject, callframe: *JSC.CallFrame) bun.JSError!JSC.JSValue {
        const arguments = callframe.arguments_old(3).slice();
        return writeOrEnd(this, globalObject, arguments, true);
    }

    fn handleCorked(globalObject: *JSC.JSGlobalObject, function: JSC.JSValue, result: *JSValue, is_exception: *bool) void {
        result.* = function.call(globalObject, .undefined, &.{}) catch |err| {
            result.* = globalObject.takeException(err);
            is_exception.* = true;
            return;
        };
    }

    export fn NodeHTTPResponse__setTimeout(this: *NodeHTTPResponse, seconds: JSC.JSValue, globalThis: *JSC.JSGlobalObject) bool {
        if (!seconds.isNumber()) {
            globalThis.throwInvalidArgumentTypeValue("timeout", "number", seconds) catch {};
            return false;
        }

        if (this.finished or this.aborted) {
            return false;
        }

        this.response.timeout(@intCast(@min(seconds.to(c_uint), 255)));
        return true;
    }

    pub fn cork(this: *NodeHTTPResponse, globalObject: *JSC.JSGlobalObject, callframe: *JSC.CallFrame) bun.JSError!JSC.JSValue {
        const arguments = callframe.arguments_old(1).slice();
        if (arguments.len == 0) {
            return globalObject.throwNotEnoughArguments("cork", 1, 0);
        }

        if (!arguments[0].isCallable(globalObject.vm())) {
            return globalObject.throwInvalidArgumentTypeValue("cork", "function", arguments[0]);
        }

        if (this.finished or this.aborted) {
            return globalObject.ERR_STREAM_ALREADY_FINISHED("Stream is already ended", .{}).throw();
        }

        var result: JSC.JSValue = .zero;
        var is_exception: bool = false;
        this.ref();
        defer this.deref();

        this.response.corked(handleCorked, .{ globalObject, arguments[0], &result, &is_exception });

        if (is_exception) {
            if (result != .zero) {
                return globalObject.throwValue(result);
            } else {
                return globalObject.throw("unknown error", .{});
            }
        }

        if (result == .zero) {
            return .undefined;
        }

        return result;
    }
    pub fn finalize(this: *NodeHTTPResponse) void {
        this.clearJSValues();
        this.deref();
    }

    pub fn deinit(this: *NodeHTTPResponse) void {
        bun.debugAssert(!this.body_read_ref.has);
        bun.debugAssert(!this.js_ref.has);
        bun.debugAssert(!this.is_request_pending);
        bun.debugAssert(this.aborted or this.finished);

        this.buffered_request_body_data_during_pause.deinitWithAllocator(bun.default_allocator);
        this.js_ref.unref(JSC.VirtualMachine.get());
        this.body_read_ref.unref(JSC.VirtualMachine.get());
        this.onAbortedCallback.deinit();
        this.onDataCallback.deinit();
        this.onWritableCallback.deinit();
        this.promise.deinit();
        this.destroy();
    }

    comptime {
        @export(&create, .{ .name = "NodeHTTPResponse__createForJS" });
    }
};

/// State machine to handle loading plugins asynchronously. This structure is not thread-safe.
const ServePlugins = struct {
    state: State,
    ref_count: u32 = 1,

    /// Reference count is incremented while there are other objects that are waiting on plugin loads.
    pub usingnamespace bun.NewRefCounted(ServePlugins, deinit, null);

    pub const State = union(enum) {
        unqueued: []const []const u8,
        pending: struct {
            /// Promise may be empty if the plugin load finishes synchronously.
            plugin: *bun.JSC.API.JSBundler.Plugin,
            promise: JSC.JSPromise.Strong,
            html_bundle_routes: std.ArrayListUnmanaged(*HTMLBundle.Route),
            dev_server: ?*bun.bake.DevServer,
        },
        loaded: *bun.JSC.API.JSBundler.Plugin,
        /// Error information is not stored as it is already reported.
        err,
    };

    pub const GetOrStartLoadResult = union(enum) {
        /// null = no plugins, used by server implementation
        ready: ?*bun.JSC.API.JSBundler.Plugin,
        pending,
        err,
    };

    pub const Callback = union(enum) {
        html_bundle_route: *HTMLBundle.Route,
        dev_server: *bun.bake.DevServer,
    };

    pub fn init(plugins: []const []const u8) *ServePlugins {
        return ServePlugins.new(.{ .state = .{ .unqueued = plugins } });
    }

    pub fn deinit(this: *ServePlugins) void {
        switch (this.state) {
            .unqueued => {},
            .pending => assert(false), // should have one ref while pending!
            .loaded => |loaded| loaded.deinit(),
            .err => {},
        }
        this.destroy();
    }

    pub fn getOrStartLoad(this: *ServePlugins, global: *JSC.JSGlobalObject, cb: Callback) bun.OOM!GetOrStartLoadResult {
        sw: switch (this.state) {
            .unqueued => {
                this.loadAndResolvePlugins(global);
                continue :sw this.state; // could jump to any branch if synchronously resolved
            },
            .pending => |*pending| {
                switch (cb) {
                    .html_bundle_route => |route| {
                        route.ref();
                        try pending.html_bundle_routes.append(bun.default_allocator, route);
                    },
                    .dev_server => |server| {
                        assert(pending.dev_server == null or pending.dev_server == server); // one dev server per server
                        pending.dev_server = server;
                    },
                }
                return .pending;
            },
            .loaded => |plugins| return .{ .ready = plugins },
            .err => return .err,
        }
    }

    extern fn JSBundlerPlugin__loadAndResolvePluginsForServe(
        plugin: *bun.JSC.API.JSBundler.Plugin,
        plugins: JSC.JSValue,
        bunfig_folder: JSC.JSValue,
    ) JSValue;

    fn loadAndResolvePlugins(this: *ServePlugins, global: *JSC.JSGlobalObject) void {
        bun.assert(this.state == .unqueued);
        const plugin_list = this.state.unqueued;
        const bunfig_folder = bun.path.dirname(global.bunVM().transpiler.options.bunfig_path, .auto);

        this.ref();
        defer this.deref();

        const plugin = bun.JSC.API.JSBundler.Plugin.create(global, .browser);
        var sfb = std.heap.stackFallback(@sizeOf(bun.String) * 4, bun.default_allocator);
        const alloc = sfb.get();
        const bunstring_array = alloc.alloc(bun.String, plugin_list.len) catch bun.outOfMemory();
        defer alloc.free(bunstring_array);
        for (plugin_list, bunstring_array) |raw_plugin, *out| {
            out.* = bun.String.init(raw_plugin);
        }
        const plugin_js_array = bun.String.toJSArray(global, bunstring_array);
        const bunfig_folder_bunstr = bun.String.createUTF8ForJS(global, bunfig_folder);

        this.state = .{ .pending = .{
            .promise = JSC.JSPromise.Strong.init(global),
            .plugin = plugin,
            .html_bundle_routes = .empty,
            .dev_server = null,
        } };

        global.bunVM().eventLoop().enter();
        const result = JSBundlerPlugin__loadAndResolvePluginsForServe(plugin, plugin_js_array, bunfig_folder_bunstr);
        global.bunVM().eventLoop().exit();

        // handle the case where js synchronously throws an error
        if (global.tryTakeException()) |e| {
            handleOnReject(this, global, e);
            return;
        }

        if (!result.isEmptyOrUndefinedOrNull()) {
            // handle the case where js returns a promise
            if (result.asAnyPromise()) |promise| {
                switch (promise.status(global.vm())) {
                    // promise not fulfilled yet
                    .pending => {
                        this.ref();
                        this.state.pending.promise.strong.set(global, promise.asValue(global));
                        promise.asValue(global).then(global, this, onResolveImpl, onRejectImpl);
                        return;
                    },
                    .fulfilled => {
                        handleOnResolve(this);
                        return;
                    },
                    .rejected => {
                        const value = promise.result(global.vm());
                        handleOnReject(this, global, value);
                        return;
                    },
                }
            }

            if (result.toError()) |e| {
                handleOnReject(this, global, e);
            } else {
                handleOnResolve(this);
            }
        }
    }

    pub const onResolve = JSC.toJSHostFunction(onResolveImpl);
    pub const onReject = JSC.toJSHostFunction(onRejectImpl);

    pub fn onResolveImpl(_: *JSC.JSGlobalObject, callframe: *JSC.CallFrame) bun.JSError!JSValue {
        ctxLog("onResolve", .{});

        const plugins_result, const plugins_js = callframe.argumentsAsArray(2);
        var plugins = plugins_js.asPromisePtr(ServePlugins);
        defer plugins.deref();
        plugins_result.ensureStillAlive();

        handleOnResolve(plugins);

        return JSValue.jsUndefined();
    }

    pub fn handleOnResolve(this: *ServePlugins) void {
        bun.assert(this.state == .pending);
        const pending = &this.state.pending;
        const plugin = pending.plugin;
        var html_bundle_routes = pending.html_bundle_routes;
        pending.html_bundle_routes = .empty;
        defer html_bundle_routes.deinit(bun.default_allocator);

        pending.promise.deinit();

        this.state = .{ .loaded = plugin };

        for (html_bundle_routes.items) |route| {
            route.onPluginsResolved(plugin) catch bun.outOfMemory();
            route.deref();
        }
        if (pending.dev_server) |server| {
            server.onPluginsResolved(plugin) catch bun.outOfMemory();
        }
    }

    pub fn onRejectImpl(globalThis: *JSC.JSGlobalObject, callframe: *JSC.CallFrame) bun.JSError!JSValue {
        ctxLog("onReject", .{});

        const error_js, const plugin_js = callframe.argumentsAsArray(2);
        const plugins = plugin_js.asPromisePtr(ServePlugins);
        handleOnReject(plugins, globalThis, error_js);

        return JSValue.jsUndefined();
    }

    pub fn handleOnReject(this: *ServePlugins, global: *JSC.JSGlobalObject, err: JSValue) void {
        bun.assert(this.state == .pending);
        const pending = &this.state.pending;
        var html_bundle_routes = pending.html_bundle_routes;
        pending.html_bundle_routes = .empty;
        defer html_bundle_routes.deinit(bun.default_allocator);
        pending.plugin.deinit();
        pending.promise.deinit();

        this.state = .err;

        for (html_bundle_routes.items) |route| {
            route.onPluginsRejected() catch bun.outOfMemory();
            route.deref();
        }
        if (pending.dev_server) |server| {
            server.onPluginsRejected() catch bun.outOfMemory();
        }

        Output.errGeneric("Failed to load plugins for Bun.serve:", .{});
        global.bunVM().runErrorHandler(err, null);
    }

    comptime {
        @export(&onResolve, .{ .name = "BunServe__onResolvePlugins" });
        @export(&onReject, .{ .name = "BunServe__onRejectPlugins" });
    }
};

const PluginsResult = union(enum) {
    pending,
    found: ?*bun.JSC.API.JSBundler.Plugin,
    err,
};

pub fn NewServer(comptime NamespaceType: type, comptime ssl_enabled_: bool, comptime debug_mode_: bool) type {
    return struct {
        pub usingnamespace NamespaceType;
        pub usingnamespace bun.New(@This());

        pub const ssl_enabled = ssl_enabled_;
        pub const debug_mode = debug_mode_;

        const ThisServer = @This();
        pub const RequestContext = NewRequestContext(ssl_enabled, debug_mode, @This());

        pub const App = uws.NewApp(ssl_enabled);

        listener: ?*App.ListenSocket = null,
        js_value: JSC.Strong = .empty,
        /// Potentially null before listen() is called, and once .destroy() is called.
        app: ?*App = null,
        vm: *JSC.VirtualMachine,
        globalThis: *JSGlobalObject,
        base_url_string_for_joining: string = "",
        config: ServerConfig = ServerConfig{},
        pending_requests: usize = 0,
        request_pool_allocator: *RequestContext.RequestContextStackAllocator = undefined,
        all_closed_promise: JSC.JSPromise.Strong = .{},

        listen_callback: JSC.AnyTask = undefined,
        allocator: std.mem.Allocator,
        poll_ref: Async.KeepAlive = .{},

        cached_hostname: bun.String = bun.String.empty,

        flags: packed struct(u4) {
            deinit_scheduled: bool = false,
            terminated: bool = false,
            has_js_deinited: bool = false,
            has_handled_all_closed_promise: bool = false,
        } = .{},

        plugins: ?*ServePlugins = null,
        plugin_routes: std.ArrayListUnmanaged(PluginRoute) = .empty,

        dev_server: ?*bun.bake.DevServer,

        /// These associate a route to the index in RouteList.cpp.
        /// User routes may get applied multiple times due to SNI.
        /// So we have to store it.
        user_routes: std.ArrayListUnmanaged(UserRoute) = .{},

        pub const doStop = JSC.wrapInstanceMethod(ThisServer, "stopFromJS", false);
        pub const dispose = JSC.wrapInstanceMethod(ThisServer, "disposeFromJS", false);
        pub const doUpgrade = JSC.wrapInstanceMethod(ThisServer, "onUpgrade", false);
        pub const doPublish = JSC.wrapInstanceMethod(ThisServer, "publish", false);
        pub const doReload = onReload;
        pub const doFetch = onFetch;
        pub const doRequestIP = JSC.wrapInstanceMethod(ThisServer, "requestIP", false);
        pub const doTimeout = timeout;

        const UserRoute = struct {
            id: u32,
            server: *ThisServer,
            route: UserRouteBuilder.RouteDeclaration,

            pub fn deinit(this: *UserRoute) void {
                this.route.deinit();
            }
        };

        const PluginRoute = struct { cb: JSC.Strong, path: []const u8, server: *ThisServer };

        /// Returns:
        /// - .ready if no plugin has to be loaded
        /// - .err if there is a cached failure. Currently, this requires restarting the entire server.
        /// - .pending if `callback` was stored. It will call `onPluginsResolved` or `onPluginsRejected` later.
        pub fn getOrLoadPlugins(server: *ThisServer, callback: ServePlugins.Callback) ServePlugins.GetOrStartLoadResult {
            if (server.plugins) |p| {
                return p.getOrStartLoad(server.globalThis, callback) catch bun.outOfMemory();
            }
            // no plugins
            return .{ .ready = null };
        }

        pub fn doSubscriberCount(this: *ThisServer, globalThis: *JSC.JSGlobalObject, callframe: *JSC.CallFrame) bun.JSError!JSC.JSValue {
            const arguments = callframe.arguments_old(1);
            if (arguments.len < 1) {
                return globalThis.throwNotEnoughArguments("subscriberCount", 1, 0);
            }

            if (arguments.ptr[0].isEmptyOrUndefinedOrNull()) {
                return globalThis.throwInvalidArguments("subscriberCount requires a topic name as a string", .{});
            }

            var topic = try arguments.ptr[0].toSlice(globalThis, bun.default_allocator);
            defer topic.deinit();

            if (topic.len == 0) {
                return JSValue.jsNumber(0);
            }

            return JSValue.jsNumber((this.app.?.numSubscribers(topic.slice())));
        }

        pub fn constructor(globalThis: *JSC.JSGlobalObject, _: *JSC.CallFrame) bun.JSError!*ThisServer {
            return globalThis.throw2("Server() is not a constructor", .{});
        }

        pub fn jsValueAssertAlive(server: *ThisServer) JSC.JSValue {
            bun.debugAssert(server.listener != null); // this assertion is only valid while listening
            return server.js_value.get() orelse brk: {
                bun.debugAssert(false);
                break :brk .undefined; // safe-ish
            };
        }

        pub fn requestIP(this: *ThisServer, request: *JSC.WebCore.Request) JSC.JSValue {
            if (this.config.address == .unix) return JSValue.jsNull();
            const info = request.request_context.getRemoteSocketInfo() orelse return JSValue.jsNull();
            return SocketAddress.createDTO(this.globalThis, info.ip, @intCast(info.port), info.is_ipv6);
        }

        pub fn memoryCost(this: *ThisServer) usize {
            return @sizeOf(ThisServer) +
                this.base_url_string_for_joining.len +
                this.config.memoryCost() +
                (if (this.dev_server) |dev| dev.memoryCost() else 0);
        }

        pub fn timeout(this: *ThisServer, globalObject: *JSC.JSGlobalObject, callframe: *JSC.CallFrame) bun.JSError!JSC.JSValue {
            const arguments = callframe.arguments_old(2).slice();
            if (arguments.len < 2 or arguments[0].isEmptyOrUndefinedOrNull()) {
                return globalObject.throwNotEnoughArguments("timeout", 2, arguments.len);
            }

            const seconds = arguments[1];

            if (this.config.address == .unix) {
                return JSValue.jsNull();
            }

            if (!seconds.isNumber()) {
                return this.globalThis.throw("timeout() requires a number", .{});
            }
            const value = seconds.to(c_uint);

            if (arguments[0].as(Request)) |request| {
                _ = request.request_context.setTimeout(value);
            } else if (arguments[0].as(NodeHTTPResponse)) |response| {
                if (!response.finished) {
                    _ = response.response.timeout(@intCast(@min(value, 255)));
                }
            } else {
                return this.globalThis.throwInvalidArguments("timeout() requires a Request object", .{});
            }

            return JSValue.jsUndefined();
        }

        pub fn setIdleTimeout(this: *ThisServer, seconds: c_uint) void {
            this.config.idleTimeout = @truncate(@min(seconds, 255));
        }

        pub fn appendStaticRoute(this: *ThisServer, path: []const u8, route: AnyRoute) !void {
            try this.config.appendStaticRoute(path, route);
        }

        pub fn publish(this: *ThisServer, globalThis: *JSC.JSGlobalObject, topic: ZigString, message_value: JSValue, compress_value: ?JSValue) bun.JSError!JSValue {
            if (this.config.websocket == null and (this.dev_server == null or this.dev_server.?.active_websocket_connections.size == 0))
                return JSValue.jsNumber(0);

            const app = this.app.?;

            if (topic.len == 0) {
                httplog("publish() topic invalid", .{});
                return globalThis.throw("publish requires a topic string", .{});
            }

            var topic_slice = topic.toSlice(bun.default_allocator);
            defer topic_slice.deinit();
            if (topic_slice.len == 0) {
                return globalThis.throw("publish requires a non-empty topic", .{});
            }

            const compress = (compress_value orelse JSValue.jsBoolean(true)).toBoolean();

            if (message_value.asArrayBuffer(globalThis)) |buffer| {
                return JSValue.jsNumber(
                    // if 0, return 0
                    // else return number of bytes sent
                    @as(i32, @intFromBool(uws.AnyWebSocket.publishWithOptions(ssl_enabled, app, topic_slice.slice(), buffer.slice(), .binary, compress))) * @as(i32, @intCast(@as(u31, @truncate(buffer.len)))),
                );
            }

            {
                var js_string = message_value.toString(globalThis);
                if (globalThis.hasException()) {
                    return .zero;
                }
                const view = js_string.view(globalThis);
                const slice = view.toSlice(bun.default_allocator);
                defer slice.deinit();

                defer js_string.ensureStillAlive();

                const buffer = slice.slice();
                return JSValue.jsNumber(
                    // if 0, return 0
                    // else return number of bytes sent
                    @as(i32, @intFromBool(uws.AnyWebSocket.publishWithOptions(ssl_enabled, app, topic_slice.slice(), buffer, .text, compress))) * @as(i32, @intCast(@as(u31, @truncate(buffer.len)))),
                );
            }
        }

        pub fn onUpgrade(
            this: *ThisServer,
            globalThis: *JSC.JSGlobalObject,
            object: JSC.JSValue,
            optional: ?JSValue,
        ) bun.JSError!JSValue {
            if (this.config.websocket == null) {
                return globalThis.throwInvalidArguments("To enable websocket support, set the \"websocket\" object in Bun.serve({})", .{});
            }

            if (this.flags.terminated) {
                return JSValue.jsBoolean(false);
            }

            if (object.as(NodeHTTPResponse)) |nodeHttpResponse| {
                if (nodeHttpResponse.aborted or nodeHttpResponse.ended) {
                    return JSC.jsBoolean(false);
                }

                var data_value = JSC.JSValue.zero;

                // if we converted a HeadersInit to a Headers object, we need to free it
                var fetch_headers_to_deref: ?*JSC.FetchHeaders = null;

                defer {
                    if (fetch_headers_to_deref) |fh| {
                        fh.deref();
                    }
                }

                var sec_websocket_protocol = ZigString.Empty;
                var sec_websocket_extensions = ZigString.Empty;

                if (optional) |opts| {
                    getter: {
                        if (opts.isEmptyOrUndefinedOrNull()) {
                            break :getter;
                        }

                        if (!opts.isObject()) {
                            return globalThis.throwInvalidArguments("upgrade options must be an object", .{});
                        }

                        if (opts.fastGet(globalThis, .data)) |headers_value| {
                            data_value = headers_value;
                        }

                        if (globalThis.hasException()) {
                            return error.JSError;
                        }

                        if (opts.fastGet(globalThis, .headers)) |headers_value| {
                            if (headers_value.isEmptyOrUndefinedOrNull()) {
                                break :getter;
                            }

                            var fetch_headers_to_use: *JSC.FetchHeaders = headers_value.as(JSC.FetchHeaders) orelse brk: {
                                if (headers_value.isObject()) {
                                    if (JSC.FetchHeaders.createFromJS(globalThis, headers_value)) |fetch_headers| {
                                        fetch_headers_to_deref = fetch_headers;
                                        break :brk fetch_headers;
                                    }
                                }
                                break :brk null;
                            } orelse {
                                if (!globalThis.hasException()) {
                                    return globalThis.throwInvalidArguments("upgrade options.headers must be a Headers or an object", .{});
                                }
                                return error.JSError;
                            };

                            if (globalThis.hasException()) {
                                return error.JSError;
                            }

                            if (fetch_headers_to_use.fastGet(.SecWebSocketProtocol)) |protocol| {
                                sec_websocket_protocol = protocol;
                            }

                            if (fetch_headers_to_use.fastGet(.SecWebSocketExtensions)) |protocol| {
                                sec_websocket_extensions = protocol;
                            }

                            // we must write the status first so that 200 OK isn't written
                            nodeHttpResponse.response.writeStatus("101 Switching Protocols");
                            fetch_headers_to_use.toUWSResponse(comptime ssl_enabled, nodeHttpResponse.response.socket());
                        }

                        if (globalThis.hasException()) {
                            return error.JSError;
                        }
                    }
                }
                return JSC.jsBoolean(nodeHttpResponse.upgrade(data_value, sec_websocket_protocol, sec_websocket_extensions));
            }

            var request = object.as(Request) orelse {
                return globalThis.throwInvalidArguments("upgrade requires a Request object", .{});
            };

            var upgrader = request.request_context.get(RequestContext) orelse return JSC.jsBoolean(false);

            if (upgrader.isAbortedOrEnded()) {
                return JSC.jsBoolean(false);
            }

            if (upgrader.upgrade_context == null or @intFromPtr(upgrader.upgrade_context) == std.math.maxInt(usize)) {
                return JSC.jsBoolean(false);
            }

            const resp = upgrader.resp.?;
            const ctx = upgrader.upgrade_context.?;

            var sec_websocket_key_str = ZigString.Empty;

            var sec_websocket_protocol = ZigString.Empty;

            var sec_websocket_extensions = ZigString.Empty;

            if (request.getFetchHeaders()) |head| {
                sec_websocket_key_str = head.fastGet(.SecWebSocketKey) orelse ZigString.Empty;
                sec_websocket_protocol = head.fastGet(.SecWebSocketProtocol) orelse ZigString.Empty;
                sec_websocket_extensions = head.fastGet(.SecWebSocketExtensions) orelse ZigString.Empty;
            }

            if (upgrader.req) |req| {
                if (sec_websocket_key_str.len == 0) {
                    sec_websocket_key_str = ZigString.init(req.header("sec-websocket-key") orelse "");
                }
                if (sec_websocket_protocol.len == 0) {
                    sec_websocket_protocol = ZigString.init(req.header("sec-websocket-protocol") orelse "");
                }

                if (sec_websocket_extensions.len == 0) {
                    sec_websocket_extensions = ZigString.init(req.header("sec-websocket-extensions") orelse "");
                }
            }

            if (sec_websocket_key_str.len == 0) {
                return JSC.jsBoolean(false);
            }

            if (sec_websocket_protocol.len > 0) {
                sec_websocket_protocol.markUTF8();
            }

            if (sec_websocket_extensions.len > 0) {
                sec_websocket_extensions.markUTF8();
            }

            var data_value = JSC.JSValue.zero;

            // if we converted a HeadersInit to a Headers object, we need to free it
            var fetch_headers_to_deref: ?*JSC.FetchHeaders = null;

            defer {
                if (fetch_headers_to_deref) |fh| {
                    fh.deref();
                }
            }

            if (optional) |opts| {
                getter: {
                    if (opts.isEmptyOrUndefinedOrNull()) {
                        break :getter;
                    }

                    if (!opts.isObject()) {
                        return globalThis.throwInvalidArguments("upgrade options must be an object", .{});
                    }

                    if (opts.fastGet(globalThis, .data)) |headers_value| {
                        data_value = headers_value;
                    }

                    if (globalThis.hasException()) {
                        return error.JSError;
                    }

                    if (opts.fastGet(globalThis, .headers)) |headers_value| {
                        if (headers_value.isEmptyOrUndefinedOrNull()) {
                            break :getter;
                        }

                        var fetch_headers_to_use: *JSC.FetchHeaders = headers_value.as(JSC.FetchHeaders) orelse brk: {
                            if (headers_value.isObject()) {
                                if (JSC.FetchHeaders.createFromJS(globalThis, headers_value)) |fetch_headers| {
                                    fetch_headers_to_deref = fetch_headers;
                                    break :brk fetch_headers;
                                }
                            }
                            break :brk null;
                        } orelse {
                            if (!globalThis.hasException()) {
                                return globalThis.throwInvalidArguments("upgrade options.headers must be a Headers or an object", .{});
                            }
                            return error.JSError;
                        };

                        if (globalThis.hasException()) {
                            return error.JSError;
                        }

                        if (fetch_headers_to_use.fastGet(.SecWebSocketProtocol)) |protocol| {
                            sec_websocket_protocol = protocol;
                        }

                        if (fetch_headers_to_use.fastGet(.SecWebSocketExtensions)) |protocol| {
                            sec_websocket_extensions = protocol;
                        }

                        // we must write the status first so that 200 OK isn't written
                        resp.writeStatus("101 Switching Protocols");
                        fetch_headers_to_use.toUWSResponse(comptime ssl_enabled, resp);
                    }

                    if (globalThis.hasException()) {
                        return error.JSError;
                    }
                }
            }

            // --- After this point, do not throw an exception
            // See https://github.com/oven-sh/bun/issues/1339

            // obviously invalid pointer marks it as used
            upgrader.upgrade_context = @as(*uws.uws_socket_context_s, @ptrFromInt(std.math.maxInt(usize)));
            const signal = upgrader.signal;

            upgrader.signal = null;
            upgrader.resp = null;
            request.request_context = AnyRequestContext.Null;
            upgrader.request_weakref.deinit();

            data_value.ensureStillAlive();
            const ws = ServerWebSocket.new(.{
                .handler = &this.config.websocket.?.handler,
                .this_value = data_value,
                .signal = signal,
            });
            data_value.ensureStillAlive();

            var sec_websocket_protocol_str = sec_websocket_protocol.toSlice(bun.default_allocator);
            defer sec_websocket_protocol_str.deinit();
            var sec_websocket_extensions_str = sec_websocket_extensions.toSlice(bun.default_allocator);
            defer sec_websocket_extensions_str.deinit();

            resp.clearAborted();
            resp.clearOnData();
            resp.clearOnWritable();
            resp.clearTimeout();

            upgrader.deref();

            _ = resp.upgrade(
                *ServerWebSocket,
                ws,
                sec_websocket_key_str.slice(),
                sec_websocket_protocol_str.slice(),
                sec_websocket_extensions_str.slice(),
                ctx,
            );

            return JSC.jsBoolean(true);
        }

        pub fn onReloadFromZig(this: *ThisServer, new_config: *ServerConfig, globalThis: *JSC.JSGlobalObject) void {
            httplog("onReload", .{});

            this.app.?.clearRoutes();

            // only reload those two, but ignore if they're not specified.
            if (this.config.onRequest != new_config.onRequest and (new_config.onRequest != .zero and new_config.onRequest != .undefined)) {
                this.config.onRequest.unprotect();
                this.config.onRequest = new_config.onRequest;
            }
            if (this.config.onNodeHTTPRequest != new_config.onNodeHTTPRequest) {
                this.config.onNodeHTTPRequest.unprotect();
                this.config.onNodeHTTPRequest = new_config.onNodeHTTPRequest;
            }
            if (this.config.onError != new_config.onError and (new_config.onError != .zero and new_config.onError != .undefined)) {
                this.config.onError.unprotect();
                this.config.onError = new_config.onError;
            }

            if (new_config.websocket) |*ws| {
                ws.handler.flags.ssl = ssl_enabled;
                if (ws.handler.onMessage != .zero or ws.handler.onOpen != .zero) {
                    if (this.config.websocket) |old_ws| {
                        old_ws.unprotect();
                    }

                    ws.globalObject = globalThis;
                    this.config.websocket = ws.*;
                } // we don't remove it
            }
            var static_routes = this.config.static_routes;
            this.config.static_routes = .init(bun.default_allocator);
            for (static_routes.items) |*route| {
                route.deinit();
            }
            static_routes.deinit();
            this.config.static_routes = new_config.static_routes;

            for (this.config.negative_routes.items) |route| {
                bun.default_allocator.free(route);
            }
            this.config.negative_routes.clearAndFree();
            this.config.negative_routes = new_config.negative_routes;

            if (new_config.had_routes_object) {
                for (this.config.user_routes_to_build.items) |*route| {
                    route.deinit();
                }
                this.config.user_routes_to_build.clearAndFree();
                this.config.user_routes_to_build = new_config.user_routes_to_build;
                for (this.user_routes.items) |*route| {
                    route.deinit();
                }
                this.user_routes.clearAndFree(bun.default_allocator);
            }

            const route_list_value = this.setRoutes();
            if (new_config.had_routes_object) {
                if (this.js_value.get()) |server_js_value| {
                    NamespaceType.routeListSetCached(server_js_value, this.globalThis, route_list_value);
                }
            }
        }

        pub fn reloadStaticRoutes(this: *ThisServer) !bool {
            if (this.app == null) {
                // Static routes will get cleaned up when the server is stopped
                return false;
            }
            this.config = try this.config.cloneForReloadingStaticRoutes();
            this.app.?.clearRoutes();
            const route_list_value = this.setRoutes();
            if (route_list_value != .zero) {
                if (this.js_value.get()) |server_js_value| {
                    NamespaceType.routeListSetCached(server_js_value, this.globalThis, route_list_value);
                }
            }
            return true;
        }

        pub fn onReload(this: *ThisServer, globalThis: *JSC.JSGlobalObject, callframe: *JSC.CallFrame) bun.JSError!JSC.JSValue {
            const arguments = callframe.arguments();
            if (arguments.len < 1) {
                return globalThis.throwNotEnoughArguments("reload", 1, 0);
            }

            var args_slice = JSC.Node.ArgumentsSlice.init(globalThis.bunVM(), arguments);
            defer args_slice.deinit();

            var new_config: ServerConfig = .{};
            try ServerConfig.fromJS(globalThis, &new_config, &args_slice, .{
                .allow_bake_config = false,
                .is_fetch_required = true,
                .has_user_routes = this.user_routes.items.len > 0,
            });
            if (globalThis.hasException()) {
                new_config.deinit();
                return error.JSError;
            }

            this.onReloadFromZig(&new_config, globalThis);

            return this.js_value.get() orelse .undefined;
        }

        pub fn onFetch(
            this: *ThisServer,
            ctx: *JSC.JSGlobalObject,
            callframe: *JSC.CallFrame,
        ) bun.JSError!JSC.JSValue {
            JSC.markBinding(@src());
            const arguments = callframe.arguments_old(2).slice();
            if (arguments.len == 0) {
                const fetch_error = WebCore.Fetch.fetch_error_no_args;
                return JSPromise.rejectedPromiseValue(ctx, ZigString.init(fetch_error).toErrorInstance(ctx));
            }

            var headers: ?*JSC.FetchHeaders = null;
            var method = HTTP.Method.GET;
            var args = JSC.Node.ArgumentsSlice.init(ctx.bunVM(), arguments);
            defer args.deinit();

            var first_arg = args.nextEat().?;
            var body: JSC.WebCore.Body.Value = .{ .Null = {} };
            var existing_request: WebCore.Request = undefined;
            // TODO: set Host header
            // TODO: set User-Agent header
            // TODO: unify with fetch() implementation.
            if (first_arg.isString()) {
                const url_zig_str = try arguments[0].toSlice(ctx, bun.default_allocator);
                defer url_zig_str.deinit();
                var temp_url_str = url_zig_str.slice();

                if (temp_url_str.len == 0) {
                    const fetch_error = JSC.WebCore.Fetch.fetch_error_blank_url;
                    return JSPromise.rejectedPromiseValue(ctx, ZigString.init(fetch_error).toErrorInstance(ctx));
                }

                var url = URL.parse(temp_url_str);

                if (url.hostname.len == 0) {
                    url = URL.parse(
                        strings.append(this.allocator, this.base_url_string_for_joining, url.pathname) catch unreachable,
                    );
                } else {
                    temp_url_str = this.allocator.dupe(u8, temp_url_str) catch unreachable;
                    url = URL.parse(temp_url_str);
                }

                if (arguments.len >= 2 and arguments[1].isObject()) {
                    var opts = arguments[1];
                    if (opts.fastGet(ctx, .method)) |method_| {
                        var slice_ = try method_.toSlice(ctx, getAllocator(ctx));
                        defer slice_.deinit();
                        method = HTTP.Method.which(slice_.slice()) orelse method;
                    }

                    if (opts.fastGet(ctx, .headers)) |headers_| {
                        if (headers_.as(JSC.FetchHeaders)) |headers__| {
                            headers = headers__;
                        } else if (JSC.FetchHeaders.createFromJS(ctx, headers_)) |headers__| {
                            headers = headers__;
                        }
                    }

                    if (opts.fastGet(ctx, .body)) |body__| {
                        if (Blob.get(ctx, body__, true, false)) |new_blob| {
                            body = .{ .Blob = new_blob };
                        } else |_| {
                            return JSPromise.rejectedPromiseValue(ctx, ZigString.init("fetch() received invalid body").toErrorInstance(ctx));
                        }
                    }
                }

                existing_request = Request.init(
                    bun.String.createUTF8(url.href),
                    headers,
                    this.vm.initRequestBodyValue(body) catch bun.outOfMemory(),
                    method,
                );
            } else if (first_arg.as(Request)) |request_| {
                request_.cloneInto(
                    &existing_request,
                    bun.default_allocator,
                    ctx,
                    false,
                );
            } else {
                const fetch_error = JSC.WebCore.Fetch.fetch_type_error_strings.get(js.JSValueGetType(ctx, first_arg.asRef()));
                const err = JSC.toTypeError(.ERR_INVALID_ARG_TYPE, "{s}", .{fetch_error}, ctx);

                return JSPromise.rejectedPromiseValue(ctx, err);
            }

            var request = Request.new(existing_request);

            const response_value = this.config.onRequest.call(
                this.globalThis,
                this.jsValueAssertAlive(),
                &[_]JSC.JSValue{request.toJS(this.globalThis)},
            ) catch |err| this.globalThis.takeException(err);

            if (response_value.isAnyError()) {
                return JSC.JSPromise.rejectedPromiseValue(ctx, response_value);
            }

            if (response_value.isEmptyOrUndefinedOrNull()) {
                return JSC.JSPromise.rejectedPromiseValue(ctx, ZigString.init("fetch() returned an empty value").toErrorInstance(ctx));
            }

            if (response_value.asAnyPromise() != null) {
                return response_value;
            }

            if (response_value.as(JSC.WebCore.Response)) |resp| {
                resp.url = existing_request.url.clone();
            }
            return JSC.JSPromise.resolvedPromiseValue(ctx, response_value);
        }

        pub fn stopFromJS(this: *ThisServer, abruptly: ?JSValue) JSC.JSValue {
            const rc = this.getAllClosedPromise(this.globalThis);

            if (this.listener != null) {
                const abrupt = brk: {
                    if (abruptly) |val| {
                        if (val.isBoolean() and val.toBoolean()) {
                            break :brk true;
                        }
                    }
                    break :brk false;
                };

                this.stop(abrupt);
            }

            return rc;
        }

        pub fn disposeFromJS(this: *ThisServer) JSC.JSValue {
            if (this.listener != null) {
                this.stop(true);
            }

            return .undefined;
        }

        pub fn getPort(
            this: *ThisServer,
            _: *JSC.JSGlobalObject,
        ) JSC.JSValue {
            switch (this.config.address) {
                .unix => return .undefined,
                else => {},
            }

            var listener = this.listener orelse return JSC.JSValue.jsNumber(this.config.address.tcp.port);
            return JSC.JSValue.jsNumber(listener.getLocalPort());
        }

        pub fn getId(
            this: *ThisServer,
            globalThis: *JSC.JSGlobalObject,
        ) JSC.JSValue {
            return bun.String.createUTF8ForJS(globalThis, this.config.id);
        }

        pub fn getPendingRequests(
            this: *ThisServer,
            _: *JSC.JSGlobalObject,
        ) JSC.JSValue {
            return JSC.JSValue.jsNumber(@as(i32, @intCast(@as(u31, @truncate(this.pending_requests)))));
        }

        pub fn getPendingWebSockets(
            this: *ThisServer,
            _: *JSC.JSGlobalObject,
        ) JSC.JSValue {
            return JSC.JSValue.jsNumber(@as(i32, @intCast(@as(u31, @truncate(this.activeSocketsCount())))));
        }

        pub fn getAddress(this: *ThisServer, globalThis: *JSGlobalObject) JSC.JSValue {
            switch (this.config.address) {
                .unix => |unix| {
                    var value = bun.String.createUTF8(unix);
                    defer value.deref();
                    return value.toJS(globalThis);
                },
                .tcp => {
                    var port: u16 = this.config.address.tcp.port;

                    if (this.listener) |listener| {
                        port = @intCast(listener.getLocalPort());

                        var buf: [64]u8 = [_]u8{0} ** 64;
                        const address_bytes = listener.socket().localAddress(&buf) orelse return JSValue.jsNull();
                        var addr = SocketAddress.init(address_bytes, port) catch {
                            @branchHint(.unlikely);
                            return JSValue.jsNull();
                        };
                        return addr.intoDTO(this.globalThis);
                    }
                    return JSValue.jsNull();
                },
            }
        }

        pub fn getURL(this: *ThisServer, globalThis: *JSGlobalObject) JSC.JSValue {
            const fmt = switch (this.config.address) {
                .unix => |unix| brk: {
                    if (unix.len > 1 and unix[0] == 0) {
                        // abstract domain socket, let's give it an "abstract" URL
                        break :brk bun.fmt.URLFormatter{
                            .proto = .abstract,
                            .hostname = unix[1..],
                        };
                    }

                    break :brk bun.fmt.URLFormatter{
                        .proto = .unix,
                        .hostname = unix,
                    };
                },
                .tcp => |tcp| blk: {
                    var port: u16 = tcp.port;
                    if (this.listener) |listener| {
                        port = @intCast(listener.getLocalPort());
                    }
                    break :blk bun.fmt.URLFormatter{
                        .proto = if (comptime ssl_enabled_) .https else .http,
                        .hostname = if (tcp.hostname) |hostname| bun.sliceTo(@constCast(hostname), 0) else null,
                        .port = port,
                    };
                },
            };

            const buf = std.fmt.allocPrint(default_allocator, "{any}", .{fmt}) catch bun.outOfMemory();
            defer default_allocator.free(buf);

            var value = bun.String.createUTF8(buf);
            defer value.deref();
            return value.toJSDOMURL(globalThis);
        }

        pub fn getHostname(this: *ThisServer, globalThis: *JSGlobalObject) JSC.JSValue {
            switch (this.config.address) {
                .unix => return .undefined,
                else => {},
            }

            if (this.cached_hostname.isEmpty()) {
                if (this.listener) |listener| {
                    var buf: [1024]u8 = [_]u8{0} ** 1024;
                    var len: i32 = 1024;
                    listener.socket().remoteAddress(&buf, &len);
                    if (len > 0) {
                        this.cached_hostname = bun.String.createUTF8(buf[0..@as(usize, @intCast(len))]);
                    }
                }

                if (this.cached_hostname.isEmpty()) {
                    switch (this.config.address) {
                        .tcp => |tcp| {
                            if (tcp.hostname) |hostname| {
                                this.cached_hostname = bun.String.createUTF8(bun.sliceTo(hostname, 0));
                            } else {
                                this.cached_hostname = bun.String.createAtomASCII("localhost");
                            }
                        },
                        else => {},
                    }
                }
            }

            return this.cached_hostname.toJS(globalThis);
        }

        pub fn getProtocol(this: *ThisServer, globalThis: *JSGlobalObject) JSC.JSValue {
            _ = this;
            return bun.String.static(if (ssl_enabled) "https" else "http").toJS(globalThis);
        }

        pub fn getDevelopment(
            _: *ThisServer,
            _: *JSC.JSGlobalObject,
        ) JSC.JSValue {
            return JSC.JSValue.jsBoolean(debug_mode);
        }

        pub fn onStaticRequestComplete(this: *ThisServer) void {
            this.pending_requests -= 1;
            this.deinitIfWeCan();
        }

        pub fn onRequestComplete(this: *ThisServer) void {
            this.vm.eventLoop().processGCTimer();

            this.pending_requests -= 1;
            this.deinitIfWeCan();
        }

        pub fn finalize(this: *ThisServer) void {
            httplog("finalize", .{});
            this.flags.has_js_deinited = true;
            this.deinitIfWeCan();
        }

        pub fn activeSocketsCount(this: *const ThisServer) u32 {
            const websocket = &(this.config.websocket orelse return 0);
            return @as(u32, @truncate(websocket.handler.active_connections));
        }

        pub fn hasActiveWebSockets(this: *const ThisServer) bool {
            return this.activeSocketsCount() > 0;
        }

        pub fn getAllClosedPromise(this: *ThisServer, globalThis: *JSC.JSGlobalObject) JSC.JSValue {
            if (this.listener == null and this.pending_requests == 0) {
                return JSC.JSPromise.resolvedPromise(globalThis, .undefined).asValue(globalThis);
            }
            const prom = &this.all_closed_promise;
            if (prom.strong.has()) {
                return prom.value();
            }
            prom.* = JSC.JSPromise.Strong.init(globalThis);
            return prom.value();
        }

        pub fn deinitIfWeCan(this: *ThisServer) void {
            if (Environment.enable_logs)
                httplog("deinitIfWeCan. requests={d}, listener={s}, websockets={s}, has_handled_all_closed_promise={}, all_closed_promise={s}, has_js_deinited={}", .{
                    this.pending_requests,
                    if (this.listener == null) "null" else "some",
                    if (this.hasActiveWebSockets()) "active" else "no",
                    this.flags.has_handled_all_closed_promise,
                    if (this.all_closed_promise.strong.has()) "has" else "no",
                    this.flags.has_js_deinited,
                });

            const vm = this.globalThis.bunVM();

            if (this.pending_requests == 0 and
                this.listener == null and
                !this.hasActiveWebSockets() and
                !this.flags.has_handled_all_closed_promise and
                this.all_closed_promise.strong.has())
            {
                httplog("schedule other promise", .{});
                const event_loop = vm.eventLoop();

                // use a flag here instead of `this.all_closed_promise.get().isHandled(vm)` to prevent the race condition of this block being called
                // again before the task has run.
                this.flags.has_handled_all_closed_promise = true;

                const task = ServerAllConnectionsClosedTask.new(.{
                    .globalObject = this.globalThis,
                    // Duplicate the Strong handle so that we can hold two independent strong references to it.
                    .promise = .{
                        .strong = JSC.Strong.create(this.all_closed_promise.value(), this.globalThis),
                    },
                    .tracker = JSC.AsyncTaskTracker.init(vm),
                });
                event_loop.enqueueTask(JSC.Task.init(task));
            }
            if (this.pending_requests == 0 and
                this.listener == null and
                !this.hasActiveWebSockets())
            {
                if (this.config.websocket) |*ws| {
                    ws.handler.app = null;
                }
                this.unref();

                // Detach DevServer. This is needed because there are aggressive
                // tests that check for DevServer memory soundness. This reveals
                // a larger problem, that it seems that some objects like Server
                // should be detachable from their JSValue, so that when the
                // native handle is done, keeping the JS binding doesn't use
                // `this.memoryCost()` bytes.
                if (this.dev_server) |dev| {
                    this.dev_server = null;
                    dev.deinit();
                }

                // Only free the memory if the JS reference has been freed too
                if (this.flags.has_js_deinited) {
                    this.scheduleDeinit();
                }
            }
        }

        pub fn stopListening(this: *ThisServer, abrupt: bool) void {
            httplog("stopListening", .{});
            var listener = this.listener orelse return;
            this.listener = null;
            this.unref();

            if (!ssl_enabled_)
                this.vm.removeListeningSocketForWatchMode(listener.socket().fd());

            if (!abrupt) {
                listener.close();
            } else if (!this.flags.terminated) {
                if (this.config.websocket) |*ws| {
                    ws.handler.app = null;
                }
                this.flags.terminated = true;
                this.app.?.close();
            }
        }

        pub fn stop(this: *ThisServer, abrupt: bool) void {
            this.js_value.deinit();

            if (this.config.allow_hot and this.config.id.len > 0) {
                if (this.globalThis.bunVM().hotMap()) |hot| {
                    hot.remove(this.config.id);
                }
            }

            this.stopListening(abrupt);
            this.deinitIfWeCan();
        }

        pub fn scheduleDeinit(this: *ThisServer) void {
            if (this.flags.deinit_scheduled) {
                httplog("scheduleDeinit (again)", .{});
                return;
            }
            this.flags.deinit_scheduled = true;
            httplog("scheduleDeinit", .{});

            if (!this.flags.terminated) {
                // App.close can cause finalizers to run.
                // scheduleDeinit can be called inside a finalizer.
                // Therefore, we split it into two tasks.
                this.flags.terminated = true;
                const task = bun.default_allocator.create(JSC.AnyTask) catch unreachable;
                task.* = JSC.AnyTask.New(App, App.close).init(this.app.?);
                this.vm.enqueueTask(JSC.Task.init(task));
            }

            const task = bun.default_allocator.create(JSC.AnyTask) catch unreachable;
            task.* = JSC.AnyTask.New(ThisServer, deinit).init(this);
            this.vm.enqueueTask(JSC.Task.init(task));
        }

        pub fn deinit(this: *ThisServer) void {
            httplog("deinit", .{});
            this.cached_hostname.deref();
            this.all_closed_promise.deinit();
            for (this.user_routes.items) |*user_route| {
                user_route.deinit();
            }
            this.user_routes.deinit(bun.default_allocator);

            this.config.deinit();
            if (this.app) |app| {
                this.app = null;
                app.destroy();
            }

            if (this.dev_server) |dev_server| {
                dev_server.deinit();
            }

            if (this.plugins) |plugins| {
                plugins.deref();
            }

            this.destroy();
        }

        pub fn init(config: *ServerConfig, global: *JSGlobalObject) bun.JSOOM!*ThisServer {
            const base_url = try bun.default_allocator.dupe(u8, strings.trim(config.base_url.href, "/"));
            errdefer bun.default_allocator.free(base_url);

            const dev_server = if (config.bake) |*bake_options|
                try bun.bake.DevServer.init(.{
                    .arena = bake_options.arena.allocator(),
                    .root = bake_options.root,
                    .framework = bake_options.framework,
                    .bundler_options = bake_options.bundler_options,
                    .vm = global.bunVM(),
                })
            else
                null;
            errdefer if (dev_server) |d| d.deinit();

            var server = ThisServer.new(.{
                .globalThis = global,
                .config = config.*,
                .base_url_string_for_joining = base_url,
                .vm = JSC.VirtualMachine.get(),
                .allocator = Arena.getThreadlocalDefault(),
                .dev_server = dev_server,
            });

            if (RequestContext.pool == null) {
                RequestContext.pool = bun.create(
                    server.allocator,
                    RequestContext.RequestContextStackAllocator,
                    RequestContext.RequestContextStackAllocator.init(bun.typedAllocator(RequestContext)),
                );
            }

            server.request_pool_allocator = RequestContext.pool.?;

            if (comptime ssl_enabled_) {
                Analytics.Features.https_server += 1;
            } else {
                Analytics.Features.http_server += 1;
            }

            return server;
        }

        noinline fn onListenFailed(this: *ThisServer) void {
            httplog("onListenFailed", .{});

            const globalThis = this.globalThis;

            var error_instance = JSC.JSValue.zero;
            var output_buf: [4096]u8 = undefined;

            if (comptime ssl_enabled) {
                output_buf[0] = 0;
                var written: usize = 0;
                var ssl_error = BoringSSL.ERR_get_error();
                while (ssl_error != 0 and written < output_buf.len) : (ssl_error = BoringSSL.ERR_get_error()) {
                    if (written > 0) {
                        output_buf[written] = '\n';
                        written += 1;
                    }

                    if (BoringSSL.ERR_reason_error_string(
                        ssl_error,
                    )) |reason_ptr| {
                        const reason = std.mem.span(reason_ptr);
                        if (reason.len == 0) {
                            break;
                        }
                        @memcpy(output_buf[written..][0..reason.len], reason);
                        written += reason.len;
                    }

                    if (BoringSSL.ERR_func_error_string(
                        ssl_error,
                    )) |reason_ptr| {
                        const reason = std.mem.span(reason_ptr);
                        if (reason.len > 0) {
                            output_buf[written..][0.." via ".len].* = " via ".*;
                            written += " via ".len;
                            @memcpy(output_buf[written..][0..reason.len], reason);
                            written += reason.len;
                        }
                    }

                    if (BoringSSL.ERR_lib_error_string(
                        ssl_error,
                    )) |reason_ptr| {
                        const reason = std.mem.span(reason_ptr);
                        if (reason.len > 0) {
                            output_buf[written..][0] = ' ';
                            written += 1;
                            @memcpy(output_buf[written..][0..reason.len], reason);
                            written += reason.len;
                        }
                    }
                }

                if (written > 0) {
                    const message = output_buf[0..written];
                    error_instance = globalThis.createErrorInstance("OpenSSL {s}", .{message});
                    BoringSSL.ERR_clear_error();
                }
            }

            if (error_instance == .zero) {
                switch (this.config.address) {
                    .tcp => |tcp| {
                        error_set: {
                            if (comptime Environment.isLinux) {
                                const rc: i32 = -1;
                                const code = Sys.getErrno(rc);
                                if (code == bun.C.E.ACCES) {
                                    error_instance = (JSC.SystemError{
                                        .message = bun.String.init(std.fmt.bufPrint(&output_buf, "permission denied {s}:{d}", .{ tcp.hostname orelse "0.0.0.0", tcp.port }) catch "Failed to start server"),
                                        .code = bun.String.static("EACCES"),
                                        .syscall = bun.String.static("listen"),
                                    }).toErrorInstance(globalThis);
                                    break :error_set;
                                }
                            }
                            error_instance = (JSC.SystemError{
                                .message = bun.String.init(std.fmt.bufPrint(&output_buf, "Failed to start server. Is port {d} in use?", .{tcp.port}) catch "Failed to start server"),
                                .code = bun.String.static("EADDRINUSE"),
                                .syscall = bun.String.static("listen"),
                            }).toErrorInstance(globalThis);
                        }
                    },
                    .unix => |unix| {
                        switch (bun.sys.getErrno(@as(i32, -1))) {
                            .SUCCESS => {
                                error_instance = (JSC.SystemError{
                                    .message = bun.String.init(std.fmt.bufPrint(&output_buf, "Failed to listen on unix socket {}", .{bun.fmt.QuotedFormatter{ .text = unix }}) catch "Failed to start server"),
                                    .code = bun.String.static("EADDRINUSE"),
                                    .syscall = bun.String.static("listen"),
                                }).toErrorInstance(globalThis);
                            },
                            else => |e| {
                                var sys_err = bun.sys.Error.fromCode(e, .listen);
                                sys_err.path = unix;
                                error_instance = sys_err.toJSC(globalThis);
                            },
                        }
                    },
                }
            }

            error_instance.ensureStillAlive();
            globalThis.throwValue(error_instance) catch {};
        }

        pub fn onListen(this: *ThisServer, socket: ?*App.ListenSocket) void {
            if (socket == null) {
                return this.onListenFailed();
            }

            this.listener = socket;
            this.vm.event_loop_handle = Async.Loop.get();
            if (!ssl_enabled_)
                this.vm.addListeningSocketForWatchMode(socket.?.socket().fd());
        }

        pub fn ref(this: *ThisServer) void {
            if (this.poll_ref.isActive()) return;

            this.poll_ref.ref(this.vm);
        }

        pub fn unref(this: *ThisServer) void {
            if (!this.poll_ref.isActive()) return;

            this.poll_ref.unref(this.vm);
        }

        pub fn doRef(this: *ThisServer, _: *JSC.JSGlobalObject, callframe: *JSC.CallFrame) bun.JSError!JSC.JSValue {
            const this_value = callframe.this();
            this.ref();

            return this_value;
        }

        pub fn doUnref(this: *ThisServer, _: *JSC.JSGlobalObject, callframe: *JSC.CallFrame) bun.JSError!JSC.JSValue {
            const this_value = callframe.this();
            this.unref();

            return this_value;
        }

        pub fn onBunInfoRequest(this: *ThisServer, req: *uws.Request, resp: *App.Response) void {
            JSC.markBinding(@src());
            this.pending_requests += 1;
            defer this.pending_requests -= 1;
            req.setYield(false);
            var stack_fallback = std.heap.stackFallback(8192, this.allocator);
            const allocator = stack_fallback.get();

            const buffer_writer = js_printer.BufferWriter.init(allocator) catch unreachable;
            var writer = js_printer.BufferPrinter.init(buffer_writer);
            defer writer.ctx.buffer.deinit();
            var source = logger.Source.initEmptyFile("info.json");
            _ = js_printer.printJSON(
                *js_printer.BufferPrinter,
                &writer,
                bun.Global.BunInfo.generate(*Transpiler, &JSC.VirtualMachine.get().transpiler, allocator) catch unreachable,
                &source,
                .{ .mangled_props = null },
            ) catch unreachable;

            resp.writeStatus("200 OK");
            resp.writeHeader("Content-Type", MimeType.json.value);
            resp.writeHeader("Cache-Control", "public, max-age=3600");
            resp.writeHeaderInt("Age", 0);
            const buffer = writer.ctx.written;
            resp.end(buffer, false);
        }

        pub fn onPendingRequest(this: *ThisServer) void {
            this.pending_requests += 1;
        }

        pub fn onNodeHTTPRequestWithUpgradeCtx(this: *ThisServer, req: *uws.Request, resp: *App.Response, upgrade_ctx: ?*uws.uws_socket_context_t) void {
            this.onPendingRequest();
            if (comptime Environment.isDebug) {
                this.vm.eventLoop().debug.enter();
            }
            defer {
                if (comptime Environment.isDebug) {
                    this.vm.eventLoop().debug.exit();
                }
            }
            req.setYield(false);
            resp.timeout(this.config.idleTimeout);

            const globalThis = this.globalThis;
            const thisObject = this.js_value.get() orelse .undefined;
            const vm = this.vm;

            var node_http_response: ?*NodeHTTPResponse = null;
            var is_async = false;
            defer {
                if (!is_async) {
                    if (node_http_response) |node_response| {
                        node_response.deref();
                    }
                }
            }

            const result: JSValue = onNodeHTTPRequestFn(
                @intFromPtr(AnyServer.from(this).ptr.ptr()),
                globalThis,
                thisObject,
                this.config.onNodeHTTPRequest,
                req,
                resp,
                upgrade_ctx,
                &node_http_response,
            );

            const HTTPResult = union(enum) {
                rejection: JSC.JSValue,
                exception: JSC.JSValue,
                success: void,
                pending: JSC.JSValue,
            };
            var strong_promise: JSC.Strong = .empty;
            var needs_to_drain = true;

            defer {
                if (needs_to_drain) {
                    vm.drainMicrotasks();
                }
            }
            defer strong_promise.deinit();
            const http_result: HTTPResult = brk: {
                if (result.toError()) |err| {
                    break :brk .{ .exception = err };
                }

                if (result.asAnyPromise()) |promise| {
                    if (promise.status(globalThis.vm()) == .pending) {
                        strong_promise.set(globalThis, result);
                        needs_to_drain = false;
                        vm.drainMicrotasks();
                    }

                    switch (promise.status(globalThis.vm())) {
                        .fulfilled => {
                            globalThis.handleRejectedPromises();
                            break :brk .{ .success = {} };
                        },
                        .rejected => {
                            promise.setHandled(globalThis.vm());
                            break :brk .{ .rejection = promise.result(globalThis.vm()) };
                        },
                        .pending => {
                            globalThis.handleRejectedPromises();
                            if (node_http_response) |node_response| {
                                if (node_response.finished or node_response.aborted or node_response.upgraded) {
                                    strong_promise.deinit();
                                    break :brk .{ .success = {} };
                                }

                                const strong_self = node_response.getThisValue();

                                if (strong_self.isEmptyOrUndefinedOrNull()) {
                                    strong_promise.deinit();
                                    break :brk .{ .success = {} };
                                }

                                node_response.promise = strong_promise;
                                strong_promise = .empty;
                                result._then2(globalThis, strong_self, NodeHTTPResponse.Bun__NodeHTTPRequest__onResolve, NodeHTTPResponse.Bun__NodeHTTPRequest__onReject);
                                is_async = true;
                            }

                            break :brk .{ .pending = result };
                        },
                    }
                }

                break :brk .{ .success = {} };
            };

            switch (http_result) {
                .exception, .rejection => |err| {
                    _ = vm.uncaughtException(globalThis, err, http_result == .rejection);

                    if (node_http_response) |node_response| {
                        if (!node_response.finished and node_response.response.state().isResponsePending()) {
                            if (node_response.response.state().isHttpStatusCalled()) {
                                node_response.response.writeStatus("500 Internal Server Error");
                                node_response.response.endWithoutBody(true);
                            } else {
                                node_response.response.endStream(true);
                            }
                        }
                        node_response.onRequestComplete();
                    }
                },
                .success => {},
                .pending => {},
            }

            if (node_http_response) |node_response| {
                if (!node_response.finished and node_response.response.state().isResponsePending()) {
                    node_response.setOnAbortedHandler();
                }
                // If we ended the response without attaching an ondata handler, we discard the body read stream
                else if (http_result != .pending) {
                    node_response.maybeStopReadingBody(vm);
                }
            }
        }

        pub fn onNodeHTTPRequest(
            this: *ThisServer,
            req: *uws.Request,
            resp: *App.Response,
        ) void {
            JSC.markBinding(@src());
            onNodeHTTPRequestWithUpgradeCtx(this, req, resp, null);
        }

        const onNodeHTTPRequestFn = if (ssl_enabled)
            NodeHTTPServer__onRequest_https
        else
            NodeHTTPServer__onRequest_http;

        var did_send_idletimeout_warning_once = false;
        fn onTimeoutForIdleWarn(_: *anyopaque, _: *App.Response) void {
            if (debug_mode and !did_send_idletimeout_warning_once) {
                if (!bun.CLI.Command.get().debug.silent) {
                    did_send_idletimeout_warning_once = true;
                    Output.prettyErrorln("<r><yellow>[Bun.serve]<r><d>:<r> request timed out after 10 seconds. Pass <d><cyan>`idleTimeout`<r> to configure.", .{});
                    Output.flush();
                }
            }
        }

        fn shouldAddTimeoutHandlerForWarning(server: *ThisServer) bool {
            if (comptime debug_mode) {
                if (!did_send_idletimeout_warning_once and !bun.CLI.Command.get().debug.silent) {
                    return !server.config.has_idleTimeout;
                }
            }

            return false;
        }

        pub fn onUserRouteRequest(user_route: *UserRoute, req: *uws.Request, resp: *App.Response) void {
            const server = user_route.server;
            const index = user_route.id;

            var should_deinit_context = false;
            var prepared = server.prepareJsRequestContext(req, resp, &should_deinit_context, false) orelse return;

            const server_request_list = NamespaceType.routeListGetCached(server.jsValueAssertAlive()).?;
            var response_value = Bun__ServerRouteList__callRoute(server.globalThis, index, prepared.request_object, server.jsValueAssertAlive(), server_request_list, &prepared.js_request, req);

            if (server.globalThis.tryTakeException()) |exception| {
                response_value = exception;
            }

            server.handleRequest(&should_deinit_context, prepared, req, response_value);
        }

        fn handleRequest(this: *ThisServer, should_deinit_context: *bool, prepared: PreparedRequest, req: *uws.Request, response_value: JSC.JSValue) void {
            const ctx = prepared.ctx;

            defer {
                // uWS request will not live longer than this function
                prepared.request_object.request_context.detachRequest();
            }

            ctx.onResponse(this, prepared.js_request, response_value);
            // Reference in the stack here in case it is not for whatever reason
            prepared.js_request.ensureStillAlive();

            ctx.defer_deinit_until_callback_completes = null;

            if (should_deinit_context.*) {
                ctx.deinit();
                return;
            }

            if (ctx.shouldRenderMissing()) {
                ctx.renderMissing();
                return;
            }

            // The request is asynchronous, and all information from `req` must be copied
            // since the provided uws.Request will be re-used for future requests (stack allocated).
            ctx.toAsync(req, prepared.request_object);
        }

        pub fn onRequest(this: *ThisServer, req: *uws.Request, resp: *App.Response) void {
            var should_deinit_context = false;
            const prepared = this.prepareJsRequestContext(req, resp, &should_deinit_context, true) orelse return;

            bun.assert(this.config.onRequest != .zero);

            const js_value = this.jsValueAssertAlive();
            const response_value = this.config.onRequest.call(
                this.globalThis,
                js_value,
                &.{ prepared.js_request, js_value },
            ) catch |err|
                this.globalThis.takeException(err);

            this.handleRequest(&should_deinit_context, prepared, req, response_value);
        }

        pub fn onPluginRouteRequest(plugin_route: *PluginRoute, req: *uws.Request, resp: *App.Response) void {
            var should_deinit_context = false;
            const this = plugin_route.server;
            const prepared = this.prepareJsRequestContext(req, resp, &should_deinit_context, true) orelse return;

            const js_value = this.jsValueAssertAlive();
            const response_value = plugin_route.cb.get().?.call(
                this.globalThis,
                js_value,
                &.{ prepared.js_request, js_value },
            ) catch |err|
                this.globalThis.takeException(err);

            this.handleRequest(&should_deinit_context, prepared, req, response_value);
        }

        pub fn onRequestFromSaved(
            this: *ThisServer,
            req: SavedRequest.Union,
            resp: *App.Response,
            callback: JSValue,
            comptime arg_count: comptime_int,
            extra_args: [arg_count]JSValue,
        ) void {
            const prepared: PreparedRequest = switch (req) {
                .stack => |r| this.prepareJsRequestContext(r, resp, null, true) orelse return,
                .saved => |data| .{
                    .js_request = data.js_request.get() orelse @panic("Request was unexpectedly freed"),
                    .request_object = data.request,
                    .ctx = data.ctx.tagged_pointer.as(RequestContext),
                },
            };
            const ctx = prepared.ctx;

            bun.assert(callback != .zero);
            const args = .{prepared.js_request} ++ extra_args;
            const response_value = callback.call(
                this.globalThis,
                this.jsValueAssertAlive(),
                &args,
            ) catch |err|
                this.globalThis.takeException(err);

            defer if (req == .stack) {
                // uWS request will not live longer than this function
                prepared.request_object.request_context.detachRequest();
            };
            const original_state = ctx.defer_deinit_until_callback_completes;
            var should_deinit_context = false;
            ctx.defer_deinit_until_callback_completes = &should_deinit_context;
            ctx.onResponse(this, prepared.js_request, response_value);
            ctx.defer_deinit_until_callback_completes = original_state;

            // Reference in the stack here in case it is not for whatever reason
            prepared.js_request.ensureStillAlive();

            if (should_deinit_context) {
                ctx.deinit();
                return;
            }

            if (ctx.shouldRenderMissing()) {
                ctx.renderMissing();
                return;
            }

            // The request is asynchronous, and all information from `req` must be copied
            // since the provided uws.Request will be re-used for future requests (stack allocated).
            switch (req) {
                .stack => |r| ctx.toAsync(r, prepared.request_object),
                .saved => {}, // info already copied
            }
        }

        pub const PreparedRequest = struct {
            js_request: JSValue,
            request_object: *Request,
            ctx: *RequestContext,

            /// This is used by DevServer for deferring calling the JS handler
            /// to until the bundle is actually ready.
            pub fn save(
                prepared: PreparedRequest,
                global: *JSC.JSGlobalObject,
                req: *uws.Request,
                resp: *App.Response,
            ) SavedRequest {
                // By saving a request, all information from `req` must be
                // copied since the provided uws.Request will be re-used for
                // future requests (stack allocated).
                prepared.ctx.toAsync(req, prepared.request_object);

                return .{
                    .js_request = JSC.Strong.create(prepared.js_request, global),
                    .request = prepared.request_object,
                    .ctx = AnyRequestContext.init(prepared.ctx),
                    .response = uws.AnyResponse.init(resp),
                };
            }
        };

        pub fn prepareJsRequestContext(this: *ThisServer, req: *uws.Request, resp: *App.Response, should_deinit_context: ?*bool, create_js_request: bool) ?PreparedRequest {
            JSC.markBinding(@src());
            this.onPendingRequest();
            if (comptime Environment.isDebug) {
                this.vm.eventLoop().debug.enter();
            }
            defer {
                if (comptime Environment.isDebug) {
                    this.vm.eventLoop().debug.exit();
                }
            }
            req.setYield(false);
            resp.timeout(this.config.idleTimeout);

            // Since we do timeouts by default, we should tell the user when
            // this happens - but limit it to only warn once.
            if (shouldAddTimeoutHandlerForWarning(this)) {
                // We need to pass it a pointer, any pointer should do.
                resp.onTimeout(*anyopaque, onTimeoutForIdleWarn, &did_send_idletimeout_warning_once);
            }

            const ctx = this.request_pool_allocator.tryGet() catch bun.outOfMemory();
            ctx.create(this, req, resp, should_deinit_context);
            this.vm.jsc.reportExtraMemory(@sizeOf(RequestContext));
            const body = this.vm.initRequestBodyValue(.{ .Null = {} }) catch unreachable;

            ctx.request_body = body;
            var signal = JSC.WebCore.AbortSignal.new(this.globalThis);
            ctx.signal = signal;
            signal.pendingActivityRef();

            const request_object = Request.new(.{
                .method = ctx.method,
                .request_context = AnyRequestContext.init(ctx),
                .https = ssl_enabled,
                .signal = signal.ref(),
                .body = body.ref(),
            });
            ctx.request_weakref = Request.WeakRef.create(request_object);

            if (comptime debug_mode) {
                ctx.flags.is_web_browser_navigation = brk: {
                    if (req.header("sec-fetch-dest")) |fetch_dest| {
                        if (strings.eqlComptime(fetch_dest, "document")) {
                            break :brk true;
                        }
                    }

                    break :brk false;
                };
            }

            // we need to do this very early unfortunately
            // it seems to work fine for synchronous requests but anything async will take too long to register the handler
            // we do this only for HTTP methods that support request bodies, so not GET, HEAD, OPTIONS, or CONNECT.
            if ((HTTP.Method.which(req.method()) orelse HTTP.Method.OPTIONS).hasRequestBody()) {
                const req_len: usize = brk: {
                    if (req.header("content-length")) |content_length| {
                        break :brk std.fmt.parseInt(usize, content_length, 10) catch 0;
                    }

                    break :brk 0;
                };

                if (req_len > this.config.max_request_body_size) {
                    resp.writeStatus("413 Request Entity Too Large");
                    resp.endWithoutBody(true);
                    this.finalize();
                    return null;
                }

                ctx.request_body_content_len = req_len;
                ctx.flags.is_transfer_encoding = req.header("transfer-encoding") != null;
                if (req_len > 0 or ctx.flags.is_transfer_encoding) {
                    // we defer pre-allocating the body until we receive the first chunk
                    // that way if the client is lying about how big the body is or the client aborts
                    // we don't waste memory
                    ctx.request_body.?.value = .{
                        .Locked = .{
                            .task = ctx,
                            .global = this.globalThis,
                            .onStartBuffering = RequestContext.onStartBufferingCallback,
                            .onStartStreaming = RequestContext.onStartStreamingRequestBodyCallback,
                            .onReadableStreamAvailable = RequestContext.onRequestBodyReadableStreamAvailable,
                        },
                    };
                    ctx.flags.is_waiting_for_request_body = true;

                    resp.onData(*RequestContext, RequestContext.onBufferedBodyChunk, ctx);
                }
            }

            return .{
                .js_request = if (create_js_request) request_object.toJS(this.globalThis) else .zero,
                .request_object = request_object,
                .ctx = ctx,
            };
        }

        fn upgradeWebSocketUserRoute(this: *UserRoute, resp: *App.Response, req: *uws.Request, upgrade_ctx: *uws.uws_socket_context_t) void {
            const server = this.server;
            const index = this.id;

            var should_deinit_context = false;
            var prepared = server.prepareJsRequestContext(req, resp, &should_deinit_context, false) orelse return;
            prepared.ctx.upgrade_context = upgrade_ctx; // set the upgrade context
            const server_request_list = NamespaceType.routeListGetCached(server.jsValueAssertAlive()).?;
            var response_value = Bun__ServerRouteList__callRoute(server.globalThis, index, prepared.request_object, server.jsValueAssertAlive(), server_request_list, &prepared.js_request, req);

            if (server.globalThis.tryTakeException()) |exception| {
                response_value = exception;
            }

            server.handleRequest(&should_deinit_context, prepared, req, response_value);
        }

        pub fn onWebSocketUpgrade(
            this: *ThisServer,
            resp: *App.Response,
            req: *uws.Request,
            upgrade_ctx: *uws.uws_socket_context_t,
            id: usize,
        ) void {
            JSC.markBinding(@src());
            if (id == 1) {
                // This is actually a UserRoute if id is 1 so it's safe to cast
                upgradeWebSocketUserRoute(@ptrCast(this), resp, req, upgrade_ctx);
                return;
            }
            // Access `this` as *ThisServer only if id is 0
            bun.assert(id == 0);
            if (this.config.onNodeHTTPRequest != .zero) {
                onNodeHTTPRequestWithUpgradeCtx(this, req, resp, upgrade_ctx);
                return;
            }
            if (this.config.onRequest == .zero) {
                // require fetch method to be set otherwise we dont know what route to call
                // this should be the fallback in case no route is provided to upgrade
                resp.writeStatus("403 Forbidden");
                resp.endWithoutBody(true);
                return;
            }
            this.pending_requests += 1;
            req.setYield(false);
            var ctx = this.request_pool_allocator.tryGet() catch bun.outOfMemory();
            var should_deinit_context = false;
            ctx.create(this, req, resp, &should_deinit_context);
            var body = this.vm.initRequestBodyValue(.{ .Null = {} }) catch unreachable;

            ctx.request_body = body;
            var signal = JSC.WebCore.AbortSignal.new(this.globalThis);
            ctx.signal = signal;

            var request_object = Request.new(.{
                .method = ctx.method,
                .request_context = AnyRequestContext.init(ctx),
                .https = ssl_enabled,
                .signal = signal.ref(),
                .body = body.ref(),
            });
            ctx.upgrade_context = upgrade_ctx;
            ctx.request_weakref = Request.WeakRef.create(request_object);
            // We keep the Request object alive for the duration of the request so that we can remove the pointer to the UWS request object.
            var args = [_]JSC.JSValue{
                request_object.toJS(this.globalThis),
                this.jsValueAssertAlive(),
            };
            const request_value = args[0];
            request_value.ensureStillAlive();

            const response_value = this.config.onRequest.call(this.globalThis, this.jsValueAssertAlive(), &args) catch |err|
                this.globalThis.takeException(err);
            defer {
                // uWS request will not live longer than this function
                request_object.request_context.detachRequest();
            }
            ctx.onResponse(
                this,
                request_value,
                response_value,
            );

            ctx.defer_deinit_until_callback_completes = null;

            if (should_deinit_context) {
                ctx.deinit();
                return;
            }

            if (ctx.shouldRenderMissing()) {
                ctx.renderMissing();
                return;
            }

            ctx.toAsync(req, request_object);
        }

        fn setRoutes(this: *ThisServer) JSC.JSValue {
            var route_list_value = JSC.JSValue.zero;
            const app = this.app.?;
            const any_server = AnyServer.from(this);
            const dev_server = this.dev_server;

            // Plugins need to be registered if any of the following are
            // assigned. This is done in `setRoutes` so that reloading
            // a server can initialize such state.
            // - DevServer
            // - HTML Bundle
            var needs_plugins = dev_server != null;

            if (this.config.user_routes_to_build.items.len > 0) {
                var user_routes_to_build = this.config.user_routes_to_build.moveToUnmanaged();
                var old_user_routes = this.user_routes;

                defer {
                    for (old_user_routes.items) |*route| {
                        route.route.deinit();
                    }

                    old_user_routes.deinit(bun.default_allocator);
                }
                this.user_routes = std.ArrayListUnmanaged(UserRoute).initCapacity(bun.default_allocator, user_routes_to_build.items.len) catch bun.outOfMemory();
                const paths = bun.default_allocator.alloc(ZigString, user_routes_to_build.items.len) catch bun.outOfMemory();
                const callbacks = bun.default_allocator.alloc(JSC.JSValue, user_routes_to_build.items.len) catch bun.outOfMemory();
                defer bun.default_allocator.free(paths);
                defer bun.default_allocator.free(callbacks);

                for (user_routes_to_build.items, paths, callbacks, 0..) |*route, *path, *callback, i| {
                    path.* = ZigString.init(route.route.path);
                    callback.* = route.callback.get().?;
                    this.user_routes.appendAssumeCapacity(.{
                        .id = @truncate(i),
                        .server = this,
                        .route = route.route,
                    });
                    route.route = .{};
                }

                route_list_value = Bun__ServerRouteList__create(this.globalThis, callbacks.ptr, paths.ptr, user_routes_to_build.items.len);

                for (user_routes_to_build.items) |*route| {
                    route.deinit();
                }
                user_routes_to_build.deinit(bun.default_allocator);
            }
            var has_any_ws = false;
            if (this.config.websocket) |*websocket| {
                websocket.globalObject = this.globalThis;
                websocket.handler.app = app;
                websocket.handler.flags.ssl = ssl_enabled;
            }

            // This may get applied multiple times.
            for (this.user_routes.items) |*user_route| {
                switch (user_route.route.method) {
                    .any => {
                        app.any(user_route.route.path, *UserRoute, user_route, onUserRouteRequest);

                        if (this.config.websocket) |*websocket| {
                            // Setup user websocket in the route if needed.
                            if (!has_any_ws) {
                                // mark if the route is a catch-all so we dont override it
                                has_any_ws = strings.eqlComptime(user_route.route.path, "/*");
                            }
                            app.ws(
                                user_route.route.path,
                                user_route,
                                1, // id 1 means is a user route
                                ServerWebSocket.behavior(ThisServer, ssl_enabled, websocket.toBehavior()),
                            );
                        }
                    },
                    .specific => |method| {
                        app.method(method, user_route.route.path, *UserRoute, user_route, onUserRouteRequest);
                        // Setup user websocket in the route if needed.
                        if (this.config.websocket) |*websocket| {
                            // Websocket upgrade is a GET request
                            if (method == HTTP.Method.GET) {
                                app.ws(
                                    user_route.route.path,
                                    user_route,
                                    1, // id 1 means is a user route
                                    ServerWebSocket.behavior(ThisServer, ssl_enabled, websocket.toBehavior()),
                                );
                            }
                        }
                    },
                }
            }

            // negative routes have backwards precedence.
            for (this.config.negative_routes.items) |route| {
                // Since .applyStaticRoute does head, we need to do it first here too.
                app.head(route, *ThisServer, this, onRequest);

                app.any(route, *ThisServer, this, onRequest);
            }

            if (this.config.static_routes.items.len > 0) {
                for (this.config.static_routes.items) |*entry| {
                    switch (entry.route) {
                        .static => |static_route| {
                            ServerConfig.applyStaticRoute(any_server, ssl_enabled, app, *StaticRoute, static_route, entry.path);
                        },
                        .html => |html_bundle_route| {
                            ServerConfig.applyStaticRoute(any_server, ssl_enabled, app, *HTMLBundle.Route, html_bundle_route, entry.path);
                            if (dev_server) |dev| {
                                dev.html_router.put(dev.allocator, entry.path, html_bundle_route) catch bun.outOfMemory();
                            }
                            needs_plugins = true;
                        },
                        .framework_router => {},
                    }
                }
            }

            for (this.plugin_routes.items) |*plugin_route| {
                app.any(plugin_route.path, *PluginRoute, plugin_route, onPluginRouteRequest);
            }

            // If there are plugins, initialize the ServePlugins object in
            // an unqueued state. The first thing (HTML Bundle, DevServer)
            // that needs plugins will cause the load to happen.
            if (needs_plugins and this.plugins == null) if (this.vm.transpiler.options.serve_plugins) |serve_plugins| {
                if (serve_plugins.len > 0) {
                    this.plugins = ServePlugins.init(serve_plugins);
                }
            };

            const @"has /*" = for (this.config.static_routes.items) |route| {
                if (strings.eqlComptime(route.path, "/*")) break true;
            } else for (this.user_routes.items) |route| {
                if (strings.eqlComptime(route.route.path, "/*")) break true;
            } else false;

            // Setup user websocket fallback route aka fetch function if fetch is not provided will respond with 403.
            if (!has_any_ws) {
                if (this.config.websocket) |*websocket| {
                    app.ws(
                        "/*",
                        this,
                        0, // id 0 means is a fallback route and ctx is the server
                        ServerWebSocket.behavior(ThisServer, ssl_enabled, websocket.toBehavior()),
                    );
                }
            }
            if (this.config.onNodeHTTPRequest != .zero) {
                app.any("/*", *ThisServer, this, onNodeHTTPRequest);
                NodeHTTP_assignOnCloseFunction(@intFromBool(ssl_enabled), app);
            } else if (this.config.onRequest != .zero and !@"has /*") {
                app.any("/*", *ThisServer, this, onRequest);
            }

            if (debug_mode) {
                app.get("/bun:info", *ThisServer, this, onBunInfoRequest);
                if (this.config.inspector) {
                    JSC.markBinding(@src());
                    Bun__addInspector(ssl_enabled, app, this.globalThis);
                }
            }

            var has_dev_catch_all = false;
            if (dev_server) |dev| {
                // DevServer adds a catch-all handler to use FrameworkRouter (full stack apps)
                has_dev_catch_all = dev.setRoutes(this) catch bun.outOfMemory();
            }

            // "/*" routes are added backwards, so if they have a static route, it will never be matched
            // so we need to check for that first
            if (!has_dev_catch_all and !@"has /*" and this.config.onNodeHTTPRequest != .zero) {
                app.any("/*", *ThisServer, this, onNodeHTTPRequest);
            } else if (!has_dev_catch_all and !@"has /*" and this.config.onRequest != .zero) {
                app.any("/*", *ThisServer, this, onRequest);
            } else if (!has_dev_catch_all and this.config.onNodeHTTPRequest != .zero) {
                app.post("/*", *ThisServer, this, onNodeHTTPRequest);
                app.put("/*", *ThisServer, this, onNodeHTTPRequest);
                app.patch("/*", *ThisServer, this, onNodeHTTPRequest);
                app.delete("/*", *ThisServer, this, onNodeHTTPRequest);
                app.options("/*", *ThisServer, this, onNodeHTTPRequest);
                app.trace("/*", *ThisServer, this, onNodeHTTPRequest);
                app.connect("/*", *ThisServer, this, onNodeHTTPRequest);
            } else if (!has_dev_catch_all and this.config.onRequest != .zero) {
                // "/*" routes are added backwards, so if they have a static route,
                // it will never be matched so we need to check for that first
                if (!@"has /*") {
                    app.any("/*", *ThisServer, this, onRequest);
                } else {
                    // The HTML catch-all receives GET, HEAD.
                    app.post("/*", *ThisServer, this, onRequest);
                    app.put("/*", *ThisServer, this, onRequest);
                    app.patch("/*", *ThisServer, this, onRequest);
                    app.delete("/*", *ThisServer, this, onRequest);
                    app.options("/*", *ThisServer, this, onRequest);
                    app.trace("/*", *ThisServer, this, onRequest);
                    app.connect("/*", *ThisServer, this, onRequest);
                }
            } else if (!has_dev_catch_all and this.config.onRequest == .zero and !@"has /*") {
                app.any("/*", *ThisServer, this, on404);
            } else if (!has_dev_catch_all and this.config.onRequest == .zero) {
                app.post("/*", *ThisServer, this, on404);
                app.put("/*", *ThisServer, this, on404);
                app.patch("/*", *ThisServer, this, on404);
                app.delete("/*", *ThisServer, this, on404);
                app.options("/*", *ThisServer, this, on404);
                app.trace("/*", *ThisServer, this, on404);
                app.connect("/*", *ThisServer, this, on404);
            }

            return route_list_value;
        }

        pub fn on404(_: *ThisServer, req: *uws.Request, resp: *App.Response) void {
            if (comptime Environment.enable_logs)
                httplog("{s} - {s} 404", .{ req.method(), req.url() });

            resp.writeStatus("404 Not Found");

            // Rely on browser default page for now.
            resp.end("", false);
        }

        // TODO: make this return JSError!void, and do not deinitialize on synchronous failure, to allow errdefer in caller scope
        pub fn listen(this: *ThisServer) JSC.JSValue {
            httplog("listen", .{});
            var app: *App = undefined;
            const globalThis = this.globalThis;
            var route_list_value = JSC.JSValue.zero;
            if (ssl_enabled) {
                bun.BoringSSL.load();
                const ssl_config = this.config.ssl_config orelse @panic("Assertion failure: ssl_config");
                const ssl_options = ssl_config.asUSockets();

                app = App.create(ssl_options) orelse {
                    if (!globalThis.hasException()) {
                        if (!throwSSLErrorIfNecessary(globalThis)) {
                            globalThis.throw("Failed to create HTTP server", .{}) catch {};
                        }
                    }

                    this.app = null;
                    this.deinit();
                    return .zero;
                };

                this.app = app;

                route_list_value = this.setRoutes();

                // add serverName to the SSL context using default ssl options
                if (ssl_config.server_name) |server_name_ptr| {
                    const server_name: [:0]const u8 = std.mem.span(server_name_ptr);
                    if (server_name.len > 0) {
                        app.addServerNameWithOptions(server_name, ssl_options) catch {
                            if (!globalThis.hasException()) {
                                if (!throwSSLErrorIfNecessary(globalThis)) {
                                    globalThis.throw("Failed to add serverName: {s}", .{server_name}) catch {};
                                }
                            }

                            this.deinit();
                            return .zero;
                        };
                        if (throwSSLErrorIfNecessary(globalThis)) {
                            this.deinit();
                            return .zero;
                        }

                        app.domain(server_name);
                        if (throwSSLErrorIfNecessary(globalThis)) {
                            this.deinit();
                            return .zero;
                        }

                        // Ensure the routes are set for that domain name.
                        _ = this.setRoutes();
                    }
                }

                // apply SNI routes if any
                if (this.config.sni) |*sni| {
                    for (sni.slice()) |*sni_ssl_config| {
                        const sni_servername: [:0]const u8 = std.mem.span(sni_ssl_config.server_name);
                        if (sni_servername.len > 0) {
                            app.addServerNameWithOptions(sni_servername, sni_ssl_config.asUSockets()) catch {
                                if (!globalThis.hasException()) {
                                    if (!throwSSLErrorIfNecessary(globalThis)) {
                                        globalThis.throw("Failed to add serverName: {s}", .{sni_servername}) catch {};
                                    }
                                }

                                this.deinit();
                                return .zero;
                            };

                            app.domain(sni_servername);

                            if (throwSSLErrorIfNecessary(globalThis)) {
                                this.deinit();
                                return .zero;
                            }

                            // Ensure the routes are set for that domain name.
                            _ = this.setRoutes();
                        }
                    }
                }
            } else {
                app = App.create(.{}) orelse {
                    if (!globalThis.hasException()) {
                        globalThis.throw("Failed to create HTTP server", .{}) catch {};
                    }
                    this.deinit();
                    return .zero;
                };
                this.app = app;

                route_list_value = this.setRoutes();
            }

            switch (this.config.address) {
                .tcp => |tcp| {
                    var host: ?[*:0]const u8 = null;
                    var host_buff: [1024:0]u8 = undefined;

                    if (tcp.hostname) |existing| {
                        const hostname = bun.span(existing);

                        if (hostname.len > 2 and hostname[0] == '[') {
                            // remove "[" and "]" from hostname
                            host = std.fmt.bufPrintZ(&host_buff, "{s}", .{hostname[1 .. hostname.len - 1]}) catch unreachable;
                        } else {
                            host = tcp.hostname;
                        }
                    }

                    app.listenWithConfig(*ThisServer, this, onListen, .{
                        .port = tcp.port,
                        .host = host,
                        .options = this.config.getUsocketsOptions(),
                    });
                },

                .unix => |unix| {
                    app.listenOnUnixSocket(
                        *ThisServer,
                        this,
                        onListen,
                        unix,
                        this.config.getUsocketsOptions(),
                    );
                },
            }

            if (globalThis.hasException()) {
                this.deinit();
                return .zero;
            }

            this.ref();

            // Starting up an HTTP server is a good time to GC
            if (this.vm.aggressive_garbage_collection == .aggressive) {
                this.vm.autoGarbageCollect();
            } else {
                this.vm.eventLoop().performGC();
            }

            return route_list_value;
        }
    };
}

pub const SavedRequest = struct {
    js_request: JSC.Strong,
    request: *Request,
    ctx: AnyRequestContext,
    response: uws.AnyResponse,

    pub fn deinit(sr: *SavedRequest) void {
        sr.js_request.deinit();
        sr.ctx.deref();
    }

    pub const Union = union(enum) {
        stack: *uws.Request,
        saved: bun.JSC.API.SavedRequest,
    };
};

pub const ServerAllConnectionsClosedTask = struct {
    globalObject: *JSC.JSGlobalObject,
    promise: JSC.JSPromise.Strong,
    tracker: JSC.AsyncTaskTracker,

    pub usingnamespace bun.New(@This());

    pub fn runFromJSThread(this: *ServerAllConnectionsClosedTask, vm: *JSC.VirtualMachine) void {
        httplog("ServerAllConnectionsClosedTask runFromJSThread", .{});

        const globalObject = this.globalObject;
        const tracker = this.tracker;
        tracker.willDispatch(globalObject);
        defer tracker.didDispatch(globalObject);

        var promise = this.promise;
        defer promise.deinit();
        this.destroy();

        if (!vm.isShuttingDown()) {
            promise.resolve(globalObject, .undefined);
        }
    }
};

pub const HTTPServer = NewServer(JSC.Codegen.JSHTTPServer, false, false);
pub const HTTPSServer = NewServer(JSC.Codegen.JSHTTPSServer, true, false);
pub const DebugHTTPServer = NewServer(JSC.Codegen.JSDebugHTTPServer, false, true);
pub const DebugHTTPSServer = NewServer(JSC.Codegen.JSDebugHTTPSServer, true, true);
pub const AnyServer = struct {
    ptr: Ptr,

    const Ptr = bun.TaggedPointerUnion(.{
        HTTPServer,
        HTTPSServer,
        DebugHTTPServer,
        DebugHTTPSServer,
    });

    pub fn plugins(this: AnyServer) ?*ServePlugins {
        return switch (this.ptr.tag()) {
            Ptr.case(HTTPServer) => this.ptr.as(HTTPServer).plugins,
            Ptr.case(HTTPSServer) => this.ptr.as(HTTPSServer).plugins,
            Ptr.case(DebugHTTPServer) => this.ptr.as(DebugHTTPServer).plugins,
            Ptr.case(DebugHTTPSServer) => this.ptr.as(DebugHTTPSServer).plugins,
            else => bun.unreachablePanic("Invalid pointer tag", .{}),
        };
    }

    pub fn getPlugins(this: AnyServer) PluginsResult {
        return switch (this.ptr.tag()) {
            Ptr.case(HTTPServer) => this.ptr.as(HTTPServer).getPlugins(),
            Ptr.case(HTTPSServer) => this.ptr.as(HTTPSServer).getPlugins(),
            Ptr.case(DebugHTTPServer) => this.ptr.as(DebugHTTPServer).getPlugins(),
            Ptr.case(DebugHTTPSServer) => this.ptr.as(DebugHTTPSServer).getPlugins(),
            else => bun.unreachablePanic("Invalid pointer tag", .{}),
        };
    }

    pub fn loadAndResolvePlugins(this: AnyServer, bundle: *HTMLBundle.HTMLBundleRoute, raw_plugins: []const []const u8, bunfig_path: []const u8) void {
        return switch (this.ptr.tag()) {
            Ptr.case(HTTPServer) => this.ptr.as(HTTPServer).getPluginsAsync(bundle, raw_plugins, bunfig_path),
            Ptr.case(HTTPSServer) => this.ptr.as(HTTPSServer).getPluginsAsync(bundle, raw_plugins, bunfig_path),
            Ptr.case(DebugHTTPServer) => this.ptr.as(DebugHTTPServer).getPluginsAsync(bundle, raw_plugins, bunfig_path),
            Ptr.case(DebugHTTPSServer) => this.ptr.as(DebugHTTPSServer).getPluginsAsync(bundle, raw_plugins, bunfig_path),
            else => bun.unreachablePanic("Invalid pointer tag", .{}),
        };
    }

    /// Returns:
    /// - .ready if no plugin has to be loaded
    /// - .err if there is a cached failure. Currently, this requires restarting the entire server.
    /// - .pending if `callback` was stored. It will call `onPluginsResolved` or `onPluginsRejected` later.
    pub fn getOrLoadPlugins(server: AnyServer, callback: ServePlugins.Callback) ServePlugins.GetOrStartLoadResult {
        return switch (server.ptr.tag()) {
            Ptr.case(HTTPServer) => server.ptr.as(HTTPServer).getOrLoadPlugins(callback),
            Ptr.case(HTTPSServer) => server.ptr.as(HTTPSServer).getOrLoadPlugins(callback),
            Ptr.case(DebugHTTPServer) => server.ptr.as(DebugHTTPServer).getOrLoadPlugins(callback),
            Ptr.case(DebugHTTPSServer) => server.ptr.as(DebugHTTPSServer).getOrLoadPlugins(callback),
            else => bun.unreachablePanic("Invalid pointer tag", .{}),
        };
    }

    pub fn reloadStaticRoutes(this: AnyServer) !bool {
        return switch (this.ptr.tag()) {
            Ptr.case(HTTPServer) => this.ptr.as(HTTPServer).reloadStaticRoutes(),
            Ptr.case(HTTPSServer) => this.ptr.as(HTTPSServer).reloadStaticRoutes(),
            Ptr.case(DebugHTTPServer) => this.ptr.as(DebugHTTPServer).reloadStaticRoutes(),
            Ptr.case(DebugHTTPSServer) => this.ptr.as(DebugHTTPSServer).reloadStaticRoutes(),
            else => bun.unreachablePanic("Invalid pointer tag", .{}),
        };
    }

    pub fn appendStaticRoute(this: AnyServer, path: []const u8, route: AnyRoute) !void {
        return switch (this.ptr.tag()) {
            Ptr.case(HTTPServer) => this.ptr.as(HTTPServer).appendStaticRoute(path, route),
            Ptr.case(HTTPSServer) => this.ptr.as(HTTPSServer).appendStaticRoute(path, route),
            Ptr.case(DebugHTTPServer) => this.ptr.as(DebugHTTPServer).appendStaticRoute(path, route),
            Ptr.case(DebugHTTPSServer) => this.ptr.as(DebugHTTPSServer).appendStaticRoute(path, route),
            else => bun.unreachablePanic("Invalid pointer tag", .{}),
        };
    }

    pub fn globalThis(this: AnyServer) *JSC.JSGlobalObject {
        return switch (this.ptr.tag()) {
            Ptr.case(HTTPServer) => this.ptr.as(HTTPServer).globalThis,
            Ptr.case(HTTPSServer) => this.ptr.as(HTTPSServer).globalThis,
            Ptr.case(DebugHTTPServer) => this.ptr.as(DebugHTTPServer).globalThis,
            Ptr.case(DebugHTTPSServer) => this.ptr.as(DebugHTTPSServer).globalThis,
            else => bun.unreachablePanic("Invalid pointer tag", .{}),
        };
    }

    pub fn config(this: AnyServer) *const ServerConfig {
        return switch (this.ptr.tag()) {
            Ptr.case(HTTPServer) => &this.ptr.as(HTTPServer).config,
            Ptr.case(HTTPSServer) => &this.ptr.as(HTTPSServer).config,
            Ptr.case(DebugHTTPServer) => &this.ptr.as(DebugHTTPServer).config,
            Ptr.case(DebugHTTPSServer) => &this.ptr.as(DebugHTTPSServer).config,
            else => bun.unreachablePanic("Invalid pointer tag", .{}),
        };
    }

    pub fn webSocketHandler(this: AnyServer) ?*WebSocketServer.Handler {
        const server_config: *ServerConfig = switch (this.ptr.tag()) {
            Ptr.case(HTTPServer) => &this.ptr.as(HTTPServer).config,
            Ptr.case(HTTPSServer) => &this.ptr.as(HTTPSServer).config,
            Ptr.case(DebugHTTPServer) => &this.ptr.as(DebugHTTPServer).config,
            Ptr.case(DebugHTTPSServer) => &this.ptr.as(DebugHTTPSServer).config,
            else => bun.unreachablePanic("Invalid pointer tag", .{}),
        };
        if (server_config.websocket == null) return null;
        return &server_config.websocket.?.handler;
    }

    pub fn onRequest(
        this: AnyServer,
        req: *uws.Request,
        resp: *uws.NewApp(false).Response,
    ) void {
        return switch (this.ptr.tag()) {
            Ptr.case(HTTPServer) => this.ptr.as(HTTPServer).onRequest(req, resp),
            Ptr.case(HTTPSServer) => @panic("TODO: https"),
            Ptr.case(DebugHTTPServer) => this.ptr.as(DebugHTTPServer).onRequest(req, resp),
            Ptr.case(DebugHTTPSServer) => @panic("TODO: https"),
            else => bun.unreachablePanic("Invalid pointer tag", .{}),
        };
    }

    pub fn from(server: anytype) AnyServer {
        return .{ .ptr = Ptr.init(server) };
    }

    pub fn onPendingRequest(this: AnyServer) void {
        switch (this.ptr.tag()) {
            Ptr.case(HTTPServer) => this.ptr.as(HTTPServer).onPendingRequest(),
            Ptr.case(HTTPSServer) => this.ptr.as(HTTPSServer).onPendingRequest(),
            Ptr.case(DebugHTTPServer) => this.ptr.as(DebugHTTPServer).onPendingRequest(),
            Ptr.case(DebugHTTPSServer) => this.ptr.as(DebugHTTPSServer).onPendingRequest(),
            else => bun.unreachablePanic("Invalid pointer tag", .{}),
        }
    }

    pub fn onRequestComplete(this: AnyServer) void {
        switch (this.ptr.tag()) {
            Ptr.case(HTTPServer) => this.ptr.as(HTTPServer).onRequestComplete(),
            Ptr.case(HTTPSServer) => this.ptr.as(HTTPSServer).onRequestComplete(),
            Ptr.case(DebugHTTPServer) => this.ptr.as(DebugHTTPServer).onRequestComplete(),
            Ptr.case(DebugHTTPSServer) => this.ptr.as(DebugHTTPSServer).onRequestComplete(),
            else => bun.unreachablePanic("Invalid pointer tag", .{}),
        }
    }

    pub fn onStaticRequestComplete(this: AnyServer) void {
        switch (this.ptr.tag()) {
            Ptr.case(HTTPServer) => this.ptr.as(HTTPServer).onStaticRequestComplete(),
            Ptr.case(HTTPSServer) => this.ptr.as(HTTPSServer).onStaticRequestComplete(),
            Ptr.case(DebugHTTPServer) => this.ptr.as(DebugHTTPServer).onStaticRequestComplete(),
            Ptr.case(DebugHTTPSServer) => this.ptr.as(DebugHTTPSServer).onStaticRequestComplete(),
            else => bun.unreachablePanic("Invalid pointer tag", .{}),
        }
    }

    pub fn publish(this: AnyServer, topic: []const u8, message: []const u8, opcode: uws.Opcode, compress: bool) bool {
        return switch (this.ptr.tag()) {
            Ptr.case(HTTPServer) => this.ptr.as(HTTPServer).app.?.publish(topic, message, opcode, compress),
            Ptr.case(HTTPSServer) => this.ptr.as(HTTPSServer).app.?.publish(topic, message, opcode, compress),
            Ptr.case(DebugHTTPServer) => this.ptr.as(DebugHTTPServer).app.?.publish(topic, message, opcode, compress),
            Ptr.case(DebugHTTPSServer) => this.ptr.as(DebugHTTPSServer).app.?.publish(topic, message, opcode, compress),
            else => bun.unreachablePanic("Invalid pointer tag", .{}),
        };
    }

    pub fn onRequestFromSaved(
        this: AnyServer,
        req: SavedRequest.Union,
        resp: uws.AnyResponse,
        callback: JSC.JSValue,
        comptime extra_arg_count: usize,
        extra_args: [extra_arg_count]JSValue,
    ) void {
        return switch (this.ptr.tag()) {
            Ptr.case(HTTPServer) => this.ptr.as(HTTPServer).onRequestFromSaved(req, resp.TCP, callback, extra_arg_count, extra_args),
            Ptr.case(HTTPSServer) => this.ptr.as(HTTPSServer).onRequestFromSaved(req, resp.SSL, callback, extra_arg_count, extra_args),
            Ptr.case(DebugHTTPServer) => this.ptr.as(DebugHTTPServer).onRequestFromSaved(req, resp.TCP, callback, extra_arg_count, extra_args),
            Ptr.case(DebugHTTPSServer) => this.ptr.as(DebugHTTPSServer).onRequestFromSaved(req, resp.SSL, callback, extra_arg_count, extra_args),
            else => bun.unreachablePanic("Invalid pointer tag", .{}),
        };
    }

    pub fn prepareAndSaveJsRequestContext(
        server: AnyServer,
        req: *uws.Request,
        resp: uws.AnyResponse,
        global: *JSC.JSGlobalObject,
    ) ?SavedRequest {
        return switch (server.ptr.tag()) {
            Ptr.case(HTTPServer) => (server.ptr.as(HTTPServer).prepareJsRequestContext(req, resp.TCP, null, true) orelse return null).save(global, req, resp.TCP),
            Ptr.case(HTTPSServer) => (server.ptr.as(HTTPSServer).prepareJsRequestContext(req, resp.SSL, null, true) orelse return null).save(global, req, resp.SSL),
            Ptr.case(DebugHTTPServer) => (server.ptr.as(DebugHTTPServer).prepareJsRequestContext(req, resp.TCP, null, true) orelse return null).save(global, req, resp.TCP),
            Ptr.case(DebugHTTPSServer) => (server.ptr.as(DebugHTTPSServer).prepareJsRequestContext(req, resp.SSL, null, true) orelse return null).save(global, req, resp.SSL),
            else => bun.unreachablePanic("Invalid pointer tag", .{}),
        };
    }
    pub fn numSubscribers(this: AnyServer, topic: []const u8) u32 {
        return switch (this.ptr.tag()) {
            Ptr.case(HTTPServer) => this.ptr.as(HTTPServer).app.?.numSubscribers(topic),
            Ptr.case(HTTPSServer) => this.ptr.as(HTTPSServer).app.?.numSubscribers(topic),
            Ptr.case(DebugHTTPServer) => this.ptr.as(DebugHTTPServer).app.?.numSubscribers(topic),
            Ptr.case(DebugHTTPSServer) => this.ptr.as(DebugHTTPSServer).app.?.numSubscribers(topic),
            else => bun.unreachablePanic("Invalid pointer tag", .{}),
        };
    }

    pub fn devServer(this: AnyServer) ?*bun.bake.DevServer {
        return switch (this.ptr.tag()) {
            Ptr.case(HTTPServer) => this.ptr.as(HTTPServer).dev_server,
            Ptr.case(HTTPSServer) => this.ptr.as(HTTPSServer).dev_server,
            Ptr.case(DebugHTTPServer) => this.ptr.as(DebugHTTPServer).dev_server,
            Ptr.case(DebugHTTPSServer) => this.ptr.as(DebugHTTPSServer).dev_server,
            else => bun.unreachablePanic("Invalid pointer tag", .{}),
        };
    }
};
const welcome_page_html_gz = @embedFile("welcome-page.html.gz");

extern fn Bun__addInspector(bool, *anyopaque, *JSC.JSGlobalObject) void;

const assert = bun.assert;

pub export fn Server__setIdleTimeout(server: JSC.JSValue, seconds: JSC.JSValue, globalThis: *JSC.JSGlobalObject) void {
    Server__setIdleTimeout_(server, seconds, globalThis) catch return;
}
pub fn Server__setIdleTimeout_(server: JSC.JSValue, seconds: JSC.JSValue, globalThis: *JSC.JSGlobalObject) bun.JSError!void {
    if (!server.isObject()) {
        return globalThis.throw("Failed to set timeout: The 'this' value is not a Server.", .{});
    }

    if (!seconds.isNumber()) {
        return globalThis.throw("Failed to set timeout: The provided value is not of type 'number'.", .{});
    }
    const value = seconds.to(c_uint);
    if (server.as(HTTPServer)) |this| {
        this.setIdleTimeout(value);
    } else if (server.as(HTTPSServer)) |this| {
        this.setIdleTimeout(value);
    } else if (server.as(DebugHTTPServer)) |this| {
        this.setIdleTimeout(value);
    } else if (server.as(DebugHTTPSServer)) |this| {
        this.setIdleTimeout(value);
    } else {
        return globalThis.throw("Failed to set timeout: The 'this' value is not a Server.", .{});
    }
}

comptime {
    _ = Server__setIdleTimeout;
    _ = NodeHTTPResponse.create;
}

extern fn NodeHTTPServer__onRequest_http(
    any_server: usize,
    globalThis: *JSC.JSGlobalObject,
    this: JSC.JSValue,
    callback: JSC.JSValue,
    request: *uws.Request,
    response: *uws.NewApp(false).Response,
    upgrade_ctx: ?*uws.uws_socket_context_t,
    node_response_ptr: *?*NodeHTTPResponse,
) JSC.JSValue;

extern fn NodeHTTPServer__onRequest_https(
    any_server: usize,
    globalThis: *JSC.JSGlobalObject,
    this: JSC.JSValue,
    callback: JSC.JSValue,
    request: *uws.Request,
    response: *uws.NewApp(true).Response,
    upgrade_ctx: ?*uws.uws_socket_context_t,
    node_response_ptr: *?*NodeHTTPResponse,
) JSC.JSValue;

extern fn NodeHTTP_assignOnCloseFunction(c_int, *anyopaque) void;

fn throwSSLErrorIfNecessary(globalThis: *JSC.JSGlobalObject) bool {
    const err_code = BoringSSL.ERR_get_error();
    if (err_code != 0) {
        defer BoringSSL.ERR_clear_error();
        globalThis.throwValue(JSC.API.Bun.Crypto.createCryptoError(globalThis, err_code)) catch {};
        return true;
    }

    return false;
}

extern "c" fn Bun__ServerRouteList__callRoute(
    globalObject: *JSC.JSGlobalObject,
    index: u32,
    requestPtr: *Request,
    serverObject: JSC.JSValue,
    routeListObject: JSC.JSValue,
    requestObject: *JSC.JSValue,
    req: *uws.Request,
) JSC.JSValue;

extern "c" fn Bun__ServerRouteList__create(
    globalObject: *JSC.JSGlobalObject,
    callbacks: [*]JSC.JSValue,
    paths: [*]ZigString,
    pathsLength: usize,
) JSC.JSValue;<|MERGE_RESOLUTION|>--- conflicted
+++ resolved
@@ -6153,37 +6153,11 @@
     }
 };
 
-<<<<<<< HEAD
-/// State machine to handle loading plugins asynchronously. This structure is not thread-safe.
-const ServePlugins = struct {
-    state: State,
-    ref_count: u32 = 1,
-
-    /// Reference count is incremented while there are other objects that are waiting on plugin loads.
-    pub usingnamespace bun.NewRefCounted(ServePlugins, deinit, null);
-
-    pub const State = union(enum) {
-        unqueued: []const []const u8,
-        pending: struct {
-            /// Promise may be empty if the plugin load finishes synchronously.
-            plugin: *bun.JSC.API.JSBundler.Plugin,
-            promise: JSC.JSPromise.Strong,
-
-            // In practice, only one of these two will be populated.
-            html_bundle_routes: std.ArrayListUnmanaged(*HTMLBundle.Route),
-            dev_server: ?*bun.bake.DevServer,
-        },
-        loaded: *bun.JSC.API.JSBundler.Plugin,
-        /// Error information is not stored as it is already reported.
-        err,
-    };
-=======
 pub const NodeHTTPResponse = struct {
     response: uws.AnyResponse,
     onDataCallback: JSC.Strong = .empty,
     onWritableCallback: JSC.Strong = .empty,
     onAbortedCallback: JSC.Strong = .empty,
->>>>>>> 74768449
 
     ref_count: u32 = 1,
     js_ref: JSC.Ref = .{},
@@ -6270,29 +6244,6 @@
         return Bun__getNodeHTTPServerSocketThisValue(@intFromBool(this.response == .SSL), this.response.socket());
     }
 
-<<<<<<< HEAD
-    pub fn getOrStartLoad(this: *ServePlugins, global: *JSC.JSGlobalObject, cb: Callback) bun.OOM!GetOrStartLoadResult {
-        sw: switch (this.state) {
-            .unqueued => {
-                this.loadAndResolvePlugins(global, cb == .dev_server);
-                continue :sw this.state; // could jump to any branch if synchronously resolved
-            },
-            .pending => |*pending| {
-                switch (cb) {
-                    .html_bundle_route => |route| {
-                        route.ref();
-                        try pending.html_bundle_routes.append(bun.default_allocator, route);
-                    },
-                    .dev_server => |server| {
-                        assert(pending.dev_server == null or pending.dev_server == server); // one dev server per server
-                        pending.dev_server = server;
-                    },
-                }
-                return .pending;
-            },
-            .loaded => |plugins| return .{ .ready = plugins },
-            .err => return .err,
-=======
     extern "C" fn Bun__setNodeHTTPServerSocketUsSocketValue(JSC.JSValue, *anyopaque) void;
 
     pub fn upgrade(this: *NodeHTTPResponse, data_value: JSValue, sec_websocket_protocol: ZigString, sec_websocket_extensions: ZigString) bool {
@@ -6303,23 +6254,9 @@
         defer {
             this.setOnAbortedHandler();
             this.upgrade_context.deinit();
->>>>>>> 74768449
         }
         data_value.ensureStillAlive();
 
-<<<<<<< HEAD
-    extern fn JSBundlerPlugin__loadAndResolvePluginsForServe(
-        plugin: *bun.JSC.API.JSBundler.Plugin,
-        plugins: JSC.JSValue,
-        bunfig_folder: JSC.JSValue,
-        has_hmr: bool,
-    ) JSValue;
-
-    fn loadAndResolvePlugins(this: *ServePlugins, global: *JSC.JSGlobalObject, has_hmr: bool) void {
-        bun.assert(this.state == .unqueued);
-        const plugin_list = this.state.unqueued;
-        const bunfig_folder = bun.path.dirname(global.bunVM().transpiler.options.bunfig_path, .auto);
-=======
         const ws = ServerWebSocket.new(.{
             .handler = ws_handler,
             .this_value = data_value,
@@ -6335,7 +6272,6 @@
                 .TCP => this.response = uws.AnyResponse.init(uws.NewApp(false).Response.castRes(@alignCast(@ptrCast(socket)))),
             }
         };
->>>>>>> 74768449
 
         if (this.upgrade_context.request) |request| {
             this.upgrade_context = .{};
@@ -6351,11 +6287,6 @@
                 break :brk sec_websocket_protocol_str.?.slice();
             };
 
-<<<<<<< HEAD
-        global.bunVM().eventLoop().enter();
-        const result = JSBundlerPlugin__loadAndResolvePluginsForServe(plugin, plugin_js_array, bunfig_folder_bunstr, has_hmr);
-        global.bunVM().eventLoop().exit();
-=======
             const sec_websocket_extensions_value = brk: {
                 if (sec_websocket_extensions.isEmpty()) {
                     break :brk request.header("sec-websocket-extensions") orelse "";
@@ -6367,7 +6298,6 @@
                 if (sec_websocket_protocol_str) |str| str.deinit();
                 if (sec_websocket_extensions_str) |str| str.deinit();
             }
->>>>>>> 74768449
 
             new_socket = this.response.upgrade(
                 *ServerWebSocket,
@@ -7268,6 +7198,8 @@
             /// Promise may be empty if the plugin load finishes synchronously.
             plugin: *bun.JSC.API.JSBundler.Plugin,
             promise: JSC.JSPromise.Strong,
+
+            // In practice, only one of these two will be populated.
             html_bundle_routes: std.ArrayListUnmanaged(*HTMLBundle.Route),
             dev_server: ?*bun.bake.DevServer,
         },
@@ -7305,7 +7237,7 @@
     pub fn getOrStartLoad(this: *ServePlugins, global: *JSC.JSGlobalObject, cb: Callback) bun.OOM!GetOrStartLoadResult {
         sw: switch (this.state) {
             .unqueued => {
-                this.loadAndResolvePlugins(global);
+                this.loadAndResolvePlugins(global, cb == .dev_server);
                 continue :sw this.state; // could jump to any branch if synchronously resolved
             },
             .pending => |*pending| {
@@ -7330,9 +7262,10 @@
         plugin: *bun.JSC.API.JSBundler.Plugin,
         plugins: JSC.JSValue,
         bunfig_folder: JSC.JSValue,
+        has_hmr: bool,
     ) JSValue;
 
-    fn loadAndResolvePlugins(this: *ServePlugins, global: *JSC.JSGlobalObject) void {
+    fn loadAndResolvePlugins(this: *ServePlugins, global: *JSC.JSGlobalObject, has_hmr: bool) void {
         bun.assert(this.state == .unqueued);
         const plugin_list = this.state.unqueued;
         const bunfig_folder = bun.path.dirname(global.bunVM().transpiler.options.bunfig_path, .auto);
@@ -7359,7 +7292,7 @@
         } };
 
         global.bunVM().eventLoop().enter();
-        const result = JSBundlerPlugin__loadAndResolvePluginsForServe(plugin, plugin_js_array, bunfig_folder_bunstr);
+        const result = JSBundlerPlugin__loadAndResolvePluginsForServe(plugin, plugin_js_array, bunfig_folder_bunstr, has_hmr);
         global.bunVM().eventLoop().exit();
 
         // handle the case where js synchronously throws an error
