--- conflicted
+++ resolved
@@ -1359,13 +1359,8 @@
             if (global.hasException()) return error.JSError;
 
             if (try arg.getTruthy(global, "app")) |bake_args_js| {
-<<<<<<< HEAD
                 if (!bun.FeatureFlags.bake()) {
-                    return global.throwInvalidArguments2("To use the experimental \"app\" option, upgrade to the canary build of bun via \"bun upgrade --canary\"", .{});
-=======
-                if (!bun.FeatureFlags.bake) {
                     return global.throwInvalidArguments("To use the experimental \"app\" option, upgrade to the canary build of bun via \"bun upgrade --canary\"", .{});
->>>>>>> 6adb3954
                 }
                 if (!allow_bake_config) {
                     return global.throwInvalidArguments("To use the \"app\" option, change from calling \"Bun.serve({ app })\" to \"export default { app: ... }\"", .{});
