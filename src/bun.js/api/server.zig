--- conflicted
+++ resolved
@@ -6599,11 +6599,7 @@
         pub fn deinit(this: *ThisServer) void {
             httplog("deinit", .{});
             this.cached_hostname.deref();
-<<<<<<< HEAD
-=======
-            this.cached_protocol.deref();
             this.all_closed_promise.deinit();
->>>>>>> 17d719fa
 
             this.config.deinit();
             this.app.destroy();
