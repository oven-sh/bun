const httplog = Output.scoped(.Server, false);
const ctxLog = Output.scoped(.RequestContext, false);

pub const WebSocketServerContext = @import("./server/WebSocketServerContext.zig");
pub const HTTPStatusText = @import("./server/HTTPStatusText.zig");
pub const HTMLBundle = @import("./server/HTMLBundle.zig");

pub fn writeStatus(comptime ssl: bool, resp_ptr: ?*uws.NewApp(ssl).Response, status: u16) void {
    if (resp_ptr) |resp| {
        if (HTTPStatusText.get(status)) |text| {
            resp.writeStatus(text);
        } else {
            var status_text_buf: [48]u8 = undefined;
            resp.writeStatus(std.fmt.bufPrint(&status_text_buf, "{d} HM", .{status}) catch unreachable);
        }
    }
}

// TODO: rename to StaticBlobRoute? the html bundle is sometimes a static route
pub const StaticRoute = @import("./server/StaticRoute.zig");
pub const FileRoute = @import("./server/FileRoute.zig");

pub const AnyRoute = union(enum) {
    /// Serve a static file
    /// "/robots.txt": new Response(...),
    static: *StaticRoute,
    /// Serve a file from disk
    file: *FileRoute,
    /// Bundle an HTML import
    /// import html from "./index.html";
    /// "/": html,
    html: bun.ptr.RefPtr(HTMLBundle.Route),
    /// Use file system routing.
    /// "/*": {
    ///   "dir": import.meta.resolve("./pages"),
    ///   "style": "nextjs-pages",
    /// }
    framework_router: bun.bake.FrameworkRouter.Type.Index,

    pub fn memoryCost(this: AnyRoute) usize {
        return switch (this) {
            .static => |static_route| static_route.memoryCost(),
            .file => |file_route| file_route.memoryCost(),
            .html => |html_bundle_route| html_bundle_route.data.memoryCost(),
            .framework_router => @sizeOf(bun.bake.Framework.FileSystemRouterType),
        };
    }

    pub fn setServer(this: AnyRoute, server: ?AnyServer) void {
        switch (this) {
            .static => |static_route| static_route.server = server,
            .file => |file_route| file_route.server = server,
            .html => |html_bundle_route| html_bundle_route.server = server,
            .framework_router => {}, // DevServer contains .server field
        }
    }

    pub fn deref(this: AnyRoute) void {
        switch (this) {
            .static => |static_route| static_route.deref(),
            .file => |file_route| file_route.deref(),
            .html => |html_bundle_route| html_bundle_route.deref(),
            .framework_router => {}, // not reference counted
        }
    }

    pub fn ref(this: AnyRoute) void {
        switch (this) {
            .static => |static_route| static_route.ref(),
            .file => |file_route| file_route.ref(),
            .html => |html_bundle_route| html_bundle_route.ref(),
            .framework_router => {}, // not reference counted
        }
    }

    fn bundledHTMLManifestItemFromJS(argument: jsc.JSValue, index_path: []const u8, init_ctx: *ServerInitContext) bun.JSError!?AnyRoute {
        if (!argument.isObject()) return null;

        const path_string = try bun.String.fromJS(try argument.get(init_ctx.global, "path") orelse return null, init_ctx.global);
        defer path_string.deref();
        var path = jsc.Node.PathOrFileDescriptor{ .path = try jsc.Node.PathLike.fromBunString(init_ctx.global, path_string, false, bun.default_allocator) };
        defer path.deinit();

        // Construct the route by stripping paths above the root.
        //
        //    "./index-abc.js" -> "/index-abc.js"
        //    "../index-abc.js" -> "/index-abc.js"
        //    "/index-abc.js" -> "/index-abc.js"
        //    "index-abc.js" -> "/index-abc.js"
        //
        const cwd = if (bun.StandaloneModuleGraph.isBunStandaloneFilePath(path.path.slice()))
            bun.StandaloneModuleGraph.targetBasePublicPath(bun.Environment.os, "root/")
        else
            bun.fs.FileSystem.instance.top_level_dir;

        const abs_path = bun.fs.FileSystem.instance.abs(&[_][]const u8{path.path.slice()});
        var relative_path = bun.fs.FileSystem.instance.relative(cwd, abs_path);

        if (strings.hasPrefixComptime(relative_path, "./")) {
            relative_path = relative_path[2..];
        } else if (strings.hasPrefixComptime(relative_path, "../")) {
            while (strings.hasPrefixComptime(relative_path, "../")) {
                relative_path = relative_path[3..];
            }
        }
        const is_index_route = bun.strings.eql(path.path.slice(), index_path);
        var builder = std.ArrayList(u8).init(bun.default_allocator);
        defer builder.deinit();
        if (!strings.hasPrefixComptime(relative_path, "/")) {
            try builder.append('/');
        }

        try builder.appendSlice(relative_path);

        const fetch_headers = try jsc.WebCore.FetchHeaders.createFromJS(init_ctx.global, try argument.get(init_ctx.global, "headers") orelse return null);
        defer if (fetch_headers) |headers| headers.deref();
        if (init_ctx.global.hasException()) return error.JSError;

        const route = try fromOptions(init_ctx.global, fetch_headers, &path);

        if (is_index_route) {
            return route;
        }

        var methods = HTTP.Method.Optional{ .method = .initEmpty() };
        methods.insert(.GET);
        methods.insert(.HEAD);

        try init_ctx.user_routes.append(.{
            .path = try builder.toOwnedSlice(),
            .route = route,
            .method = methods,
        });
        return null;
    }

    /// This is the JS representation of an HTMLImportManifest
    ///
    /// See ./src/bundler/HTMLImportManifest.zig
    fn bundledHTMLManifestFromJS(argument: jsc.JSValue, init_ctx: *ServerInitContext) bun.JSError!?AnyRoute {
        if (!argument.isObject()) return null;

        const index = try argument.getOptional(init_ctx.global, "index", ZigString.Slice) orelse return null;
        defer index.deinit();

        const files = try argument.getArray(init_ctx.global, "files") orelse return null;
        var iter = try files.arrayIterator(init_ctx.global);
        var html_route: ?AnyRoute = null;
        while (try iter.next()) |file_entry| {
            if (try bundledHTMLManifestItemFromJS(file_entry, index.slice(), init_ctx)) |item| {
                html_route = item;
            }
        }

        return html_route;
    }

    pub fn fromOptions(global: *jsc.JSGlobalObject, headers: ?*jsc.WebCore.FetchHeaders, path: *jsc.Node.PathOrFileDescriptor) !AnyRoute {
        // The file/static route doesn't ref it.
        var blob = Blob.findOrCreateFileFromPath(path, global, false);

        if (blob.needsToReadFile()) {
            // Throw a more helpful error upfront if the file does not exist.
            //
            // In production, you do NOT want to find out that all the assets
            // are 404'ing when the user goes to the route. You want to find
            // that out immediately so that the health check on startup fails
            // and the process exits with a non-zero status code.
            if (blob.store) |store| {
                if (store.getPath()) |store_path| {
                    switch (bun.sys.existsAtType(bun.FD.cwd(), store_path)) {
                        .result => |file_type| {
                            if (file_type == .directory) {
                                return global.throwInvalidArguments("Bundled file {} cannot be a directory. You may want to configure --asset-naming or `naming` when bundling.", .{bun.fmt.quote(store_path)});
                            }
                        },
                        .err => {
                            return global.throwInvalidArguments("Bundled file {} not found. You may want to configure --asset-naming or `naming` when bundling.", .{bun.fmt.quote(store_path)});
                        },
                    }
                }
            }

            return AnyRoute{ .file = FileRoute.initFromBlob(blob, .{ .server = null, .headers = headers }) };
        }

        return AnyRoute{ .static = StaticRoute.initFromAnyBlob(&.{ .Blob = blob }, .{ .server = null, .headers = headers }) };
    }

    pub fn htmlRouteFromJS(argument: jsc.JSValue, init_ctx: *ServerInitContext) bun.JSError!?AnyRoute {
        if (argument.as(HTMLBundle)) |html_bundle| {
            const entry = init_ctx.dedupe_html_bundle_map.getOrPut(html_bundle) catch bun.outOfMemory();
            if (!entry.found_existing) {
                entry.value_ptr.* = HTMLBundle.Route.init(html_bundle);
                return .{ .html = entry.value_ptr.* };
            } else {
                return .{ .html = entry.value_ptr.dupeRef() };
            }
        }

        if (try bundledHTMLManifestFromJS(argument, init_ctx)) |html_route| {
            return html_route;
        }

        return null;
    }

    pub const ServerInitContext = struct {
        arena: std.heap.ArenaAllocator,
        dedupe_html_bundle_map: std.AutoHashMap(*HTMLBundle, bun.ptr.RefPtr(HTMLBundle.Route)),
        js_string_allocations: bun.bake.StringRefList,
        global: *jsc.JSGlobalObject,
        framework_router_list: std.ArrayList(bun.bake.Framework.FileSystemRouterType),
        user_routes: *std.ArrayList(ServerConfig.StaticRouteEntry),
    };

    pub fn fromJS(
        global: *jsc.JSGlobalObject,
        path: []const u8,
        argument: jsc.JSValue,
        init_ctx: *ServerInitContext,
    ) bun.JSError!?AnyRoute {
        if (try AnyRoute.htmlRouteFromJS(argument, init_ctx)) |html_route| {
            return html_route;
        }

        if (argument.isObject()) {
            const FrameworkRouter = bun.bake.FrameworkRouter;
            if (try argument.getOptional(global, "dir", bun.String.Slice)) |dir| {
                var alloc = init_ctx.js_string_allocations;
                const relative_root = alloc.track(dir);

                var style: FrameworkRouter.Style = if (try argument.get(global, "style")) |style|
                    try FrameworkRouter.Style.fromJS(style, global)
                else
                    .nextjs_pages;
                errdefer style.deinit();

                if (!bun.strings.endsWith(path, "/*")) {
                    return global.throwInvalidArguments("To mount a directory, make sure the path ends in `/*`", .{});
                }

                try init_ctx.framework_router_list.append(.{
                    .root = relative_root,
                    .style = style,

                    // trim the /*
                    .prefix = if (path.len == 2) "/" else path[0 .. path.len - 2],

                    // TODO: customizable framework option.
                    .entry_client = "bun-framework-react/client.tsx",
                    .entry_server = "bun-framework-react/server.tsx",
                    .ignore_underscores = true,
                    .ignore_dirs = &.{ "node_modules", ".git" },
                    .extensions = &.{ ".tsx", ".jsx" },
                    .allow_layouts = true,
                });

                const limit = std.math.maxInt(@typeInfo(FrameworkRouter.Type.Index).@"enum".tag_type);
                if (init_ctx.framework_router_list.items.len > limit) {
                    return global.throwInvalidArguments("Too many framework routers. Maximum is {d}.", .{limit});
                }
                return .{ .framework_router = .init(@intCast(init_ctx.framework_router_list.items.len - 1)) };
            }
        }

        if (try FileRoute.fromJS(global, argument)) |file_route| {
            return .{ .file = file_route };
        }
        return .{ .static = try StaticRoute.fromJS(global, argument) orelse return null };
    }
};

pub const ServerConfig = @import("./server/ServerConfig.zig");
pub const ServerWebSocket = @import("./server/ServerWebSocket.zig");
pub const NodeHTTPResponse = @import("./server/NodeHTTPResponse.zig");

/// State machine to handle loading plugins asynchronously. This structure is not thread-safe.
const ServePlugins = struct {
    state: State,
    ref_count: RefCount,

    /// Reference count is incremented while there are other objects that are waiting on plugin loads.
    const RefCount = bun.ptr.RefCount(@This(), "ref_count", deinit, .{});
    pub const ref = RefCount.ref;
    pub const deref = RefCount.deref;

    pub const State = union(enum) {
        unqueued: []const []const u8,
        pending: struct {
            /// Promise may be empty if the plugin load finishes synchronously.
            plugin: *bun.jsc.API.JSBundler.Plugin,
            promise: jsc.JSPromise.Strong,
            html_bundle_routes: std.ArrayListUnmanaged(*HTMLBundle.Route),
            dev_server: ?*bun.bake.DevServer,
        },
        loaded: *bun.jsc.API.JSBundler.Plugin,
        /// Error information is not stored as it is already reported.
        err,
    };

    pub const GetOrStartLoadResult = union(enum) {
        /// null = no plugins, used by server implementation
        ready: ?*bun.jsc.API.JSBundler.Plugin,
        pending,
        err,
    };

    pub const Callback = union(enum) {
        html_bundle_route: *HTMLBundle.Route,
        dev_server: *bun.bake.DevServer,
    };

    pub fn init(plugins: []const []const u8) *ServePlugins {
        return bun.new(ServePlugins, .{ .ref_count = .init(), .state = .{ .unqueued = plugins } });
    }

    fn deinit(this: *ServePlugins) void {
        switch (this.state) {
            .unqueued => {},
            .pending => assert(false), // should have one ref while pending!
            .loaded => |loaded| loaded.deinit(),
            .err => {},
        }
        bun.destroy(this);
    }

    pub fn getOrStartLoad(this: *ServePlugins, global: *jsc.JSGlobalObject, cb: Callback) bun.JSError!GetOrStartLoadResult {
        sw: switch (this.state) {
            .unqueued => {
                try this.loadAndResolvePlugins(global);
                continue :sw this.state; // could jump to any branch if synchronously resolved
            },
            .pending => |*pending| {
                switch (cb) {
                    .html_bundle_route => |route| {
                        route.ref();
                        try pending.html_bundle_routes.append(bun.default_allocator, route);
                    },
                    .dev_server => |server| {
                        assert(pending.dev_server == null or pending.dev_server == server); // one dev server per server
                        pending.dev_server = server;
                    },
                }
                return .pending;
            },
            .loaded => |plugins| return .{ .ready = plugins },
            .err => return .err,
        }
    }

    extern fn JSBundlerPlugin__loadAndResolvePluginsForServe(
        plugin: *bun.jsc.API.JSBundler.Plugin,
        plugins: jsc.JSValue,
        bunfig_folder: jsc.JSValue,
    ) JSValue;

    fn loadAndResolvePlugins(this: *ServePlugins, global: *jsc.JSGlobalObject) bun.JSError!void {
        bun.assert(this.state == .unqueued);
        const plugin_list = this.state.unqueued;
        const bunfig_folder = bun.path.dirname(global.bunVM().transpiler.options.bunfig_path, .auto);

        this.ref();
        defer this.deref();

        const plugin = bun.jsc.API.JSBundler.Plugin.create(global, .browser);
        var sfb = std.heap.stackFallback(@sizeOf(bun.String) * 4, bun.default_allocator);
        const alloc = sfb.get();
        const bunstring_array = alloc.alloc(bun.String, plugin_list.len) catch bun.outOfMemory();
        defer alloc.free(bunstring_array);
        for (plugin_list, bunstring_array) |raw_plugin, *out| {
            out.* = bun.String.init(raw_plugin);
        }
        const plugin_js_array = try bun.String.toJSArray(global, bunstring_array);
        const bunfig_folder_bunstr = try bun.String.createUTF8ForJS(global, bunfig_folder);

        this.state = .{ .pending = .{
            .promise = jsc.JSPromise.Strong.init(global),
            .plugin = plugin,
            .html_bundle_routes = .empty,
            .dev_server = null,
        } };

        global.bunVM().eventLoop().enter();
        const result = try bun.jsc.fromJSHostCall(global, @src(), JSBundlerPlugin__loadAndResolvePluginsForServe, .{ plugin, plugin_js_array, bunfig_folder_bunstr });
        global.bunVM().eventLoop().exit();

        // handle the case where js synchronously throws an error
        if (global.tryTakeException()) |e| {
            handleOnReject(this, global, e);
            return;
        }

        if (!result.isEmptyOrUndefinedOrNull()) {
            // handle the case where js returns a promise
            if (result.asAnyPromise()) |promise| {
                switch (promise.status(global.vm())) {
                    // promise not fulfilled yet
                    .pending => {
                        this.ref();
                        const promise_value = promise.asValue();
                        this.state.pending.promise.strong.set(global, promise_value);
                        promise_value.then(global, this, onResolveImpl, onRejectImpl);
                        return;
                    },
                    .fulfilled => {
                        handleOnResolve(this);
                        return;
                    },
                    .rejected => {
                        const value = promise.result(global.vm());
                        handleOnReject(this, global, value);
                        return;
                    },
                }
            }

            if (result.toError()) |e| {
                handleOnReject(this, global, e);
            } else {
                handleOnResolve(this);
            }
        }
    }

    pub const onResolve = jsc.toJSHostFn(onResolveImpl);
    pub const onReject = jsc.toJSHostFn(onRejectImpl);

    pub fn onResolveImpl(_: *jsc.JSGlobalObject, callframe: *jsc.CallFrame) bun.JSError!JSValue {
        ctxLog("onResolve", .{});

        const plugins_result, const plugins_js = callframe.argumentsAsArray(2);
        var plugins = plugins_js.asPromisePtr(ServePlugins);
        defer plugins.deref();
        plugins_result.ensureStillAlive();

        handleOnResolve(plugins);

        return .js_undefined;
    }

    pub fn handleOnResolve(this: *ServePlugins) void {
        bun.assert(this.state == .pending);
        const pending = &this.state.pending;
        const plugin = pending.plugin;
        var html_bundle_routes = pending.html_bundle_routes;
        pending.html_bundle_routes = .empty;
        defer html_bundle_routes.deinit(bun.default_allocator);

        pending.promise.deinit();

        this.state = .{ .loaded = plugin };

        for (html_bundle_routes.items) |route| {
            route.onPluginsResolved(plugin) catch bun.outOfMemory();
            route.deref();
        }
        if (pending.dev_server) |server| {
            server.onPluginsResolved(plugin) catch bun.outOfMemory();
        }
    }

    pub fn onRejectImpl(globalThis: *jsc.JSGlobalObject, callframe: *jsc.CallFrame) bun.JSError!JSValue {
        ctxLog("onReject", .{});

        const error_js, const plugin_js = callframe.argumentsAsArray(2);
        const plugins = plugin_js.asPromisePtr(ServePlugins);
        handleOnReject(plugins, globalThis, error_js);

        return .js_undefined;
    }

    pub fn handleOnReject(this: *ServePlugins, global: *jsc.JSGlobalObject, err: JSValue) void {
        bun.assert(this.state == .pending);
        const pending = &this.state.pending;
        var html_bundle_routes = pending.html_bundle_routes;
        pending.html_bundle_routes = .empty;
        defer html_bundle_routes.deinit(bun.default_allocator);
        pending.plugin.deinit();
        pending.promise.deinit();

        this.state = .err;

        for (html_bundle_routes.items) |route| {
            route.onPluginsRejected() catch bun.outOfMemory();
            route.deref();
        }
        if (pending.dev_server) |server| {
            server.onPluginsRejected() catch bun.outOfMemory();
        }

        Output.errGeneric("Failed to load plugins for Bun.serve:", .{});
        global.bunVM().runErrorHandler(err, null);
    }

    comptime {
        @export(&onResolve, .{ .name = "BunServe__onResolvePlugins" });
        @export(&onReject, .{ .name = "BunServe__onRejectPlugins" });
    }
};

const PluginsResult = union(enum) {
    pending,
    found: ?*bun.jsc.API.JSBundler.Plugin,
    err,
};

pub fn NewServer(protocol_enum: enum { http, https }, development_kind: enum { debug, production }) type {
    return struct {
        pub const js = switch (protocol_enum) {
            .http => switch (development_kind) {
                .debug => bun.jsc.Codegen.JSDebugHTTPServer,
                .production => bun.jsc.Codegen.JSHTTPServer,
            },
            .https => switch (development_kind) {
                .debug => bun.jsc.Codegen.JSDebugHTTPSServer,
                .production => bun.jsc.Codegen.JSHTTPSServer,
            },
        };
        pub const fromJS = js.fromJS;
        pub const toJS = js.toJS;
        pub const toJSDirect = js.toJSDirect;

        pub const new = bun.TrivialNew(@This());

        pub const ssl_enabled = protocol_enum == .https;
        pub const debug_mode = development_kind == .debug;

        const ThisServer = @This();
        pub const RequestContext = NewRequestContext(ssl_enabled, debug_mode, @This());

        pub const App = uws.NewApp(ssl_enabled);
        app: ?*App = null,
        listener: ?*App.ListenSocket = null,
        js_value: jsc.Strong.Optional = .empty,
        /// Potentially null before listen() is called, and once .destroy() is called.
        vm: *jsc.VirtualMachine,
        globalThis: *JSGlobalObject,
        base_url_string_for_joining: string = "",
        config: ServerConfig = ServerConfig{},
        pending_requests: usize = 0,
        request_pool_allocator: *RequestContext.RequestContextStackAllocator = undefined,
        all_closed_promise: jsc.JSPromise.Strong = .{},

        listen_callback: jsc.AnyTask = undefined,
        allocator: std.mem.Allocator,
        poll_ref: Async.KeepAlive = .{},

        cached_hostname: bun.String = bun.String.empty,

        flags: packed struct(u4) {
            deinit_scheduled: bool = false,
            terminated: bool = false,
            has_js_deinited: bool = false,
            has_handled_all_closed_promise: bool = false,
        } = .{},

        plugins: ?*ServePlugins = null,

        dev_server: ?*bun.bake.DevServer,

        /// These associate a route to the index in RouteList.cpp.
        /// User routes may get applied multiple times due to SNI.
        /// So we have to store it.
        user_routes: std.ArrayListUnmanaged(UserRoute) = .{},

        on_clienterror: jsc.Strong.Optional = .empty,

        inspector_server_id: jsc.Debugger.DebuggerId = .init(0),

        pub const doStop = host_fn.wrapInstanceMethod(ThisServer, "stopFromJS", false);
        pub const dispose = host_fn.wrapInstanceMethod(ThisServer, "disposeFromJS", false);
        pub const doUpgrade = host_fn.wrapInstanceMethod(ThisServer, "onUpgrade", false);
        pub const doPublish = host_fn.wrapInstanceMethod(ThisServer, "publish", false);
        pub const doReload = onReload;
        pub const doFetch = onFetch;
        pub const doRequestIP = host_fn.wrapInstanceMethod(ThisServer, "requestIP", false);
        pub const doTimeout = timeout;

        pub const UserRoute = struct {
            id: u32,
            server: *ThisServer,
            route: ServerConfig.RouteDeclaration,

            pub fn deinit(this: *UserRoute) void {
                this.route.deinit();
            }
        };

        /// Returns:
        /// - .ready if no plugin has to be loaded
        /// - .err if there is a cached failure. Currently, this requires restarting the entire server.
        /// - .pending if `callback` was stored. It will call `onPluginsResolved` or `onPluginsRejected` later.
        pub fn getOrLoadPlugins(server: *ThisServer, callback: ServePlugins.Callback) ServePlugins.GetOrStartLoadResult {
            if (server.plugins) |p| {
                return p.getOrStartLoad(server.globalThis, callback) catch bun.outOfMemory();
            }
            // no plugins
            return .{ .ready = null };
        }

        pub fn doSubscriberCount(this: *ThisServer, globalThis: *jsc.JSGlobalObject, callframe: *jsc.CallFrame) bun.JSError!jsc.JSValue {
            const arguments = callframe.arguments_old(1);
            if (arguments.len < 1) {
                return globalThis.throwNotEnoughArguments("subscriberCount", 1, 0);
            }

            if (arguments.ptr[0].isEmptyOrUndefinedOrNull()) {
                return globalThis.throwInvalidArguments("subscriberCount requires a topic name as a string", .{});
            }

            var topic = try arguments.ptr[0].toSlice(globalThis, bun.default_allocator);
            defer topic.deinit();

            if (topic.len == 0) {
                return JSValue.jsNumber(0);
            }

            return JSValue.jsNumber((this.app.?.numSubscribers(topic.slice())));
        }

        pub fn constructor(globalThis: *jsc.JSGlobalObject, _: *jsc.CallFrame) bun.JSError!*ThisServer {
            return globalThis.throw2("Server() is not a constructor", .{});
        }

        pub fn jsValueAssertAlive(server: *ThisServer) jsc.JSValue {
            bun.debugAssert(server.listener != null); // this assertion is only valid while listening
            return server.js_value.get() orelse brk: {
                bun.debugAssert(false);
                break :brk .js_undefined; // safe-ish
            };
        }

        pub fn requestIP(this: *ThisServer, request: *jsc.WebCore.Request) bun.JSError!jsc.JSValue {
            if (this.config.address == .unix) return JSValue.jsNull();
            const info = request.request_context.getRemoteSocketInfo() orelse return JSValue.jsNull();
            return SocketAddress.createDTO(this.globalThis, info.ip, @intCast(info.port), info.is_ipv6);
        }

        pub fn memoryCost(this: *ThisServer) usize {
            return @sizeOf(ThisServer) +
                this.base_url_string_for_joining.len +
                this.config.memoryCost() +
                (if (this.dev_server) |dev| dev.memoryCost() else 0);
        }

        pub fn timeout(this: *ThisServer, globalObject: *jsc.JSGlobalObject, callframe: *jsc.CallFrame) bun.JSError!jsc.JSValue {
            const arguments = callframe.arguments_old(2).slice();
            if (arguments.len < 2 or arguments[0].isEmptyOrUndefinedOrNull()) {
                return globalObject.throwNotEnoughArguments("timeout", 2, arguments.len);
            }

            const seconds = arguments[1];

            if (this.config.address == .unix) {
                return JSValue.jsNull();
            }

            if (!seconds.isNumber()) {
                return this.globalThis.throw("timeout() requires a number", .{});
            }
            const value = seconds.to(c_uint);

            if (arguments[0].as(Request)) |request| {
                _ = request.request_context.setTimeout(value);
            } else if (arguments[0].as(NodeHTTPResponse)) |response| {
                response.setTimeout(@truncate(value % 255));
            } else {
                return this.globalThis.throwInvalidArguments("timeout() requires a Request object", .{});
            }

            return .js_undefined;
        }

        pub fn setIdleTimeout(this: *ThisServer, seconds: c_uint) void {
            this.config.idleTimeout = @truncate(@min(seconds, 255));
        }

        pub fn setFlags(this: *ThisServer, require_host_header: bool, use_strict_method_validation: bool) void {
            if (this.app) |app| {
                app.setFlags(require_host_header, use_strict_method_validation);
            }
        }

        pub fn setMaxHTTPHeaderSize(this: *ThisServer, max_header_size: u64) void {
            if (this.app) |app| {
                app.setMaxHTTPHeaderSize(max_header_size);
            }
        }

        pub fn appendStaticRoute(this: *ThisServer, path: []const u8, route: AnyRoute, method: HTTP.Method.Optional) !void {
            try this.config.appendStaticRoute(path, route, method);
        }

        pub fn publish(this: *ThisServer, globalThis: *jsc.JSGlobalObject, topic: ZigString, message_value: JSValue, compress_value: ?JSValue) bun.JSError!JSValue {
            if (this.config.websocket == null)
                return JSValue.jsNumber(0);

            const app = this.app.?;

            if (topic.len == 0) {
                httplog("publish() topic invalid", .{});
                return globalThis.throw("publish requires a topic string", .{});
            }

            var topic_slice = topic.toSlice(bun.default_allocator);
            defer topic_slice.deinit();
            if (topic_slice.len == 0) {
                return globalThis.throw("publish requires a non-empty topic", .{});
            }

            const compress = (compress_value orelse JSValue.jsBoolean(true)).toBoolean();

            if (message_value.asArrayBuffer(globalThis)) |buffer| {
                return JSValue.jsNumber(
                    // if 0, return 0
                    // else return number of bytes sent
                    @as(i32, @intFromBool(uws.AnyWebSocket.publishWithOptions(ssl_enabled, app, topic_slice.slice(), buffer.slice(), .binary, compress))) * @as(i32, @intCast(@as(u31, @truncate(buffer.len)))),
                );
            }

            {
                var js_string = try message_value.toString(globalThis);
                const view = js_string.view(globalThis);
                const slice = view.toSlice(bun.default_allocator);
                defer slice.deinit();

                defer js_string.ensureStillAlive();

                const buffer = slice.slice();
                return JSValue.jsNumber(
                    // if 0, return 0
                    // else return number of bytes sent
                    @as(i32, @intFromBool(uws.AnyWebSocket.publishWithOptions(ssl_enabled, app, topic_slice.slice(), buffer, .text, compress))) * @as(i32, @intCast(@as(u31, @truncate(buffer.len)))),
                );
            }
        }

        pub fn onUpgrade(
            this: *ThisServer,
            globalThis: *jsc.JSGlobalObject,
            object: jsc.JSValue,
            optional: ?JSValue,
        ) bun.JSError!JSValue {
            if (this.config.websocket == null) {
                return globalThis.throwInvalidArguments("To enable websocket support, set the \"websocket\" object in Bun.serve({})", .{});
            }

            if (this.flags.terminated) {
                return JSValue.jsBoolean(false);
            }

            if (object.as(NodeHTTPResponse)) |nodeHttpResponse| {
                if (nodeHttpResponse.flags.ended or nodeHttpResponse.flags.socket_closed) {
                    return jsc.jsBoolean(false);
                }

                var data_value = jsc.JSValue.zero;

                // if we converted a HeadersInit to a Headers object, we need to free it
                var fetch_headers_to_deref: ?*WebCore.FetchHeaders = null;

                defer {
                    if (fetch_headers_to_deref) |fh| {
                        fh.deref();
                    }
                }

                var sec_websocket_protocol = ZigString.Empty;
                var sec_websocket_extensions = ZigString.Empty;

                if (optional) |opts| {
                    getter: {
                        if (opts.isEmptyOrUndefinedOrNull()) {
                            break :getter;
                        }

                        if (!opts.isObject()) {
                            return globalThis.throwInvalidArguments("upgrade options must be an object", .{});
                        }

                        if (try opts.fastGet(globalThis, .data)) |headers_value| {
                            data_value = headers_value;
                        }

                        if (globalThis.hasException()) {
                            return error.JSError;
                        }

                        if (try opts.fastGet(globalThis, .headers)) |headers_value| {
                            if (headers_value.isEmptyOrUndefinedOrNull()) {
                                break :getter;
                            }

                            var fetch_headers_to_use: *WebCore.FetchHeaders = headers_value.as(WebCore.FetchHeaders) orelse brk: {
                                if (headers_value.isObject()) {
                                    if (try WebCore.FetchHeaders.createFromJS(globalThis, headers_value)) |fetch_headers| {
                                        fetch_headers_to_deref = fetch_headers;
                                        break :brk fetch_headers;
                                    }
                                }
                                break :brk null;
                            } orelse {
                                if (!globalThis.hasException()) {
                                    return globalThis.throwInvalidArguments("upgrade options.headers must be a Headers or an object", .{});
                                }
                                return error.JSError;
                            };

                            if (globalThis.hasException()) {
                                return error.JSError;
                            }

                            if (fetch_headers_to_use.fastGet(.SecWebSocketProtocol)) |protocol| {
                                sec_websocket_protocol = protocol;
                            }

                            if (fetch_headers_to_use.fastGet(.SecWebSocketExtensions)) |protocol| {
                                sec_websocket_extensions = protocol;
                            }

                            // we must write the status first so that 200 OK isn't written
                            nodeHttpResponse.raw_response.writeStatus("101 Switching Protocols");
                            fetch_headers_to_use.toUWSResponse(comptime ssl_enabled, nodeHttpResponse.raw_response.socket());
                        }

                        if (globalThis.hasException()) {
                            return error.JSError;
                        }
                    }
                }
                return jsc.jsBoolean(nodeHttpResponse.upgrade(data_value, sec_websocket_protocol, sec_websocket_extensions));
            }

            var request = object.as(Request) orelse {
                return globalThis.throwInvalidArguments("upgrade requires a Request object", .{});
            };

            var upgrader = request.request_context.get(RequestContext) orelse return jsc.jsBoolean(false);

            if (upgrader.isAbortedOrEnded()) {
                return jsc.jsBoolean(false);
            }

            if (upgrader.upgrade_context == null or @intFromPtr(upgrader.upgrade_context) == std.math.maxInt(usize)) {
                return jsc.jsBoolean(false);
            }

            const resp = upgrader.resp.?;
            const ctx = upgrader.upgrade_context.?;

            var sec_websocket_key_str = ZigString.Empty;

            var sec_websocket_protocol = ZigString.Empty;

            var sec_websocket_extensions = ZigString.Empty;

            if (request.getFetchHeaders()) |head| {
                sec_websocket_key_str = head.fastGet(.SecWebSocketKey) orelse ZigString.Empty;
                sec_websocket_protocol = head.fastGet(.SecWebSocketProtocol) orelse ZigString.Empty;
                sec_websocket_extensions = head.fastGet(.SecWebSocketExtensions) orelse ZigString.Empty;
            }

            if (upgrader.req) |req| {
                if (sec_websocket_key_str.len == 0) {
                    sec_websocket_key_str = ZigString.init(req.header("sec-websocket-key") orelse "");
                }
                if (sec_websocket_protocol.len == 0) {
                    sec_websocket_protocol = ZigString.init(req.header("sec-websocket-protocol") orelse "");
                }

                if (sec_websocket_extensions.len == 0) {
                    sec_websocket_extensions = ZigString.init(req.header("sec-websocket-extensions") orelse "");
                }
            }

            if (sec_websocket_key_str.len == 0) {
                return jsc.jsBoolean(false);
            }

            if (sec_websocket_protocol.len > 0) {
                sec_websocket_protocol.markUTF8();
            }

            if (sec_websocket_extensions.len > 0) {
                sec_websocket_extensions.markUTF8();
            }

            var data_value = jsc.JSValue.zero;

            // if we converted a HeadersInit to a Headers object, we need to free it
            var fetch_headers_to_deref: ?*WebCore.FetchHeaders = null;

            defer {
                if (fetch_headers_to_deref) |fh| {
                    fh.deref();
                }
            }

            if (optional) |opts| {
                getter: {
                    if (opts.isEmptyOrUndefinedOrNull()) {
                        break :getter;
                    }

                    if (!opts.isObject()) {
                        return globalThis.throwInvalidArguments("upgrade options must be an object", .{});
                    }

                    if (try opts.fastGet(globalThis, .data)) |headers_value| {
                        data_value = headers_value;
                    }

                    if (globalThis.hasException()) {
                        return error.JSError;
                    }

                    if (try opts.fastGet(globalThis, .headers)) |headers_value| {
                        if (headers_value.isEmptyOrUndefinedOrNull()) {
                            break :getter;
                        }

                        var fetch_headers_to_use: *WebCore.FetchHeaders = headers_value.as(WebCore.FetchHeaders) orelse brk: {
                            if (headers_value.isObject()) {
                                if (try WebCore.FetchHeaders.createFromJS(globalThis, headers_value)) |fetch_headers| {
                                    fetch_headers_to_deref = fetch_headers;
                                    break :brk fetch_headers;
                                }
                            }
                            break :brk null;
                        } orelse {
                            if (!globalThis.hasException()) {
                                return globalThis.throwInvalidArguments("upgrade options.headers must be a Headers or an object", .{});
                            }
                            return error.JSError;
                        };

                        if (globalThis.hasException()) {
                            return error.JSError;
                        }

                        if (fetch_headers_to_use.fastGet(.SecWebSocketProtocol)) |protocol| {
                            sec_websocket_protocol = protocol;
                        }

                        if (fetch_headers_to_use.fastGet(.SecWebSocketExtensions)) |protocol| {
                            sec_websocket_extensions = protocol;
                        }

                        // we must write the status first so that 200 OK isn't written
                        resp.writeStatus("101 Switching Protocols");
                        fetch_headers_to_use.toUWSResponse(comptime ssl_enabled, resp);
                    }

                    if (globalThis.hasException()) {
                        return error.JSError;
                    }
                }
            }

            // --- After this point, do not throw an exception
            // See https://github.com/oven-sh/bun/issues/1339

            // obviously invalid pointer marks it as used
            upgrader.upgrade_context = @as(*uws.SocketContext, @ptrFromInt(std.math.maxInt(usize)));
            const signal = upgrader.signal;

            upgrader.signal = null;
            upgrader.resp = null;
            request.request_context = AnyRequestContext.Null;
            upgrader.request_weakref.deref();

            data_value.ensureStillAlive();
            const ws = ServerWebSocket.new(.{
                .handler = &this.config.websocket.?.handler,
                .this_value = data_value,
                .signal = signal,
            });
            data_value.ensureStillAlive();

            var sec_websocket_protocol_str = sec_websocket_protocol.toSlice(bun.default_allocator);
            defer sec_websocket_protocol_str.deinit();
            var sec_websocket_extensions_str = sec_websocket_extensions.toSlice(bun.default_allocator);
            defer sec_websocket_extensions_str.deinit();

            resp.clearAborted();
            resp.clearOnData();
            resp.clearOnWritable();
            resp.clearTimeout();

            upgrader.deref();

            _ = resp.upgrade(
                *ServerWebSocket,
                ws,
                sec_websocket_key_str.slice(),
                sec_websocket_protocol_str.slice(),
                sec_websocket_extensions_str.slice(),
                ctx,
            );

            return jsc.jsBoolean(true);
        }

        pub fn onReloadFromZig(this: *ThisServer, new_config: *ServerConfig, globalThis: *jsc.JSGlobalObject) void {
            httplog("onReload", .{});

            this.app.?.clearRoutes();

            // only reload those two, but ignore if they're not specified.
            if (this.config.onRequest != new_config.onRequest and (new_config.onRequest != .zero and !new_config.onRequest.isUndefined())) {
                this.config.onRequest.unprotect();
                this.config.onRequest = new_config.onRequest;
            }
            if (this.config.onNodeHTTPRequest != new_config.onNodeHTTPRequest) {
                this.config.onNodeHTTPRequest.unprotect();
                this.config.onNodeHTTPRequest = new_config.onNodeHTTPRequest;
            }
            if (this.config.onError != new_config.onError and (new_config.onError != .zero and !new_config.onError.isUndefined())) {
                this.config.onError.unprotect();
                this.config.onError = new_config.onError;
            }

            if (new_config.websocket) |*ws| {
                ws.handler.flags.ssl = ssl_enabled;
                if (ws.handler.onMessage != .zero or ws.handler.onOpen != .zero) {
                    if (this.config.websocket) |old_ws| {
                        old_ws.unprotect();
                    }

                    ws.globalObject = globalThis;
                    this.config.websocket = ws.*;
                } // we don't remove it
            }

            // These get re-applied when we set the static routes again.
            if (this.dev_server) |dev_server| {
                // Prevent a use-after-free in the hash table keys.
                dev_server.html_router.clear();
                dev_server.html_router.fallback = null;
            }

            var static_routes = this.config.static_routes;
            this.config.static_routes = .init(bun.default_allocator);
            for (static_routes.items) |*route| {
                route.deinit();
            }
            static_routes.deinit();
            this.config.static_routes = new_config.static_routes;

            for (this.config.negative_routes.items) |route| {
                bun.default_allocator.free(route);
            }
            this.config.negative_routes.clearAndFree();
            this.config.negative_routes = new_config.negative_routes;

            if (new_config.had_routes_object) {
                for (this.config.user_routes_to_build.items) |*route| {
                    route.deinit();
                }
                this.config.user_routes_to_build.clearAndFree();
                this.config.user_routes_to_build = new_config.user_routes_to_build;
                for (this.user_routes.items) |*route| {
                    route.deinit();
                }
                this.user_routes.clearAndFree(bun.default_allocator);
            }

            const route_list_value = this.setRoutes();
            if (new_config.had_routes_object) {
                if (this.js_value.get()) |server_js_value| {
                    js.routeListSetCached(server_js_value, this.globalThis, route_list_value);
                }
            }

            if (this.inspector_server_id.toOptional().unwrap() != null) {
                if (this.vm.debugger) |*debugger| {
                    debugger.http_server_agent.notifyServerRoutesUpdated(
                        AnyServer.from(this),
                    ) catch bun.outOfMemory();
                }
            }
        }

        pub fn reloadStaticRoutes(this: *ThisServer) !bool {
            if (this.app == null) {
                // Static routes will get cleaned up when the server is stopped
                return false;
            }
            this.config = try this.config.cloneForReloadingStaticRoutes();
            this.app.?.clearRoutes();
            const route_list_value = this.setRoutes();
            if (route_list_value != .zero) {
                if (this.js_value.get()) |server_js_value| {
                    js.routeListSetCached(server_js_value, this.globalThis, route_list_value);
                }
            }
            return true;
        }

        pub fn onReload(this: *ThisServer, globalThis: *jsc.JSGlobalObject, callframe: *jsc.CallFrame) bun.JSError!jsc.JSValue {
            const arguments = callframe.arguments();
            if (arguments.len < 1) {
                return globalThis.throwNotEnoughArguments("reload", 1, 0);
            }

            var args_slice = jsc.CallFrame.ArgumentsSlice.init(globalThis.bunVM(), arguments);
            defer args_slice.deinit();

            var new_config: ServerConfig = .{};
            try ServerConfig.fromJS(globalThis, &new_config, &args_slice, .{
                .allow_bake_config = false,
                .is_fetch_required = true,
                .has_user_routes = this.user_routes.items.len > 0,
            });
            if (globalThis.hasException()) {
                new_config.deinit();
                return error.JSError;
            }

            this.onReloadFromZig(&new_config, globalThis);

            return this.js_value.get() orelse .js_undefined;
        }

        pub fn onFetch(
            this: *ThisServer,
            ctx: *jsc.JSGlobalObject,
            callframe: *jsc.CallFrame,
        ) bun.JSError!jsc.JSValue {
            jsc.markBinding(@src());

            if (this.config.onRequest == .zero) {
                return JSPromise.dangerouslyCreateRejectedPromiseValueWithoutNotifyingVM(ctx, ZigString.init("fetch() requires the server to have a fetch handler").toErrorInstance(ctx));
            }

            const arguments = callframe.arguments_old(2).slice();
            if (arguments.len == 0) {
                const fetch_error = WebCore.Fetch.fetch_error_no_args;
                return JSPromise.dangerouslyCreateRejectedPromiseValueWithoutNotifyingVM(ctx, ZigString.init(fetch_error).toErrorInstance(ctx));
            }

            var headers: ?*WebCore.FetchHeaders = null;
            var method = HTTP.Method.GET;
            var args = jsc.CallFrame.ArgumentsSlice.init(ctx.bunVM(), arguments);
            defer args.deinit();

            var first_arg = args.nextEat().?;
            var body: jsc.WebCore.Body.Value = .{ .Null = {} };
            var existing_request: WebCore.Request = undefined;
            // TODO: set Host header
            // TODO: set User-Agent header
            // TODO: unify with fetch() implementation.
            if (first_arg.isString()) {
                const url_zig_str = try arguments[0].toSlice(ctx, bun.default_allocator);
                defer url_zig_str.deinit();
                var temp_url_str = url_zig_str.slice();

                if (temp_url_str.len == 0) {
                    const fetch_error = jsc.WebCore.Fetch.fetch_error_blank_url;
                    return JSPromise.dangerouslyCreateRejectedPromiseValueWithoutNotifyingVM(ctx, ZigString.init(fetch_error).toErrorInstance(ctx));
                }

                var url = URL.parse(temp_url_str);

                if (url.hostname.len == 0) {
                    url = URL.parse(
                        strings.append(this.allocator, this.base_url_string_for_joining, url.pathname) catch unreachable,
                    );
                } else {
                    temp_url_str = this.allocator.dupe(u8, temp_url_str) catch unreachable;
                    url = URL.parse(temp_url_str);
                }

                if (arguments.len >= 2 and arguments[1].isObject()) {
                    var opts = arguments[1];
                    if (try opts.fastGet(ctx, .method)) |method_| {
                        var slice_ = try method_.toSlice(ctx, bun.default_allocator);
                        defer slice_.deinit();
                        method = HTTP.Method.which(slice_.slice()) orelse method;
                    }

                    if (try opts.fastGet(ctx, .headers)) |headers_| {
                        if (headers_.as(WebCore.FetchHeaders)) |headers__| {
                            headers = headers__;
                        } else if (try WebCore.FetchHeaders.createFromJS(ctx, headers_)) |headers__| {
                            headers = headers__;
                        }
                    }

                    if (try opts.fastGet(ctx, .body)) |body__| {
                        if (Blob.get(ctx, body__, true, false)) |new_blob| {
                            body = .{ .Blob = new_blob };
                        } else |_| {
                            return JSPromise.dangerouslyCreateRejectedPromiseValueWithoutNotifyingVM(ctx, ZigString.init("fetch() received invalid body").toErrorInstance(ctx));
                        }
                    }
                }

                existing_request = Request.init(
                    bun.String.cloneUTF8(url.href),
                    headers,
                    this.vm.initRequestBodyValue(body) catch bun.outOfMemory(),
                    method,
                );
            } else if (first_arg.as(Request)) |request_| {
                try request_.cloneInto(
                    &existing_request,
                    bun.default_allocator,
                    ctx,
                    false,
                );
            } else {
                const fetch_error = jsc.WebCore.Fetch.fetch_type_error_strings.get(bun.jsc.C.JSValueGetType(ctx, first_arg.asRef()));
                const err = ctx.toTypeError(.INVALID_ARG_TYPE, "{s}", .{fetch_error});

                return JSPromise.dangerouslyCreateRejectedPromiseValueWithoutNotifyingVM(ctx, err);
            }

            var request = Request.new(existing_request);

            bun.assert(this.config.onRequest != .zero); // confirmed above
            const response_value = this.config.onRequest.call(
                this.globalThis,
                this.jsValueAssertAlive(),
                &[_]jsc.JSValue{request.toJS(this.globalThis)},
            ) catch |err| this.globalThis.takeException(err);

            if (response_value.isAnyError()) {
                return jsc.JSPromise.dangerouslyCreateRejectedPromiseValueWithoutNotifyingVM(ctx, response_value);
            }

            if (response_value.isEmptyOrUndefinedOrNull()) {
                return jsc.JSPromise.dangerouslyCreateRejectedPromiseValueWithoutNotifyingVM(ctx, ZigString.init("fetch() returned an empty value").toErrorInstance(ctx));
            }

            if (response_value.asAnyPromise() != null) {
                return response_value;
            }

            if (response_value.as(jsc.WebCore.Response)) |resp| {
                resp.url = existing_request.url.clone();
            }
            return jsc.JSPromise.resolvedPromiseValue(ctx, response_value);
        }

        pub fn stopFromJS(this: *ThisServer, abruptly: ?JSValue) jsc.JSValue {
            const rc = this.getAllClosedPromise(this.globalThis);

            if (this.listener != null) {
                const abrupt = brk: {
                    if (abruptly) |val| {
                        if (val.isBoolean() and val.toBoolean()) {
                            break :brk true;
                        }
                    }
                    break :brk false;
                };

                this.stop(abrupt);
            }

            return rc;
        }

        pub fn disposeFromJS(this: *ThisServer) jsc.JSValue {
            if (this.listener != null) {
                this.stop(true);
            }

            return .js_undefined;
        }

        pub fn getPort(
            this: *ThisServer,
            _: *jsc.JSGlobalObject,
        ) jsc.JSValue {
            switch (this.config.address) {
                .unix => return .js_undefined,
                else => {},
            }

            var listener = this.listener orelse return jsc.JSValue.jsNumber(this.config.address.tcp.port);
            return jsc.JSValue.jsNumber(listener.getLocalPort());
        }

        pub fn getId(this: *ThisServer, globalThis: *jsc.JSGlobalObject) bun.JSError!jsc.JSValue {
            return bun.String.createUTF8ForJS(globalThis, this.config.id);
        }

        pub fn getPendingRequests(this: *ThisServer, _: *jsc.JSGlobalObject) jsc.JSValue {
            return jsc.JSValue.jsNumber(@as(i32, @intCast(@as(u31, @truncate(this.pending_requests)))));
        }

        pub fn getPendingWebSockets(this: *ThisServer, _: *jsc.JSGlobalObject) jsc.JSValue {
            return jsc.JSValue.jsNumber(@as(i32, @intCast(@as(u31, @truncate(this.activeSocketsCount())))));
        }

        pub fn getAddress(this: *ThisServer, globalThis: *JSGlobalObject) jsc.JSValue {
            switch (this.config.address) {
                .unix => |unix| {
                    var value = bun.String.cloneUTF8(unix);
                    defer value.deref();
                    return value.toJS(globalThis);
                },
                .tcp => {
                    var port: u16 = this.config.address.tcp.port;

                    if (this.listener) |listener| {
                        port = @intCast(listener.getLocalPort());

                        var buf: [64]u8 = [_]u8{0} ** 64;
                        const address_bytes = listener.socket().localAddress(&buf) orelse return JSValue.jsNull();
                        var addr = SocketAddress.init(address_bytes, port) catch {
                            @branchHint(.unlikely);
                            return JSValue.jsNull();
                        };
                        return addr.intoDTO(this.globalThis);
                    }
                    return JSValue.jsNull();
                },
            }
        }

        pub fn getURLAsString(this: *const ThisServer) bun.OOM!bun.String {
            const fmt = switch (this.config.address) {
                .unix => |unix| brk: {
                    if (unix.len > 1 and unix[0] == 0) {
                        // abstract domain socket, let's give it an "abstract" URL
                        break :brk bun.fmt.URLFormatter{
                            .proto = .abstract,
                            .hostname = unix[1..],
                        };
                    }

                    break :brk bun.fmt.URLFormatter{
                        .proto = .unix,
                        .hostname = unix,
                    };
                },
                .tcp => |tcp| blk: {
                    var port: u16 = tcp.port;
                    if (this.listener) |listener| {
                        port = @intCast(listener.getLocalPort());
                    }
                    break :blk bun.fmt.URLFormatter{
                        .proto = if (comptime ssl_enabled) .https else .http,
                        .hostname = if (tcp.hostname) |hostname| bun.sliceTo(@constCast(hostname), 0) else null,
                        .port = port,
                    };
                },
            };

            const buf = try std.fmt.allocPrint(default_allocator, "{any}", .{fmt});
            defer default_allocator.free(buf);

            return bun.String.cloneUTF8(buf);
        }

        pub fn getURL(this: *ThisServer, globalThis: *JSGlobalObject) bun.OOM!jsc.JSValue {
            var url = try this.getURLAsString();
            defer url.deref();

            return url.toJSDOMURL(globalThis);
        }

        pub fn getHostname(this: *ThisServer, globalThis: *JSGlobalObject) jsc.JSValue {
            switch (this.config.address) {
                .unix => return .js_undefined,
                else => {},
            }

            if (this.cached_hostname.isEmpty()) {
                if (this.listener) |listener| {
                    var buf: [1024]u8 = [_]u8{0} ** 1024;

                    if (listener.socket().remoteAddress(buf[0..1024])) |addr| {
                        if (addr.len > 0) {
                            this.cached_hostname = bun.String.cloneUTF8(addr);
                        }
                    }
                }

                if (this.cached_hostname.isEmpty()) {
                    switch (this.config.address) {
                        .tcp => |tcp| {
                            if (tcp.hostname) |hostname| {
                                this.cached_hostname = bun.String.cloneUTF8(bun.sliceTo(hostname, 0));
                            } else {
                                this.cached_hostname = bun.String.createAtomASCII("localhost");
                            }
                        },
                        else => {},
                    }
                }
            }

            return this.cached_hostname.toJS(globalThis);
        }

        pub fn getProtocol(this: *ThisServer, globalThis: *JSGlobalObject) jsc.JSValue {
            _ = this;
            return bun.String.static(if (ssl_enabled) "https" else "http").toJS(globalThis);
        }

        pub fn getDevelopment(
            _: *ThisServer,
            _: *jsc.JSGlobalObject,
        ) jsc.JSValue {
            return jsc.JSValue.jsBoolean(debug_mode);
        }

        pub fn onStaticRequestComplete(this: *ThisServer) void {
            this.pending_requests -= 1;
            this.deinitIfWeCan();
        }

        pub fn onRequestComplete(this: *ThisServer) void {
            this.vm.eventLoop().processGCTimer();

            this.pending_requests -= 1;
            this.deinitIfWeCan();
        }

        pub fn finalize(this: *ThisServer) void {
            httplog("finalize", .{});
            this.flags.has_js_deinited = true;
            this.deinitIfWeCan();
        }

        pub fn activeSocketsCount(this: *const ThisServer) u32 {
            const websocket = &(this.config.websocket orelse return 0);
            return @as(u32, @truncate(websocket.handler.active_connections));
        }

        pub fn hasActiveWebSockets(this: *const ThisServer) bool {
            return this.activeSocketsCount() > 0;
        }

        pub fn getAllClosedPromise(this: *ThisServer, globalThis: *jsc.JSGlobalObject) jsc.JSValue {
            if (this.listener == null and this.pending_requests == 0) {
                return jsc.JSPromise.resolvedPromise(globalThis, .js_undefined).toJS();
            }
            const prom = &this.all_closed_promise;
            if (prom.strong.has()) {
                return prom.value();
            }
            prom.* = jsc.JSPromise.Strong.init(globalThis);
            return prom.value();
        }

        pub fn deinitIfWeCan(this: *ThisServer) void {
            if (Environment.enable_logs)
                httplog("deinitIfWeCan. requests={d}, listener={s}, websockets={s}, has_handled_all_closed_promise={}, all_closed_promise={s}, has_js_deinited={}", .{
                    this.pending_requests,
                    if (this.listener == null) "null" else "some",
                    if (this.hasActiveWebSockets()) "active" else "no",
                    this.flags.has_handled_all_closed_promise,
                    if (this.all_closed_promise.strong.has()) "has" else "no",
                    this.flags.has_js_deinited,
                });

            const vm = this.globalThis.bunVM();

            if (this.pending_requests == 0 and
                this.listener == null and
                !this.hasActiveWebSockets() and
                !this.flags.has_handled_all_closed_promise and
                this.all_closed_promise.strong.has())
            {
                httplog("schedule other promise", .{});
                const event_loop = vm.eventLoop();

                // use a flag here instead of `this.all_closed_promise.get().isHandled(vm)` to prevent the race condition of this block being called
                // again before the task has run.
                this.flags.has_handled_all_closed_promise = true;

                const task = ServerAllConnectionsClosedTask.new(.{
                    .globalObject = this.globalThis,
                    // Duplicate the Strong handle so that we can hold two independent strong references to it.
                    .promise = .{
                        .strong = .create(this.all_closed_promise.value(), this.globalThis),
                    },
                    .tracker = jsc.Debugger.AsyncTaskTracker.init(vm),
                });
                event_loop.enqueueTask(jsc.Task.init(task));
            }
            if (this.pending_requests == 0 and
                this.listener == null and
                !this.hasActiveWebSockets())
            {
                if (this.config.websocket) |*ws| {
                    ws.handler.app = null;
                }
                this.unref();

                // Detach DevServer. This is needed because there are aggressive
                // tests that check for DevServer memory soundness. This reveals
                // a larger problem, that it seems that some objects like Server
                // should be detachable from their JSValue, so that when the
                // native handle is done, keeping the JS binding doesn't use
                // `this.memoryCost()` bytes.
                if (this.dev_server) |dev| {
                    this.dev_server = null;
                    if (this.app) |app| app.clearRoutes();
                    dev.deinit();
                }

                // Only free the memory if the JS reference has been freed too
                if (this.flags.has_js_deinited) {
                    this.scheduleDeinit();
                }
            }
        }

        pub fn stopListening(this: *ThisServer, abrupt: bool) void {
            httplog("stopListening", .{});
            var listener = this.listener orelse return;
            this.listener = null;
            this.unref();

            if (!ssl_enabled)
                this.vm.removeListeningSocketForWatchMode(listener.socket().fd());

            this.notifyInspectorServerStopped();

            if (!abrupt) {
                listener.close();
            } else if (!this.flags.terminated) {
                if (this.config.websocket) |*ws| {
                    ws.handler.app = null;
                }
                this.flags.terminated = true;
                this.app.?.close();
            }
        }

        pub fn stop(this: *ThisServer, abrupt: bool) void {
            this.js_value.deinit();

            if (this.config.allow_hot and this.config.id.len > 0) {
                if (this.globalThis.bunVM().hotMap()) |hot| {
                    hot.remove(this.config.id);
                }
            }

            this.stopListening(abrupt);
            this.deinitIfWeCan();
        }

        pub fn scheduleDeinit(this: *ThisServer) void {
            if (this.flags.deinit_scheduled) {
                httplog("scheduleDeinit (again)", .{});
                return;
            }
            this.flags.deinit_scheduled = true;
            httplog("scheduleDeinit", .{});

            if (!this.flags.terminated) {
                // App.close can cause finalizers to run.
                // scheduleDeinit can be called inside a finalizer.
                // Therefore, we split it into two tasks.
                this.flags.terminated = true;
                const task = bun.default_allocator.create(jsc.AnyTask) catch unreachable;
                task.* = jsc.AnyTask.New(App, App.close).init(this.app.?);
                this.vm.enqueueTask(jsc.Task.init(task));
            }

            const task = bun.default_allocator.create(jsc.AnyTask) catch unreachable;
            task.* = jsc.AnyTask.New(ThisServer, deinit).init(this);
            this.vm.enqueueTask(jsc.Task.init(task));
        }

        fn notifyInspectorServerStopped(this: *ThisServer) void {
            if (this.inspector_server_id.toOptional().unwrap() != null) {
                @branchHint(.unlikely);
                if (this.vm.debugger) |*debugger| {
                    @branchHint(.unlikely);
                    debugger.http_server_agent.notifyServerStopped(
                        AnyServer.from(this),
                    );
                    this.inspector_server_id = .init(0);
                }
            }
        }

        pub fn deinit(this: *ThisServer) void {
            httplog("deinit", .{});

            // This should've already been handled in stopListening
            // However, when the JS VM terminates, it hypothetically might not call stopListening
            this.notifyInspectorServerStopped();

            this.cached_hostname.deref();
            this.all_closed_promise.deinit();
            for (this.user_routes.items) |*user_route| {
                user_route.deinit();
            }
            this.user_routes.deinit(bun.default_allocator);

            this.config.deinit();

            this.on_clienterror.deinit();
            if (this.app) |app| {
                this.app = null;
                app.destroy();
            }

            if (this.dev_server) |dev_server| {
                dev_server.deinit();
            }

            if (this.plugins) |plugins| {
                plugins.deref();
            }

            bun.destroy(this);
        }

        pub fn init(config: *ServerConfig, global: *JSGlobalObject) bun.JSOOM!*ThisServer {
            const base_url = try bun.default_allocator.dupe(u8, strings.trim(config.base_url.href, "/"));
            errdefer bun.default_allocator.free(base_url);

            const dev_server = if (config.bake) |*bake_options|
                try bun.bake.DevServer.init(.{
                    .arena = bake_options.arena.allocator(),
                    .root = bake_options.root,
                    .framework = bake_options.framework,
                    .bundler_options = bake_options.bundler_options,
                    .vm = global.bunVM(),
                    .broadcast_console_log_from_browser_to_server = config.broadcast_console_log_from_browser_to_server_for_bake,
                })
            else
                null;
            errdefer if (dev_server) |d| d.deinit();

            var server = ThisServer.new(.{
                .globalThis = global,
                .config = config.*,
                .base_url_string_for_joining = base_url,
                .vm = jsc.VirtualMachine.get(),
                .allocator = Arena.getThreadlocalDefault(),
                .dev_server = dev_server,
            });

            if (RequestContext.pool == null) {
                RequestContext.pool = bun.create(
                    server.allocator,
                    RequestContext.RequestContextStackAllocator,
                    RequestContext.RequestContextStackAllocator.init(bun.typedAllocator(RequestContext)),
                );
            }

            server.request_pool_allocator = RequestContext.pool.?;

            if (comptime ssl_enabled) {
                analytics.Features.https_server += 1;
            } else {
                analytics.Features.http_server += 1;
            }

            return server;
        }

        noinline fn onListenFailed(this: *ThisServer) void {
            httplog("onListenFailed", .{});

            const globalThis = this.globalThis;

            var error_instance = jsc.JSValue.zero;
            var output_buf: [4096]u8 = undefined;

            if (comptime ssl_enabled) {
                output_buf[0] = 0;
                var written: usize = 0;
                var ssl_error = BoringSSL.ERR_get_error();
                while (ssl_error != 0 and written < output_buf.len) : (ssl_error = BoringSSL.ERR_get_error()) {
                    if (written > 0) {
                        output_buf[written] = '\n';
                        written += 1;
                    }

                    if (BoringSSL.ERR_reason_error_string(
                        ssl_error,
                    )) |reason_ptr| {
                        const reason = std.mem.span(reason_ptr);
                        if (reason.len == 0) {
                            break;
                        }
                        @memcpy(output_buf[written..][0..reason.len], reason);
                        written += reason.len;
                    }

                    if (BoringSSL.ERR_func_error_string(
                        ssl_error,
                    )) |reason_ptr| {
                        const reason = std.mem.span(reason_ptr);
                        if (reason.len > 0) {
                            output_buf[written..][0.." via ".len].* = " via ".*;
                            written += " via ".len;
                            @memcpy(output_buf[written..][0..reason.len], reason);
                            written += reason.len;
                        }
                    }

                    if (BoringSSL.ERR_lib_error_string(
                        ssl_error,
                    )) |reason_ptr| {
                        const reason = std.mem.span(reason_ptr);
                        if (reason.len > 0) {
                            output_buf[written..][0] = ' ';
                            written += 1;
                            @memcpy(output_buf[written..][0..reason.len], reason);
                            written += reason.len;
                        }
                    }
                }

                if (written > 0) {
                    const message = output_buf[0..written];
                    error_instance = globalThis.createErrorInstance("OpenSSL {s}", .{message});
                    BoringSSL.ERR_clear_error();
                }
            }

            if (error_instance == .zero) {
                switch (this.config.address) {
                    .tcp => |tcp| {
                        error_set: {
                            if (comptime Environment.isLinux) {
                                const rc: i32 = -1;
                                const code = Sys.getErrno(rc);
                                if (code == bun.sys.E.ACCES) {
                                    error_instance = (jsc.SystemError{
                                        .message = bun.String.init(std.fmt.bufPrint(&output_buf, "permission denied {s}:{d}", .{ tcp.hostname orelse "0.0.0.0", tcp.port }) catch "Failed to start server"),
                                        .code = bun.String.static("EACCES"),
                                        .syscall = bun.String.static("listen"),
                                    }).toErrorInstance(globalThis);
                                    break :error_set;
                                }
                            }
                            error_instance = (jsc.SystemError{
                                .message = bun.String.init(std.fmt.bufPrint(&output_buf, "Failed to start server. Is port {d} in use?", .{tcp.port}) catch "Failed to start server"),
                                .code = bun.String.static("EADDRINUSE"),
                                .syscall = bun.String.static("listen"),
                            }).toErrorInstance(globalThis);
                        }
                    },
                    .unix => |unix| {
                        switch (bun.sys.getErrno(@as(i32, -1))) {
                            .SUCCESS => {
                                error_instance = (jsc.SystemError{
                                    .message = bun.String.init(std.fmt.bufPrint(&output_buf, "Failed to listen on unix socket {}", .{bun.fmt.QuotedFormatter{ .text = unix }}) catch "Failed to start server"),
                                    .code = bun.String.static("EADDRINUSE"),
                                    .syscall = bun.String.static("listen"),
                                }).toErrorInstance(globalThis);
                            },
                            else => |e| {
                                var sys_err = bun.sys.Error.fromCode(e, .listen);
                                sys_err.path = unix;
                                error_instance = sys_err.toJS(globalThis);
                            },
                        }
                    },
                }
            }

            error_instance.ensureStillAlive();
            globalThis.throwValue(error_instance) catch {};
        }

        pub fn onListen(this: *ThisServer, socket: ?*App.ListenSocket) void {
            if (socket == null) {
                return this.onListenFailed();
            }

            this.listener = socket;
            this.vm.event_loop_handle = Async.Loop.get();
            if (!ssl_enabled)
                this.vm.addListeningSocketForWatchMode(socket.?.socket().fd());
        }

        pub fn ref(this: *ThisServer) void {
            if (this.poll_ref.isActive()) return;

            this.poll_ref.ref(this.vm);
        }

        pub fn unref(this: *ThisServer) void {
            if (!this.poll_ref.isActive()) return;

            this.poll_ref.unref(this.vm);
        }

        pub fn doRef(this: *ThisServer, _: *jsc.JSGlobalObject, callframe: *jsc.CallFrame) bun.JSError!jsc.JSValue {
            const this_value = callframe.this();
            this.ref();

            return this_value;
        }

        pub fn doUnref(this: *ThisServer, _: *jsc.JSGlobalObject, callframe: *jsc.CallFrame) bun.JSError!jsc.JSValue {
            const this_value = callframe.this();
            this.unref();

            return this_value;
        }

        pub fn onBunInfoRequest(this: *ThisServer, req: *uws.Request, resp: *App.Response) void {
            jsc.markBinding(@src());
            this.pending_requests += 1;
            defer this.pending_requests -= 1;
            req.setYield(false);
            var stack_fallback = std.heap.stackFallback(8192, this.allocator);
            const allocator = stack_fallback.get();

            const buffer_writer = js_printer.BufferWriter.init(allocator);
            var writer = js_printer.BufferPrinter.init(buffer_writer);
            defer writer.ctx.buffer.deinit();
            const source = &logger.Source.initEmptyFile("info.json");
            _ = js_printer.printJSON(
                *js_printer.BufferPrinter,
                &writer,
                bun.Global.BunInfo.generate(*Transpiler, &jsc.VirtualMachine.get().transpiler, allocator) catch unreachable,
                source,
                .{ .mangled_props = null },
            ) catch unreachable;

            resp.writeStatus("200 OK");
            resp.writeHeader("Content-Type", MimeType.json.value);
            resp.writeHeader("Cache-Control", "public, max-age=3600");
            resp.writeHeaderInt("Age", 0);
            const buffer = writer.ctx.written;
            resp.end(buffer, false);
        }

        pub fn onPendingRequest(this: *ThisServer) void {
            this.pending_requests += 1;
        }

        pub fn onNodeHTTPRequestWithUpgradeCtx(this: *ThisServer, req: *uws.Request, resp: *App.Response, upgrade_ctx: ?*uws.SocketContext) void {
            this.onPendingRequest();
            if (comptime Environment.isDebug) {
                this.vm.eventLoop().debug.enter();
            }
            defer {
                if (comptime Environment.isDebug) {
                    this.vm.eventLoop().debug.exit();
                }
            }
            req.setYield(false);
            resp.timeout(this.config.idleTimeout);

            const globalThis = this.globalThis;
            const thisObject: JSValue = this.js_value.get() orelse .js_undefined;
            const vm = this.vm;

            var node_http_response: ?*NodeHTTPResponse = null;
            var is_async = false;
            defer {
                if (!is_async) {
                    if (node_http_response) |node_response| {
                        node_response.deref();
                    }
                }
            }

            const result: JSValue = bun.jsc.fromJSHostCall(globalThis, @src(), onNodeHTTPRequestFn, .{
                @intFromPtr(AnyServer.from(this).ptr.ptr()),
                globalThis,
                thisObject,
                this.config.onNodeHTTPRequest,
                if (bun.http.Method.find(req.method())) |method|
                    method.toJS(globalThis)
                else
                    .js_undefined,
                req,
                resp,
                upgrade_ctx,
                &node_http_response,
            }) catch globalThis.takeException(error.JSError);

            const HTTPResult = union(enum) {
                rejection: jsc.JSValue,
                exception: jsc.JSValue,
                success: void,
                pending: jsc.JSValue,
            };
            var strong_promise: jsc.Strong.Optional = .empty;
            var needs_to_drain = true;

            defer {
                if (needs_to_drain) {
                    vm.drainMicrotasks();
                }
            }
            defer strong_promise.deinit();
            const http_result: HTTPResult = brk: {
                if (result.toError()) |err| {
                    break :brk .{ .exception = err };
                }

                if (result.asAnyPromise()) |promise| {
                    if (promise.status(globalThis.vm()) == .pending) {
                        strong_promise.set(globalThis, result);
                        needs_to_drain = false;
                        vm.drainMicrotasks();
                    }

                    switch (promise.status(globalThis.vm())) {
                        .fulfilled => {
                            globalThis.handleRejectedPromises();
                            break :brk .{ .success = {} };
                        },
                        .rejected => {
                            promise.setHandled(globalThis.vm());
                            break :brk .{ .rejection = promise.result(globalThis.vm()) };
                        },
                        .pending => {
                            globalThis.handleRejectedPromises();
                            if (node_http_response) |node_response| {
                                if (node_response.flags.request_has_completed or node_response.flags.socket_closed or node_response.flags.upgraded) {
                                    strong_promise.deinit();
                                    break :brk .{ .success = {} };
                                }

                                const strong_self = node_response.getThisValue();

                                if (strong_self.isEmptyOrUndefinedOrNull()) {
                                    strong_promise.deinit();
                                    break :brk .{ .success = {} };
                                }

                                node_response.promise = strong_promise;
                                strong_promise = .empty;
                                result._then2(globalThis, strong_self, NodeHTTPResponse.Bun__NodeHTTPRequest__onResolve, NodeHTTPResponse.Bun__NodeHTTPRequest__onReject);
                                is_async = true;
                            }

                            break :brk .{ .pending = result };
                        },
                    }
                }

                break :brk .{ .success = {} };
            };

            switch (http_result) {
                .exception, .rejection => |err| {
                    _ = vm.uncaughtException(globalThis, err, http_result == .rejection);

                    if (node_http_response) |node_response| {
                        if (!node_response.flags.request_has_completed and node_response.raw_response.state().isResponsePending()) {
                            if (node_response.raw_response.state().isHttpStatusCalled()) {
                                node_response.raw_response.writeStatus("500 Internal Server Error");
                                node_response.raw_response.endWithoutBody(true);
                            } else {
                                node_response.raw_response.endStream(true);
                            }
                        }
                        node_response.onRequestComplete();
                    }
                },
                .success => {},
                .pending => {},
            }

            if (node_http_response) |node_response| {
                if (!node_response.flags.upgraded) {
                    if (!node_response.flags.request_has_completed and node_response.raw_response.state().isResponsePending()) {
                        node_response.setOnAbortedHandler();
                    }
                    // If we ended the response without attaching an ondata handler, we discard the body read stream
                    else if (http_result != .pending) {
                        node_response.maybeStopReadingBody(vm, node_response.getThisValue());
                    }
                }
            }
        }

        pub fn onNodeHTTPRequest(
            this: *ThisServer,
            req: *uws.Request,
            resp: *App.Response,
        ) void {
            jsc.markBinding(@src());
            onNodeHTTPRequestWithUpgradeCtx(this, req, resp, null);
        }

        const onNodeHTTPRequestFn = if (ssl_enabled)
            NodeHTTPServer__onRequest_https
        else
            NodeHTTPServer__onRequest_http;

        pub fn setUsingCustomExpectHandler(this: *ThisServer, value: bool) void {
            NodeHTTP_setUsingCustomExpectHandler(ssl_enabled, this.app.?, value);
        }

        var did_send_idletimeout_warning_once = false;
        fn onTimeoutForIdleWarn(_: *anyopaque, _: *App.Response) void {
            if (debug_mode and !did_send_idletimeout_warning_once) {
                if (!bun.cli.Command.get().debug.silent) {
                    did_send_idletimeout_warning_once = true;
                    Output.prettyErrorln("<r><yellow>[Bun.serve]<r><d>:<r> request timed out after 10 seconds. Pass <d><cyan>`idleTimeout`<r> to configure.", .{});
                    Output.flush();
                }
            }
        }

        fn shouldAddTimeoutHandlerForWarning(server: *ThisServer) bool {
            if (comptime debug_mode) {
                if (!did_send_idletimeout_warning_once and !bun.cli.Command.get().debug.silent) {
                    return !server.config.has_idleTimeout;
                }
            }

            return false;
        }

        pub fn onUserRouteRequest(user_route: *UserRoute, req: *uws.Request, resp: *App.Response) void {
            const server = user_route.server;
            const index = user_route.id;

            var should_deinit_context = false;
            var prepared = server.prepareJsRequestContext(req, resp, &should_deinit_context, false, switch (user_route.route.method) {
                .any => null,
                .specific => |m| m,
            }) orelse return;

            const server_request_list = js.routeListGetCached(server.jsValueAssertAlive()).?;
            const response_value = bun.jsc.fromJSHostCall(server.globalThis, @src(), Bun__ServerRouteList__callRoute, .{ server.globalThis, index, prepared.request_object, server.jsValueAssertAlive(), server_request_list, &prepared.js_request, req }) catch |err| server.globalThis.takeException(err);

            server.handleRequest(&should_deinit_context, prepared, req, response_value);
        }

        fn handleRequest(this: *ThisServer, should_deinit_context: *bool, prepared: PreparedRequest, req: *uws.Request, response_value: jsc.JSValue) void {
            const ctx = prepared.ctx;

            defer {
                // uWS request will not live longer than this function
                prepared.request_object.request_context.detachRequest();
            }

            ctx.onResponse(this, prepared.js_request, response_value) catch return; // TODO: properly propagate exception upwards
            // Reference in the stack here in case it is not for whatever reason
            prepared.js_request.ensureStillAlive();

            ctx.defer_deinit_until_callback_completes = null;

            if (should_deinit_context.*) {
                ctx.deinit();
                return;
            }

            if (ctx.shouldRenderMissing()) {
                ctx.renderMissing();
                return;
            }

            // The request is asynchronous, and all information from `req` must be copied
            // since the provided uws.Request will be re-used for future requests (stack allocated).
            ctx.toAsync(req, prepared.request_object);
        }

        pub fn onRequest(
            this: *ThisServer,
            req: *uws.Request,
            resp: *App.Response,
        ) void {
            var should_deinit_context = false;
            const prepared = this.prepareJsRequestContext(req, resp, &should_deinit_context, true, null) orelse return;

            bun.assert(this.config.onRequest != .zero);

            const js_value = this.jsValueAssertAlive();
            const response_value = this.config.onRequest.call(
                this.globalThis,
                js_value,
                &.{ prepared.js_request, js_value },
            ) catch |err|
                this.globalThis.takeException(err);

            this.handleRequest(&should_deinit_context, prepared, req, response_value);
        }

        pub fn onRequestFromSaved(
            this: *ThisServer,
            req: SavedRequest.Union,
            resp: *App.Response,
            callback: JSValue,
            comptime arg_count: comptime_int,
            extra_args: [arg_count]JSValue,
        ) void {
            const prepared: PreparedRequest = switch (req) {
                .stack => |r| this.prepareJsRequestContext(r, resp, null, true, null) orelse return,
                .saved => |data| .{
                    .js_request = data.js_request.get() orelse @panic("Request was unexpectedly freed"),
                    .request_object = data.request,
                    .ctx = data.ctx.tagged_pointer.as(RequestContext),
                },
            };
            const ctx = prepared.ctx;

            bun.assert(callback != .zero);
            const args = .{prepared.js_request} ++ extra_args;
            const response_value = callback.call(
                this.globalThis,
                this.jsValueAssertAlive(),
                &args,
            ) catch |err|
                this.globalThis.takeException(err);

            defer if (req == .stack) {
                // uWS request will not live longer than this function
                prepared.request_object.request_context.detachRequest();
            };
            const original_state = ctx.defer_deinit_until_callback_completes;
            var should_deinit_context = false;
            ctx.defer_deinit_until_callback_completes = &should_deinit_context;
            ctx.onResponse(this, prepared.js_request, response_value) catch return; // TODO: properly propagate exception upwards
            ctx.defer_deinit_until_callback_completes = original_state;

            // Reference in the stack here in case it is not for whatever reason
            prepared.js_request.ensureStillAlive();

            if (should_deinit_context) {
                ctx.deinit();
                return;
            }

            if (ctx.shouldRenderMissing()) {
                ctx.renderMissing();
                return;
            }

            // The request is asynchronous, and all information from `req` must be copied
            // since the provided uws.Request will be re-used for future requests (stack allocated).
            switch (req) {
                .stack => |r| ctx.toAsync(r, prepared.request_object),
                .saved => {}, // info already copied
            }
        }

        pub const PreparedRequest = struct {
            js_request: JSValue,
            request_object: *Request,
            ctx: *RequestContext,

            /// This is used by DevServer for deferring calling the JS handler
            /// to until the bundle is actually ready.
            pub fn save(
                prepared: PreparedRequest,
                global: *jsc.JSGlobalObject,
                req: *uws.Request,
                resp: *App.Response,
            ) SavedRequest {
                // By saving a request, all information from `req` must be
                // copied since the provided uws.Request will be re-used for
                // future requests (stack allocated).
                prepared.ctx.toAsync(req, prepared.request_object);

                return .{
                    .js_request = .create(prepared.js_request, global),
                    .request = prepared.request_object,
                    .ctx = AnyRequestContext.init(prepared.ctx),
                    .response = uws.AnyResponse.init(resp),
                };
            }
        };

        pub fn prepareJsRequestContext(this: *ThisServer, req: *uws.Request, resp: *App.Response, should_deinit_context: ?*bool, create_js_request: bool, method: ?bun.http.Method) ?PreparedRequest {
            jsc.markBinding(@src());
            this.onPendingRequest();
            if (comptime Environment.isDebug) {
                this.vm.eventLoop().debug.enter();
            }
            defer {
                if (comptime Environment.isDebug) {
                    this.vm.eventLoop().debug.exit();
                }
            }
            req.setYield(false);
            resp.timeout(this.config.idleTimeout);

            // Since we do timeouts by default, we should tell the user when
            // this happens - but limit it to only warn once.
            if (shouldAddTimeoutHandlerForWarning(this)) {
                // We need to pass it a pointer, any pointer should do.
                resp.onTimeout(*anyopaque, onTimeoutForIdleWarn, &did_send_idletimeout_warning_once);
            }

            const ctx = this.request_pool_allocator.tryGet() catch bun.outOfMemory();
            ctx.create(this, req, resp, should_deinit_context, method);
            this.vm.jsc_vm.reportExtraMemory(@sizeOf(RequestContext));
            const body = this.vm.initRequestBodyValue(.{ .Null = {} }) catch unreachable;

            ctx.request_body = body;
            var signal = jsc.WebCore.AbortSignal.new(this.globalThis);
            ctx.signal = signal;
            signal.pendingActivityRef();

            const request_object = Request.new(.{
                .method = ctx.method,
                .request_context = AnyRequestContext.init(ctx),
                .https = ssl_enabled,
                .signal = signal.ref(),
                .body = body.ref(),
            });
            ctx.request_weakref = .initRef(request_object);

            if (comptime debug_mode) {
                ctx.flags.is_web_browser_navigation = brk: {
                    if (req.header("sec-fetch-dest")) |fetch_dest| {
                        if (strings.eqlComptime(fetch_dest, "document")) {
                            break :brk true;
                        }
                    }

                    break :brk false;
                };
            }

            // we need to do this very early unfortunately
            // it seems to work fine for synchronous requests but anything async will take too long to register the handler
            // we do this only for HTTP methods that support request bodies, so not GET, HEAD, OPTIONS, or CONNECT.
            if ((HTTP.Method.which(req.method()) orelse HTTP.Method.OPTIONS).hasRequestBody()) {
                const req_len: usize = brk: {
                    if (req.header("content-length")) |content_length| {
                        break :brk std.fmt.parseInt(usize, content_length, 10) catch 0;
                    }

                    break :brk 0;
                };

                if (req_len > this.config.max_request_body_size) {
                    resp.writeStatus("413 Request Entity Too Large");
                    resp.endWithoutBody(true);
                    this.finalize();
                    return null;
                }

                ctx.request_body_content_len = req_len;
                ctx.flags.is_transfer_encoding = req.header("transfer-encoding") != null;
                if (req_len > 0 or ctx.flags.is_transfer_encoding) {
                    // we defer pre-allocating the body until we receive the first chunk
                    // that way if the client is lying about how big the body is or the client aborts
                    // we don't waste memory
                    ctx.request_body.?.value = .{
                        .Locked = .{
                            .task = ctx,
                            .global = this.globalThis,
                            .onStartBuffering = RequestContext.onStartBufferingCallback,
                            .onStartStreaming = RequestContext.onStartStreamingRequestBodyCallback,
                            .onReadableStreamAvailable = RequestContext.onRequestBodyReadableStreamAvailable,
                        },
                    };
                    ctx.flags.is_waiting_for_request_body = true;

                    resp.onData(*RequestContext, RequestContext.onBufferedBodyChunk, ctx);
                }
            }

            return .{
                .js_request = if (create_js_request) request_object.toJS(this.globalThis) else .zero,
                .request_object = request_object,
                .ctx = ctx,
            };
        }

        fn upgradeWebSocketUserRoute(this: *UserRoute, resp: *App.Response, req: *uws.Request, upgrade_ctx: *uws.SocketContext, method: ?bun.http.Method) void {
            const server = this.server;
            const index = this.id;

            var should_deinit_context = false;
            var prepared = server.prepareJsRequestContext(req, resp, &should_deinit_context, false, method) orelse return;
            prepared.ctx.upgrade_context = upgrade_ctx; // set the upgrade context
            const server_request_list = js.routeListGetCached(server.jsValueAssertAlive()).?;
            const response_value = bun.jsc.fromJSHostCall(server.globalThis, @src(), Bun__ServerRouteList__callRoute, .{ server.globalThis, index, prepared.request_object, server.jsValueAssertAlive(), server_request_list, &prepared.js_request, req }) catch |err| server.globalThis.takeException(err);

            server.handleRequest(&should_deinit_context, prepared, req, response_value);
        }

        pub fn onWebSocketUpgrade(
            this: *ThisServer,
            resp: *App.Response,
            req: *uws.Request,
            upgrade_ctx: *uws.SocketContext,
            id: usize,
        ) void {
            jsc.markBinding(@src());
            if (id == 1) {
                // This is actually a UserRoute if id is 1 so it's safe to cast
                upgradeWebSocketUserRoute(@ptrCast(this), resp, req, upgrade_ctx, null);
                return;
            }
            // Access `this` as *ThisServer only if id is 0
            bun.assert(id == 0);
            if (this.config.onNodeHTTPRequest != .zero) {
                onNodeHTTPRequestWithUpgradeCtx(this, req, resp, upgrade_ctx);
                return;
            }
            if (this.config.onRequest == .zero) {
                // require fetch method to be set otherwise we dont know what route to call
                // this should be the fallback in case no route is provided to upgrade
                resp.writeStatus("403 Forbidden");
                resp.endWithoutBody(true);
                return;
            }
            this.pending_requests += 1;
            req.setYield(false);
            var ctx = this.request_pool_allocator.tryGet() catch bun.outOfMemory();
            var should_deinit_context = false;
            ctx.create(this, req, resp, &should_deinit_context, null);
            var body = this.vm.initRequestBodyValue(.{ .Null = {} }) catch unreachable;

            ctx.request_body = body;
            var signal = jsc.WebCore.AbortSignal.new(this.globalThis);
            ctx.signal = signal;

            var request_object = Request.new(.{
                .method = ctx.method,
                .request_context = AnyRequestContext.init(ctx),
                .https = ssl_enabled,
                .signal = signal.ref(),
                .body = body.ref(),
            });
            ctx.upgrade_context = upgrade_ctx;
            ctx.request_weakref = .initRef(request_object);
            // We keep the Request object alive for the duration of the request so that we can remove the pointer to the UWS request object.
            var args = [_]jsc.JSValue{
                request_object.toJS(this.globalThis),
                this.jsValueAssertAlive(),
            };
            const request_value = args[0];
            request_value.ensureStillAlive();

            const response_value = this.config.onRequest.call(this.globalThis, this.jsValueAssertAlive(), &args) catch |err|
                this.globalThis.takeException(err);
            defer {
                // uWS request will not live longer than this function
                request_object.request_context.detachRequest();
            }
            ctx.onResponse(this, request_value, response_value) catch {}; // TODO: properly propagate exception upwards

            ctx.defer_deinit_until_callback_completes = null;

            if (should_deinit_context) {
                ctx.deinit();
                return;
            }

            if (ctx.shouldRenderMissing()) {
                ctx.renderMissing();
                return;
            }

            ctx.toAsync(req, request_object);
        }

        // https://chromium.googlesource.com/devtools/devtools-frontend/+/main/docs/ecosystem/automatic_workspace_folders.md
        fn onChromeDevToolsJSONRequest(this: *ThisServer, req: *uws.Request, resp: *App.Response) void {
            if (comptime Environment.enable_logs)
                httplog("{s} - {s}", .{ req.method(), req.url() });

            const authorized = brk: {
                if (this.dev_server == null)
                    break :brk false;

                if (resp.getRemoteSocketInfo()) |*address| {
                    // IPv4 loopback addresses
                    if (strings.startsWith(address.ip, "127.")) {
                        break :brk true;
                    }

                    // IPv6 loopback addresses
                    if (strings.startsWith(address.ip, "::ffff:127.") or
                        strings.startsWith(address.ip, "::1") or
                        strings.eqlComptime(address.ip, "0:0:0:0:0:0:0:1"))
                    {
                        break :brk true;
                    }
                }

                break :brk false;
            };

            if (!authorized) {
                req.setYield(true);
                return;
            }

            // They need a 16 byte uuid. It needs to be somewhat consistent. We don't want to store this field anywhere.

            // So we first use a hash of the main field:
            const first_hash_segment: [8]u8 = brk: {
                const buffer = bun.path_buffer_pool.get();
                defer bun.path_buffer_pool.put(buffer);
                const main = jsc.VirtualMachine.get().main;
                const len = @min(main.len, buffer.len);
                break :brk @bitCast(bun.hash(bun.strings.copyLowercase(main[0..len], buffer[0..len])));
            };

            // And then we use a hash of their project root directory:
            const second_hash_segment: [8]u8 = brk: {
                const buffer = bun.path_buffer_pool.get();
                defer bun.path_buffer_pool.put(buffer);
                const root = this.dev_server.?.root;
                const len = @min(root.len, buffer.len);
                break :brk @bitCast(bun.hash(bun.strings.copyLowercase(root[0..len], buffer[0..len])));
            };

            // We combine it together to get a 16 byte uuid.
            const hash_bytes: [16]u8 = first_hash_segment ++ second_hash_segment;
            const uuid = bun.UUID.initWith(&hash_bytes);

            // interface DevToolsJSON {
            //   workspace?: {
            //     root: string,
            //     uuid: string,
            //   }
            // }
            const json_string = std.fmt.allocPrint(bun.default_allocator, "{{ \"workspace\": {{ \"root\": {}, \"uuid\": \"{}\" }} }}", .{
                bun.fmt.formatJSONStringUTF8(this.dev_server.?.root, .{}),
                uuid,
            }) catch bun.outOfMemory();
            defer bun.default_allocator.free(json_string);

            resp.writeStatus("200 OK");
            resp.writeHeader("Content-Type", "application/json");
            resp.end(json_string, resp.shouldCloseConnection());
        }

        fn setRoutes(this: *ThisServer) jsc.JSValue {
            var route_list_value = jsc.JSValue.zero;
            const app = this.app.?;
            const any_server = AnyServer.from(this);
            const dev_server = this.dev_server;

            // https://chromium.googlesource.com/devtools/devtools-frontend/+/main/docs/ecosystem/automatic_workspace_folders.md
            // Only enable this when we're using the dev server.
            var should_add_chrome_devtools_json_route = debug_mode and this.config.allow_hot and dev_server != null and this.config.enable_chrome_devtools_automatic_workspace_folders;
            const chrome_devtools_route = "/.well-known/appspecific/com.chrome.devtools.json";

            // --- 1. Handle user_routes_to_build (dynamic JS routes) ---
            // (This part remains conceptually the same: populate this.user_routes and route_list_value
            //  Crucially, ServerConfig.fromJS must ensure `route.method` is correctly .specific or .any)
            if (this.config.user_routes_to_build.items.len > 0) {
                var user_routes_to_build_list = this.config.user_routes_to_build.moveToUnmanaged();
                var old_user_routes = this.user_routes;
                defer {
                    for (old_user_routes.items) |*r| r.route.deinit();
                    old_user_routes.deinit(bun.default_allocator);
                }
                this.user_routes = std.ArrayListUnmanaged(UserRoute).initCapacity(bun.default_allocator, user_routes_to_build_list.items.len) catch @panic("OOM");
                const paths_zig = bun.default_allocator.alloc(ZigString, user_routes_to_build_list.items.len) catch @panic("OOM");
                defer bun.default_allocator.free(paths_zig);
                const callbacks_js = bun.default_allocator.alloc(jsc.JSValue, user_routes_to_build_list.items.len) catch @panic("OOM");
                defer bun.default_allocator.free(callbacks_js);

                for (user_routes_to_build_list.items, paths_zig, callbacks_js, 0..) |*builder, *p_zig, *cb_js, i| {
                    p_zig.* = ZigString.init(builder.route.path);
                    cb_js.* = builder.callback.get().?;
                    this.user_routes.appendAssumeCapacity(.{
                        .id = @truncate(i),
                        .server = this,
                        .route = builder.route,
                    });
                    builder.route = .{}; // Mark as moved
                }
                route_list_value = Bun__ServerRouteList__create(this.globalThis, callbacks_js.ptr, paths_zig.ptr, user_routes_to_build_list.items.len);
                for (user_routes_to_build_list.items) |*builder| builder.deinit();
                user_routes_to_build_list.deinit(bun.default_allocator);
            }

            // --- 2. Setup WebSocket handler's app reference ---
            if (this.config.websocket) |*websocket| {
                websocket.globalObject = this.globalThis;
                websocket.handler.app = app;
                websocket.handler.flags.ssl = ssl_enabled;
            }

            // --- 3. Register compiled user routes (this.user_routes) & Track "/*" Coverage ---
            var star_methods_covered_by_user = bun.http.Method.Set.initEmpty();
            var has_any_user_route_for_star_path = false; // True if "/*" path appears in user_routes at all
            var has_any_ws_route_for_star_path = false;

            for (this.user_routes.items) |*user_route| {
                const is_star_path = strings.eqlComptime(user_route.route.path, "/*");
                if (is_star_path) {
                    has_any_user_route_for_star_path = true;
                }

                if (should_add_chrome_devtools_json_route) {
                    if (strings.eqlComptime(user_route.route.path, chrome_devtools_route) or strings.hasPrefix(user_route.route.path, "/.well-known/")) {
                        should_add_chrome_devtools_json_route = false;
                    }
                }

                // Register HTTP routes
                switch (user_route.route.method) {
                    .any => {
                        app.any(user_route.route.path, *UserRoute, user_route, onUserRouteRequest);
                        if (is_star_path) {
                            star_methods_covered_by_user = .initFull();
                        }

                        if (this.config.websocket) |*websocket| {
                            if (is_star_path) {
                                has_any_ws_route_for_star_path = true;
                            }
                            app.ws(
                                user_route.route.path,
                                user_route,
                                1, // id 1 means is a user route
                                ServerWebSocket.behavior(ThisServer, ssl_enabled, websocket.toBehavior()),
                            );
                        }
                    },
                    .specific => |method_val| { // method_val is HTTP.Method here
                        app.method(method_val, user_route.route.path, *UserRoute, user_route, onUserRouteRequest);
                        if (is_star_path) {
                            star_methods_covered_by_user.insert(method_val);
                        }

                        // Setup user websocket in the route if needed.
                        if (this.config.websocket) |*websocket| {
                            // Websocket upgrade is a GET request
                            if (method_val == .GET) {
                                app.ws(
                                    user_route.route.path,
                                    user_route,
                                    1, // id 1 means is a user route
                                    ServerWebSocket.behavior(ThisServer, ssl_enabled, websocket.toBehavior()),
                                );
                            }
                        }
                    },
                }
            }

            // --- 4. Register negative routes ---
            for (this.config.negative_routes.items) |route_path| {
                app.head(route_path, *ThisServer, this, onRequest);
                app.any(route_path, *ThisServer, this, onRequest);
            }

            // --- 5. Register static routes & Track "/*" Coverage ---
            var needs_plugins = dev_server != null;
            var has_static_route_for_star_path = false;

            if (this.config.static_routes.items.len > 0) {
                for (this.config.static_routes.items) |*entry| {
                    if (strings.eqlComptime(entry.path, "/*")) {
                        has_static_route_for_star_path = true;
                        switch (entry.method) {
                            .any => {
                                star_methods_covered_by_user = .initFull();
                            },
                            .method => |method| {
                                star_methods_covered_by_user.setUnion(method);
                            },
                        }
                    }

                    if (should_add_chrome_devtools_json_route) {
                        if (strings.eqlComptime(entry.path, chrome_devtools_route) or strings.hasPrefix(entry.path, "/.well-known/")) {
                            should_add_chrome_devtools_json_route = false;
                        }
                    }

                    switch (entry.route) {
                        .static => |static_route| {
                            ServerConfig.applyStaticRoute(any_server, ssl_enabled, app, *StaticRoute, static_route, entry.path, entry.method);
                        },
                        .file => |file_route| {
                            ServerConfig.applyStaticRoute(any_server, ssl_enabled, app, *FileRoute, file_route, entry.path, entry.method);
                        },
                        .html => |html_bundle_route| {
                            ServerConfig.applyStaticRoute(any_server, ssl_enabled, app, *HTMLBundle.Route, html_bundle_route.data, entry.path, entry.method);
                            if (dev_server) |dev| {
                                dev.html_router.put(dev.allocator, entry.path, html_bundle_route.data) catch bun.outOfMemory();
                            }
                            needs_plugins = true;
                        },
                        .framework_router => {},
                    }
                }
            }

            // --- 6. Initialize plugins if needed ---
            if (needs_plugins and this.plugins == null) {
                if (this.vm.transpiler.options.serve_plugins) |serve_plugins_config| {
                    if (serve_plugins_config.len > 0) {
                        this.plugins = ServePlugins.init(serve_plugins_config);
                    }
                }
            }

            // --- 7. Debug mode specific routes ---
            if (debug_mode) {
                app.get("/bun:info", *ThisServer, this, onBunInfoRequest);
                if (this.config.inspector) {
                    jsc.markBinding(@src());
                    Bun__addInspector(ssl_enabled, app, this.globalThis);
                }
            }

            // --- 8. Handle DevServer routes & Track "/*" Coverage ---
            var has_dev_server_for_star_path = false;
            if (dev_server) |dev| {
                // dev.setRoutes might register its own "/*" HTTP handler
                has_dev_server_for_star_path = dev.setRoutes(this) catch bun.outOfMemory();
                if (has_dev_server_for_star_path) {
                    // Assume dev server "/*" covers all methods if it exists
                    star_methods_covered_by_user = .initFull();
                }
            }

            // Setup user websocket fallback route aka fetch function if fetch is not provided will respond with 403.
            if (!has_any_ws_route_for_star_path) {
                if (this.config.websocket) |*websocket| {
                    app.ws(
                        "/*",
                        this,
                        0, // id 0 means is a fallback route and ctx is the server
                        ServerWebSocket.behavior(ThisServer, ssl_enabled, websocket.toBehavior()),
                    );
                }
            }

            // --- 9. Consolidated "/*" HTTP Fallback Registration ---
            if (star_methods_covered_by_user.eql(bun.http.Method.Set.initFull())) {
                // User/Static/Dev has already provided a "/*" handler for ALL methods.
                // No further global "/*" HTTP fallback needed.
            } else if (has_any_user_route_for_star_path or has_static_route_for_star_path or has_dev_server_for_star_path) {
                // A "/*" route exists, but doesn't cover all methods.
                // Apply the global handler to the *remaining* methods for "/*".
                // So we flip the bits for the methods that are not covered by the user/static/dev routes
                star_methods_covered_by_user.toggleAll();
                var iter = star_methods_covered_by_user.iterator();
                while (iter.next()) |method_to_cover| {
                    switch (this.config.onNodeHTTPRequest) {
                        .zero => switch (this.config.onRequest) {
                            .zero => app.method(method_to_cover, "/*", *ThisServer, this, on404),
                            else => app.method(method_to_cover, "/*", *ThisServer, this, onRequest),
                        },
                        else => app.method(method_to_cover, "/*", *ThisServer, this, onNodeHTTPRequest),
                    }
                }
            } else {
                switch (this.config.onNodeHTTPRequest) {
                    .zero => switch (this.config.onRequest) {
                        .zero => app.any("/*", *ThisServer, this, on404),
                        else => app.any("/*", *ThisServer, this, onRequest),
                    },
                    else => app.any("/*", *ThisServer, this, onNodeHTTPRequest),
                }
            }

            if (should_add_chrome_devtools_json_route) {
                app.get(chrome_devtools_route, *ThisServer, this, onChromeDevToolsJSONRequest);
            }

            // If onNodeHTTPRequest is configured, it might be needed for Node.js compatibility layer
            // for specific Node API routes, even if it's not the main "/*" handler.
            if (this.config.onNodeHTTPRequest != .zero) {
                NodeHTTP_assignOnCloseFunction(ssl_enabled, app);
            }

            return route_list_value;
        }

        pub fn on404(_: *ThisServer, req: *uws.Request, resp: *App.Response) void {
            if (comptime Environment.enable_logs)
                httplog("{s} - {s} 404", .{ req.method(), req.url() });

            resp.writeStatus("404 Not Found");

            // Rely on browser default page for now.
            resp.end("", false);
        }

        // TODO: make this return JSError!void, and do not deinitialize on synchronous failure, to allow errdefer in caller scope
        pub fn listen(this: *ThisServer) jsc.JSValue {
            httplog("listen", .{});
            var app: *App = undefined;
            const globalThis = this.globalThis;
            var route_list_value = jsc.JSValue.zero;
            if (ssl_enabled) {
                bun.BoringSSL.load();
                const ssl_config = this.config.ssl_config orelse @panic("Assertion failure: ssl_config");
                const ssl_options = ssl_config.asUSockets();

                app = App.create(ssl_options) orelse {
                    if (!globalThis.hasException()) {
                        if (!throwSSLErrorIfNecessary(globalThis)) {
                            globalThis.throw("Failed to create HTTP server", .{}) catch {};
                        }
                    }

                    this.app = null;
                    this.deinit();
                    return .zero;
                };

                this.app = app;

                route_list_value = this.setRoutes();

                // add serverName to the SSL context using default ssl options
                if (ssl_config.server_name) |server_name_ptr| {
                    const server_name: [:0]const u8 = std.mem.span(server_name_ptr);
                    if (server_name.len > 0) {
                        app.addServerNameWithOptions(server_name, ssl_options) catch {
                            if (!globalThis.hasException()) {
                                if (!throwSSLErrorIfNecessary(globalThis)) {
                                    globalThis.throw("Failed to add serverName: {s}", .{server_name}) catch {};
                                }
                            }

                            this.deinit();
                            return .zero;
                        };
                        if (throwSSLErrorIfNecessary(globalThis)) {
                            this.deinit();
                            return .zero;
                        }

                        app.domain(server_name);
                        if (throwSSLErrorIfNecessary(globalThis)) {
                            this.deinit();
                            return .zero;
                        }

                        // Ensure the routes are set for that domain name.
                        _ = this.setRoutes();
                    }
                }

                // apply SNI routes if any
                if (this.config.sni) |*sni| {
                    for (sni.slice()) |*sni_ssl_config| {
                        const sni_servername: [:0]const u8 = std.mem.span(sni_ssl_config.server_name);
                        if (sni_servername.len > 0) {
                            app.addServerNameWithOptions(sni_servername, sni_ssl_config.asUSockets()) catch {
                                if (!globalThis.hasException()) {
                                    if (!throwSSLErrorIfNecessary(globalThis)) {
                                        globalThis.throw("Failed to add serverName: {s}", .{sni_servername}) catch {};
                                    }
                                }

                                this.deinit();
                                return .zero;
                            };

                            app.domain(sni_servername);

                            if (throwSSLErrorIfNecessary(globalThis)) {
                                this.deinit();
                                return .zero;
                            }

                            // Ensure the routes are set for that domain name.
                            _ = this.setRoutes();
                        }
                    }
                }
            } else {
                app = App.create(.{}) orelse {
                    if (!globalThis.hasException()) {
                        globalThis.throw("Failed to create HTTP server", .{}) catch {};
                    }
                    this.deinit();
                    return .zero;
                };
                this.app = app;

                route_list_value = this.setRoutes();
            }

            if (this.config.onNodeHTTPRequest != .zero) {
                this.setUsingCustomExpectHandler(true);
            }

            switch (this.config.address) {
                .tcp => |tcp| {
                    var host: ?[*:0]const u8 = null;
                    var host_buff: [1024:0]u8 = undefined;

                    if (tcp.hostname) |existing| {
                        const hostname = bun.span(existing);

                        if (hostname.len > 2 and hostname[0] == '[') {
                            // remove "[" and "]" from hostname
                            host = std.fmt.bufPrintZ(&host_buff, "{s}", .{hostname[1 .. hostname.len - 1]}) catch unreachable;
                        } else {
                            host = tcp.hostname;
                        }
                    }

                    app.listenWithConfig(*ThisServer, this, onListen, .{
                        .port = tcp.port,
                        .host = host,
                        .options = this.config.getUsocketsOptions(),
                    });
                },

                .unix => |unix| {
                    app.listenOnUnixSocket(
                        *ThisServer,
                        this,
                        onListen,
                        unix,
                        this.config.getUsocketsOptions(),
                    );
                },
            }

            if (globalThis.hasException()) {
                this.deinit();
                return .zero;
            }

            this.ref();

            // Starting up an HTTP server is a good time to GC
            if (this.vm.aggressive_garbage_collection == .aggressive) {
                this.vm.autoGarbageCollect();
            } else {
                this.vm.eventLoop().performGC();
            }

            return route_list_value;
        }

        pub fn onClientErrorCallback(this: *ThisServer, socket: *uws.Socket, error_code: u8, raw_packet: []const u8) bun.JSExecutionTerminated!void {
            if (this.on_clienterror.get()) |callback| {
                const is_ssl = protocol_enum == .https;
<<<<<<< HEAD
=======
                const node_socket = bun.jsc.fromJSHostCall(this.globalThis, @src(), Bun__createNodeHTTPServerSocket, .{ is_ssl, socket, this.globalThis }) catch return;
                if (node_socket.isUndefinedOrNull()) return;

                const error_code_value = JSValue.jsNumber(error_code);
                const raw_packet_value = jsc.ArrayBuffer.createBuffer(this.globalThis, raw_packet) catch return; // TODO: properly propagate exception upwards
>>>>>>> 71e21615
                const loop = this.globalThis.bunVM().eventLoop();
                loop.enter();
                defer loop.exit();

                const node_socket = bun.jsc.fromJSHostCall(this.globalThis, @src(), Bun__createNodeHTTPServerSocket, .{ is_ssl, socket, this.globalThis }) catch |err| {
                    try this.globalThis.reportActiveExceptionAsUnhandled(err);
                    return;
                };
                if (node_socket.isUndefinedOrNull()) return;

                const error_code_value = JSValue.jsNumber(error_code);
                const raw_packet_value = JSC.ArrayBuffer.createBuffer(this.globalThis, raw_packet) catch |err| {
                    try this.globalThis.reportActiveExceptionAsUnhandled(err);
                    return;
                };
                _ = callback.call(this.globalThis, .js_undefined, &.{ .jsBoolean(is_ssl), node_socket, error_code_value, raw_packet_value }) catch |err| {
                    try this.globalThis.reportActiveExceptionAsUnhandled(err);
                    return;
                };
            }
        }
    };
}

pub const AnyRequestContext = @import("./server/AnyRequestContext.zig");
pub const NewRequestContext = @import("./server/RequestContext.zig").NewRequestContext;

pub const SavedRequest = struct {
    js_request: jsc.Strong.Optional,
    request: *Request,
    ctx: AnyRequestContext,
    response: uws.AnyResponse,

    pub fn deinit(sr: *SavedRequest) void {
        sr.js_request.deinit();
        sr.ctx.deref();
    }

    pub const Union = union(enum) {
        stack: *uws.Request,
        saved: bun.jsc.API.SavedRequest,
    };
};

pub const ServerAllConnectionsClosedTask = struct {
    globalObject: *jsc.JSGlobalObject,
    promise: jsc.JSPromise.Strong,
    tracker: jsc.Debugger.AsyncTaskTracker,

    pub const new = bun.TrivialNew(@This());

<<<<<<< HEAD
    pub fn runFromJSThread(this: *ServerAllConnectionsClosedTask, vm: *JSC.VirtualMachine) bun.JSError!void {
=======
    pub fn runFromJSThread(this: *ServerAllConnectionsClosedTask, vm: *jsc.VirtualMachine) void {
>>>>>>> 71e21615
        httplog("ServerAllConnectionsClosedTask runFromJSThread", .{});

        const globalObject = this.globalObject;
        const tracker = this.tracker;
        tracker.willDispatch(globalObject);
        defer tracker.didDispatch(globalObject);

        var promise = this.promise;
        defer promise.deinit();
        bun.destroy(this);

        if (!vm.isShuttingDown()) {
            try promise.resolve(globalObject, .js_undefined);
        }
    }
};

pub const HTTPServer = NewServer(.http, .production);
pub const HTTPSServer = NewServer(.https, .production);
pub const DebugHTTPServer = NewServer(.http, .debug);
pub const DebugHTTPSServer = NewServer(.https, .debug);
pub const AnyServer = struct {
    ptr: Ptr,

    pub const Ptr = bun.TaggedPointerUnion(.{
        HTTPServer,
        HTTPSServer,
        DebugHTTPServer,
        DebugHTTPSServer,
    });

    pub const AnyUserRouteList = union(enum) {
        HTTPServer: []const HTTPServer.UserRoute,
        HTTPSServer: []const HTTPSServer.UserRoute,
        DebugHTTPServer: []const DebugHTTPServer.UserRoute,
        DebugHTTPSServer: []const DebugHTTPSServer.UserRoute,
    };

    pub fn userRoutes(this: AnyServer) AnyUserRouteList {
        return switch (this.ptr.tag()) {
            Ptr.case(HTTPServer) => .{ .HTTPServer = this.ptr.as(HTTPServer).user_routes.items },
            Ptr.case(HTTPSServer) => .{ .HTTPSServer = this.ptr.as(HTTPSServer).user_routes.items },
            Ptr.case(DebugHTTPServer) => .{ .DebugHTTPServer = this.ptr.as(DebugHTTPServer).user_routes.items },
            Ptr.case(DebugHTTPSServer) => .{ .DebugHTTPSServer = this.ptr.as(DebugHTTPSServer).user_routes.items },
            else => bun.unreachablePanic("Invalid pointer tag", .{}),
        };
    }

    pub fn getURLAsString(this: AnyServer) bun.OOM!bun.String {
        return switch (this.ptr.tag()) {
            Ptr.case(HTTPServer) => this.ptr.as(HTTPServer).getURLAsString(),
            Ptr.case(HTTPSServer) => this.ptr.as(HTTPSServer).getURLAsString(),
            Ptr.case(DebugHTTPServer) => this.ptr.as(DebugHTTPServer).getURLAsString(),
            Ptr.case(DebugHTTPSServer) => this.ptr.as(DebugHTTPSServer).getURLAsString(),
            else => bun.unreachablePanic("Invalid pointer tag", .{}),
        };
    }
    pub fn vm(this: AnyServer) *jsc.VirtualMachine {
        return switch (this.ptr.tag()) {
            Ptr.case(HTTPServer) => this.ptr.as(HTTPServer).vm,
            Ptr.case(HTTPSServer) => this.ptr.as(HTTPSServer).vm,
            Ptr.case(DebugHTTPServer) => this.ptr.as(DebugHTTPServer).vm,
            Ptr.case(DebugHTTPSServer) => this.ptr.as(DebugHTTPSServer).vm,
            else => bun.unreachablePanic("Invalid pointer tag", .{}),
        };
    }
    pub fn setInspectorServerID(this: AnyServer, id: jsc.Debugger.DebuggerId) void {
        switch (this.ptr.tag()) {
            Ptr.case(HTTPServer) => {
                this.ptr.as(HTTPServer).inspector_server_id = id;
                if (this.ptr.as(HTTPServer).dev_server) |dev_server| {
                    dev_server.inspector_server_id = id;
                }
            },
            Ptr.case(HTTPSServer) => {
                this.ptr.as(HTTPSServer).inspector_server_id = id;
                if (this.ptr.as(HTTPSServer).dev_server) |dev_server| {
                    dev_server.inspector_server_id = id;
                }
            },
            Ptr.case(DebugHTTPServer) => {
                this.ptr.as(DebugHTTPServer).inspector_server_id = id;
                if (this.ptr.as(DebugHTTPServer).dev_server) |dev_server| {
                    dev_server.inspector_server_id = id;
                }
            },
            Ptr.case(DebugHTTPSServer) => {
                this.ptr.as(DebugHTTPSServer).inspector_server_id = id;
                if (this.ptr.as(DebugHTTPSServer).dev_server) |dev_server| {
                    dev_server.inspector_server_id = id;
                }
            },
            else => bun.unreachablePanic("Invalid pointer tag", .{}),
        }
    }

    pub fn inspectorServerID(this: AnyServer) jsc.Debugger.DebuggerId {
        return switch (this.ptr.tag()) {
            Ptr.case(HTTPServer) => this.ptr.as(HTTPServer).inspector_server_id,
            Ptr.case(HTTPSServer) => this.ptr.as(HTTPSServer).inspector_server_id,
            Ptr.case(DebugHTTPServer) => this.ptr.as(DebugHTTPServer).inspector_server_id,
            Ptr.case(DebugHTTPSServer) => this.ptr.as(DebugHTTPSServer).inspector_server_id,
            else => bun.unreachablePanic("Invalid pointer tag", .{}),
        };
    }

    pub fn plugins(this: AnyServer) ?*ServePlugins {
        return switch (this.ptr.tag()) {
            Ptr.case(HTTPServer) => this.ptr.as(HTTPServer).plugins,
            Ptr.case(HTTPSServer) => this.ptr.as(HTTPSServer).plugins,
            Ptr.case(DebugHTTPServer) => this.ptr.as(DebugHTTPServer).plugins,
            Ptr.case(DebugHTTPSServer) => this.ptr.as(DebugHTTPSServer).plugins,
            else => bun.unreachablePanic("Invalid pointer tag", .{}),
        };
    }

    pub fn getPlugins(this: AnyServer) PluginsResult {
        return switch (this.ptr.tag()) {
            Ptr.case(HTTPServer) => this.ptr.as(HTTPServer).getPlugins(),
            Ptr.case(HTTPSServer) => this.ptr.as(HTTPSServer).getPlugins(),
            Ptr.case(DebugHTTPServer) => this.ptr.as(DebugHTTPServer).getPlugins(),
            Ptr.case(DebugHTTPSServer) => this.ptr.as(DebugHTTPSServer).getPlugins(),
            else => bun.unreachablePanic("Invalid pointer tag", .{}),
        };
    }

    pub fn loadAndResolvePlugins(this: AnyServer, bundle: *HTMLBundle.HTMLBundleRoute, raw_plugins: []const []const u8, bunfig_path: []const u8) void {
        return switch (this.ptr.tag()) {
            Ptr.case(HTTPServer) => this.ptr.as(HTTPServer).getPluginsAsync(bundle, raw_plugins, bunfig_path),
            Ptr.case(HTTPSServer) => this.ptr.as(HTTPSServer).getPluginsAsync(bundle, raw_plugins, bunfig_path),
            Ptr.case(DebugHTTPServer) => this.ptr.as(DebugHTTPServer).getPluginsAsync(bundle, raw_plugins, bunfig_path),
            Ptr.case(DebugHTTPSServer) => this.ptr.as(DebugHTTPSServer).getPluginsAsync(bundle, raw_plugins, bunfig_path),
            else => bun.unreachablePanic("Invalid pointer tag", .{}),
        };
    }

    /// Returns:
    /// - .ready if no plugin has to be loaded
    /// - .err if there is a cached failure. Currently, this requires restarting the entire server.
    /// - .pending if `callback` was stored. It will call `onPluginsResolved` or `onPluginsRejected` later.
    pub fn getOrLoadPlugins(server: AnyServer, callback: ServePlugins.Callback) ServePlugins.GetOrStartLoadResult {
        return switch (server.ptr.tag()) {
            Ptr.case(HTTPServer) => server.ptr.as(HTTPServer).getOrLoadPlugins(callback),
            Ptr.case(HTTPSServer) => server.ptr.as(HTTPSServer).getOrLoadPlugins(callback),
            Ptr.case(DebugHTTPServer) => server.ptr.as(DebugHTTPServer).getOrLoadPlugins(callback),
            Ptr.case(DebugHTTPSServer) => server.ptr.as(DebugHTTPSServer).getOrLoadPlugins(callback),
            else => bun.unreachablePanic("Invalid pointer tag", .{}),
        };
    }

    pub fn reloadStaticRoutes(this: AnyServer) !bool {
        return switch (this.ptr.tag()) {
            Ptr.case(HTTPServer) => this.ptr.as(HTTPServer).reloadStaticRoutes(),
            Ptr.case(HTTPSServer) => this.ptr.as(HTTPSServer).reloadStaticRoutes(),
            Ptr.case(DebugHTTPServer) => this.ptr.as(DebugHTTPServer).reloadStaticRoutes(),
            Ptr.case(DebugHTTPSServer) => this.ptr.as(DebugHTTPSServer).reloadStaticRoutes(),
            else => bun.unreachablePanic("Invalid pointer tag", .{}),
        };
    }

    pub fn appendStaticRoute(this: AnyServer, path: []const u8, route: AnyRoute, method: HTTP.Method.Optional) !void {
        return switch (this.ptr.tag()) {
            Ptr.case(HTTPServer) => this.ptr.as(HTTPServer).appendStaticRoute(path, route, method),
            Ptr.case(HTTPSServer) => this.ptr.as(HTTPSServer).appendStaticRoute(path, route, method),
            Ptr.case(DebugHTTPServer) => this.ptr.as(DebugHTTPServer).appendStaticRoute(path, route, method),
            Ptr.case(DebugHTTPSServer) => this.ptr.as(DebugHTTPSServer).appendStaticRoute(path, route, method),
            else => bun.unreachablePanic("Invalid pointer tag", .{}),
        };
    }

    pub fn globalThis(this: AnyServer) *jsc.JSGlobalObject {
        return switch (this.ptr.tag()) {
            Ptr.case(HTTPServer) => this.ptr.as(HTTPServer).globalThis,
            Ptr.case(HTTPSServer) => this.ptr.as(HTTPSServer).globalThis,
            Ptr.case(DebugHTTPServer) => this.ptr.as(DebugHTTPServer).globalThis,
            Ptr.case(DebugHTTPSServer) => this.ptr.as(DebugHTTPSServer).globalThis,
            else => bun.unreachablePanic("Invalid pointer tag", .{}),
        };
    }

    pub fn config(this: AnyServer) *const ServerConfig {
        return switch (this.ptr.tag()) {
            Ptr.case(HTTPServer) => &this.ptr.as(HTTPServer).config,
            Ptr.case(HTTPSServer) => &this.ptr.as(HTTPSServer).config,
            Ptr.case(DebugHTTPServer) => &this.ptr.as(DebugHTTPServer).config,
            Ptr.case(DebugHTTPSServer) => &this.ptr.as(DebugHTTPSServer).config,
            else => bun.unreachablePanic("Invalid pointer tag", .{}),
        };
    }

    pub fn webSocketHandler(this: AnyServer) ?*WebSocketServerContext.Handler {
        const server_config: *ServerConfig = switch (this.ptr.tag()) {
            Ptr.case(HTTPServer) => &this.ptr.as(HTTPServer).config,
            Ptr.case(HTTPSServer) => &this.ptr.as(HTTPSServer).config,
            Ptr.case(DebugHTTPServer) => &this.ptr.as(DebugHTTPServer).config,
            Ptr.case(DebugHTTPSServer) => &this.ptr.as(DebugHTTPSServer).config,
            else => bun.unreachablePanic("Invalid pointer tag", .{}),
        };
        if (server_config.websocket == null) return null;
        return &server_config.websocket.?.handler;
    }

    pub fn onRequest(
        this: AnyServer,
        req: *uws.Request,
        resp: bun.uws.AnyResponse,
    ) void {
        return switch (this.ptr.tag()) {
            Ptr.case(HTTPServer) => this.ptr.as(HTTPServer).onRequest(req, resp.assertNoSSL()),
            Ptr.case(HTTPSServer) => this.ptr.as(HTTPSServer).onRequest(req, resp.assertSSL()),
            Ptr.case(DebugHTTPServer) => this.ptr.as(DebugHTTPServer).onRequest(req, resp.assertNoSSL()),
            Ptr.case(DebugHTTPSServer) => this.ptr.as(DebugHTTPSServer).onRequest(req, resp.assertSSL()),
            else => bun.unreachablePanic("Invalid pointer tag", .{}),
        };
    }

    pub fn from(server: anytype) AnyServer {
        return .{ .ptr = Ptr.init(server) };
    }

    pub fn onPendingRequest(this: AnyServer) void {
        switch (this.ptr.tag()) {
            Ptr.case(HTTPServer) => this.ptr.as(HTTPServer).onPendingRequest(),
            Ptr.case(HTTPSServer) => this.ptr.as(HTTPSServer).onPendingRequest(),
            Ptr.case(DebugHTTPServer) => this.ptr.as(DebugHTTPServer).onPendingRequest(),
            Ptr.case(DebugHTTPSServer) => this.ptr.as(DebugHTTPSServer).onPendingRequest(),
            else => bun.unreachablePanic("Invalid pointer tag", .{}),
        }
    }

    pub fn onRequestComplete(this: AnyServer) void {
        switch (this.ptr.tag()) {
            Ptr.case(HTTPServer) => this.ptr.as(HTTPServer).onRequestComplete(),
            Ptr.case(HTTPSServer) => this.ptr.as(HTTPSServer).onRequestComplete(),
            Ptr.case(DebugHTTPServer) => this.ptr.as(DebugHTTPServer).onRequestComplete(),
            Ptr.case(DebugHTTPSServer) => this.ptr.as(DebugHTTPSServer).onRequestComplete(),
            else => bun.unreachablePanic("Invalid pointer tag", .{}),
        }
    }

    pub fn onStaticRequestComplete(this: AnyServer) void {
        switch (this.ptr.tag()) {
            Ptr.case(HTTPServer) => this.ptr.as(HTTPServer).onStaticRequestComplete(),
            Ptr.case(HTTPSServer) => this.ptr.as(HTTPSServer).onStaticRequestComplete(),
            Ptr.case(DebugHTTPServer) => this.ptr.as(DebugHTTPServer).onStaticRequestComplete(),
            Ptr.case(DebugHTTPSServer) => this.ptr.as(DebugHTTPSServer).onStaticRequestComplete(),
            else => bun.unreachablePanic("Invalid pointer tag", .{}),
        }
    }

    pub fn publish(this: AnyServer, topic: []const u8, message: []const u8, opcode: uws.Opcode, compress: bool) bool {
        return switch (this.ptr.tag()) {
            Ptr.case(HTTPServer) => this.ptr.as(HTTPServer).app.?.publish(topic, message, opcode, compress),
            Ptr.case(HTTPSServer) => this.ptr.as(HTTPSServer).app.?.publish(topic, message, opcode, compress),
            Ptr.case(DebugHTTPServer) => this.ptr.as(DebugHTTPServer).app.?.publish(topic, message, opcode, compress),
            Ptr.case(DebugHTTPSServer) => this.ptr.as(DebugHTTPSServer).app.?.publish(topic, message, opcode, compress),
            else => bun.unreachablePanic("Invalid pointer tag", .{}),
        };
    }

    pub fn onRequestFromSaved(
        this: AnyServer,
        req: SavedRequest.Union,
        resp: uws.AnyResponse,
        callback: jsc.JSValue,
        comptime extra_arg_count: usize,
        extra_args: [extra_arg_count]JSValue,
    ) void {
        return switch (this.ptr.tag()) {
            Ptr.case(HTTPServer) => this.ptr.as(HTTPServer).onRequestFromSaved(req, resp.TCP, callback, extra_arg_count, extra_args),
            Ptr.case(HTTPSServer) => this.ptr.as(HTTPSServer).onRequestFromSaved(req, resp.SSL, callback, extra_arg_count, extra_args),
            Ptr.case(DebugHTTPServer) => this.ptr.as(DebugHTTPServer).onRequestFromSaved(req, resp.TCP, callback, extra_arg_count, extra_args),
            Ptr.case(DebugHTTPSServer) => this.ptr.as(DebugHTTPSServer).onRequestFromSaved(req, resp.SSL, callback, extra_arg_count, extra_args),
            else => bun.unreachablePanic("Invalid pointer tag", .{}),
        };
    }

    pub fn prepareAndSaveJsRequestContext(
        server: AnyServer,
        req: *uws.Request,
        resp: uws.AnyResponse,
        global: *jsc.JSGlobalObject,
        method: ?bun.http.Method,
    ) ?SavedRequest {
        return switch (server.ptr.tag()) {
            Ptr.case(HTTPServer) => (server.ptr.as(HTTPServer).prepareJsRequestContext(req, resp.TCP, null, true, method) orelse return null).save(global, req, resp.TCP),
            Ptr.case(HTTPSServer) => (server.ptr.as(HTTPSServer).prepareJsRequestContext(req, resp.SSL, null, true, method) orelse return null).save(global, req, resp.SSL),
            Ptr.case(DebugHTTPServer) => (server.ptr.as(DebugHTTPServer).prepareJsRequestContext(req, resp.TCP, null, true, method) orelse return null).save(global, req, resp.TCP),
            Ptr.case(DebugHTTPSServer) => (server.ptr.as(DebugHTTPSServer).prepareJsRequestContext(req, resp.SSL, null, true, method) orelse return null).save(global, req, resp.SSL),
            else => bun.unreachablePanic("Invalid pointer tag", .{}),
        };
    }
    pub fn numSubscribers(this: AnyServer, topic: []const u8) u32 {
        return switch (this.ptr.tag()) {
            Ptr.case(HTTPServer) => this.ptr.as(HTTPServer).app.?.numSubscribers(topic),
            Ptr.case(HTTPSServer) => this.ptr.as(HTTPSServer).app.?.numSubscribers(topic),
            Ptr.case(DebugHTTPServer) => this.ptr.as(DebugHTTPServer).app.?.numSubscribers(topic),
            Ptr.case(DebugHTTPSServer) => this.ptr.as(DebugHTTPSServer).app.?.numSubscribers(topic),
            else => bun.unreachablePanic("Invalid pointer tag", .{}),
        };
    }

    pub fn devServer(this: AnyServer) ?*bun.bake.DevServer {
        return switch (this.ptr.tag()) {
            Ptr.case(HTTPServer) => this.ptr.as(HTTPServer).dev_server,
            Ptr.case(HTTPSServer) => this.ptr.as(HTTPSServer).dev_server,
            Ptr.case(DebugHTTPServer) => this.ptr.as(DebugHTTPServer).dev_server,
            Ptr.case(DebugHTTPSServer) => this.ptr.as(DebugHTTPSServer).dev_server,
            else => bun.unreachablePanic("Invalid pointer tag", .{}),
        };
    }
};

extern fn Bun__addInspector(bool, *anyopaque, *jsc.JSGlobalObject) void;

pub export fn Server__setIdleTimeout(server: jsc.JSValue, seconds: jsc.JSValue, globalThis: *jsc.JSGlobalObject) void {
    Server__setIdleTimeout_(server, seconds, globalThis) catch |err| switch (err) {
        error.JSError => {},
        error.OutOfMemory => {
            _ = globalThis.throwOutOfMemoryValue();
        },
        error.JSExecutionTerminated => {},
    };
}

pub fn Server__setIdleTimeout_(server: jsc.JSValue, seconds: jsc.JSValue, globalThis: *jsc.JSGlobalObject) bun.JSError!void {
    if (!server.isObject()) {
        return globalThis.throw("Failed to set timeout: The 'this' value is not a Server.", .{});
    }

    if (!seconds.isNumber()) {
        return globalThis.throw("Failed to set timeout: The provided value is not of type 'number'.", .{});
    }
    const value = seconds.to(c_uint);
    if (server.as(HTTPServer)) |this| {
        this.setIdleTimeout(value);
    } else if (server.as(HTTPSServer)) |this| {
        this.setIdleTimeout(value);
    } else if (server.as(DebugHTTPServer)) |this| {
        this.setIdleTimeout(value);
    } else if (server.as(DebugHTTPSServer)) |this| {
        this.setIdleTimeout(value);
    } else {
        return globalThis.throw("Failed to set timeout: The 'this' value is not a Server.", .{});
    }
}

pub fn Server__setOnClientError_(globalThis: *jsc.JSGlobalObject, server: jsc.JSValue, callback: jsc.JSValue) bun.JSError!jsc.JSValue {
    if (!server.isObject()) {
        return globalThis.throw("Failed to set clientError: The 'this' value is not a Server.", .{});
    }

    if (!callback.isFunction()) {
        return globalThis.throw("Failed to set clientError: The provided value is not a function.", .{});
    }

    if (server.as(HTTPServer)) |this| {
        if (this.app) |app| {
            this.on_clienterror.deinit();
            this.on_clienterror = jsc.Strong.Optional.create(callback, globalThis);
            app.onClientError(*HTTPServer, this, HTTPServer.onClientErrorCallback);
        }
    } else if (server.as(HTTPSServer)) |this| {
        if (this.app) |app| {
            this.on_clienterror.deinit();
            this.on_clienterror = jsc.Strong.Optional.create(callback, globalThis);
            app.onClientError(*HTTPSServer, this, HTTPSServer.onClientErrorCallback);
        }
    } else if (server.as(DebugHTTPServer)) |this| {
        if (this.app) |app| {
            this.on_clienterror.deinit();
            this.on_clienterror = jsc.Strong.Optional.create(callback, globalThis);
            app.onClientError(*DebugHTTPServer, this, DebugHTTPServer.onClientErrorCallback);
        }
    } else if (server.as(DebugHTTPSServer)) |this| {
        if (this.app) |app| {
            this.on_clienterror.deinit();
            this.on_clienterror = jsc.Strong.Optional.create(callback, globalThis);
            app.onClientError(*DebugHTTPSServer, this, DebugHTTPSServer.onClientErrorCallback);
        }
    } else {
        bun.debugAssert(false);
    }
    return .js_undefined;
}

pub fn Server__setAppFlags_(globalThis: *jsc.JSGlobalObject, server: jsc.JSValue, require_host_header: bool, use_strict_method_validation: bool) bun.JSError!jsc.JSValue {
    if (!server.isObject()) {
        return globalThis.throw("Failed to set requireHostHeader: The 'this' value is not a Server.", .{});
    }

    if (server.as(HTTPServer)) |this| {
        this.setFlags(require_host_header, use_strict_method_validation);
    } else if (server.as(HTTPSServer)) |this| {
        this.setFlags(require_host_header, use_strict_method_validation);
    } else if (server.as(DebugHTTPServer)) |this| {
        this.setFlags(require_host_header, use_strict_method_validation);
    } else if (server.as(DebugHTTPSServer)) |this| {
        this.setFlags(require_host_header, use_strict_method_validation);
    } else {
        return globalThis.throw("Failed to set timeout: The 'this' value is not a Server.", .{});
    }
    return .js_undefined;
}

pub fn Server__setMaxHTTPHeaderSize_(globalThis: *jsc.JSGlobalObject, server: jsc.JSValue, max_header_size: u64) bun.JSError!jsc.JSValue {
    if (!server.isObject()) {
        return globalThis.throw("Failed to set maxHeaderSize: The 'this' value is not a Server.", .{});
    }

    if (server.as(HTTPServer)) |this| {
        this.setMaxHTTPHeaderSize(max_header_size);
    } else if (server.as(HTTPSServer)) |this| {
        this.setMaxHTTPHeaderSize(max_header_size);
    } else if (server.as(DebugHTTPServer)) |this| {
        this.setMaxHTTPHeaderSize(max_header_size);
    } else if (server.as(DebugHTTPSServer)) |this| {
        this.setMaxHTTPHeaderSize(max_header_size);
    } else {
        return globalThis.throw("Failed to set maxHeaderSize: The 'this' value is not a Server.", .{});
    }
    return .js_undefined;
}
comptime {
    _ = Server__setIdleTimeout;
    _ = NodeHTTPResponse.create;
    @export(&jsc.host_fn.wrap4(Server__setAppFlags_), .{ .name = "Server__setAppFlags" });
    @export(&jsc.host_fn.wrap3(Server__setOnClientError_), .{ .name = "Server__setOnClientError" });
    @export(&jsc.host_fn.wrap3(Server__setMaxHTTPHeaderSize_), .{ .name = "Server__setMaxHTTPHeaderSize" });
}

extern fn NodeHTTPServer__onRequest_http(
    any_server: usize,
    globalThis: *jsc.JSGlobalObject,
    this: jsc.JSValue,
    callback: jsc.JSValue,
    methodString: jsc.JSValue,
    request: *uws.Request,
    response: *uws.NewApp(false).Response,
    upgrade_ctx: ?*uws.SocketContext,
    node_response_ptr: *?*NodeHTTPResponse,
) jsc.JSValue;

extern fn NodeHTTPServer__onRequest_https(
    any_server: usize,
    globalThis: *jsc.JSGlobalObject,
    this: jsc.JSValue,
    callback: jsc.JSValue,
    methodString: jsc.JSValue,
    request: *uws.Request,
    response: *uws.NewApp(true).Response,
    upgrade_ctx: ?*uws.SocketContext,
    node_response_ptr: *?*NodeHTTPResponse,
) jsc.JSValue;

extern fn Bun__createNodeHTTPServerSocket(bool, *anyopaque, *jsc.JSGlobalObject) jsc.JSValue;
extern fn NodeHTTP_assignOnCloseFunction(bool, *anyopaque) void;
extern fn NodeHTTP_setUsingCustomExpectHandler(bool, *anyopaque, bool) void;
extern "c" fn Bun__ServerRouteList__callRoute(
    globalObject: *jsc.JSGlobalObject,
    index: u32,
    requestPtr: *Request,
    serverObject: jsc.JSValue,
    routeListObject: jsc.JSValue,
    requestObject: *jsc.JSValue,
    req: *uws.Request,
) jsc.JSValue;

extern "c" fn Bun__ServerRouteList__create(
    globalObject: *jsc.JSGlobalObject,
    callbacks: [*]jsc.JSValue,
    paths: [*]ZigString,
    pathsLength: usize,
) jsc.JSValue;

fn throwSSLErrorIfNecessary(globalThis: *jsc.JSGlobalObject) bool {
    const err_code = BoringSSL.ERR_get_error();
    if (err_code != 0) {
        defer BoringSSL.ERR_clear_error();
        globalThis.throwValue(jsc.API.Bun.Crypto.createCryptoError(globalThis, err_code)) catch {};
        return true;
    }

    return false;
}

const string = []const u8;

const Sys = @import("../../sys.zig");
const options = @import("../../options.zig");
const std = @import("std");
const URL = @import("../../url.zig").URL;
const Allocator = std.mem.Allocator;

const Runtime = @import("../../runtime.zig");
const Fallback = Runtime.Fallback;

const bun = @import("bun");
const Async = bun.Async;
const Environment = bun.Environment;
const Global = bun.Global;
const Output = bun.Output;
const Transpiler = bun.Transpiler;
const analytics = bun.analytics;
const assert = bun.assert;
const default_allocator = bun.default_allocator;
const js_printer = bun.js_printer;
const logger = bun.logger;
const strings = bun.strings;
const uws = bun.uws;
const Arena = bun.allocators.MimallocArena;
const BoringSSL = bun.BoringSSL.c;
const SocketAddress = bun.api.socket.SocketAddress;

const HTTP = bun.http;
const MimeType = HTTP.MimeType;

const jsc = bun.jsc;
const JSGlobalObject = bun.jsc.JSGlobalObject;
const JSPromise = bun.jsc.JSPromise;
const JSValue = bun.jsc.JSValue;
const Node = bun.jsc.Node;
const VM = bun.jsc.VM;
const VirtualMachine = jsc.VirtualMachine;
const ZigString = bun.jsc.ZigString;
const host_fn = jsc.host_fn;

const WebCore = bun.jsc.WebCore;
const Blob = jsc.WebCore.Blob;
const Fetch = WebCore.Fetch;
const Headers = WebCore.Headers;
const Request = WebCore.Request;
const Response = WebCore.Response;<|MERGE_RESOLUTION|>--- conflicted
+++ resolved
@@ -2836,14 +2836,6 @@
         pub fn onClientErrorCallback(this: *ThisServer, socket: *uws.Socket, error_code: u8, raw_packet: []const u8) bun.JSExecutionTerminated!void {
             if (this.on_clienterror.get()) |callback| {
                 const is_ssl = protocol_enum == .https;
-<<<<<<< HEAD
-=======
-                const node_socket = bun.jsc.fromJSHostCall(this.globalThis, @src(), Bun__createNodeHTTPServerSocket, .{ is_ssl, socket, this.globalThis }) catch return;
-                if (node_socket.isUndefinedOrNull()) return;
-
-                const error_code_value = JSValue.jsNumber(error_code);
-                const raw_packet_value = jsc.ArrayBuffer.createBuffer(this.globalThis, raw_packet) catch return; // TODO: properly propagate exception upwards
->>>>>>> 71e21615
                 const loop = this.globalThis.bunVM().eventLoop();
                 loop.enter();
                 defer loop.exit();
@@ -2855,7 +2847,7 @@
                 if (node_socket.isUndefinedOrNull()) return;
 
                 const error_code_value = JSValue.jsNumber(error_code);
-                const raw_packet_value = JSC.ArrayBuffer.createBuffer(this.globalThis, raw_packet) catch |err| {
+                const raw_packet_value = jsc.ArrayBuffer.createBuffer(this.globalThis, raw_packet) catch |err| {
                     try this.globalThis.reportActiveExceptionAsUnhandled(err);
                     return;
                 };
@@ -2895,11 +2887,7 @@
 
     pub const new = bun.TrivialNew(@This());
 
-<<<<<<< HEAD
-    pub fn runFromJSThread(this: *ServerAllConnectionsClosedTask, vm: *JSC.VirtualMachine) bun.JSError!void {
-=======
-    pub fn runFromJSThread(this: *ServerAllConnectionsClosedTask, vm: *jsc.VirtualMachine) void {
->>>>>>> 71e21615
+    pub fn runFromJSThread(this: *ServerAllConnectionsClosedTask, vm: *jsc.VirtualMachine) bun.JSError!void {
         httplog("ServerAllConnectionsClosedTask runFromJSThread", .{});
 
         const globalObject = this.globalObject;
