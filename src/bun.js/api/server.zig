--- conflicted
+++ resolved
@@ -6191,7 +6191,7 @@
         var stack_fallback = std.heap.stackFallback(256, bun.default_allocator);
         const allocator = stack_fallback.get();
         const status_message_slice = if (status_message_value != .undefined)
-            status_message_value.toSlice(globalObject, allocator)
+            try status_message_value.toSlice(globalObject, allocator)
         else
             ZigString.Slice.empty;
         defer status_message_slice.deinit();
@@ -7077,12 +7077,6 @@
 
             var topic = try arguments.ptr[0].toSlice(globalThis, bun.default_allocator);
             defer topic.deinit();
-<<<<<<< HEAD
-            if (globalThis.hasException()) {
-                return error.JSError;
-            }
-=======
->>>>>>> 29839737
 
             if (topic.len == 0) {
                 return JSValue.jsNumber(0);
@@ -7109,7 +7103,6 @@
             if (this.config.address == .unix) {
                 return JSValue.jsNull();
             }
-<<<<<<< HEAD
 
             const info = brk: {
                 if (arguments[0].as(Request)) |request| {
@@ -7127,22 +7120,11 @@
             };
 
             return JSSocketAddress__create(
-                globalObject,
-                bun.String.init(info.ip).toJS(this.globalThis),
+                this.globalThis,
+                bun.String.createUTF8ForJS(this.globalThis, info.ip),
                 info.port,
                 info.is_ipv6,
             );
-=======
-            return if (request.request_context.getRemoteSocketInfo()) |info|
-                JSSocketAddress__create(
-                    this.globalThis,
-                    bun.String.createUTF8ForJS(this.globalThis, info.ip),
-                    info.port,
-                    info.is_ipv6,
-                )
-            else
-                JSValue.jsNull();
->>>>>>> 29839737
         }
 
         pub fn memoryCost(this: *ThisServer) usize {
@@ -9160,14 +9142,8 @@
 }
 
 comptime {
-<<<<<<< HEAD
-    if (!JSC.is_bindgen) {
-        _ = Server__setIdleTimeout;
-        _ = NodeHTTPResponse.create;
-    }
-=======
     _ = Server__setIdleTimeout;
->>>>>>> 29839737
+    _ = NodeHTTPResponse.create;
 }
 
 extern fn NodeHTTPServer__onRequest_http(
