--- conflicted
+++ resolved
@@ -546,13 +546,7 @@
         allocator: std.mem.Allocator,
         poll_ref: Async.KeepAlive = .{},
 
-<<<<<<< HEAD
-        flags: packed struct(u4) {
-=======
-        cached_hostname: bun.String = bun.String.empty,
-
         flags: packed struct(u3) {
->>>>>>> d85207f1
             deinit_scheduled: bool = false,
             terminated: bool = false,
             has_handled_all_closed_promise: bool = false,
