const Bun = @This();
const default_allocator = bun.default_allocator;
const bun = @import("root").bun;
const Environment = bun.Environment;
const AnyBlob = bun.JSC.WebCore.AnyBlob;
const Global = bun.Global;
const strings = bun.strings;
const string = bun.string;
const Output = bun.Output;
const MutableString = bun.MutableString;
const std = @import("std");
const Allocator = std.mem.Allocator;
const IdentityContext = @import("../../identity_context.zig").IdentityContext;
const Fs = @import("../../fs.zig");
const Resolver = @import("../../resolver/resolver.zig");
const ast = @import("../../import_record.zig");
const Sys = @import("../../sys.zig");

const MacroEntryPoint = bun.transpiler.MacroEntryPoint;
const logger = bun.logger;
const Api = @import("../../api/schema.zig").Api;
const options = @import("../../options.zig");
const Transpiler = bun.Transpiler;
const ServerEntryPoint = bun.transpiler.ServerEntryPoint;
const js_printer = bun.js_printer;
const js_parser = bun.js_parser;
const js_ast = bun.JSAst;
const NodeFallbackModules = @import("../../node_fallbacks.zig");
const ImportKind = ast.ImportKind;
const Analytics = @import("../../analytics/analytics_thread.zig");
const ZigString = bun.JSC.ZigString;
const Runtime = @import("../../runtime.zig");
const ImportRecord = ast.ImportRecord;
const DotEnv = @import("../../env_loader.zig");
const ParseResult = bun.transpiler.ParseResult;
const PackageJSON = @import("../../resolver/package_json.zig").PackageJSON;
const MacroRemap = @import("../../resolver/package_json.zig").MacroMap;
const WebCore = bun.JSC.WebCore;
const Request = WebCore.Request;
const Response = WebCore.Response;
const Headers = WebCore.Headers;
const Fetch = WebCore.Fetch;
const HTTP = bun.http;
const FetchEvent = WebCore.FetchEvent;
const js = bun.JSC.C;
const JSC = bun.JSC;
const MarkedArrayBuffer = @import("../base.zig").MarkedArrayBuffer;
const getAllocator = @import("../base.zig").getAllocator;
const JSValue = bun.JSC.JSValue;

const JSGlobalObject = bun.JSC.JSGlobalObject;
const ExceptionValueRef = bun.JSC.ExceptionValueRef;
const JSPrivateDataPtr = bun.JSC.JSPrivateDataPtr;
const ConsoleObject = bun.JSC.ConsoleObject;
const Node = bun.JSC.Node;
const ZigException = bun.JSC.ZigException;
const ZigStackTrace = bun.JSC.ZigStackTrace;
const ErrorableResolvedSource = bun.JSC.ErrorableResolvedSource;
const ResolvedSource = bun.JSC.ResolvedSource;
const JSPromise = bun.JSC.JSPromise;
const JSInternalPromise = bun.JSC.JSInternalPromise;
const JSModuleLoader = bun.JSC.JSModuleLoader;
const JSPromiseRejectionOperation = bun.JSC.JSPromiseRejectionOperation;
const ErrorableZigString = bun.JSC.ErrorableZigString;
const ZigGlobalObject = bun.JSC.ZigGlobalObject;
const VM = bun.JSC.VM;
const JSFunction = bun.JSC.JSFunction;
const Config = @import("../config.zig");
const URL = @import("../../url.zig").URL;
const VirtualMachine = JSC.VirtualMachine;
const IOTask = JSC.IOTask;
const uws = bun.uws;
const Fallback = Runtime.Fallback;
const MimeType = HTTP.MimeType;
const Blob = JSC.WebCore.Blob;
const BoringSSL = bun.BoringSSL;
const Arena = @import("../../allocators/mimalloc_arena.zig").Arena;
const SendfileContext = struct {
    fd: bun.FileDescriptor,
    socket_fd: bun.FileDescriptor = bun.invalid_fd,
    remain: Blob.SizeType = 0,
    offset: Blob.SizeType = 0,
    has_listener: bool = false,
    has_set_on_writable: bool = false,
    auto_close: bool = false,
};
const linux = std.os.linux;
const Async = bun.Async;
const httplog = Output.scoped(.Server, false);
const ctxLog = Output.scoped(.RequestContext, false);
const S3 = bun.S3;
const SocketAddress = @import("bun/socket.zig").SocketAddress;

const BlobFileContentResult = struct {
    data: [:0]const u8,

    fn init(comptime fieldname: []const u8, js_obj: JSC.JSValue, global: *JSC.JSGlobalObject) bun.JSError!?BlobFileContentResult {
        {
            const body = try JSC.WebCore.Body.Value.fromJS(global, js_obj);
            if (body == .Blob and body.Blob.store != null and body.Blob.store.?.data == .file) {
                var fs: JSC.Node.NodeFS = .{};
                const read = fs.readFileWithOptions(.{ .path = body.Blob.store.?.data.file.pathlike }, .sync, .null_terminated);
                switch (read) {
                    .err => {
                        return global.throwValue(read.err.toJSC(global));
                    },
                    else => {
                        const str = read.result.null_terminated;
                        if (str.len > 0) {
                            return .{ .data = str };
                        }
                        return global.throwInvalidArguments(std.fmt.comptimePrint("Invalid {s} file", .{fieldname}), .{});
                    },
                }
            }
        }

        return null;
    }
};

fn getContentType(headers: ?*JSC.FetchHeaders, blob: *const JSC.WebCore.AnyBlob, allocator: std.mem.Allocator) struct { MimeType, bool, bool } {
    var needs_content_type = true;
    var content_type_needs_free = false;

    const content_type: MimeType = brk: {
        if (headers) |headers_| {
            if (headers_.fastGet(.ContentType)) |content| {
                needs_content_type = false;

                var content_slice = content.toSlice(allocator);
                defer content_slice.deinit();

                const content_type_allocator = if (content_slice.allocator.isNull()) null else allocator;
                break :brk MimeType.init(content_slice.slice(), content_type_allocator, &content_type_needs_free);
            }
        }

        break :brk if (blob.contentType().len > 0)
            MimeType.byName(blob.contentType())
        else if (MimeType.sniff(blob.slice())) |content|
            content
        else if (blob.wasString())
            MimeType.text
            // TODO: should we get the mime type off of the Blob.Store if it exists?
            // A little wary of doing this right now due to causing some breaking change
        else
            MimeType.other;
    };

    return .{ content_type, needs_content_type, content_type_needs_free };
}

fn validateRouteName(global: *JSC.JSGlobalObject, path: []const u8) !void {
    // Already validated by the caller
    bun.debugAssert(path.len > 0 and path[0] == '/');

    // For now, we don't support params that start with a number.
    // Mostly because it makes the params object more complicated to implement and it's easier to cut scope this way for now.
    var remaining = path;
    var duped_route_names = bun.StringHashMap(void).init(bun.default_allocator);
    defer duped_route_names.deinit();
    while (strings.indexOfChar(remaining, ':')) |index| {
        remaining = remaining[index + 1 ..];
        const end = strings.indexOfChar(remaining, '/') orelse remaining.len;
        const route_name = remaining[0..end];
        if (route_name.len > 0 and std.ascii.isDigit(route_name[0])) {
            return global.throwTODO(
                \\Route parameter names cannot start with a number.
                \\
                \\If you run into this, please file an issue and we will add support for it.
            );
        }

        const entry = duped_route_names.getOrPut(route_name) catch bun.outOfMemory();
        if (entry.found_existing) {
            return global.throwTODO(
                \\Support for duplicate route parameter names is not yet implemented.
                \\
                \\If you run into this, please file an issue and we will add support for it.
            );
        }

        remaining = remaining[end..];
    }
}

fn writeHeaders(
    headers: *JSC.FetchHeaders,
    comptime ssl: bool,
    resp_ptr: ?*uws.NewApp(ssl).Response,
) void {
    ctxLog("writeHeaders", .{});
    headers.fastRemove(.ContentLength);
    headers.fastRemove(.TransferEncoding);
    if (!ssl) headers.fastRemove(.StrictTransportSecurity);
    if (resp_ptr) |resp| {
        headers.toUWSResponse(ssl, resp);
    }
}

pub fn writeStatus(comptime ssl: bool, resp_ptr: ?*uws.NewApp(ssl).Response, status: u16) void {
    if (resp_ptr) |resp| {
        if (HTTPStatusText.get(status)) |text| {
            resp.writeStatus(text);
        } else {
            var status_text_buf: [48]u8 = undefined;
            resp.writeStatus(std.fmt.bufPrint(&status_text_buf, "{d} HM", .{status}) catch unreachable);
        }
    }
}

// TODO: rename to StaticBlobRoute? the html bundle is sometimes a static route
pub const StaticRoute = @import("./server/StaticRoute.zig");

const HTMLBundle = JSC.API.HTMLBundle;

pub const AnyRoute = union(enum) {
    /// Serve a static file
    /// "/robots.txt": new Response(...),
    static: *StaticRoute,
    /// Bundle an HTML import
    /// import html from "./index.html";
    /// "/": html,
    html: *HTMLBundle.Route,
    /// Use file system routing.
    /// "/*": {
    ///   "dir": import.meta.resolve("./pages"),
    ///   "style": "nextjs-pages",
    /// }
    framework_router: bun.bake.FrameworkRouter.Type.Index,

    pub fn memoryCost(this: AnyRoute) usize {
        return switch (this) {
            .static => |static_route| static_route.memoryCost(),
            .html => |html_bundle_route| html_bundle_route.memoryCost(),
            .framework_router => @sizeOf(bun.bake.Framework.FileSystemRouterType),
        };
    }

    pub fn setServer(this: AnyRoute, server: ?AnyServer) void {
        switch (this) {
            .static => |static_route| static_route.server = server,
            .html => |html_bundle_route| html_bundle_route.server = server,
            .framework_router => {}, // DevServer contains .server field
        }
    }

    pub fn deref(this: AnyRoute) void {
        switch (this) {
            .static => |static_route| static_route.deref(),
            .html => |html_bundle_route| html_bundle_route.deref(),
            .framework_router => {}, // not reference counted
        }
    }

    pub fn ref(this: AnyRoute) void {
        switch (this) {
            .static => |static_route| static_route.ref(),
            .html => |html_bundle_route| html_bundle_route.ref(),
            .framework_router => {}, // not reference counted
        }
    }

    pub fn fromJS(
        global: *JSC.JSGlobalObject,
        path: []const u8,
        argument: JSC.JSValue,
        init_ctx: *ServerInitContext,
    ) bun.JSError!AnyRoute {
        if (argument.as(HTMLBundle)) |html_bundle| {
            const entry = try init_ctx.dedupe_html_bundle_map.getOrPut(html_bundle);
            if (!entry.found_existing) {
                entry.value_ptr.* = HTMLBundle.Route.init(html_bundle);
            } else {
                entry.value_ptr.*.ref();
            }

            return .{ .html = entry.value_ptr.* };
        }

        if (argument.isObject()) {
            const FrameworkRouter = bun.bake.FrameworkRouter;
            if (try argument.getOptional(global, "dir", bun.String.Slice)) |dir| {
                var alloc = init_ctx.js_string_allocations;
                const relative_root = alloc.track(dir);

                var style: FrameworkRouter.Style = if (try argument.get(global, "style")) |style|
                    try FrameworkRouter.Style.fromJS(style, global)
                else
                    .nextjs_pages;
                errdefer style.deinit();

                if (!bun.strings.endsWith(path, "/*")) {
                    return global.throwInvalidArguments("To mount a directory, make sure the path ends in `/*`", .{});
                }

                try init_ctx.framework_router_list.append(.{
                    .root = relative_root,
                    .style = style,

                    // trim the /*
                    .prefix = if (path.len == 2) "/" else path[0 .. path.len - 2],

                    // TODO: customizable framework option.
                    .entry_client = "bun-framework-react/client.tsx",
                    .entry_server = "bun-framework-react/server.tsx",
                    .ignore_underscores = true,
                    .ignore_dirs = &.{ "node_modules", ".git" },
                    .extensions = &.{ ".tsx", ".jsx" },
                    .allow_layouts = true,
                });

                const limit = std.math.maxInt(@typeInfo(FrameworkRouter.Type.Index).@"enum".tag_type);
                if (init_ctx.framework_router_list.items.len > limit) {
                    return global.throwInvalidArguments("Too many framework routers. Maximum is {d}.", .{limit});
                }
                return .{ .framework_router = .init(@intCast(init_ctx.framework_router_list.items.len - 1)) };
            }
        }

        return .{ .static = try StaticRoute.fromJS(global, argument) };
    }
};

pub const ServerInitContext = struct {
    arena: std.heap.ArenaAllocator,
    dedupe_html_bundle_map: std.AutoHashMap(*HTMLBundle, *HTMLBundle.Route),
    js_string_allocations: bun.bake.StringRefList,
    framework_router_list: std.ArrayList(bun.bake.Framework.FileSystemRouterType),
};

const UserRouteBuilder = struct {
    route: RouteDeclaration,
    callback: JSC.Strong = .{},

    // We need to be able to apply the route to multiple Apps even when there is only one RouteList.
    pub const RouteDeclaration = struct {
        path: [:0]const u8 = "",
        method: union(enum) {
            any: void,
            specific: HTTP.Method,
        } = .any,

        pub fn deinit(this: *RouteDeclaration) void {
            if (this.path.len > 0) {
                bun.default_allocator.free(this.path);
            }
        }
    };

    pub fn deinit(this: *UserRouteBuilder) void {
        this.route.deinit();
        this.callback.deinit();
    }
};

pub const ServerConfig = struct {
    address: union(enum) {
        tcp: struct {
            port: u16 = 0,
            hostname: ?[*:0]const u8 = null,
        },
        unix: [:0]const u8,

        pub fn deinit(this: *@This(), allocator: std.mem.Allocator) void {
            switch (this.*) {
                .tcp => |tcp| {
                    if (tcp.hostname) |host| {
                        allocator.free(bun.sliceTo(host, 0));
                    }
                },
                .unix => |addr| {
                    allocator.free(addr);
                },
            }
            this.* = .{ .tcp = .{} };
        }
    } = .{
        .tcp = .{},
    },
    idleTimeout: u8 = 10, //TODO: should we match websocket default idleTimeout of 120?
    has_idleTimeout: bool = false,
    // TODO: use webkit URL parser instead of bun's
    base_url: URL = URL{},
    base_uri: string = "",

    ssl_config: ?SSLConfig = null,
    sni: ?bun.BabyList(SSLConfig) = null,
    max_request_body_size: usize = 1024 * 1024 * 128,
    development: DevelopmentOption = .development,

    onError: JSC.JSValue = JSC.JSValue.zero,
    onRequest: JSC.JSValue = JSC.JSValue.zero,
    onNodeHTTPRequest: JSC.JSValue = JSC.JSValue.zero,

    websocket: ?WebSocketServer = null,

    inspector: bool = false,
    reuse_port: bool = false,
    id: []const u8 = "",
    allow_hot: bool = true,
    ipv6_only: bool = false,

    is_node_http: bool = false,
    had_routes_object: bool = false,

    static_routes: std.ArrayList(StaticRouteEntry) = std.ArrayList(StaticRouteEntry).init(bun.default_allocator),
    negative_routes: std.ArrayList([:0]const u8) = std.ArrayList([:0]const u8).init(bun.default_allocator),
    user_routes_to_build: std.ArrayList(UserRouteBuilder) = std.ArrayList(UserRouteBuilder).init(bun.default_allocator),

    bake: ?bun.bake.UserOptions = null,

    pub const DevelopmentOption = enum {
        development,
        production,
        development_without_hmr,

        pub fn isHMREnabled(this: DevelopmentOption) bool {
            return this == .development;
        }

        pub fn isDevelopment(this: DevelopmentOption) bool {
            return this == .development or this == .development_without_hmr;
        }
    };

    pub fn isDevelopment(this: *const ServerConfig) bool {
        return this.development.isDevelopment();
    }

    pub fn memoryCost(this: *const ServerConfig) usize {
        // ignore @sizeOf(ServerConfig), assume already included.
        var cost: usize = 0;
        for (this.static_routes.items) |*entry| {
            cost += entry.memoryCost();
        }
        cost += this.id.len;
        cost += this.base_url.href.len;
        for (this.negative_routes.items) |route| {
            cost += route.len;
        }

        return cost;
    }

    // TODO: rename to StaticRoute.Entry
    pub const StaticRouteEntry = struct {
        path: []const u8,
        route: AnyRoute,

        pub fn memoryCost(this: *const StaticRouteEntry) usize {
            return this.path.len + this.route.memoryCost();
        }

        /// Clone the path buffer and increment the ref count
        /// This doesn't actually clone the route, it just increments the ref count
        pub fn clone(this: StaticRouteEntry) !StaticRouteEntry {
            this.route.ref();

            return .{
                .path = try bun.default_allocator.dupe(u8, this.path),
                .route = this.route,
            };
        }

        pub fn deinit(this: *StaticRouteEntry) void {
            bun.default_allocator.free(this.path);
            this.route.deref();
        }

        pub fn isLessThan(_: void, this: StaticRouteEntry, other: StaticRouteEntry) bool {
            return strings.cmpStringsDesc({}, this.path, other.path);
        }
    };

    pub fn cloneForReloadingStaticRoutes(this: *ServerConfig) !ServerConfig {
        var that = this.*;
        this.ssl_config = null;
        this.sni = null;
        this.address = .{ .tcp = .{} };
        this.websocket = null;
        this.bake = null;

        var static_routes_dedupe_list = bun.StringHashMap(void).init(bun.default_allocator);
        try static_routes_dedupe_list.ensureTotalCapacity(@truncate(this.static_routes.items.len));
        defer static_routes_dedupe_list.deinit();

        // Iterate through the list of static routes backwards
        // Later ones added override earlier ones
        var static_routes = this.static_routes;
        this.static_routes = std.ArrayList(StaticRouteEntry).init(bun.default_allocator);
        if (static_routes.items.len > 0) {
            var index = static_routes.items.len - 1;
            while (true) {
                const route = &static_routes.items[index];
                const entry = static_routes_dedupe_list.getOrPut(route.path) catch unreachable;
                if (entry.found_existing) {
                    var item = static_routes.orderedRemove(index);
                    item.deinit();
                }
                if (index == 0) break;
                index -= 1;
            }
        }

        // sort the cloned static routes by name for determinism
        std.mem.sort(StaticRouteEntry, static_routes.items, {}, StaticRouteEntry.isLessThan);

        that.static_routes = static_routes;
        return that;
    }

    pub fn appendStaticRoute(this: *ServerConfig, path: []const u8, route: AnyRoute) !void {
        try this.static_routes.append(StaticRouteEntry{
            .path = try bun.default_allocator.dupe(u8, path),
            .route = route,
        });
    }

    fn applyStaticRoute(server: AnyServer, comptime ssl: bool, app: *uws.NewApp(ssl), comptime T: type, entry: T, path: []const u8) void {
        entry.server = server;
        const handler_wrap = struct {
            pub fn handler(route: T, req: *uws.Request, resp: *uws.NewApp(ssl).Response) void {
                route.onRequest(req, switch (comptime ssl) {
                    true => .{ .SSL = resp },
                    false => .{ .TCP = resp },
                });
            }

            pub fn HEAD(route: T, req: *uws.Request, resp: *uws.NewApp(ssl).Response) void {
                route.onHEADRequest(req, switch (comptime ssl) {
                    true => .{ .SSL = resp },
                    false => .{ .TCP = resp },
                });
            }
        };
        app.head(path, T, entry, handler_wrap.HEAD);
        app.any(path, T, entry, handler_wrap.handler);
    }

    pub fn deinit(this: *ServerConfig) void {
        this.address.deinit(bun.default_allocator);

        for (this.negative_routes.items) |route| {
            bun.default_allocator.free(route);
        }
        this.negative_routes.clearAndFree();

        if (this.base_url.href.len > 0) {
            bun.default_allocator.free(this.base_url.href);
            this.base_url = URL{};
        }
        if (this.ssl_config) |*ssl_config| {
            ssl_config.deinit();
            this.ssl_config = null;
        }
        if (this.sni) |sni| {
            for (sni.slice()) |*ssl_config| {
                ssl_config.deinit();
            }
            this.sni.?.deinitWithAllocator(bun.default_allocator);
            this.sni = null;
        }

        for (this.static_routes.items) |*entry| {
            entry.deinit();
        }
        this.static_routes.clearAndFree();

        if (this.bake) |*bake| {
            bake.deinit();
        }

        for (this.user_routes_to_build.items) |*builder| {
            builder.deinit();
        }
        this.user_routes_to_build.clearAndFree();
    }

    pub fn computeID(this: *const ServerConfig, allocator: std.mem.Allocator) []const u8 {
        var arraylist = std.ArrayList(u8).init(allocator);
        var writer = arraylist.writer();

        writer.writeAll("[http]-") catch {};
        switch (this.address) {
            .tcp => {
                if (this.address.tcp.hostname) |host| {
                    writer.print("tcp:{s}:{d}", .{
                        bun.sliceTo(host, 0),
                        this.address.tcp.port,
                    }) catch {};
                } else {
                    writer.print("tcp:localhost:{d}", .{
                        this.address.tcp.port,
                    }) catch {};
                }
            },
            .unix => {
                writer.print("unix:{s}", .{
                    bun.sliceTo(this.address.unix, 0),
                }) catch {};
            },
        }

        return arraylist.items;
    }

    pub fn getUsocketsOptions(this: *const ServerConfig) i32 {
        // Unlike Node.js, we set exclusive port in case reuse port is not set
        var out: i32 = if (this.reuse_port)
            uws.LIBUS_LISTEN_REUSE_PORT | uws.LIBUS_LISTEN_REUSE_ADDR
        else
            uws.LIBUS_LISTEN_EXCLUSIVE_PORT;

        if (this.ipv6_only) {
            out |= uws.LIBUS_SOCKET_IPV6_ONLY;
        }

        return out;
    }

    pub const SSLConfig = struct {
        requires_custom_request_ctx: bool = false,
        server_name: [*c]const u8 = null,

        key_file_name: [*c]const u8 = null,
        cert_file_name: [*c]const u8 = null,

        ca_file_name: [*c]const u8 = null,
        dh_params_file_name: [*c]const u8 = null,

        passphrase: [*c]const u8 = null,
        low_memory_mode: bool = false,

        key: ?[][*c]const u8 = null,
        key_count: u32 = 0,

        cert: ?[][*c]const u8 = null,
        cert_count: u32 = 0,

        ca: ?[][*c]const u8 = null,
        ca_count: u32 = 0,

        secure_options: u32 = 0,
        request_cert: i32 = 0,
        reject_unauthorized: i32 = 0,
        ssl_ciphers: ?[*:0]const u8 = null,
        protos: ?[*:0]const u8 = null,
        protos_len: usize = 0,
        client_renegotiation_limit: u32 = 0,
        client_renegotiation_window: u32 = 0,

        const log = Output.scoped(.SSLConfig, false);

        pub fn asUSockets(this: SSLConfig) uws.us_bun_socket_context_options_t {
            var ctx_opts: uws.us_bun_socket_context_options_t = .{};

            if (this.key_file_name != null)
                ctx_opts.key_file_name = this.key_file_name;
            if (this.cert_file_name != null)
                ctx_opts.cert_file_name = this.cert_file_name;
            if (this.ca_file_name != null)
                ctx_opts.ca_file_name = this.ca_file_name;
            if (this.dh_params_file_name != null)
                ctx_opts.dh_params_file_name = this.dh_params_file_name;
            if (this.passphrase != null)
                ctx_opts.passphrase = this.passphrase;
            ctx_opts.ssl_prefer_low_memory_usage = @intFromBool(this.low_memory_mode);

            if (this.key) |key| {
                ctx_opts.key = key.ptr;
                ctx_opts.key_count = this.key_count;
            }
            if (this.cert) |cert| {
                ctx_opts.cert = cert.ptr;
                ctx_opts.cert_count = this.cert_count;
            }
            if (this.ca) |ca| {
                ctx_opts.ca = ca.ptr;
                ctx_opts.ca_count = this.ca_count;
            }

            if (this.ssl_ciphers != null) {
                ctx_opts.ssl_ciphers = this.ssl_ciphers;
            }
            ctx_opts.request_cert = this.request_cert;
            ctx_opts.reject_unauthorized = this.reject_unauthorized;

            return ctx_opts;
        }

        pub fn isSame(thisConfig: *const SSLConfig, otherConfig: *const SSLConfig) bool {
            { //strings
                const fields = .{
                    "server_name",
                    "key_file_name",
                    "cert_file_name",
                    "ca_file_name",
                    "dh_params_file_name",
                    "passphrase",
                    "ssl_ciphers",
                    "protos",
                };

                inline for (fields) |field| {
                    const lhs = @field(thisConfig, field);
                    const rhs = @field(otherConfig, field);
                    if (lhs != null and rhs != null) {
                        if (!stringsEqual(lhs, rhs))
                            return false;
                    } else if (lhs != null or rhs != null) {
                        return false;
                    }
                }
            }

            {
                //numbers
                const fields = .{ "secure_options", "request_cert", "reject_unauthorized", "low_memory_mode" };

                inline for (fields) |field| {
                    const lhs = @field(thisConfig, field);
                    const rhs = @field(otherConfig, field);
                    if (lhs != rhs)
                        return false;
                }
            }

            {
                // complex fields
                const fields = .{ "key", "ca", "cert" };
                inline for (fields) |field| {
                    const lhs_count = @field(thisConfig, field ++ "_count");
                    const rhs_count = @field(otherConfig, field ++ "_count");
                    if (lhs_count != rhs_count)
                        return false;
                    if (lhs_count > 0) {
                        const lhs = @field(thisConfig, field);
                        const rhs = @field(otherConfig, field);
                        for (0..lhs_count) |i| {
                            if (!stringsEqual(lhs.?[i], rhs.?[i]))
                                return false;
                        }
                    }
                }
            }

            return true;
        }

        fn stringsEqual(a: [*c]const u8, b: [*c]const u8) bool {
            const lhs = bun.asByteSlice(a);
            const rhs = bun.asByteSlice(b);
            return strings.eqlLong(lhs, rhs, true);
        }

        pub fn deinit(this: *SSLConfig) void {
            const fields = .{
                "server_name",
                "key_file_name",
                "cert_file_name",
                "ca_file_name",
                "dh_params_file_name",
                "passphrase",
                "ssl_ciphers",
                "protos",
            };

            inline for (fields) |field| {
                if (@field(this, field)) |slice_ptr| {
                    const slice = std.mem.span(slice_ptr);
                    if (slice.len > 0) {
                        bun.default_allocator.free(slice);
                    }
                    @field(this, field) = "";
                }
            }

            if (this.cert) |cert| {
                for (0..this.cert_count) |i| {
                    const slice = std.mem.span(cert[i]);
                    if (slice.len > 0) {
                        bun.default_allocator.free(slice);
                    }
                }

                bun.default_allocator.free(cert);
                this.cert = null;
            }

            if (this.key) |key| {
                for (0..this.key_count) |i| {
                    const slice = std.mem.span(key[i]);
                    if (slice.len > 0) {
                        bun.default_allocator.free(slice);
                    }
                }

                bun.default_allocator.free(key);
                this.key = null;
            }

            if (this.ca) |ca| {
                for (0..this.ca_count) |i| {
                    const slice = std.mem.span(ca[i]);
                    if (slice.len > 0) {
                        bun.default_allocator.free(slice);
                    }
                }

                bun.default_allocator.free(ca);
                this.ca = null;
            }
        }

        pub const zero = SSLConfig{};

        pub fn fromJS(vm: *JSC.VirtualMachine, global: *JSC.JSGlobalObject, obj: JSC.JSValue) bun.JSError!?SSLConfig {
            var result = zero;
            errdefer result.deinit();

            var arena: bun.ArenaAllocator = bun.ArenaAllocator.init(bun.default_allocator);
            defer arena.deinit();

            if (!obj.isObject()) {
                return global.throwInvalidArguments("tls option expects an object", .{});
            }

            var any = false;

            result.reject_unauthorized = @intFromBool(vm.getTLSRejectUnauthorized());

            // Required
            if (try obj.getTruthy(global, "keyFile")) |key_file_name| {
                var sliced = try key_file_name.toSlice(global, bun.default_allocator);
                defer sliced.deinit();
                if (sliced.len > 0) {
                    result.key_file_name = bun.default_allocator.dupeZ(u8, sliced.slice()) catch unreachable;
                    if (std.posix.system.access(result.key_file_name, std.posix.F_OK) != 0) {
                        return global.throwInvalidArguments("Unable to access keyFile path", .{});
                    }
                    any = true;
                    result.requires_custom_request_ctx = true;
                }
            }

            if (try obj.getTruthy(global, "key")) |js_obj| {
                if (js_obj.jsType().isArray()) {
                    const count = js_obj.getLength(global);
                    if (count > 0) {
                        const native_array = bun.default_allocator.alloc([*c]const u8, count) catch unreachable;

                        var valid_count: u32 = 0;
                        for (0..count) |i| {
                            const item = js_obj.getIndex(global, @intCast(i));
                            if (JSC.Node.StringOrBuffer.fromJS(global, arena.allocator(), item)) |sb| {
                                defer sb.deinit();
                                const sliced = sb.slice();
                                if (sliced.len > 0) {
                                    native_array[valid_count] = bun.default_allocator.dupeZ(u8, sliced) catch unreachable;
                                    valid_count += 1;
                                    any = true;
                                    result.requires_custom_request_ctx = true;
                                }
                            } else if (try BlobFileContentResult.init("key", item, global)) |content| {
                                if (content.data.len > 0) {
                                    native_array[valid_count] = content.data.ptr;
                                    valid_count += 1;
                                    result.requires_custom_request_ctx = true;
                                    any = true;
                                } else {
                                    // mark and free all CA's
                                    result.cert = native_array;
                                    result.deinit();
                                    return null;
                                }
                            } else {
                                // mark and free all keys
                                result.key = native_array;
                                return global.throwInvalidArguments("key argument must be an string, Buffer, TypedArray, BunFile or an array containing string, Buffer, TypedArray or BunFile", .{});
                            }
                        }

                        if (valid_count == 0) {
                            bun.default_allocator.free(native_array);
                        } else {
                            result.key = native_array;
                        }

                        result.key_count = valid_count;
                    }
                } else if (try BlobFileContentResult.init("key", js_obj, global)) |content| {
                    if (content.data.len > 0) {
                        const native_array = bun.default_allocator.alloc([*c]const u8, 1) catch unreachable;
                        native_array[0] = content.data.ptr;
                        result.key = native_array;
                        result.key_count = 1;
                        any = true;
                        result.requires_custom_request_ctx = true;
                    } else {
                        result.deinit();
                        return null;
                    }
                } else {
                    const native_array = bun.default_allocator.alloc([*c]const u8, 1) catch unreachable;
                    if (JSC.Node.StringOrBuffer.fromJS(global, arena.allocator(), js_obj)) |sb| {
                        defer sb.deinit();
                        const sliced = sb.slice();
                        if (sliced.len > 0) {
                            native_array[0] = bun.default_allocator.dupeZ(u8, sliced) catch unreachable;
                            any = true;
                            result.requires_custom_request_ctx = true;
                            result.key = native_array;
                            result.key_count = 1;
                        } else {
                            bun.default_allocator.free(native_array);
                        }
                    } else {
                        // mark and free all certs
                        result.key = native_array;
                        return global.throwInvalidArguments("key argument must be an string, Buffer, TypedArray, BunFile or an array containing string, Buffer, TypedArray or BunFile", .{});
                    }
                }
            }

            if (try obj.getTruthy(global, "certFile")) |cert_file_name| {
                var sliced = try cert_file_name.toSlice(global, bun.default_allocator);
                defer sliced.deinit();
                if (sliced.len > 0) {
                    result.cert_file_name = bun.default_allocator.dupeZ(u8, sliced.slice()) catch unreachable;
                    if (std.posix.system.access(result.cert_file_name, std.posix.F_OK) != 0) {
                        return global.throwInvalidArguments("Unable to access certFile path", .{});
                    }
                    any = true;
                    result.requires_custom_request_ctx = true;
                }
            }

            if (try obj.getTruthy(global, "ALPNProtocols")) |protocols| {
                if (JSC.Node.StringOrBuffer.fromJS(global, arena.allocator(), protocols)) |sb| {
                    defer sb.deinit();
                    const sliced = sb.slice();
                    if (sliced.len > 0) {
                        result.protos = bun.default_allocator.dupeZ(u8, sliced) catch unreachable;
                        result.protos_len = sliced.len;
                    }

                    any = true;
                    result.requires_custom_request_ctx = true;
                } else {
                    return global.throwInvalidArguments("ALPNProtocols argument must be an string, Buffer or TypedArray", .{});
                }
            }

            if (try obj.getTruthy(global, "cert")) |js_obj| {
                if (js_obj.jsType().isArray()) {
                    const count = js_obj.getLength(global);
                    if (count > 0) {
                        const native_array = bun.default_allocator.alloc([*c]const u8, count) catch unreachable;

                        var valid_count: u32 = 0;
                        for (0..count) |i| {
                            const item = js_obj.getIndex(global, @intCast(i));
                            if (JSC.Node.StringOrBuffer.fromJS(global, arena.allocator(), item)) |sb| {
                                defer sb.deinit();
                                const sliced = sb.slice();
                                if (sliced.len > 0) {
                                    native_array[valid_count] = bun.default_allocator.dupeZ(u8, sliced) catch unreachable;
                                    valid_count += 1;
                                    any = true;
                                    result.requires_custom_request_ctx = true;
                                }
                            } else if (try BlobFileContentResult.init("cert", item, global)) |content| {
                                if (content.data.len > 0) {
                                    native_array[valid_count] = content.data.ptr;
                                    valid_count += 1;
                                    result.requires_custom_request_ctx = true;
                                    any = true;
                                } else {
                                    // mark and free all CA's
                                    result.cert = native_array;
                                    result.deinit();
                                    return null;
                                }
                            } else {
                                // mark and free all certs
                                result.cert = native_array;
                                return global.throwInvalidArguments("cert argument must be an string, Buffer, TypedArray, BunFile or an array containing string, Buffer, TypedArray or BunFile", .{});
                            }
                        }

                        if (valid_count == 0) {
                            bun.default_allocator.free(native_array);
                        } else {
                            result.cert = native_array;
                        }

                        result.cert_count = valid_count;
                    }
                } else if (try BlobFileContentResult.init("cert", js_obj, global)) |content| {
                    if (content.data.len > 0) {
                        const native_array = bun.default_allocator.alloc([*c]const u8, 1) catch unreachable;
                        native_array[0] = content.data.ptr;
                        result.cert = native_array;
                        result.cert_count = 1;
                        any = true;
                        result.requires_custom_request_ctx = true;
                    } else {
                        result.deinit();
                        return null;
                    }
                } else {
                    const native_array = bun.default_allocator.alloc([*c]const u8, 1) catch unreachable;
                    if (JSC.Node.StringOrBuffer.fromJS(global, arena.allocator(), js_obj)) |sb| {
                        defer sb.deinit();
                        const sliced = sb.slice();
                        if (sliced.len > 0) {
                            native_array[0] = bun.default_allocator.dupeZ(u8, sliced) catch unreachable;
                            any = true;
                            result.requires_custom_request_ctx = true;
                            result.cert = native_array;
                            result.cert_count = 1;
                        } else {
                            bun.default_allocator.free(native_array);
                        }
                    } else {
                        // mark and free all certs
                        result.cert = native_array;
                        return global.throwInvalidArguments("cert argument must be an string, Buffer, TypedArray, BunFile or an array containing string, Buffer, TypedArray or BunFile", .{});
                    }
                }
            }

            if (try obj.getTruthy(global, "requestCert")) |request_cert| {
                if (request_cert.isBoolean()) {
                    result.request_cert = if (request_cert.asBoolean()) 1 else 0;
                    any = true;
                } else {
                    return global.throw("Expected requestCert to be a boolean", .{});
                }
            }

            if (try obj.getTruthy(global, "rejectUnauthorized")) |reject_unauthorized| {
                if (reject_unauthorized.isBoolean()) {
                    result.reject_unauthorized = if (reject_unauthorized.asBoolean()) 1 else 0;
                    any = true;
                } else {
                    return global.throw("Expected rejectUnauthorized to be a boolean", .{});
                }
            }

            if (try obj.getTruthy(global, "ciphers")) |ssl_ciphers| {
                var sliced = try ssl_ciphers.toSlice(global, bun.default_allocator);
                defer sliced.deinit();
                if (sliced.len > 0) {
                    result.ssl_ciphers = bun.default_allocator.dupeZ(u8, sliced.slice()) catch unreachable;
                    any = true;
                    result.requires_custom_request_ctx = true;
                }
            }

            if (try obj.getTruthy(global, "serverName") orelse try obj.getTruthy(global, "servername")) |server_name| {
                var sliced = try server_name.toSlice(global, bun.default_allocator);
                defer sliced.deinit();
                if (sliced.len > 0) {
                    result.server_name = bun.default_allocator.dupeZ(u8, sliced.slice()) catch unreachable;
                    any = true;
                    result.requires_custom_request_ctx = true;
                }
            }

            if (try obj.getTruthy(global, "ca")) |js_obj| {
                if (js_obj.jsType().isArray()) {
                    const count = js_obj.getLength(global);
                    if (count > 0) {
                        const native_array = bun.default_allocator.alloc([*c]const u8, count) catch unreachable;

                        var valid_count: u32 = 0;
                        for (0..count) |i| {
                            const item = js_obj.getIndex(global, @intCast(i));
                            if (JSC.Node.StringOrBuffer.fromJS(global, arena.allocator(), item)) |sb| {
                                defer sb.deinit();
                                const sliced = sb.slice();
                                if (sliced.len > 0) {
                                    native_array[valid_count] = bun.default_allocator.dupeZ(u8, sliced) catch unreachable;
                                    valid_count += 1;
                                    any = true;
                                    result.requires_custom_request_ctx = true;
                                }
                            } else if (try BlobFileContentResult.init("ca", item, global)) |content| {
                                if (content.data.len > 0) {
                                    native_array[valid_count] = content.data.ptr;
                                    valid_count += 1;
                                    any = true;
                                    result.requires_custom_request_ctx = true;
                                } else {
                                    // mark and free all CA's
                                    result.cert = native_array;
                                    result.deinit();
                                    return null;
                                }
                            } else {
                                // mark and free all CA's
                                result.cert = native_array;
                                return global.throwInvalidArguments("ca argument must be an string, Buffer, TypedArray, BunFile or an array containing string, Buffer, TypedArray or BunFile", .{});
                            }
                        }

                        if (valid_count == 0) {
                            bun.default_allocator.free(native_array);
                        } else {
                            result.ca = native_array;
                        }

                        result.ca_count = valid_count;
                    }
                } else if (try BlobFileContentResult.init("ca", js_obj, global)) |content| {
                    if (content.data.len > 0) {
                        const native_array = bun.default_allocator.alloc([*c]const u8, 1) catch unreachable;
                        native_array[0] = content.data.ptr;
                        result.ca = native_array;
                        result.ca_count = 1;
                        any = true;
                        result.requires_custom_request_ctx = true;
                    } else {
                        result.deinit();
                        return null;
                    }
                } else {
                    const native_array = bun.default_allocator.alloc([*c]const u8, 1) catch unreachable;
                    if (JSC.Node.StringOrBuffer.fromJS(global, arena.allocator(), js_obj)) |sb| {
                        defer sb.deinit();
                        const sliced = sb.slice();
                        if (sliced.len > 0) {
                            native_array[0] = bun.default_allocator.dupeZ(u8, sliced) catch unreachable;
                            any = true;
                            result.requires_custom_request_ctx = true;
                            result.ca = native_array;
                            result.ca_count = 1;
                        } else {
                            bun.default_allocator.free(native_array);
                        }
                    } else {
                        // mark and free all certs
                        result.ca = native_array;
                        return global.throwInvalidArguments("ca argument must be an string, Buffer, TypedArray, BunFile or an array containing string, Buffer, TypedArray or BunFile", .{});
                    }
                }
            }

            if (try obj.getTruthy(global, "caFile")) |ca_file_name| {
                var sliced = try ca_file_name.toSlice(global, bun.default_allocator);
                defer sliced.deinit();
                if (sliced.len > 0) {
                    result.ca_file_name = bun.default_allocator.dupeZ(u8, sliced.slice()) catch unreachable;
                    if (std.posix.system.access(result.ca_file_name, std.posix.F_OK) != 0) {
                        return global.throwInvalidArguments("Invalid caFile path", .{});
                    }
                }
            }
            // Optional
            if (any) {
                if (try obj.getTruthy(global, "secureOptions")) |secure_options| {
                    if (secure_options.isNumber()) {
                        result.secure_options = secure_options.toU32();
                    }
                }

                if (try obj.getTruthy(global, "clientRenegotiationLimit")) |client_renegotiation_limit| {
                    if (client_renegotiation_limit.isNumber()) {
                        result.client_renegotiation_limit = client_renegotiation_limit.toU32();
                    }
                }

                if (try obj.getTruthy(global, "clientRenegotiationWindow")) |client_renegotiation_window| {
                    if (client_renegotiation_window.isNumber()) {
                        result.client_renegotiation_window = client_renegotiation_window.toU32();
                    }
                }

                if (try obj.getTruthy(global, "dhParamsFile")) |dh_params_file_name| {
                    var sliced = try dh_params_file_name.toSlice(global, bun.default_allocator);
                    defer sliced.deinit();
                    if (sliced.len > 0) {
                        result.dh_params_file_name = bun.default_allocator.dupeZ(u8, sliced.slice()) catch unreachable;
                        if (std.posix.system.access(result.dh_params_file_name, std.posix.F_OK) != 0) {
                            return global.throwInvalidArguments("Invalid dhParamsFile path", .{});
                        }
                    }
                }

                if (try obj.getTruthy(global, "passphrase")) |passphrase| {
                    var sliced = try passphrase.toSlice(global, bun.default_allocator);
                    defer sliced.deinit();
                    if (sliced.len > 0) {
                        result.passphrase = bun.default_allocator.dupeZ(u8, sliced.slice()) catch unreachable;
                    }
                }

                if (try obj.get(global, "lowMemoryMode")) |low_memory_mode| {
                    if (low_memory_mode.isBoolean() or low_memory_mode.isUndefined()) {
                        result.low_memory_mode = low_memory_mode.toBoolean();
                        any = true;
                    } else {
                        return global.throw("Expected lowMemoryMode to be a boolean", .{});
                    }
                }
            }

            if (!any)
                return null;
            return result;
        }
    };

    fn getRoutesObject(global: *JSC.JSGlobalObject, arg: JSC.JSValue) bun.JSError!?JSC.JSValue {
        inline for (.{ "routes", "static" }) |key| {
            if (try arg.get(global, key)) |routes| {
                // https://github.com/oven-sh/bun/issues/17568
                if (routes.isArray()) {
                    return null;
                }
                return routes;
            }
        }
        return null;
    }

    pub const FromJSOptions = struct {
        allow_bake_config: bool = true,
        is_fetch_required: bool = true,
        has_user_routes: bool = false,
    };

    pub fn fromJS(
        global: *JSC.JSGlobalObject,
        args: *ServerConfig,
        arguments: *JSC.Node.ArgumentsSlice,
        opts: FromJSOptions,
    ) bun.JSError!void {
        const vm = arguments.vm;
        const env = vm.transpiler.env;

        args.* = .{
            .address = .{
                .tcp = .{
                    .port = 3000,
                    .hostname = null,
                },
            },
            .development = if (vm.transpiler.options.transform_options.serve_hmr) |hmr|
                if (!hmr) .development_without_hmr else .development
            else
                .development,

            // If this is a node:cluster child, let's default to SO_REUSEPORT.
            // That way you don't have to remember to set reusePort: true in Bun.serve() when using node:cluster.
            .reuse_port = env.get("NODE_UNIQUE_ID") != null,
        };
        var has_hostname = false;

        defer {
            if (!args.development.isHMREnabled()) {
                bun.assert(args.bake == null);
            }
        }

        if (strings.eqlComptime(env.get("NODE_ENV") orelse "", "production")) {
            args.development = .production;
        }

        if (arguments.vm.transpiler.options.production) {
            args.development = .production;
        }

        args.address.tcp.port = brk: {
            const PORT_ENV = .{ "BUN_PORT", "PORT", "NODE_PORT" };

            inline for (PORT_ENV) |PORT| {
                if (env.get(PORT)) |port| {
                    if (std.fmt.parseInt(u16, port, 10)) |_port| {
                        break :brk _port;
                    } else |_| {}
                }
            }

            if (arguments.vm.transpiler.options.transform_options.port) |port| {
                break :brk port;
            }

            break :brk args.address.tcp.port;
        };
        var port = args.address.tcp.port;

        if (arguments.vm.transpiler.options.transform_options.origin) |origin| {
            args.base_uri = try bun.default_allocator.dupeZ(u8, origin);
        }

        defer {
            if (global.hasException()) {
                if (args.ssl_config) |*conf| {
                    conf.deinit();
                    args.ssl_config = null;
                }
            }
        }

        if (arguments.next()) |arg| {
            if (!arg.isObject()) {
                return global.throwInvalidArguments("Bun.serve expects an object", .{});
            }

            // "development" impacts other settings like bake.
            if (try arg.get(global, "development")) |dev| {
                if (dev.isObject()) {
                    if (try dev.getBooleanStrict(global, "hmr")) |hmr| {
                        args.development = if (!hmr) .development_without_hmr else .development;
                    } else {
                        args.development = .development;
                    }
                } else {
                    args.development = if (dev.toBoolean()) .development else .production;
                }
                args.reuse_port = args.development == .production;
            }
            if (global.hasException()) return error.JSError;

            if (try getRoutesObject(global, arg)) |static| {
                if (!static.isObject()) {
                    return global.throwInvalidArguments(
                        \\Bun.serve() expects 'routes' to be an object shaped like:
                        \\
                        \\  {
                        \\    "/path": {
                        \\      GET: (req) => new Response("Hello"),
                        \\      POST: (req) => new Response("Hello"),
                        \\    },
                        \\    "/path2/:param": new Response("Hello"),
                        \\    "/path3/:param1/:param2": (req) => new Response("Hello")
                        \\  }
                        \\
                        \\Learn more at https://bun.sh/docs/api/http
                    , .{});
                }
                args.had_routes_object = true;

                var iter = try JSC.JSPropertyIterator(.{
                    .skip_empty_name = true,
                    .include_value = true,
                }).init(global, static);
                defer iter.deinit();

                var init_ctx: ServerInitContext = .{
                    .arena = .init(bun.default_allocator),
                    .dedupe_html_bundle_map = .init(bun.default_allocator),
                    .framework_router_list = .init(bun.default_allocator),
                    .js_string_allocations = .empty,
                };
                errdefer {
                    init_ctx.arena.deinit();
                    init_ctx.framework_router_list.deinit();
                }
                // This list is not used in the success case
                defer init_ctx.dedupe_html_bundle_map.deinit();

                var framework_router_list = std.ArrayList(bun.bake.FrameworkRouter.Type).init(bun.default_allocator);
                errdefer framework_router_list.deinit();

                errdefer {
                    for (args.static_routes.items) |*static_route| {
                        static_route.deinit();
                    }
                    args.static_routes.clearAndFree();
                }

                while (try iter.next()) |key| {
                    const path, const is_ascii = key.toOwnedSliceReturningAllASCII(bun.default_allocator) catch bun.outOfMemory();
                    errdefer bun.default_allocator.free(path);

                    const value: JSC.JSValue = iter.value;

                    if (value.isUndefined()) {
                        continue;
                    }

                    if (path.len == 0 or (path[0] != '/')) {
                        return global.throwInvalidArguments("Invalid route {}. Path must start with '/'", .{bun.fmt.quote(path)});
                    }

                    if (!is_ascii) {
                        return global.throwInvalidArguments("Invalid route {}. Please encode all non-ASCII characters in the path.", .{bun.fmt.quote(path)});
                    }

                    if (value == .false) {
                        const duped = bun.default_allocator.dupeZ(u8, path) catch bun.outOfMemory();
                        defer bun.default_allocator.free(path);
                        args.negative_routes.append(duped) catch bun.outOfMemory();
                        continue;
                    }

                    if (value.isCallable(global.vm())) {
                        try validateRouteName(global, path);
                        args.user_routes_to_build.append(.{
                            .route = .{
                                .path = bun.default_allocator.dupeZ(u8, path) catch bun.outOfMemory(),
                                .method = .any,
                            },
                            .callback = JSC.Strong.create(value.withAsyncContextIfNeeded(global), global),
                        }) catch bun.outOfMemory();
                        bun.default_allocator.free(path);
                        continue;
                    } else if (value.isObject()) {
                        const methods = .{
                            HTTP.Method.CONNECT,
                            HTTP.Method.DELETE,
                            HTTP.Method.GET,
                            HTTP.Method.HEAD,
                            HTTP.Method.OPTIONS,
                            HTTP.Method.PATCH,
                            HTTP.Method.POST,
                            HTTP.Method.PUT,
                            HTTP.Method.TRACE,
                        };
                        var found = false;
                        inline for (methods) |method| {
                            if (value.getOwn(global, @tagName(method))) |function| {
                                if (!function.isCallable(global.vm())) {
                                    return global.throwInvalidArguments("Expected {s} in {} route to be a function", .{ @tagName(method), bun.fmt.quote(path) });
                                }
                                if (!found) {
                                    try validateRouteName(global, path);
                                }
                                found = true;
                                args.user_routes_to_build.append(.{
                                    .route = .{
                                        .path = bun.default_allocator.dupeZ(u8, path) catch bun.outOfMemory(),
                                        .method = .{ .specific = method },
                                    },
                                    .callback = JSC.Strong.create(function.withAsyncContextIfNeeded(global), global),
                                }) catch bun.outOfMemory();
                            }
                        }

                        if (found) {
                            bun.default_allocator.free(path);
                            continue;
                        }
                    }

                    const route = try AnyRoute.fromJS(global, path, value, &init_ctx);
                    args.static_routes.append(.{
                        .path = path,
                        .route = route,
                    }) catch bun.outOfMemory();
                }

                // When HTML bundles are provided, ensure DevServer options are ready
                // The presence of these options causes Bun.serve to initialize things.
                if ((init_ctx.dedupe_html_bundle_map.count() > 0 or
                    init_ctx.framework_router_list.items.len > 0))
                {
                    if (args.development.isHMREnabled()) {
                        const root = bun.fs.FileSystem.instance.top_level_dir;
                        const framework = try bun.bake.Framework.auto(
                            init_ctx.arena.allocator(),
                            &global.bunVM().transpiler.resolver,
                            init_ctx.framework_router_list.items,
                        );
                        args.bake = .{
                            .arena = init_ctx.arena,
                            .allocations = init_ctx.js_string_allocations,
                            .root = root,
                            .framework = framework,
                            .bundler_options = bun.bake.SplitBundlerOptions.empty,
                        };
                        const bake = &args.bake.?;

                        const o = vm.transpiler.options.transform_options;

                        switch (o.serve_env_behavior) {
                            .prefix => {
                                bake.bundler_options.client.env_prefix = vm.transpiler.options.transform_options.serve_env_prefix;
                                bake.bundler_options.client.env = .prefix;
                            },
                            .load_all => {
                                bake.bundler_options.client.env = .load_all;
                            },
                            .disable => {
                                bake.bundler_options.client.env = .disable;
                            },
                            else => {},
                        }

                        if (o.serve_define) |define| {
                            bake.bundler_options.client.define = define;
                            bake.bundler_options.server.define = define;
                            bake.bundler_options.ssr.define = define;
                        }
                    } else {
                        if (init_ctx.framework_router_list.items.len > 0) {
                            return global.throwInvalidArguments("FrameworkRouter is currently only supported when `development: true`", .{});
                        }
                        init_ctx.arena.deinit();
                    }
                } else {
                    bun.debugAssert(init_ctx.arena.state.end_index == 0 and
                        init_ctx.arena.state.buffer_list.first == null);
                    init_ctx.arena.deinit();
                }
            }

            if (global.hasException()) return error.JSError;

            if (try arg.get(global, "idleTimeout")) |value| {
                if (!value.isUndefinedOrNull()) {
                    if (!value.isAnyInt()) {
                        return global.throwInvalidArguments("Bun.serve expects idleTimeout to be an integer", .{});
                    }
                    args.has_idleTimeout = true;

                    const idleTimeout: u64 = @intCast(@max(value.toInt64(), 0));
                    if (idleTimeout > 255) {
                        return global.throwInvalidArguments("Bun.serve expects idleTimeout to be 255 or less", .{});
                    }

                    args.idleTimeout = @truncate(idleTimeout);
                }
            }

            if (try arg.getTruthy(global, "webSocket") orelse try arg.getTruthy(global, "websocket")) |websocket_object| {
                if (!websocket_object.isObject()) {
                    if (args.ssl_config) |*conf| {
                        conf.deinit();
                    }
                    return global.throwInvalidArguments("Expected websocket to be an object", .{});
                }

                errdefer if (args.ssl_config) |*conf| conf.deinit();
                args.websocket = try WebSocketServer.onCreate(global, websocket_object);
            }
            if (global.hasException()) return error.JSError;

            if (try arg.getTruthy(global, "port")) |port_| {
                args.address.tcp.port = @as(
                    u16,
                    @intCast(@min(
                        @max(0, port_.coerce(i32, global)),
                        std.math.maxInt(u16),
                    )),
                );
                port = args.address.tcp.port;
            }
            if (global.hasException()) return error.JSError;

            if (try arg.getTruthy(global, "baseURI")) |baseURI| {
                var sliced = try baseURI.toSlice(global, bun.default_allocator);

                if (sliced.len > 0) {
                    defer sliced.deinit();
                    if (args.base_uri.len > 0) {
                        bun.default_allocator.free(@constCast(args.base_uri));
                    }
                    args.base_uri = bun.default_allocator.dupe(u8, sliced.slice()) catch unreachable;
                }
            }
            if (global.hasException()) return error.JSError;

            if (try arg.getStringish(global, "hostname") orelse try arg.getStringish(global, "host")) |host| {
                defer host.deref();
                const host_str = host.toUTF8(bun.default_allocator);
                defer host_str.deinit();

                if (host_str.len > 0) {
                    args.address.tcp.hostname = bun.default_allocator.dupeZ(u8, host_str.slice()) catch unreachable;
                    has_hostname = true;
                }
            }
            if (global.hasException()) return error.JSError;

            if (try arg.getStringish(global, "unix")) |unix| {
                defer unix.deref();
                const unix_str = unix.toUTF8(bun.default_allocator);
                defer unix_str.deinit();
                if (unix_str.len > 0) {
                    if (has_hostname) {
                        return global.throwInvalidArguments("Cannot specify both hostname and unix", .{});
                    }

                    args.address = .{ .unix = bun.default_allocator.dupeZ(u8, unix_str.slice()) catch unreachable };
                }
            }
            if (global.hasException()) return error.JSError;

            if (try arg.get(global, "id")) |id| {
                if (id.isUndefinedOrNull()) {
                    args.allow_hot = false;
                } else {
                    const id_str = try id.toSlice(
                        global,
                        bun.default_allocator,
                    );

                    if (id_str.len > 0) {
                        args.id = (id_str.cloneIfNeeded(bun.default_allocator) catch unreachable).slice();
                    } else {
                        args.allow_hot = false;
                    }
                }
            }
            if (global.hasException()) return error.JSError;

            if (opts.allow_bake_config) {
                if (try arg.getTruthy(global, "app")) |bake_args_js| brk: {
                    if (!bun.FeatureFlags.bake()) {
                        break :brk;
                    }
                    if (args.bake != null) {
                        // "app" is likely to be removed in favor of the HTML loader.
                        return global.throwInvalidArguments("'app' + HTML loader not supported.", .{});
                    }

                    if (args.development == .production) {
                        return global.throwInvalidArguments("TODO: 'development: false' in serve options with 'app'. For now, use `bun build --app` or set 'development: true'", .{});
                    }

                    args.bake = try bun.bake.UserOptions.fromJS(bake_args_js, global);
                }
            }

            if (try arg.get(global, "reusePort")) |dev| {
                args.reuse_port = dev.coerce(bool, global);
            }
            if (global.hasException()) return error.JSError;

            if (try arg.get(global, "ipv6Only")) |dev| {
                args.ipv6_only = dev.coerce(bool, global);
            }
            if (global.hasException()) return error.JSError;

            if (try arg.get(global, "inspector")) |inspector| {
                args.inspector = inspector.coerce(bool, global);

                if (args.inspector and args.development == .production) {
                    return global.throwInvalidArguments("Cannot enable inspector in production. Please set development: true in Bun.serve()", .{});
                }
            }
            if (global.hasException()) return error.JSError;

            if (try arg.getTruthy(global, "maxRequestBodySize")) |max_request_body_size| {
                if (max_request_body_size.isNumber()) {
                    args.max_request_body_size = @as(u64, @intCast(@max(0, max_request_body_size.toInt64())));
                }
            }
            if (global.hasException()) return error.JSError;

            if (try arg.getTruthyComptime(global, "error")) |onError| {
                if (!onError.isCallable(global.vm())) {
                    return global.throwInvalidArguments("Expected error to be a function", .{});
                }
                const onErrorSnapshot = onError.withAsyncContextIfNeeded(global);
                args.onError = onErrorSnapshot;
                onErrorSnapshot.protect();
            }
            if (global.hasException()) return error.JSError;

            if (try arg.getTruthy(global, "onNodeHTTPRequest")) |onRequest_| {
                if (!onRequest_.isCallable(global.vm())) {
                    return global.throwInvalidArguments("Expected onNodeHTTPRequest to be a function", .{});
                }
                const onRequest = onRequest_.withAsyncContextIfNeeded(global);
                JSC.C.JSValueProtect(global, onRequest.asObjectRef());
                args.onNodeHTTPRequest = onRequest;
            }

            if (try arg.getTruthy(global, "fetch")) |onRequest_| {
                if (!onRequest_.isCallable(global.vm())) {
                    return global.throwInvalidArguments("Expected fetch() to be a function", .{});
                }
                const onRequest = onRequest_.withAsyncContextIfNeeded(global);
                JSC.C.JSValueProtect(global, onRequest.asObjectRef());
                args.onRequest = onRequest;
            } else if (args.bake == null and args.onNodeHTTPRequest == .zero and ((args.static_routes.items.len + args.user_routes_to_build.items.len) == 0 and !opts.has_user_routes) and opts.is_fetch_required) {
                if (global.hasException()) return error.JSError;
                return global.throwInvalidArguments(
                    \\Bun.serve() needs either:
                    \\
                    \\  - A routes object:
                    \\     routes: {
                    \\       "/path": {
                    \\         GET: (req) => new Response("Hello")
                    \\       }
                    \\     }
                    \\
                    \\  - Or a fetch handler:
                    \\     fetch: (req) => {
                    \\       return new Response("Hello")
                    \\     }
                    \\
                    \\Learn more at https://bun.sh/docs/api/http
                , .{});
            } else {
                if (global.hasException()) return error.JSError;
            }

            if (try arg.getTruthy(global, "tls")) |tls| {
                if (tls.isFalsey()) {
                    args.ssl_config = null;
                } else if (tls.jsType().isArray()) {
                    var value_iter = tls.arrayIterator(global);
                    if (value_iter.len == 1) {
                        return global.throwInvalidArguments("tls option expects at least 1 tls object", .{});
                    }
                    while (value_iter.next()) |item| {
                        var ssl_config = try SSLConfig.fromJS(vm, global, item) orelse {
                            if (global.hasException()) {
                                return error.JSError;
                            }

                            // Backwards-compatibility; we ignored empty tls objects.
                            continue;
                        };

                        if (args.ssl_config == null) {
                            args.ssl_config = ssl_config;
                        } else {
                            if (ssl_config.server_name == null or std.mem.span(ssl_config.server_name).len == 0) {
                                defer ssl_config.deinit();
                                return global.throwInvalidArguments("SNI tls object must have a serverName", .{});
                            }
                            if (args.sni == null) {
                                args.sni = bun.BabyList(SSLConfig).initCapacity(bun.default_allocator, value_iter.len - 1) catch bun.outOfMemory();
                            }

                            args.sni.?.push(bun.default_allocator, ssl_config) catch bun.outOfMemory();
                        }
                    }
                } else {
                    if (try SSLConfig.fromJS(vm, global, tls)) |ssl_config| {
                        args.ssl_config = ssl_config;
                    }
                    if (global.hasException()) {
                        return error.JSError;
                    }
                }
            }
            if (global.hasException()) return error.JSError;

            // @compatibility Bun v0.x - v0.2.1
            // this used to be top-level, now it's "tls" object
            if (args.ssl_config == null) {
                if (try SSLConfig.fromJS(vm, global, arg)) |ssl_config| {
                    args.ssl_config = ssl_config;
                }
                if (global.hasException()) {
                    return error.JSError;
                }
            }
        } else {
            return global.throwInvalidArguments("Bun.serve expects an object", .{});
        }

        if (args.base_uri.len > 0) {
            args.base_url = URL.parse(args.base_uri);
            if (args.base_url.hostname.len == 0) {
                bun.default_allocator.free(@constCast(args.base_uri));
                args.base_uri = "";
                return global.throwInvalidArguments("baseURI must have a hostname", .{});
            }

            if (!strings.isAllASCII(args.base_uri)) {
                bun.default_allocator.free(@constCast(args.base_uri));
                args.base_uri = "";
                return global.throwInvalidArguments("Unicode baseURI must already be encoded for now.\nnew URL(baseuRI).toString() should do the trick.", .{});
            }

            if (args.base_url.protocol.len == 0) {
                const protocol: string = if (args.ssl_config != null) "https" else "http";
                const hostname = args.base_url.hostname;
                const needsBrackets: bool = strings.isIPV6Address(hostname) and hostname[0] != '[';
                const original_base_uri = args.base_uri;
                defer bun.default_allocator.free(@constCast(original_base_uri));
                if (needsBrackets) {
                    args.base_uri = (if ((port == 80 and args.ssl_config == null) or (port == 443 and args.ssl_config != null))
                        std.fmt.allocPrint(bun.default_allocator, "{s}://[{s}]/{s}", .{
                            protocol,
                            hostname,
                            strings.trimLeadingChar(args.base_url.pathname, '/'),
                        })
                    else
                        std.fmt.allocPrint(bun.default_allocator, "{s}://[{s}]:{d}/{s}", .{
                            protocol,
                            hostname,
                            port,
                            strings.trimLeadingChar(args.base_url.pathname, '/'),
                        })) catch unreachable;
                } else {
                    args.base_uri = (if ((port == 80 and args.ssl_config == null) or (port == 443 and args.ssl_config != null))
                        std.fmt.allocPrint(bun.default_allocator, "{s}://{s}/{s}", .{
                            protocol,
                            hostname,
                            strings.trimLeadingChar(args.base_url.pathname, '/'),
                        })
                    else
                        std.fmt.allocPrint(bun.default_allocator, "{s}://{s}:{d}/{s}", .{
                            protocol,
                            hostname,
                            port,
                            strings.trimLeadingChar(args.base_url.pathname, '/'),
                        })) catch unreachable;
                }

                args.base_url = URL.parse(args.base_uri);
            }
        } else {
            const hostname: string =
                if (has_hostname) std.mem.span(args.address.tcp.hostname.?) else "0.0.0.0";

            const needsBrackets: bool = strings.isIPV6Address(hostname) and hostname[0] != '[';

            const protocol: string = if (args.ssl_config != null) "https" else "http";
            if (needsBrackets) {
                args.base_uri = (if ((port == 80 and args.ssl_config == null) or (port == 443 and args.ssl_config != null))
                    std.fmt.allocPrint(bun.default_allocator, "{s}://[{s}]/", .{
                        protocol,
                        hostname,
                    })
                else
                    std.fmt.allocPrint(bun.default_allocator, "{s}://[{s}]:{d}/", .{ protocol, hostname, port })) catch unreachable;
            } else {
                args.base_uri = (if ((port == 80 and args.ssl_config == null) or (port == 443 and args.ssl_config != null))
                    std.fmt.allocPrint(bun.default_allocator, "{s}://{s}/", .{
                        protocol,
                        hostname,
                    })
                else
                    std.fmt.allocPrint(bun.default_allocator, "{s}://{s}:{d}/", .{ protocol, hostname, port })) catch unreachable;
            }

            if (!strings.isAllASCII(hostname)) {
                bun.default_allocator.free(@constCast(args.base_uri));
                args.base_uri = "";
                return global.throwInvalidArguments("Unicode hostnames must already be encoded for now.\nnew URL(input).hostname should do the trick.", .{});
            }

            args.base_url = URL.parse(args.base_uri);
        }

        // I don't think there's a case where this can happen
        // but let's check anyway, just in case
        if (args.base_url.hostname.len == 0) {
            bun.default_allocator.free(@constCast(args.base_uri));
            args.base_uri = "";
            return global.throwInvalidArguments("baseURI must have a hostname", .{});
        }

        if (args.base_url.username.len > 0 or args.base_url.password.len > 0) {
            bun.default_allocator.free(@constCast(args.base_uri));
            args.base_uri = "";
            return global.throwInvalidArguments("baseURI can't have a username or password", .{});
        }

        return;
    }
};

const HTTPStatusText = struct {
    pub fn get(code: u16) ?[]const u8 {
        return switch (code) {
            100 => "100 Continue",
            101 => "101 Switching protocols",
            102 => "102 Processing",
            103 => "103 Early Hints",
            200 => "200 OK",
            201 => "201 Created",
            202 => "202 Accepted",
            203 => "203 Non-Authoritative Information",
            204 => "204 No Content",
            205 => "205 Reset Content",
            206 => "206 Partial Content",
            207 => "207 Multi-Status",
            208 => "208 Already Reported",
            226 => "226 IM Used",
            300 => "300 Multiple Choices",
            301 => "301 Moved Permanently",
            302 => "302 Found",
            303 => "303 See Other",
            304 => "304 Not Modified",
            305 => "305 Use Proxy",
            306 => "306 Switch Proxy",
            307 => "307 Temporary Redirect",
            308 => "308 Permanent Redirect",
            400 => "400 Bad Request",
            401 => "401 Unauthorized",
            402 => "402 Payment Required",
            403 => "403 Forbidden",
            404 => "404 Not Found",
            405 => "405 Method Not Allowed",
            406 => "406 Not Acceptable",
            407 => "407 Proxy Authentication Required",
            408 => "408 Request Timeout",
            409 => "409 Conflict",
            410 => "410 Gone",
            411 => "411 Length Required",
            412 => "412 Precondition Failed",
            413 => "413 Payload Too Large",
            414 => "414 URI Too Long",
            415 => "415 Unsupported Media Type",
            416 => "416 Range Not Satisfiable",
            417 => "417 Expectation Failed",
            418 => "418 I'm a Teapot",
            421 => "421 Misdirected Request",
            422 => "422 Unprocessable Entity",
            423 => "423 Locked",
            424 => "424 Failed Dependency",
            425 => "425 Too Early",
            426 => "426 Upgrade Required",
            428 => "428 Precondition Required",
            429 => "429 Too Many Requests",
            431 => "431 Request Header Fields Too Large",
            451 => "451 Unavailable For Legal Reasons",
            500 => "500 Internal Server Error",
            501 => "501 Not Implemented",
            502 => "502 Bad Gateway",
            503 => "503 Service Unavailable",
            504 => "504 Gateway Timeout",
            505 => "505 HTTP Version Not Supported",
            506 => "506 Variant Also Negotiates",
            507 => "507 Insufficient Storage",
            508 => "508 Loop Detected",
            510 => "510 Not Extended",
            511 => "511 Network Authentication Required",
            else => null,
        };
    }
};

fn NewFlags(comptime debug_mode: bool) type {
    return packed struct {
        has_marked_complete: bool = false,
        has_marked_pending: bool = false,
        has_abort_handler: bool = false,
        has_timeout_handler: bool = false,
        has_sendfile_ctx: bool = false,
        has_called_error_handler: bool = false,
        needs_content_length: bool = false,
        needs_content_range: bool = false,
        /// Used to avoid looking at the uws.Request struct after it's been freed
        is_transfer_encoding: bool = false,

        /// Used to identify if request can be safely deinitialized
        is_waiting_for_request_body: bool = false,
        /// Used in renderMissing in debug mode to show the user an HTML page
        /// Used to avoid looking at the uws.Request struct after it's been freed
        is_web_browser_navigation: if (debug_mode) bool else void = if (debug_mode) false,
        has_written_status: bool = false,
        response_protected: bool = false,
        aborted: bool = false,
        has_finalized: bun.DebugOnly(bool) = bun.DebugOnlyDefault(false),

        is_error_promise_pending: bool = false,
    };
}

/// A generic wrapper for the HTTP(s) Server`RequestContext`s.
/// Only really exists because of `NewServer()` and `NewRequestContext()` generics.
pub const AnyRequestContext = struct {
    pub const Pointer = bun.TaggedPointerUnion(.{
        HTTPServer.RequestContext,
        HTTPSServer.RequestContext,
        DebugHTTPServer.RequestContext,
        DebugHTTPSServer.RequestContext,
    });

    tagged_pointer: Pointer,

    pub const Null: @This() = .{ .tagged_pointer = Pointer.Null };

    pub fn init(request_ctx: anytype) AnyRequestContext {
        return .{ .tagged_pointer = Pointer.init(request_ctx) };
    }

    pub fn memoryCost(self: AnyRequestContext) usize {
        if (self.tagged_pointer.isNull()) {
            return 0;
        }

        switch (self.tagged_pointer.tag()) {
            @field(Pointer.Tag, bun.meta.typeBaseName(@typeName(HTTPServer.RequestContext))) => {
                return self.tagged_pointer.as(HTTPServer.RequestContext).memoryCost();
            },
            @field(Pointer.Tag, bun.meta.typeBaseName(@typeName(HTTPSServer.RequestContext))) => {
                return self.tagged_pointer.as(HTTPSServer.RequestContext).memoryCost();
            },
            @field(Pointer.Tag, bun.meta.typeBaseName(@typeName(DebugHTTPServer.RequestContext))) => {
                return self.tagged_pointer.as(DebugHTTPServer.RequestContext).memoryCost();
            },
            @field(Pointer.Tag, bun.meta.typeBaseName(@typeName(DebugHTTPSServer.RequestContext))) => {
                return self.tagged_pointer.as(DebugHTTPSServer.RequestContext).memoryCost();
            },
            else => @panic("Unexpected AnyRequestContext tag"),
        }
    }

    pub fn get(self: AnyRequestContext, comptime T: type) ?*T {
        return self.tagged_pointer.get(T);
    }

    pub fn setTimeout(self: AnyRequestContext, seconds: c_uint) bool {
        if (self.tagged_pointer.isNull()) {
            return false;
        }

        switch (self.tagged_pointer.tag()) {
            @field(Pointer.Tag, bun.meta.typeBaseName(@typeName(HTTPServer.RequestContext))) => {
                return self.tagged_pointer.as(HTTPServer.RequestContext).setTimeout(seconds);
            },
            @field(Pointer.Tag, bun.meta.typeBaseName(@typeName(HTTPSServer.RequestContext))) => {
                return self.tagged_pointer.as(HTTPSServer.RequestContext).setTimeout(seconds);
            },
            @field(Pointer.Tag, bun.meta.typeBaseName(@typeName(DebugHTTPServer.RequestContext))) => {
                return self.tagged_pointer.as(DebugHTTPServer.RequestContext).setTimeout(seconds);
            },
            @field(Pointer.Tag, bun.meta.typeBaseName(@typeName(DebugHTTPSServer.RequestContext))) => {
                return self.tagged_pointer.as(DebugHTTPSServer.RequestContext).setTimeout(seconds);
            },
            else => @panic("Unexpected AnyRequestContext tag"),
        }
        return false;
    }

    pub fn enableTimeoutEvents(self: AnyRequestContext) void {
        if (self.tagged_pointer.isNull()) {
            return;
        }

        switch (self.tagged_pointer.tag()) {
            @field(Pointer.Tag, bun.meta.typeBaseName(@typeName(HTTPServer.RequestContext))) => {
                return self.tagged_pointer.as(HTTPServer.RequestContext).setTimeoutHandler();
            },
            @field(Pointer.Tag, bun.meta.typeBaseName(@typeName(HTTPSServer.RequestContext))) => {
                return self.tagged_pointer.as(HTTPSServer.RequestContext).setTimeoutHandler();
            },
            @field(Pointer.Tag, bun.meta.typeBaseName(@typeName(DebugHTTPServer.RequestContext))) => {
                return self.tagged_pointer.as(DebugHTTPServer.RequestContext).setTimeoutHandler();
            },
            @field(Pointer.Tag, bun.meta.typeBaseName(@typeName(DebugHTTPSServer.RequestContext))) => {
                return self.tagged_pointer.as(DebugHTTPSServer.RequestContext).setTimeoutHandler();
            },
            else => @panic("Unexpected AnyRequestContext tag"),
        }
    }

    pub fn getRemoteSocketInfo(self: AnyRequestContext) ?uws.SocketAddress {
        if (self.tagged_pointer.isNull()) {
            return null;
        }

        switch (self.tagged_pointer.tag()) {
            @field(Pointer.Tag, bun.meta.typeBaseName(@typeName(HTTPServer.RequestContext))) => {
                return self.tagged_pointer.as(HTTPServer.RequestContext).getRemoteSocketInfo();
            },
            @field(Pointer.Tag, bun.meta.typeBaseName(@typeName(HTTPSServer.RequestContext))) => {
                return self.tagged_pointer.as(HTTPSServer.RequestContext).getRemoteSocketInfo();
            },
            @field(Pointer.Tag, bun.meta.typeBaseName(@typeName(DebugHTTPServer.RequestContext))) => {
                return self.tagged_pointer.as(DebugHTTPServer.RequestContext).getRemoteSocketInfo();
            },
            @field(Pointer.Tag, bun.meta.typeBaseName(@typeName(DebugHTTPSServer.RequestContext))) => {
                return self.tagged_pointer.as(DebugHTTPSServer.RequestContext).getRemoteSocketInfo();
            },
            else => @panic("Unexpected AnyRequestContext tag"),
        }
    }

    pub fn detachRequest(self: AnyRequestContext) void {
        if (self.tagged_pointer.isNull()) {
            return;
        }
        switch (self.tagged_pointer.tag()) {
            @field(Pointer.Tag, bun.meta.typeBaseName(@typeName(HTTPServer.RequestContext))) => {
                self.tagged_pointer.as(HTTPServer.RequestContext).req = null;
            },
            @field(Pointer.Tag, bun.meta.typeBaseName(@typeName(HTTPSServer.RequestContext))) => {
                self.tagged_pointer.as(HTTPSServer.RequestContext).req = null;
            },
            @field(Pointer.Tag, bun.meta.typeBaseName(@typeName(DebugHTTPServer.RequestContext))) => {
                self.tagged_pointer.as(DebugHTTPServer.RequestContext).req = null;
            },
            @field(Pointer.Tag, bun.meta.typeBaseName(@typeName(DebugHTTPSServer.RequestContext))) => {
                self.tagged_pointer.as(DebugHTTPSServer.RequestContext).req = null;
            },
            else => @panic("Unexpected AnyRequestContext tag"),
        }
    }

    /// Wont actually set anything if `self` is `.none`
    pub fn setRequest(self: AnyRequestContext, req: *uws.Request) void {
        if (self.tagged_pointer.isNull()) {
            return;
        }

        switch (self.tagged_pointer.tag()) {
            @field(Pointer.Tag, bun.meta.typeBaseName(@typeName(HTTPServer.RequestContext))) => {
                self.tagged_pointer.as(HTTPServer.RequestContext).req = req;
            },
            @field(Pointer.Tag, bun.meta.typeBaseName(@typeName(HTTPSServer.RequestContext))) => {
                self.tagged_pointer.as(HTTPSServer.RequestContext).req = req;
            },
            @field(Pointer.Tag, bun.meta.typeBaseName(@typeName(DebugHTTPServer.RequestContext))) => {
                self.tagged_pointer.as(DebugHTTPServer.RequestContext).req = req;
            },
            @field(Pointer.Tag, bun.meta.typeBaseName(@typeName(DebugHTTPSServer.RequestContext))) => {
                self.tagged_pointer.as(DebugHTTPSServer.RequestContext).req = req;
            },
            else => @panic("Unexpected AnyRequestContext tag"),
        }
    }

    pub fn getRequest(self: AnyRequestContext) ?*uws.Request {
        if (self.tagged_pointer.isNull()) {
            return null;
        }

        switch (self.tagged_pointer.tag()) {
            @field(Pointer.Tag, bun.meta.typeBaseName(@typeName(HTTPServer.RequestContext))) => {
                return self.tagged_pointer.as(HTTPServer.RequestContext).req;
            },
            @field(Pointer.Tag, bun.meta.typeBaseName(@typeName(HTTPSServer.RequestContext))) => {
                return self.tagged_pointer.as(HTTPSServer.RequestContext).req;
            },
            @field(Pointer.Tag, bun.meta.typeBaseName(@typeName(DebugHTTPServer.RequestContext))) => {
                return self.tagged_pointer.as(DebugHTTPServer.RequestContext).req;
            },
            @field(Pointer.Tag, bun.meta.typeBaseName(@typeName(DebugHTTPSServer.RequestContext))) => {
                return self.tagged_pointer.as(DebugHTTPSServer.RequestContext).req;
            },
            else => @panic("Unexpected AnyRequestContext tag"),
        }
    }

    pub fn deref(self: AnyRequestContext) void {
        if (self.tagged_pointer.isNull()) {
            return;
        }

        switch (self.tagged_pointer.tag()) {
            @field(Pointer.Tag, bun.meta.typeBaseName(@typeName(HTTPServer.RequestContext))) => {
                self.tagged_pointer.as(HTTPServer.RequestContext).deref();
            },
            @field(Pointer.Tag, bun.meta.typeBaseName(@typeName(HTTPSServer.RequestContext))) => {
                self.tagged_pointer.as(HTTPSServer.RequestContext).deref();
            },
            @field(Pointer.Tag, bun.meta.typeBaseName(@typeName(DebugHTTPServer.RequestContext))) => {
                self.tagged_pointer.as(DebugHTTPServer.RequestContext).deref();
            },
            @field(Pointer.Tag, bun.meta.typeBaseName(@typeName(DebugHTTPSServer.RequestContext))) => {
                self.tagged_pointer.as(DebugHTTPSServer.RequestContext).deref();
            },
            else => @panic("Unexpected AnyRequestContext tag"),
        }
    }
};

// This is defined separately partially to work-around an LLVM debugger bug.
fn NewRequestContext(comptime ssl_enabled: bool, comptime debug_mode: bool, comptime ThisServer: type) type {
    return struct {
        const RequestContext = @This();

        const App = uws.NewApp(ssl_enabled);
        pub threadlocal var pool: ?*RequestContext.RequestContextStackAllocator = null;
        pub const ResponseStream = JSC.WebCore.HTTPServerWritable(ssl_enabled);

        // This pre-allocates up to 2,048 RequestContext structs.
        // It costs about 655,632 bytes.
        pub const RequestContextStackAllocator = bun.HiveArray(RequestContext, if (bun.heap_breakdown.enabled) 0 else 2048).Fallback;

        pub const name = "HTTPRequestContext" ++ (if (debug_mode) "Debug" else "") ++ (if (ThisServer.ssl_enabled) "TLS" else "");
        pub const shim = JSC.Shimmer("Bun", name, @This());

        server: ?*ThisServer,
        resp: ?*App.Response,
        /// thread-local default heap allocator
        /// this prevents an extra pthread_getspecific() call which shows up in profiling
        allocator: std.mem.Allocator,
        req: ?*uws.Request,
        request_weakref: Request.WeakRef = .{},
        signal: ?*JSC.WebCore.AbortSignal = null,
        method: HTTP.Method,

        flags: NewFlags(debug_mode) = .{},

        upgrade_context: ?*uws.uws_socket_context_t = null,

        /// We can only safely free once the request body promise is finalized
        /// and the response is rejected
        response_jsvalue: JSC.JSValue = JSC.JSValue.zero,
        ref_count: u8 = 1,

        response_ptr: ?*JSC.WebCore.Response = null,
        blob: JSC.WebCore.AnyBlob = JSC.WebCore.AnyBlob{ .Blob = .{} },

        sendfile: SendfileContext = undefined,

        request_body_readable_stream_ref: JSC.WebCore.ReadableStream.Strong = .{},
        request_body: ?*JSC.BodyValueRef = null,
        request_body_buf: std.ArrayListUnmanaged(u8) = .{},
        request_body_content_len: usize = 0,

        sink: ?*ResponseStream.JSSink = null,
        byte_stream: ?*JSC.WebCore.ByteStream = null,
        // reference to the readable stream / byte_stream alive
        readable_stream_ref: JSC.WebCore.ReadableStream.Strong = .{},

        /// Used in errors
        pathname: bun.String = bun.String.empty,

        /// Used either for temporary blob data or fallback
        /// When the response body is a temporary value
        response_buf_owned: std.ArrayListUnmanaged(u8) = .{},

        /// Defer finalization until after the request handler task is completed?
        defer_deinit_until_callback_completes: ?*bool = null,

        // TODO: support builtin compression
        const can_sendfile = !ssl_enabled and !Environment.isWindows;

        pub fn memoryCost(this: *const RequestContext) usize {
            // The Sink and ByteStream aren't owned by this.
            return @sizeOf(RequestContext) + this.request_body_buf.capacity + this.response_buf_owned.capacity + this.blob.memoryCost();
        }

        pub inline fn isAsync(this: *const RequestContext) bool {
            return this.defer_deinit_until_callback_completes == null;
        }

        fn drainMicrotasks(this: *const RequestContext) void {
            if (this.isAsync()) return;
            if (this.server) |server| server.vm.drainMicrotasks();
        }

        pub fn setAbortHandler(this: *RequestContext) void {
            if (this.flags.has_abort_handler) return;
            if (this.resp) |resp| {
                this.flags.has_abort_handler = true;
                resp.onAborted(*RequestContext, RequestContext.onAbort, this);
            }
        }

        pub fn setTimeoutHandler(this: *RequestContext) void {
            if (this.flags.has_timeout_handler) return;
            if (this.resp) |resp| {
                this.flags.has_timeout_handler = true;
                resp.onTimeout(*RequestContext, RequestContext.onTimeout, this);
            }
        }

        pub fn onResolve(_: *JSC.JSGlobalObject, callframe: *JSC.CallFrame) bun.JSError!JSC.JSValue {
            ctxLog("onResolve", .{});

            const arguments = callframe.arguments_old(2);
            var ctx = arguments.ptr[1].asPromisePtr(@This());
            defer ctx.deref();

            const result = arguments.ptr[0];
            result.ensureStillAlive();

            handleResolve(ctx, result);
            return JSValue.jsUndefined();
        }

        fn renderMissingInvalidResponse(ctx: *RequestContext, value: JSC.JSValue) void {
            const class_name = value.getClassInfoName() orelse "";

            if (ctx.server) |server| {
                const globalThis: *JSC.JSGlobalObject = server.globalThis;

                Output.enableBuffering();
                var writer = Output.errorWriter();

                if (bun.strings.eqlComptime(class_name, "Response")) {
                    Output.errGeneric("Expected a native Response object, but received a polyfilled Response object. Bun.serve() only supports native Response objects.", .{});
                } else if (value != .zero and !globalThis.hasException()) {
                    var formatter = JSC.ConsoleObject.Formatter{
                        .globalThis = globalThis,
                        .quote_strings = true,
                    };
                    defer formatter.deinit();
                    Output.errGeneric("Expected a Response object, but received '{}'", .{value.toFmt(&formatter)});
                } else {
                    Output.errGeneric("Expected a Response object", .{});
                }

                Output.flush();
                if (!globalThis.hasException()) {
                    JSC.ConsoleObject.writeTrace(@TypeOf(&writer), &writer, globalThis);
                }
                Output.flush();
            }
            ctx.renderMissing();
        }

        fn handleResolve(ctx: *RequestContext, value: JSC.JSValue) void {
            if (ctx.isAbortedOrEnded() or ctx.didUpgradeWebSocket()) {
                return;
            }

            if (ctx.server == null) {
                ctx.renderMissingInvalidResponse(value);
                return;
            }
            if (value.isEmptyOrUndefinedOrNull() or !value.isCell()) {
                ctx.renderMissingInvalidResponse(value);
                return;
            }

            const response = value.as(JSC.WebCore.Response) orelse {
                ctx.renderMissingInvalidResponse(value);
                return;
            };
            ctx.response_jsvalue = value;
            assert(!ctx.flags.response_protected);
            ctx.flags.response_protected = true;
            JSC.C.JSValueProtect(ctx.server.?.globalThis, value.asObjectRef());

            if (ctx.method == .HEAD) {
                if (ctx.resp) |resp| {
                    var pair = HeaderResponsePair{ .this = ctx, .response = response };
                    resp.runCorkedWithType(*HeaderResponsePair, doRenderHeadResponse, &pair);
                }
                return;
            }

            ctx.render(response);
        }

        pub fn shouldRenderMissing(this: *RequestContext) bool {
            // If we did not respond yet, we should render missing
            // To allow this all the conditions above should be true:
            // 1 - still has a response (not detached)
            // 2 - not aborted
            // 3 - not marked completed
            // 4 - not marked pending
            // 5 - is the only reference of the context
            // 6 - is not waiting for request body
            // 7 - did not call sendfile
            return this.resp != null and !this.flags.aborted and !this.flags.has_marked_complete and !this.flags.has_marked_pending and this.ref_count == 1 and !this.flags.is_waiting_for_request_body and !this.flags.has_sendfile_ctx;
        }

        pub fn isDeadRequest(this: *RequestContext) bool {
            // check if has pending promise or extra reference (aka not the only reference)
            if (this.ref_count > 1) return false;
            // check if the body is Locked (streaming)
            if (this.request_body) |body| {
                if (body.value == .Locked) {
                    return false;
                }
            }

            return true;
        }

        /// destroy RequestContext, should be only called by deref or if defer_deinit_until_callback_completes is ref is set to true
        fn deinit(this: *RequestContext) void {
            this.detachResponse();
            this.endRequestStreamingAndDrain();
            // TODO: has_marked_complete is doing something?
            this.flags.has_marked_complete = true;

            if (this.defer_deinit_until_callback_completes) |defer_deinit| {
                defer_deinit.* = true;
                ctxLog("deferred deinit <d> ({*})<r>", .{this});
                return;
            }

            ctxLog("deinit<d> ({*})<r>", .{this});
            if (comptime Environment.allow_assert)
                assert(this.flags.has_finalized);

            this.request_body_buf.clearAndFree(this.allocator);
            this.response_buf_owned.clearAndFree(this.allocator);

            if (this.request_body) |body| {
                _ = body.unref();
                this.request_body = null;
            }

            if (this.server) |server| {
                this.server = null;
                server.request_pool_allocator.put(this);
                server.onRequestComplete();
            }
        }

        pub fn deref(this: *RequestContext) void {
            streamLog("deref", .{});
            assert(this.ref_count > 0);
            const ref_count = this.ref_count;
            this.ref_count -= 1;
            if (ref_count == 1) {
                this.finalizeWithoutDeinit();
                this.deinit();
            }
        }

        pub fn ref(this: *RequestContext) void {
            streamLog("ref", .{});
            this.ref_count += 1;
        }

        pub fn onReject(_: *JSC.JSGlobalObject, callframe: *JSC.CallFrame) bun.JSError!JSC.JSValue {
            ctxLog("onReject", .{});

            const arguments = callframe.arguments_old(2);
            const ctx = arguments.ptr[1].asPromisePtr(@This());
            const err = arguments.ptr[0];
            defer ctx.deref();
            handleReject(ctx, if (!err.isEmptyOrUndefinedOrNull()) err else .undefined);
            return JSValue.jsUndefined();
        }

        fn handleReject(ctx: *RequestContext, value: JSC.JSValue) void {
            if (ctx.isAbortedOrEnded()) {
                return;
            }

            const resp = ctx.resp.?;
            const has_responded = resp.hasResponded();
            if (!has_responded) {
                const original_state = ctx.defer_deinit_until_callback_completes;
                var should_deinit_context = if (original_state) |defer_deinit| defer_deinit.* else false;
                ctx.defer_deinit_until_callback_completes = &should_deinit_context;
                ctx.runErrorHandler(
                    value,
                );
                ctx.defer_deinit_until_callback_completes = original_state;
                // we try to deinit inside runErrorHandler so we just return here and let it deinit
                if (should_deinit_context) {
                    ctx.deinit();
                    return;
                }
            }
            // check again in case it get aborted after runErrorHandler
            if (ctx.isAbortedOrEnded()) {
                return;
            }

            // I don't think this case happens?
            if (ctx.didUpgradeWebSocket()) {
                return;
            }

            if (!resp.hasResponded() and !ctx.flags.has_marked_pending and !ctx.flags.is_error_promise_pending) {
                ctx.renderMissing();
                return;
            }
        }

        pub fn renderMissing(ctx: *RequestContext) void {
            if (ctx.resp) |resp| {
                resp.runCorkedWithType(*RequestContext, renderMissingCorked, ctx);
            }
        }

        pub fn renderMissingCorked(ctx: *RequestContext) void {
            if (ctx.resp) |resp| {
                if (comptime !debug_mode) {
                    if (!ctx.flags.has_written_status)
                        resp.writeStatus("204 No Content");
                    ctx.flags.has_written_status = true;
                    ctx.end("", ctx.shouldCloseConnection());
                    return;
                }
                // avoid writing the status again and mismatching the content-length
                if (ctx.flags.has_written_status) {
                    ctx.end("", ctx.shouldCloseConnection());
                    return;
                }

                if (ctx.flags.is_web_browser_navigation) {
                    resp.writeStatus("200 OK");
                    ctx.flags.has_written_status = true;

                    resp.writeHeader("content-type", MimeType.html.value);
                    resp.writeHeader("content-encoding", "gzip");
                    resp.writeHeaderInt("content-length", welcome_page_html_gz.len);
                    ctx.end(welcome_page_html_gz, ctx.shouldCloseConnection());
                    return;
                }
                const missing_content = "Welcome to Bun! To get started, return a Response object.";
                resp.writeStatus("200 OK");
                resp.writeHeader("content-type", MimeType.text.value);
                resp.writeHeaderInt("content-length", missing_content.len);
                ctx.flags.has_written_status = true;
                ctx.end(missing_content, ctx.shouldCloseConnection());
            }
        }

        pub fn renderDefaultError(
            this: *RequestContext,
            log: *logger.Log,
            err: anyerror,
            exceptions: []Api.JsException,
            comptime fmt: string,
            args: anytype,
        ) void {
            if (!this.flags.has_written_status) {
                this.flags.has_written_status = true;
                if (this.resp) |resp| {
                    resp.writeStatus("500 Internal Server Error");
                    resp.writeHeader("content-type", MimeType.html.value);
                }
            }

            const allocator = this.allocator;

            const fallback_container = allocator.create(Api.FallbackMessageContainer) catch unreachable;
            defer allocator.destroy(fallback_container);
            fallback_container.* = Api.FallbackMessageContainer{
                .message = std.fmt.allocPrint(allocator, comptime Output.prettyFmt(fmt, false), args) catch unreachable,
                .router = null,
                .reason = .fetch_event_handler,
                .cwd = VirtualMachine.get().transpiler.fs.top_level_dir,
                .problems = Api.Problems{
                    .code = @as(u16, @truncate(@intFromError(err))),
                    .name = @errorName(err),
                    .exceptions = exceptions,
                    .build = log.toAPI(allocator) catch unreachable,
                },
            };

            if (comptime fmt.len > 0) Output.prettyErrorln(fmt, args);
            Output.flush();

            var bb = std.ArrayList(u8).init(allocator);
            const bb_writer = bb.writer();

            Fallback.renderBackend(
                allocator,
                fallback_container,
                @TypeOf(bb_writer),
                bb_writer,
            ) catch unreachable;
            if (this.resp == null or this.resp.?.tryEnd(bb.items, bb.items.len, this.shouldCloseConnection())) {
                bb.clearAndFree();
                this.detachResponse();
                this.endRequestStreamingAndDrain();
                this.finalizeWithoutDeinit();
                this.deref();
                return;
            }

            this.flags.has_marked_pending = true;
            this.response_buf_owned = std.ArrayListUnmanaged(u8){ .items = bb.items, .capacity = bb.capacity };

            if (this.resp) |resp| {
                resp.onWritable(*RequestContext, onWritableCompleteResponseBuffer, this);
            }
        }

        pub fn renderResponseBuffer(this: *RequestContext) void {
            if (this.resp) |resp| {
                resp.onWritable(*RequestContext, onWritableResponseBuffer, this);
            }
        }

        /// Render a complete response buffer
        pub fn renderResponseBufferAndMetadata(this: *RequestContext) void {
            if (this.resp) |resp| {
                this.renderMetadata();

                if (!resp.tryEnd(
                    this.response_buf_owned.items,
                    this.response_buf_owned.items.len,
                    this.shouldCloseConnection(),
                )) {
                    this.flags.has_marked_pending = true;
                    resp.onWritable(*RequestContext, onWritableCompleteResponseBuffer, this);
                    return;
                }
            }
            this.detachResponse();
            this.endRequestStreamingAndDrain();
            this.deref();
        }

        /// Drain a partial response buffer
        pub fn drainResponseBufferAndMetadata(this: *RequestContext) void {
            if (this.resp) |resp| {
                this.renderMetadata();

                _ = resp.write(
                    this.response_buf_owned.items,
                );
            }
            this.response_buf_owned.items.len = 0;
        }

        pub fn end(this: *RequestContext, data: []const u8, closeConnection: bool) void {
            if (this.resp) |resp| {
                defer this.deref();

                this.detachResponse();
                this.endRequestStreamingAndDrain();
                resp.end(data, closeConnection);
            }
        }

        pub fn endStream(this: *RequestContext, closeConnection: bool) void {
            ctxLog("endStream", .{});
            if (this.resp) |resp| {
                defer this.deref();

                this.detachResponse();
                this.endRequestStreamingAndDrain();
                // This will send a terminating 0\r\n\r\n chunk to the client
                // We only want to do that if they're still expecting a body
                // We cannot call this function if the Content-Length header was previously set
                if (resp.state().isResponsePending())
                    resp.endStream(closeConnection);
            }
        }

        pub fn endWithoutBody(this: *RequestContext, closeConnection: bool) void {
            if (this.resp) |resp| {
                defer this.deref();

                this.detachResponse();
                this.endRequestStreamingAndDrain();
                resp.endWithoutBody(closeConnection);
            }
        }

        pub fn onWritableResponseBuffer(this: *RequestContext, _: u64, resp: *App.Response) bool {
            ctxLog("onWritableResponseBuffer", .{});

            assert(this.resp == resp);
            if (this.isAbortedOrEnded()) {
                return false;
            }
            this.end("", this.shouldCloseConnection());
            return false;
        }

        // TODO: should we cork?
        pub fn onWritableCompleteResponseBufferAndMetadata(this: *RequestContext, write_offset: u64, resp: *App.Response) bool {
            ctxLog("onWritableCompleteResponseBufferAndMetadata", .{});
            assert(this.resp == resp);

            if (this.isAbortedOrEnded()) {
                return false;
            }

            if (!this.flags.has_written_status) {
                this.renderMetadata();
            }

            if (this.method == .HEAD) {
                this.endWithoutBody(this.shouldCloseConnection());
                return false;
            }

            return this.sendWritableBytesForCompleteResponseBuffer(this.response_buf_owned.items, write_offset, resp);
        }

        pub fn onWritableCompleteResponseBuffer(this: *RequestContext, write_offset: u64, resp: *App.Response) bool {
            ctxLog("onWritableCompleteResponseBuffer", .{});
            assert(this.resp == resp);
            if (this.isAbortedOrEnded()) {
                return false;
            }
            return this.sendWritableBytesForCompleteResponseBuffer(this.response_buf_owned.items, write_offset, resp);
        }

        pub fn create(this: *RequestContext, server: *ThisServer, req: *uws.Request, resp: *App.Response, should_deinit_context: ?*bool) void {
            this.* = .{
                .allocator = server.allocator,
                .resp = resp,
                .req = req,
                .method = HTTP.Method.which(req.method()) orelse .GET,
                .server = server,
                .defer_deinit_until_callback_completes = should_deinit_context,
            };

            ctxLog("create<d> ({*})<r>", .{this});
        }

        pub fn onTimeout(this: *RequestContext, resp: *App.Response) void {
            assert(this.resp == resp);
            assert(this.server != null);

            var any_js_calls = false;
            var vm = this.server.?.vm;
            const globalThis = this.server.?.globalThis;
            defer {
                // This is a task in the event loop.
                // If we called into JavaScript, we must drain the microtask queue
                if (any_js_calls) {
                    vm.drainMicrotasks();
                }
            }

            if (this.request_weakref.get()) |request| {
                if (request.internal_event_callback.trigger(Request.InternalJSEventCallback.EventType.timeout, globalThis)) {
                    any_js_calls = true;
                }
            }
        }

        pub fn onAbort(this: *RequestContext, resp: *App.Response) void {
            assert(this.resp == resp);
            assert(!this.flags.aborted);
            assert(this.server != null);
            // mark request as aborted
            this.flags.aborted = true;

            this.detachResponse();
            var any_js_calls = false;
            var vm = this.server.?.vm;
            const globalThis = this.server.?.globalThis;
            defer {
                // This is a task in the event loop.
                // If we called into JavaScript, we must drain the microtask queue
                if (any_js_calls) {
                    vm.drainMicrotasks();
                }
                this.deref();
            }

            if (this.request_weakref.get()) |request| {
                request.request_context = AnyRequestContext.Null;
                if (request.internal_event_callback.trigger(Request.InternalJSEventCallback.EventType.abort, globalThis)) {
                    any_js_calls = true;
                }
                // we can already clean this strong refs
                request.internal_event_callback.deinit();
                this.request_weakref.deinit();
            }
            // if signal is not aborted, abort the signal
            if (this.signal) |signal| {
                this.signal = null;
                defer {
                    signal.pendingActivityUnref();
                    signal.unref();
                }
                if (!signal.aborted()) {
                    signal.signal(globalThis, .ConnectionClosed);
                    any_js_calls = true;
                }
            }

            //if have sink, call onAborted on sink
            if (this.sink) |wrapper| {
                wrapper.sink.abort();
                return;
            }

            // if we can, free the request now.
            if (this.isDeadRequest()) {
                this.finalizeWithoutDeinit();
            } else {
                if (this.endRequestStreaming()) {
                    any_js_calls = true;
                }

                if (this.response_ptr) |response| {
                    if (response.body.value == .Locked) {
                        var strong_readable = response.body.value.Locked.readable;
                        response.body.value.Locked.readable = .{};
                        defer strong_readable.deinit();
                        if (strong_readable.get()) |readable| {
                            readable.abort(globalThis);
                            any_js_calls = true;
                        }
                    }
                }
            }
        }

        // This function may be called multiple times
        // so it's important that we can safely do that
        pub fn finalizeWithoutDeinit(this: *RequestContext) void {
            ctxLog("finalizeWithoutDeinit<d> ({*})<r>", .{this});
            this.blob.detach();
            assert(this.server != null);
            const globalThis = this.server.?.globalThis;

            if (comptime Environment.allow_assert) {
                ctxLog("finalizeWithoutDeinit: has_finalized {any}", .{this.flags.has_finalized});
                this.flags.has_finalized = true;
            }

            if (this.response_jsvalue != .zero) {
                ctxLog("finalizeWithoutDeinit: response_jsvalue != .zero", .{});
                if (this.flags.response_protected) {
                    this.response_jsvalue.unprotect();
                    this.flags.response_protected = false;
                }
                this.response_jsvalue = JSC.JSValue.zero;
            }

            this.request_body_readable_stream_ref.deinit();

            if (this.request_weakref.get()) |request| {
                request.request_context = AnyRequestContext.Null;
                // we can already clean this strong refs
                request.internal_event_callback.deinit();
                this.request_weakref.deinit();
            }

            // if signal is not aborted, abort the signal
            if (this.signal) |signal| {
                this.signal = null;
                defer {
                    signal.pendingActivityUnref();
                    signal.unref();
                }
                if (this.flags.aborted and !signal.aborted()) {
                    signal.signal(globalThis, .ConnectionClosed);
                }
            }

            // Case 1:
            // User called .blob(), .json(), text(), or .arrayBuffer() on the Request object
            // but we received nothing or the connection was aborted
            // the promise is pending
            // Case 2:
            // User ignored the body and the connection was aborted or ended
            // Case 3:
            // Stream was not consumed and the connection was aborted or ended
            _ = this.endRequestStreaming();

            if (this.byte_stream) |stream| {
                ctxLog("finalizeWithoutDeinit: stream != null", .{});

                this.byte_stream = null;
                stream.unpipeWithoutDeref();
            }

            this.readable_stream_ref.deinit();

            if (!this.pathname.isEmpty()) {
                this.pathname.deref();
                this.pathname = bun.String.empty;
            }
        }

        pub fn endSendFile(this: *RequestContext, writeOffSet: usize, closeConnection: bool) void {
            if (this.resp) |resp| {
                defer this.deref();

                this.detachResponse();
                this.endRequestStreamingAndDrain();
                resp.endSendFile(writeOffSet, closeConnection);
            }
        }

        fn cleanupAndFinalizeAfterSendfile(this: *RequestContext) void {
            const sendfile = this.sendfile;
            this.endSendFile(sendfile.offset, this.shouldCloseConnection());

            // use node syscall so that we don't segfault on BADF
            if (sendfile.auto_close)
                _ = bun.sys.close(sendfile.fd);
        }
        const separator: string = "\r\n";
        const separator_iovec = [1]std.posix.iovec_const{.{
            .iov_base = separator.ptr,
            .iov_len = separator.len,
        }};

        pub fn onSendfile(this: *RequestContext) bool {
            if (this.isAbortedOrEnded()) {
                this.cleanupAndFinalizeAfterSendfile();
                return false;
            }
            const resp = this.resp.?;

            const adjusted_count_temporary = @min(@as(u64, this.sendfile.remain), @as(u63, std.math.maxInt(u63)));
            // TODO we should not need this int cast; improve the return type of `@min`
            const adjusted_count = @as(u63, @intCast(adjusted_count_temporary));

            if (Environment.isLinux) {
                var signed_offset = @as(i64, @intCast(this.sendfile.offset));
                const start = this.sendfile.offset;
                const val = linux.sendfile(this.sendfile.socket_fd.cast(), this.sendfile.fd.cast(), &signed_offset, this.sendfile.remain);
                this.sendfile.offset = @as(Blob.SizeType, @intCast(signed_offset));

                const errcode = bun.C.getErrno(val);

                this.sendfile.remain -|= @as(Blob.SizeType, @intCast(this.sendfile.offset -| start));

                if (errcode != .SUCCESS or this.isAbortedOrEnded() or this.sendfile.remain == 0 or val == 0) {
                    if (errcode != .AGAIN and errcode != .SUCCESS and errcode != .PIPE and errcode != .NOTCONN) {
                        Output.prettyErrorln("Error: {s}", .{@tagName(errcode)});
                        Output.flush();
                    }
                    this.cleanupAndFinalizeAfterSendfile();
                    return errcode != .SUCCESS;
                }
            } else {
                var sbytes: std.posix.off_t = adjusted_count;
                const signed_offset = @as(i64, @bitCast(@as(u64, this.sendfile.offset)));
                const errcode = bun.C.getErrno(std.c.sendfile(
                    this.sendfile.fd.cast(),
                    this.sendfile.socket_fd.cast(),
                    signed_offset,
                    &sbytes,
                    null,
                    0,
                ));
                const wrote = @as(Blob.SizeType, @intCast(sbytes));
                this.sendfile.offset +|= wrote;
                this.sendfile.remain -|= wrote;
                if (errcode != .AGAIN or this.isAbortedOrEnded() or this.sendfile.remain == 0 or sbytes == 0) {
                    if (errcode != .AGAIN and errcode != .SUCCESS and errcode != .PIPE and errcode != .NOTCONN) {
                        Output.prettyErrorln("Error: {s}", .{@tagName(errcode)});
                        Output.flush();
                    }
                    this.cleanupAndFinalizeAfterSendfile();
                    return errcode == .SUCCESS;
                }
            }

            if (!this.sendfile.has_set_on_writable) {
                this.sendfile.has_set_on_writable = true;
                this.flags.has_marked_pending = true;
                resp.onWritable(*RequestContext, onWritableSendfile, this);
            }

            resp.markNeedsMore();

            return true;
        }

        pub fn onWritableBytes(this: *RequestContext, write_offset: u64, resp: *App.Response) bool {
            ctxLog("onWritableBytes", .{});
            assert(this.resp == resp);
            if (this.isAbortedOrEnded()) {
                return false;
            }

            // Copy to stack memory to prevent aliasing issues in release builds
            const blob = this.blob;
            const bytes = blob.slice();

            _ = this.sendWritableBytesForBlob(bytes, write_offset, resp);
            return true;
        }

        pub fn sendWritableBytesForBlob(this: *RequestContext, bytes_: []const u8, write_offset_: u64, resp: *App.Response) bool {
            assert(this.resp == resp);
            const write_offset: usize = write_offset_;

            const bytes = bytes_[@min(bytes_.len, @as(usize, @truncate(write_offset)))..];
            if (resp.tryEnd(bytes, bytes_.len, this.shouldCloseConnection())) {
                this.detachResponse();
                this.endRequestStreamingAndDrain();
                this.deref();
                return true;
            } else {
                this.flags.has_marked_pending = true;
                resp.onWritable(*RequestContext, onWritableBytes, this);
                return true;
            }
        }

        pub fn sendWritableBytesForCompleteResponseBuffer(this: *RequestContext, bytes_: []const u8, write_offset_: u64, resp: *App.Response) bool {
            const write_offset: usize = write_offset_;
            assert(this.resp == resp);

            const bytes = bytes_[@min(bytes_.len, @as(usize, @truncate(write_offset)))..];
            if (resp.tryEnd(bytes, bytes_.len, this.shouldCloseConnection())) {
                this.response_buf_owned.items.len = 0;
                this.detachResponse();
                this.endRequestStreamingAndDrain();
                this.deref();
            } else {
                this.flags.has_marked_pending = true;
                resp.onWritable(*RequestContext, onWritableCompleteResponseBuffer, this);
            }

            return true;
        }

        pub fn onWritableSendfile(this: *RequestContext, _: u64, _: *App.Response) bool {
            ctxLog("onWritableSendfile", .{});
            return this.onSendfile();
        }

        // We tried open() in another thread for this
        // it was not faster due to the mountain of syscalls
        pub fn renderSendFile(this: *RequestContext, blob: JSC.WebCore.Blob) void {
            if (this.resp == null or this.server == null) return;
            const globalThis = this.server.?.globalThis;
            const resp = this.resp.?;

            this.blob = .{ .Blob = blob };
            const file = &this.blob.store().?.data.file;
            var file_buf: bun.PathBuffer = undefined;
            const auto_close = file.pathlike != .fd;
            const fd = if (!auto_close)
                file.pathlike.fd
            else switch (bun.sys.open(file.pathlike.path.sliceZ(&file_buf), bun.O.RDONLY | bun.O.NONBLOCK | bun.O.CLOEXEC, 0)) {
                .result => |_fd| _fd,
                .err => |err| return this.runErrorHandler(err.withPath(file.pathlike.path.slice()).toJSC(globalThis)),
            };

            // stat only blocks if the target is a file descriptor
            const stat: bun.Stat = switch (bun.sys.fstat(fd)) {
                .result => |result| result,
                .err => |err| {
                    this.runErrorHandler(err.withPathLike(file.pathlike).toJSC(globalThis));
                    if (auto_close) {
                        _ = bun.sys.close(fd);
                    }
                    return;
                },
            };

            if (Environment.isMac) {
                if (!bun.isRegularFile(stat.mode)) {
                    if (auto_close) {
                        _ = bun.sys.close(fd);
                    }

                    var err = bun.sys.Error{
                        .errno = @as(bun.sys.Error.Int, @intCast(@intFromEnum(std.posix.E.INVAL))),
                        .syscall = .sendfile,
                    };
                    var sys = err.withPathLike(file.pathlike).toSystemError();
                    sys.message = bun.String.static("MacOS does not support sending non-regular files");
                    this.runErrorHandler(sys.toErrorInstance(
                        globalThis,
                    ));
                    return;
                }
            }

            if (Environment.isLinux) {
                if (!(bun.isRegularFile(stat.mode) or std.posix.S.ISFIFO(stat.mode) or std.posix.S.ISSOCK(stat.mode))) {
                    if (auto_close) {
                        _ = bun.sys.close(fd);
                    }

                    var err = bun.sys.Error{
                        .errno = @as(bun.sys.Error.Int, @intCast(@intFromEnum(std.posix.E.INVAL))),
                        .syscall = .sendfile,
                    };
                    var sys = err.withPathLike(file.pathlike).toShellSystemError();
                    sys.message = bun.String.static("File must be regular or FIFO");
                    this.runErrorHandler(sys.toErrorInstance(globalThis));
                    return;
                }
            }

            const original_size = this.blob.Blob.size;
            const stat_size = @as(Blob.SizeType, @intCast(stat.size));
            this.blob.Blob.size = if (bun.isRegularFile(stat.mode))
                stat_size
            else
                @min(original_size, stat_size);

            this.flags.needs_content_length = true;

            this.sendfile = .{
                .fd = fd,
                .remain = this.blob.Blob.offset + original_size,
                .offset = this.blob.Blob.offset,
                .auto_close = auto_close,
                .socket_fd = if (!this.isAbortedOrEnded()) resp.getNativeHandle() else bun.invalid_fd,
            };

            // if we are sending only part of a file, include the content-range header
            // only include content-range automatically when using a file path instead of an fd
            // this is to better support manually controlling the behavior
            if (bun.isRegularFile(stat.mode) and auto_close) {
                this.flags.needs_content_range = (this.sendfile.remain -| this.sendfile.offset) != stat_size;
            }

            // we know the bounds when we are sending a regular file
            if (bun.isRegularFile(stat.mode)) {
                this.sendfile.offset = @min(this.sendfile.offset, stat_size);
                this.sendfile.remain = @min(@max(this.sendfile.remain, this.sendfile.offset), stat_size) -| this.sendfile.offset;
            }

            resp.runCorkedWithType(*RequestContext, renderMetadataAndNewline, this);

            if (this.sendfile.remain == 0 or !this.method.hasBody()) {
                this.cleanupAndFinalizeAfterSendfile();
                return;
            }

            _ = this.onSendfile();
        }

        pub fn renderMetadataAndNewline(this: *RequestContext) void {
            if (this.resp) |resp| {
                this.renderMetadata();
                resp.prepareForSendfile();
            }
        }

        pub fn doSendfile(this: *RequestContext, blob: Blob) void {
            if (this.isAbortedOrEnded()) {
                return;
            }

            if (this.flags.has_sendfile_ctx) return;

            this.flags.has_sendfile_ctx = true;

            if (comptime can_sendfile) {
                return this.renderSendFile(blob);
            }
            if (this.server) |server| {
                this.ref();
                this.blob.Blob.doReadFileInternal(*RequestContext, this, onReadFile, server.globalThis);
            }
        }

        pub fn onReadFile(this: *RequestContext, result: Blob.ReadFileResultType) void {
            defer this.deref();

            if (this.isAbortedOrEnded()) {
                return;
            }

            if (result == .err) {
                if (this.server) |server| {
                    this.runErrorHandler(result.err.toErrorInstance(server.globalThis));
                }
                return;
            }

            const is_temporary = result.result.is_temporary;

            if (comptime Environment.allow_assert) {
                assert(this.blob == .Blob);
            }

            if (!is_temporary) {
                this.blob.Blob.resolveSize();
                this.doRenderBlob();
            } else {
                const stat_size = @as(Blob.SizeType, @intCast(result.result.total_size));

                if (this.blob == .Blob) {
                    const original_size = this.blob.Blob.size;
                    // if we dont know the size we use the stat size
                    this.blob.Blob.size = if (original_size == 0 or original_size == Blob.max_size)
                        stat_size
                    else // the blob can be a slice of a file
                        @max(original_size, stat_size);
                }

                if (!this.flags.has_written_status)
                    this.flags.needs_content_range = true;

                // this is used by content-range
                this.sendfile = .{
                    .fd = bun.invalid_fd,
                    .remain = @as(Blob.SizeType, @truncate(result.result.buf.len)),
                    .offset = if (this.blob == .Blob) this.blob.Blob.offset else 0,
                    .auto_close = false,
                    .socket_fd = bun.invalid_fd,
                };

                this.response_buf_owned = .{ .items = result.result.buf, .capacity = result.result.buf.len };
                this.resp.?.runCorkedWithType(*RequestContext, renderResponseBufferAndMetadata, this);
            }
        }

        pub fn doRenderWithBodyLocked(this: *anyopaque, value: *JSC.WebCore.Body.Value) void {
            doRenderWithBody(bun.cast(*RequestContext, this), value);
        }

        fn renderWithBlobFromBodyValue(this: *RequestContext) void {
            if (this.isAbortedOrEnded()) {
                return;
            }

            if (this.blob.needsToReadFile()) {
                if (!this.flags.has_sendfile_ctx)
                    this.doSendfile(this.blob.Blob);
                return;
            }

            this.doRenderBlob();
        }

        const StreamPair = struct { this: *RequestContext, stream: JSC.WebCore.ReadableStream };

        fn handleFirstStreamWrite(this: *@This()) void {
            if (!this.flags.has_written_status) {
                this.renderMetadata();
            }
        }

        fn doRenderStream(pair: *StreamPair) void {
            ctxLog("doRenderStream", .{});
            var this = pair.this;
            var stream = pair.stream;
            assert(this.server != null);
            const globalThis = this.server.?.globalThis;

            if (this.isAbortedOrEnded()) {
                stream.cancel(globalThis);
                this.readable_stream_ref.deinit();
                return;
            }
            const resp = this.resp.?;

            stream.value.ensureStillAlive();

            var response_stream = this.allocator.create(ResponseStream.JSSink) catch unreachable;
            response_stream.* = ResponseStream.JSSink{
                .sink = .{
                    .res = resp,
                    .allocator = this.allocator,
                    .buffer = bun.ByteList{},
                    .onFirstWrite = @ptrCast(&handleFirstStreamWrite),
                    .ctx = this,
                    .globalThis = globalThis,
                },
            };
            var signal = &response_stream.sink.signal;
            this.sink = response_stream;

            signal.* = ResponseStream.JSSink.SinkSignal.init(JSValue.zero);

            // explicitly set it to a dead pointer
            // we use this memory address to disable signals being sent
            signal.clear();
            assert(signal.isDead());

            // We are already corked!
            const assignment_result: JSValue = ResponseStream.JSSink.assignToStream(
                globalThis,
                stream.value,
                response_stream,
                @as(**anyopaque, @ptrCast(&signal.ptr)),
            );

            assignment_result.ensureStillAlive();

            // assert that it was updated
            assert(!signal.isDead());

            if (comptime Environment.allow_assert) {
                if (resp.hasResponded()) {
                    streamLog("responded", .{});
                }
            }

            this.flags.aborted = this.flags.aborted or response_stream.sink.aborted;

            if (assignment_result.toError()) |err_value| {
                streamLog("returned an error", .{});
                response_stream.detach();
                this.sink = null;
                response_stream.sink.destroy();
                return this.handleReject(err_value);
            }

            if (resp.hasResponded()) {
                streamLog("done", .{});
                response_stream.detach();
                this.sink = null;
                response_stream.sink.destroy();
                stream.done(globalThis);
                this.readable_stream_ref.deinit();
                this.endStream(this.shouldCloseConnection());
                return;
            }

            if (!assignment_result.isEmptyOrUndefinedOrNull()) {
                assignment_result.ensureStillAlive();
                // it returns a Promise when it goes through ReadableStreamDefaultReader
                if (assignment_result.asAnyPromise()) |promise| {
                    streamLog("returned a promise", .{});
                    this.drainMicrotasks();

                    switch (promise.status(globalThis.vm())) {
                        .pending => {
                            streamLog("promise still Pending", .{});
                            if (!this.flags.has_written_status) {
                                response_stream.sink.onFirstWrite = null;
                                response_stream.sink.ctx = null;
                                this.renderMetadata();
                            }

                            // TODO: should this timeout?
                            this.response_ptr.?.body.value = .{
                                .Locked = .{
                                    .readable = JSC.WebCore.ReadableStream.Strong.init(stream, globalThis),
                                    .global = globalThis,
                                },
                            };
                            this.ref();
                            assignment_result.then(
                                globalThis,
                                this,
                                onResolveStream,
                                onRejectStream,
                            );
                            // the response_stream should be GC'd

                        },
                        .fulfilled => {
                            streamLog("promise Fulfilled", .{});
                            var readable_stream_ref = this.readable_stream_ref;
                            this.readable_stream_ref = .{};
                            defer {
                                stream.done(globalThis);
                                readable_stream_ref.deinit();
                            }

                            this.handleResolveStream();
                        },
                        .rejected => {
                            streamLog("promise Rejected", .{});
                            var readable_stream_ref = this.readable_stream_ref;
                            this.readable_stream_ref = .{};
                            defer {
                                stream.cancel(globalThis);
                                readable_stream_ref.deinit();
                            }
                            this.handleRejectStream(globalThis, promise.result(globalThis.vm()));
                        },
                    }
                    return;
                } else {
                    // if is not a promise we treat it as Error
                    streamLog("returned an error", .{});
                    response_stream.detach();
                    this.sink = null;
                    response_stream.sink.destroy();
                    return this.handleReject(assignment_result);
                }
            }

            if (this.isAbortedOrEnded()) {
                response_stream.detach();
                stream.cancel(globalThis);
                defer this.readable_stream_ref.deinit();

                response_stream.sink.markDone();
                response_stream.sink.onFirstWrite = null;

                response_stream.sink.finalize();
                return;
            }
            var readable_stream_ref = this.readable_stream_ref;
            this.readable_stream_ref = .{};
            defer readable_stream_ref.deinit();

            const is_in_progress = response_stream.sink.has_backpressure or !(response_stream.sink.wrote == 0 and
                response_stream.sink.buffer.len == 0);

            if (!stream.isLocked(globalThis) and !is_in_progress) {
                if (JSC.WebCore.ReadableStream.fromJS(stream.value, globalThis)) |comparator| {
                    if (std.meta.activeTag(comparator.ptr) == std.meta.activeTag(stream.ptr)) {
                        streamLog("is not locked", .{});
                        this.renderMissing();
                        return;
                    }
                }
            }

            streamLog("is in progress, but did not return a Promise. Finalizing request context", .{});
            response_stream.sink.onFirstWrite = null;
            response_stream.sink.ctx = null;
            response_stream.detach();
            stream.cancel(globalThis);
            response_stream.sink.markDone();
            this.renderMissing();
        }

        const streamLog = Output.scoped(.ReadableStream, false);

        pub fn didUpgradeWebSocket(this: *RequestContext) bool {
            return @intFromPtr(this.upgrade_context) == std.math.maxInt(usize);
        }

        fn toAsyncWithoutAbortHandler(ctx: *RequestContext, req: *uws.Request, request_object: *Request) void {
            request_object.request_context.setRequest(req);
            assert(ctx.server != null);

            request_object.ensureURL() catch {
                request_object.url = bun.String.empty;
            };

            // we have to clone the request headers here since they will soon belong to a different request
            if (!request_object.hasFetchHeaders()) {
                request_object.setFetchHeaders(JSC.FetchHeaders.createFromUWS(req));
            }

            // This object dies after the stack frame is popped
            // so we have to clear it in here too
            request_object.request_context.detachRequest();
        }

        fn toAsync(
            ctx: *RequestContext,
            req: *uws.Request,
            request_object: *Request,
        ) void {
            ctxLog("toAsync", .{});
            ctx.toAsyncWithoutAbortHandler(req, request_object);
            if (comptime debug_mode) {
                ctx.pathname = request_object.url.clone();
            }
            ctx.setAbortHandler();
        }

        fn endRequestStreamingAndDrain(this: *RequestContext) void {
            assert(this.server != null);

            if (this.endRequestStreaming()) {
                this.server.?.vm.drainMicrotasks();
            }
        }
        fn endRequestStreaming(this: *RequestContext) bool {
            assert(this.server != null);

            this.request_body_buf.clearAndFree(bun.default_allocator);

            // if we cannot, we have to reject pending promises
            // first, we reject the request body promise
            if (this.request_body) |body| {
                // User called .blob(), .json(), text(), or .arrayBuffer() on the Request object
                // but we received nothing or the connection was aborted
                if (body.value == .Locked) {
                    body.value.toErrorInstance(.{ .AbortReason = .ConnectionClosed }, this.server.?.globalThis);
                    return true;
                }
            }
            return false;
        }
        fn detachResponse(this: *RequestContext) void {
            this.request_body_buf.clearAndFree(bun.default_allocator);

            if (this.resp) |resp| {
                this.resp = null;

                if (this.flags.is_waiting_for_request_body) {
                    this.flags.is_waiting_for_request_body = false;
                    resp.clearOnData();
                }
                if (this.flags.has_abort_handler) {
                    resp.clearAborted();
                    this.flags.has_abort_handler = false;
                }
                if (this.flags.has_timeout_handler) {
                    resp.clearTimeout();
                    this.flags.has_timeout_handler = false;
                }
            }
        }

        fn isAbortedOrEnded(this: *const RequestContext) bool {
            // resp == null or aborted or server.stop(true)
            return this.resp == null or this.flags.aborted or this.server == null or this.server.?.flags.terminated;
        }
        const HeaderResponseSizePair = struct { this: *RequestContext, size: usize };
        pub fn doRenderHeadResponseAfterS3SizeResolved(pair: *HeaderResponseSizePair) void {
            var this = pair.this;
            this.renderMetadata();

            if (this.resp) |resp| {
                resp.writeHeaderInt("content-length", pair.size);
            }
            this.endWithoutBody(this.shouldCloseConnection());
            this.deref();
        }
        pub fn onS3SizeResolved(result: S3.S3StatResult, this: *RequestContext) void {
            defer {
                this.deref();
            }
            if (this.resp) |resp| {
                var pair = HeaderResponseSizePair{ .this = this, .size = switch (result) {
                    .failure, .not_found => 0,
                    .success => |stat| stat.size,
                } };
                resp.runCorkedWithType(*HeaderResponseSizePair, doRenderHeadResponseAfterS3SizeResolved, &pair);
            }
        }
        const HeaderResponsePair = struct { this: *RequestContext, response: *JSC.WebCore.Response };

        fn doRenderHeadResponse(pair: *HeaderResponsePair) void {
            var this = pair.this;
            var response = pair.response;
            if (this.resp == null) {
                return;
            }
            // we will render the content-length header later manually so we set this to false
            this.flags.needs_content_length = false;
            // Always this.renderMetadata() before sending the content-length or transfer-encoding header so status is sent first

            const resp = this.resp.?;
            this.response_ptr = response;
            const server = this.server orelse {
                // server detached?
                this.renderMetadata();
                resp.writeHeaderInt("content-length", 0);
                this.endWithoutBody(this.shouldCloseConnection());
                return;
            };
            const globalThis = server.globalThis;
            if (response.getFetchHeaders()) |headers| {
                // first respect the headers
                if (headers.fastGet(.TransferEncoding)) |transfer_encoding| {
                    const transfer_encoding_str = transfer_encoding.toSlice(server.allocator);
                    defer transfer_encoding_str.deinit();
                    this.renderMetadata();
                    resp.writeHeader("transfer-encoding", transfer_encoding_str.slice());
                    this.endWithoutBody(this.shouldCloseConnection());

                    return;
                }
                if (headers.fastGet(.ContentLength)) |content_length| {
                    const content_length_str = content_length.toSlice(server.allocator);
                    defer content_length_str.deinit();
                    this.renderMetadata();

                    const len = std.fmt.parseInt(usize, content_length_str.slice(), 10) catch 0;
                    resp.writeHeaderInt("content-length", len);
                    this.endWithoutBody(this.shouldCloseConnection());
                    return;
                }
            }
            // not content-length or transfer-encoding so we need to respect the body
            response.body.value.toBlobIfPossible();
            switch (response.body.value) {
                .InternalBlob, .WTFStringImpl => {
                    var blob = response.body.value.useAsAnyBlobAllowNonUTF8String();
                    defer blob.detach();
                    const size = blob.size();
                    this.renderMetadata();

                    if (size == Blob.max_size) {
                        resp.writeHeaderInt("content-length", 0);
                    } else {
                        resp.writeHeaderInt("content-length", size);
                    }
                    this.endWithoutBody(this.shouldCloseConnection());
                },

                .Blob => |*blob| {
                    if (blob.isS3()) {
                        // we need to read the size asynchronously
                        // in this case should always be a redirect so should not hit this path, but in case we change it in the future lets handle it
                        this.ref();

                        const credentials = blob.store.?.data.s3.getCredentials();
                        const path = blob.store.?.data.s3.path();
                        const env = globalThis.bunVM().transpiler.env;

                        S3.stat(credentials, path, @ptrCast(&onS3SizeResolved), this, if (env.getHttpProxy(true, null)) |proxy| proxy.href else null);

                        return;
                    }
                    this.renderMetadata();

                    blob.resolveSize();
                    if (blob.size == Blob.max_size) {
                        resp.writeHeaderInt("content-length", 0);
                    } else {
                        resp.writeHeaderInt("content-length", blob.size);
                    }
                    this.endWithoutBody(this.shouldCloseConnection());
                },
                .Locked => {
                    this.renderMetadata();
                    resp.writeHeader("transfer-encoding", "chunked");
                    this.endWithoutBody(this.shouldCloseConnection());
                },
                .Used, .Null, .Empty, .Error => {
                    this.renderMetadata();
                    resp.writeHeaderInt("content-length", 0);
                    this.endWithoutBody(this.shouldCloseConnection());
                },
            }
        }

        // Each HTTP request or TCP socket connection is effectively a "task".
        //
        // However, unlike the regular task queue, we don't drain the microtask
        // queue at the end.
        //
        // Instead, we drain it multiple times, at the points that would
        // otherwise "halt" the Response from being rendered.
        //
        // - If you return a Promise, we drain the microtask queue once
        // - If you return a streaming Response, we drain the microtask queue (possibly the 2nd time this task!)
        pub fn onResponse(
            ctx: *RequestContext,
            this: *ThisServer,
            request_value: JSValue,
            response_value: JSValue,
        ) void {
            request_value.ensureStillAlive();
            response_value.ensureStillAlive();
            ctx.drainMicrotasks();

            if (ctx.isAbortedOrEnded()) {
                return;
            }
            // if you return a Response object or a Promise<Response>
            // but you upgraded the connection to a WebSocket
            // just ignore the Response object. It doesn't do anything.
            // it's better to do that than to throw an error
            if (ctx.didUpgradeWebSocket()) {
                return;
            }

            if (response_value.isEmptyOrUndefinedOrNull()) {
                ctx.renderMissingInvalidResponse(response_value);
                return;
            }

            if (response_value.toError()) |err_value| {
                ctx.runErrorHandler(err_value);
                return;
            }

            if (response_value.as(JSC.WebCore.Response)) |response| {
                ctx.response_jsvalue = response_value;
                ctx.response_jsvalue.ensureStillAlive();
                ctx.flags.response_protected = false;
                if (ctx.method == .HEAD) {
                    if (ctx.resp) |resp| {
                        var pair = HeaderResponsePair{ .this = ctx, .response = response };
                        resp.runCorkedWithType(*HeaderResponsePair, doRenderHeadResponse, &pair);
                    }
                    return;
                } else {
                    response.body.value.toBlobIfPossible();

                    switch (response.body.value) {
                        .Blob => |*blob| {
                            if (blob.needsToReadFile()) {
                                response_value.protect();
                                ctx.flags.response_protected = true;
                            }
                        },
                        .Locked => {
                            response_value.protect();
                            ctx.flags.response_protected = true;
                        },
                        else => {},
                    }
                    ctx.render(response);
                }
                return;
            }

            var vm = this.vm;

            if (response_value.asAnyPromise()) |promise| {
                // If we immediately have the value available, we can skip the extra event loop tick
                switch (promise.unwrap(vm.global.vm(), .mark_handled)) {
                    .pending => {
                        ctx.ref();
                        response_value.then(this.globalThis, ctx, RequestContext.onResolve, RequestContext.onReject);
                        return;
                    },
                    .fulfilled => |fulfilled_value| {
                        // if you return a Response object or a Promise<Response>
                        // but you upgraded the connection to a WebSocket
                        // just ignore the Response object. It doesn't do anything.
                        // it's better to do that than to throw an error
                        if (ctx.didUpgradeWebSocket()) {
                            return;
                        }

                        if (fulfilled_value.isEmptyOrUndefinedOrNull()) {
                            ctx.renderMissingInvalidResponse(fulfilled_value);
                            return;
                        }
                        var response = fulfilled_value.as(JSC.WebCore.Response) orelse {
                            ctx.renderMissingInvalidResponse(fulfilled_value);
                            return;
                        };

                        ctx.response_jsvalue = fulfilled_value;
                        ctx.response_jsvalue.ensureStillAlive();
                        ctx.flags.response_protected = false;
                        ctx.response_ptr = response;
                        if (ctx.method == .HEAD) {
                            if (ctx.resp) |resp| {
                                var pair = HeaderResponsePair{ .this = ctx, .response = response };
                                resp.runCorkedWithType(*HeaderResponsePair, doRenderHeadResponse, &pair);
                            }
                            return;
                        }
                        response.body.value.toBlobIfPossible();
                        switch (response.body.value) {
                            .Blob => |*blob| {
                                if (blob.needsToReadFile()) {
                                    fulfilled_value.protect();
                                    ctx.flags.response_protected = true;
                                }
                            },
                            .Locked => {
                                fulfilled_value.protect();
                                ctx.flags.response_protected = true;
                            },
                            else => {},
                        }
                        ctx.render(response);
                        return;
                    },
                    .rejected => |err| {
                        ctx.handleReject(err);
                        return;
                    },
                }
            }
        }

        pub fn handleResolveStream(req: *RequestContext) void {
            streamLog("handleResolveStream", .{});

            var wrote_anything = false;
            if (req.sink) |wrapper| {
                req.flags.aborted = req.flags.aborted or wrapper.sink.aborted;
                wrote_anything = wrapper.sink.wrote > 0;

                wrapper.sink.finalize();
                wrapper.detach();
                req.sink = null;
                wrapper.sink.destroy();
            }

            if (req.response_ptr) |resp| {
                assert(req.server != null);

                if (resp.body.value == .Locked) {
                    if (resp.body.value.Locked.readable.get()) |stream| {
                        stream.done(req.server.?.globalThis);
                    }
                    resp.body.value.Locked.readable.deinit();
                    resp.body.value = .{ .Used = {} };
                }
            }

            if (req.isAbortedOrEnded()) {
                return;
            }

            streamLog("onResolve({any})", .{wrote_anything});
            if (!req.flags.has_written_status) {
                req.renderMetadata();
            }
            req.endStream(req.shouldCloseConnection());
        }

        pub fn onResolveStream(_: *JSC.JSGlobalObject, callframe: *JSC.CallFrame) bun.JSError!JSC.JSValue {
            streamLog("onResolveStream", .{});
            var args = callframe.arguments_old(2);
            var req: *@This() = args.ptr[args.len - 1].asPromisePtr(@This());
            defer req.deref();
            req.handleResolveStream();
            return JSValue.jsUndefined();
        }
        pub fn onRejectStream(globalThis: *JSC.JSGlobalObject, callframe: *JSC.CallFrame) bun.JSError!JSC.JSValue {
            streamLog("onRejectStream", .{});
            const args = callframe.arguments_old(2);
            var req = args.ptr[args.len - 1].asPromisePtr(@This());
            const err = args.ptr[0];
            defer req.deref();

            req.handleRejectStream(globalThis, err);
            return JSValue.jsUndefined();
        }

        pub fn handleRejectStream(req: *@This(), globalThis: *JSC.JSGlobalObject, err: JSValue) void {
            streamLog("handleRejectStream", .{});

            if (req.sink) |wrapper| {
                wrapper.sink.pending_flush = null;
                wrapper.sink.done = true;
                req.flags.aborted = req.flags.aborted or wrapper.sink.aborted;
                wrapper.sink.finalize();
                wrapper.detach();
                req.sink = null;
                wrapper.sink.destroy();
            }

            if (req.response_ptr) |resp| {
                if (resp.body.value == .Locked) {
                    if (resp.body.value.Locked.readable.get()) |stream| {
                        stream.done(globalThis);
                    }
                    resp.body.value.Locked.readable.deinit();
                    resp.body.value = .{ .Used = {} };
                }
            }

            // aborted so call finalizeForAbort
            if (req.isAbortedOrEnded()) {
                return;
            }

            streamLog("onReject()", .{});

            if (!req.flags.has_written_status) {
                req.renderMetadata();
            }

            if (comptime debug_mode) {
                if (req.server) |server| {
                    if (!err.isEmptyOrUndefinedOrNull()) {
                        var exception_list: std.ArrayList(Api.JsException) = std.ArrayList(Api.JsException).init(req.allocator);
                        defer exception_list.deinit();
                        server.vm.runErrorHandler(err, &exception_list);
                    }
                }
            }
            req.endStream(true);
        }

        pub fn doRenderWithBody(this: *RequestContext, value: *JSC.WebCore.Body.Value) void {
            this.drainMicrotasks();

            // If a ReadableStream can trivially be converted to a Blob, do so.
            // If it's a WTFStringImpl and it cannot be used as a UTF-8 string, convert it to a Blob.
            value.toBlobIfPossible();
            const globalThis = this.server.?.globalThis;
            switch (value.*) {
                .Error => |*err_ref| {
                    _ = value.use();
                    if (this.isAbortedOrEnded()) {
                        return;
                    }
                    this.runErrorHandler(err_ref.toJS(globalThis));
                    return;
                },
                // .InlineBlob,
                .WTFStringImpl,
                .InternalBlob,
                .Blob,
                => {
                    // toBlobIfPossible checks for WTFString needing a conversion.
                    this.blob = value.useAsAnyBlobAllowNonUTF8String();
                    this.renderWithBlobFromBodyValue();
                    return;
                },
                .Locked => |*lock| {
                    if (this.isAbortedOrEnded()) {
                        return;
                    }

                    if (lock.readable.get()) |stream_| {
                        const stream: JSC.WebCore.ReadableStream = stream_;
                        // we hold the stream alive until we're done with it
                        this.readable_stream_ref = lock.readable;
                        value.* = .{ .Used = {} };

                        if (stream.isLocked(globalThis)) {
                            streamLog("was locked but it shouldn't be", .{});
                            var err = JSC.SystemError{
                                .code = bun.String.static(@tagName(JSC.Node.ErrorCode.ERR_STREAM_CANNOT_PIPE)),
                                .message = bun.String.static("Stream already used, please create a new one"),
                            };
                            stream.value.unprotect();
                            this.runErrorHandler(err.toErrorInstance(globalThis));
                            return;
                        }

                        switch (stream.ptr) {
                            .Invalid => {
                                this.readable_stream_ref.deinit();
                            },
                            // toBlobIfPossible will typically convert .Blob streams, or .File streams into a Blob object, but cannot always.
                            .Blob,
                            .File,
                            // These are the common scenario:
                            .JavaScript,
                            .Direct,
                            => {
                                if (this.resp) |resp| {
                                    var pair = StreamPair{ .stream = stream, .this = this };
                                    resp.runCorkedWithType(*StreamPair, doRenderStream, &pair);
                                }
                                return;
                            },

                            .Bytes => |byte_stream| {
                                assert(byte_stream.pipe.ctx == null);
                                assert(this.byte_stream == null);
                                if (this.resp == null) {
                                    // we don't have a response, so we can discard the stream
                                    stream.done(globalThis);
                                    this.readable_stream_ref.deinit();
                                    return;
                                }
                                const resp = this.resp.?;
                                // If we've received the complete body by the time this function is called
                                // we can avoid streaming it and just send it all at once.
                                if (byte_stream.has_received_last_chunk) {
                                    this.blob = .fromArrayList(byte_stream.drain().listManaged(bun.default_allocator));
                                    this.readable_stream_ref.deinit();
                                    this.doRenderBlob();
                                    return;
                                }
                                this.ref();
                                byte_stream.pipe = JSC.WebCore.Pipe.New(@This(), onPipe).init(this);
                                this.readable_stream_ref = JSC.WebCore.ReadableStream.Strong.init(stream, globalThis);

                                this.byte_stream = byte_stream;
                                this.response_buf_owned = byte_stream.drain().list();

                                // we don't set size here because even if we have a hint
                                // uWebSockets won't let us partially write streaming content
                                this.blob.detach();

                                // if we've received metadata and part of the body, send everything we can and drain
                                if (this.response_buf_owned.items.len > 0) {
                                    resp.runCorkedWithType(*RequestContext, drainResponseBufferAndMetadata, this);
                                } else {
                                    // if we only have metadata to send, send it now
                                    resp.runCorkedWithType(*RequestContext, renderMetadata, this);
                                }
                                return;
                            },
                        }
                    }

                    if (lock.onReceiveValue != null or lock.task != null) {
                        // someone else is waiting for the stream or waiting for `onStartStreaming`
                        const readable = value.toReadableStream(globalThis);
                        readable.ensureStillAlive();
                        this.doRenderWithBody(value);
                        return;
                    }

                    // when there's no stream, we need to
                    lock.onReceiveValue = doRenderWithBodyLocked;
                    lock.task = this;

                    return;
                },
                else => {},
            }

            this.doRenderBlob();
        }

        pub fn onPipe(this: *RequestContext, stream: JSC.WebCore.StreamResult, allocator: std.mem.Allocator) void {
            const stream_needs_deinit = stream == .owned or stream == .owned_and_done;
            const is_done = stream.isDone();
            defer {
                if (is_done) this.deref();
                if (stream_needs_deinit) {
                    if (is_done) {
                        stream.owned_and_done.listManaged(allocator).deinit();
                    } else {
                        stream.owned.listManaged(allocator).deinit();
                    }
                }
            }

            if (this.isAbortedOrEnded()) {
                return;
            }
            const resp = this.resp.?;

            const chunk = stream.slice();
            // on failure, it will continue to allocate
            // we can't do buffering ourselves here or it won't work
            // uSockets will append and manage the buffer
            // so any write will buffer if the write fails
            if (resp.write(chunk) == .want_more) {
                if (is_done) {
                    this.endStream(this.shouldCloseConnection());
                }
            } else {
                // when it's the last one, we just want to know if it's done
                if (is_done) {
                    this.flags.has_marked_pending = true;
                    resp.onWritable(*RequestContext, onWritableResponseBuffer, this);
                }
            }
        }

        pub fn doRenderBlob(this: *RequestContext) void {
            // We are not corked
            // The body is small
            // Faster to do the memcpy than to do the two network calls
            // We are not streaming
            // This is an important performance optimization
            if (this.flags.has_abort_handler and this.blob.fastSize() < 16384 - 1024) {
                if (this.resp) |resp| {
                    resp.runCorkedWithType(*RequestContext, doRenderBlobCorked, this);
                }
            } else {
                this.doRenderBlobCorked();
            }
        }

        pub fn doRenderBlobCorked(this: *RequestContext) void {
            this.renderMetadata();
            this.renderBytes();
        }

        pub fn doRender(this: *RequestContext) void {
            ctxLog("doRender", .{});

            if (this.isAbortedOrEnded()) {
                return;
            }
            var response = this.response_ptr.?;
            this.doRenderWithBody(&response.body.value);
        }

        pub fn renderProductionError(this: *RequestContext, status: u16) void {
            if (this.resp) |resp| {
                switch (status) {
                    404 => {
                        if (!this.flags.has_written_status) {
                            resp.writeStatus("404 Not Found");
                            this.flags.has_written_status = true;
                        }
                        this.endWithoutBody(this.shouldCloseConnection());
                    },
                    else => {
                        if (!this.flags.has_written_status) {
                            resp.writeStatus("500 Internal Server Error");
                            resp.writeHeader("content-type", "text/plain");
                            this.flags.has_written_status = true;
                        }

                        this.end("Something went wrong!", this.shouldCloseConnection());
                    },
                }
            }
        }

        pub fn runErrorHandler(
            this: *RequestContext,
            value: JSC.JSValue,
        ) void {
            runErrorHandlerWithStatusCode(this, value, 500);
        }

        const PathnameFormatter = struct {
            ctx: *RequestContext,

            pub fn format(formatter: @This(), comptime fmt: []const u8, opts: std.fmt.FormatOptions, writer: anytype) !void {
                var this = formatter.ctx;

                if (!this.pathname.isEmpty()) {
                    try this.pathname.format(fmt, opts, writer);
                    return;
                }

                if (!this.flags.has_abort_handler) {
                    if (this.req) |req| {
                        try writer.writeAll(req.url());
                        return;
                    }
                }

                try writer.writeAll("/");
            }
        };

        fn ensurePathname(this: *RequestContext) PathnameFormatter {
            return .{ .ctx = this };
        }

        pub inline fn shouldCloseConnection(this: *const RequestContext) bool {
            if (this.resp) |resp| {
                return resp.shouldCloseConnection();
            }
            return false;
        }

        fn finishRunningErrorHandler(this: *RequestContext, value: JSC.JSValue, status: u16) void {
            if (this.server == null) return this.renderProductionError(status);
            var vm: *JSC.VirtualMachine = this.server.?.vm;
            const globalThis = this.server.?.globalThis;
            if (comptime debug_mode) {
                var exception_list: std.ArrayList(Api.JsException) = std.ArrayList(Api.JsException).init(this.allocator);
                defer exception_list.deinit();
                const prev_exception_list = vm.onUnhandledRejectionExceptionList;
                vm.onUnhandledRejectionExceptionList = &exception_list;
                vm.onUnhandledRejection(vm, globalThis, value);
                vm.onUnhandledRejectionExceptionList = prev_exception_list;

                this.renderDefaultError(
                    vm.log,
                    error.ExceptionOcurred,
                    exception_list.toOwnedSlice() catch @panic("TODO"),
                    "<r><red>{s}<r> - <b>{}<r> failed",
                    .{ @as(string, @tagName(this.method)), this.ensurePathname() },
                );
            } else {
                if (status != 404) {
                    vm.onUnhandledRejection(vm, globalThis, value);
                }
                this.renderProductionError(status);
            }

            vm.log.reset();
        }

        pub fn runErrorHandlerWithStatusCodeDontCheckResponded(
            this: *RequestContext,
            value: JSC.JSValue,
            status: u16,
        ) void {
            JSC.markBinding(@src());
            if (this.server) |server| {
                if (server.config.onError != .zero and !this.flags.has_called_error_handler) {
                    this.flags.has_called_error_handler = true;
                    const result = server.config.onError.call(
                        server.globalThis,
                        server.thisObject,
                        &.{value},
                    ) catch |err| server.globalThis.takeException(err);
                    defer result.ensureStillAlive();
                    if (!result.isEmptyOrUndefinedOrNull()) {
                        if (result.toError()) |err| {
                            this.finishRunningErrorHandler(err, status);
                            return;
                        } else if (result.asAnyPromise()) |promise| {
                            this.processOnErrorPromise(result, promise, value, status);
                            return;
                        } else if (result.as(Response)) |response| {
                            this.render(response);
                            return;
                        }
                    }
                }
            }

            this.finishRunningErrorHandler(value, status);
        }

        fn processOnErrorPromise(
            ctx: *RequestContext,
            promise_js: JSC.JSValue,
            promise: JSC.AnyPromise,
            value: JSC.JSValue,
            status: u16,
        ) void {
            assert(ctx.server != null);
            var vm = ctx.server.?.vm;

            switch (promise.unwrap(vm.global.vm(), .mark_handled)) {
                .pending => {
                    ctx.flags.is_error_promise_pending = true;
                    ctx.ref();
                    promise_js.then(
                        ctx.server.?.globalThis,
                        ctx,
                        RequestContext.onResolve,
                        RequestContext.onReject,
                    );
                },
                .fulfilled => |fulfilled_value| {
                    // if you return a Response object or a Promise<Response>
                    // but you upgraded the connection to a WebSocket
                    // just ignore the Response object. It doesn't do anything.
                    // it's better to do that than to throw an error
                    if (ctx.didUpgradeWebSocket()) {
                        return;
                    }

                    var response = fulfilled_value.as(JSC.WebCore.Response) orelse {
                        ctx.finishRunningErrorHandler(value, status);
                        return;
                    };

                    ctx.response_jsvalue = fulfilled_value;
                    ctx.response_jsvalue.ensureStillAlive();
                    ctx.flags.response_protected = false;
                    ctx.response_ptr = response;

                    response.body.value.toBlobIfPossible();
                    switch (response.body.value) {
                        .Blob => |*blob| {
                            if (blob.needsToReadFile()) {
                                fulfilled_value.protect();
                                ctx.flags.response_protected = true;
                            }
                        },
                        .Locked => {
                            fulfilled_value.protect();
                            ctx.flags.response_protected = true;
                        },
                        else => {},
                    }
                    ctx.render(response);
                    return;
                },
                .rejected => |err| {
                    ctx.finishRunningErrorHandler(err, status);
                    return;
                },
            }
        }

        pub fn runErrorHandlerWithStatusCode(
            this: *RequestContext,
            value: JSC.JSValue,
            status: u16,
        ) void {
            JSC.markBinding(@src());
            if (this.resp == null or this.resp.?.hasResponded()) return;

            runErrorHandlerWithStatusCodeDontCheckResponded(this, value, status);
        }

        pub fn renderMetadata(this: *RequestContext) void {
            if (this.resp == null) return;
            const resp = this.resp.?;

            var response: *JSC.WebCore.Response = this.response_ptr.?;
            var status = response.statusCode();
            var needs_content_range = this.flags.needs_content_range and this.sendfile.remain < this.blob.size();

            const size = if (needs_content_range)
                this.sendfile.remain
            else
                this.blob.size();

            status = if (status == 200 and size == 0 and !this.blob.isDetached())
                204
            else
                status;

            const content_type, const needs_content_type, const content_type_needs_free = getContentType(
                response.init.headers,
                &this.blob,
                this.allocator,
            );
            defer if (content_type_needs_free) content_type.deinit(this.allocator);
            var has_content_disposition = false;
            var has_content_range = false;
            if (response.init.headers) |headers_| {
                has_content_disposition = headers_.fastHas(.ContentDisposition);
                has_content_range = headers_.fastHas(.ContentRange);
                needs_content_range = needs_content_range and has_content_range;
                if (needs_content_range) {
                    status = 206;
                }

                this.doWriteStatus(status);
                this.doWriteHeaders(headers_);
                response.init.headers = null;
                headers_.deref();
            } else if (needs_content_range) {
                status = 206;
                this.doWriteStatus(status);
            } else {
                this.doWriteStatus(status);
            }

            if (needs_content_type and
                // do not insert the content type if it is the fallback value
                // we may not know the content-type when streaming
                (!this.blob.isDetached() or content_type.value.ptr != MimeType.other.value.ptr))
            {
                resp.writeHeader("content-type", content_type.value);
            }

            // automatically include the filename when:
            // 1. Bun.file("foo")
            // 2. The content-disposition header is not present
            if (!has_content_disposition and content_type.category.autosetFilename()) {
                if (this.blob.getFileName()) |filename| {
                    const basename = std.fs.path.basename(filename);
                    if (basename.len > 0) {
                        var filename_buf: [1024]u8 = undefined;

                        resp.writeHeader(
                            "content-disposition",
                            std.fmt.bufPrint(&filename_buf, "filename=\"{s}\"", .{basename[0..@min(basename.len, 1024 - 32)]}) catch "",
                        );
                    }
                }
            }

            if (this.flags.needs_content_length) {
                resp.writeHeaderInt("content-length", size);
                this.flags.needs_content_length = false;
            }

            if (needs_content_range and !has_content_range) {
                var content_range_buf: [1024]u8 = undefined;

                resp.writeHeader(
                    "content-range",
                    std.fmt.bufPrint(
                        &content_range_buf,
                        // we omit the full size of the Blob because it could
                        // change between requests and this potentially leaks
                        // PII undesirably
                        "bytes {d}-{d}/*",
                        .{ this.sendfile.offset, this.sendfile.offset + (this.sendfile.remain -| 1) },
                    ) catch "bytes */*",
                );
                this.flags.needs_content_range = false;
            }
        }

        fn doWriteStatus(this: *RequestContext, status: u16) void {
            assert(!this.flags.has_written_status);
            this.flags.has_written_status = true;

            writeStatus(ssl_enabled, this.resp, status);
        }

        fn doWriteHeaders(this: *RequestContext, headers: *JSC.FetchHeaders) void {
            writeHeaders(headers, ssl_enabled, this.resp);
        }

        pub fn renderBytes(this: *RequestContext) void {
            // copy it to stack memory to prevent aliasing issues in release builds
            const blob = this.blob;
            const bytes = blob.slice();
            if (this.resp) |resp| {
                if (!resp.tryEnd(
                    bytes,
                    bytes.len,
                    this.shouldCloseConnection(),
                )) {
                    this.flags.has_marked_pending = true;
                    resp.onWritable(*RequestContext, onWritableBytes, this);
                    return;
                }
            }
            this.detachResponse();
            this.endRequestStreamingAndDrain();
            this.deref();
        }

        pub fn render(this: *RequestContext, response: *JSC.WebCore.Response) void {
            ctxLog("render", .{});
            this.response_ptr = response;

            this.doRender();
        }

        pub fn onBufferedBodyChunk(this: *RequestContext, resp: *App.Response, chunk: []const u8, last: bool) void {
            ctxLog("onBufferedBodyChunk {} {}", .{ chunk.len, last });

            assert(this.resp == resp);

            this.flags.is_waiting_for_request_body = last == false;
            if (this.isAbortedOrEnded() or this.flags.has_marked_complete) return;
            if (!last and chunk.len == 0) {
                // Sometimes, we get back an empty chunk
                // We have to ignore those chunks unless it's the last one
                return;
            }
            const vm = this.server.?.vm;
            const globalThis = this.server.?.globalThis;

            // After the user does request.body,
            // if they then do .text(), .arrayBuffer(), etc
            // we can no longer hold the strong reference from the body value ref.
            if (this.request_body_readable_stream_ref.get()) |readable| {
                assert(this.request_body_buf.items.len == 0);
                vm.eventLoop().enter();
                defer vm.eventLoop().exit();

                if (!last) {
                    readable.ptr.Bytes.onData(
                        .{
                            .temporary = bun.ByteList.initConst(chunk),
                        },
                        bun.default_allocator,
                    );
                } else {
                    var strong = this.request_body_readable_stream_ref;
                    this.request_body_readable_stream_ref = .{};
                    defer strong.deinit();
                    if (this.request_body) |request_body| {
                        _ = request_body.unref();
                        this.request_body = null;
                    }

                    readable.value.ensureStillAlive();
                    readable.ptr.Bytes.onData(
                        .{
                            .temporary_and_done = bun.ByteList.initConst(chunk),
                        },
                        bun.default_allocator,
                    );
                }

                return;
            }

            // This is the start of a task, so it's a good time to drain
            if (this.request_body != null) {
                var body = this.request_body.?;

                if (last) {
                    var bytes = &this.request_body_buf;

                    var old = body.value;

                    const total = bytes.items.len + chunk.len;
                    getter: {
                        // if (total <= JSC.WebCore.InlineBlob.available_bytes) {
                        //     if (total == 0) {
                        //         body.value = .{ .Empty = {} };
                        //         break :getter;
                        //     }

                        //     body.value = .{ .InlineBlob = JSC.WebCore.InlineBlob.concat(bytes.items, chunk) };
                        //     this.request_body_buf.clearAndFree(this.allocator);
                        // } else {
                        bytes.ensureTotalCapacityPrecise(this.allocator, total) catch |err| {
                            this.request_body_buf.clearAndFree(this.allocator);
                            body.value.toError(err, globalThis);
                            break :getter;
                        };

                        const prev_len = bytes.items.len;
                        bytes.items.len = total;
                        var slice = bytes.items[prev_len..];
                        @memcpy(slice[0..chunk.len], chunk);
                        body.value = .{
                            .InternalBlob = .{
                                .bytes = bytes.toManaged(this.allocator),
                            },
                        };
                        // }
                    }
                    this.request_body_buf = .{};

                    if (old == .Locked) {
                        var loop = vm.eventLoop();
                        loop.enter();
                        defer loop.exit();

                        old.resolve(&body.value, globalThis, null);
                    }
                    return;
                }

                if (this.request_body_buf.capacity == 0) {
                    this.request_body_buf.ensureTotalCapacityPrecise(this.allocator, @min(this.request_body_content_len, max_request_body_preallocate_length)) catch @panic("Out of memory while allocating request body buffer");
                }
                this.request_body_buf.appendSlice(this.allocator, chunk) catch @panic("Out of memory while allocating request body");
            }
        }

        pub fn onStartStreamingRequestBody(this: *RequestContext) JSC.WebCore.DrainResult {
            ctxLog("onStartStreamingRequestBody", .{});
            if (this.isAbortedOrEnded()) {
                return JSC.WebCore.DrainResult{
                    .aborted = {},
                };
            }

            // This means we have received part of the body but not the whole thing
            if (this.request_body_buf.items.len > 0) {
                var emptied = this.request_body_buf;
                this.request_body_buf = .{};
                return .{
                    .owned = .{
                        .list = emptied.toManaged(this.allocator),
                        .size_hint = if (emptied.capacity < max_request_body_preallocate_length)
                            emptied.capacity
                        else
                            0,
                    },
                };
            }

            return .{
                .estimated_size = this.request_body_content_len,
            };
        }
        const max_request_body_preallocate_length = 1024 * 256;
        pub fn onStartBuffering(this: *RequestContext) void {
            if (this.server) |server| {
                ctxLog("onStartBuffering", .{});
                // TODO: check if is someone calling onStartBuffering other than onStartBufferingCallback
                // if is not, this should be removed and only keep protect + setAbortHandler
                if (this.flags.is_transfer_encoding == false and this.request_body_content_len == 0) {
                    // no content-length or 0 content-length
                    // no transfer-encoding
                    if (this.request_body != null) {
                        var body = this.request_body.?;
                        var old = body.value;
                        old.Locked.onReceiveValue = null;
                        var new_body: WebCore.Body.Value = .{ .Null = {} };
                        old.resolve(&new_body, server.globalThis, null);
                        body.value = new_body;
                    }
                }
            }
        }

        pub fn onRequestBodyReadableStreamAvailable(ptr: *anyopaque, globalThis: *JSC.JSGlobalObject, readable: JSC.WebCore.ReadableStream) void {
            var this = bun.cast(*RequestContext, ptr);
            bun.debugAssert(this.request_body_readable_stream_ref.held.ref == null);
            this.request_body_readable_stream_ref = JSC.WebCore.ReadableStream.Strong.init(readable, globalThis);
        }

        pub fn onStartBufferingCallback(this: *anyopaque) void {
            onStartBuffering(bun.cast(*RequestContext, this));
        }

        pub fn onStartStreamingRequestBodyCallback(this: *anyopaque) JSC.WebCore.DrainResult {
            return onStartStreamingRequestBody(bun.cast(*RequestContext, this));
        }

        pub fn getRemoteSocketInfo(this: *RequestContext) ?uws.SocketAddress {
            return (this.resp orelse return null).getRemoteSocketInfo();
        }

        pub fn setTimeout(this: *RequestContext, seconds: c_uint) bool {
            if (this.resp) |resp| {
                resp.timeout(@min(seconds, 255));
                if (seconds > 0) {

                    // we only set the timeout callback if we wanna the timeout event to be triggered
                    // the connection will be closed so the abort handler will be called after the timeout
                    if (this.request_weakref.get()) |req| {
                        if (req.internal_event_callback.hasCallback()) {
                            this.setTimeoutHandler();
                        }
                    }
                } else {
                    // if the timeout is 0, we don't need to trigger the timeout event
                    resp.clearTimeout();
                }
                return true;
            }
            return false;
        }

        pub const Export = shim.exportFunctions(.{
            .onResolve = onResolve,
            .onReject = onReject,
            .onResolveStream = onResolveStream,
            .onRejectStream = onRejectStream,
        });

        comptime {
            const jsonResolve = JSC.toJSHostFunction(onResolve);
            @export(&jsonResolve, .{ .name = Export[0].symbol_name });
            const jsonReject = JSC.toJSHostFunction(onReject);
            @export(&jsonReject, .{ .name = Export[1].symbol_name });
            const jsonResolveStream = JSC.toJSHostFunction(onResolveStream);
            @export(&jsonResolveStream, .{ .name = Export[2].symbol_name });
            const jsonRejectStream = JSC.toJSHostFunction(onRejectStream);
            @export(&jsonRejectStream, .{ .name = Export[3].symbol_name });
        }
    };
}

pub const WebSocketServer = struct {
    globalObject: *JSC.JSGlobalObject = undefined,
    handler: WebSocketServer.Handler = .{},

    maxPayloadLength: u32 = 1024 * 1024 * 16, // 16MB
    maxLifetime: u16 = 0,
    idleTimeout: u16 = 120, // 2 minutes
    compression: i32 = 0,
    backpressureLimit: u32 = 1024 * 1024 * 16, // 16MB
    sendPingsAutomatically: bool = true,
    resetIdleTimeoutOnSend: bool = true,
    closeOnBackpressureLimit: bool = false,

    pub const Handler = struct {
        onOpen: JSC.JSValue = .zero,
        onMessage: JSC.JSValue = .zero,
        onClose: JSC.JSValue = .zero,
        onDrain: JSC.JSValue = .zero,
        onError: JSC.JSValue = .zero,
        onPing: JSC.JSValue = .zero,
        onPong: JSC.JSValue = .zero,

        app: ?*anyopaque = null,

        // Always set manually.
        vm: *JSC.VirtualMachine = undefined,
        globalObject: *JSC.JSGlobalObject = undefined,
        active_connections: usize = 0,

        /// used by publish()
        flags: packed struct(u2) {
            ssl: bool = false,
            publish_to_self: bool = false,
        } = .{},

        pub fn runErrorCallback(this: *const Handler, vm: *JSC.VirtualMachine, globalObject: *JSC.JSGlobalObject, error_value: JSC.JSValue) void {
            const onError = this.onError;
            if (!onError.isEmptyOrUndefinedOrNull()) {
                _ = onError.call(globalObject, .undefined, &.{error_value}) catch |err|
                    this.globalObject.reportActiveExceptionAsUnhandled(err);
                return;
            }

            _ = vm.uncaughtException(globalObject, error_value, false);
        }

        pub fn fromJS(globalObject: *JSC.JSGlobalObject, object: JSC.JSValue) bun.JSError!Handler {
            const vm = globalObject.vm();
            var handler = Handler{ .globalObject = globalObject, .vm = VirtualMachine.get() };

            var valid = false;

            if (try object.getTruthyComptime(globalObject, "message")) |message_| {
                if (!message_.isCallable(vm)) {
                    return globalObject.throwInvalidArguments("websocket expects a function for the message option", .{});
                }
                const message = message_.withAsyncContextIfNeeded(globalObject);
                handler.onMessage = message;
                message.ensureStillAlive();
                valid = true;
            }

            if (try object.getTruthy(globalObject, "open")) |open_| {
                if (!open_.isCallable(vm)) {
                    return globalObject.throwInvalidArguments("websocket expects a function for the open option", .{});
                }
                const open = open_.withAsyncContextIfNeeded(globalObject);
                handler.onOpen = open;
                open.ensureStillAlive();
                valid = true;
            }

            if (try object.getTruthy(globalObject, "close")) |close_| {
                if (!close_.isCallable(vm)) {
                    return globalObject.throwInvalidArguments("websocket expects a function for the close option", .{});
                }
                const close = close_.withAsyncContextIfNeeded(globalObject);
                handler.onClose = close;
                close.ensureStillAlive();
                valid = true;
            }

            if (try object.getTruthy(globalObject, "drain")) |drain_| {
                if (!drain_.isCallable(vm)) {
                    return globalObject.throwInvalidArguments("websocket expects a function for the drain option", .{});
                }
                const drain = drain_.withAsyncContextIfNeeded(globalObject);
                handler.onDrain = drain;
                drain.ensureStillAlive();
                valid = true;
            }

            if (try object.getTruthy(globalObject, "onError")) |onError_| {
                if (!onError_.isCallable(vm)) {
                    return globalObject.throwInvalidArguments("websocket expects a function for the onError option", .{});
                }
                const onError = onError_.withAsyncContextIfNeeded(globalObject);
                handler.onError = onError;
                onError.ensureStillAlive();
            }

            if (try object.getTruthy(globalObject, "ping")) |cb| {
                if (!cb.isCallable(vm)) {
                    return globalObject.throwInvalidArguments("websocket expects a function for the ping option", .{});
                }
                handler.onPing = cb;
                cb.ensureStillAlive();
                valid = true;
            }

            if (try object.getTruthy(globalObject, "pong")) |cb| {
                if (!cb.isCallable(vm)) {
                    return globalObject.throwInvalidArguments("websocket expects a function for the pong option", .{});
                }
                handler.onPong = cb;
                cb.ensureStillAlive();
                valid = true;
            }

            if (valid)
                return handler;

            return globalObject.throwInvalidArguments("WebSocketServer expects a message handler", .{});
        }

        pub fn protect(this: Handler) void {
            this.onOpen.protect();
            this.onMessage.protect();
            this.onClose.protect();
            this.onDrain.protect();
            this.onError.protect();
            this.onPing.protect();
            this.onPong.protect();
        }

        pub fn unprotect(this: Handler) void {
            if (this.vm.isShuttingDown()) {
                return;
            }

            this.onOpen.unprotect();
            this.onMessage.unprotect();
            this.onClose.unprotect();
            this.onDrain.unprotect();
            this.onError.unprotect();
            this.onPing.unprotect();
            this.onPong.unprotect();
        }
    };

    pub fn toBehavior(this: WebSocketServer) uws.WebSocketBehavior {
        return .{
            .maxPayloadLength = this.maxPayloadLength,
            .idleTimeout = this.idleTimeout,
            .compression = this.compression,
            .maxBackpressure = this.backpressureLimit,
            .sendPingsAutomatically = this.sendPingsAutomatically,
            .maxLifetime = this.maxLifetime,
            .resetIdleTimeoutOnSend = this.resetIdleTimeoutOnSend,
            .closeOnBackpressureLimit = this.closeOnBackpressureLimit,
        };
    }

    pub fn protect(this: WebSocketServer) void {
        this.handler.protect();
    }
    pub fn unprotect(this: WebSocketServer) void {
        this.handler.unprotect();
    }

    const CompressTable = bun.ComptimeStringMap(i32, .{
        .{ "disable", 0 },
        .{ "shared", uws.SHARED_COMPRESSOR },
        .{ "dedicated", uws.DEDICATED_COMPRESSOR },
        .{ "3KB", uws.DEDICATED_COMPRESSOR_3KB },
        .{ "4KB", uws.DEDICATED_COMPRESSOR_4KB },
        .{ "8KB", uws.DEDICATED_COMPRESSOR_8KB },
        .{ "16KB", uws.DEDICATED_COMPRESSOR_16KB },
        .{ "32KB", uws.DEDICATED_COMPRESSOR_32KB },
        .{ "64KB", uws.DEDICATED_COMPRESSOR_64KB },
        .{ "128KB", uws.DEDICATED_COMPRESSOR_128KB },
        .{ "256KB", uws.DEDICATED_COMPRESSOR_256KB },
    });

    const DecompressTable = bun.ComptimeStringMap(i32, .{
        .{ "disable", 0 },
        .{ "shared", uws.SHARED_DECOMPRESSOR },
        .{ "dedicated", uws.DEDICATED_DECOMPRESSOR },
        .{ "3KB", uws.DEDICATED_COMPRESSOR_3KB },
        .{ "4KB", uws.DEDICATED_COMPRESSOR_4KB },
        .{ "8KB", uws.DEDICATED_COMPRESSOR_8KB },
        .{ "16KB", uws.DEDICATED_COMPRESSOR_16KB },
        .{ "32KB", uws.DEDICATED_COMPRESSOR_32KB },
        .{ "64KB", uws.DEDICATED_COMPRESSOR_64KB },
        .{ "128KB", uws.DEDICATED_COMPRESSOR_128KB },
        .{ "256KB", uws.DEDICATED_COMPRESSOR_256KB },
    });

    pub fn onCreate(globalObject: *JSC.JSGlobalObject, object: JSValue) bun.JSError!WebSocketServer {
        var server = WebSocketServer{};
        server.handler = try Handler.fromJS(globalObject, object);

        if (try object.get(globalObject, "perMessageDeflate")) |per_message_deflate| {
            getter: {
                if (per_message_deflate.isUndefined()) {
                    break :getter;
                }

                if (per_message_deflate.isBoolean() or per_message_deflate.isNull()) {
                    if (per_message_deflate.toBoolean()) {
                        server.compression = uws.SHARED_COMPRESSOR | uws.SHARED_DECOMPRESSOR;
                    } else {
                        server.compression = 0;
                    }
                    break :getter;
                }

                if (try per_message_deflate.getTruthy(globalObject, "compress")) |compression| {
                    if (compression.isBoolean()) {
                        server.compression |= if (compression.toBoolean()) uws.SHARED_COMPRESSOR else 0;
                    } else if (compression.isString()) {
                        server.compression |= CompressTable.getWithEql(try compression.getZigString(globalObject), ZigString.eqlComptime) orelse {
                            return globalObject.throwInvalidArguments("WebSocketServer expects a valid compress option, either disable \"shared\" \"dedicated\" \"3KB\" \"4KB\" \"8KB\" \"16KB\" \"32KB\" \"64KB\" \"128KB\" or \"256KB\"", .{});
                        };
                    } else {
                        return globalObject.throwInvalidArguments("websocket expects a valid compress option, either disable \"shared\" \"dedicated\" \"3KB\" \"4KB\" \"8KB\" \"16KB\" \"32KB\" \"64KB\" \"128KB\" or \"256KB\"", .{});
                    }
                }

                if (try per_message_deflate.getTruthy(globalObject, "decompress")) |compression| {
                    if (compression.isBoolean()) {
                        server.compression |= if (compression.toBoolean()) uws.SHARED_DECOMPRESSOR else 0;
                    } else if (compression.isString()) {
                        server.compression |= DecompressTable.getWithEql(try compression.getZigString(globalObject), ZigString.eqlComptime) orelse {
                            return globalObject.throwInvalidArguments("websocket expects a valid decompress option, either \"disable\" \"shared\" \"dedicated\" \"3KB\" \"4KB\" \"8KB\" \"16KB\" \"32KB\" \"64KB\" \"128KB\" or \"256KB\"", .{});
                        };
                    } else {
                        return globalObject.throwInvalidArguments("websocket expects a valid decompress option, either \"disable\" \"shared\" \"dedicated\" \"3KB\" \"4KB\" \"8KB\" \"16KB\" \"32KB\" \"64KB\" \"128KB\" or \"256KB\"", .{});
                    }
                }
            }
        }

        if (try object.get(globalObject, "maxPayloadLength")) |value| {
            if (!value.isUndefinedOrNull()) {
                if (!value.isAnyInt()) {
                    return globalObject.throwInvalidArguments("websocket expects maxPayloadLength to be an integer", .{});
                }
                server.maxPayloadLength = @truncate(@max(value.toInt64(), 0));
            }
        }

        if (try object.get(globalObject, "idleTimeout")) |value| {
            if (!value.isUndefinedOrNull()) {
                if (!value.isAnyInt()) {
                    return globalObject.throwInvalidArguments("websocket expects idleTimeout to be an integer", .{});
                }

                var idleTimeout: u16 = @truncate(@max(value.toInt64(), 0));
                if (idleTimeout > 960) {
                    return globalObject.throwInvalidArguments("websocket expects idleTimeout to be 960 or less", .{});
                } else if (idleTimeout > 0) {
                    // uws does not allow idleTimeout to be between (0, 8),
                    // since its timer is not that accurate, therefore round up.
                    idleTimeout = @max(idleTimeout, 8);
                }

                server.idleTimeout = idleTimeout;
            }
        }
        if (try object.get(globalObject, "backpressureLimit")) |value| {
            if (!value.isUndefinedOrNull()) {
                if (!value.isAnyInt()) {
                    return globalObject.throwInvalidArguments("websocket expects backpressureLimit to be an integer", .{});
                }

                server.backpressureLimit = @truncate(@max(value.toInt64(), 0));
            }
        }

        if (try object.get(globalObject, "closeOnBackpressureLimit")) |value| {
            if (!value.isUndefinedOrNull()) {
                if (!value.isBoolean()) {
                    return globalObject.throwInvalidArguments("websocket expects closeOnBackpressureLimit to be a boolean", .{});
                }

                server.closeOnBackpressureLimit = value.toBoolean();
            }
        }

        if (try object.get(globalObject, "sendPings")) |value| {
            if (!value.isUndefinedOrNull()) {
                if (!value.isBoolean()) {
                    return globalObject.throwInvalidArguments("websocket expects sendPings to be a boolean", .{});
                }

                server.sendPingsAutomatically = value.toBoolean();
            }
        }

        if (try object.get(globalObject, "publishToSelf")) |value| {
            if (!value.isUndefinedOrNull()) {
                if (!value.isBoolean()) {
                    return globalObject.throwInvalidArguments("websocket expects publishToSelf to be a boolean", .{});
                }

                server.handler.flags.publish_to_self = value.toBoolean();
            }
        }

        server.protect();
        return server;
    }
};

const Corker = struct {
    args: []const JSValue = &.{},
    globalObject: *JSC.JSGlobalObject,
    this_value: JSC.JSValue = .zero,
    callback: JSC.JSValue,
    result: JSValue = .zero,

    pub fn run(this: *Corker) void {
        const this_value = this.this_value;
        this.result = this.callback.call(
            this.globalObject,
            if (this_value == .zero) .undefined else this_value,
            this.args,
        ) catch |err| this.globalObject.takeException(err);
    }
};

// Let's keep this 3 pointers wide or less.
pub const ServerWebSocket = struct {
    handler: *WebSocketServer.Handler,
    this_value: JSValue = .zero,
    flags: Flags = .{},
    signal: ?*JSC.AbortSignal = null,

    // We pack the per-socket data into this struct below
    const Flags = packed struct(u64) {
        ssl: bool = false,
        closed: bool = false,
        opened: bool = false,
        binary_type: JSC.BinaryType = .Buffer,
        packed_websocket_ptr: u57 = 0,

        inline fn websocket(this: Flags) uws.AnyWebSocket {
            // Ensure those other bits are zeroed out
            const that = Flags{ .packed_websocket_ptr = this.packed_websocket_ptr };

            return if (this.ssl) .{
                .ssl = @ptrFromInt(@as(usize, that.packed_websocket_ptr)),
            } else .{
                .tcp = @ptrFromInt(@as(usize, that.packed_websocket_ptr)),
            };
        }
    };

    inline fn websocket(this: *const ServerWebSocket) uws.AnyWebSocket {
        return this.flags.websocket();
    }

    pub usingnamespace JSC.Codegen.JSServerWebSocket;
    pub usingnamespace bun.New(ServerWebSocket);

    pub fn memoryCost(this: *const ServerWebSocket) usize {
        if (this.flags.closed) {
            return @sizeOf(ServerWebSocket);
        }
        return this.websocket().memoryCost() + @sizeOf(ServerWebSocket);
    }

    const log = Output.scoped(.WebSocketServer, false);

    pub fn onOpen(this: *ServerWebSocket, ws: uws.AnyWebSocket) void {
        log("OnOpen", .{});

        this.flags.packed_websocket_ptr = @truncate(@intFromPtr(ws.raw()));
        this.flags.closed = false;
        this.flags.ssl = ws == .ssl;

        // the this value is initially set to whatever the user passed in
        const value_to_cache = this.this_value;

        var handler = this.handler;
        const vm = this.handler.vm;
        handler.active_connections +|= 1;
        const globalObject = handler.globalObject;
        const onOpenHandler = handler.onOpen;
        if (vm.isShuttingDown()) {
            log("onOpen called after script execution", .{});
            ws.close();
            return;
        }

        this.this_value = .zero;
        this.flags.opened = false;
        if (value_to_cache != .zero) {
            const current_this = this.getThisValue();
            ServerWebSocket.dataSetCached(current_this, globalObject, value_to_cache);
        }

        if (onOpenHandler.isEmptyOrUndefinedOrNull()) return;
        const this_value = this.getThisValue();
        var args = [_]JSValue{this_value};

        const loop = vm.eventLoop();
        loop.enter();
        defer loop.exit();

        var corker = Corker{
            .args = &args,
            .globalObject = globalObject,
            .callback = onOpenHandler,
        };
        ws.cork(&corker, Corker.run);
        const result = corker.result;
        this.flags.opened = true;
        if (result.toError()) |err_value| {
            log("onOpen exception", .{});

            if (!this.flags.closed) {
                this.flags.closed = true;
                // we un-gracefully close the connection if there was an exception
                // we don't want any event handlers to fire after this for anything other than error()
                // https://github.com/oven-sh/bun/issues/1480
                this.websocket().close();
                handler.active_connections -|= 1;
                this_value.unprotect();
            }

            handler.runErrorCallback(vm, globalObject, err_value);
        }
    }

    pub fn getThisValue(this: *ServerWebSocket) JSValue {
        var this_value = this.this_value;
        if (this_value == .zero) {
            this_value = this.toJS(this.handler.globalObject);
            this_value.protect();
            this.this_value = this_value;
        }
        return this_value;
    }

    pub fn onMessage(
        this: *ServerWebSocket,
        ws: uws.AnyWebSocket,
        message: []const u8,
        opcode: uws.Opcode,
    ) void {
        log("onMessage({d}): {s}", .{
            @intFromEnum(opcode),
            message,
        });
        const onMessageHandler = this.handler.onMessage;
        if (onMessageHandler.isEmptyOrUndefinedOrNull()) return;
        var globalObject = this.handler.globalObject;
        // This is the start of a task.
        const vm = this.handler.vm;
        if (vm.isShuttingDown()) {
            log("onMessage called after script execution", .{});
            ws.close();
            return;
        }

        const loop = vm.eventLoop();
        loop.enter();
        defer loop.exit();

        const arguments = [_]JSValue{
            this.getThisValue(),
            switch (opcode) {
                .text => bun.String.createUTF8ForJS(globalObject, message),
                .binary => this.binaryToJS(globalObject, message),
                else => unreachable,
            },
        };

        var corker = Corker{
            .args = &arguments,
            .globalObject = globalObject,
            .callback = onMessageHandler,
        };

        ws.cork(&corker, Corker.run);
        const result = corker.result;

        if (result.isEmptyOrUndefinedOrNull()) return;

        if (result.toError()) |err_value| {
            this.handler.runErrorCallback(vm, globalObject, err_value);
            return;
        }

        if (result.asAnyPromise()) |promise| {
            switch (promise.status(globalObject.vm())) {
                .rejected => {
                    _ = promise.result(globalObject.vm());
                    return;
                },

                else => {},
            }
        }
    }

    pub inline fn isClosed(this: *const ServerWebSocket) bool {
        return this.flags.closed;
    }

    pub fn onDrain(this: *ServerWebSocket, _: uws.AnyWebSocket) void {
        log("onDrain", .{});

        const handler = this.handler;
        const vm = handler.vm;
        if (this.isClosed() or vm.isShuttingDown())
            return;

        if (handler.onDrain != .zero) {
            const globalObject = handler.globalObject;

            var corker = Corker{
                .args = &[_]JSC.JSValue{this.getThisValue()},
                .globalObject = globalObject,
                .callback = handler.onDrain,
            };
            const loop = vm.eventLoop();
            loop.enter();
            defer loop.exit();
            this.websocket().cork(&corker, Corker.run);
            const result = corker.result;

            if (result.toError()) |err_value| {
                handler.runErrorCallback(vm, globalObject, err_value);
            }
        }
    }

    fn binaryToJS(this: *const ServerWebSocket, globalThis: *JSC.JSGlobalObject, data: []const u8) JSC.JSValue {
        return switch (this.flags.binary_type) {
            .Buffer => JSC.ArrayBuffer.createBuffer(
                globalThis,
                data,
            ),
            .Uint8Array => JSC.ArrayBuffer.create(
                globalThis,
                data,
                .Uint8Array,
            ),
            else => JSC.ArrayBuffer.create(
                globalThis,
                data,
                .ArrayBuffer,
            ),
        };
    }

    pub fn onPing(this: *ServerWebSocket, _: uws.AnyWebSocket, data: []const u8) void {
        log("onPing: {s}", .{data});

        const handler = this.handler;
        var cb = handler.onPing;
        const vm = handler.vm;
        if (cb.isEmptyOrUndefinedOrNull() or vm.isShuttingDown()) return;
        const globalThis = handler.globalObject;

        // This is the start of a task.
        const loop = vm.eventLoop();
        loop.enter();
        defer loop.exit();

        _ = cb.call(
            globalThis,
            .undefined,
            &[_]JSC.JSValue{ this.getThisValue(), this.binaryToJS(globalThis, data) },
        ) catch |e| {
            const err = globalThis.takeException(e);
            log("onPing error", .{});
            handler.runErrorCallback(vm, globalThis, err);
        };
    }

    pub fn onPong(this: *ServerWebSocket, _: uws.AnyWebSocket, data: []const u8) void {
        log("onPong: {s}", .{data});

        const handler = this.handler;
        var cb = handler.onPong;
        if (cb.isEmptyOrUndefinedOrNull()) return;

        const globalThis = handler.globalObject;
        const vm = handler.vm;

        if (vm.isShuttingDown()) return;

        // This is the start of a task.
        const loop = vm.eventLoop();
        loop.enter();
        defer loop.exit();

        _ = cb.call(
            globalThis,
            .undefined,
            &[_]JSC.JSValue{ this.getThisValue(), this.binaryToJS(globalThis, data) },
        ) catch |e| {
            const err = globalThis.takeException(e);
            log("onPong error", .{});
            handler.runErrorCallback(vm, globalThis, err);
        };
    }

    pub fn onClose(this: *ServerWebSocket, _: uws.AnyWebSocket, code: i32, message: []const u8) void {
        log("onClose", .{});
        var handler = this.handler;
        const was_closed = this.isClosed();
        this.flags.closed = true;
        defer {
            if (!was_closed) {
                handler.active_connections -|= 1;
            }
        }
        const signal = this.signal;
        this.signal = null;

        defer {
            if (signal) |sig| {
                sig.pendingActivityUnref();
                sig.unref();
            }
        }

        const vm = handler.vm;
        if (vm.isShuttingDown()) {
            return;
        }

        if (!handler.onClose.isEmptyOrUndefinedOrNull()) {
            const globalObject = handler.globalObject;
            const loop = vm.eventLoop();

            loop.enter();
            defer loop.exit();

            if (signal) |sig| {
                if (!sig.aborted()) {
                    sig.signal(handler.globalObject, .ConnectionClosed);
                }
            }

            _ = handler.onClose.call(
                globalObject,
                .undefined,
                &[_]JSC.JSValue{ this.getThisValue(), JSValue.jsNumber(code), bun.String.createUTF8ForJS(globalObject, message) },
            ) catch |e| {
                const err = globalObject.takeException(e);
                log("onClose error", .{});
                handler.runErrorCallback(vm, globalObject, err);
            };
        } else if (signal) |sig| {
            const loop = vm.eventLoop();

            loop.enter();
            defer loop.exit();

            if (!sig.aborted()) {
                sig.signal(handler.globalObject, .ConnectionClosed);
            }
        }

        this.this_value.unprotect();
    }

    pub fn behavior(comptime ServerType: type, comptime ssl: bool, opts: uws.WebSocketBehavior) uws.WebSocketBehavior {
        return uws.WebSocketBehavior.Wrap(ServerType, @This(), ssl).apply(opts);
    }

    pub fn constructor(globalObject: *JSC.JSGlobalObject, _: *JSC.CallFrame) bun.JSError!*ServerWebSocket {
        return globalObject.throw("Cannot construct ServerWebSocket", .{});
    }

    pub fn finalize(this: *ServerWebSocket) void {
        log("finalize", .{});
        this.destroy();
    }

    pub fn publish(
        this: *ServerWebSocket,
        globalThis: *JSC.JSGlobalObject,
        callframe: *JSC.CallFrame,
    ) bun.JSError!JSValue {
        const args = callframe.arguments_old(4);
        if (args.len < 1) {
            log("publish()", .{});

            return globalThis.throw("publish requires at least 1 argument", .{});
        }

        const app = this.handler.app orelse {
            log("publish() closed", .{});
            return JSValue.jsNumber(0);
        };
        const flags = this.handler.flags;
        const ssl = flags.ssl;
        const publish_to_self = flags.publish_to_self;

        const topic_value = args.ptr[0];
        const message_value = args.ptr[1];
        const compress_value = args.ptr[2];

        if (topic_value.isEmptyOrUndefinedOrNull() or !topic_value.isString()) {
            log("publish() topic invalid", .{});

            return globalThis.throw("publish requires a topic string", .{});
        }

        var topic_slice = try topic_value.toSlice(globalThis, bun.default_allocator);
        defer topic_slice.deinit();
        if (topic_slice.len == 0) {
            return globalThis.throw("publish requires a non-empty topic", .{});
        }

        if (!compress_value.isBoolean() and !compress_value.isUndefined() and compress_value != .zero) {
            return globalThis.throw("publish expects compress to be a boolean", .{});
        }

        const compress = args.len > 1 and compress_value.toBoolean();

        if (message_value.isEmptyOrUndefinedOrNull()) {
            return globalThis.throw("publish requires a non-empty message", .{});
        }

        if (message_value.asArrayBuffer(globalThis)) |array_buffer| {
            const buffer = array_buffer.slice();

            const result = if (!publish_to_self and !this.isClosed())
                this.websocket().publish(topic_slice.slice(), buffer, .binary, compress)
            else
                uws.AnyWebSocket.publishWithOptions(ssl, app, topic_slice.slice(), buffer, .binary, compress);

            return JSValue.jsNumber(
                // if 0, return 0
                // else return number of bytes sent
                if (result) @as(i32, @intCast(@as(u31, @truncate(buffer.len)))) else @as(i32, 0),
            );
        }

        {
            var js_string = message_value.toString(globalThis);
            if (globalThis.hasException()) {
                return .zero;
            }
            const view = js_string.view(globalThis);
            const slice = view.toSlice(bun.default_allocator);
            defer slice.deinit();

            defer js_string.ensureStillAlive();

            const buffer = slice.slice();

            const result = if (!publish_to_self and !this.isClosed())
                this.websocket().publish(topic_slice.slice(), buffer, .text, compress)
            else
                uws.AnyWebSocket.publishWithOptions(ssl, app, topic_slice.slice(), buffer, .text, compress);

            return JSValue.jsNumber(
                // if 0, return 0
                // else return number of bytes sent
                if (result) @as(i32, @intCast(@as(u31, @truncate(buffer.len)))) else @as(i32, 0),
            );
        }
    }

    pub fn publishText(
        this: *ServerWebSocket,
        globalThis: *JSC.JSGlobalObject,
        callframe: *JSC.CallFrame,
    ) bun.JSError!JSValue {
        const args = callframe.arguments_old(4);

        if (args.len < 1) {
            log("publish()", .{});
            return globalThis.throw("publish requires at least 1 argument", .{});
        }

        const app = this.handler.app orelse {
            log("publish() closed", .{});
            return JSValue.jsNumber(0);
        };
        const flags = this.handler.flags;
        const ssl = flags.ssl;
        const publish_to_self = flags.publish_to_self;

        const topic_value = args.ptr[0];
        const message_value = args.ptr[1];
        const compress_value = args.ptr[2];

        if (topic_value.isEmptyOrUndefinedOrNull() or !topic_value.isString()) {
            log("publish() topic invalid", .{});
            return globalThis.throw("publishText requires a topic string", .{});
        }

        var topic_slice = try topic_value.toSlice(globalThis, bun.default_allocator);
        defer topic_slice.deinit();

        if (!compress_value.isBoolean() and !compress_value.isUndefined() and compress_value != .zero) {
            return globalThis.throw("publishText expects compress to be a boolean", .{});
        }

        const compress = args.len > 1 and compress_value.toBoolean();

        if (message_value.isEmptyOrUndefinedOrNull() or !message_value.isString()) {
            return globalThis.throw("publishText requires a non-empty message", .{});
        }

        var js_string = message_value.toString(globalThis);
        if (globalThis.hasException()) {
            return .zero;
        }
        const view = js_string.view(globalThis);
        const slice = view.toSlice(bun.default_allocator);
        defer slice.deinit();

        defer js_string.ensureStillAlive();

        const buffer = slice.slice();

        const result = if (!publish_to_self and !this.isClosed())
            this.websocket().publish(topic_slice.slice(), buffer, .text, compress)
        else
            uws.AnyWebSocket.publishWithOptions(ssl, app, topic_slice.slice(), buffer, .text, compress);

        return JSValue.jsNumber(
            // if 0, return 0
            // else return number of bytes sent
            if (result) @as(i32, @intCast(@as(u31, @truncate(buffer.len)))) else @as(i32, 0),
        );
    }

    pub fn publishBinary(
        this: *ServerWebSocket,
        globalThis: *JSC.JSGlobalObject,
        callframe: *JSC.CallFrame,
    ) bun.JSError!JSValue {
        const args = callframe.arguments_old(4);

        if (args.len < 1) {
            log("publishBinary()", .{});
            return globalThis.throw("publishBinary requires at least 1 argument", .{});
        }

        const app = this.handler.app orelse {
            log("publish() closed", .{});
            return JSValue.jsNumber(0);
        };
        const flags = this.handler.flags;
        const ssl = flags.ssl;
        const publish_to_self = flags.publish_to_self;
        const topic_value = args.ptr[0];
        const message_value = args.ptr[1];
        const compress_value = args.ptr[2];

        if (topic_value.isEmptyOrUndefinedOrNull() or !topic_value.isString()) {
            log("publishBinary() topic invalid", .{});
            return globalThis.throw("publishBinary requires a topic string", .{});
        }

        var topic_slice = try topic_value.toSlice(globalThis, bun.default_allocator);
        defer topic_slice.deinit();
        if (topic_slice.len == 0) {
            return globalThis.throw("publishBinary requires a non-empty topic", .{});
        }

        if (!compress_value.isBoolean() and !compress_value.isUndefined() and compress_value != .zero) {
            return globalThis.throw("publishBinary expects compress to be a boolean", .{});
        }

        const compress = args.len > 1 and compress_value.toBoolean();

        if (message_value.isEmptyOrUndefinedOrNull()) {
            return globalThis.throw("publishBinary requires a non-empty message", .{});
        }

        const array_buffer = message_value.asArrayBuffer(globalThis) orelse {
            return globalThis.throw("publishBinary expects an ArrayBufferView", .{});
        };
        const buffer = array_buffer.slice();

        const result = if (!publish_to_self and !this.isClosed())
            this.websocket().publish(topic_slice.slice(), buffer, .binary, compress)
        else
            uws.AnyWebSocket.publishWithOptions(ssl, app, topic_slice.slice(), buffer, .binary, compress);

        return JSValue.jsNumber(
            // if 0, return 0
            // else return number of bytes sent
            if (result) @as(i32, @intCast(@as(u31, @truncate(buffer.len)))) else @as(i32, 0),
        );
    }

    pub fn publishBinaryWithoutTypeChecks(
        this: *ServerWebSocket,
        globalThis: *JSC.JSGlobalObject,
        topic_str: *JSC.JSString,
        array: *JSC.JSUint8Array,
    ) bun.JSError!JSC.JSValue {
        const app = this.handler.app orelse {
            log("publish() closed", .{});
            return JSValue.jsNumber(0);
        };
        const flags = this.handler.flags;
        const ssl = flags.ssl;
        const publish_to_self = flags.publish_to_self;

        var topic_slice = topic_str.toSlice(globalThis, bun.default_allocator);
        defer topic_slice.deinit();
        if (topic_slice.len == 0) {
            return globalThis.throw("publishBinary requires a non-empty topic", .{});
        }

        const compress = true;

        const buffer = array.slice();
        if (buffer.len == 0) {
            return JSC.JSValue.jsNumber(0);
        }

        const result = if (!publish_to_self and !this.isClosed())
            this.websocket().publish(topic_slice.slice(), buffer, .binary, compress)
        else
            uws.AnyWebSocket.publishWithOptions(ssl, app, topic_slice.slice(), buffer, .binary, compress);

        return JSValue.jsNumber(
            // if 0, return 0
            // else return number of bytes sent
            if (result) @as(i32, @intCast(@as(u31, @truncate(buffer.len)))) else @as(i32, 0),
        );
    }

    pub fn publishTextWithoutTypeChecks(
        this: *ServerWebSocket,
        globalThis: *JSC.JSGlobalObject,
        topic_str: *JSC.JSString,
        str: *JSC.JSString,
    ) bun.JSError!JSC.JSValue {
        const app = this.handler.app orelse {
            log("publish() closed", .{});
            return JSValue.jsNumber(0);
        };
        const flags = this.handler.flags;
        const ssl = flags.ssl;
        const publish_to_self = flags.publish_to_self;

        var topic_slice = topic_str.toSlice(globalThis, bun.default_allocator);
        defer topic_slice.deinit();
        if (topic_slice.len == 0) {
            return globalThis.throw("publishBinary requires a non-empty topic", .{});
        }

        const compress = true;

        const slice = str.toSlice(globalThis, bun.default_allocator);
        defer slice.deinit();
        const buffer = slice.slice();

        if (buffer.len == 0) {
            return JSC.JSValue.jsNumber(0);
        }

        const result = if (!publish_to_self and !this.isClosed())
            this.websocket().publish(topic_slice.slice(), buffer, .text, compress)
        else
            uws.AnyWebSocket.publishWithOptions(ssl, app, topic_slice.slice(), buffer, .text, compress);

        return JSValue.jsNumber(
            // if 0, return 0
            // else return number of bytes sent
            if (result) @as(i32, @intCast(@as(u31, @truncate(buffer.len)))) else @as(i32, 0),
        );
    }

    pub fn cork(
        this: *ServerWebSocket,
        globalThis: *JSC.JSGlobalObject,
        callframe: *JSC.CallFrame,
        // Since we're passing the `this` value to the cork function, we need to
        // make sure the `this` value is up to date.
        this_value: JSC.JSValue,
    ) bun.JSError!JSValue {
        const args = callframe.arguments_old(1);
        this.this_value = this_value;

        if (args.len < 1) {
            return globalThis.throwNotEnoughArguments("cork", 1, 0);
        }

        const callback = args.ptr[0];
        if (callback.isEmptyOrUndefinedOrNull() or !callback.isCallable(globalThis.vm())) {
            return globalThis.throwInvalidArgumentTypeValue("cork", "callback", callback);
        }

        if (this.isClosed()) {
            return JSValue.jsUndefined();
        }

        var corker = Corker{
            .globalObject = globalThis,
            .this_value = this_value,
            .callback = callback,
        };
        this.websocket().cork(&corker, Corker.run);

        const result = corker.result;

        if (result.isAnyError()) {
            return globalThis.throwValue(result);
        }

        return result;
    }

    pub fn send(
        this: *ServerWebSocket,
        globalThis: *JSC.JSGlobalObject,
        callframe: *JSC.CallFrame,
    ) bun.JSError!JSValue {
        const args = callframe.arguments_old(2);

        if (args.len < 1) {
            log("send()", .{});
            return globalThis.throw("send requires at least 1 argument", .{});
        }

        if (this.isClosed()) {
            log("send() closed", .{});
            return JSValue.jsNumber(0);
        }

        const message_value = args.ptr[0];
        const compress_value = args.ptr[1];

        if (!compress_value.isBoolean() and !compress_value.isUndefined() and compress_value != .zero) {
            return globalThis.throw("send expects compress to be a boolean", .{});
        }

        const compress = args.len > 1 and compress_value.toBoolean();

        if (message_value.isEmptyOrUndefinedOrNull()) {
            return globalThis.throw("send requires a non-empty message", .{});
        }

        if (message_value.asArrayBuffer(globalThis)) |buffer| {
            switch (this.websocket().send(buffer.slice(), .binary, compress, true)) {
                .backpressure => {
                    log("send() backpressure ({d} bytes)", .{buffer.len});
                    return JSValue.jsNumber(-1);
                },
                .success => {
                    log("send() success ({d} bytes)", .{buffer.len});
                    return JSValue.jsNumber(buffer.slice().len);
                },
                .dropped => {
                    log("send() dropped ({d} bytes)", .{buffer.len});
                    return JSValue.jsNumber(0);
                },
            }
        }

        {
            var js_string = message_value.toString(globalThis);
            if (globalThis.hasException()) {
                return .zero;
            }
            const view = js_string.view(globalThis);
            const slice = view.toSlice(bun.default_allocator);
            defer slice.deinit();

            defer js_string.ensureStillAlive();

            const buffer = slice.slice();
            switch (this.websocket().send(buffer, .text, compress, true)) {
                .backpressure => {
                    log("send() backpressure ({d} bytes string)", .{buffer.len});
                    return JSValue.jsNumber(-1);
                },
                .success => {
                    log("send() success ({d} bytes string)", .{buffer.len});
                    return JSValue.jsNumber(buffer.len);
                },
                .dropped => {
                    log("send() dropped ({d} bytes string)", .{buffer.len});
                    return JSValue.jsNumber(0);
                },
            }
        }
    }

    pub fn sendText(
        this: *ServerWebSocket,
        globalThis: *JSC.JSGlobalObject,
        callframe: *JSC.CallFrame,
    ) bun.JSError!JSValue {
        const args = callframe.arguments_old(2);

        if (args.len < 1) {
            log("sendText()", .{});
            return globalThis.throw("sendText requires at least 1 argument", .{});
        }

        if (this.isClosed()) {
            log("sendText() closed", .{});
            return JSValue.jsNumber(0);
        }

        const message_value = args.ptr[0];
        const compress_value = args.ptr[1];

        if (!compress_value.isBoolean() and !compress_value.isUndefined() and compress_value != .zero) {
            return globalThis.throw("sendText expects compress to be a boolean", .{});
        }

        const compress = args.len > 1 and compress_value.toBoolean();

        if (message_value.isEmptyOrUndefinedOrNull() or !message_value.isString()) {
            return globalThis.throw("sendText expects a string", .{});
        }

        var js_string = message_value.toString(globalThis);
        if (globalThis.hasException()) {
            return .zero;
        }
        const view = js_string.view(globalThis);
        const slice = view.toSlice(bun.default_allocator);
        defer slice.deinit();

        defer js_string.ensureStillAlive();

        const buffer = slice.slice();
        switch (this.websocket().send(buffer, .text, compress, true)) {
            .backpressure => {
                log("sendText() backpressure ({d} bytes string)", .{buffer.len});
                return JSValue.jsNumber(-1);
            },
            .success => {
                log("sendText() success ({d} bytes string)", .{buffer.len});
                return JSValue.jsNumber(buffer.len);
            },
            .dropped => {
                log("sendText() dropped ({d} bytes string)", .{buffer.len});
                return JSValue.jsNumber(0);
            },
        }
    }

    pub fn sendTextWithoutTypeChecks(
        this: *ServerWebSocket,
        globalThis: *JSC.JSGlobalObject,
        message_str: *JSC.JSString,
        compress: bool,
    ) JSValue {
        if (this.isClosed()) {
            log("sendText() closed", .{});
            return JSValue.jsNumber(0);
        }

        var string_slice = message_str.toSlice(globalThis, bun.default_allocator);
        defer string_slice.deinit();

        const buffer = string_slice.slice();
        switch (this.websocket().send(buffer, .text, compress, true)) {
            .backpressure => {
                log("sendText() backpressure ({d} bytes string)", .{buffer.len});
                return JSValue.jsNumber(-1);
            },
            .success => {
                log("sendText() success ({d} bytes string)", .{buffer.len});
                return JSValue.jsNumber(buffer.len);
            },
            .dropped => {
                log("sendText() dropped ({d} bytes string)", .{buffer.len});
                return JSValue.jsNumber(0);
            },
        }
    }

    pub fn sendBinary(
        this: *ServerWebSocket,
        globalThis: *JSC.JSGlobalObject,
        callframe: *JSC.CallFrame,
    ) bun.JSError!JSValue {
        const args = callframe.arguments_old(2);

        if (args.len < 1) {
            log("sendBinary()", .{});
            return globalThis.throw("sendBinary requires at least 1 argument", .{});
        }

        if (this.isClosed()) {
            log("sendBinary() closed", .{});
            return JSValue.jsNumber(0);
        }

        const message_value = args.ptr[0];
        const compress_value = args.ptr[1];

        if (!compress_value.isBoolean() and !compress_value.isUndefined() and compress_value != .zero) {
            return globalThis.throw("sendBinary expects compress to be a boolean", .{});
        }

        const compress = args.len > 1 and compress_value.toBoolean();

        const buffer = message_value.asArrayBuffer(globalThis) orelse {
            return globalThis.throw("sendBinary requires an ArrayBufferView", .{});
        };

        switch (this.websocket().send(buffer.slice(), .binary, compress, true)) {
            .backpressure => {
                log("sendBinary() backpressure ({d} bytes)", .{buffer.len});
                return JSValue.jsNumber(-1);
            },
            .success => {
                log("sendBinary() success ({d} bytes)", .{buffer.len});
                return JSValue.jsNumber(buffer.slice().len);
            },
            .dropped => {
                log("sendBinary() dropped ({d} bytes)", .{buffer.len});
                return JSValue.jsNumber(0);
            },
        }
    }

    pub fn sendBinaryWithoutTypeChecks(
        this: *ServerWebSocket,
        _: *JSC.JSGlobalObject,
        array_buffer: *JSC.JSUint8Array,
        compress: bool,
    ) JSValue {
        if (this.isClosed()) {
            log("sendBinary() closed", .{});
            return JSValue.jsNumber(0);
        }

        const buffer = array_buffer.slice();

        switch (this.websocket().send(buffer, .binary, compress, true)) {
            .backpressure => {
                log("sendBinary() backpressure ({d} bytes)", .{buffer.len});
                return JSValue.jsNumber(-1);
            },
            .success => {
                log("sendBinary() success ({d} bytes)", .{buffer.len});
                return JSValue.jsNumber(buffer.len);
            },
            .dropped => {
                log("sendBinary() dropped ({d} bytes)", .{buffer.len});
                return JSValue.jsNumber(0);
            },
        }
    }

    pub fn ping(
        this: *ServerWebSocket,
        globalThis: *JSC.JSGlobalObject,
        callframe: *JSC.CallFrame,
    ) bun.JSError!JSValue {
        return sendPing(this, globalThis, callframe, "ping", .ping);
    }

    pub fn pong(
        this: *ServerWebSocket,
        globalThis: *JSC.JSGlobalObject,
        callframe: *JSC.CallFrame,
    ) bun.JSError!JSValue {
        return sendPing(this, globalThis, callframe, "pong", .pong);
    }

    inline fn sendPing(
        this: *ServerWebSocket,
        globalThis: *JSC.JSGlobalObject,
        callframe: *JSC.CallFrame,
        comptime name: string,
        comptime opcode: uws.Opcode,
    ) bun.JSError!JSValue {
        const args = callframe.arguments_old(2);

        if (this.isClosed()) {
            return JSValue.jsNumber(0);
        }

        if (args.len > 0) {
            var value = args.ptr[0];
            if (!value.isEmptyOrUndefinedOrNull()) {
                if (value.asArrayBuffer(globalThis)) |data| {
                    const buffer = data.slice();

                    switch (this.websocket().send(buffer, opcode, false, true)) {
                        .backpressure => {
                            log("{s}() backpressure ({d} bytes)", .{ name, buffer.len });
                            return JSValue.jsNumber(-1);
                        },
                        .success => {
                            log("{s}() success ({d} bytes)", .{ name, buffer.len });
                            return JSValue.jsNumber(buffer.len);
                        },
                        .dropped => {
                            log("{s}() dropped ({d} bytes)", .{ name, buffer.len });
                            return JSValue.jsNumber(0);
                        },
                    }
                } else if (value.isString()) {
                    var string_value = value.toString(globalThis).toSlice(globalThis, bun.default_allocator);
                    defer string_value.deinit();
                    const buffer = string_value.slice();

                    switch (this.websocket().send(buffer, opcode, false, true)) {
                        .backpressure => {
                            log("{s}() backpressure ({d} bytes)", .{ name, buffer.len });
                            return JSValue.jsNumber(-1);
                        },
                        .success => {
                            log("{s}() success ({d} bytes)", .{ name, buffer.len });
                            return JSValue.jsNumber(buffer.len);
                        },
                        .dropped => {
                            log("{s}() dropped ({d} bytes)", .{ name, buffer.len });
                            return JSValue.jsNumber(0);
                        },
                    }
                } else {
                    return globalThis.throwPretty("{s} requires a string or BufferSource", .{name});
                }
            }
        }

        switch (this.websocket().send(&.{}, opcode, false, true)) {
            .backpressure => {
                log("{s}() backpressure ({d} bytes)", .{ name, 0 });
                return JSValue.jsNumber(-1);
            },
            .success => {
                log("{s}() success ({d} bytes)", .{ name, 0 });
                return JSValue.jsNumber(0);
            },
            .dropped => {
                log("{s}() dropped ({d} bytes)", .{ name, 0 });
                return JSValue.jsNumber(0);
            },
        }
    }

    pub fn getData(
        _: *ServerWebSocket,
        _: *JSC.JSGlobalObject,
    ) JSValue {
        log("getData()", .{});
        return JSValue.jsUndefined();
    }

    pub fn setData(
        this: *ServerWebSocket,
        globalObject: *JSC.JSGlobalObject,
        value: JSC.JSValue,
    ) callconv(.C) bool {
        log("setData()", .{});
        ServerWebSocket.dataSetCached(this.this_value, globalObject, value);
        return true;
    }

    pub fn getReadyState(
        this: *ServerWebSocket,
        _: *JSC.JSGlobalObject,
    ) JSValue {
        log("getReadyState()", .{});

        if (this.isClosed()) {
            return JSValue.jsNumber(3);
        }

        return JSValue.jsNumber(1);
    }

    pub fn close(
        this: *ServerWebSocket,
        globalThis: *JSC.JSGlobalObject,
        callframe: *JSC.CallFrame,
        // Since close() can lead to the close() callback being called, let's always ensure the `this` value is up to date.
        this_value: JSC.JSValue,
    ) bun.JSError!JSValue {
        const args = callframe.arguments_old(2);
        log("close()", .{});
        this.this_value = this_value;

        if (this.isClosed()) {
            return .undefined;
        }

        const code = brk: {
            if (args.ptr[0] == .zero or args.ptr[0].isUndefined()) {
                // default exception code
                break :brk 1000;
            }

            if (!args.ptr[0].isNumber()) {
                return globalThis.throwInvalidArguments("close requires a numeric code or undefined", .{});
            }

            break :brk args.ptr[0].coerce(i32, globalThis);
        };

        var message_value: ZigString.Slice = brk: {
            if (args.ptr[1] == .zero or args.ptr[1].isUndefined()) break :brk ZigString.Slice.empty;
            break :brk try args.ptr[1].toSliceOrNull(globalThis);
        };

        defer message_value.deinit();

        this.flags.closed = true;
        this.websocket().end(code, message_value.slice());
        return .undefined;
    }

    pub fn terminate(
        this: *ServerWebSocket,
        globalThis: *JSC.JSGlobalObject,
        callframe: *JSC.CallFrame,
        // Since terminate() can lead to close() being called, let's always ensure the `this` value is up to date.
        this_value: JSC.JSValue,
    ) bun.JSError!JSValue {
        _ = globalThis;
        const args = callframe.arguments_old(2);
        _ = args;
        log("terminate()", .{});

        this.this_value = this_value;

        if (this.isClosed()) {
            return .undefined;
        }

        this.flags.closed = true;
        this.this_value.unprotect();
        this.websocket().close();

        return .undefined;
    }

    pub fn getBinaryType(
        this: *ServerWebSocket,
        globalThis: *JSC.JSGlobalObject,
    ) JSValue {
        log("getBinaryType()", .{});

        return switch (this.flags.binary_type) {
            .Uint8Array => bun.String.static("uint8array").toJS(globalThis),
            .Buffer => bun.String.static("nodebuffer").toJS(globalThis),
            .ArrayBuffer => bun.String.static("arraybuffer").toJS(globalThis),
            else => @panic("Invalid binary type"),
        };
    }

    pub fn setBinaryType(this: *ServerWebSocket, globalThis: *JSC.JSGlobalObject, value: JSC.JSValue) callconv(.C) bool {
        log("setBinaryType()", .{});

        const btype = JSC.BinaryType.fromJSValue(globalThis, value) catch return false;
        switch (btype orelse
            // some other value which we don't support
            .Float64Array) {
            .ArrayBuffer, .Buffer, .Uint8Array => |val| {
                this.flags.binary_type = val;
                return true;
            },
            else => {
                globalThis.throw("binaryType must be either \"uint8array\" or \"arraybuffer\" or \"nodebuffer\"", .{}) catch {};
                return false;
            },
        }
    }

    pub fn getBufferedAmount(
        this: *ServerWebSocket,
        _: *JSC.JSGlobalObject,
        _: *JSC.CallFrame,
    ) bun.JSError!JSValue {
        log("getBufferedAmount()", .{});

        if (this.isClosed()) {
            return JSValue.jsNumber(0);
        }

        return JSValue.jsNumber(this.websocket().getBufferedAmount());
    }
    pub fn subscribe(
        this: *ServerWebSocket,
        globalThis: *JSC.JSGlobalObject,
        callframe: *JSC.CallFrame,
    ) bun.JSError!JSValue {
        const args = callframe.arguments_old(1);
        if (args.len < 1) {
            return globalThis.throw("subscribe requires at least 1 argument", .{});
        }

        if (this.isClosed()) {
            return JSValue.jsBoolean(true);
        }

        if (!args.ptr[0].isString()) {
            return globalThis.throwInvalidArgumentTypeValue("topic", "string", args.ptr[0]);
        }

        var topic = try args.ptr[0].toSlice(globalThis, bun.default_allocator);
        defer topic.deinit();

        if (topic.len == 0) {
            return globalThis.throw("subscribe requires a non-empty topic name", .{});
        }

        return JSValue.jsBoolean(this.websocket().subscribe(topic.slice()));
    }
    pub fn unsubscribe(this: *ServerWebSocket, globalThis: *JSC.JSGlobalObject, callframe: *JSC.CallFrame) bun.JSError!JSValue {
        const args = callframe.arguments_old(1);
        if (args.len < 1) {
            return globalThis.throw("unsubscribe requires at least 1 argument", .{});
        }

        if (this.isClosed()) {
            return JSValue.jsBoolean(true);
        }

        if (!args.ptr[0].isString()) {
            return globalThis.throwInvalidArgumentTypeValue("topic", "string", args.ptr[0]);
        }

        var topic = try args.ptr[0].toSlice(globalThis, bun.default_allocator);
        defer topic.deinit();

        if (topic.len == 0) {
            return globalThis.throw("unsubscribe requires a non-empty topic name", .{});
        }

        return JSValue.jsBoolean(this.websocket().unsubscribe(topic.slice()));
    }
    pub fn isSubscribed(
        this: *ServerWebSocket,
        globalThis: *JSC.JSGlobalObject,
        callframe: *JSC.CallFrame,
    ) bun.JSError!JSValue {
        const args = callframe.arguments_old(1);
        if (args.len < 1) {
            return globalThis.throw("isSubscribed requires at least 1 argument", .{});
        }

        if (this.isClosed()) {
            return JSValue.jsBoolean(false);
        }

        if (!args.ptr[0].isString()) {
            return globalThis.throwInvalidArgumentTypeValue("topic", "string", args.ptr[0]);
        }

        var topic = try args.ptr[0].toSlice(globalThis, bun.default_allocator);
        defer topic.deinit();

        if (topic.len == 0) {
            return globalThis.throw("isSubscribed requires a non-empty topic name", .{});
        }

        return JSValue.jsBoolean(this.websocket().isSubscribed(topic.slice()));
    }

    pub fn getRemoteAddress(
        this: *ServerWebSocket,
        globalThis: *JSC.JSGlobalObject,
    ) JSValue {
        if (this.isClosed()) {
            return JSValue.jsUndefined();
        }

        var buf: [64]u8 = [_]u8{0} ** 64;
        var text_buf: [512]u8 = undefined;

        const address_bytes = this.websocket().getRemoteAddress(&buf);
        const address: std.net.Address = switch (address_bytes.len) {
            4 => std.net.Address.initIp4(address_bytes[0..4].*, 0),
            16 => std.net.Address.initIp6(address_bytes[0..16].*, 0, 0, 0),
            else => return JSValue.jsUndefined(),
        };

        const text = bun.fmt.formatIp(address, &text_buf) catch unreachable;
        return bun.String.createUTF8ForJS(globalThis, text);
    }
};

pub const NodeHTTPResponse = struct {
    response: uws.AnyResponse,
    onDataCallback: JSC.Strong = .{},
    onWritableCallback: JSC.Strong = .{},
    onAbortedCallback: JSC.Strong = .{},

    ref_count: u32 = 1,
    js_ref: JSC.Ref = .{},
    aborted: bool = false,
    finished: bool = false,
    ended: bool = false,
    upgraded: bool = false,
    is_request_pending: bool = true,
    body_read_state: BodyReadState = .none,
    body_read_ref: JSC.Ref = .{},
    promise: JSC.Strong = .{},
    server: AnyServer,

    /// When you call pause() on the node:http IncomingMessage
    /// We might've already read from the socket.
    /// So we need to buffer that data.
    /// This should be pretty uncommon though.
    buffered_request_body_data_during_pause: bun.ByteList = .{},
    is_data_buffered_during_pause: bool = false,
    /// Did we receive the last chunk of data during pause?
    is_data_buffered_during_pause_last: bool = false,

    upgrade_context: UpgradeCTX = .{},

    const log = bun.Output.scoped(.NodeHTTPResponse, false);
    pub usingnamespace JSC.Codegen.JSNodeHTTPResponse;
    pub usingnamespace bun.NewRefCounted(@This(), deinit, null);

    pub const UpgradeCTX = struct {
        context: ?*uws.uws_socket_context_t = null,
        // request will be detached when go async
        request: ?*uws.Request = null,

        // we need to store this, if we wanna to enable async upgrade
        sec_websocket_key: []const u8 = "",
        sec_websocket_protocol: []const u8 = "",
        sec_websocket_extensions: []const u8 = "",

        // this can be called multiple times
        pub fn deinit(this: *UpgradeCTX) void {
            const sec_websocket_key = this.sec_websocket_key;
            const sec_websocket_protocol = this.sec_websocket_protocol;
            const sec_websocket_extensions = this.sec_websocket_extensions;
            this.* = .{};
            if (sec_websocket_extensions.len > 0) bun.default_allocator.free(sec_websocket_extensions);
            if (sec_websocket_protocol.len > 0) bun.default_allocator.free(sec_websocket_protocol);
            if (sec_websocket_key.len > 0) bun.default_allocator.free(sec_websocket_key);
        }

        pub fn preserveWebSocketHeadersIfNeeded(this: *UpgradeCTX) void {
            if (this.request) |request| {
                this.request = null;

                const sec_websocket_key = request.header("sec-websocket-key") orelse "";
                const sec_websocket_protocol = request.header("sec-websocket-protocol") orelse "";
                const sec_websocket_extensions = request.header("sec-websocket-extensions") orelse "";

                if (sec_websocket_key.len > 0) {
                    this.sec_websocket_key = bun.default_allocator.dupe(u8, sec_websocket_key) catch bun.outOfMemory();
                }
                if (sec_websocket_protocol.len > 0) {
                    this.sec_websocket_protocol = bun.default_allocator.dupe(u8, sec_websocket_protocol) catch bun.outOfMemory();
                }
                if (sec_websocket_extensions.len > 0) {
                    this.sec_websocket_extensions = bun.default_allocator.dupe(u8, sec_websocket_extensions) catch bun.outOfMemory();
                }
            }
        }
    };

    pub const BodyReadState = enum(u8) {
        none = 0,
        pending = 1,
        done = 2,
    };

    extern "C" fn Bun__getNodeHTTPResponseThisValue(c_int, *anyopaque) JSC.JSValue;
    fn getThisValue(this: *NodeHTTPResponse) JSC.JSValue {
        return Bun__getNodeHTTPResponseThisValue(@intFromBool(this.response == .SSL), this.response.socket());
    }

    extern "C" fn Bun__getNodeHTTPServerSocketThisValue(c_int, *anyopaque) JSC.JSValue;
    fn getServerSocketValue(this: *NodeHTTPResponse) JSC.JSValue {
        return Bun__getNodeHTTPServerSocketThisValue(@intFromBool(this.response == .SSL), this.response.socket());
    }

    extern "C" fn Bun__setNodeHTTPServerSocketUsSocketValue(JSC.JSValue, *anyopaque) void;

    pub fn upgrade(this: *NodeHTTPResponse, data_value: JSValue, sec_websocket_protocol: ZigString, sec_websocket_extensions: ZigString) bool {
        const upgrade_ctx = this.upgrade_context.context orelse return false;
        const ws_handler = this.server.webSocketHandler() orelse return false;
        const socketValue = this.getServerSocketValue();

        defer {
            this.setOnAbortedHandler();
            this.upgrade_context.deinit();
        }
        data_value.ensureStillAlive();

        const ws = ServerWebSocket.new(.{
            .handler = ws_handler,
            .this_value = data_value,
        });

        var new_socket: ?*uws.Socket = null;
        defer if (new_socket) |socket| {
            this.upgraded = true;
            Bun__setNodeHTTPServerSocketUsSocketValue(socketValue, socket);
            defer this.js_ref.unref(JSC.VirtualMachine.get());
            switch (this.response) {
                .SSL => this.response = uws.AnyResponse.init(uws.NewApp(true).Response.castRes(@alignCast(@ptrCast(socket)))),
                .TCP => this.response = uws.AnyResponse.init(uws.NewApp(false).Response.castRes(@alignCast(@ptrCast(socket)))),
            }
        };

        if (this.upgrade_context.request) |request| {
            this.upgrade_context = .{};

            var sec_websocket_protocol_str: ?ZigString.Slice = null;
            var sec_websocket_extensions_str: ?ZigString.Slice = null;

            const sec_websocket_protocol_value = brk: {
                if (sec_websocket_protocol.isEmpty()) {
                    break :brk request.header("sec-websocket-protocol") orelse "";
                }
                sec_websocket_protocol_str = sec_websocket_protocol.toSlice(bun.default_allocator);
                break :brk sec_websocket_protocol_str.?.slice();
            };

            const sec_websocket_extensions_value = brk: {
                if (sec_websocket_extensions.isEmpty()) {
                    break :brk request.header("sec-websocket-extensions") orelse "";
                }
                sec_websocket_extensions_str = sec_websocket_protocol.toSlice(bun.default_allocator);
                break :brk sec_websocket_extensions_str.?.slice();
            };
            defer {
                if (sec_websocket_protocol_str) |str| str.deinit();
                if (sec_websocket_extensions_str) |str| str.deinit();
            }

            new_socket = this.response.upgrade(
                *ServerWebSocket,
                ws,
                request.header("sec-websocket-key") orelse "",
                sec_websocket_protocol_value,
                sec_websocket_extensions_value,
                upgrade_ctx,
            );
            return true;
        }

        var sec_websocket_protocol_str: ?ZigString.Slice = null;
        var sec_websocket_extensions_str: ?ZigString.Slice = null;

        const sec_websocket_protocol_value = brk: {
            if (sec_websocket_protocol.isEmpty()) {
                break :brk this.upgrade_context.sec_websocket_protocol;
            }
            sec_websocket_protocol_str = sec_websocket_protocol.toSlice(bun.default_allocator);
            break :brk sec_websocket_protocol_str.?.slice();
        };

        const sec_websocket_extensions_value = brk: {
            if (sec_websocket_extensions.isEmpty()) {
                break :brk this.upgrade_context.sec_websocket_extensions;
            }
            sec_websocket_extensions_str = sec_websocket_protocol.toSlice(bun.default_allocator);
            break :brk sec_websocket_extensions_str.?.slice();
        };
        defer {
            if (sec_websocket_protocol_str) |str| str.deinit();
            if (sec_websocket_extensions_str) |str| str.deinit();
        }

        new_socket = this.response.upgrade(
            *ServerWebSocket,
            ws,
            this.upgrade_context.sec_websocket_key,
            sec_websocket_protocol_value,
            sec_websocket_extensions_value,
            upgrade_ctx,
        );
        return true;
    }
    pub fn maybeStopReadingBody(this: *NodeHTTPResponse, vm: *JSC.VirtualMachine) void {
        this.upgrade_context.deinit(); // we can discard the upgrade context now

        if ((this.aborted or this.ended) and (this.body_read_ref.has or this.body_read_state == .pending) and !this.onDataCallback.has()) {
            const had_ref = this.body_read_ref.has;
            this.response.clearOnData();
            this.body_read_ref.unref(vm);
            this.body_read_state = .done;

            if (had_ref) {
                this.markRequestAsDoneIfNecessary();
            }

            this.deref();
        }
    }

    pub fn shouldRequestBePending(this: *const NodeHTTPResponse) bool {
        if (this.aborted) {
            return false;
        }

        if (this.ended) {
            return this.body_read_state == .pending;
        }

        return true;
    }

    pub fn dumpRequestBody(this: *NodeHTTPResponse, globalObject: *JSC.JSGlobalObject, callframe: *JSC.CallFrame) bun.JSError!JSC.JSValue {
        _ = globalObject; // autofix
        _ = callframe; // autofix
        if (this.buffered_request_body_data_during_pause.len > 0) {
            this.buffered_request_body_data_during_pause.deinitWithAllocator(bun.default_allocator);
        }
        if (!this.finished) {
            this.clearOnDataCallback();
        }

        return .undefined;
    }

    fn markRequestAsDone(this: *NodeHTTPResponse) void {
        log("markRequestAsDone()", .{});
        this.is_request_pending = false;

        this.clearJSValues();
        this.clearOnDataCallback();
        this.upgrade_context.deinit();

        this.buffered_request_body_data_during_pause.deinitWithAllocator(bun.default_allocator);
        const server = this.server;
        this.js_ref.unref(JSC.VirtualMachine.get());
        this.deref();
        server.onRequestComplete();
    }

    fn markRequestAsDoneIfNecessary(this: *NodeHTTPResponse) void {
        if (this.is_request_pending and !this.shouldRequestBePending()) {
            this.markRequestAsDone();
        }
    }

    pub fn create(
        any_server_tag: u64,
        globalObject: *JSC.JSGlobalObject,
        has_body: *i32,
        request: *uws.Request,
        is_ssl: i32,
        response_ptr: *anyopaque,
        upgrade_ctx: ?*anyopaque,
        node_response_ptr: *?*NodeHTTPResponse,
    ) callconv(.C) JSC.JSValue {
        const vm = globalObject.bunVM();
        if ((HTTP.Method.which(request.method()) orelse HTTP.Method.OPTIONS).hasRequestBody()) {
            const req_len: usize = brk: {
                if (request.header("content-length")) |content_length| {
                    break :brk std.fmt.parseInt(usize, content_length, 10) catch 0;
                }

                break :brk 0;
            };

            has_body.* = @intFromBool(req_len > 0 or request.header("transfer-encoding") != null);
        }

        const response = NodeHTTPResponse.new(.{
            .upgrade_context = .{
                .context = @ptrCast(upgrade_ctx),
                .request = request,
            },
            .server = AnyServer{ .ptr = AnyServer.Ptr.from(@ptrFromInt(any_server_tag)) },
            .response = switch (is_ssl != 0) {
                true => uws.AnyResponse{ .SSL = @ptrCast(response_ptr) },
                false => uws.AnyResponse{ .TCP = @ptrCast(response_ptr) },
            },
            .body_read_state = if (has_body.* != 0) .pending else .none,
            // 1 - the HTTP response
            // 1 - the JS object
            // 1 - the Server handler.
            // 1 - the onData callback (request bod)
            .ref_count = if (has_body.* != 0) 4 else 3,
        });
        if (has_body.* != 0) {
            response.body_read_ref.ref(vm);
        }
        response.js_ref.ref(vm);
        const js_this = response.toJS(globalObject);
        node_response_ptr.* = response;
        return js_this;
    }

    pub fn setOnAbortedHandler(this: *NodeHTTPResponse) void {
        // Don't overwrite WebSocket user data
        if (!this.upgraded) {
            this.response.onAborted(*NodeHTTPResponse, onAbort, this);
            this.response.onTimeout(*NodeHTTPResponse, onTimeout, this);
        }
        // detach and
        this.upgrade_context.preserveWebSocketHeadersIfNeeded();
    }

    fn isDone(this: *const NodeHTTPResponse) bool {
        return this.finished or this.ended or this.aborted;
    }

    pub fn getEnded(this: *const NodeHTTPResponse, _: *JSC.JSGlobalObject) JSC.JSValue {
        return JSC.JSValue.jsBoolean(this.ended);
    }

    pub fn getFinished(this: *const NodeHTTPResponse, _: *JSC.JSGlobalObject) JSC.JSValue {
        return JSC.JSValue.jsBoolean(this.finished);
    }

    pub fn getAborted(this: *const NodeHTTPResponse, _: *JSC.JSGlobalObject) JSC.JSValue {
        return JSC.JSValue.jsBoolean(this.aborted);
    }

    pub fn getHasBody(this: *const NodeHTTPResponse, _: *JSC.JSGlobalObject) JSC.JSValue {
        var result: i32 = 0;
        switch (this.body_read_state) {
            .none => {},
            .pending => result |= 1 << 1,
            .done => result |= 1 << 2,
        }
        if (this.buffered_request_body_data_during_pause.len > 0) {
            result |= 1 << 3;
        }
        if (this.is_data_buffered_during_pause_last) {
            result |= 1 << 2;
        }

        return JSC.JSValue.jsNumber(result);
    }

    pub fn getBufferedAmount(this: *const NodeHTTPResponse, _: *JSC.JSGlobalObject) JSC.JSValue {
        if (this.finished) {
            return JSC.JSValue.jsNull();
        }

        return JSC.JSValue.jsNumber(this.response.getBufferedAmount());
    }

    pub fn jsRef(this: *NodeHTTPResponse, globalObject: *JSC.JSGlobalObject, _: *JSC.CallFrame) bun.JSError!JSC.JSValue {
        if (!this.isDone()) {
            this.js_ref.ref(globalObject.bunVM());
        }
        return .undefined;
    }

    pub fn jsUnref(this: *NodeHTTPResponse, globalObject: *JSC.JSGlobalObject, _: *JSC.CallFrame) bun.JSError!JSC.JSValue {
        if (!this.isDone()) {
            this.js_ref.unref(globalObject.bunVM());
        }
        return .undefined;
    }

    fn handleEndedIfNecessary(state: uws.State, globalObject: *JSC.JSGlobalObject) bun.JSError!void {
        if (!state.isResponsePending()) {
            return globalObject.ERR_HTTP_HEADERS_SENT("Stream is already ended", .{}).throw();
        }
    }

    extern "C" fn NodeHTTPServer__writeHead_http(
        globalObject: *JSC.JSGlobalObject,
        statusMessage: [*]const u8,
        statusMessageLength: usize,
        headersObjectValue: JSC.JSValue,
        response: *anyopaque,
    ) void;

    extern "C" fn NodeHTTPServer__writeHead_https(
        globalObject: *JSC.JSGlobalObject,
        statusMessage: [*]const u8,
        statusMessageLength: usize,
        headersObjectValue: JSC.JSValue,
        response: *anyopaque,
    ) void;

    pub fn writeHead(this: *NodeHTTPResponse, globalObject: *JSC.JSGlobalObject, callframe: *JSC.CallFrame) bun.JSError!JSC.JSValue {
        const arguments = callframe.argumentsUndef(3).slice();

        if (this.isDone()) {
            return globalObject.ERR_STREAM_ALREADY_FINISHED("Stream is already ended", .{}).throw();
        }

        const state = this.response.state();
        try handleEndedIfNecessary(state, globalObject);

        const status_code_value = if (arguments.len > 0) arguments[0] else .undefined;
        const status_message_value = if (arguments.len > 1 and arguments[1] != .null) arguments[1] else .undefined;
        const headers_object_value = if (arguments.len > 2 and arguments[2] != .null) arguments[2] else .undefined;

        const status_code: i32 = brk: {
            if (status_code_value != .undefined) {
                break :brk globalObject.validateIntegerRange(status_code_value, i32, 200, .{
                    .min = 100,
                    .max = 599,
                }) catch return error.JSError;
            }

            break :brk 200;
        };

        var stack_fallback = std.heap.stackFallback(256, bun.default_allocator);
        const allocator = stack_fallback.get();
        const status_message_slice = if (status_message_value != .undefined)
            try status_message_value.toSlice(globalObject, allocator)
        else
            ZigString.Slice.empty;
        defer status_message_slice.deinit();

        if (globalObject.hasException()) {
            return error.JSError;
        }

        if (state.isHttpStatusCalled()) {
            return globalObject.ERR_HTTP_HEADERS_SENT("Stream already started", .{}).throw();
        }

        do_it: {
            if (status_message_slice.len == 0) {
                if (HTTPStatusText.get(@intCast(status_code))) |status_message| {
                    writeHeadInternal(this.response, globalObject, status_message, headers_object_value);
                    break :do_it;
                }
            }

            const message = if (status_message_slice.len > 0) status_message_slice.slice() else "HM";
            const status_message = std.fmt.allocPrint(allocator, "{d} {s}", .{ status_code, message }) catch bun.outOfMemory();
            defer allocator.free(status_message);
            writeHeadInternal(this.response, globalObject, status_message, headers_object_value);
            break :do_it;
        }

        return .undefined;
    }

    fn writeHeadInternal(response: uws.AnyResponse, globalObject: *JSC.JSGlobalObject, status_message: []const u8, headers: JSC.JSValue) void {
        log("writeHeadInternal({s})", .{status_message});
        switch (response) {
            .TCP => NodeHTTPServer__writeHead_http(globalObject, status_message.ptr, status_message.len, headers, @ptrCast(response.TCP)),
            .SSL => NodeHTTPServer__writeHead_https(globalObject, status_message.ptr, status_message.len, headers, @ptrCast(response.SSL)),
        }
    }

    pub fn writeContinue(this: *NodeHTTPResponse, globalObject: *JSC.JSGlobalObject, callframe: *JSC.CallFrame) JSC.JSValue {
        const arguments = callframe.arguments_old(1).slice();
        _ = arguments; // autofix
        if (this.isDone()) {
            return .undefined;
        }

        const state = this.response.state();
        try handleEndedIfNecessary(state, globalObject);

        this.response.writeContinue();
        return .undefined;
    }

    pub const AbortEvent = enum(u8) {
        none = 0,
        abort = 1,
        timeout = 2,
    };

    fn handleAbortOrTimeout(this: *NodeHTTPResponse, comptime event: AbortEvent) void {
        if (this.finished) {
            return;
        }

        if (event == .abort) {
            this.aborted = true;
        }

        this.ref();
        defer this.deref();
        defer if (event == .abort) this.markRequestAsDoneIfNecessary();

        const js_this: JSValue = this.getThisValue();
        if (this.onAbortedCallback.get()) |on_aborted| {
            defer {
                if (event == .abort) {
                    this.onAbortedCallback.deinit();
                }
            }
            const globalThis = this.onAbortedCallback.globalThis orelse JSC.VirtualMachine.get().global;
            const vm = globalThis.bunVM();
            const event_loop = vm.eventLoop();

            event_loop.runCallback(on_aborted, globalThis, js_this, &.{
                JSC.JSValue.jsNumber(@intFromEnum(event)),
            });
        }

        if (event == .abort) {
            this.onDataOrAborted("", true, .abort);
        }
    }

    pub fn onAbort(this: *NodeHTTPResponse, response: uws.AnyResponse) void {
        _ = response; // autofix
        log("onAbort", .{});
        this.handleAbortOrTimeout(.abort);
    }

    pub fn onTimeout(this: *NodeHTTPResponse, response: uws.AnyResponse) void {
        _ = response; // autofix
        log("onTimeout", .{});
        this.handleAbortOrTimeout(.timeout);
    }

    pub fn doPause(this: *NodeHTTPResponse, globalObject: *JSC.JSGlobalObject, callframe: *JSC.CallFrame) bun.JSError!JSC.JSValue {
        _ = globalObject; // autofix
        _ = callframe; // autofix
        if (this.finished or this.aborted) {
            return .false;
        }
        if (this.body_read_ref.has and !this.onDataCallback.has()) {
            this.is_data_buffered_during_pause = true;
            this.response.onData(*NodeHTTPResponse, onBufferRequestBodyWhilePaused, this);
        }

        this.response.pause();
        return .true;
    }

    pub fn drainRequestBody(this: *NodeHTTPResponse, globalObject: *JSC.JSGlobalObject, callframe: *JSC.CallFrame) bun.JSError!JSC.JSValue {
        _ = callframe; // autofix
        return this.drainBufferedRequestBodyFromPause(globalObject) orelse .undefined;
    }

    fn drainBufferedRequestBodyFromPause(this: *NodeHTTPResponse, globalObject: *JSC.JSGlobalObject) ?JSC.JSValue {
        if (this.buffered_request_body_data_during_pause.len > 0) {
            const result = JSC.JSValue.createBuffer(globalObject, this.buffered_request_body_data_during_pause.slice(), bun.default_allocator);
            this.buffered_request_body_data_during_pause = .{};
            return result;
        }
        return null;
    }

    pub fn doResume(this: *NodeHTTPResponse, globalObject: *JSC.JSGlobalObject, callframe: *JSC.CallFrame) bun.JSError!JSC.JSValue {
        _ = callframe; // autofix
        if (this.finished or this.aborted) {
            return .false;
        }

        var result = JSC.JSValue.true;
        if (this.is_data_buffered_during_pause) {
            this.response.clearOnData();
            this.is_data_buffered_during_pause = false;
        }

        if (this.drainBufferedRequestBodyFromPause(globalObject)) |buffered_data| {
            result = buffered_data;
        }

        this.response.@"resume"();
        return result;
    }

    fn onRequestComplete(this: *NodeHTTPResponse) void {
        if (this.finished) {
            return;
        }
        log("onRequestComplete", .{});
        this.finished = true;
        this.js_ref.unref(JSC.VirtualMachine.get());

        this.clearJSValues();
        this.markRequestAsDoneIfNecessary();
    }

    pub export fn Bun__NodeHTTPRequest__onResolve(globalObject: *JSC.JSGlobalObject, callframe: *JSC.CallFrame) callconv(JSC.conv) JSC.JSValue {
        log("onResolve", .{});
        const arguments = callframe.arguments_old(2).slice();
        const this: *NodeHTTPResponse = arguments[1].as(NodeHTTPResponse).?;
        this.promise.deinit();
        defer this.deref();
        this.maybeStopReadingBody(globalObject.bunVM());

        if (!this.finished and !this.aborted) {
            this.clearJSValues();
            this.response.clearAborted();
            this.response.clearOnData();
            this.response.clearOnWritable();
            this.response.clearTimeout();
            if (this.response.state().isResponsePending()) {
                this.response.endWithoutBody(this.response.state().isHttpConnectionClose());
            }
            this.onRequestComplete();
        }

        return .undefined;
    }

    pub export fn Bun__NodeHTTPRequest__onReject(globalObject: *JSC.JSGlobalObject, callframe: *JSC.CallFrame) callconv(JSC.conv) JSC.JSValue {
        const arguments = callframe.arguments_old(2).slice();
        const err = arguments[0];
        const this: *NodeHTTPResponse = arguments[1].as(NodeHTTPResponse).?;
        this.promise.deinit();
        this.maybeStopReadingBody(globalObject.bunVM());

        defer this.deref();

        if (!this.finished and !this.aborted) {
            this.clearJSValues();
            this.response.clearAborted();
            this.response.clearOnData();
            this.response.clearOnWritable();
            this.response.clearTimeout();
            if (!this.response.state().isHttpStatusCalled()) {
                this.response.writeStatus("500 Internal Server Error");
            }
            this.response.endStream(this.response.state().isHttpConnectionClose());
            this.onRequestComplete();
        }

        _ = globalObject.bunVM().uncaughtException(globalObject, err, true);
        return .undefined;
    }

    fn clearJSValues(this: *NodeHTTPResponse) void {
        // Promise is handled separately.
        this.onWritableCallback.deinit();
        this.onAbortedCallback.deinit();
    }

    pub fn abort(this: *NodeHTTPResponse, globalObject: *JSC.JSGlobalObject, callframe: *JSC.CallFrame) bun.JSError!JSC.JSValue {
        _ = globalObject; // autofix
        _ = callframe; // autofix
        if (this.isDone()) {
            return .undefined;
        }

        this.aborted = true;
        const state = this.response.state();
        if (state.isHttpEndCalled()) {
            return .undefined;
        }

        this.response.clearAborted();
        this.response.clearOnData();
        this.response.clearOnWritable();
        this.response.clearTimeout();
        this.response.endWithoutBody(true);
        this.onRequestComplete();
        return .undefined;
    }

    fn onBufferRequestBodyWhilePaused(this: *NodeHTTPResponse, chunk: []const u8, last: bool) void {
        this.buffered_request_body_data_during_pause.append(bun.default_allocator, chunk) catch bun.outOfMemory();
        if (last) {
            this.is_data_buffered_during_pause_last = true;
            if (this.body_read_ref.has) {
                this.body_read_ref.unref(JSC.VirtualMachine.get());
                this.markRequestAsDoneIfNecessary();
                this.deref();
            }
        }
    }

    fn onDataOrAborted(this: *NodeHTTPResponse, chunk: []const u8, last: bool, event: AbortEvent) void {
        if (last) {
            this.ref();
            this.body_read_state = .done;
        }

        defer {
            if (last) {
                if (this.body_read_ref.has) {
                    this.body_read_ref.unref(JSC.VirtualMachine.get());
                    this.markRequestAsDoneIfNecessary();
                    this.deref();
                }

                this.deref();
            }
        }

        if (this.onDataCallback.get()) |callback| {
            const globalThis = this.onDataCallback.globalThis orelse JSC.VirtualMachine.get().global;
            const event_loop = globalThis.bunVM().eventLoop();

            const bytes: JSC.JSValue = brk: {
                if (chunk.len > 0 and this.buffered_request_body_data_during_pause.len > 0) {
                    const buffer = JSC.JSValue.createBufferFromLength(globalThis, chunk.len + this.buffered_request_body_data_during_pause.len);
                    this.buffered_request_body_data_during_pause.deinitWithAllocator(bun.default_allocator);
                    if (buffer.asArrayBuffer(globalThis)) |array_buffer| {
                        var input = array_buffer.slice();
                        @memcpy(input[0..this.buffered_request_body_data_during_pause.len], this.buffered_request_body_data_during_pause.slice());
                        @memcpy(input[this.buffered_request_body_data_during_pause.len..], chunk);
                        break :brk buffer;
                    }
                }

                if (this.drainBufferedRequestBodyFromPause(globalThis)) |buffered_data| {
                    break :brk buffered_data;
                }

                if (chunk.len > 0) {
                    break :brk JSC.ArrayBuffer.createBuffer(globalThis, chunk);
                }
                break :brk .undefined;
            };

            event_loop.runCallback(callback, globalThis, .undefined, &.{
                bytes,
                JSC.JSValue.jsBoolean(last),
                JSC.JSValue.jsNumber(@intFromEnum(event)),
            });
        }
    }
    pub const BUN_DEBUG_REFCOUNT_NAME = "NodeHTTPServerResponse";
    pub fn onData(this: *NodeHTTPResponse, chunk: []const u8, last: bool) void {
        log("onData({d} bytes, is_last = {d})", .{ chunk.len, @intFromBool(last) });

        onDataOrAborted(this, chunk, last, .none);
    }

    fn onDrain(this: *NodeHTTPResponse, offset: u64, response: uws.AnyResponse) bool {
        log("onDrain({d})", .{offset});
        this.ref();
        defer this.deref();
        response.clearOnWritable();
        if (this.aborted or this.finished) {
            return false;
        }
        const on_writable = this.onWritableCallback.trySwap() orelse return false;
        const globalThis = this.onWritableCallback.globalThis orelse JSC.VirtualMachine.get().global;
        const vm = globalThis.bunVM();

        response.corked(JSC.EventLoop.runCallback, .{ vm.eventLoop(), on_writable, globalThis, .undefined, &.{JSC.JSValue.jsNumberFromUint64(offset)} });
        if (this.aborted or this.finished) {
            return false;
        }

        return true;
    }

    fn writeOrEnd(
        this: *NodeHTTPResponse,
        globalObject: *JSC.JSGlobalObject,
        arguments: []const JSC.JSValue,
        comptime is_end: bool,
    ) bun.JSError!JSC.JSValue {
        if (this.isDone()) {
            return globalObject.ERR_STREAM_WRITE_AFTER_END("Stream already ended", .{}).throw();
        }

        const state = this.response.state();
        if (!state.isResponsePending()) {
            return globalObject.ERR_STREAM_WRITE_AFTER_END("Stream already ended", .{}).throw();
        }

        const input_value = if (arguments.len > 0) arguments[0] else .undefined;
        var encoding_value = if (arguments.len > 1) arguments[1] else .undefined;
        const callback_value = brk: {
            if ((encoding_value != .null and encoding_value != .undefined) and encoding_value.isCallable(globalObject.vm())) {
                encoding_value = .undefined;
                break :brk arguments[1];
            }

            if (arguments.len > 2 and arguments[2] != .undefined) {
                if (!arguments[2].isCallable(globalObject.vm())) {
                    return globalObject.throwInvalidArgumentTypeValue("callback", "function", arguments[2]);
                }

                break :brk arguments[2];
            }

            break :brk .undefined;
        };

        const string_or_buffer: JSC.Node.StringOrBuffer = brk: {
            if (input_value == .null or input_value == .undefined) {
                break :brk JSC.Node.StringOrBuffer.empty;
            }

            var encoding: JSC.Node.Encoding = .utf8;
            if (encoding_value != .undefined and encoding_value != .null) {
                if (!encoding_value.isString()) {
                    return globalObject.throwInvalidArgumentTypeValue("encoding", "string", encoding_value);
                }

                encoding = JSC.Node.Encoding.fromJS(encoding_value, globalObject) orelse {
                    return globalObject.throwInvalidArguments("Invalid encoding", .{});
                };
            }

            const result = JSC.Node.StringOrBuffer.fromJSWithEncoding(globalObject, bun.default_allocator, input_value, encoding) catch |err| return err;
            break :brk result orelse {
                return globalObject.throwInvalidArgumentTypeValue("input", "string or buffer", input_value);
            };
        };
        defer string_or_buffer.deinit();

        if (globalObject.hasException()) {
            return error.JSError;
        }

        const bytes = string_or_buffer.slice();

        if (comptime is_end) {
            log("end('{s}', {d})", .{ bytes[0..@min(bytes.len, 128)], bytes.len });
        } else {
            log("write('{s}', {d})", .{ bytes[0..@min(bytes.len, 128)], bytes.len });
        }

        if (is_end) {
            // Discard the body read ref if it's pending and no onData callback is set at this point.
            // This is the equivalent of req._dump().
            if (this.body_read_ref.has and this.body_read_state == .pending and !this.onDataCallback.has()) {
                this.body_read_ref.unref(JSC.VirtualMachine.get());
                this.deref();
                this.body_read_state = .none;
            }

            this.response.clearAborted();
            this.response.clearOnWritable();
            this.response.clearTimeout();
            this.ended = true;
            if (!state.isHttpWriteCalled() or bytes.len > 0) {
                this.response.end(bytes, state.isHttpConnectionClose());
            } else {
                this.response.endStream(state.isHttpConnectionClose());
            }
            this.onRequestComplete();

            return JSC.JSValue.jsNumberFromUint64(bytes.len);
        } else {
            switch (this.response.write(bytes)) {
                .want_more => |written| {
                    this.response.clearOnWritable();
                    this.onWritableCallback.clear();
                    return JSC.JSValue.jsNumberFromUint64(written);
                },
                .backpressure => |written| {
                    if (callback_value != .undefined) {
                        this.onWritableCallback.set(globalObject, callback_value.withAsyncContextIfNeeded(globalObject));
                        this.response.onWritable(*NodeHTTPResponse, onDrain, this);
                    }
                    return JSC.JSValue.jsNumberFromInt64(-@as(i64, @intCast(written)));
                },
            }
        }
    }

    pub fn setOnWritable(this: *NodeHTTPResponse, globalObject: *JSC.JSGlobalObject, value: JSValue) bool {
        if (this.isDone() or value == .undefined) {
            this.onWritableCallback.clear();
            return true;
        }

        this.onWritableCallback.set(globalObject, value.withAsyncContextIfNeeded(globalObject));
        return true;
    }

    pub fn getOnWritable(this: *NodeHTTPResponse, _: *JSC.JSGlobalObject) JSC.JSValue {
        return this.onWritableCallback.get() orelse .undefined;
    }

    pub fn getOnAbort(this: *NodeHTTPResponse, _: *JSC.JSGlobalObject) JSC.JSValue {
        return this.onAbortedCallback.get() orelse .undefined;
    }

    pub fn setOnAbort(this: *NodeHTTPResponse, globalObject: *JSC.JSGlobalObject, value: JSValue) bool {
        if (this.isDone() or value == .undefined) {
            this.onAbortedCallback.clear();
            return true;
        }

        this.onAbortedCallback.set(globalObject, value.withAsyncContextIfNeeded(globalObject));
        return true;
    }

    pub fn getOnData(this: *NodeHTTPResponse, _: *JSC.JSGlobalObject) JSC.JSValue {
        return this.onDataCallback.get() orelse .undefined;
    }

    fn clearOnDataCallback(this: *NodeHTTPResponse) void {
        if (this.body_read_state != .none) {
            this.onDataCallback.deinit();
            if (!this.aborted)
                this.response.clearOnData();
            if (this.body_read_state != .done) {
                this.body_read_state = .done;
                if (this.body_read_ref.has) {
                    this.deref();
                }
            }
        }
    }

    pub fn setOnData(this: *NodeHTTPResponse, globalObject: *JSC.JSGlobalObject, value: JSValue) bool {
        if (value == .undefined or this.ended or this.aborted or this.body_read_state == .none or this.is_data_buffered_during_pause_last) {
            this.onDataCallback.deinit();
            defer {
                if (this.body_read_ref.has) {
                    this.body_read_ref.unref(globalObject.bunVM());
                    this.deref();
                }
            }
            switch (this.body_read_state) {
                .pending, .done => {
                    if (!this.finished and !this.aborted) {
                        this.response.clearOnData();
                    }
                    this.body_read_state = .done;
                },
                .none => {},
            }
            return true;
        }

        this.onDataCallback.set(globalObject, value.withAsyncContextIfNeeded(globalObject));
        this.response.onData(*NodeHTTPResponse, onData, this);
        this.is_data_buffered_during_pause = false;

        if (!this.body_read_ref.has) {
            this.ref();
            this.body_read_ref.ref(globalObject.bunVM());
        }

        return true;
    }

    pub fn write(this: *NodeHTTPResponse, globalObject: *JSC.JSGlobalObject, callframe: *JSC.CallFrame) bun.JSError!JSC.JSValue {
        const arguments = callframe.arguments_old(3).slice();

        return writeOrEnd(this, globalObject, arguments, false);
    }

    pub fn end(this: *NodeHTTPResponse, globalObject: *JSC.JSGlobalObject, callframe: *JSC.CallFrame) bun.JSError!JSC.JSValue {
        const arguments = callframe.arguments_old(3).slice();
        return writeOrEnd(this, globalObject, arguments, true);
    }

    fn handleCorked(globalObject: *JSC.JSGlobalObject, function: JSC.JSValue, result: *JSValue, is_exception: *bool) void {
        result.* = function.call(globalObject, .undefined, &.{}) catch |err| {
            result.* = globalObject.takeException(err);
            is_exception.* = true;
            return;
        };
    }

    export fn NodeHTTPResponse__setTimeout(this: *NodeHTTPResponse, seconds: JSC.JSValue, globalThis: *JSC.JSGlobalObject) bool {
        if (!seconds.isNumber()) {
            globalThis.throwInvalidArgumentTypeValue("timeout", "number", seconds) catch {};
            return false;
        }

        if (this.finished or this.aborted) {
            return false;
        }

        this.response.timeout(@intCast(@min(seconds.to(c_uint), 255)));
        return true;
    }

    pub fn cork(this: *NodeHTTPResponse, globalObject: *JSC.JSGlobalObject, callframe: *JSC.CallFrame) bun.JSError!JSC.JSValue {
        const arguments = callframe.arguments_old(1).slice();
        if (arguments.len == 0) {
            return globalObject.throwNotEnoughArguments("cork", 1, 0);
        }

        if (!arguments[0].isCallable(globalObject.vm())) {
            return globalObject.throwInvalidArgumentTypeValue("cork", "function", arguments[0]);
        }

        if (this.finished or this.aborted) {
            return globalObject.ERR_STREAM_ALREADY_FINISHED("Stream is already ended", .{}).throw();
        }

        var result: JSC.JSValue = .zero;
        var is_exception: bool = false;
        this.ref();
        defer this.deref();

        this.response.corked(handleCorked, .{ globalObject, arguments[0], &result, &is_exception });

        if (is_exception) {
            if (result != .zero) {
                return globalObject.throwValue(result);
            } else {
                return globalObject.throw("unknown error", .{});
            }
        }

        if (result == .zero) {
            return .undefined;
        }

        return result;
    }
    pub fn finalize(this: *NodeHTTPResponse) void {
        this.clearJSValues();
        this.deref();
    }

    pub fn deinit(this: *NodeHTTPResponse) void {
        bun.debugAssert(!this.body_read_ref.has);
        bun.debugAssert(!this.js_ref.has);
        bun.debugAssert(!this.is_request_pending);
        bun.debugAssert(this.aborted or this.finished);

        this.buffered_request_body_data_during_pause.deinitWithAllocator(bun.default_allocator);
        this.js_ref.unref(JSC.VirtualMachine.get());
        this.body_read_ref.unref(JSC.VirtualMachine.get());
        this.onAbortedCallback.deinit();
        this.onDataCallback.deinit();
        this.onWritableCallback.deinit();
        this.promise.deinit();
        this.destroy();
    }

    comptime {
        @export(&create, .{ .name = "NodeHTTPResponse__createForJS" });
    }
};

/// State machine to handle loading plugins asynchronously. This structure is not thread-safe.
const ServePlugins = struct {
    state: State,
    ref_count: u32 = 1,

    /// Reference count is incremented while there are other objects that are waiting on plugin loads.
    pub usingnamespace bun.NewRefCounted(ServePlugins, deinit, null);

    pub const State = union(enum) {
        unqueued: []const []const u8,
        pending: struct {
            /// Promise may be empty if the plugin load finishes synchronously.
            plugin: *bun.JSC.API.JSBundler.Plugin,
            promise: JSC.JSPromise.Strong,
            html_bundle_routes: std.ArrayListUnmanaged(*HTMLBundle.Route),
            dev_server: ?*bun.bake.DevServer,
        },
        loaded: *bun.JSC.API.JSBundler.Plugin,
        /// Error information is not stored as it is already reported.
        err,
    };

    pub const GetOrStartLoadResult = union(enum) {
        /// null = no plugins, used by server implementation
        ready: ?*bun.JSC.API.JSBundler.Plugin,
        pending,
        err,
    };

    pub const Callback = union(enum) {
        html_bundle_route: *HTMLBundle.Route,
        dev_server: *bun.bake.DevServer,
    };

    pub fn init(plugins: []const []const u8) *ServePlugins {
        return ServePlugins.new(.{ .state = .{ .unqueued = plugins } });
    }

    pub fn deinit(this: *ServePlugins) void {
        switch (this.state) {
            .unqueued => {},
            .pending => assert(false), // should have one ref while pending!
            .loaded => |loaded| loaded.deinit(),
            .err => {},
        }
        this.destroy();
    }

    pub fn getOrStartLoad(this: *ServePlugins, global: *JSC.JSGlobalObject, cb: Callback) bun.OOM!GetOrStartLoadResult {
        sw: switch (this.state) {
            .unqueued => {
                this.loadAndResolvePlugins(global);
                continue :sw this.state; // could jump to any branch if synchronously resolved
            },
            .pending => |*pending| {
                switch (cb) {
                    .html_bundle_route => |route| {
                        route.ref();
                        try pending.html_bundle_routes.append(bun.default_allocator, route);
                    },
                    .dev_server => |server| {
                        assert(pending.dev_server == null or pending.dev_server == server); // one dev server per server
                        pending.dev_server = server;
                    },
                }
                return .pending;
            },
            .loaded => |plugins| return .{ .ready = plugins },
            .err => return .err,
        }
    }

    extern fn JSBundlerPlugin__loadAndResolvePluginsForServe(
        plugin: *bun.JSC.API.JSBundler.Plugin,
        plugins: JSC.JSValue,
        bunfig_folder: JSC.JSValue,
    ) JSValue;

    fn loadAndResolvePlugins(this: *ServePlugins, global: *JSC.JSGlobalObject) void {
        bun.assert(this.state == .unqueued);
        const plugin_list = this.state.unqueued;
        const bunfig_folder = bun.path.dirname(global.bunVM().transpiler.options.bunfig_path, .auto);

        this.ref();
        defer this.deref();

        const plugin = bun.JSC.API.JSBundler.Plugin.create(global, .browser);
        var sfb = std.heap.stackFallback(@sizeOf(bun.String) * 4, bun.default_allocator);
        const alloc = sfb.get();
        const bunstring_array = alloc.alloc(bun.String, plugin_list.len) catch bun.outOfMemory();
        defer alloc.free(bunstring_array);
        for (plugin_list, bunstring_array) |raw_plugin, *out| {
            out.* = bun.String.init(raw_plugin);
        }
        const plugin_js_array = bun.String.toJSArray(global, bunstring_array);
        const bunfig_folder_bunstr = bun.String.createUTF8ForJS(global, bunfig_folder);

        this.state = .{ .pending = .{
            .promise = JSC.JSPromise.Strong.init(global),
            .plugin = plugin,
            .html_bundle_routes = .empty,
            .dev_server = null,
        } };

        global.bunVM().eventLoop().enter();
        const result = JSBundlerPlugin__loadAndResolvePluginsForServe(plugin, plugin_js_array, bunfig_folder_bunstr);
        global.bunVM().eventLoop().exit();

        // handle the case where js synchronously throws an error
        if (global.tryTakeException()) |e| {
            handleOnReject(this, global, e);
            return;
        }

        if (!result.isEmptyOrUndefinedOrNull()) {
            // handle the case where js returns a promise
            if (result.asAnyPromise()) |promise| {
                switch (promise.status(global.vm())) {
                    // promise not fulfilled yet
                    .pending => {
                        this.ref();
                        this.state.pending.promise.strong.set(global, promise.asValue(global));
                        promise.asValue(global).then(global, this, onResolveImpl, onRejectImpl);
                        return;
                    },
                    .fulfilled => {
                        handleOnResolve(this);
                        return;
                    },
                    .rejected => {
                        const value = promise.result(global.vm());
                        handleOnReject(this, global, value);
                        return;
                    },
                }
            }

            if (result.toError()) |e| {
                handleOnReject(this, global, e);
            } else {
                handleOnResolve(this);
            }
        }
    }

    pub const onResolve = JSC.toJSHostFunction(onResolveImpl);
    pub const onReject = JSC.toJSHostFunction(onRejectImpl);

    pub fn onResolveImpl(_: *JSC.JSGlobalObject, callframe: *JSC.CallFrame) bun.JSError!JSValue {
        ctxLog("onResolve", .{});

        const plugins_result, const plugins_js = callframe.argumentsAsArray(2);
        var plugins = plugins_js.asPromisePtr(ServePlugins);
        defer plugins.deref();
        plugins_result.ensureStillAlive();

        handleOnResolve(plugins);

        return JSValue.jsUndefined();
    }

    pub fn handleOnResolve(this: *ServePlugins) void {
        bun.assert(this.state == .pending);
        const pending = &this.state.pending;
        const plugin = pending.plugin;
        var html_bundle_routes = pending.html_bundle_routes;
        pending.html_bundle_routes = .empty;
        defer html_bundle_routes.deinit(bun.default_allocator);

        pending.promise.deinit();

        this.state = .{ .loaded = plugin };

        for (html_bundle_routes.items) |route| {
            route.onPluginsResolved(plugin) catch bun.outOfMemory();
            route.deref();
        }
        if (pending.dev_server) |server| {
            server.onPluginsResolved(plugin) catch bun.outOfMemory();
        }
    }

    pub fn onRejectImpl(globalThis: *JSC.JSGlobalObject, callframe: *JSC.CallFrame) bun.JSError!JSValue {
        ctxLog("onReject", .{});

        const error_js, const plugin_js = callframe.argumentsAsArray(2);
        const plugins = plugin_js.asPromisePtr(ServePlugins);
        handleOnReject(plugins, globalThis, error_js);

        return JSValue.jsUndefined();
    }

    pub fn handleOnReject(this: *ServePlugins, global: *JSC.JSGlobalObject, err: JSValue) void {
        bun.assert(this.state == .pending);
        const pending = &this.state.pending;
        var html_bundle_routes = pending.html_bundle_routes;
        pending.html_bundle_routes = .empty;
        defer html_bundle_routes.deinit(bun.default_allocator);
        pending.plugin.deinit();
        pending.promise.deinit();

        this.state = .err;

        for (html_bundle_routes.items) |route| {
            route.onPluginsRejected() catch bun.outOfMemory();
            route.deref();
        }
        if (pending.dev_server) |server| {
            server.onPluginsRejected() catch bun.outOfMemory();
        }

        Output.errGeneric("Failed to load plugins for Bun.serve:", .{});
        global.bunVM().runErrorHandler(err, null);
    }

    comptime {
        @export(&onResolve, .{ .name = "BunServe__onResolvePlugins" });
        @export(&onReject, .{ .name = "BunServe__onRejectPlugins" });
    }
};

const PluginsResult = union(enum) {
    pending,
    found: ?*bun.JSC.API.JSBundler.Plugin,
    err,
};

pub fn NewServer(comptime NamespaceType: type, comptime ssl_enabled_: bool, comptime debug_mode_: bool) type {
    return struct {
        pub const ssl_enabled = ssl_enabled_;
        pub const debug_mode = debug_mode_;

        const ThisServer = @This();
        pub const RequestContext = NewRequestContext(ssl_enabled, debug_mode, @This());

        pub const App = uws.NewApp(ssl_enabled);

        listener: ?*App.ListenSocket = null,
        thisObject: JSC.JSValue = JSC.JSValue.zero,
        /// Potentially null before listen() is called, and once .destroy() is called.
        app: ?*App = null,
        vm: *JSC.VirtualMachine,
        globalThis: *JSGlobalObject,
        base_url_string_for_joining: string = "",
        config: ServerConfig = ServerConfig{},
        pending_requests: usize = 0,
        request_pool_allocator: *RequestContext.RequestContextStackAllocator = undefined,
        all_closed_promise: JSC.JSPromise.Strong = .{},

        listen_callback: JSC.AnyTask = undefined,
        allocator: std.mem.Allocator,
        poll_ref: Async.KeepAlive = .{},

        cached_hostname: bun.String = bun.String.empty,

        flags: packed struct(u4) {
            deinit_scheduled: bool = false,
            terminated: bool = false,
            has_js_deinited: bool = false,
            has_handled_all_closed_promise: bool = false,
        } = .{},

        plugins: ?*ServePlugins = null,

        dev_server: ?*bun.bake.DevServer,

        /// These associate a route to the index in RouteList.cpp.
        /// User routes may get applied multiple times due to SNI.
        /// So we have to store it.
        user_routes: std.ArrayListUnmanaged(UserRoute) = .{},

        pub const doStop = JSC.wrapInstanceMethod(ThisServer, "stopFromJS", false);
        pub const dispose = JSC.wrapInstanceMethod(ThisServer, "disposeFromJS", false);
        pub const doUpgrade = JSC.wrapInstanceMethod(ThisServer, "onUpgrade", false);
        pub const doPublish = JSC.wrapInstanceMethod(ThisServer, "publish", false);
        pub const doReload = onReload;
        pub const doFetch = onFetch;
        pub const doRequestIP = requestIP;
        pub const doTimeout = timeout;

        const UserRoute = struct {
            id: u32,
            server: *ThisServer,
            route: UserRouteBuilder.RouteDeclaration,

            pub fn deinit(this: *UserRoute) void {
                this.route.deinit();
            }
        };

        /// Returns:
        /// - .ready if no plugin has to be loaded
        /// - .err if there is a cached failure. Currently, this requires restarting the entire server.
        /// - .pending if `callback` was stored. It will call `onPluginsResolved` or `onPluginsRejected` later.
        pub fn getOrLoadPlugins(server: *ThisServer, callback: ServePlugins.Callback) ServePlugins.GetOrStartLoadResult {
            if (server.plugins) |p| {
                return p.getOrStartLoad(server.globalThis, callback) catch bun.outOfMemory();
            }
            // no plugins
            return .{ .ready = null };
        }

        pub fn doSubscriberCount(this: *ThisServer, globalThis: *JSC.JSGlobalObject, callframe: *JSC.CallFrame) bun.JSError!JSC.JSValue {
            const arguments = callframe.arguments_old(1);
            if (arguments.len < 1) {
                return globalThis.throwNotEnoughArguments("subscriberCount", 1, 0);
            }

            if (arguments.ptr[0].isEmptyOrUndefinedOrNull()) {
                return globalThis.throwInvalidArguments("subscriberCount requires a topic name as a string", .{});
            }

            var topic = try arguments.ptr[0].toSlice(globalThis, bun.default_allocator);
            defer topic.deinit();

            if (topic.len == 0) {
                return JSValue.jsNumber(0);
            }

            return JSValue.jsNumber((this.app.?.numSubscribers(topic.slice())));
        }

        pub usingnamespace NamespaceType;
        pub usingnamespace bun.New(@This());

        pub fn constructor(globalThis: *JSC.JSGlobalObject, _: *JSC.CallFrame) bun.JSError!*ThisServer {
            return globalThis.throw2("Server() is not a constructor", .{});
        }

<<<<<<< HEAD
        extern fn JSSocketAddress__create(global: *JSC.JSGlobalObject, ip: JSValue, port: i32, is_ipv6: bool) JSValue;

        pub fn requestIP(this: *ThisServer, globalObject: *JSC.JSGlobalObject, callframe: *JSC.CallFrame) bun.JSError!JSC.JSValue {
            const arguments = callframe.arguments_old(1).slice();
            if (arguments.len < 1 or arguments[0].isEmptyOrUndefinedOrNull()) {
                return globalObject.throwNotEnoughArguments("requestIP", 1, 0);
            }

            if (this.config.address == .unix) {
                return JSValue.jsNull();
            }

            const info = brk: {
                if (arguments[0].as(Request)) |request| {
                    if (request.request_context.getRemoteSocketInfo()) |info|
                        break :brk info;
                } else if (arguments[0].as(NodeHTTPResponse)) |response| {
                    if (!response.finished) {
                        if (response.response.getRemoteSocketInfo()) |info| {
                            break :brk info;
                        }
                    }
                }

                return JSC.JSValue.jsNull();
            };

            return JSSocketAddress__create(
                this.globalThis,
                bun.String.createUTF8ForJS(this.globalThis, info.ip),
                info.port,
                info.is_ipv6,
            );
=======
        pub fn requestIP(this: *ThisServer, request: *JSC.WebCore.Request) JSC.JSValue {
            if (this.config.address == .unix) return JSValue.jsNull();
            const info = request.request_context.getRemoteSocketInfo() orelse return JSValue.jsNull();
            return SocketAddress.createDTO(this.globalThis, info.ip, @intCast(info.port), info.is_ipv6);
>>>>>>> 2db9ab4c
        }

        pub fn memoryCost(this: *ThisServer) usize {
            return @sizeOf(ThisServer) +
                this.base_url_string_for_joining.len +
                this.config.memoryCost();
        }

        pub fn timeout(this: *ThisServer, globalObject: *JSC.JSGlobalObject, callframe: *JSC.CallFrame) bun.JSError!JSC.JSValue {
            const arguments = callframe.arguments_old(2).slice();
            if (arguments.len < 2 or arguments[0].isEmptyOrUndefinedOrNull()) {
                return globalObject.throwNotEnoughArguments("timeout", 2, arguments.len);
            }

            const seconds = arguments[1];

            if (this.config.address == .unix) {
                return JSValue.jsNull();
            }

            if (!seconds.isNumber()) {
                return this.globalThis.throw("timeout() requires a number", .{});
            }
            const value = seconds.to(c_uint);

            if (arguments[0].as(Request)) |request| {
                _ = request.request_context.setTimeout(value);
            } else if (arguments[0].as(NodeHTTPResponse)) |response| {
                if (!response.finished) {
                    _ = response.response.timeout(@intCast(@min(value, 255)));
                }
            } else {
                return this.globalThis.throwInvalidArguments("timeout() requires a Request object", .{});
            }

            return JSValue.jsUndefined();
        }

        pub fn setIdleTimeout(this: *ThisServer, seconds: c_uint) void {
            this.config.idleTimeout = @truncate(@min(seconds, 255));
        }

        pub fn appendStaticRoute(this: *ThisServer, path: []const u8, route: AnyRoute) !void {
            try this.config.appendStaticRoute(path, route);
        }

        pub fn publish(this: *ThisServer, globalThis: *JSC.JSGlobalObject, topic: ZigString, message_value: JSValue, compress_value: ?JSValue) bun.JSError!JSValue {
            if (this.config.websocket == null)
                return JSValue.jsNumber(0);

            const app = this.app.?;

            if (topic.len == 0) {
                httplog("publish() topic invalid", .{});
                return globalThis.throw("publish requires a topic string", .{});
            }

            var topic_slice = topic.toSlice(bun.default_allocator);
            defer topic_slice.deinit();
            if (topic_slice.len == 0) {
                return globalThis.throw("publish requires a non-empty topic", .{});
            }

            const compress = (compress_value orelse JSValue.jsBoolean(true)).toBoolean();

            if (message_value.asArrayBuffer(globalThis)) |buffer| {
                return JSValue.jsNumber(
                    // if 0, return 0
                    // else return number of bytes sent
                    @as(i32, @intFromBool(uws.AnyWebSocket.publishWithOptions(ssl_enabled, app, topic_slice.slice(), buffer.slice(), .binary, compress))) * @as(i32, @intCast(@as(u31, @truncate(buffer.len)))),
                );
            }

            {
                var js_string = message_value.toString(globalThis);
                if (globalThis.hasException()) {
                    return .zero;
                }
                const view = js_string.view(globalThis);
                const slice = view.toSlice(bun.default_allocator);
                defer slice.deinit();

                defer js_string.ensureStillAlive();

                const buffer = slice.slice();
                return JSValue.jsNumber(
                    // if 0, return 0
                    // else return number of bytes sent
                    @as(i32, @intFromBool(uws.AnyWebSocket.publishWithOptions(ssl_enabled, app, topic_slice.slice(), buffer, .text, compress))) * @as(i32, @intCast(@as(u31, @truncate(buffer.len)))),
                );
            }
        }

        pub fn onUpgrade(
            this: *ThisServer,
            globalThis: *JSC.JSGlobalObject,
            object: JSC.JSValue,
            optional: ?JSValue,
        ) bun.JSError!JSValue {
            if (this.config.websocket == null) {
                return globalThis.throwInvalidArguments("To enable websocket support, set the \"websocket\" object in Bun.serve({})", .{});
            }

            if (this.flags.terminated) {
                return JSValue.jsBoolean(false);
            }

            if (object.as(NodeHTTPResponse)) |nodeHttpResponse| {
                if (nodeHttpResponse.aborted or nodeHttpResponse.ended) {
                    return JSC.jsBoolean(false);
                }

                var data_value = JSC.JSValue.zero;

                // if we converted a HeadersInit to a Headers object, we need to free it
                var fetch_headers_to_deref: ?*JSC.FetchHeaders = null;

                defer {
                    if (fetch_headers_to_deref) |fh| {
                        fh.deref();
                    }
                }

                var sec_websocket_protocol = ZigString.Empty;
                var sec_websocket_extensions = ZigString.Empty;

                if (optional) |opts| {
                    getter: {
                        if (opts.isEmptyOrUndefinedOrNull()) {
                            break :getter;
                        }

                        if (!opts.isObject()) {
                            return globalThis.throwInvalidArguments("upgrade options must be an object", .{});
                        }

                        if (opts.fastGet(globalThis, .data)) |headers_value| {
                            data_value = headers_value;
                        }

                        if (globalThis.hasException()) {
                            return error.JSError;
                        }

                        if (opts.fastGet(globalThis, .headers)) |headers_value| {
                            if (headers_value.isEmptyOrUndefinedOrNull()) {
                                break :getter;
                            }

                            var fetch_headers_to_use: *JSC.FetchHeaders = headers_value.as(JSC.FetchHeaders) orelse brk: {
                                if (headers_value.isObject()) {
                                    if (JSC.FetchHeaders.createFromJS(globalThis, headers_value)) |fetch_headers| {
                                        fetch_headers_to_deref = fetch_headers;
                                        break :brk fetch_headers;
                                    }
                                }
                                break :brk null;
                            } orelse {
                                if (!globalThis.hasException()) {
                                    return globalThis.throwInvalidArguments("upgrade options.headers must be a Headers or an object", .{});
                                }
                                return error.JSError;
                            };

                            if (globalThis.hasException()) {
                                return error.JSError;
                            }

                            if (fetch_headers_to_use.fastGet(.SecWebSocketProtocol)) |protocol| {
                                sec_websocket_protocol = protocol;
                            }

                            if (fetch_headers_to_use.fastGet(.SecWebSocketExtensions)) |protocol| {
                                sec_websocket_extensions = protocol;
                            }

                            // we must write the status first so that 200 OK isn't written
                            nodeHttpResponse.response.writeStatus("101 Switching Protocols");
                            fetch_headers_to_use.toUWSResponse(comptime ssl_enabled, nodeHttpResponse.response.socket());
                        }

                        if (globalThis.hasException()) {
                            return error.JSError;
                        }
                    }
                }
                return JSC.jsBoolean(nodeHttpResponse.upgrade(data_value, sec_websocket_protocol, sec_websocket_extensions));
            }

            var request = object.as(Request) orelse {
                return globalThis.throwInvalidArguments("upgrade requires a Request object", .{});
            };

            var upgrader = request.request_context.get(RequestContext) orelse return JSC.jsBoolean(false);

            if (upgrader.isAbortedOrEnded()) {
                return JSC.jsBoolean(false);
            }

            if (upgrader.upgrade_context == null or @intFromPtr(upgrader.upgrade_context) == std.math.maxInt(usize)) {
                return JSC.jsBoolean(false);
            }

            const resp = upgrader.resp.?;
            const ctx = upgrader.upgrade_context.?;

            var sec_websocket_key_str = ZigString.Empty;

            var sec_websocket_protocol = ZigString.Empty;

            var sec_websocket_extensions = ZigString.Empty;

            if (request.getFetchHeaders()) |head| {
                sec_websocket_key_str = head.fastGet(.SecWebSocketKey) orelse ZigString.Empty;
                sec_websocket_protocol = head.fastGet(.SecWebSocketProtocol) orelse ZigString.Empty;
                sec_websocket_extensions = head.fastGet(.SecWebSocketExtensions) orelse ZigString.Empty;
            }

            if (upgrader.req) |req| {
                if (sec_websocket_key_str.len == 0) {
                    sec_websocket_key_str = ZigString.init(req.header("sec-websocket-key") orelse "");
                }
                if (sec_websocket_protocol.len == 0) {
                    sec_websocket_protocol = ZigString.init(req.header("sec-websocket-protocol") orelse "");
                }

                if (sec_websocket_extensions.len == 0) {
                    sec_websocket_extensions = ZigString.init(req.header("sec-websocket-extensions") orelse "");
                }
            }

            if (sec_websocket_key_str.len == 0) {
                return JSC.jsBoolean(false);
            }

            if (sec_websocket_protocol.len > 0) {
                sec_websocket_protocol.markUTF8();
            }

            if (sec_websocket_extensions.len > 0) {
                sec_websocket_extensions.markUTF8();
            }

            var data_value = JSC.JSValue.zero;

            // if we converted a HeadersInit to a Headers object, we need to free it
            var fetch_headers_to_deref: ?*JSC.FetchHeaders = null;

            defer {
                if (fetch_headers_to_deref) |fh| {
                    fh.deref();
                }
            }

            if (optional) |opts| {
                getter: {
                    if (opts.isEmptyOrUndefinedOrNull()) {
                        break :getter;
                    }

                    if (!opts.isObject()) {
                        return globalThis.throwInvalidArguments("upgrade options must be an object", .{});
                    }

                    if (opts.fastGet(globalThis, .data)) |headers_value| {
                        data_value = headers_value;
                    }

                    if (globalThis.hasException()) {
                        return error.JSError;
                    }

                    if (opts.fastGet(globalThis, .headers)) |headers_value| {
                        if (headers_value.isEmptyOrUndefinedOrNull()) {
                            break :getter;
                        }

                        var fetch_headers_to_use: *JSC.FetchHeaders = headers_value.as(JSC.FetchHeaders) orelse brk: {
                            if (headers_value.isObject()) {
                                if (JSC.FetchHeaders.createFromJS(globalThis, headers_value)) |fetch_headers| {
                                    fetch_headers_to_deref = fetch_headers;
                                    break :brk fetch_headers;
                                }
                            }
                            break :brk null;
                        } orelse {
                            if (!globalThis.hasException()) {
                                return globalThis.throwInvalidArguments("upgrade options.headers must be a Headers or an object", .{});
                            }
                            return error.JSError;
                        };

                        if (globalThis.hasException()) {
                            return error.JSError;
                        }

                        if (fetch_headers_to_use.fastGet(.SecWebSocketProtocol)) |protocol| {
                            sec_websocket_protocol = protocol;
                        }

                        if (fetch_headers_to_use.fastGet(.SecWebSocketExtensions)) |protocol| {
                            sec_websocket_extensions = protocol;
                        }

                        // we must write the status first so that 200 OK isn't written
                        resp.writeStatus("101 Switching Protocols");
                        fetch_headers_to_use.toUWSResponse(comptime ssl_enabled, resp);
                    }

                    if (globalThis.hasException()) {
                        return error.JSError;
                    }
                }
            }

            // --- After this point, do not throw an exception
            // See https://github.com/oven-sh/bun/issues/1339

            // obviously invalid pointer marks it as used
            upgrader.upgrade_context = @as(*uws.uws_socket_context_s, @ptrFromInt(std.math.maxInt(usize)));
            const signal = upgrader.signal;

            upgrader.signal = null;
            upgrader.resp = null;
            request.request_context = AnyRequestContext.Null;
            upgrader.request_weakref.deinit();

            data_value.ensureStillAlive();
            const ws = ServerWebSocket.new(.{
                .handler = &this.config.websocket.?.handler,
                .this_value = data_value,
                .signal = signal,
            });
            data_value.ensureStillAlive();

            var sec_websocket_protocol_str = sec_websocket_protocol.toSlice(bun.default_allocator);
            defer sec_websocket_protocol_str.deinit();
            var sec_websocket_extensions_str = sec_websocket_extensions.toSlice(bun.default_allocator);
            defer sec_websocket_extensions_str.deinit();

            resp.clearAborted();
            resp.clearOnData();
            resp.clearOnWritable();
            resp.clearTimeout();

            upgrader.deref();

            _ = resp.upgrade(
                *ServerWebSocket,
                ws,
                sec_websocket_key_str.slice(),
                sec_websocket_protocol_str.slice(),
                sec_websocket_extensions_str.slice(),
                ctx,
            );

            return JSC.jsBoolean(true);
        }

        pub fn onReloadFromZig(this: *ThisServer, new_config: *ServerConfig, globalThis: *JSC.JSGlobalObject) void {
            httplog("onReload", .{});

            this.app.?.clearRoutes();

            // only reload those two, but ignore if they're not specified.
            if (this.config.onRequest != new_config.onRequest and (new_config.onRequest != .zero and new_config.onRequest != .undefined)) {
                this.config.onRequest.unprotect();
                this.config.onRequest = new_config.onRequest;
            }
            if (this.config.onNodeHTTPRequest != new_config.onNodeHTTPRequest) {
                this.config.onNodeHTTPRequest.unprotect();
                this.config.onNodeHTTPRequest = new_config.onNodeHTTPRequest;
            }
            if (this.config.onError != new_config.onError and (new_config.onError != .zero and new_config.onError != .undefined)) {
                this.config.onError.unprotect();
                this.config.onError = new_config.onError;
            }

            if (new_config.websocket) |*ws| {
                ws.handler.flags.ssl = ssl_enabled;
                if (ws.handler.onMessage != .zero or ws.handler.onOpen != .zero) {
                    if (this.config.websocket) |old_ws| {
                        old_ws.unprotect();
                    }

                    ws.globalObject = globalThis;
                    this.config.websocket = ws.*;
                } // we don't remove it
            }
            var static_routes = this.config.static_routes;
            this.config.static_routes = .init(bun.default_allocator);
            for (static_routes.items) |*route| {
                route.deinit();
            }
            static_routes.deinit();
            this.config.static_routes = new_config.static_routes;

            for (this.config.negative_routes.items) |route| {
                bun.default_allocator.free(route);
            }
            this.config.negative_routes.clearAndFree();
            this.config.negative_routes = new_config.negative_routes;

            if (new_config.had_routes_object) {
                for (this.config.user_routes_to_build.items) |*route| {
                    route.deinit();
                }
                this.config.user_routes_to_build.clearAndFree();
                this.config.user_routes_to_build = new_config.user_routes_to_build;
                for (this.user_routes.items) |*route| {
                    route.deinit();
                }
                this.user_routes.clearAndFree(bun.default_allocator);
            }

            const route_list_value = this.setRoutes();
            if (new_config.had_routes_object) {
                NamespaceType.routeListSetCached(this.thisObject, this.globalThis, route_list_value);
            }
        }

        pub fn reloadStaticRoutes(this: *ThisServer) !bool {
            if (this.app == null) {
                // Static routes will get cleaned up when the server is stopped
                return false;
            }
            this.config = try this.config.cloneForReloadingStaticRoutes();
            this.app.?.clearRoutes();
            const route_list_value = this.setRoutes();
            if (route_list_value != .zero) {
                NamespaceType.routeListSetCached(this.thisObject, this.globalThis, route_list_value);
            }
            return true;
        }

        pub fn onReload(this: *ThisServer, globalThis: *JSC.JSGlobalObject, callframe: *JSC.CallFrame) bun.JSError!JSC.JSValue {
            const arguments = callframe.arguments_old(1).slice();
            if (arguments.len < 1) {
                return globalThis.throwNotEnoughArguments("reload", 1, 0);
            }

            var args_slice = JSC.Node.ArgumentsSlice.init(globalThis.bunVM(), arguments);
            defer args_slice.deinit();

            var new_config: ServerConfig = .{};
            try ServerConfig.fromJS(globalThis, &new_config, &args_slice, .{
                .allow_bake_config = false,
                .is_fetch_required = true,
                .has_user_routes = this.user_routes.items.len > 0,
            });
            if (globalThis.hasException()) {
                new_config.deinit();
                return error.JSError;
            }

            this.onReloadFromZig(&new_config, globalThis);

            return this.thisObject;
        }

        pub fn onFetch(
            this: *ThisServer,
            ctx: *JSC.JSGlobalObject,
            callframe: *JSC.CallFrame,
        ) bun.JSError!JSC.JSValue {
            JSC.markBinding(@src());
            const arguments = callframe.arguments_old(2).slice();
            if (arguments.len == 0) {
                const fetch_error = WebCore.Fetch.fetch_error_no_args;
                return JSPromise.rejectedPromiseValue(ctx, ZigString.init(fetch_error).toErrorInstance(ctx));
            }

            var headers: ?*JSC.FetchHeaders = null;
            var method = HTTP.Method.GET;
            var args = JSC.Node.ArgumentsSlice.init(ctx.bunVM(), arguments);
            defer args.deinit();

            var first_arg = args.nextEat().?;
            var body: JSC.WebCore.Body.Value = .{ .Null = {} };
            var existing_request: WebCore.Request = undefined;
            // TODO: set Host header
            // TODO: set User-Agent header
            // TODO: unify with fetch() implementation.
            if (first_arg.isString()) {
                const url_zig_str = try arguments[0].toSlice(ctx, bun.default_allocator);
                defer url_zig_str.deinit();
                var temp_url_str = url_zig_str.slice();

                if (temp_url_str.len == 0) {
                    const fetch_error = JSC.WebCore.Fetch.fetch_error_blank_url;
                    return JSPromise.rejectedPromiseValue(ctx, ZigString.init(fetch_error).toErrorInstance(ctx));
                }

                var url = URL.parse(temp_url_str);

                if (url.hostname.len == 0) {
                    url = URL.parse(
                        strings.append(this.allocator, this.base_url_string_for_joining, url.pathname) catch unreachable,
                    );
                } else {
                    temp_url_str = this.allocator.dupe(u8, temp_url_str) catch unreachable;
                    url = URL.parse(temp_url_str);
                }

                if (arguments.len >= 2 and arguments[1].isObject()) {
                    var opts = arguments[1];
                    if (opts.fastGet(ctx, .method)) |method_| {
                        var slice_ = try method_.toSlice(ctx, getAllocator(ctx));
                        defer slice_.deinit();
                        method = HTTP.Method.which(slice_.slice()) orelse method;
                    }

                    if (opts.fastGet(ctx, .headers)) |headers_| {
                        if (headers_.as(JSC.FetchHeaders)) |headers__| {
                            headers = headers__;
                        } else if (JSC.FetchHeaders.createFromJS(ctx, headers_)) |headers__| {
                            headers = headers__;
                        }
                    }

                    if (opts.fastGet(ctx, .body)) |body__| {
                        if (Blob.get(ctx, body__, true, false)) |new_blob| {
                            body = .{ .Blob = new_blob };
                        } else |_| {
                            return JSPromise.rejectedPromiseValue(ctx, ZigString.init("fetch() received invalid body").toErrorInstance(ctx));
                        }
                    }
                }

                existing_request = Request.init(
                    bun.String.createUTF8(url.href),
                    headers,
                    this.vm.initRequestBodyValue(body) catch bun.outOfMemory(),
                    method,
                );
            } else if (first_arg.as(Request)) |request_| {
                request_.cloneInto(
                    &existing_request,
                    bun.default_allocator,
                    ctx,
                    false,
                );
            } else {
                const fetch_error = JSC.WebCore.Fetch.fetch_type_error_strings.get(js.JSValueGetType(ctx, first_arg.asRef()));
                const err = JSC.toTypeError(.ERR_INVALID_ARG_TYPE, "{s}", .{fetch_error}, ctx);

                return JSPromise.rejectedPromiseValue(ctx, err);
            }

            var request = Request.new(existing_request);

            const response_value = this.config.onRequest.call(
                this.globalThis,
                this.thisObject,
                &[_]JSC.JSValue{request.toJS(this.globalThis)},
            ) catch |err| this.globalThis.takeException(err);

            if (response_value.isAnyError()) {
                return JSC.JSPromise.rejectedPromiseValue(ctx, response_value);
            }

            if (response_value.isEmptyOrUndefinedOrNull()) {
                return JSC.JSPromise.rejectedPromiseValue(ctx, ZigString.init("fetch() returned an empty value").toErrorInstance(ctx));
            }

            if (response_value.asAnyPromise() != null) {
                return response_value;
            }

            if (response_value.as(JSC.WebCore.Response)) |resp| {
                resp.url = existing_request.url.clone();
            }
            return JSC.JSPromise.resolvedPromiseValue(ctx, response_value);
        }

        pub fn stopFromJS(this: *ThisServer, abruptly: ?JSValue) JSC.JSValue {
            const rc = this.getAllClosedPromise(this.globalThis);

            if (this.listener != null) {
                const abrupt = brk: {
                    if (abruptly) |val| {
                        if (val.isBoolean() and val.toBoolean()) {
                            break :brk true;
                        }
                    }
                    break :brk false;
                };

                this.thisObject.unprotect();
                this.thisObject = .undefined;
                this.stop(abrupt);
            }

            return rc;
        }

        pub fn disposeFromJS(this: *ThisServer) JSC.JSValue {
            if (this.listener != null) {
                this.thisObject.unprotect();
                this.thisObject = .undefined;
                this.stop(true);
            }

            return .undefined;
        }

        pub fn getPort(
            this: *ThisServer,
            _: *JSC.JSGlobalObject,
        ) JSC.JSValue {
            switch (this.config.address) {
                .unix => return .undefined,
                else => {},
            }

            var listener = this.listener orelse return JSC.JSValue.jsNumber(this.config.address.tcp.port);
            return JSC.JSValue.jsNumber(listener.getLocalPort());
        }

        pub fn getId(
            this: *ThisServer,
            globalThis: *JSC.JSGlobalObject,
        ) JSC.JSValue {
            return bun.String.createUTF8ForJS(globalThis, this.config.id);
        }

        pub fn getPendingRequests(
            this: *ThisServer,
            _: *JSC.JSGlobalObject,
        ) JSC.JSValue {
            return JSC.JSValue.jsNumber(@as(i32, @intCast(@as(u31, @truncate(this.pending_requests)))));
        }

        pub fn getPendingWebSockets(
            this: *ThisServer,
            _: *JSC.JSGlobalObject,
        ) JSC.JSValue {
            return JSC.JSValue.jsNumber(@as(i32, @intCast(@as(u31, @truncate(this.activeSocketsCount())))));
        }

        pub fn getAddress(this: *ThisServer, globalThis: *JSGlobalObject) JSC.JSValue {
            switch (this.config.address) {
                .unix => |unix| {
                    var value = bun.String.createUTF8(unix);
                    defer value.deref();
                    return value.toJS(globalThis);
                },
                .tcp => {
                    var port: u16 = this.config.address.tcp.port;

                    if (this.listener) |listener| {
                        port = @intCast(listener.getLocalPort());

                        var buf: [64]u8 = [_]u8{0} ** 64;
                        const address_bytes = listener.socket().localAddress(&buf) orelse return JSValue.jsNull();
                        var addr = SocketAddress.init(address_bytes, port) catch {
                            @branchHint(.unlikely);
                            return JSValue.jsNull();
                        };
                        return addr.intoDTO(this.globalThis);
                    }
                    return JSValue.jsNull();
                },
            }
        }

        pub fn getURL(this: *ThisServer, globalThis: *JSGlobalObject) JSC.JSValue {
            const fmt = switch (this.config.address) {
                .unix => |unix| brk: {
                    if (unix.len > 1 and unix[0] == 0) {
                        // abstract domain socket, let's give it an "abstract" URL
                        break :brk bun.fmt.URLFormatter{
                            .proto = .abstract,
                            .hostname = unix[1..],
                        };
                    }

                    break :brk bun.fmt.URLFormatter{
                        .proto = .unix,
                        .hostname = unix,
                    };
                },
                .tcp => |tcp| blk: {
                    var port: u16 = tcp.port;
                    if (this.listener) |listener| {
                        port = @intCast(listener.getLocalPort());
                    }
                    break :blk bun.fmt.URLFormatter{
                        .proto = if (comptime ssl_enabled_) .https else .http,
                        .hostname = if (tcp.hostname) |hostname| bun.sliceTo(@constCast(hostname), 0) else null,
                        .port = port,
                    };
                },
            };

            const buf = std.fmt.allocPrint(default_allocator, "{any}", .{fmt}) catch bun.outOfMemory();
            defer default_allocator.free(buf);

            var value = bun.String.createUTF8(buf);
            defer value.deref();
            return value.toJSDOMURL(globalThis);
        }

        pub fn getHostname(this: *ThisServer, globalThis: *JSGlobalObject) JSC.JSValue {
            switch (this.config.address) {
                .unix => return .undefined,
                else => {},
            }

            if (this.cached_hostname.isEmpty()) {
                if (this.listener) |listener| {
                    var buf: [1024]u8 = [_]u8{0} ** 1024;
                    var len: i32 = 1024;
                    listener.socket().remoteAddress(&buf, &len);
                    if (len > 0) {
                        this.cached_hostname = bun.String.createUTF8(buf[0..@as(usize, @intCast(len))]);
                    }
                }

                if (this.cached_hostname.isEmpty()) {
                    switch (this.config.address) {
                        .tcp => |tcp| {
                            if (tcp.hostname) |hostname| {
                                this.cached_hostname = bun.String.createUTF8(bun.sliceTo(hostname, 0));
                            } else {
                                this.cached_hostname = bun.String.createAtomASCII("localhost");
                            }
                        },
                        else => {},
                    }
                }
            }

            return this.cached_hostname.toJS(globalThis);
        }

        pub fn getProtocol(this: *ThisServer, globalThis: *JSGlobalObject) JSC.JSValue {
            _ = this;
            return bun.String.static(if (ssl_enabled) "https" else "http").toJS(globalThis);
        }

        pub fn getDevelopment(
            _: *ThisServer,
            _: *JSC.JSGlobalObject,
        ) JSC.JSValue {
            return JSC.JSValue.jsBoolean(debug_mode);
        }

        pub fn onStaticRequestComplete(this: *ThisServer) void {
            this.pending_requests -= 1;
            this.deinitIfWeCan();
        }

        pub fn onRequestComplete(this: *ThisServer) void {
            this.vm.eventLoop().processGCTimer();

            this.pending_requests -= 1;
            this.deinitIfWeCan();
        }

        pub fn finalize(this: *ThisServer) void {
            httplog("finalize", .{});
            this.flags.has_js_deinited = true;
            this.deinitIfWeCan();
        }

        pub fn activeSocketsCount(this: *const ThisServer) u32 {
            const websocket = &(this.config.websocket orelse return 0);
            return @as(u32, @truncate(websocket.handler.active_connections));
        }

        pub fn hasActiveWebSockets(this: *const ThisServer) bool {
            return this.activeSocketsCount() > 0;
        }

        pub fn getAllClosedPromise(this: *ThisServer, globalThis: *JSC.JSGlobalObject) JSC.JSValue {
            if (this.listener == null and this.pending_requests == 0) {
                return JSC.JSPromise.resolvedPromise(globalThis, .undefined).asValue(globalThis);
            }
            const prom = &this.all_closed_promise;
            if (prom.strong.has()) {
                return prom.value();
            }
            prom.* = JSC.JSPromise.Strong.init(globalThis);
            return prom.value();
        }

        pub fn deinitIfWeCan(this: *ThisServer) void {
            httplog("deinitIfWeCan", .{});

            const vm = this.globalThis.bunVM();

            if (this.pending_requests == 0 and this.listener == null and !this.hasActiveWebSockets() and !this.flags.has_handled_all_closed_promise and this.all_closed_promise.strong.has()) {
                const event_loop = vm.eventLoop();

                // use a flag here instead of `this.all_closed_promise.get().isHandled(vm)` to prevent the race condition of this block being called
                // again before the task has run.
                this.flags.has_handled_all_closed_promise = true;

                const task = ServerAllConnectionsClosedTask.new(.{
                    .globalObject = this.globalThis,
                    // Duplicate the Strong handle so that we can hold two independent strong references to it.
                    .promise = JSC.JSPromise.Strong{
                        .strong = JSC.Strong.create(this.all_closed_promise.value(), this.globalThis),
                    },
                    .tracker = JSC.AsyncTaskTracker.init(vm),
                });
                event_loop.enqueueTask(JSC.Task.init(task));
            }
            if (this.pending_requests == 0 and this.listener == null and this.flags.has_js_deinited and !this.hasActiveWebSockets()) {
                if (this.config.websocket) |*ws| {
                    ws.handler.app = null;
                }
                this.unref();
                this.scheduleDeinit();
            }
        }

        pub fn stopListening(this: *ThisServer, abrupt: bool) void {
            httplog("stopListening", .{});
            var listener = this.listener orelse return;
            this.listener = null;
            this.unref();

            if (!ssl_enabled_)
                this.vm.removeListeningSocketForWatchMode(listener.socket().fd());

            if (!abrupt) {
                listener.close();
            } else if (!this.flags.terminated) {
                if (this.config.websocket) |*ws| {
                    ws.handler.app = null;
                }
                this.flags.terminated = true;
                this.app.?.close();
            }
        }

        pub fn stop(this: *ThisServer, abrupt: bool) void {
            if (this.config.allow_hot and this.config.id.len > 0) {
                if (this.globalThis.bunVM().hotMap()) |hot| {
                    hot.remove(this.config.id);
                }
            }

            this.stopListening(abrupt);
            this.deinitIfWeCan();
        }

        pub fn scheduleDeinit(this: *ThisServer) void {
            if (this.flags.deinit_scheduled)
                return;
            this.flags.deinit_scheduled = true;
            httplog("scheduleDeinit", .{});

            if (!this.flags.terminated) {
                // App.close can cause finalizers to run.
                // scheduleDeinit can be called inside a finalizer.
                // Therefore, we split it into two tasks.
                this.flags.terminated = true;
                const task = bun.default_allocator.create(JSC.AnyTask) catch unreachable;
                task.* = JSC.AnyTask.New(App, App.close).init(this.app.?);
                this.vm.enqueueTask(JSC.Task.init(task));
            }

            const task = bun.default_allocator.create(JSC.AnyTask) catch unreachable;
            task.* = JSC.AnyTask.New(ThisServer, deinit).init(this);
            this.vm.enqueueTask(JSC.Task.init(task));
        }

        pub fn deinit(this: *ThisServer) void {
            httplog("deinit", .{});
            this.cached_hostname.deref();
            this.all_closed_promise.deinit();
            for (this.user_routes.items) |*user_route| {
                user_route.deinit();
            }
            this.user_routes.deinit(bun.default_allocator);

            this.config.deinit();
            if (this.app) |app| {
                this.app = null;
                app.destroy();
            }

            if (this.dev_server) |dev_server| {
                dev_server.deinit();
            }

            if (this.plugins) |plugins| {
                plugins.deref();
            }

            this.destroy();
        }

        pub fn init(config: *ServerConfig, global: *JSGlobalObject) bun.JSOOM!*ThisServer {
            const base_url = try bun.default_allocator.dupe(u8, strings.trim(config.base_url.href, "/"));
            errdefer bun.default_allocator.free(base_url);

            const dev_server = if (config.bake) |*bake_options|
                try bun.bake.DevServer.init(.{
                    .arena = bake_options.arena.allocator(),
                    .root = bake_options.root,
                    .framework = bake_options.framework,
                    .bundler_options = bake_options.bundler_options,
                    .vm = global.bunVM(),
                })
            else
                null;
            errdefer if (dev_server) |d| d.deinit();

            var server = ThisServer.new(.{
                .globalThis = global,
                .config = config.*,
                .base_url_string_for_joining = base_url,
                .vm = JSC.VirtualMachine.get(),
                .allocator = Arena.getThreadlocalDefault(),
                .dev_server = dev_server,
            });

            if (RequestContext.pool == null) {
                RequestContext.pool = bun.create(
                    server.allocator,
                    RequestContext.RequestContextStackAllocator,
                    RequestContext.RequestContextStackAllocator.init(bun.typedAllocator(RequestContext)),
                );
            }

            server.request_pool_allocator = RequestContext.pool.?;

            if (comptime ssl_enabled_) {
                Analytics.Features.https_server += 1;
            } else {
                Analytics.Features.http_server += 1;
            }

            return server;
        }

        noinline fn onListenFailed(this: *ThisServer) void {
            httplog("onListenFailed", .{});

            const globalThis = this.globalThis;

            var error_instance = JSC.JSValue.zero;
            var output_buf: [4096]u8 = undefined;

            if (comptime ssl_enabled) {
                output_buf[0] = 0;
                var written: usize = 0;
                var ssl_error = BoringSSL.ERR_get_error();
                while (ssl_error != 0 and written < output_buf.len) : (ssl_error = BoringSSL.ERR_get_error()) {
                    if (written > 0) {
                        output_buf[written] = '\n';
                        written += 1;
                    }

                    if (BoringSSL.ERR_reason_error_string(
                        ssl_error,
                    )) |reason_ptr| {
                        const reason = std.mem.span(reason_ptr);
                        if (reason.len == 0) {
                            break;
                        }
                        @memcpy(output_buf[written..][0..reason.len], reason);
                        written += reason.len;
                    }

                    if (BoringSSL.ERR_func_error_string(
                        ssl_error,
                    )) |reason_ptr| {
                        const reason = std.mem.span(reason_ptr);
                        if (reason.len > 0) {
                            output_buf[written..][0.." via ".len].* = " via ".*;
                            written += " via ".len;
                            @memcpy(output_buf[written..][0..reason.len], reason);
                            written += reason.len;
                        }
                    }

                    if (BoringSSL.ERR_lib_error_string(
                        ssl_error,
                    )) |reason_ptr| {
                        const reason = std.mem.span(reason_ptr);
                        if (reason.len > 0) {
                            output_buf[written..][0] = ' ';
                            written += 1;
                            @memcpy(output_buf[written..][0..reason.len], reason);
                            written += reason.len;
                        }
                    }
                }

                if (written > 0) {
                    const message = output_buf[0..written];
                    error_instance = globalThis.createErrorInstance("OpenSSL {s}", .{message});
                    BoringSSL.ERR_clear_error();
                }
            }

            if (error_instance == .zero) {
                switch (this.config.address) {
                    .tcp => |tcp| {
                        error_set: {
                            if (comptime Environment.isLinux) {
                                const rc: i32 = -1;
                                const code = Sys.getErrno(rc);
                                if (code == bun.C.E.ACCES) {
                                    error_instance = (JSC.SystemError{
                                        .message = bun.String.init(std.fmt.bufPrint(&output_buf, "permission denied {s}:{d}", .{ tcp.hostname orelse "0.0.0.0", tcp.port }) catch "Failed to start server"),
                                        .code = bun.String.static("EACCES"),
                                        .syscall = bun.String.static("listen"),
                                    }).toErrorInstance(globalThis);
                                    break :error_set;
                                }
                            }
                            error_instance = (JSC.SystemError{
                                .message = bun.String.init(std.fmt.bufPrint(&output_buf, "Failed to start server. Is port {d} in use?", .{tcp.port}) catch "Failed to start server"),
                                .code = bun.String.static("EADDRINUSE"),
                                .syscall = bun.String.static("listen"),
                            }).toErrorInstance(globalThis);
                        }
                    },
                    .unix => |unix| {
                        switch (bun.sys.getErrno(@as(i32, -1))) {
                            .SUCCESS => {
                                error_instance = (JSC.SystemError{
                                    .message = bun.String.init(std.fmt.bufPrint(&output_buf, "Failed to listen on unix socket {}", .{bun.fmt.QuotedFormatter{ .text = unix }}) catch "Failed to start server"),
                                    .code = bun.String.static("EADDRINUSE"),
                                    .syscall = bun.String.static("listen"),
                                }).toErrorInstance(globalThis);
                            },
                            else => |e| {
                                var sys_err = bun.sys.Error.fromCode(e, .listen);
                                sys_err.path = unix;
                                error_instance = sys_err.toJSC(globalThis);
                            },
                        }
                    },
                }
            }

            error_instance.ensureStillAlive();
            globalThis.throwValue(error_instance) catch {};
        }

        pub fn onListen(this: *ThisServer, socket: ?*App.ListenSocket) void {
            if (socket == null) {
                return this.onListenFailed();
            }

            this.listener = socket;
            this.vm.event_loop_handle = Async.Loop.get();
            if (!ssl_enabled_)
                this.vm.addListeningSocketForWatchMode(socket.?.socket().fd());
        }

        pub fn ref(this: *ThisServer) void {
            if (this.poll_ref.isActive()) return;

            this.poll_ref.ref(this.vm);
        }

        pub fn unref(this: *ThisServer) void {
            if (!this.poll_ref.isActive()) return;

            this.poll_ref.unref(this.vm);
        }

        pub fn doRef(this: *ThisServer, _: *JSC.JSGlobalObject, callframe: *JSC.CallFrame) bun.JSError!JSC.JSValue {
            const this_value = callframe.this();
            this.ref();

            return this_value;
        }

        pub fn doUnref(this: *ThisServer, _: *JSC.JSGlobalObject, callframe: *JSC.CallFrame) bun.JSError!JSC.JSValue {
            const this_value = callframe.this();
            this.unref();

            return this_value;
        }

        pub fn onBunInfoRequest(this: *ThisServer, req: *uws.Request, resp: *App.Response) void {
            JSC.markBinding(@src());
            this.pending_requests += 1;
            defer this.pending_requests -= 1;
            req.setYield(false);
            var stack_fallback = std.heap.stackFallback(8192, this.allocator);
            const allocator = stack_fallback.get();

            const buffer_writer = js_printer.BufferWriter.init(allocator) catch unreachable;
            var writer = js_printer.BufferPrinter.init(buffer_writer);
            defer writer.ctx.buffer.deinit();
            var source = logger.Source.initEmptyFile("info.json");
            _ = js_printer.printJSON(
                *js_printer.BufferPrinter,
                &writer,
                bun.Global.BunInfo.generate(*Transpiler, &JSC.VirtualMachine.get().transpiler, allocator) catch unreachable,
                &source,
                .{},
            ) catch unreachable;

            resp.writeStatus("200 OK");
            resp.writeHeader("Content-Type", MimeType.json.value);
            resp.writeHeader("Cache-Control", "public, max-age=3600");
            resp.writeHeaderInt("Age", 0);
            const buffer = writer.ctx.written;
            resp.end(buffer, false);
        }

        pub fn onPendingRequest(this: *ThisServer) void {
            this.pending_requests += 1;
        }

        pub fn onNodeHTTPRequestWithUpgradeCtx(this: *ThisServer, req: *uws.Request, resp: *App.Response, upgrade_ctx: ?*uws.uws_socket_context_t) void {
            this.onPendingRequest();
            if (comptime Environment.isDebug) {
                this.vm.eventLoop().debug.enter();
            }
            defer {
                if (comptime Environment.isDebug) {
                    this.vm.eventLoop().debug.exit();
                }
            }
            req.setYield(false);
            resp.timeout(this.config.idleTimeout);

            const globalThis = this.globalThis;
            const thisObject = this.thisObject;
            const vm = this.vm;

            var node_http_response: ?*NodeHTTPResponse = null;
            var is_async = false;
            defer {
                if (!is_async) {
                    if (node_http_response) |node_response| {
                        node_response.deref();
                    }
                }
            }

            const result: JSValue = onNodeHTTPRequestFn(
                @bitCast(AnyServer.from(this)),
                globalThis,
                thisObject,
                this.config.onNodeHTTPRequest,
                req,
                resp,
                upgrade_ctx,
                &node_http_response,
            );

            const HTTPResult = union(enum) {
                rejection: JSC.JSValue,
                exception: JSC.JSValue,
                success: void,
                pending: JSC.JSValue,
            };
            var strong_promise: JSC.Strong = .{};
            var needs_to_drain = true;

            defer {
                if (needs_to_drain) {
                    vm.drainMicrotasks();
                }
            }
            defer strong_promise.deinit();
            const http_result: HTTPResult = brk: {
                if (result.toError()) |err| {
                    break :brk .{ .exception = err };
                }

                if (result.asAnyPromise()) |promise| {
                    if (promise.status(globalThis.vm()) == .pending) {
                        strong_promise.set(globalThis, result);
                        needs_to_drain = false;
                        vm.drainMicrotasks();
                    }

                    switch (promise.status(globalThis.vm())) {
                        .fulfilled => {
                            globalThis.handleRejectedPromises();
                            break :brk .{ .success = {} };
                        },
                        .rejected => {
                            promise.setHandled(globalThis.vm());
                            break :brk .{ .rejection = promise.result(globalThis.vm()) };
                        },
                        .pending => {
                            globalThis.handleRejectedPromises();
                            if (node_http_response) |node_response| {
                                if (node_response.finished or node_response.aborted or node_response.upgraded) {
                                    strong_promise.deinit();
                                    break :brk .{ .success = {} };
                                }

                                const strong_self = node_response.getThisValue();

                                if (strong_self.isEmptyOrUndefinedOrNull()) {
                                    strong_promise.deinit();
                                    break :brk .{ .success = {} };
                                }

                                node_response.promise = strong_promise;
                                strong_promise = .{};
                                result._then2(globalThis, strong_self, NodeHTTPResponse.Bun__NodeHTTPRequest__onResolve, NodeHTTPResponse.Bun__NodeHTTPRequest__onReject);
                                is_async = true;
                            }

                            break :brk .{ .pending = result };
                        },
                    }
                }

                break :brk .{ .success = {} };
            };

            switch (http_result) {
                .exception, .rejection => |err| {
                    _ = vm.uncaughtException(globalThis, err, http_result == .rejection);

                    if (node_http_response) |node_response| {
                        if (!node_response.finished and node_response.response.state().isResponsePending()) {
                            if (node_response.response.state().isHttpStatusCalled()) {
                                node_response.response.writeStatus("500 Internal Server Error");
                                node_response.response.endWithoutBody(true);
                            } else {
                                node_response.response.endStream(true);
                            }
                        }
                        node_response.onRequestComplete();
                    }
                },
                .success => {},
                .pending => {},
            }

            if (node_http_response) |node_response| {
                if (!node_response.finished and node_response.response.state().isResponsePending()) {
                    node_response.setOnAbortedHandler();
                }
                // If we ended the response without attaching an ondata handler, we discard the body read stream
                else if (http_result != .pending) {
                    node_response.maybeStopReadingBody(vm);
                }
            }
        }

        pub fn onNodeHTTPRequest(
            this: *ThisServer,
            req: *uws.Request,
            resp: *App.Response,
        ) void {
            JSC.markBinding(@src());
            onNodeHTTPRequestWithUpgradeCtx(this, req, resp, null);
        }

        const onNodeHTTPRequestFn = if (ssl_enabled)
            NodeHTTPServer__onRequest_https
        else
            NodeHTTPServer__onRequest_http;

        var did_send_idletimeout_warning_once = false;
        fn onTimeoutForIdleWarn(_: *anyopaque, _: *App.Response) void {
            if (debug_mode and !did_send_idletimeout_warning_once) {
                if (!bun.CLI.Command.get().debug.silent) {
                    did_send_idletimeout_warning_once = true;
                    Output.prettyErrorln("<r><yellow>[Bun.serve]<r><d>:<r> request timed out after 10 seconds. Pass <d><cyan>`idleTimeout`<r> to configure.", .{});
                    Output.flush();
                }
            }
        }

        fn shouldAddTimeoutHandlerForWarning(server: *ThisServer) bool {
            if (comptime debug_mode) {
                if (!did_send_idletimeout_warning_once and !bun.CLI.Command.get().debug.silent) {
                    return !server.config.has_idleTimeout;
                }
            }

            return false;
        }

        pub fn onUserRouteRequest(user_route: *UserRoute, req: *uws.Request, resp: *App.Response) void {
            const server = user_route.server;
            const index = user_route.id;

            var should_deinit_context = false;
            var prepared = server.prepareJsRequestContext(req, resp, &should_deinit_context, false) orelse return;

            const server_request_list = NamespaceType.routeListGetCached(server.thisObject).?;
            var response_value = Bun__ServerRouteList__callRoute(server.globalThis, index, prepared.request_object, server.thisObject, server_request_list, &prepared.js_request, req);

            if (server.globalThis.tryTakeException()) |exception| {
                response_value = exception;
            }

            server.handleRequest(&should_deinit_context, prepared, req, response_value);
        }

        fn handleRequest(this: *ThisServer, should_deinit_context: *bool, prepared: PreparedRequest, req: *uws.Request, response_value: JSC.JSValue) void {
            const ctx = prepared.ctx;

            defer {
                // uWS request will not live longer than this function
                prepared.request_object.request_context.detachRequest();
            }

            ctx.onResponse(this, prepared.js_request, response_value);
            // Reference in the stack here in case it is not for whatever reason
            prepared.js_request.ensureStillAlive();

            ctx.defer_deinit_until_callback_completes = null;

            if (should_deinit_context.*) {
                ctx.deinit();
                return;
            }

            if (ctx.shouldRenderMissing()) {
                ctx.renderMissing();
                return;
            }

            // The request is asynchronous, and all information from `req` must be copied
            // since the provided uws.Request will be re-used for future requests (stack allocated).
            ctx.toAsync(req, prepared.request_object);
        }

        pub fn onRequest(this: *ThisServer, req: *uws.Request, resp: *App.Response) void {
            var should_deinit_context = false;
            const prepared = this.prepareJsRequestContext(req, resp, &should_deinit_context, true) orelse return;

            bun.assert(this.config.onRequest != .zero);

            const response_value = this.config.onRequest.call(this.globalThis, this.thisObject, &.{
                prepared.js_request,
                this.thisObject,
            }) catch |err|
                this.globalThis.takeException(err);

            this.handleRequest(&should_deinit_context, prepared, req, response_value);
        }

        pub fn onRequestFromSaved(
            this: *ThisServer,
            req: SavedRequest.Union,
            resp: *App.Response,
            callback: JSValue,
            comptime arg_count: comptime_int,
            extra_args: [arg_count]JSValue,
        ) void {
            const prepared: PreparedRequest = switch (req) {
                .stack => |r| this.prepareJsRequestContext(r, resp, null, true) orelse return,
                .saved => |data| .{
                    .js_request = data.js_request.get() orelse @panic("Request was unexpectedly freed"),
                    .request_object = data.request,
                    .ctx = data.ctx.tagged_pointer.as(RequestContext),
                },
            };
            const ctx = prepared.ctx;

            bun.assert(callback != .zero);
            const args = .{prepared.js_request} ++ extra_args;
            const response_value = callback.call(this.globalThis, this.thisObject, &args) catch |err|
                this.globalThis.takeException(err);

            defer if (req == .stack) {
                // uWS request will not live longer than this function
                prepared.request_object.request_context.detachRequest();
            };
            const original_state = ctx.defer_deinit_until_callback_completes;
            var should_deinit_context = false;
            ctx.defer_deinit_until_callback_completes = &should_deinit_context;
            ctx.onResponse(this, prepared.js_request, response_value);
            ctx.defer_deinit_until_callback_completes = original_state;

            // Reference in the stack here in case it is not for whatever reason
            prepared.js_request.ensureStillAlive();

            if (should_deinit_context) {
                ctx.deinit();
                return;
            }

            if (ctx.shouldRenderMissing()) {
                ctx.renderMissing();
                return;
            }

            // The request is asynchronous, and all information from `req` must be copied
            // since the provided uws.Request will be re-used for future requests (stack allocated).
            switch (req) {
                .stack => |r| ctx.toAsync(r, prepared.request_object),
                .saved => {}, // info already copied
            }
        }

        pub const PreparedRequest = struct {
            js_request: JSValue,
            request_object: *Request,
            ctx: *RequestContext,

            /// This is used by DevServer for deferring calling the JS handler
            /// to until the bundle is actually ready.
            pub fn save(
                prepared: PreparedRequest,
                global: *JSC.JSGlobalObject,
                req: *uws.Request,
                resp: *App.Response,
            ) SavedRequest {
                // By saving a request, all information from `req` must be
                // copied since the provided uws.Request will be re-used for
                // future requests (stack allocated).
                prepared.ctx.toAsync(req, prepared.request_object);

                return .{
                    .js_request = JSC.Strong.create(prepared.js_request, global),
                    .request = prepared.request_object,
                    .ctx = AnyRequestContext.init(prepared.ctx),
                    .response = uws.AnyResponse.init(resp),
                };
            }
        };

        pub fn prepareJsRequestContext(this: *ThisServer, req: *uws.Request, resp: *App.Response, should_deinit_context: ?*bool, create_js_request: bool) ?PreparedRequest {
            JSC.markBinding(@src());
            this.onPendingRequest();
            if (comptime Environment.isDebug) {
                this.vm.eventLoop().debug.enter();
            }
            defer {
                if (comptime Environment.isDebug) {
                    this.vm.eventLoop().debug.exit();
                }
            }
            req.setYield(false);
            resp.timeout(this.config.idleTimeout);

            // Since we do timeouts by default, we should tell the user when
            // this happens - but limit it to only warn once.
            if (shouldAddTimeoutHandlerForWarning(this)) {
                // We need to pass it a pointer, any pointer should do.
                resp.onTimeout(*anyopaque, onTimeoutForIdleWarn, &did_send_idletimeout_warning_once);
            }

            const ctx = this.request_pool_allocator.tryGet() catch bun.outOfMemory();
            ctx.create(this, req, resp, should_deinit_context);
            this.vm.jsc.reportExtraMemory(@sizeOf(RequestContext));
            const body = this.vm.initRequestBodyValue(.{ .Null = {} }) catch unreachable;

            ctx.request_body = body;
            var signal = JSC.WebCore.AbortSignal.new(this.globalThis);
            ctx.signal = signal;
            signal.pendingActivityRef();

            const request_object = Request.new(.{
                .method = ctx.method,
                .request_context = AnyRequestContext.init(ctx),
                .https = ssl_enabled,
                .signal = signal.ref(),
                .body = body.ref(),
            });
            ctx.request_weakref = Request.WeakRef.create(request_object);

            if (comptime debug_mode) {
                ctx.flags.is_web_browser_navigation = brk: {
                    if (req.header("sec-fetch-dest")) |fetch_dest| {
                        if (strings.eqlComptime(fetch_dest, "document")) {
                            break :brk true;
                        }
                    }

                    break :brk false;
                };
            }

            // we need to do this very early unfortunately
            // it seems to work fine for synchronous requests but anything async will take too long to register the handler
            // we do this only for HTTP methods that support request bodies, so not GET, HEAD, OPTIONS, or CONNECT.
            if ((HTTP.Method.which(req.method()) orelse HTTP.Method.OPTIONS).hasRequestBody()) {
                const req_len: usize = brk: {
                    if (req.header("content-length")) |content_length| {
                        break :brk std.fmt.parseInt(usize, content_length, 10) catch 0;
                    }

                    break :brk 0;
                };

                if (req_len > this.config.max_request_body_size) {
                    resp.writeStatus("413 Request Entity Too Large");
                    resp.endWithoutBody(true);
                    this.finalize();
                    return null;
                }

                ctx.request_body_content_len = req_len;
                ctx.flags.is_transfer_encoding = req.header("transfer-encoding") != null;
                if (req_len > 0 or ctx.flags.is_transfer_encoding) {
                    // we defer pre-allocating the body until we receive the first chunk
                    // that way if the client is lying about how big the body is or the client aborts
                    // we don't waste memory
                    ctx.request_body.?.value = .{
                        .Locked = .{
                            .task = ctx,
                            .global = this.globalThis,
                            .onStartBuffering = RequestContext.onStartBufferingCallback,
                            .onStartStreaming = RequestContext.onStartStreamingRequestBodyCallback,
                            .onReadableStreamAvailable = RequestContext.onRequestBodyReadableStreamAvailable,
                        },
                    };
                    ctx.flags.is_waiting_for_request_body = true;

                    resp.onData(*RequestContext, RequestContext.onBufferedBodyChunk, ctx);
                }
            }

            return .{
                .js_request = if (create_js_request) request_object.toJS(this.globalThis) else .zero,
                .request_object = request_object,
                .ctx = ctx,
            };
        }

        pub fn onWebSocketUpgrade(
            this: *ThisServer,
            resp: *App.Response,
            req: *uws.Request,
            upgrade_ctx: *uws.uws_socket_context_t,
            _: usize,
        ) void {
            JSC.markBinding(@src());
            if (this.config.onNodeHTTPRequest != .zero) {
                onNodeHTTPRequestWithUpgradeCtx(this, req, resp, upgrade_ctx);
                return;
            }
            this.pending_requests += 1;
            req.setYield(false);
            var ctx = this.request_pool_allocator.tryGet() catch bun.outOfMemory();
            var should_deinit_context = false;
            ctx.create(this, req, resp, &should_deinit_context);
            var body = this.vm.initRequestBodyValue(.{ .Null = {} }) catch unreachable;

            ctx.request_body = body;
            var signal = JSC.WebCore.AbortSignal.new(this.globalThis);
            ctx.signal = signal;

            var request_object = Request.new(.{
                .method = ctx.method,
                .request_context = AnyRequestContext.init(ctx),
                .https = ssl_enabled,
                .signal = signal.ref(),
                .body = body.ref(),
            });
            ctx.upgrade_context = upgrade_ctx;
            ctx.request_weakref = Request.WeakRef.create(request_object);
            // We keep the Request object alive for the duration of the request so that we can remove the pointer to the UWS request object.
            var args = [_]JSC.JSValue{
                request_object.toJS(this.globalThis),
                this.thisObject,
            };
            const request_value = args[0];
            request_value.ensureStillAlive();

            const response_value = this.config.onRequest.call(this.globalThis, this.thisObject, &args) catch |err|
                this.globalThis.takeException(err);
            defer {
                // uWS request will not live longer than this function
                request_object.request_context.detachRequest();
            }
            ctx.onResponse(
                this,
                request_value,
                response_value,
            );

            ctx.defer_deinit_until_callback_completes = null;

            if (should_deinit_context) {
                ctx.deinit();
                return;
            }

            if (ctx.shouldRenderMissing()) {
                ctx.renderMissing();
                return;
            }

            ctx.toAsync(req, request_object);
        }

        fn setRoutes(this: *ThisServer) JSC.JSValue {
            var route_list_value = JSC.JSValue.zero;
            // TODO: move devserver and plugin logic away
            const app = this.app.?;
            const any_server = AnyServer.from(this);
            const dev_server = this.dev_server;

            // Plugins need to be registered if any of the following are
            // assigned. This is done in `setRoutes` so that reloading
            // a server can initialize such state.
            // - DevServer
            // - HTML Bundle
            var needs_plugins = dev_server != null;
            var has_html_catch_all = false;

            if (this.config.user_routes_to_build.items.len > 0) {
                var user_routes_to_build = this.config.user_routes_to_build.moveToUnmanaged();
                var old_user_routes = this.user_routes;

                defer {
                    for (old_user_routes.items) |*route| {
                        route.route.deinit();
                    }

                    old_user_routes.deinit(bun.default_allocator);
                }
                this.user_routes = std.ArrayListUnmanaged(UserRoute).initCapacity(bun.default_allocator, user_routes_to_build.items.len) catch bun.outOfMemory();
                const paths = bun.default_allocator.alloc(ZigString, user_routes_to_build.items.len) catch bun.outOfMemory();
                const callbacks = bun.default_allocator.alloc(JSC.JSValue, user_routes_to_build.items.len) catch bun.outOfMemory();
                defer bun.default_allocator.free(paths);
                defer bun.default_allocator.free(callbacks);

                for (user_routes_to_build.items, paths, callbacks, 0..) |*route, *path, *callback, i| {
                    path.* = ZigString.init(route.route.path);
                    callback.* = route.callback.get().?;
                    this.user_routes.appendAssumeCapacity(.{
                        .id = @truncate(i),
                        .server = this,
                        .route = route.route,
                    });
                    route.route = .{};
                }

                route_list_value = Bun__ServerRouteList__create(this.globalThis, callbacks.ptr, paths.ptr, user_routes_to_build.items.len);

                for (user_routes_to_build.items) |*route| {
                    route.deinit();
                }
                user_routes_to_build.deinit(bun.default_allocator);
            }

            // This may get applied multiple times.
            for (this.user_routes.items) |*user_route| {
                switch (user_route.route.method) {
                    .any => {
                        app.any(user_route.route.path, *UserRoute, user_route, onUserRouteRequest);
                    },
                    .specific => |method| {
                        app.method(method, user_route.route.path, *UserRoute, user_route, onUserRouteRequest);
                    },
                }
            }

            // negative routes have backwards precedence.
            for (this.config.negative_routes.items) |route| {
                // Since .applyStaticRoute does head, we need to do it first here too.
                app.head(route, *ThisServer, this, onRequest);

                app.any(route, *ThisServer, this, onRequest);
            }

            if (this.config.static_routes.items.len > 0) {
                for (this.config.static_routes.items) |*entry| {
                    switch (entry.route) {
                        .static => |static_route| {
                            ServerConfig.applyStaticRoute(any_server, ssl_enabled, app, *StaticRoute, static_route, entry.path);
                        },
                        .html => |html_bundle_route| {
                            ServerConfig.applyStaticRoute(any_server, ssl_enabled, app, *HTMLBundle.Route, html_bundle_route, entry.path);
                            if (dev_server) |dev| {
                                dev.html_router.put(dev.allocator, entry.path, html_bundle_route) catch bun.outOfMemory();
                            }
                            needs_plugins = true;
                        },
                        .framework_router => {},
                    }
                    if (!has_html_catch_all and strings.eqlComptime(entry.path, "/*")) {
                        has_html_catch_all = true;
                    }
                }
            }

            // If there are plugins, initialize the ServePlugins object in
            // an unqueued state. The first thing (HTML Bundle, DevServer)
            // that needs plugins will cause the load to happen.
            if (needs_plugins and this.plugins == null) if (this.vm.transpiler.options.serve_plugins) |serve_plugins| {
                if (serve_plugins.len > 0) {
                    this.plugins = ServePlugins.init(serve_plugins);
                }
            };

            // Setup user websocket routes.
            if (this.config.websocket) |*websocket| {
                websocket.globalObject = this.globalThis;
                websocket.handler.app = app;
                websocket.handler.flags.ssl = ssl_enabled;
                app.ws(
                    "/*",
                    this,
                    0,
                    ServerWebSocket.behavior(ThisServer, ssl_enabled, websocket.toBehavior()),
                );
            }
            if (this.dev_server) |dev| {
                _ = dev.attachRoutes(this) catch bun.outOfMemory();
            } else if (this.config.onNodeHTTPRequest != .zero) {
                app.any("/*", *ThisServer, this, onNodeHTTPRequest);
                NodeHTTP_assignOnCloseFunction(@intFromBool(ssl_enabled), app);
            } else if (this.config.onRequest != .zero) {
                app.any("/*", *ThisServer, this, onRequest);
            }

            if (debug_mode) {
                app.get("/bun:info", *ThisServer, this, onBunInfoRequest);
                if (this.config.inspector) {
                    JSC.markBinding(@src());
                    Bun__addInspector(ssl_enabled, app, this.globalThis);
                }
            }

            var has_dev_catch_all = false;
            if (dev_server) |dev| {
                // DevServer adds a catch-all handler to use FrameworkRouter (full stack apps)
                has_dev_catch_all = dev.attachRoutes(this) catch bun.outOfMemory();
            }

            const @"has /*" = brk: {
                for (this.config.static_routes.items) |route| {
                    if (strings.eqlComptime(route.path, "/*")) {
                        break :brk true;
                    }
                }

                break :brk false;
            };

            // "/*" routes are added backwards, so if they have a static route, it will never be matched
            // so we need to check for that first
            if (!has_dev_catch_all and !@"has /*") {
                if (this.config.onRequest != .zero) {
                    app.any("/*", *ThisServer, this, onRequest);
                } else if (this.config.onNodeHTTPRequest != .zero) {
                    app.any("/*", *ThisServer, this, onNodeHTTPRequest);
                }
            } else if (!has_dev_catch_all and this.config.onNodeHTTPRequest != .zero) {
                app.post("/*", *ThisServer, this, onNodeHTTPRequest);
                app.put("/*", *ThisServer, this, onNodeHTTPRequest);
                app.patch("/*", *ThisServer, this, onNodeHTTPRequest);
                app.delete("/*", *ThisServer, this, onNodeHTTPRequest);
                app.options("/*", *ThisServer, this, onNodeHTTPRequest);
                app.trace("/*", *ThisServer, this, onNodeHTTPRequest);
                app.connect("/*", *ThisServer, this, onNodeHTTPRequest);
            } else if (!has_dev_catch_all and this.config.onRequest != .zero) {
                // "/*" routes are added backwards, so if they have a static route,
                // it will never be matched so we need to check for that first
                if (!has_html_catch_all) {
                    app.any("/*", *ThisServer, this, onRequest);
                } else {
                    // The HTML catch-all receives GET, HEAD.
                    app.post("/*", *ThisServer, this, onRequest);
                    app.put("/*", *ThisServer, this, onRequest);
                    app.patch("/*", *ThisServer, this, onRequest);
                    app.delete("/*", *ThisServer, this, onRequest);
                    app.options("/*", *ThisServer, this, onRequest);
                    app.trace("/*", *ThisServer, this, onRequest);
                    app.connect("/*", *ThisServer, this, onRequest);
                }
            } else if (!has_dev_catch_all and this.config.onRequest == .zero and !has_html_catch_all) {
                app.any("/*", *ThisServer, this, on404);
            } else if (!has_dev_catch_all and this.config.onRequest == .zero) {
                app.post("/*", *ThisServer, this, on404);
                app.put("/*", *ThisServer, this, on404);
                app.patch("/*", *ThisServer, this, on404);
                app.delete("/*", *ThisServer, this, on404);
                app.options("/*", *ThisServer, this, on404);
                app.trace("/*", *ThisServer, this, on404);
                app.connect("/*", *ThisServer, this, on404);
            }

            return route_list_value;
        }

        pub fn on404(_: *ThisServer, req: *uws.Request, resp: *App.Response) void {
            if (comptime Environment.enable_logs)
                httplog("{s} - {s} 404", .{ req.method(), req.url() });

            resp.writeStatus("404 Not Found");

            // Rely on browser default page for now.
            resp.end("", false);
        }

        // TODO: make this return JSError!void, and do not deinitialize on synchronous failure, to allow errdefer in caller scope
        pub fn listen(this: *ThisServer) JSC.JSValue {
            httplog("listen", .{});
            var app: *App = undefined;
            const globalThis = this.globalThis;
            var route_list_value = JSC.JSValue.zero;
            if (ssl_enabled) {
                BoringSSL.load();
                const ssl_config = this.config.ssl_config orelse @panic("Assertion failure: ssl_config");
                const ssl_options = ssl_config.asUSockets();

                app = App.create(ssl_options) orelse {
                    if (!globalThis.hasException()) {
                        if (!throwSSLErrorIfNecessary(globalThis)) {
                            globalThis.throw("Failed to create HTTP server", .{}) catch {};
                        }
                    }

                    this.app = null;
                    this.deinit();
                    return .zero;
                };

                this.app = app;

                route_list_value = this.setRoutes();

                // add serverName to the SSL context using default ssl options
                if (ssl_config.server_name) |server_name_ptr| {
                    const server_name: [:0]const u8 = std.mem.span(server_name_ptr);
                    if (server_name.len > 0) {
                        app.addServerNameWithOptions(server_name, ssl_options) catch {
                            if (!globalThis.hasException()) {
                                if (!throwSSLErrorIfNecessary(globalThis)) {
                                    globalThis.throw("Failed to add serverName: {s}", .{server_name}) catch {};
                                }
                            }

                            this.deinit();
                            return .zero;
                        };
                        if (throwSSLErrorIfNecessary(globalThis)) {
                            this.deinit();
                            return .zero;
                        }

                        app.domain(server_name);
                        if (throwSSLErrorIfNecessary(globalThis)) {
                            this.deinit();
                            return .zero;
                        }

                        // Ensure the routes are set for that domain name.
                        _ = this.setRoutes();
                    }
                }

                // apply SNI routes if any
                if (this.config.sni) |*sni| {
                    for (sni.slice()) |*sni_ssl_config| {
                        const sni_servername: [:0]const u8 = std.mem.span(sni_ssl_config.server_name);
                        if (sni_servername.len > 0) {
                            app.addServerNameWithOptions(sni_servername, sni_ssl_config.asUSockets()) catch {
                                if (!globalThis.hasException()) {
                                    if (!throwSSLErrorIfNecessary(globalThis)) {
                                        globalThis.throw("Failed to add serverName: {s}", .{sni_servername}) catch {};
                                    }
                                }

                                this.deinit();
                                return .zero;
                            };

                            app.domain(sni_servername);

                            if (throwSSLErrorIfNecessary(globalThis)) {
                                this.deinit();
                                return .zero;
                            }

                            // Ensure the routes are set for that domain name.
                            _ = this.setRoutes();
                        }
                    }
                }
            } else {
                app = App.create(.{}) orelse {
                    if (!globalThis.hasException()) {
                        globalThis.throw("Failed to create HTTP server", .{}) catch {};
                    }
                    this.deinit();
                    return .zero;
                };
                this.app = app;

                route_list_value = this.setRoutes();
            }

            switch (this.config.address) {
                .tcp => |tcp| {
                    var host: ?[*:0]const u8 = null;
                    var host_buff: [1024:0]u8 = undefined;

                    if (tcp.hostname) |existing| {
                        const hostname = bun.span(existing);

                        if (hostname.len > 2 and hostname[0] == '[') {
                            // remove "[" and "]" from hostname
                            host = std.fmt.bufPrintZ(&host_buff, "{s}", .{hostname[1 .. hostname.len - 1]}) catch unreachable;
                        } else {
                            host = tcp.hostname;
                        }
                    }

                    app.listenWithConfig(*ThisServer, this, onListen, .{
                        .port = tcp.port,
                        .host = host,
                        .options = this.config.getUsocketsOptions(),
                    });
                },

                .unix => |unix| {
                    app.listenOnUnixSocket(
                        *ThisServer,
                        this,
                        onListen,
                        unix,
                        this.config.getUsocketsOptions(),
                    );
                },
            }

            if (globalThis.hasException()) {
                this.deinit();
                return .zero;
            }

            this.ref();

            // Starting up an HTTP server is a good time to GC
            if (this.vm.aggressive_garbage_collection == .aggressive) {
                this.vm.autoGarbageCollect();
            } else {
                this.vm.eventLoop().performGC();
            }

            return route_list_value;
        }
    };
}

pub const SavedRequest = struct {
    js_request: JSC.Strong,
    request: *Request,
    ctx: AnyRequestContext,
    response: uws.AnyResponse,

    pub fn deinit(sr: *SavedRequest) void {
        sr.js_request.deinit();
        sr.ctx.deref();
    }

    pub const Union = union(enum) {
        stack: *uws.Request,
        saved: bun.JSC.API.SavedRequest,
    };
};

pub const ServerAllConnectionsClosedTask = struct {
    globalObject: *JSC.JSGlobalObject,
    promise: JSC.JSPromise.Strong,
    tracker: JSC.AsyncTaskTracker,

    pub usingnamespace bun.New(@This());

    pub fn runFromJSThread(this: *ServerAllConnectionsClosedTask, vm: *JSC.VirtualMachine) void {
        httplog("ServerAllConnectionsClosedTask runFromJSThread", .{});

        const globalObject = this.globalObject;
        const tracker = this.tracker;
        tracker.willDispatch(globalObject);
        defer tracker.didDispatch(globalObject);

        var promise = this.promise;
        defer promise.deinit();
        this.destroy();

        if (!vm.isShuttingDown()) {
            promise.resolve(globalObject, .undefined);
        }
    }
};

pub const HTTPServer = NewServer(JSC.Codegen.JSHTTPServer, false, false);
pub const HTTPSServer = NewServer(JSC.Codegen.JSHTTPSServer, true, false);
pub const DebugHTTPServer = NewServer(JSC.Codegen.JSDebugHTTPServer, false, true);
pub const DebugHTTPSServer = NewServer(JSC.Codegen.JSDebugHTTPSServer, true, true);
pub const AnyServer = packed struct {
    ptr: Ptr,

    const Ptr = bun.TaggedPointerUnion(.{
        HTTPServer,
        HTTPSServer,
        DebugHTTPServer,
        DebugHTTPSServer,
    });

    pub fn plugins(this: AnyServer) ?*ServePlugins {
        return switch (this.ptr.tag()) {
            Ptr.case(HTTPServer) => this.ptr.as(HTTPServer).plugins,
            Ptr.case(HTTPSServer) => this.ptr.as(HTTPSServer).plugins,
            Ptr.case(DebugHTTPServer) => this.ptr.as(DebugHTTPServer).plugins,
            Ptr.case(DebugHTTPSServer) => this.ptr.as(DebugHTTPSServer).plugins,
            else => bun.unreachablePanic("Invalid pointer tag", .{}),
        };
    }

    pub fn getPlugins(this: AnyServer) PluginsResult {
        return switch (this.ptr.tag()) {
            Ptr.case(HTTPServer) => this.ptr.as(HTTPServer).getPlugins(),
            Ptr.case(HTTPSServer) => this.ptr.as(HTTPSServer).getPlugins(),
            Ptr.case(DebugHTTPServer) => this.ptr.as(DebugHTTPServer).getPlugins(),
            Ptr.case(DebugHTTPSServer) => this.ptr.as(DebugHTTPSServer).getPlugins(),
            else => bun.unreachablePanic("Invalid pointer tag", .{}),
        };
    }

    pub fn loadAndResolvePlugins(this: AnyServer, bundle: *HTMLBundle.HTMLBundleRoute, raw_plugins: []const []const u8, bunfig_path: []const u8) void {
        return switch (this.ptr.tag()) {
            Ptr.case(HTTPServer) => this.ptr.as(HTTPServer).getPluginsAsync(bundle, raw_plugins, bunfig_path),
            Ptr.case(HTTPSServer) => this.ptr.as(HTTPSServer).getPluginsAsync(bundle, raw_plugins, bunfig_path),
            Ptr.case(DebugHTTPServer) => this.ptr.as(DebugHTTPServer).getPluginsAsync(bundle, raw_plugins, bunfig_path),
            Ptr.case(DebugHTTPSServer) => this.ptr.as(DebugHTTPSServer).getPluginsAsync(bundle, raw_plugins, bunfig_path),
            else => bun.unreachablePanic("Invalid pointer tag", .{}),
        };
    }

    /// Returns:
    /// - .ready if no plugin has to be loaded
    /// - .err if there is a cached failure. Currently, this requires restarting the entire server.
    /// - .pending if `callback` was stored. It will call `onPluginsResolved` or `onPluginsRejected` later.
    pub fn getOrLoadPlugins(server: AnyServer, callback: ServePlugins.Callback) ServePlugins.GetOrStartLoadResult {
        return switch (server.ptr.tag()) {
            Ptr.case(HTTPServer) => server.ptr.as(HTTPServer).getOrLoadPlugins(callback),
            Ptr.case(HTTPSServer) => server.ptr.as(HTTPSServer).getOrLoadPlugins(callback),
            Ptr.case(DebugHTTPServer) => server.ptr.as(DebugHTTPServer).getOrLoadPlugins(callback),
            Ptr.case(DebugHTTPSServer) => server.ptr.as(DebugHTTPSServer).getOrLoadPlugins(callback),
            else => bun.unreachablePanic("Invalid pointer tag", .{}),
        };
    }

    pub fn reloadStaticRoutes(this: AnyServer) !bool {
        return switch (this.ptr.tag()) {
            Ptr.case(HTTPServer) => this.ptr.as(HTTPServer).reloadStaticRoutes(),
            Ptr.case(HTTPSServer) => this.ptr.as(HTTPSServer).reloadStaticRoutes(),
            Ptr.case(DebugHTTPServer) => this.ptr.as(DebugHTTPServer).reloadStaticRoutes(),
            Ptr.case(DebugHTTPSServer) => this.ptr.as(DebugHTTPSServer).reloadStaticRoutes(),
            else => bun.unreachablePanic("Invalid pointer tag", .{}),
        };
    }

    pub fn appendStaticRoute(this: AnyServer, path: []const u8, route: AnyRoute) !void {
        return switch (this.ptr.tag()) {
            Ptr.case(HTTPServer) => this.ptr.as(HTTPServer).appendStaticRoute(path, route),
            Ptr.case(HTTPSServer) => this.ptr.as(HTTPSServer).appendStaticRoute(path, route),
            Ptr.case(DebugHTTPServer) => this.ptr.as(DebugHTTPServer).appendStaticRoute(path, route),
            Ptr.case(DebugHTTPSServer) => this.ptr.as(DebugHTTPSServer).appendStaticRoute(path, route),
            else => bun.unreachablePanic("Invalid pointer tag", .{}),
        };
    }

    pub fn globalThis(this: AnyServer) *JSC.JSGlobalObject {
        return switch (this.ptr.tag()) {
            Ptr.case(HTTPServer) => this.ptr.as(HTTPServer).globalThis,
            Ptr.case(HTTPSServer) => this.ptr.as(HTTPSServer).globalThis,
            Ptr.case(DebugHTTPServer) => this.ptr.as(DebugHTTPServer).globalThis,
            Ptr.case(DebugHTTPSServer) => this.ptr.as(DebugHTTPSServer).globalThis,
            else => bun.unreachablePanic("Invalid pointer tag", .{}),
        };
    }

    pub fn config(this: AnyServer) *const ServerConfig {
        return switch (this.ptr.tag()) {
            Ptr.case(HTTPServer) => &this.ptr.as(HTTPServer).config,
            Ptr.case(HTTPSServer) => &this.ptr.as(HTTPSServer).config,
            Ptr.case(DebugHTTPServer) => &this.ptr.as(DebugHTTPServer).config,
            Ptr.case(DebugHTTPSServer) => &this.ptr.as(DebugHTTPSServer).config,
            else => bun.unreachablePanic("Invalid pointer tag", .{}),
        };
    }

    pub fn webSocketHandler(this: AnyServer) ?*WebSocketServer.Handler {
        const server_config: *ServerConfig = switch (this.ptr.tag()) {
            Ptr.case(HTTPServer) => &this.ptr.as(HTTPServer).config,
            Ptr.case(HTTPSServer) => &this.ptr.as(HTTPSServer).config,
            Ptr.case(DebugHTTPServer) => &this.ptr.as(DebugHTTPServer).config,
            Ptr.case(DebugHTTPSServer) => &this.ptr.as(DebugHTTPSServer).config,
            else => bun.unreachablePanic("Invalid pointer tag", .{}),
        };
        if (server_config.websocket == null) return null;
        return &server_config.websocket.?.handler;
    }

    pub fn onRequest(
        this: AnyServer,
        req: *uws.Request,
        resp: *uws.NewApp(false).Response,
    ) void {
        return switch (this.ptr.tag()) {
            Ptr.case(HTTPServer) => this.ptr.as(HTTPServer).onRequest(req, resp),
            Ptr.case(HTTPSServer) => @panic("TODO: https"),
            Ptr.case(DebugHTTPServer) => this.ptr.as(DebugHTTPServer).onRequest(req, resp),
            Ptr.case(DebugHTTPSServer) => @panic("TODO: https"),
            else => bun.unreachablePanic("Invalid pointer tag", .{}),
        };
    }

    pub fn from(server: anytype) AnyServer {
        return .{ .ptr = Ptr.init(server) };
    }

    pub fn onPendingRequest(this: AnyServer) void {
        switch (this.ptr.tag()) {
            Ptr.case(HTTPServer) => this.ptr.as(HTTPServer).onPendingRequest(),
            Ptr.case(HTTPSServer) => this.ptr.as(HTTPSServer).onPendingRequest(),
            Ptr.case(DebugHTTPServer) => this.ptr.as(DebugHTTPServer).onPendingRequest(),
            Ptr.case(DebugHTTPSServer) => this.ptr.as(DebugHTTPSServer).onPendingRequest(),
            else => bun.unreachablePanic("Invalid pointer tag", .{}),
        }
    }

    pub fn onRequestComplete(this: AnyServer) void {
        switch (this.ptr.tag()) {
            Ptr.case(HTTPServer) => this.ptr.as(HTTPServer).onRequestComplete(),
            Ptr.case(HTTPSServer) => this.ptr.as(HTTPSServer).onRequestComplete(),
            Ptr.case(DebugHTTPServer) => this.ptr.as(DebugHTTPServer).onRequestComplete(),
            Ptr.case(DebugHTTPSServer) => this.ptr.as(DebugHTTPSServer).onRequestComplete(),
            else => bun.unreachablePanic("Invalid pointer tag", .{}),
        }
    }

    pub fn onStaticRequestComplete(this: AnyServer) void {
        switch (this.ptr.tag()) {
            Ptr.case(HTTPServer) => this.ptr.as(HTTPServer).onStaticRequestComplete(),
            Ptr.case(HTTPSServer) => this.ptr.as(HTTPSServer).onStaticRequestComplete(),
            Ptr.case(DebugHTTPServer) => this.ptr.as(DebugHTTPServer).onStaticRequestComplete(),
            Ptr.case(DebugHTTPSServer) => this.ptr.as(DebugHTTPSServer).onStaticRequestComplete(),
            else => bun.unreachablePanic("Invalid pointer tag", .{}),
        }
    }

    pub fn publish(this: AnyServer, topic: []const u8, message: []const u8, opcode: uws.Opcode, compress: bool) bool {
        return switch (this.ptr.tag()) {
            Ptr.case(HTTPServer) => this.ptr.as(HTTPServer).app.?.publish(topic, message, opcode, compress),
            Ptr.case(HTTPSServer) => this.ptr.as(HTTPSServer).app.?.publish(topic, message, opcode, compress),
            Ptr.case(DebugHTTPServer) => this.ptr.as(DebugHTTPServer).app.?.publish(topic, message, opcode, compress),
            Ptr.case(DebugHTTPSServer) => this.ptr.as(DebugHTTPSServer).app.?.publish(topic, message, opcode, compress),
            else => bun.unreachablePanic("Invalid pointer tag", .{}),
        };
    }

    pub fn onRequestFromSaved(
        this: AnyServer,
        req: SavedRequest.Union,
        resp: uws.AnyResponse,
        callback: JSC.JSValue,
        comptime extra_arg_count: usize,
        extra_args: [extra_arg_count]JSValue,
    ) void {
        return switch (this.ptr.tag()) {
            Ptr.case(HTTPServer) => this.ptr.as(HTTPServer).onRequestFromSaved(req, resp.TCP, callback, extra_arg_count, extra_args),
            Ptr.case(HTTPSServer) => this.ptr.as(HTTPSServer).onRequestFromSaved(req, resp.SSL, callback, extra_arg_count, extra_args),
            Ptr.case(DebugHTTPServer) => this.ptr.as(DebugHTTPServer).onRequestFromSaved(req, resp.TCP, callback, extra_arg_count, extra_args),
            Ptr.case(DebugHTTPSServer) => this.ptr.as(DebugHTTPSServer).onRequestFromSaved(req, resp.SSL, callback, extra_arg_count, extra_args),
            else => bun.unreachablePanic("Invalid pointer tag", .{}),
        };
    }

    pub fn prepareAndSaveJsRequestContext(
        server: AnyServer,
        req: *uws.Request,
        resp: uws.AnyResponse,
        global: *JSC.JSGlobalObject,
    ) ?SavedRequest {
        return switch (server.ptr.tag()) {
            Ptr.case(HTTPServer) => (server.ptr.as(HTTPServer).prepareJsRequestContext(req, resp.TCP, null, true) orelse return null).save(global, req, resp.TCP),
            Ptr.case(HTTPSServer) => (server.ptr.as(HTTPSServer).prepareJsRequestContext(req, resp.SSL, null, true) orelse return null).save(global, req, resp.SSL),
            Ptr.case(DebugHTTPServer) => (server.ptr.as(DebugHTTPServer).prepareJsRequestContext(req, resp.TCP, null, true) orelse return null).save(global, req, resp.TCP),
            Ptr.case(DebugHTTPSServer) => (server.ptr.as(DebugHTTPSServer).prepareJsRequestContext(req, resp.SSL, null, true) orelse return null).save(global, req, resp.SSL),
            else => bun.unreachablePanic("Invalid pointer tag", .{}),
        };
    }
    pub fn numSubscribers(this: AnyServer, topic: []const u8) u32 {
        return switch (this.ptr.tag()) {
            Ptr.case(HTTPServer) => this.ptr.as(HTTPServer).app.?.numSubscribers(topic),
            Ptr.case(HTTPSServer) => this.ptr.as(HTTPSServer).app.?.numSubscribers(topic),
            Ptr.case(DebugHTTPServer) => this.ptr.as(DebugHTTPServer).app.?.numSubscribers(topic),
            Ptr.case(DebugHTTPSServer) => this.ptr.as(DebugHTTPSServer).app.?.numSubscribers(topic),
            else => bun.unreachablePanic("Invalid pointer tag", .{}),
        };
    }

    pub fn devServer(this: AnyServer) ?*bun.bake.DevServer {
        return switch (this.ptr.tag()) {
            Ptr.case(HTTPServer) => this.ptr.as(HTTPServer).dev_server,
            Ptr.case(HTTPSServer) => this.ptr.as(HTTPSServer).dev_server,
            Ptr.case(DebugHTTPServer) => this.ptr.as(DebugHTTPServer).dev_server,
            Ptr.case(DebugHTTPSServer) => this.ptr.as(DebugHTTPSServer).dev_server,
            else => bun.unreachablePanic("Invalid pointer tag", .{}),
        };
    }
};
const welcome_page_html_gz = @embedFile("welcome-page.html.gz");

extern fn Bun__addInspector(bool, *anyopaque, *JSC.JSGlobalObject) void;

const assert = bun.assert;

pub export fn Server__setIdleTimeout(server: JSC.JSValue, seconds: JSC.JSValue, globalThis: *JSC.JSGlobalObject) void {
    Server__setIdleTimeout_(server, seconds, globalThis) catch return;
}
pub fn Server__setIdleTimeout_(server: JSC.JSValue, seconds: JSC.JSValue, globalThis: *JSC.JSGlobalObject) bun.JSError!void {
    if (!server.isObject()) {
        return globalThis.throw("Failed to set timeout: The 'this' value is not a Server.", .{});
    }

    if (!seconds.isNumber()) {
        return globalThis.throw("Failed to set timeout: The provided value is not of type 'number'.", .{});
    }
    const value = seconds.to(c_uint);
    if (server.as(HTTPServer)) |this| {
        this.setIdleTimeout(value);
    } else if (server.as(HTTPSServer)) |this| {
        this.setIdleTimeout(value);
    } else if (server.as(DebugHTTPServer)) |this| {
        this.setIdleTimeout(value);
    } else if (server.as(DebugHTTPSServer)) |this| {
        this.setIdleTimeout(value);
    } else {
        return globalThis.throw("Failed to set timeout: The 'this' value is not a Server.", .{});
    }
}

comptime {
    _ = Server__setIdleTimeout;
    _ = NodeHTTPResponse.create;
}

extern fn NodeHTTPServer__onRequest_http(
    any_server: u64,
    globalThis: *JSC.JSGlobalObject,
    this: JSC.JSValue,
    callback: JSC.JSValue,
    request: *uws.Request,
    response: *uws.NewApp(false).Response,
    upgrade_ctx: ?*uws.uws_socket_context_t,
    node_response_ptr: *?*NodeHTTPResponse,
) JSC.JSValue;

extern fn NodeHTTPServer__onRequest_https(
    any_server: u64,
    globalThis: *JSC.JSGlobalObject,
    this: JSC.JSValue,
    callback: JSC.JSValue,
    request: *uws.Request,
    response: *uws.NewApp(true).Response,
    upgrade_ctx: ?*uws.uws_socket_context_t,
    node_response_ptr: *?*NodeHTTPResponse,
) JSC.JSValue;

extern fn NodeHTTP_assignOnCloseFunction(c_int, *anyopaque) void;

fn throwSSLErrorIfNecessary(globalThis: *JSC.JSGlobalObject) bool {
    const err_code = BoringSSL.ERR_get_error();
    if (err_code != 0) {
        defer BoringSSL.ERR_clear_error();
        globalThis.throwValue(JSC.API.Bun.Crypto.createCryptoError(globalThis, err_code)) catch {};
        return true;
    }

    return false;
}

extern "c" fn Bun__ServerRouteList__callRoute(
    globalObject: *JSC.JSGlobalObject,
    index: u32,
    requestPtr: *Request,
    serverObject: JSC.JSValue,
    routeListObject: JSC.JSValue,
    requestObject: *JSC.JSValue,
    req: *uws.Request,
) JSC.JSValue;

extern "c" fn Bun__ServerRouteList__create(
    globalObject: *JSC.JSGlobalObject,
    callbacks: [*]JSC.JSValue,
    paths: [*]ZigString,
    pathsLength: usize,
) JSC.JSValue;<|MERGE_RESOLUTION|>--- conflicted
+++ resolved
@@ -7461,7 +7461,7 @@
         pub const doPublish = JSC.wrapInstanceMethod(ThisServer, "publish", false);
         pub const doReload = onReload;
         pub const doFetch = onFetch;
-        pub const doRequestIP = requestIP;
+        pub const doRequestIP = JSC.wrapInstanceMethod(ThisServer, "requestIP", false);
         pub const doTimeout = timeout;
 
         const UserRoute = struct {
@@ -7513,46 +7513,10 @@
             return globalThis.throw2("Server() is not a constructor", .{});
         }
 
-<<<<<<< HEAD
-        extern fn JSSocketAddress__create(global: *JSC.JSGlobalObject, ip: JSValue, port: i32, is_ipv6: bool) JSValue;
-
-        pub fn requestIP(this: *ThisServer, globalObject: *JSC.JSGlobalObject, callframe: *JSC.CallFrame) bun.JSError!JSC.JSValue {
-            const arguments = callframe.arguments_old(1).slice();
-            if (arguments.len < 1 or arguments[0].isEmptyOrUndefinedOrNull()) {
-                return globalObject.throwNotEnoughArguments("requestIP", 1, 0);
-            }
-
-            if (this.config.address == .unix) {
-                return JSValue.jsNull();
-            }
-
-            const info = brk: {
-                if (arguments[0].as(Request)) |request| {
-                    if (request.request_context.getRemoteSocketInfo()) |info|
-                        break :brk info;
-                } else if (arguments[0].as(NodeHTTPResponse)) |response| {
-                    if (!response.finished) {
-                        if (response.response.getRemoteSocketInfo()) |info| {
-                            break :brk info;
-                        }
-                    }
-                }
-
-                return JSC.JSValue.jsNull();
-            };
-
-            return JSSocketAddress__create(
-                this.globalThis,
-                bun.String.createUTF8ForJS(this.globalThis, info.ip),
-                info.port,
-                info.is_ipv6,
-            );
-=======
         pub fn requestIP(this: *ThisServer, request: *JSC.WebCore.Request) JSC.JSValue {
             if (this.config.address == .unix) return JSValue.jsNull();
             const info = request.request_context.getRemoteSocketInfo() orelse return JSValue.jsNull();
             return SocketAddress.createDTO(this.globalThis, info.ip, @intCast(info.port), info.is_ipv6);
->>>>>>> 2db9ab4c
         }
 
         pub fn memoryCost(this: *ThisServer) usize {
