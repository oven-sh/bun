const Bun = @This();
const default_allocator = bun.default_allocator;
const bun = @import("root").bun;
const Environment = bun.Environment;
const AnyBlob = bun.JSC.WebCore.AnyBlob;
const Global = bun.Global;
const strings = bun.strings;
const string = bun.string;
const Output = bun.Output;
const MutableString = bun.MutableString;
const std = @import("std");
const Allocator = std.mem.Allocator;
const IdentityContext = @import("../../identity_context.zig").IdentityContext;
const Fs = @import("../../fs.zig");
const Resolver = @import("../../resolver/resolver.zig");
const ast = @import("../../import_record.zig");
const Sys = @import("../../sys.zig");

const MacroEntryPoint = bun.transpiler.MacroEntryPoint;
const logger = bun.logger;
const Api = @import("../../api/schema.zig").Api;
const options = @import("../../options.zig");
const Transpiler = bun.Transpiler;
const ServerEntryPoint = bun.transpiler.ServerEntryPoint;
const js_printer = bun.js_printer;
const js_parser = bun.js_parser;
const js_ast = bun.JSAst;
const NodeFallbackModules = @import("../../node_fallbacks.zig");
const ImportKind = ast.ImportKind;
const Analytics = @import("../../analytics/analytics_thread.zig");
const ZigString = bun.JSC.ZigString;
const Runtime = @import("../../runtime.zig");
const ImportRecord = ast.ImportRecord;
const DotEnv = @import("../../env_loader.zig");
const ParseResult = bun.transpiler.ParseResult;
const PackageJSON = @import("../../resolver/package_json.zig").PackageJSON;
const MacroRemap = @import("../../resolver/package_json.zig").MacroMap;
const WebCore = bun.JSC.WebCore;
const Request = WebCore.Request;
const Response = WebCore.Response;
const Headers = WebCore.Headers;
const Fetch = WebCore.Fetch;
const HTTP = bun.http;
const FetchEvent = WebCore.FetchEvent;
const js = bun.JSC.C;
const JSC = bun.JSC;
const MarkedArrayBuffer = @import("../base.zig").MarkedArrayBuffer;
const getAllocator = @import("../base.zig").getAllocator;
const JSValue = bun.JSC.JSValue;

const JSGlobalObject = bun.JSC.JSGlobalObject;
const ExceptionValueRef = bun.JSC.ExceptionValueRef;
const JSPrivateDataPtr = bun.JSC.JSPrivateDataPtr;
const ConsoleObject = bun.JSC.ConsoleObject;
const Node = bun.JSC.Node;
const ZigException = bun.JSC.ZigException;
const ZigStackTrace = bun.JSC.ZigStackTrace;
const ErrorableResolvedSource = bun.JSC.ErrorableResolvedSource;
const ResolvedSource = bun.JSC.ResolvedSource;
const JSPromise = bun.JSC.JSPromise;
const JSInternalPromise = bun.JSC.JSInternalPromise;
const JSModuleLoader = bun.JSC.JSModuleLoader;
const JSPromiseRejectionOperation = bun.JSC.JSPromiseRejectionOperation;
const ErrorableZigString = bun.JSC.ErrorableZigString;
const ZigGlobalObject = bun.JSC.ZigGlobalObject;
const VM = bun.JSC.VM;
const JSFunction = bun.JSC.JSFunction;
const Config = @import("../config.zig");
const URL = @import("../../url.zig").URL;
const VirtualMachine = JSC.VirtualMachine;
const IOTask = JSC.IOTask;
const uws = bun.uws;
const Fallback = Runtime.Fallback;
const MimeType = HTTP.MimeType;
const Blob = JSC.WebCore.Blob;
const BoringSSL = bun.BoringSSL;
const Arena = @import("../../allocators/mimalloc_arena.zig").Arena;
const SendfileContext = struct {
    fd: bun.FileDescriptor,
    socket_fd: bun.FileDescriptor = bun.invalid_fd,
    remain: Blob.SizeType = 0,
    offset: Blob.SizeType = 0,
    has_listener: bool = false,
    has_set_on_writable: bool = false,
    auto_close: bool = false,
};
const linux = std.os.linux;
const Async = bun.Async;
const httplog = Output.scoped(.Server, false);
const ctxLog = Output.scoped(.RequestContext, false);
const S3 = bun.S3;
const SocketAddress = @import("bun/socket.zig").SocketAddress;

const BlobFileContentResult = struct {
    data: [:0]const u8,

    fn init(comptime fieldname: []const u8, js_obj: JSC.JSValue, global: *JSC.JSGlobalObject) bun.JSError!?BlobFileContentResult {
        {
            const body = try JSC.WebCore.Body.Value.fromJS(global, js_obj);
            if (body == .Blob and body.Blob.store != null and body.Blob.store.?.data == .file) {
                var fs: JSC.Node.NodeFS = .{};
                const read = fs.readFileWithOptions(.{ .path = body.Blob.store.?.data.file.pathlike }, .sync, .null_terminated);
                switch (read) {
                    .err => {
                        return global.throwValue(read.err.toJSC(global));
                    },
                    else => {
                        const str = read.result.null_terminated;
                        if (str.len > 0) {
                            return .{ .data = str };
                        }
                        return global.throwInvalidArguments(std.fmt.comptimePrint("Invalid {s} file", .{fieldname}), .{});
                    },
                }
            }
        }

        return null;
    }
};

fn getContentType(headers: ?*JSC.FetchHeaders, blob: *const JSC.WebCore.AnyBlob, allocator: std.mem.Allocator) struct { MimeType, bool, bool } {
    var needs_content_type = true;
    var content_type_needs_free = false;

    const content_type: MimeType = brk: {
        if (headers) |headers_| {
            if (headers_.fastGet(.ContentType)) |content| {
                needs_content_type = false;

                var content_slice = content.toSlice(allocator);
                defer content_slice.deinit();

                const content_type_allocator = if (content_slice.allocator.isNull()) null else allocator;
                break :brk MimeType.init(content_slice.slice(), content_type_allocator, &content_type_needs_free);
            }
        }

        break :brk if (blob.contentType().len > 0)
            MimeType.byName(blob.contentType())
        else if (MimeType.sniff(blob.slice())) |content|
            content
        else if (blob.wasString())
            MimeType.text
            // TODO: should we get the mime type off of the Blob.Store if it exists?
            // A little wary of doing this right now due to causing some breaking change
        else
            MimeType.other;
    };

    return .{ content_type, needs_content_type, content_type_needs_free };
}

fn writeHeaders(
    headers: *JSC.FetchHeaders,
    comptime ssl: bool,
    resp_ptr: ?*uws.NewApp(ssl).Response,
) void {
    ctxLog("writeHeaders", .{});
    headers.fastRemove(.ContentLength);
    headers.fastRemove(.TransferEncoding);
    if (!ssl) headers.fastRemove(.StrictTransportSecurity);
    if (resp_ptr) |resp| {
        headers.toUWSResponse(ssl, resp);
    }
}

pub fn writeStatus(comptime ssl: bool, resp_ptr: ?*uws.NewApp(ssl).Response, status: u16) void {
    if (resp_ptr) |resp| {
        if (HTTPStatusText.get(status)) |text| {
            resp.writeStatus(text);
        } else {
            var status_text_buf: [48]u8 = undefined;
            resp.writeStatus(std.fmt.bufPrint(&status_text_buf, "{d} HM", .{status}) catch unreachable);
        }
    }
}

// TODO: rename to StaticBlobRoute? the html bundle is sometimes a static route
pub const StaticRoute = @import("./server/StaticRoute.zig");

const HTMLBundle = JSC.API.HTMLBundle;

pub const AnyRoute = union(enum) {
    /// Serve a static file
    /// "/robots.txt": new Response(...),
    static: *StaticRoute,
    /// Bundle an HTML import
    /// import html from "./index.html";
    /// "/": html,
    html: *HTMLBundle.Route,
    /// Use file system routing.
    /// "/*": {
    ///   "dir": import.meta.resolve("./pages"),
    ///   "style": "nextjs-pages",
    /// }
    framework_router: bun.bake.FrameworkRouter.Type.Index,

    pub fn memoryCost(this: AnyRoute) usize {
        return switch (this) {
            .static => |static_route| static_route.memoryCost(),
            .html => |html_bundle_route| html_bundle_route.memoryCost(),
            .framework_router => @sizeOf(bun.bake.Framework.FileSystemRouterType),
        };
    }

    pub fn setServer(this: AnyRoute, server: ?AnyServer) void {
        switch (this) {
            .static => |static_route| static_route.server = server,
            .html => |html_bundle_route| html_bundle_route.server = server,
            .framework_router => {}, // DevServer contains .server field
        }
    }

    pub fn deref(this: AnyRoute) void {
        switch (this) {
            .static => |static_route| static_route.deref(),
            .html => |html_bundle_route| html_bundle_route.deref(),
            .framework_router => {}, // not reference counted
        }
    }

    pub fn ref(this: AnyRoute) void {
        switch (this) {
            .static => |static_route| static_route.ref(),
            .html => |html_bundle_route| html_bundle_route.ref(),
            .framework_router => {}, // not reference counted
        }
    }

    pub fn fromJS(
        global: *JSC.JSGlobalObject,
        path: []const u8,
        argument: JSC.JSValue,
        init_ctx: *ServerInitContext,
    ) bun.JSError!AnyRoute {
        if (argument.as(HTMLBundle)) |html_bundle| {
            const entry = try init_ctx.dedupe_html_bundle_map.getOrPut(html_bundle);
            if (!entry.found_existing) {
                entry.value_ptr.* = HTMLBundle.Route.init(html_bundle);
            } else {
                entry.value_ptr.*.ref();
            }

            return .{ .html = entry.value_ptr.* };
        }

        if (argument.isObject()) {
            const FrameworkRouter = bun.bake.FrameworkRouter;
            if (try argument.getOptional(global, "dir", bun.String.Slice)) |dir| {
                var alloc = init_ctx.js_string_allocations;
                const relative_root = alloc.track(dir);

                var style: FrameworkRouter.Style = if (try argument.get(global, "style")) |style|
                    try FrameworkRouter.Style.fromJS(style, global)
                else
                    .nextjs_pages;
                errdefer style.deinit();

                if (!bun.strings.endsWith(path, "/*")) {
                    return global.throwInvalidArguments("To mount a directory, make sure the path ends in `/*`", .{});
                }

                try init_ctx.framework_router_list.append(.{
                    .root = relative_root,
                    .style = style,

                    // trim the /*
                    .prefix = if (path.len == 2) "/" else path[0 .. path.len - 2],

                    // TODO: customizable framework option.
                    .entry_client = "bun-framework-react/client.tsx",
                    .entry_server = "bun-framework-react/server.tsx",
                    .ignore_underscores = true,
                    .ignore_dirs = &.{ "node_modules", ".git" },
                    .extensions = &.{ ".tsx", ".jsx" },
                    .allow_layouts = true,
                });

                const limit = std.math.maxInt(@typeInfo(FrameworkRouter.Type.Index).@"enum".tag_type);
                if (init_ctx.framework_router_list.items.len > limit) {
                    return global.throwInvalidArguments("Too many framework routers. Maximum is {d}.", .{limit});
                }
                return .{ .framework_router = .init(@intCast(init_ctx.framework_router_list.items.len - 1)) };
            }
        }

        return .{ .static = try StaticRoute.fromJS(global, argument) };
    }
};

pub const ServerInitContext = struct {
    arena: std.heap.ArenaAllocator,
    dedupe_html_bundle_map: std.AutoHashMap(*HTMLBundle, *HTMLBundle.Route),
    js_string_allocations: bun.bake.StringRefList,
    framework_router_list: std.ArrayList(bun.bake.Framework.FileSystemRouterType),
};

pub const ServerConfig = struct {
    address: union(enum) {
        tcp: struct {
            port: u16 = 0,
            hostname: ?[*:0]const u8 = null,
        },
        unix: [:0]const u8,

        pub fn deinit(this: *@This(), allocator: std.mem.Allocator) void {
            switch (this.*) {
                .tcp => |tcp| {
                    if (tcp.hostname) |host| {
                        allocator.free(bun.sliceTo(host, 0));
                    }
                },
                .unix => |addr| {
                    allocator.free(addr);
                },
            }
            this.* = .{ .tcp = .{} };
        }
    } = .{
        .tcp = .{},
    },
    idleTimeout: u8 = 10, //TODO: should we match websocket default idleTimeout of 120?
    has_idleTimeout: bool = false,
    // TODO: use webkit URL parser instead of bun's
    base_url: URL = URL{},
    base_uri: string = "",

    ssl_config: ?SSLConfig = null,
    sni: ?bun.BabyList(SSLConfig) = null,
    max_request_body_size: usize = 1024 * 1024 * 128,
    development: DevelopmentOption = .development,

    onError: JSC.JSValue = JSC.JSValue.zero,
    onRequest: JSC.JSValue = JSC.JSValue.zero,

    websocket: ?WebSocketServer = null,

    inspector: bool = false,
    reuse_port: bool = false,
    id: []const u8 = "",
    allow_hot: bool = true,
    ipv6_only: bool = false,

    static_routes: std.ArrayList(StaticRouteEntry) = std.ArrayList(StaticRouteEntry).init(bun.default_allocator),

    bake: ?bun.bake.UserOptions = null,

    pub const DevelopmentOption = enum {
        development,
        production,
        development_without_hmr,

        pub fn isDevelopment(this: DevelopmentOption) bool {
            return this == .development or this == .development_without_hmr;
        }
    };

    pub fn isDevelopment(this: *const ServerConfig) bool {
        return this.development.isDevelopment();
    }

    pub fn memoryCost(this: *const ServerConfig) usize {
        // ignore @sizeOf(ServerConfig), assume already included.
        var cost: usize = 0;
        for (this.static_routes.items) |*entry| {
            cost += entry.memoryCost();
        }
        cost += this.id.len;
        cost += this.base_url.href.len;
        return cost;
    }

    // TODO: rename to StaticRoute.Entry
    pub const StaticRouteEntry = struct {
        path: []const u8,
        route: AnyRoute,

        pub fn memoryCost(this: *const StaticRouteEntry) usize {
            return this.path.len + this.route.memoryCost();
        }

        /// Clone the path buffer and increment the ref count
        /// This doesn't actually clone the route, it just increments the ref count
        pub fn clone(this: StaticRouteEntry) !StaticRouteEntry {
            this.route.ref();

            return .{
                .path = try bun.default_allocator.dupe(u8, this.path),
                .route = this.route,
            };
        }

        pub fn deinit(this: *StaticRouteEntry) void {
            bun.default_allocator.free(this.path);
            this.route.deref();
        }

        pub fn isLessThan(_: void, this: StaticRouteEntry, other: StaticRouteEntry) bool {
            return strings.cmpStringsDesc({}, this.path, other.path);
        }
    };

    pub fn cloneForReloadingStaticRoutes(this: *ServerConfig) !ServerConfig {
        var that = this.*;
        this.ssl_config = null;
        this.sni = null;
        this.address = .{ .tcp = .{} };
        this.websocket = null;
        this.bake = null;

        var static_routes_dedupe_list = bun.StringHashMap(void).init(bun.default_allocator);
        try static_routes_dedupe_list.ensureTotalCapacity(@truncate(this.static_routes.items.len));
        defer static_routes_dedupe_list.deinit();

        // Iterate through the list of static routes backwards
        // Later ones added override earlier ones
        var static_routes = this.static_routes;
        this.static_routes = std.ArrayList(StaticRouteEntry).init(bun.default_allocator);
        if (static_routes.items.len > 0) {
            var index = static_routes.items.len - 1;
            while (true) {
                const route = &static_routes.items[index];
                const entry = static_routes_dedupe_list.getOrPut(route.path) catch unreachable;
                if (entry.found_existing) {
                    var item = static_routes.orderedRemove(index);
                    item.deinit();
                }
                if (index == 0) break;
                index -= 1;
            }
        }

        // sort the cloned static routes by name for determinism
        std.mem.sort(StaticRouteEntry, static_routes.items, {}, StaticRouteEntry.isLessThan);

        that.static_routes = static_routes;
        return that;
    }

    pub fn appendStaticRoute(this: *ServerConfig, path: []const u8, route: AnyRoute) !void {
        try this.static_routes.append(StaticRouteEntry{
            .path = try bun.default_allocator.dupe(u8, path),
            .route = route,
        });
    }

    fn applyStaticRoute(server: AnyServer, comptime ssl: bool, app: *uws.NewApp(ssl), comptime T: type, entry: T, path: []const u8) void {
        entry.server = server;
        const handler_wrap = struct {
            pub fn handler(route: T, req: *uws.Request, resp: *uws.NewApp(ssl).Response) void {
                route.onRequest(req, switch (comptime ssl) {
                    true => .{ .SSL = resp },
                    false => .{ .TCP = resp },
                });
            }

            pub fn HEAD(route: T, req: *uws.Request, resp: *uws.NewApp(ssl).Response) void {
                route.onHEADRequest(req, switch (comptime ssl) {
                    true => .{ .SSL = resp },
                    false => .{ .TCP = resp },
                });
            }
        };
        app.head(path, T, entry, handler_wrap.HEAD);
        app.any(path, T, entry, handler_wrap.handler);
    }

    pub fn deinit(this: *ServerConfig) void {
        this.address.deinit(bun.default_allocator);

        if (this.base_url.href.len > 0) {
            bun.default_allocator.free(this.base_url.href);
            this.base_url = URL{};
        }
        if (this.ssl_config) |*ssl_config| {
            ssl_config.deinit();
            this.ssl_config = null;
        }
        if (this.sni) |sni| {
            for (sni.slice()) |*ssl_config| {
                ssl_config.deinit();
            }
            this.sni.?.deinitWithAllocator(bun.default_allocator);
            this.sni = null;
        }

        for (this.static_routes.items) |*entry| {
            entry.deinit();
        }
        this.static_routes.clearAndFree();

        if (this.bake) |*bake| {
            bake.deinit();
        }
    }

    pub fn computeID(this: *const ServerConfig, allocator: std.mem.Allocator) []const u8 {
        var arraylist = std.ArrayList(u8).init(allocator);
        var writer = arraylist.writer();

        writer.writeAll("[http]-") catch {};
        switch (this.address) {
            .tcp => {
                if (this.address.tcp.hostname) |host| {
                    writer.print("tcp:{s}:{d}", .{
                        bun.sliceTo(host, 0),
                        this.address.tcp.port,
                    }) catch {};
                } else {
                    writer.print("tcp:localhost:{d}", .{
                        this.address.tcp.port,
                    }) catch {};
                }
            },
            .unix => {
                writer.print("unix:{s}", .{
                    bun.sliceTo(this.address.unix, 0),
                }) catch {};
            },
        }

        return arraylist.items;
    }

    pub fn getUsocketsOptions(this: *const ServerConfig) i32 {
        // Unlike Node.js, we set exclusive port in case reuse port is not set
        var out: i32 = if (this.reuse_port)
            uws.LIBUS_LISTEN_REUSE_PORT | uws.LIBUS_LISTEN_REUSE_ADDR
        else
            uws.LIBUS_LISTEN_EXCLUSIVE_PORT;

        if (this.ipv6_only) {
            out |= uws.LIBUS_SOCKET_IPV6_ONLY;
        }

        return out;
    }

    pub const SSLConfig = struct {
        requires_custom_request_ctx: bool = false,
        server_name: [*c]const u8 = null,

        key_file_name: [*c]const u8 = null,
        cert_file_name: [*c]const u8 = null,

        ca_file_name: [*c]const u8 = null,
        dh_params_file_name: [*c]const u8 = null,

        passphrase: [*c]const u8 = null,
        low_memory_mode: bool = false,

        key: ?[][*c]const u8 = null,
        key_count: u32 = 0,

        cert: ?[][*c]const u8 = null,
        cert_count: u32 = 0,

        ca: ?[][*c]const u8 = null,
        ca_count: u32 = 0,

        secure_options: u32 = 0,
        request_cert: i32 = 0,
        reject_unauthorized: i32 = 0,
        ssl_ciphers: ?[*:0]const u8 = null,
        protos: ?[*:0]const u8 = null,
        protos_len: usize = 0,
        client_renegotiation_limit: u32 = 0,
        client_renegotiation_window: u32 = 0,

        const log = Output.scoped(.SSLConfig, false);

        pub fn asUSockets(this: SSLConfig) uws.us_bun_socket_context_options_t {
            var ctx_opts: uws.us_bun_socket_context_options_t = .{};

            if (this.key_file_name != null)
                ctx_opts.key_file_name = this.key_file_name;
            if (this.cert_file_name != null)
                ctx_opts.cert_file_name = this.cert_file_name;
            if (this.ca_file_name != null)
                ctx_opts.ca_file_name = this.ca_file_name;
            if (this.dh_params_file_name != null)
                ctx_opts.dh_params_file_name = this.dh_params_file_name;
            if (this.passphrase != null)
                ctx_opts.passphrase = this.passphrase;
            ctx_opts.ssl_prefer_low_memory_usage = @intFromBool(this.low_memory_mode);

            if (this.key) |key| {
                ctx_opts.key = key.ptr;
                ctx_opts.key_count = this.key_count;
            }
            if (this.cert) |cert| {
                ctx_opts.cert = cert.ptr;
                ctx_opts.cert_count = this.cert_count;
            }
            if (this.ca) |ca| {
                ctx_opts.ca = ca.ptr;
                ctx_opts.ca_count = this.ca_count;
            }

            if (this.ssl_ciphers != null) {
                ctx_opts.ssl_ciphers = this.ssl_ciphers;
            }
            ctx_opts.request_cert = this.request_cert;
            ctx_opts.reject_unauthorized = this.reject_unauthorized;

            return ctx_opts;
        }

        pub fn isSame(thisConfig: *const SSLConfig, otherConfig: *const SSLConfig) bool {
            { //strings
                const fields = .{
                    "server_name",
                    "key_file_name",
                    "cert_file_name",
                    "ca_file_name",
                    "dh_params_file_name",
                    "passphrase",
                    "ssl_ciphers",
                    "protos",
                };

                inline for (fields) |field| {
                    const lhs = @field(thisConfig, field);
                    const rhs = @field(otherConfig, field);
                    if (lhs != null and rhs != null) {
                        if (!stringsEqual(lhs, rhs))
                            return false;
                    } else if (lhs != null or rhs != null) {
                        return false;
                    }
                }
            }

            {
                //numbers
                const fields = .{ "secure_options", "request_cert", "reject_unauthorized", "low_memory_mode" };

                inline for (fields) |field| {
                    const lhs = @field(thisConfig, field);
                    const rhs = @field(otherConfig, field);
                    if (lhs != rhs)
                        return false;
                }
            }

            {
                // complex fields
                const fields = .{ "key", "ca", "cert" };
                inline for (fields) |field| {
                    const lhs_count = @field(thisConfig, field ++ "_count");
                    const rhs_count = @field(otherConfig, field ++ "_count");
                    if (lhs_count != rhs_count)
                        return false;
                    if (lhs_count > 0) {
                        const lhs = @field(thisConfig, field);
                        const rhs = @field(otherConfig, field);
                        for (0..lhs_count) |i| {
                            if (!stringsEqual(lhs.?[i], rhs.?[i]))
                                return false;
                        }
                    }
                }
            }

            return true;
        }

        fn stringsEqual(a: [*c]const u8, b: [*c]const u8) bool {
            const lhs = bun.asByteSlice(a);
            const rhs = bun.asByteSlice(b);
            return strings.eqlLong(lhs, rhs, true);
        }

        pub fn deinit(this: *SSLConfig) void {
            const fields = .{
                "server_name",
                "key_file_name",
                "cert_file_name",
                "ca_file_name",
                "dh_params_file_name",
                "passphrase",
                "ssl_ciphers",
                "protos",
            };

            inline for (fields) |field| {
                if (@field(this, field)) |slice_ptr| {
                    const slice = std.mem.span(slice_ptr);
                    if (slice.len > 0) {
                        bun.default_allocator.free(slice);
                    }
                    @field(this, field) = "";
                }
            }

            if (this.cert) |cert| {
                for (0..this.cert_count) |i| {
                    const slice = std.mem.span(cert[i]);
                    if (slice.len > 0) {
                        bun.default_allocator.free(slice);
                    }
                }

                bun.default_allocator.free(cert);
                this.cert = null;
            }

            if (this.key) |key| {
                for (0..this.key_count) |i| {
                    const slice = std.mem.span(key[i]);
                    if (slice.len > 0) {
                        bun.default_allocator.free(slice);
                    }
                }

                bun.default_allocator.free(key);
                this.key = null;
            }

            if (this.ca) |ca| {
                for (0..this.ca_count) |i| {
                    const slice = std.mem.span(ca[i]);
                    if (slice.len > 0) {
                        bun.default_allocator.free(slice);
                    }
                }

                bun.default_allocator.free(ca);
                this.ca = null;
            }
        }

        pub const zero = SSLConfig{};

        pub fn fromJS(vm: *JSC.VirtualMachine, global: *JSC.JSGlobalObject, obj: JSC.JSValue) bun.JSError!?SSLConfig {
            var result = zero;
            errdefer result.deinit();

            var arena: bun.ArenaAllocator = bun.ArenaAllocator.init(bun.default_allocator);
            defer arena.deinit();

            if (!obj.isObject()) {
                return global.throwInvalidArguments("tls option expects an object", .{});
            }

            var any = false;

            result.reject_unauthorized = @intFromBool(vm.getTLSRejectUnauthorized());

            // Required
            if (try obj.getTruthy(global, "keyFile")) |key_file_name| {
                var sliced = try key_file_name.toSlice(global, bun.default_allocator);
                defer sliced.deinit();
                if (sliced.len > 0) {
                    result.key_file_name = bun.default_allocator.dupeZ(u8, sliced.slice()) catch unreachable;
                    if (std.posix.system.access(result.key_file_name, std.posix.F_OK) != 0) {
                        return global.throwInvalidArguments("Unable to access keyFile path", .{});
                    }
                    any = true;
                    result.requires_custom_request_ctx = true;
                }
            }

            if (try obj.getTruthy(global, "key")) |js_obj| {
                if (js_obj.jsType().isArray()) {
                    const count = js_obj.getLength(global);
                    if (count > 0) {
                        const native_array = bun.default_allocator.alloc([*c]const u8, count) catch unreachable;

                        var valid_count: u32 = 0;
                        for (0..count) |i| {
                            const item = js_obj.getIndex(global, @intCast(i));
                            if (JSC.Node.StringOrBuffer.fromJS(global, arena.allocator(), item)) |sb| {
                                defer sb.deinit();
                                const sliced = sb.slice();
                                if (sliced.len > 0) {
                                    native_array[valid_count] = bun.default_allocator.dupeZ(u8, sliced) catch unreachable;
                                    valid_count += 1;
                                    any = true;
                                    result.requires_custom_request_ctx = true;
                                }
                            } else if (try BlobFileContentResult.init("key", item, global)) |content| {
                                if (content.data.len > 0) {
                                    native_array[valid_count] = content.data.ptr;
                                    valid_count += 1;
                                    result.requires_custom_request_ctx = true;
                                    any = true;
                                } else {
                                    // mark and free all CA's
                                    result.cert = native_array;
                                    result.deinit();
                                    return null;
                                }
                            } else {
                                // mark and free all keys
                                result.key = native_array;
                                return global.throwInvalidArguments("key argument must be an string, Buffer, TypedArray, BunFile or an array containing string, Buffer, TypedArray or BunFile", .{});
                            }
                        }

                        if (valid_count == 0) {
                            bun.default_allocator.free(native_array);
                        } else {
                            result.key = native_array;
                        }

                        result.key_count = valid_count;
                    }
                } else if (try BlobFileContentResult.init("key", js_obj, global)) |content| {
                    if (content.data.len > 0) {
                        const native_array = bun.default_allocator.alloc([*c]const u8, 1) catch unreachable;
                        native_array[0] = content.data.ptr;
                        result.key = native_array;
                        result.key_count = 1;
                        any = true;
                        result.requires_custom_request_ctx = true;
                    } else {
                        result.deinit();
                        return null;
                    }
                } else {
                    const native_array = bun.default_allocator.alloc([*c]const u8, 1) catch unreachable;
                    if (JSC.Node.StringOrBuffer.fromJS(global, arena.allocator(), js_obj)) |sb| {
                        defer sb.deinit();
                        const sliced = sb.slice();
                        if (sliced.len > 0) {
                            native_array[0] = bun.default_allocator.dupeZ(u8, sliced) catch unreachable;
                            any = true;
                            result.requires_custom_request_ctx = true;
                            result.key = native_array;
                            result.key_count = 1;
                        } else {
                            bun.default_allocator.free(native_array);
                        }
                    } else {
                        // mark and free all certs
                        result.key = native_array;
                        return global.throwInvalidArguments("key argument must be an string, Buffer, TypedArray, BunFile or an array containing string, Buffer, TypedArray or BunFile", .{});
                    }
                }
            }

            if (try obj.getTruthy(global, "certFile")) |cert_file_name| {
                var sliced = try cert_file_name.toSlice(global, bun.default_allocator);
                defer sliced.deinit();
                if (sliced.len > 0) {
                    result.cert_file_name = bun.default_allocator.dupeZ(u8, sliced.slice()) catch unreachable;
                    if (std.posix.system.access(result.cert_file_name, std.posix.F_OK) != 0) {
                        return global.throwInvalidArguments("Unable to access certFile path", .{});
                    }
                    any = true;
                    result.requires_custom_request_ctx = true;
                }
            }

            if (try obj.getTruthy(global, "ALPNProtocols")) |protocols| {
                if (JSC.Node.StringOrBuffer.fromJS(global, arena.allocator(), protocols)) |sb| {
                    defer sb.deinit();
                    const sliced = sb.slice();
                    if (sliced.len > 0) {
                        result.protos = bun.default_allocator.dupeZ(u8, sliced) catch unreachable;
                        result.protos_len = sliced.len;
                    }

                    any = true;
                    result.requires_custom_request_ctx = true;
                } else {
                    return global.throwInvalidArguments("ALPNProtocols argument must be an string, Buffer or TypedArray", .{});
                }
            }

            if (try obj.getTruthy(global, "cert")) |js_obj| {
                if (js_obj.jsType().isArray()) {
                    const count = js_obj.getLength(global);
                    if (count > 0) {
                        const native_array = bun.default_allocator.alloc([*c]const u8, count) catch unreachable;

                        var valid_count: u32 = 0;
                        for (0..count) |i| {
                            const item = js_obj.getIndex(global, @intCast(i));
                            if (JSC.Node.StringOrBuffer.fromJS(global, arena.allocator(), item)) |sb| {
                                defer sb.deinit();
                                const sliced = sb.slice();
                                if (sliced.len > 0) {
                                    native_array[valid_count] = bun.default_allocator.dupeZ(u8, sliced) catch unreachable;
                                    valid_count += 1;
                                    any = true;
                                    result.requires_custom_request_ctx = true;
                                }
                            } else if (try BlobFileContentResult.init("cert", item, global)) |content| {
                                if (content.data.len > 0) {
                                    native_array[valid_count] = content.data.ptr;
                                    valid_count += 1;
                                    result.requires_custom_request_ctx = true;
                                    any = true;
                                } else {
                                    // mark and free all CA's
                                    result.cert = native_array;
                                    result.deinit();
                                    return null;
                                }
                            } else {
                                // mark and free all certs
                                result.cert = native_array;
                                return global.throwInvalidArguments("cert argument must be an string, Buffer, TypedArray, BunFile or an array containing string, Buffer, TypedArray or BunFile", .{});
                            }
                        }

                        if (valid_count == 0) {
                            bun.default_allocator.free(native_array);
                        } else {
                            result.cert = native_array;
                        }

                        result.cert_count = valid_count;
                    }
                } else if (try BlobFileContentResult.init("cert", js_obj, global)) |content| {
                    if (content.data.len > 0) {
                        const native_array = bun.default_allocator.alloc([*c]const u8, 1) catch unreachable;
                        native_array[0] = content.data.ptr;
                        result.cert = native_array;
                        result.cert_count = 1;
                        any = true;
                        result.requires_custom_request_ctx = true;
                    } else {
                        result.deinit();
                        return null;
                    }
                } else {
                    const native_array = bun.default_allocator.alloc([*c]const u8, 1) catch unreachable;
                    if (JSC.Node.StringOrBuffer.fromJS(global, arena.allocator(), js_obj)) |sb| {
                        defer sb.deinit();
                        const sliced = sb.slice();
                        if (sliced.len > 0) {
                            native_array[0] = bun.default_allocator.dupeZ(u8, sliced) catch unreachable;
                            any = true;
                            result.requires_custom_request_ctx = true;
                            result.cert = native_array;
                            result.cert_count = 1;
                        } else {
                            bun.default_allocator.free(native_array);
                        }
                    } else {
                        // mark and free all certs
                        result.cert = native_array;
                        return global.throwInvalidArguments("cert argument must be an string, Buffer, TypedArray, BunFile or an array containing string, Buffer, TypedArray or BunFile", .{});
                    }
                }
            }

            if (try obj.getTruthy(global, "requestCert")) |request_cert| {
                if (request_cert.isBoolean()) {
                    result.request_cert = if (request_cert.asBoolean()) 1 else 0;
                    any = true;
                } else {
                    return global.throw("Expected requestCert to be a boolean", .{});
                }
            }

            if (try obj.getTruthy(global, "rejectUnauthorized")) |reject_unauthorized| {
                if (reject_unauthorized.isBoolean()) {
                    result.reject_unauthorized = if (reject_unauthorized.asBoolean()) 1 else 0;
                    any = true;
                } else {
                    return global.throw("Expected rejectUnauthorized to be a boolean", .{});
                }
            }

            if (try obj.getTruthy(global, "ciphers")) |ssl_ciphers| {
                var sliced = try ssl_ciphers.toSlice(global, bun.default_allocator);
                defer sliced.deinit();
                if (sliced.len > 0) {
                    result.ssl_ciphers = bun.default_allocator.dupeZ(u8, sliced.slice()) catch unreachable;
                    any = true;
                    result.requires_custom_request_ctx = true;
                }
            }

            if (try obj.getTruthy(global, "serverName") orelse try obj.getTruthy(global, "servername")) |server_name| {
                var sliced = try server_name.toSlice(global, bun.default_allocator);
                defer sliced.deinit();
                if (sliced.len > 0) {
                    result.server_name = bun.default_allocator.dupeZ(u8, sliced.slice()) catch unreachable;
                    any = true;
                    result.requires_custom_request_ctx = true;
                }
            }

            if (try obj.getTruthy(global, "ca")) |js_obj| {
                if (js_obj.jsType().isArray()) {
                    const count = js_obj.getLength(global);
                    if (count > 0) {
                        const native_array = bun.default_allocator.alloc([*c]const u8, count) catch unreachable;

                        var valid_count: u32 = 0;
                        for (0..count) |i| {
                            const item = js_obj.getIndex(global, @intCast(i));
                            if (JSC.Node.StringOrBuffer.fromJS(global, arena.allocator(), item)) |sb| {
                                defer sb.deinit();
                                const sliced = sb.slice();
                                if (sliced.len > 0) {
                                    native_array[valid_count] = bun.default_allocator.dupeZ(u8, sliced) catch unreachable;
                                    valid_count += 1;
                                    any = true;
                                    result.requires_custom_request_ctx = true;
                                }
                            } else if (try BlobFileContentResult.init("ca", item, global)) |content| {
                                if (content.data.len > 0) {
                                    native_array[valid_count] = content.data.ptr;
                                    valid_count += 1;
                                    any = true;
                                    result.requires_custom_request_ctx = true;
                                } else {
                                    // mark and free all CA's
                                    result.cert = native_array;
                                    result.deinit();
                                    return null;
                                }
                            } else {
                                // mark and free all CA's
                                result.cert = native_array;
                                return global.throwInvalidArguments("ca argument must be an string, Buffer, TypedArray, BunFile or an array containing string, Buffer, TypedArray or BunFile", .{});
                            }
                        }

                        if (valid_count == 0) {
                            bun.default_allocator.free(native_array);
                        } else {
                            result.ca = native_array;
                        }

                        result.ca_count = valid_count;
                    }
                } else if (try BlobFileContentResult.init("ca", js_obj, global)) |content| {
                    if (content.data.len > 0) {
                        const native_array = bun.default_allocator.alloc([*c]const u8, 1) catch unreachable;
                        native_array[0] = content.data.ptr;
                        result.ca = native_array;
                        result.ca_count = 1;
                        any = true;
                        result.requires_custom_request_ctx = true;
                    } else {
                        result.deinit();
                        return null;
                    }
                } else {
                    const native_array = bun.default_allocator.alloc([*c]const u8, 1) catch unreachable;
                    if (JSC.Node.StringOrBuffer.fromJS(global, arena.allocator(), js_obj)) |sb| {
                        defer sb.deinit();
                        const sliced = sb.slice();
                        if (sliced.len > 0) {
                            native_array[0] = bun.default_allocator.dupeZ(u8, sliced) catch unreachable;
                            any = true;
                            result.requires_custom_request_ctx = true;
                            result.ca = native_array;
                            result.ca_count = 1;
                        } else {
                            bun.default_allocator.free(native_array);
                        }
                    } else {
                        // mark and free all certs
                        result.ca = native_array;
                        return global.throwInvalidArguments("ca argument must be an string, Buffer, TypedArray, BunFile or an array containing string, Buffer, TypedArray or BunFile", .{});
                    }
                }
            }

            if (try obj.getTruthy(global, "caFile")) |ca_file_name| {
                var sliced = try ca_file_name.toSlice(global, bun.default_allocator);
                defer sliced.deinit();
                if (sliced.len > 0) {
                    result.ca_file_name = bun.default_allocator.dupeZ(u8, sliced.slice()) catch unreachable;
                    if (std.posix.system.access(result.ca_file_name, std.posix.F_OK) != 0) {
                        return global.throwInvalidArguments("Invalid caFile path", .{});
                    }
                }
            }
            // Optional
            if (any) {
                if (try obj.getTruthy(global, "secureOptions")) |secure_options| {
                    if (secure_options.isNumber()) {
                        result.secure_options = secure_options.toU32();
                    }
                }

                if (try obj.getTruthy(global, "clientRenegotiationLimit")) |client_renegotiation_limit| {
                    if (client_renegotiation_limit.isNumber()) {
                        result.client_renegotiation_limit = client_renegotiation_limit.toU32();
                    }
                }

                if (try obj.getTruthy(global, "clientRenegotiationWindow")) |client_renegotiation_window| {
                    if (client_renegotiation_window.isNumber()) {
                        result.client_renegotiation_window = client_renegotiation_window.toU32();
                    }
                }

                if (try obj.getTruthy(global, "dhParamsFile")) |dh_params_file_name| {
                    var sliced = try dh_params_file_name.toSlice(global, bun.default_allocator);
                    defer sliced.deinit();
                    if (sliced.len > 0) {
                        result.dh_params_file_name = bun.default_allocator.dupeZ(u8, sliced.slice()) catch unreachable;
                        if (std.posix.system.access(result.dh_params_file_name, std.posix.F_OK) != 0) {
                            return global.throwInvalidArguments("Invalid dhParamsFile path", .{});
                        }
                    }
                }

                if (try obj.getTruthy(global, "passphrase")) |passphrase| {
                    var sliced = try passphrase.toSlice(global, bun.default_allocator);
                    defer sliced.deinit();
                    if (sliced.len > 0) {
                        result.passphrase = bun.default_allocator.dupeZ(u8, sliced.slice()) catch unreachable;
                    }
                }

                if (try obj.get(global, "lowMemoryMode")) |low_memory_mode| {
                    if (low_memory_mode.isBoolean() or low_memory_mode.isUndefined()) {
                        result.low_memory_mode = low_memory_mode.toBoolean();
                        any = true;
                    } else {
                        return global.throw("Expected lowMemoryMode to be a boolean", .{});
                    }
                }
            }

            if (!any)
                return null;
            return result;
        }
    };

    pub fn fromJS(
        global: *JSC.JSGlobalObject,
        args: *ServerConfig,
        arguments: *JSC.Node.ArgumentsSlice,
        allow_bake_config: bool,
        is_fetch_required: bool,
    ) bun.JSError!void {
        const vm = arguments.vm;
        const env = vm.transpiler.env;

        args.* = .{
            .address = .{
                .tcp = .{
                    .port = 3000,
                    .hostname = null,
                },
            },
            .development = .development,

            // If this is a node:cluster child, let's default to SO_REUSEPORT.
            // That way you don't have to remember to set reusePort: true in Bun.serve() when using node:cluster.
            .reuse_port = env.get("NODE_UNIQUE_ID") != null,
        };
        var has_hostname = false;

        if (strings.eqlComptime(env.get("NODE_ENV") orelse "", "production")) {
            args.development = .production;
        }

        if (arguments.vm.transpiler.options.production) {
            args.development = .production;
        }

        args.address.tcp.port = brk: {
            const PORT_ENV = .{ "BUN_PORT", "PORT", "NODE_PORT" };

            inline for (PORT_ENV) |PORT| {
                if (env.get(PORT)) |port| {
                    if (std.fmt.parseInt(u16, port, 10)) |_port| {
                        break :brk _port;
                    } else |_| {}
                }
            }

            if (arguments.vm.transpiler.options.transform_options.port) |port| {
                break :brk port;
            }

            break :brk args.address.tcp.port;
        };
        var port = args.address.tcp.port;

        if (arguments.vm.transpiler.options.transform_options.origin) |origin| {
            args.base_uri = try bun.default_allocator.dupeZ(u8, origin);
        }

        defer {
            if (global.hasException()) {
                if (args.ssl_config) |*conf| {
                    conf.deinit();
                    args.ssl_config = null;
                }
            }
        }

        if (arguments.next()) |arg| {
            if (!arg.isObject()) {
                return global.throwInvalidArguments("Bun.serve expects an object", .{});
            }

            if (try arg.get(global, "static")) |static| {
                if (!static.isObject()) {
                    return global.throwInvalidArguments("Bun.serve expects 'static' to be an object shaped like { [pathname: string]: Response }", .{});
                }

                var iter = try JSC.JSPropertyIterator(.{
                    .skip_empty_name = true,
                    .include_value = true,
                }).init(global, static);
                defer iter.deinit();

                var init_ctx: ServerInitContext = .{
                    .arena = .init(bun.default_allocator),
                    .dedupe_html_bundle_map = .init(bun.default_allocator),
                    .framework_router_list = .init(bun.default_allocator),
                    .js_string_allocations = .empty,
                };
                errdefer {
                    init_ctx.arena.deinit();
                    init_ctx.framework_router_list.deinit();
                }
                // This list is not used in the success case
                defer init_ctx.dedupe_html_bundle_map.deinit();

                var framework_router_list = std.ArrayList(bun.bake.FrameworkRouter.Type).init(bun.default_allocator);
                errdefer framework_router_list.deinit();

                errdefer {
                    for (args.static_routes.items) |*static_route| {
                        static_route.deinit();
                    }
                    args.static_routes.clearAndFree();
                }

                while (try iter.next()) |key| {
                    const path, const is_ascii = key.toOwnedSliceReturningAllASCII(bun.default_allocator) catch bun.outOfMemory();
                    errdefer bun.default_allocator.free(path);

                    const value = iter.value;

                    if (path.len == 0 or (path[0] != '/')) {
                        return global.throwInvalidArguments("Invalid static route \"{s}\". path must start with '/'", .{path});
                    }

                    if (!is_ascii) {
                        return global.throwInvalidArguments("Invalid static route \"{s}\". Please encode all non-ASCII characters in the path.", .{path});
                    }

                    const route = try AnyRoute.fromJS(global, path, value, &init_ctx);
                    args.static_routes.append(.{
                        .path = path,
                        .route = route,
                    }) catch bun.outOfMemory();
                }

                // When HTML bundles are provided, ensure DevServer options are ready
                // The presence of these options causes Bun.serve to initialize things.
                if ((init_ctx.dedupe_html_bundle_map.count() > 0 or
                    init_ctx.framework_router_list.items.len > 0))
                {
                    if (args.development == .development) {
                        const root = bun.fs.FileSystem.instance.top_level_dir;
                        const framework = try bun.bake.Framework.auto(
                            init_ctx.arena.allocator(),
                            &global.bunVM().transpiler.resolver,
                            init_ctx.framework_router_list.items,
                        );
                        args.bake = .{
                            .arena = init_ctx.arena,
                            .allocations = init_ctx.js_string_allocations,
                            .root = root,
                            .framework = framework,
                            .bundler_options = bun.bake.SplitBundlerOptions.empty,
                        };

                        switch (vm.transpiler.options.transform_options.serve_env_behavior) {
                            .prefix => {
                                args.bake.?.bundler_options.client.env_prefix = vm.transpiler.options.transform_options.serve_env_prefix;
                                args.bake.?.bundler_options.client.env = .prefix;
                            },
                            .load_all => {
                                args.bake.?.bundler_options.client.env = .load_all;
                            },
                            .disable => {
                                args.bake.?.bundler_options.client.env = .disable;
                            },
                            else => {},
                        }
                    } else {
                        if (init_ctx.framework_router_list.items.len > 0) {
                            return global.throwInvalidArguments("FrameworkRouter is currently only supported when `development: true`", .{});
                        }
                        init_ctx.arena.deinit();
                    }
                } else {
                    bun.debugAssert(init_ctx.arena.state.end_index == 0 and
                        init_ctx.arena.state.buffer_list.first == null);
                    init_ctx.arena.deinit();
                }
            }

            if (global.hasException()) return error.JSError;

            if (try arg.get(global, "idleTimeout")) |value| {
                if (!value.isUndefinedOrNull()) {
                    if (!value.isAnyInt()) {
                        return global.throwInvalidArguments("Bun.serve expects idleTimeout to be an integer", .{});
                    }
                    args.has_idleTimeout = true;

                    const idleTimeout: u64 = @intCast(@max(value.toInt64(), 0));
                    if (idleTimeout > 255) {
                        return global.throwInvalidArguments("Bun.serve expects idleTimeout to be 255 or less", .{});
                    }

                    args.idleTimeout = @truncate(idleTimeout);
                }
            }

            if (try arg.getTruthy(global, "webSocket") orelse try arg.getTruthy(global, "websocket")) |websocket_object| {
                if (!websocket_object.isObject()) {
                    if (args.ssl_config) |*conf| {
                        conf.deinit();
                    }
                    return global.throwInvalidArguments("Expected websocket to be an object", .{});
                }

                errdefer if (args.ssl_config) |*conf| conf.deinit();
                args.websocket = try WebSocketServer.onCreate(global, websocket_object);
            }
            if (global.hasException()) return error.JSError;

            if (try arg.getTruthy(global, "port")) |port_| {
                args.address.tcp.port = @as(
                    u16,
                    @intCast(@min(
                        @max(0, port_.coerce(i32, global)),
                        std.math.maxInt(u16),
                    )),
                );
                port = args.address.tcp.port;
            }
            if (global.hasException()) return error.JSError;

            if (try arg.getTruthy(global, "baseURI")) |baseURI| {
                var sliced = try baseURI.toSlice(global, bun.default_allocator);

                if (sliced.len > 0) {
                    defer sliced.deinit();
                    if (args.base_uri.len > 0) {
                        bun.default_allocator.free(@constCast(args.base_uri));
                    }
                    args.base_uri = bun.default_allocator.dupe(u8, sliced.slice()) catch unreachable;
                }
            }
            if (global.hasException()) return error.JSError;

            if (try arg.getStringish(global, "hostname") orelse try arg.getStringish(global, "host")) |host| {
                defer host.deref();
                const host_str = host.toUTF8(bun.default_allocator);
                defer host_str.deinit();

                if (host_str.len > 0) {
                    args.address.tcp.hostname = bun.default_allocator.dupeZ(u8, host_str.slice()) catch unreachable;
                    has_hostname = true;
                }
            }
            if (global.hasException()) return error.JSError;

            if (try arg.getStringish(global, "unix")) |unix| {
                defer unix.deref();
                const unix_str = unix.toUTF8(bun.default_allocator);
                defer unix_str.deinit();
                if (unix_str.len > 0) {
                    if (has_hostname) {
                        return global.throwInvalidArguments("Cannot specify both hostname and unix", .{});
                    }

                    args.address = .{ .unix = bun.default_allocator.dupeZ(u8, unix_str.slice()) catch unreachable };
                }
            }
            if (global.hasException()) return error.JSError;

            if (try arg.get(global, "id")) |id| {
                if (id.isUndefinedOrNull()) {
                    args.allow_hot = false;
                } else {
                    const id_str = try id.toSlice(
                        global,
                        bun.default_allocator,
                    );

                    if (id_str.len > 0) {
                        args.id = (id_str.cloneIfNeeded(bun.default_allocator) catch unreachable).slice();
                    } else {
                        args.allow_hot = false;
                    }
                }
            }
            if (global.hasException()) return error.JSError;

            if (try arg.get(global, "development")) |dev| {
                if (dev.isObject()) {
                    if (try dev.getBooleanStrict(global, "hmr")) |hmr| {
                        args.development = if (!hmr) .development_without_hmr else .development;
                    } else {
                        args.development = .development;
                    }
                } else {
                    args.development = if (dev.toBoolean()) .development else .production;
                }
                args.reuse_port = args.development == .production;
            }
            if (global.hasException()) return error.JSError;

            if (try arg.getTruthy(global, "app")) |bake_args_js| brk: {
                if (!bun.FeatureFlags.bake()) {
                    break :brk;
                }
                if (args.bake != null) {
                    // "app" is likely to be removed in favor of the HTML loader.
                    return global.throwInvalidArguments("'app' + HTML loader not supported.", .{});
                }
                if (!allow_bake_config) {
                    return global.throwInvalidArguments("To use the \"app\" option, change from calling \"Bun.serve({ app })\" to \"export default { app: ... }\"", .{});
                }
                if (args.development == .production) {
                    return global.throwInvalidArguments("TODO: 'development: false' in serve options with 'app'. For now, use `bun build --app` or set 'development: true'", .{});
                }

                args.bake = try bun.bake.UserOptions.fromJS(bake_args_js, global);
            }

            if (try arg.get(global, "reusePort")) |dev| {
                args.reuse_port = dev.coerce(bool, global);
            }
            if (global.hasException()) return error.JSError;

            if (try arg.get(global, "ipv6Only")) |dev| {
                args.ipv6_only = dev.coerce(bool, global);
            }
            if (global.hasException()) return error.JSError;

            if (try arg.get(global, "inspector")) |inspector| {
                args.inspector = inspector.coerce(bool, global);

                if (args.inspector and args.development == .production) {
                    return global.throwInvalidArguments("Cannot enable inspector in production. Please set development: true in Bun.serve()", .{});
                }
            }
            if (global.hasException()) return error.JSError;

            if (try arg.getTruthy(global, "maxRequestBodySize")) |max_request_body_size| {
                if (max_request_body_size.isNumber()) {
                    args.max_request_body_size = @as(u64, @intCast(@max(0, max_request_body_size.toInt64())));
                }
            }
            if (global.hasException()) return error.JSError;

            if (try arg.getTruthyComptime(global, "error")) |onError| {
                if (!onError.isCallable(global.vm())) {
                    return global.throwInvalidArguments("Expected error to be a function", .{});
                }
                const onErrorSnapshot = onError.withAsyncContextIfNeeded(global);
                args.onError = onErrorSnapshot;
                onErrorSnapshot.protect();
            }
            if (global.hasException()) return error.JSError;

            if (try arg.getTruthy(global, "fetch")) |onRequest_| {
                if (!onRequest_.isCallable(global.vm())) {
                    return global.throwInvalidArguments("Expected fetch() to be a function", .{});
                }
                const onRequest = onRequest_.withAsyncContextIfNeeded(global);
                JSC.C.JSValueProtect(global, onRequest.asObjectRef());
                args.onRequest = onRequest;
            } else if (args.bake == null and is_fetch_required) {
                if (global.hasException()) return error.JSError;
                return global.throwInvalidArguments("Expected fetch() to be a function", .{});
            } else {
                if (global.hasException()) return error.JSError;
            }

            if (try arg.getTruthy(global, "tls")) |tls| {
                if (tls.isFalsey()) {
                    args.ssl_config = null;
                } else if (tls.jsType().isArray()) {
                    var value_iter = tls.arrayIterator(global);
                    if (value_iter.len == 1) {
                        return global.throwInvalidArguments("tls option expects at least 1 tls object", .{});
                    }
                    while (value_iter.next()) |item| {
                        var ssl_config = try SSLConfig.fromJS(vm, global, item) orelse {
                            if (global.hasException()) {
                                return error.JSError;
                            }

                            // Backwards-compatibility; we ignored empty tls objects.
                            continue;
                        };

                        if (args.ssl_config == null) {
                            args.ssl_config = ssl_config;
                        } else {
                            if (ssl_config.server_name == null or std.mem.span(ssl_config.server_name).len == 0) {
                                defer ssl_config.deinit();
                                return global.throwInvalidArguments("SNI tls object must have a serverName", .{});
                            }
                            if (args.sni == null) {
                                args.sni = bun.BabyList(SSLConfig).initCapacity(bun.default_allocator, value_iter.len - 1) catch bun.outOfMemory();
                            }

                            args.sni.?.push(bun.default_allocator, ssl_config) catch bun.outOfMemory();
                        }
                    }
                } else {
                    if (try SSLConfig.fromJS(vm, global, tls)) |ssl_config| {
                        args.ssl_config = ssl_config;
                    }
                    if (global.hasException()) {
                        return error.JSError;
                    }
                }
            }
            if (global.hasException()) return error.JSError;

            // @compatibility Bun v0.x - v0.2.1
            // this used to be top-level, now it's "tls" object
            if (args.ssl_config == null) {
                if (try SSLConfig.fromJS(vm, global, arg)) |ssl_config| {
                    args.ssl_config = ssl_config;
                }
                if (global.hasException()) {
                    return error.JSError;
                }
            }
        } else {
            return global.throwInvalidArguments("Bun.serve expects an object", .{});
        }

        if (args.base_uri.len > 0) {
            args.base_url = URL.parse(args.base_uri);
            if (args.base_url.hostname.len == 0) {
                bun.default_allocator.free(@constCast(args.base_uri));
                args.base_uri = "";
                return global.throwInvalidArguments("baseURI must have a hostname", .{});
            }

            if (!strings.isAllASCII(args.base_uri)) {
                bun.default_allocator.free(@constCast(args.base_uri));
                args.base_uri = "";
                return global.throwInvalidArguments("Unicode baseURI must already be encoded for now.\nnew URL(baseuRI).toString() should do the trick.", .{});
            }

            if (args.base_url.protocol.len == 0) {
                const protocol: string = if (args.ssl_config != null) "https" else "http";
                const hostname = args.base_url.hostname;
                const needsBrackets: bool = strings.isIPV6Address(hostname) and hostname[0] != '[';
                const original_base_uri = args.base_uri;
                defer bun.default_allocator.free(@constCast(original_base_uri));
                if (needsBrackets) {
                    args.base_uri = (if ((port == 80 and args.ssl_config == null) or (port == 443 and args.ssl_config != null))
                        std.fmt.allocPrint(bun.default_allocator, "{s}://[{s}]/{s}", .{
                            protocol,
                            hostname,
                            strings.trimLeadingChar(args.base_url.pathname, '/'),
                        })
                    else
                        std.fmt.allocPrint(bun.default_allocator, "{s}://[{s}]:{d}/{s}", .{
                            protocol,
                            hostname,
                            port,
                            strings.trimLeadingChar(args.base_url.pathname, '/'),
                        })) catch unreachable;
                } else {
                    args.base_uri = (if ((port == 80 and args.ssl_config == null) or (port == 443 and args.ssl_config != null))
                        std.fmt.allocPrint(bun.default_allocator, "{s}://{s}/{s}", .{
                            protocol,
                            hostname,
                            strings.trimLeadingChar(args.base_url.pathname, '/'),
                        })
                    else
                        std.fmt.allocPrint(bun.default_allocator, "{s}://{s}:{d}/{s}", .{
                            protocol,
                            hostname,
                            port,
                            strings.trimLeadingChar(args.base_url.pathname, '/'),
                        })) catch unreachable;
                }

                args.base_url = URL.parse(args.base_uri);
            }
        } else {
            const hostname: string =
                if (has_hostname) std.mem.span(args.address.tcp.hostname.?) else "0.0.0.0";

            const needsBrackets: bool = strings.isIPV6Address(hostname) and hostname[0] != '[';

            const protocol: string = if (args.ssl_config != null) "https" else "http";
            if (needsBrackets) {
                args.base_uri = (if ((port == 80 and args.ssl_config == null) or (port == 443 and args.ssl_config != null))
                    std.fmt.allocPrint(bun.default_allocator, "{s}://[{s}]/", .{
                        protocol,
                        hostname,
                    })
                else
                    std.fmt.allocPrint(bun.default_allocator, "{s}://[{s}]:{d}/", .{ protocol, hostname, port })) catch unreachable;
            } else {
                args.base_uri = (if ((port == 80 and args.ssl_config == null) or (port == 443 and args.ssl_config != null))
                    std.fmt.allocPrint(bun.default_allocator, "{s}://{s}/", .{
                        protocol,
                        hostname,
                    })
                else
                    std.fmt.allocPrint(bun.default_allocator, "{s}://{s}:{d}/", .{ protocol, hostname, port })) catch unreachable;
            }

            if (!strings.isAllASCII(hostname)) {
                bun.default_allocator.free(@constCast(args.base_uri));
                args.base_uri = "";
                return global.throwInvalidArguments("Unicode hostnames must already be encoded for now.\nnew URL(input).hostname should do the trick.", .{});
            }

            args.base_url = URL.parse(args.base_uri);
        }

        // I don't think there's a case where this can happen
        // but let's check anyway, just in case
        if (args.base_url.hostname.len == 0) {
            bun.default_allocator.free(@constCast(args.base_uri));
            args.base_uri = "";
            return global.throwInvalidArguments("baseURI must have a hostname", .{});
        }

        if (args.base_url.username.len > 0 or args.base_url.password.len > 0) {
            bun.default_allocator.free(@constCast(args.base_uri));
            args.base_uri = "";
            return global.throwInvalidArguments("baseURI can't have a username or password", .{});
        }

        return;
    }
};

const HTTPStatusText = struct {
    pub fn get(code: u16) ?[]const u8 {
        return switch (code) {
            100 => "100 Continue",
            101 => "101 Switching protocols",
            102 => "102 Processing",
            103 => "103 Early Hints",
            200 => "200 OK",
            201 => "201 Created",
            202 => "202 Accepted",
            203 => "203 Non-Authoritative Information",
            204 => "204 No Content",
            205 => "205 Reset Content",
            206 => "206 Partial Content",
            207 => "207 Multi-Status",
            208 => "208 Already Reported",
            226 => "226 IM Used",
            300 => "300 Multiple Choices",
            301 => "301 Moved Permanently",
            302 => "302 Found",
            303 => "303 See Other",
            304 => "304 Not Modified",
            305 => "305 Use Proxy",
            306 => "306 Switch Proxy",
            307 => "307 Temporary Redirect",
            308 => "308 Permanent Redirect",
            400 => "400 Bad Request",
            401 => "401 Unauthorized",
            402 => "402 Payment Required",
            403 => "403 Forbidden",
            404 => "404 Not Found",
            405 => "405 Method Not Allowed",
            406 => "406 Not Acceptable",
            407 => "407 Proxy Authentication Required",
            408 => "408 Request Timeout",
            409 => "409 Conflict",
            410 => "410 Gone",
            411 => "411 Length Required",
            412 => "412 Precondition Failed",
            413 => "413 Payload Too Large",
            414 => "414 URI Too Long",
            415 => "415 Unsupported Media Type",
            416 => "416 Range Not Satisfiable",
            417 => "417 Expectation Failed",
            418 => "418 I'm a Teapot",
            421 => "421 Misdirected Request",
            422 => "422 Unprocessable Entity",
            423 => "423 Locked",
            424 => "424 Failed Dependency",
            425 => "425 Too Early",
            426 => "426 Upgrade Required",
            428 => "428 Precondition Required",
            429 => "429 Too Many Requests",
            431 => "431 Request Header Fields Too Large",
            451 => "451 Unavailable For Legal Reasons",
            500 => "500 Internal Server Error",
            501 => "501 Not Implemented",
            502 => "502 Bad Gateway",
            503 => "503 Service Unavailable",
            504 => "504 Gateway Timeout",
            505 => "505 HTTP Version Not Supported",
            506 => "506 Variant Also Negotiates",
            507 => "507 Insufficient Storage",
            508 => "508 Loop Detected",
            510 => "510 Not Extended",
            511 => "511 Network Authentication Required",
            else => null,
        };
    }
};

fn NewFlags(comptime debug_mode: bool) type {
    return packed struct {
        has_marked_complete: bool = false,
        has_marked_pending: bool = false,
        has_abort_handler: bool = false,
        has_timeout_handler: bool = false,
        has_sendfile_ctx: bool = false,
        has_called_error_handler: bool = false,
        needs_content_length: bool = false,
        needs_content_range: bool = false,
        /// Used to avoid looking at the uws.Request struct after it's been freed
        is_transfer_encoding: bool = false,

        /// Used to identify if request can be safely deinitialized
        is_waiting_for_request_body: bool = false,
        /// Used in renderMissing in debug mode to show the user an HTML page
        /// Used to avoid looking at the uws.Request struct after it's been freed
        is_web_browser_navigation: if (debug_mode) bool else void = if (debug_mode) false,
        has_written_status: bool = false,
        response_protected: bool = false,
        aborted: bool = false,
        has_finalized: bun.DebugOnly(bool) = bun.DebugOnlyDefault(false),

        is_error_promise_pending: bool = false,
    };
}

/// A generic wrapper for the HTTP(s) Server`RequestContext`s.
/// Only really exists because of `NewServer()` and `NewRequestContext()` generics.
pub const AnyRequestContext = struct {
    pub const Pointer = bun.TaggedPointerUnion(.{
        HTTPServer.RequestContext,
        HTTPSServer.RequestContext,
        DebugHTTPServer.RequestContext,
        DebugHTTPSServer.RequestContext,
    });

    tagged_pointer: Pointer,

    pub const Null: @This() = .{ .tagged_pointer = Pointer.Null };

    pub fn init(request_ctx: anytype) AnyRequestContext {
        return .{ .tagged_pointer = Pointer.init(request_ctx) };
    }

    pub fn memoryCost(self: AnyRequestContext) usize {
        if (self.tagged_pointer.isNull()) {
            return 0;
        }

        switch (self.tagged_pointer.tag()) {
            @field(Pointer.Tag, bun.meta.typeBaseName(@typeName(HTTPServer.RequestContext))) => {
                return self.tagged_pointer.as(HTTPServer.RequestContext).memoryCost();
            },
            @field(Pointer.Tag, bun.meta.typeBaseName(@typeName(HTTPSServer.RequestContext))) => {
                return self.tagged_pointer.as(HTTPSServer.RequestContext).memoryCost();
            },
            @field(Pointer.Tag, bun.meta.typeBaseName(@typeName(DebugHTTPServer.RequestContext))) => {
                return self.tagged_pointer.as(DebugHTTPServer.RequestContext).memoryCost();
            },
            @field(Pointer.Tag, bun.meta.typeBaseName(@typeName(DebugHTTPSServer.RequestContext))) => {
                return self.tagged_pointer.as(DebugHTTPSServer.RequestContext).memoryCost();
            },
            else => @panic("Unexpected AnyRequestContext tag"),
        }
    }

    pub fn get(self: AnyRequestContext, comptime T: type) ?*T {
        return self.tagged_pointer.get(T);
    }

    pub fn setTimeout(self: AnyRequestContext, seconds: c_uint) bool {
        if (self.tagged_pointer.isNull()) {
            return false;
        }

        switch (self.tagged_pointer.tag()) {
            @field(Pointer.Tag, bun.meta.typeBaseName(@typeName(HTTPServer.RequestContext))) => {
                return self.tagged_pointer.as(HTTPServer.RequestContext).setTimeout(seconds);
            },
            @field(Pointer.Tag, bun.meta.typeBaseName(@typeName(HTTPSServer.RequestContext))) => {
                return self.tagged_pointer.as(HTTPSServer.RequestContext).setTimeout(seconds);
            },
            @field(Pointer.Tag, bun.meta.typeBaseName(@typeName(DebugHTTPServer.RequestContext))) => {
                return self.tagged_pointer.as(DebugHTTPServer.RequestContext).setTimeout(seconds);
            },
            @field(Pointer.Tag, bun.meta.typeBaseName(@typeName(DebugHTTPSServer.RequestContext))) => {
                return self.tagged_pointer.as(DebugHTTPSServer.RequestContext).setTimeout(seconds);
            },
            else => @panic("Unexpected AnyRequestContext tag"),
        }
        return false;
    }

    pub fn enableTimeoutEvents(self: AnyRequestContext) void {
        if (self.tagged_pointer.isNull()) {
            return;
        }

        switch (self.tagged_pointer.tag()) {
            @field(Pointer.Tag, bun.meta.typeBaseName(@typeName(HTTPServer.RequestContext))) => {
                return self.tagged_pointer.as(HTTPServer.RequestContext).setTimeoutHandler();
            },
            @field(Pointer.Tag, bun.meta.typeBaseName(@typeName(HTTPSServer.RequestContext))) => {
                return self.tagged_pointer.as(HTTPSServer.RequestContext).setTimeoutHandler();
            },
            @field(Pointer.Tag, bun.meta.typeBaseName(@typeName(DebugHTTPServer.RequestContext))) => {
                return self.tagged_pointer.as(DebugHTTPServer.RequestContext).setTimeoutHandler();
            },
            @field(Pointer.Tag, bun.meta.typeBaseName(@typeName(DebugHTTPSServer.RequestContext))) => {
                return self.tagged_pointer.as(DebugHTTPSServer.RequestContext).setTimeoutHandler();
            },
            else => @panic("Unexpected AnyRequestContext tag"),
        }
    }

    pub fn getRemoteSocketInfo(self: AnyRequestContext) ?uws.SocketAddress {
        if (self.tagged_pointer.isNull()) {
            return null;
        }

        switch (self.tagged_pointer.tag()) {
            @field(Pointer.Tag, bun.meta.typeBaseName(@typeName(HTTPServer.RequestContext))) => {
                return self.tagged_pointer.as(HTTPServer.RequestContext).getRemoteSocketInfo();
            },
            @field(Pointer.Tag, bun.meta.typeBaseName(@typeName(HTTPSServer.RequestContext))) => {
                return self.tagged_pointer.as(HTTPSServer.RequestContext).getRemoteSocketInfo();
            },
            @field(Pointer.Tag, bun.meta.typeBaseName(@typeName(DebugHTTPServer.RequestContext))) => {
                return self.tagged_pointer.as(DebugHTTPServer.RequestContext).getRemoteSocketInfo();
            },
            @field(Pointer.Tag, bun.meta.typeBaseName(@typeName(DebugHTTPSServer.RequestContext))) => {
                return self.tagged_pointer.as(DebugHTTPSServer.RequestContext).getRemoteSocketInfo();
            },
            else => @panic("Unexpected AnyRequestContext tag"),
        }
    }

    pub fn detachRequest(self: AnyRequestContext) void {
        if (self.tagged_pointer.isNull()) {
            return;
        }
        switch (self.tagged_pointer.tag()) {
            @field(Pointer.Tag, bun.meta.typeBaseName(@typeName(HTTPServer.RequestContext))) => {
                self.tagged_pointer.as(HTTPServer.RequestContext).req = null;
            },
            @field(Pointer.Tag, bun.meta.typeBaseName(@typeName(HTTPSServer.RequestContext))) => {
                self.tagged_pointer.as(HTTPSServer.RequestContext).req = null;
            },
            @field(Pointer.Tag, bun.meta.typeBaseName(@typeName(DebugHTTPServer.RequestContext))) => {
                self.tagged_pointer.as(DebugHTTPServer.RequestContext).req = null;
            },
            @field(Pointer.Tag, bun.meta.typeBaseName(@typeName(DebugHTTPSServer.RequestContext))) => {
                self.tagged_pointer.as(DebugHTTPSServer.RequestContext).req = null;
            },
            else => @panic("Unexpected AnyRequestContext tag"),
        }
    }

    /// Wont actually set anything if `self` is `.none`
    pub fn setRequest(self: AnyRequestContext, req: *uws.Request) void {
        if (self.tagged_pointer.isNull()) {
            return;
        }

        switch (self.tagged_pointer.tag()) {
            @field(Pointer.Tag, bun.meta.typeBaseName(@typeName(HTTPServer.RequestContext))) => {
                self.tagged_pointer.as(HTTPServer.RequestContext).req = req;
            },
            @field(Pointer.Tag, bun.meta.typeBaseName(@typeName(HTTPSServer.RequestContext))) => {
                self.tagged_pointer.as(HTTPSServer.RequestContext).req = req;
            },
            @field(Pointer.Tag, bun.meta.typeBaseName(@typeName(DebugHTTPServer.RequestContext))) => {
                self.tagged_pointer.as(DebugHTTPServer.RequestContext).req = req;
            },
            @field(Pointer.Tag, bun.meta.typeBaseName(@typeName(DebugHTTPSServer.RequestContext))) => {
                self.tagged_pointer.as(DebugHTTPSServer.RequestContext).req = req;
            },
            else => @panic("Unexpected AnyRequestContext tag"),
        }
    }

    pub fn getRequest(self: AnyRequestContext) ?*uws.Request {
        if (self.tagged_pointer.isNull()) {
            return null;
        }

        switch (self.tagged_pointer.tag()) {
            @field(Pointer.Tag, bun.meta.typeBaseName(@typeName(HTTPServer.RequestContext))) => {
                return self.tagged_pointer.as(HTTPServer.RequestContext).req;
            },
            @field(Pointer.Tag, bun.meta.typeBaseName(@typeName(HTTPSServer.RequestContext))) => {
                return self.tagged_pointer.as(HTTPSServer.RequestContext).req;
            },
            @field(Pointer.Tag, bun.meta.typeBaseName(@typeName(DebugHTTPServer.RequestContext))) => {
                return self.tagged_pointer.as(DebugHTTPServer.RequestContext).req;
            },
            @field(Pointer.Tag, bun.meta.typeBaseName(@typeName(DebugHTTPSServer.RequestContext))) => {
                return self.tagged_pointer.as(DebugHTTPSServer.RequestContext).req;
            },
            else => @panic("Unexpected AnyRequestContext tag"),
        }
    }

    pub fn deref(self: AnyRequestContext) void {
        if (self.tagged_pointer.isNull()) {
            return;
        }

        switch (self.tagged_pointer.tag()) {
            @field(Pointer.Tag, bun.meta.typeBaseName(@typeName(HTTPServer.RequestContext))) => {
                self.tagged_pointer.as(HTTPServer.RequestContext).deref();
            },
            @field(Pointer.Tag, bun.meta.typeBaseName(@typeName(HTTPSServer.RequestContext))) => {
                self.tagged_pointer.as(HTTPSServer.RequestContext).deref();
            },
            @field(Pointer.Tag, bun.meta.typeBaseName(@typeName(DebugHTTPServer.RequestContext))) => {
                self.tagged_pointer.as(DebugHTTPServer.RequestContext).deref();
            },
            @field(Pointer.Tag, bun.meta.typeBaseName(@typeName(DebugHTTPSServer.RequestContext))) => {
                self.tagged_pointer.as(DebugHTTPSServer.RequestContext).deref();
            },
            else => @panic("Unexpected AnyRequestContext tag"),
        }
    }
};

// This is defined separately partially to work-around an LLVM debugger bug.
fn NewRequestContext(comptime ssl_enabled: bool, comptime debug_mode: bool, comptime ThisServer: type) type {
    return struct {
        const RequestContext = @This();

        const App = uws.NewApp(ssl_enabled);
        pub threadlocal var pool: ?*RequestContext.RequestContextStackAllocator = null;
        pub const ResponseStream = JSC.WebCore.HTTPServerWritable(ssl_enabled);

        // This pre-allocates up to 2,048 RequestContext structs.
        // It costs about 655,632 bytes.
        pub const RequestContextStackAllocator = bun.HiveArray(RequestContext, if (bun.heap_breakdown.enabled) 0 else 2048).Fallback;

        pub const name = "HTTPRequestContext" ++ (if (debug_mode) "Debug" else "") ++ (if (ThisServer.ssl_enabled) "TLS" else "");
        pub const shim = JSC.Shimmer("Bun", name, @This());

        server: ?*ThisServer,
        resp: ?*App.Response,
        /// thread-local default heap allocator
        /// this prevents an extra pthread_getspecific() call which shows up in profiling
        allocator: std.mem.Allocator,
        req: ?*uws.Request,
        request_weakref: Request.WeakRef = .{},
        signal: ?*JSC.WebCore.AbortSignal = null,
        method: HTTP.Method,

        flags: NewFlags(debug_mode) = .{},

        upgrade_context: ?*uws.uws_socket_context_t = null,

        /// We can only safely free once the request body promise is finalized
        /// and the response is rejected
        response_jsvalue: JSC.JSValue = JSC.JSValue.zero,
        ref_count: u8 = 1,

        response_ptr: ?*JSC.WebCore.Response = null,
        blob: JSC.WebCore.AnyBlob = JSC.WebCore.AnyBlob{ .Blob = .{} },

        sendfile: SendfileContext = undefined,

        request_body_readable_stream_ref: JSC.WebCore.ReadableStream.Strong = .{},
        request_body: ?*JSC.BodyValueRef = null,
        request_body_buf: std.ArrayListUnmanaged(u8) = .{},
        request_body_content_len: usize = 0,

        sink: ?*ResponseStream.JSSink = null,
        byte_stream: ?*JSC.WebCore.ByteStream = null,
        // reference to the readable stream / byte_stream alive
        readable_stream_ref: JSC.WebCore.ReadableStream.Strong = .{},

        /// Used in errors
        pathname: bun.String = bun.String.empty,

        /// Used either for temporary blob data or fallback
        /// When the response body is a temporary value
        response_buf_owned: std.ArrayListUnmanaged(u8) = .{},

        /// Defer finalization until after the request handler task is completed?
        defer_deinit_until_callback_completes: ?*bool = null,

        // TODO: support builtin compression
        const can_sendfile = !ssl_enabled and !Environment.isWindows;

        pub fn memoryCost(this: *const RequestContext) usize {
            // The Sink and ByteStream aren't owned by this.
            return @sizeOf(RequestContext) + this.request_body_buf.capacity + this.response_buf_owned.capacity + this.blob.memoryCost();
        }

        pub inline fn isAsync(this: *const RequestContext) bool {
            return this.defer_deinit_until_callback_completes == null;
        }

        fn drainMicrotasks(this: *const RequestContext) void {
            if (this.isAsync()) return;
            if (this.server) |server| server.vm.drainMicrotasks();
        }

        pub fn setAbortHandler(this: *RequestContext) void {
            if (this.flags.has_abort_handler) return;
            if (this.resp) |resp| {
                this.flags.has_abort_handler = true;
                resp.onAborted(*RequestContext, RequestContext.onAbort, this);
            }
        }

        pub fn setTimeoutHandler(this: *RequestContext) void {
            if (this.flags.has_timeout_handler) return;
            if (this.resp) |resp| {
                this.flags.has_timeout_handler = true;
                resp.onTimeout(*RequestContext, RequestContext.onTimeout, this);
            }
        }

        pub fn onResolve(_: *JSC.JSGlobalObject, callframe: *JSC.CallFrame) bun.JSError!JSC.JSValue {
            ctxLog("onResolve", .{});

            const arguments = callframe.arguments_old(2);
            var ctx = arguments.ptr[1].asPromisePtr(@This());
            defer ctx.deref();

            const result = arguments.ptr[0];
            result.ensureStillAlive();

            handleResolve(ctx, result);
            return JSValue.jsUndefined();
        }

        fn renderMissingInvalidResponse(ctx: *RequestContext, value: JSC.JSValue) void {
            const class_name = value.getClassInfoName() orelse "";

            if (ctx.server) |server| {
                const globalThis: *JSC.JSGlobalObject = server.globalThis;

                Output.enableBuffering();
                var writer = Output.errorWriter();

                if (bun.strings.eqlComptime(class_name, "Response")) {
                    Output.errGeneric("Expected a native Response object, but received a polyfilled Response object. Bun.serve() only supports native Response objects.", .{});
                } else if (value != .zero and !globalThis.hasException()) {
                    var formatter = JSC.ConsoleObject.Formatter{
                        .globalThis = globalThis,
                        .quote_strings = true,
                    };
                    defer formatter.deinit();
                    Output.errGeneric("Expected a Response object, but received '{}'", .{value.toFmt(&formatter)});
                } else {
                    Output.errGeneric("Expected a Response object", .{});
                }

                Output.flush();
                if (!globalThis.hasException()) {
                    JSC.ConsoleObject.writeTrace(@TypeOf(&writer), &writer, globalThis);
                }
                Output.flush();
            }
            ctx.renderMissing();
        }

        fn handleResolve(ctx: *RequestContext, value: JSC.JSValue) void {
            if (ctx.isAbortedOrEnded() or ctx.didUpgradeWebSocket()) {
                return;
            }

            if (ctx.server == null) {
                ctx.renderMissingInvalidResponse(value);
                return;
            }
            if (value.isEmptyOrUndefinedOrNull() or !value.isCell()) {
                ctx.renderMissingInvalidResponse(value);
                return;
            }

            const response = value.as(JSC.WebCore.Response) orelse {
                ctx.renderMissingInvalidResponse(value);
                return;
            };
            ctx.response_jsvalue = value;
            assert(!ctx.flags.response_protected);
            ctx.flags.response_protected = true;
            JSC.C.JSValueProtect(ctx.server.?.globalThis, value.asObjectRef());

            if (ctx.method == .HEAD) {
                if (ctx.resp) |resp| {
                    var pair = HeaderResponsePair{ .this = ctx, .response = response };
                    resp.runCorkedWithType(*HeaderResponsePair, doRenderHeadResponse, &pair);
                }
                return;
            }

            ctx.render(response);
        }

        pub fn shouldRenderMissing(this: *RequestContext) bool {
            // If we did not respond yet, we should render missing
            // To allow this all the conditions above should be true:
            // 1 - still has a response (not detached)
            // 2 - not aborted
            // 3 - not marked completed
            // 4 - not marked pending
            // 5 - is the only reference of the context
            // 6 - is not waiting for request body
            // 7 - did not call sendfile
            return this.resp != null and !this.flags.aborted and !this.flags.has_marked_complete and !this.flags.has_marked_pending and this.ref_count == 1 and !this.flags.is_waiting_for_request_body and !this.flags.has_sendfile_ctx;
        }

        pub fn isDeadRequest(this: *RequestContext) bool {
            // check if has pending promise or extra reference (aka not the only reference)
            if (this.ref_count > 1) return false;
            // check if the body is Locked (streaming)
            if (this.request_body) |body| {
                if (body.value == .Locked) {
                    return false;
                }
            }

            return true;
        }

        /// destroy RequestContext, should be only called by deref or if defer_deinit_until_callback_completes is ref is set to true
        fn deinit(this: *RequestContext) void {
            this.detachResponse();
            this.endRequestStreamingAndDrain();
            // TODO: has_marked_complete is doing something?
            this.flags.has_marked_complete = true;

            if (this.defer_deinit_until_callback_completes) |defer_deinit| {
                defer_deinit.* = true;
                ctxLog("deferred deinit <d> ({*})<r>", .{this});
                return;
            }

            ctxLog("deinit<d> ({*})<r>", .{this});
            if (comptime Environment.allow_assert)
                assert(this.flags.has_finalized);

            this.request_body_buf.clearAndFree(this.allocator);
            this.response_buf_owned.clearAndFree(this.allocator);

            if (this.request_body) |body| {
                _ = body.unref();
                this.request_body = null;
            }

            if (this.server) |server| {
                this.server = null;
                server.request_pool_allocator.put(this);
                server.onRequestComplete();
            }
        }

        pub fn deref(this: *RequestContext) void {
            streamLog("deref", .{});
            assert(this.ref_count > 0);
            const ref_count = this.ref_count;
            this.ref_count -= 1;
            if (ref_count == 1) {
                this.finalizeWithoutDeinit();
                this.deinit();
            }
        }

        pub fn ref(this: *RequestContext) void {
            streamLog("ref", .{});
            this.ref_count += 1;
        }

        pub fn onReject(_: *JSC.JSGlobalObject, callframe: *JSC.CallFrame) bun.JSError!JSC.JSValue {
            ctxLog("onReject", .{});

            const arguments = callframe.arguments_old(2);
            const ctx = arguments.ptr[1].asPromisePtr(@This());
            const err = arguments.ptr[0];
            defer ctx.deref();
            handleReject(ctx, if (!err.isEmptyOrUndefinedOrNull()) err else .undefined);
            return JSValue.jsUndefined();
        }

        fn handleReject(ctx: *RequestContext, value: JSC.JSValue) void {
            if (ctx.isAbortedOrEnded()) {
                return;
            }

            const resp = ctx.resp.?;
            const has_responded = resp.hasResponded();
            if (!has_responded) {
                const original_state = ctx.defer_deinit_until_callback_completes;
                var should_deinit_context = if (original_state) |defer_deinit| defer_deinit.* else false;
                ctx.defer_deinit_until_callback_completes = &should_deinit_context;
                ctx.runErrorHandler(
                    value,
                );
                ctx.defer_deinit_until_callback_completes = original_state;
                // we try to deinit inside runErrorHandler so we just return here and let it deinit
                if (should_deinit_context) {
                    ctx.deinit();
                    return;
                }
            }
            // check again in case it get aborted after runErrorHandler
            if (ctx.isAbortedOrEnded()) {
                return;
            }

            // I don't think this case happens?
            if (ctx.didUpgradeWebSocket()) {
                return;
            }

            if (!resp.hasResponded() and !ctx.flags.has_marked_pending and !ctx.flags.is_error_promise_pending) {
                ctx.renderMissing();
                return;
            }
        }

        pub fn renderMissing(ctx: *RequestContext) void {
            if (ctx.resp) |resp| {
                resp.runCorkedWithType(*RequestContext, renderMissingCorked, ctx);
            }
        }

        pub fn renderMissingCorked(ctx: *RequestContext) void {
            if (ctx.resp) |resp| {
                if (comptime !debug_mode) {
                    if (!ctx.flags.has_written_status)
                        resp.writeStatus("204 No Content");
                    ctx.flags.has_written_status = true;
                    ctx.end("", ctx.shouldCloseConnection());
                    return;
                }
                // avoid writing the status again and mismatching the content-length
                if (ctx.flags.has_written_status) {
                    ctx.end("", ctx.shouldCloseConnection());
                    return;
                }

                if (ctx.flags.is_web_browser_navigation) {
                    resp.writeStatus("200 OK");
                    ctx.flags.has_written_status = true;

                    resp.writeHeader("content-type", MimeType.html.value);
                    resp.writeHeader("content-encoding", "gzip");
                    resp.writeHeaderInt("content-length", welcome_page_html_gz.len);
                    ctx.end(welcome_page_html_gz, ctx.shouldCloseConnection());
                    return;
                }
                const missing_content = "Welcome to Bun! To get started, return a Response object.";
                resp.writeStatus("200 OK");
                resp.writeHeader("content-type", MimeType.text.value);
                resp.writeHeaderInt("content-length", missing_content.len);
                ctx.flags.has_written_status = true;
                ctx.end(missing_content, ctx.shouldCloseConnection());
            }
        }

        pub fn renderDefaultError(
            this: *RequestContext,
            log: *logger.Log,
            err: anyerror,
            exceptions: []Api.JsException,
            comptime fmt: string,
            args: anytype,
        ) void {
            if (!this.flags.has_written_status) {
                this.flags.has_written_status = true;
                if (this.resp) |resp| {
                    resp.writeStatus("500 Internal Server Error");
                    resp.writeHeader("content-type", MimeType.html.value);
                }
            }

            const allocator = this.allocator;

            const fallback_container = allocator.create(Api.FallbackMessageContainer) catch unreachable;
            defer allocator.destroy(fallback_container);
            fallback_container.* = Api.FallbackMessageContainer{
                .message = std.fmt.allocPrint(allocator, comptime Output.prettyFmt(fmt, false), args) catch unreachable,
                .router = null,
                .reason = .fetch_event_handler,
                .cwd = VirtualMachine.get().transpiler.fs.top_level_dir,
                .problems = Api.Problems{
                    .code = @as(u16, @truncate(@intFromError(err))),
                    .name = @errorName(err),
                    .exceptions = exceptions,
                    .build = log.toAPI(allocator) catch unreachable,
                },
            };

            if (comptime fmt.len > 0) Output.prettyErrorln(fmt, args);
            Output.flush();

            var bb = std.ArrayList(u8).init(allocator);
            const bb_writer = bb.writer();

            Fallback.renderBackend(
                allocator,
                fallback_container,
                @TypeOf(bb_writer),
                bb_writer,
            ) catch unreachable;
            if (this.resp == null or this.resp.?.tryEnd(bb.items, bb.items.len, this.shouldCloseConnection())) {
                bb.clearAndFree();
                this.detachResponse();
                this.endRequestStreamingAndDrain();
                this.finalizeWithoutDeinit();
                this.deref();
                return;
            }

            this.flags.has_marked_pending = true;
            this.response_buf_owned = std.ArrayListUnmanaged(u8){ .items = bb.items, .capacity = bb.capacity };

            if (this.resp) |resp| {
                resp.onWritable(*RequestContext, onWritableCompleteResponseBuffer, this);
            }
        }

        pub fn renderResponseBuffer(this: *RequestContext) void {
            if (this.resp) |resp| {
                resp.onWritable(*RequestContext, onWritableResponseBuffer, this);
            }
        }

        /// Render a complete response buffer
        pub fn renderResponseBufferAndMetadata(this: *RequestContext) void {
            if (this.resp) |resp| {
                this.renderMetadata();

                if (!resp.tryEnd(
                    this.response_buf_owned.items,
                    this.response_buf_owned.items.len,
                    this.shouldCloseConnection(),
                )) {
                    this.flags.has_marked_pending = true;
                    resp.onWritable(*RequestContext, onWritableCompleteResponseBuffer, this);
                    return;
                }
            }
            this.detachResponse();
            this.endRequestStreamingAndDrain();
            this.deref();
        }

        /// Drain a partial response buffer
        pub fn drainResponseBufferAndMetadata(this: *RequestContext) void {
            if (this.resp) |resp| {
                this.renderMetadata();

                _ = resp.write(
                    this.response_buf_owned.items,
                );
            }
            this.response_buf_owned.items.len = 0;
        }

        pub fn end(this: *RequestContext, data: []const u8, closeConnection: bool) void {
            if (this.resp) |resp| {
                defer this.deref();

                this.detachResponse();
                this.endRequestStreamingAndDrain();
                resp.end(data, closeConnection);
            }
        }

        pub fn endStream(this: *RequestContext, closeConnection: bool) void {
            ctxLog("endStream", .{});
            if (this.resp) |resp| {
                defer this.deref();

                this.detachResponse();
                this.endRequestStreamingAndDrain();
                // This will send a terminating 0\r\n\r\n chunk to the client
                // We only want to do that if they're still expecting a body
                // We cannot call this function if the Content-Length header was previously set
                if (resp.state().isResponsePending())
                    resp.endStream(closeConnection);
            }
        }

        pub fn endWithoutBody(this: *RequestContext, closeConnection: bool) void {
            if (this.resp) |resp| {
                defer this.deref();

                this.detachResponse();
                this.endRequestStreamingAndDrain();
                resp.endWithoutBody(closeConnection);
            }
        }

        pub fn onWritableResponseBuffer(this: *RequestContext, _: u64, resp: *App.Response) bool {
            ctxLog("onWritableResponseBuffer", .{});

            assert(this.resp == resp);
            if (this.isAbortedOrEnded()) {
                return false;
            }
            this.end("", this.shouldCloseConnection());
            return false;
        }

        // TODO: should we cork?
        pub fn onWritableCompleteResponseBufferAndMetadata(this: *RequestContext, write_offset: u64, resp: *App.Response) bool {
            ctxLog("onWritableCompleteResponseBufferAndMetadata", .{});
            assert(this.resp == resp);

            if (this.isAbortedOrEnded()) {
                return false;
            }

            if (!this.flags.has_written_status) {
                this.renderMetadata();
            }

            if (this.method == .HEAD) {
                this.endWithoutBody(this.shouldCloseConnection());
                return false;
            }

            return this.sendWritableBytesForCompleteResponseBuffer(this.response_buf_owned.items, write_offset, resp);
        }

        pub fn onWritableCompleteResponseBuffer(this: *RequestContext, write_offset: u64, resp: *App.Response) bool {
            ctxLog("onWritableCompleteResponseBuffer", .{});
            assert(this.resp == resp);
            if (this.isAbortedOrEnded()) {
                return false;
            }
            return this.sendWritableBytesForCompleteResponseBuffer(this.response_buf_owned.items, write_offset, resp);
        }

        pub fn create(this: *RequestContext, server: *ThisServer, req: *uws.Request, resp: *App.Response, should_deinit_context: ?*bool) void {
            this.* = .{
                .allocator = server.allocator,
                .resp = resp,
                .req = req,
                .method = HTTP.Method.which(req.method()) orelse .GET,
                .server = server,
                .defer_deinit_until_callback_completes = should_deinit_context,
            };

            ctxLog("create<d> ({*})<r>", .{this});
        }

        pub fn onTimeout(this: *RequestContext, resp: *App.Response) void {
            assert(this.resp == resp);
            assert(this.server != null);

            var any_js_calls = false;
            var vm = this.server.?.vm;
            const globalThis = this.server.?.globalThis;
            defer {
                // This is a task in the event loop.
                // If we called into JavaScript, we must drain the microtask queue
                if (any_js_calls) {
                    vm.drainMicrotasks();
                }
            }

            if (this.request_weakref.get()) |request| {
                if (request.internal_event_callback.trigger(Request.InternalJSEventCallback.EventType.timeout, globalThis)) {
                    any_js_calls = true;
                }
            }
        }

        pub fn onAbort(this: *RequestContext, resp: *App.Response) void {
            assert(this.resp == resp);
            assert(!this.flags.aborted);
            assert(this.server != null);
            // mark request as aborted
            this.flags.aborted = true;

            this.detachResponse();
            var any_js_calls = false;
            var vm = this.server.?.vm;
            const globalThis = this.server.?.globalThis;
            defer {
                // This is a task in the event loop.
                // If we called into JavaScript, we must drain the microtask queue
                if (any_js_calls) {
                    vm.drainMicrotasks();
                }
                this.deref();
            }

            if (this.request_weakref.get()) |request| {
                request.request_context = AnyRequestContext.Null;
                if (request.internal_event_callback.trigger(Request.InternalJSEventCallback.EventType.abort, globalThis)) {
                    any_js_calls = true;
                }
                // we can already clean this strong refs
                request.internal_event_callback.deinit();
                this.request_weakref.deinit();
            }
            // if signal is not aborted, abort the signal
            if (this.signal) |signal| {
                this.signal = null;
                defer {
                    signal.pendingActivityUnref();
                    signal.unref();
                }
                if (!signal.aborted()) {
                    signal.signal(globalThis, .ConnectionClosed);
                    any_js_calls = true;
                }
            }

            //if have sink, call onAborted on sink
            if (this.sink) |wrapper| {
                wrapper.sink.abort();
                return;
            }

            // if we can, free the request now.
            if (this.isDeadRequest()) {
                this.finalizeWithoutDeinit();
            } else {
                if (this.endRequestStreaming()) {
                    any_js_calls = true;
                }

                if (this.response_ptr) |response| {
                    if (response.body.value == .Locked) {
                        var strong_readable = response.body.value.Locked.readable;
                        response.body.value.Locked.readable = .{};
                        defer strong_readable.deinit();
                        if (strong_readable.get()) |readable| {
                            readable.abort(globalThis);
                            any_js_calls = true;
                        }
                    }
                }
            }
        }

        // This function may be called multiple times
        // so it's important that we can safely do that
        pub fn finalizeWithoutDeinit(this: *RequestContext) void {
            ctxLog("finalizeWithoutDeinit<d> ({*})<r>", .{this});
            this.blob.detach();
            assert(this.server != null);
            const globalThis = this.server.?.globalThis;

            if (comptime Environment.allow_assert) {
                ctxLog("finalizeWithoutDeinit: has_finalized {any}", .{this.flags.has_finalized});
                this.flags.has_finalized = true;
            }

            if (this.response_jsvalue != .zero) {
                ctxLog("finalizeWithoutDeinit: response_jsvalue != .zero", .{});
                if (this.flags.response_protected) {
                    this.response_jsvalue.unprotect();
                    this.flags.response_protected = false;
                }
                this.response_jsvalue = JSC.JSValue.zero;
            }

            this.request_body_readable_stream_ref.deinit();

            if (this.request_weakref.get()) |request| {
                request.request_context = AnyRequestContext.Null;
                // we can already clean this strong refs
                request.internal_event_callback.deinit();
                this.request_weakref.deinit();
            }

            // if signal is not aborted, abort the signal
            if (this.signal) |signal| {
                this.signal = null;
                defer {
                    signal.pendingActivityUnref();
                    signal.unref();
                }
                if (this.flags.aborted and !signal.aborted()) {
                    signal.signal(globalThis, .ConnectionClosed);
                }
            }

            // Case 1:
            // User called .blob(), .json(), text(), or .arrayBuffer() on the Request object
            // but we received nothing or the connection was aborted
            // the promise is pending
            // Case 2:
            // User ignored the body and the connection was aborted or ended
            // Case 3:
            // Stream was not consumed and the connection was aborted or ended
            _ = this.endRequestStreaming();

            if (this.byte_stream) |stream| {
                ctxLog("finalizeWithoutDeinit: stream != null", .{});

                this.byte_stream = null;
                stream.unpipeWithoutDeref();
            }

            this.readable_stream_ref.deinit();

            if (!this.pathname.isEmpty()) {
                this.pathname.deref();
                this.pathname = bun.String.empty;
            }
        }

        pub fn endSendFile(this: *RequestContext, writeOffSet: usize, closeConnection: bool) void {
            if (this.resp) |resp| {
                defer this.deref();

                this.detachResponse();
                this.endRequestStreamingAndDrain();
                resp.endSendFile(writeOffSet, closeConnection);
            }
        }

        fn cleanupAndFinalizeAfterSendfile(this: *RequestContext) void {
            const sendfile = this.sendfile;
            this.endSendFile(sendfile.offset, this.shouldCloseConnection());

            // use node syscall so that we don't segfault on BADF
            if (sendfile.auto_close)
                _ = bun.sys.close(sendfile.fd);
        }
        const separator: string = "\r\n";
        const separator_iovec = [1]std.posix.iovec_const{.{
            .iov_base = separator.ptr,
            .iov_len = separator.len,
        }};

        pub fn onSendfile(this: *RequestContext) bool {
            if (this.isAbortedOrEnded()) {
                this.cleanupAndFinalizeAfterSendfile();
                return false;
            }
            const resp = this.resp.?;

            const adjusted_count_temporary = @min(@as(u64, this.sendfile.remain), @as(u63, std.math.maxInt(u63)));
            // TODO we should not need this int cast; improve the return type of `@min`
            const adjusted_count = @as(u63, @intCast(adjusted_count_temporary));

            if (Environment.isLinux) {
                var signed_offset = @as(i64, @intCast(this.sendfile.offset));
                const start = this.sendfile.offset;
                const val = linux.sendfile(this.sendfile.socket_fd.cast(), this.sendfile.fd.cast(), &signed_offset, this.sendfile.remain);
                this.sendfile.offset = @as(Blob.SizeType, @intCast(signed_offset));

                const errcode = bun.C.getErrno(val);

                this.sendfile.remain -|= @as(Blob.SizeType, @intCast(this.sendfile.offset -| start));

                if (errcode != .SUCCESS or this.isAbortedOrEnded() or this.sendfile.remain == 0 or val == 0) {
                    if (errcode != .AGAIN and errcode != .SUCCESS and errcode != .PIPE and errcode != .NOTCONN) {
                        Output.prettyErrorln("Error: {s}", .{@tagName(errcode)});
                        Output.flush();
                    }
                    this.cleanupAndFinalizeAfterSendfile();
                    return errcode != .SUCCESS;
                }
            } else {
                var sbytes: std.posix.off_t = adjusted_count;
                const signed_offset = @as(i64, @bitCast(@as(u64, this.sendfile.offset)));
                const errcode = bun.C.getErrno(std.c.sendfile(
                    this.sendfile.fd.cast(),
                    this.sendfile.socket_fd.cast(),
                    signed_offset,
                    &sbytes,
                    null,
                    0,
                ));
                const wrote = @as(Blob.SizeType, @intCast(sbytes));
                this.sendfile.offset +|= wrote;
                this.sendfile.remain -|= wrote;
                if (errcode != .AGAIN or this.isAbortedOrEnded() or this.sendfile.remain == 0 or sbytes == 0) {
                    if (errcode != .AGAIN and errcode != .SUCCESS and errcode != .PIPE and errcode != .NOTCONN) {
                        Output.prettyErrorln("Error: {s}", .{@tagName(errcode)});
                        Output.flush();
                    }
                    this.cleanupAndFinalizeAfterSendfile();
                    return errcode == .SUCCESS;
                }
            }

            if (!this.sendfile.has_set_on_writable) {
                this.sendfile.has_set_on_writable = true;
                this.flags.has_marked_pending = true;
                resp.onWritable(*RequestContext, onWritableSendfile, this);
            }

            resp.markNeedsMore();

            return true;
        }

        pub fn onWritableBytes(this: *RequestContext, write_offset: u64, resp: *App.Response) bool {
            ctxLog("onWritableBytes", .{});
            assert(this.resp == resp);
            if (this.isAbortedOrEnded()) {
                return false;
            }

            // Copy to stack memory to prevent aliasing issues in release builds
            const blob = this.blob;
            const bytes = blob.slice();

            _ = this.sendWritableBytesForBlob(bytes, write_offset, resp);
            return true;
        }

        pub fn sendWritableBytesForBlob(this: *RequestContext, bytes_: []const u8, write_offset_: u64, resp: *App.Response) bool {
            assert(this.resp == resp);
            const write_offset: usize = write_offset_;

            const bytes = bytes_[@min(bytes_.len, @as(usize, @truncate(write_offset)))..];
            if (resp.tryEnd(bytes, bytes_.len, this.shouldCloseConnection())) {
                this.detachResponse();
                this.endRequestStreamingAndDrain();
                this.deref();
                return true;
            } else {
                this.flags.has_marked_pending = true;
                resp.onWritable(*RequestContext, onWritableBytes, this);
                return true;
            }
        }

        pub fn sendWritableBytesForCompleteResponseBuffer(this: *RequestContext, bytes_: []const u8, write_offset_: u64, resp: *App.Response) bool {
            const write_offset: usize = write_offset_;
            assert(this.resp == resp);

            const bytes = bytes_[@min(bytes_.len, @as(usize, @truncate(write_offset)))..];
            if (resp.tryEnd(bytes, bytes_.len, this.shouldCloseConnection())) {
                this.response_buf_owned.items.len = 0;
                this.detachResponse();
                this.endRequestStreamingAndDrain();
                this.deref();
            } else {
                this.flags.has_marked_pending = true;
                resp.onWritable(*RequestContext, onWritableCompleteResponseBuffer, this);
            }

            return true;
        }

        pub fn onWritableSendfile(this: *RequestContext, _: u64, _: *App.Response) bool {
            ctxLog("onWritableSendfile", .{});
            return this.onSendfile();
        }

        // We tried open() in another thread for this
        // it was not faster due to the mountain of syscalls
        pub fn renderSendFile(this: *RequestContext, blob: JSC.WebCore.Blob) void {
            if (this.resp == null or this.server == null) return;
            const globalThis = this.server.?.globalThis;
            const resp = this.resp.?;

            this.blob = .{ .Blob = blob };
            const file = &this.blob.store().?.data.file;
            var file_buf: bun.PathBuffer = undefined;
            const auto_close = file.pathlike != .fd;
            const fd = if (!auto_close)
                file.pathlike.fd
            else switch (bun.sys.open(file.pathlike.path.sliceZ(&file_buf), bun.O.RDONLY | bun.O.NONBLOCK | bun.O.CLOEXEC, 0)) {
                .result => |_fd| _fd,
                .err => |err| return this.runErrorHandler(err.withPath(file.pathlike.path.slice()).toJSC(globalThis)),
            };

            // stat only blocks if the target is a file descriptor
            const stat: bun.Stat = switch (bun.sys.fstat(fd)) {
                .result => |result| result,
                .err => |err| {
                    this.runErrorHandler(err.withPathLike(file.pathlike).toJSC(globalThis));
                    if (auto_close) {
                        _ = bun.sys.close(fd);
                    }
                    return;
                },
            };

            if (Environment.isMac) {
                if (!bun.isRegularFile(stat.mode)) {
                    if (auto_close) {
                        _ = bun.sys.close(fd);
                    }

                    var err = bun.sys.Error{
                        .errno = @as(bun.sys.Error.Int, @intCast(@intFromEnum(std.posix.E.INVAL))),
                        .syscall = .sendfile,
                    };
                    var sys = err.withPathLike(file.pathlike).toSystemError();
                    sys.message = bun.String.static("MacOS does not support sending non-regular files");
                    this.runErrorHandler(sys.toErrorInstance(
                        globalThis,
                    ));
                    return;
                }
            }

            if (Environment.isLinux) {
                if (!(bun.isRegularFile(stat.mode) or std.posix.S.ISFIFO(stat.mode) or std.posix.S.ISSOCK(stat.mode))) {
                    if (auto_close) {
                        _ = bun.sys.close(fd);
                    }

                    var err = bun.sys.Error{
                        .errno = @as(bun.sys.Error.Int, @intCast(@intFromEnum(std.posix.E.INVAL))),
                        .syscall = .sendfile,
                    };
                    var sys = err.withPathLike(file.pathlike).toShellSystemError();
                    sys.message = bun.String.static("File must be regular or FIFO");
                    this.runErrorHandler(sys.toErrorInstance(globalThis));
                    return;
                }
            }

            const original_size = this.blob.Blob.size;
            const stat_size = @as(Blob.SizeType, @intCast(stat.size));
            this.blob.Blob.size = if (bun.isRegularFile(stat.mode))
                stat_size
            else
                @min(original_size, stat_size);

            this.flags.needs_content_length = true;

            this.sendfile = .{
                .fd = fd,
                .remain = this.blob.Blob.offset + original_size,
                .offset = this.blob.Blob.offset,
                .auto_close = auto_close,
                .socket_fd = if (!this.isAbortedOrEnded()) resp.getNativeHandle() else bun.invalid_fd,
            };

            // if we are sending only part of a file, include the content-range header
            // only include content-range automatically when using a file path instead of an fd
            // this is to better support manually controlling the behavior
            if (bun.isRegularFile(stat.mode) and auto_close) {
                this.flags.needs_content_range = (this.sendfile.remain -| this.sendfile.offset) != stat_size;
            }

            // we know the bounds when we are sending a regular file
            if (bun.isRegularFile(stat.mode)) {
                this.sendfile.offset = @min(this.sendfile.offset, stat_size);
                this.sendfile.remain = @min(@max(this.sendfile.remain, this.sendfile.offset), stat_size) -| this.sendfile.offset;
            }

            resp.runCorkedWithType(*RequestContext, renderMetadataAndNewline, this);

            if (this.sendfile.remain == 0 or !this.method.hasBody()) {
                this.cleanupAndFinalizeAfterSendfile();
                return;
            }

            _ = this.onSendfile();
        }

        pub fn renderMetadataAndNewline(this: *RequestContext) void {
            if (this.resp) |resp| {
                this.renderMetadata();
                resp.prepareForSendfile();
            }
        }

        pub fn doSendfile(this: *RequestContext, blob: Blob) void {
            if (this.isAbortedOrEnded()) {
                return;
            }

            if (this.flags.has_sendfile_ctx) return;

            this.flags.has_sendfile_ctx = true;

            if (comptime can_sendfile) {
                return this.renderSendFile(blob);
            }
            if (this.server) |server| {
                this.ref();
                this.blob.Blob.doReadFileInternal(*RequestContext, this, onReadFile, server.globalThis);
            }
        }

        pub fn onReadFile(this: *RequestContext, result: Blob.ReadFileResultType) void {
            defer this.deref();

            if (this.isAbortedOrEnded()) {
                return;
            }

            if (result == .err) {
                if (this.server) |server| {
                    this.runErrorHandler(result.err.toErrorInstance(server.globalThis));
                }
                return;
            }

            const is_temporary = result.result.is_temporary;

            if (comptime Environment.allow_assert) {
                assert(this.blob == .Blob);
            }

            if (!is_temporary) {
                this.blob.Blob.resolveSize();
                this.doRenderBlob();
            } else {
                const stat_size = @as(Blob.SizeType, @intCast(result.result.total_size));

                if (this.blob == .Blob) {
                    const original_size = this.blob.Blob.size;
                    // if we dont know the size we use the stat size
                    this.blob.Blob.size = if (original_size == 0 or original_size == Blob.max_size)
                        stat_size
                    else // the blob can be a slice of a file
                        @max(original_size, stat_size);
                }

                if (!this.flags.has_written_status)
                    this.flags.needs_content_range = true;

                // this is used by content-range
                this.sendfile = .{
                    .fd = bun.invalid_fd,
                    .remain = @as(Blob.SizeType, @truncate(result.result.buf.len)),
                    .offset = if (this.blob == .Blob) this.blob.Blob.offset else 0,
                    .auto_close = false,
                    .socket_fd = bun.invalid_fd,
                };

                this.response_buf_owned = .{ .items = result.result.buf, .capacity = result.result.buf.len };
                this.resp.?.runCorkedWithType(*RequestContext, renderResponseBufferAndMetadata, this);
            }
        }

        pub fn doRenderWithBodyLocked(this: *anyopaque, value: *JSC.WebCore.Body.Value) void {
            doRenderWithBody(bun.cast(*RequestContext, this), value);
        }

        fn renderWithBlobFromBodyValue(this: *RequestContext) void {
            if (this.isAbortedOrEnded()) {
                return;
            }

            if (this.blob.needsToReadFile()) {
                if (!this.flags.has_sendfile_ctx)
                    this.doSendfile(this.blob.Blob);
                return;
            }

            this.doRenderBlob();
        }

        const StreamPair = struct { this: *RequestContext, stream: JSC.WebCore.ReadableStream };

        fn handleFirstStreamWrite(this: *@This()) void {
            if (!this.flags.has_written_status) {
                this.renderMetadata();
            }
        }

        fn doRenderStream(pair: *StreamPair) void {
            ctxLog("doRenderStream", .{});
            var this = pair.this;
            var stream = pair.stream;
            assert(this.server != null);
            const globalThis = this.server.?.globalThis;

            if (this.isAbortedOrEnded()) {
                stream.cancel(globalThis);
                this.readable_stream_ref.deinit();
                return;
            }
            const resp = this.resp.?;

            stream.value.ensureStillAlive();

            var response_stream = this.allocator.create(ResponseStream.JSSink) catch unreachable;
            response_stream.* = ResponseStream.JSSink{
                .sink = .{
                    .res = resp,
                    .allocator = this.allocator,
                    .buffer = bun.ByteList{},
                    .onFirstWrite = @ptrCast(&handleFirstStreamWrite),
                    .ctx = this,
                    .globalThis = globalThis,
                },
            };
            var signal = &response_stream.sink.signal;
            this.sink = response_stream;

            signal.* = ResponseStream.JSSink.SinkSignal.init(JSValue.zero);

            // explicitly set it to a dead pointer
            // we use this memory address to disable signals being sent
            signal.clear();
            assert(signal.isDead());

            // We are already corked!
            const assignment_result: JSValue = ResponseStream.JSSink.assignToStream(
                globalThis,
                stream.value,
                response_stream,
                @as(**anyopaque, @ptrCast(&signal.ptr)),
            );

            assignment_result.ensureStillAlive();

            // assert that it was updated
            assert(!signal.isDead());

            if (comptime Environment.allow_assert) {
                if (resp.hasResponded()) {
                    streamLog("responded", .{});
                }
            }

            this.flags.aborted = this.flags.aborted or response_stream.sink.aborted;

            if (assignment_result.toError()) |err_value| {
                streamLog("returned an error", .{});
                response_stream.detach();
                this.sink = null;
                response_stream.sink.destroy();
                return this.handleReject(err_value);
            }

            if (resp.hasResponded()) {
                streamLog("done", .{});
                response_stream.detach();
                this.sink = null;
                response_stream.sink.destroy();
                stream.done(globalThis);
                this.readable_stream_ref.deinit();
                this.endStream(this.shouldCloseConnection());
                return;
            }

            if (!assignment_result.isEmptyOrUndefinedOrNull()) {
                assignment_result.ensureStillAlive();
                // it returns a Promise when it goes through ReadableStreamDefaultReader
                if (assignment_result.asAnyPromise()) |promise| {
                    streamLog("returned a promise", .{});
                    this.drainMicrotasks();

                    switch (promise.status(globalThis.vm())) {
                        .pending => {
                            streamLog("promise still Pending", .{});
                            if (!this.flags.has_written_status) {
                                response_stream.sink.onFirstWrite = null;
                                response_stream.sink.ctx = null;
                                this.renderMetadata();
                            }

                            // TODO: should this timeout?
                            this.response_ptr.?.body.value = .{
                                .Locked = .{
                                    .readable = JSC.WebCore.ReadableStream.Strong.init(stream, globalThis),
                                    .global = globalThis,
                                },
                            };
                            this.ref();
                            assignment_result.then(
                                globalThis,
                                this,
                                onResolveStream,
                                onRejectStream,
                            );
                            // the response_stream should be GC'd

                        },
                        .fulfilled => {
                            streamLog("promise Fulfilled", .{});
                            var readable_stream_ref = this.readable_stream_ref;
                            this.readable_stream_ref = .{};
                            defer {
                                stream.done(globalThis);
                                readable_stream_ref.deinit();
                            }

                            this.handleResolveStream();
                        },
                        .rejected => {
                            streamLog("promise Rejected", .{});
                            var readable_stream_ref = this.readable_stream_ref;
                            this.readable_stream_ref = .{};
                            defer {
                                stream.cancel(globalThis);
                                readable_stream_ref.deinit();
                            }
                            this.handleRejectStream(globalThis, promise.result(globalThis.vm()));
                        },
                    }
                    return;
                } else {
                    // if is not a promise we treat it as Error
                    streamLog("returned an error", .{});
                    response_stream.detach();
                    this.sink = null;
                    response_stream.sink.destroy();
                    return this.handleReject(assignment_result);
                }
            }

            if (this.isAbortedOrEnded()) {
                response_stream.detach();
                stream.cancel(globalThis);
                defer this.readable_stream_ref.deinit();

                response_stream.sink.markDone();
                response_stream.sink.onFirstWrite = null;

                response_stream.sink.finalize();
                return;
            }
            var readable_stream_ref = this.readable_stream_ref;
            this.readable_stream_ref = .{};
            defer readable_stream_ref.deinit();

            const is_in_progress = response_stream.sink.has_backpressure or !(response_stream.sink.wrote == 0 and
                response_stream.sink.buffer.len == 0);

            if (!stream.isLocked(globalThis) and !is_in_progress) {
                if (JSC.WebCore.ReadableStream.fromJS(stream.value, globalThis)) |comparator| {
                    if (std.meta.activeTag(comparator.ptr) == std.meta.activeTag(stream.ptr)) {
                        streamLog("is not locked", .{});
                        this.renderMissing();
                        return;
                    }
                }
            }

            streamLog("is in progress, but did not return a Promise. Finalizing request context", .{});
            response_stream.sink.onFirstWrite = null;
            response_stream.sink.ctx = null;
            response_stream.detach();
            stream.cancel(globalThis);
            response_stream.sink.markDone();
            this.renderMissing();
        }

        const streamLog = Output.scoped(.ReadableStream, false);

        pub fn didUpgradeWebSocket(this: *RequestContext) bool {
            return @intFromPtr(this.upgrade_context) == std.math.maxInt(usize);
        }

        fn toAsyncWithoutAbortHandler(ctx: *RequestContext, req: *uws.Request, request_object: *Request) void {
            request_object.request_context.setRequest(req);
            assert(ctx.server != null);

            request_object.ensureURL() catch {
                request_object.url = bun.String.empty;
            };

            // we have to clone the request headers here since they will soon belong to a different request
            if (!request_object.hasFetchHeaders()) {
                request_object.setFetchHeaders(JSC.FetchHeaders.createFromUWS(req));
            }

            // This object dies after the stack frame is popped
            // so we have to clear it in here too
            request_object.request_context.detachRequest();
        }

        fn toAsync(
            ctx: *RequestContext,
            req: *uws.Request,
            request_object: *Request,
        ) void {
            ctxLog("toAsync", .{});
            ctx.toAsyncWithoutAbortHandler(req, request_object);
            if (comptime debug_mode) {
                ctx.pathname = request_object.url.clone();
            }
            ctx.setAbortHandler();
        }

        fn endRequestStreamingAndDrain(this: *RequestContext) void {
            assert(this.server != null);

            if (this.endRequestStreaming()) {
                this.server.?.vm.drainMicrotasks();
            }
        }
        fn endRequestStreaming(this: *RequestContext) bool {
            assert(this.server != null);

            this.request_body_buf.clearAndFree(bun.default_allocator);

            // if we cannot, we have to reject pending promises
            // first, we reject the request body promise
            if (this.request_body) |body| {
                // User called .blob(), .json(), text(), or .arrayBuffer() on the Request object
                // but we received nothing or the connection was aborted
                if (body.value == .Locked) {
                    body.value.toErrorInstance(.{ .AbortReason = .ConnectionClosed }, this.server.?.globalThis);
                    return true;
                }
            }
            return false;
        }
        fn detachResponse(this: *RequestContext) void {
            this.request_body_buf.clearAndFree(bun.default_allocator);

            if (this.resp) |resp| {
                this.resp = null;

                if (this.flags.is_waiting_for_request_body) {
                    this.flags.is_waiting_for_request_body = false;
                    resp.clearOnData();
                }
                if (this.flags.has_abort_handler) {
                    resp.clearAborted();
                    this.flags.has_abort_handler = false;
                }
                if (this.flags.has_timeout_handler) {
                    resp.clearTimeout();
                    this.flags.has_timeout_handler = false;
                }
            }
        }

        fn isAbortedOrEnded(this: *const RequestContext) bool {
            // resp == null or aborted or server.stop(true)
            return this.resp == null or this.flags.aborted or this.server == null or this.server.?.flags.terminated;
        }
        const HeaderResponseSizePair = struct { this: *RequestContext, size: usize };
        pub fn doRenderHeadResponseAfterS3SizeResolved(pair: *HeaderResponseSizePair) void {
            var this = pair.this;
            this.renderMetadata();

            if (this.resp) |resp| {
                resp.writeHeaderInt("content-length", pair.size);
            }
            this.endWithoutBody(this.shouldCloseConnection());
            this.deref();
        }
        pub fn onS3SizeResolved(result: S3.S3StatResult, this: *RequestContext) void {
            defer {
                this.deref();
            }
            if (this.resp) |resp| {
                var pair = HeaderResponseSizePair{ .this = this, .size = switch (result) {
                    .failure, .not_found => 0,
                    .success => |stat| stat.size,
                } };
                resp.runCorkedWithType(*HeaderResponseSizePair, doRenderHeadResponseAfterS3SizeResolved, &pair);
            }
        }
        const HeaderResponsePair = struct { this: *RequestContext, response: *JSC.WebCore.Response };

        fn doRenderHeadResponse(pair: *HeaderResponsePair) void {
            var this = pair.this;
            var response = pair.response;
            if (this.resp == null) {
                return;
            }
            // we will render the content-length header later manually so we set this to false
            this.flags.needs_content_length = false;
            // Always this.renderMetadata() before sending the content-length or transfer-encoding header so status is sent first

            const resp = this.resp.?;
            this.response_ptr = response;
            const server = this.server orelse {
                // server detached?
                this.renderMetadata();
                resp.writeHeaderInt("content-length", 0);
                this.endWithoutBody(this.shouldCloseConnection());
                return;
            };
            const globalThis = server.globalThis;
            if (response.getFetchHeaders()) |headers| {
                // first respect the headers
                if (headers.fastGet(.TransferEncoding)) |transfer_encoding| {
                    const transfer_encoding_str = transfer_encoding.toSlice(server.allocator);
                    defer transfer_encoding_str.deinit();
                    this.renderMetadata();
                    resp.writeHeader("transfer-encoding", transfer_encoding_str.slice());
                    this.endWithoutBody(this.shouldCloseConnection());

                    return;
                }
                if (headers.fastGet(.ContentLength)) |content_length| {
                    const content_length_str = content_length.toSlice(server.allocator);
                    defer content_length_str.deinit();
                    this.renderMetadata();

                    const len = std.fmt.parseInt(usize, content_length_str.slice(), 10) catch 0;
                    resp.writeHeaderInt("content-length", len);
                    this.endWithoutBody(this.shouldCloseConnection());
                    return;
                }
            }
            // not content-length or transfer-encoding so we need to respect the body
            response.body.value.toBlobIfPossible();
            switch (response.body.value) {
                .InternalBlob, .WTFStringImpl => {
                    var blob = response.body.value.useAsAnyBlobAllowNonUTF8String();
                    defer blob.detach();
                    const size = blob.size();
                    this.renderMetadata();

                    if (size == Blob.max_size) {
                        resp.writeHeaderInt("content-length", 0);
                    } else {
                        resp.writeHeaderInt("content-length", size);
                    }
                    this.endWithoutBody(this.shouldCloseConnection());
                },

                .Blob => |*blob| {
                    if (blob.isS3()) {
                        // we need to read the size asynchronously
                        // in this case should always be a redirect so should not hit this path, but in case we change it in the future lets handle it
                        this.ref();

                        const credentials = blob.store.?.data.s3.getCredentials();
                        const path = blob.store.?.data.s3.path();
                        const env = globalThis.bunVM().transpiler.env;

                        S3.stat(credentials, path, @ptrCast(&onS3SizeResolved), this, if (env.getHttpProxy(true, null)) |proxy| proxy.href else null);

                        return;
                    }
                    this.renderMetadata();

                    blob.resolveSize();
                    if (blob.size == Blob.max_size) {
                        resp.writeHeaderInt("content-length", 0);
                    } else {
                        resp.writeHeaderInt("content-length", blob.size);
                    }
                    this.endWithoutBody(this.shouldCloseConnection());
                },
                .Locked => {
                    this.renderMetadata();
                    resp.writeHeader("transfer-encoding", "chunked");
                    this.endWithoutBody(this.shouldCloseConnection());
                },
                .Used, .Null, .Empty, .Error => {
                    this.renderMetadata();
                    resp.writeHeaderInt("content-length", 0);
                    this.endWithoutBody(this.shouldCloseConnection());
                },
            }
        }

        // Each HTTP request or TCP socket connection is effectively a "task".
        //
        // However, unlike the regular task queue, we don't drain the microtask
        // queue at the end.
        //
        // Instead, we drain it multiple times, at the points that would
        // otherwise "halt" the Response from being rendered.
        //
        // - If you return a Promise, we drain the microtask queue once
        // - If you return a streaming Response, we drain the microtask queue (possibly the 2nd time this task!)
        pub fn onResponse(
            ctx: *RequestContext,
            this: *ThisServer,
            request_value: JSValue,
            response_value: JSValue,
        ) void {
            request_value.ensureStillAlive();
            response_value.ensureStillAlive();
            ctx.drainMicrotasks();

            if (ctx.isAbortedOrEnded()) {
                return;
            }
            // if you return a Response object or a Promise<Response>
            // but you upgraded the connection to a WebSocket
            // just ignore the Response object. It doesn't do anything.
            // it's better to do that than to throw an error
            if (ctx.didUpgradeWebSocket()) {
                return;
            }

            if (response_value.isEmptyOrUndefinedOrNull()) {
                ctx.renderMissingInvalidResponse(response_value);
                return;
            }

            if (response_value.toError()) |err_value| {
                ctx.runErrorHandler(err_value);
                return;
            }

            if (response_value.as(JSC.WebCore.Response)) |response| {
                ctx.response_jsvalue = response_value;
                ctx.response_jsvalue.ensureStillAlive();
                ctx.flags.response_protected = false;
                if (ctx.method == .HEAD) {
                    if (ctx.resp) |resp| {
                        var pair = HeaderResponsePair{ .this = ctx, .response = response };
                        resp.runCorkedWithType(*HeaderResponsePair, doRenderHeadResponse, &pair);
                    }
                    return;
                } else {
                    response.body.value.toBlobIfPossible();

                    switch (response.body.value) {
                        .Blob => |*blob| {
                            if (blob.needsToReadFile()) {
                                response_value.protect();
                                ctx.flags.response_protected = true;
                            }
                        },
                        .Locked => {
                            response_value.protect();
                            ctx.flags.response_protected = true;
                        },
                        else => {},
                    }
                    ctx.render(response);
                }
                return;
            }

            var vm = this.vm;

            if (response_value.asAnyPromise()) |promise| {
                // If we immediately have the value available, we can skip the extra event loop tick
                switch (promise.unwrap(vm.global.vm(), .mark_handled)) {
                    .pending => {
                        ctx.ref();
                        response_value.then(this.globalThis, ctx, RequestContext.onResolve, RequestContext.onReject);
                        return;
                    },
                    .fulfilled => |fulfilled_value| {
                        // if you return a Response object or a Promise<Response>
                        // but you upgraded the connection to a WebSocket
                        // just ignore the Response object. It doesn't do anything.
                        // it's better to do that than to throw an error
                        if (ctx.didUpgradeWebSocket()) {
                            return;
                        }

                        if (fulfilled_value.isEmptyOrUndefinedOrNull()) {
                            ctx.renderMissingInvalidResponse(fulfilled_value);
                            return;
                        }
                        var response = fulfilled_value.as(JSC.WebCore.Response) orelse {
                            ctx.renderMissingInvalidResponse(fulfilled_value);
                            return;
                        };

                        ctx.response_jsvalue = fulfilled_value;
                        ctx.response_jsvalue.ensureStillAlive();
                        ctx.flags.response_protected = false;
                        ctx.response_ptr = response;
                        if (ctx.method == .HEAD) {
                            if (ctx.resp) |resp| {
                                var pair = HeaderResponsePair{ .this = ctx, .response = response };
                                resp.runCorkedWithType(*HeaderResponsePair, doRenderHeadResponse, &pair);
                            }
                            return;
                        }
                        response.body.value.toBlobIfPossible();
                        switch (response.body.value) {
                            .Blob => |*blob| {
                                if (blob.needsToReadFile()) {
                                    fulfilled_value.protect();
                                    ctx.flags.response_protected = true;
                                }
                            },
                            .Locked => {
                                fulfilled_value.protect();
                                ctx.flags.response_protected = true;
                            },
                            else => {},
                        }
                        ctx.render(response);
                        return;
                    },
                    .rejected => |err| {
                        ctx.handleReject(err);
                        return;
                    },
                }
            }
        }

        pub fn handleResolveStream(req: *RequestContext) void {
            streamLog("handleResolveStream", .{});

            var wrote_anything = false;
            if (req.sink) |wrapper| {
                req.flags.aborted = req.flags.aborted or wrapper.sink.aborted;
                wrote_anything = wrapper.sink.wrote > 0;

                wrapper.sink.finalize();
                wrapper.detach();
                req.sink = null;
                wrapper.sink.destroy();
            }

            if (req.response_ptr) |resp| {
                assert(req.server != null);

                if (resp.body.value == .Locked) {
                    if (resp.body.value.Locked.readable.get()) |stream| {
                        stream.done(req.server.?.globalThis);
                    }
                    resp.body.value.Locked.readable.deinit();
                    resp.body.value = .{ .Used = {} };
                }
            }

            if (req.isAbortedOrEnded()) {
                return;
            }

            streamLog("onResolve({any})", .{wrote_anything});
            if (!req.flags.has_written_status) {
                req.renderMetadata();
            }
            req.endStream(req.shouldCloseConnection());
        }

        pub fn onResolveStream(_: *JSC.JSGlobalObject, callframe: *JSC.CallFrame) bun.JSError!JSC.JSValue {
            streamLog("onResolveStream", .{});
            var args = callframe.arguments_old(2);
            var req: *@This() = args.ptr[args.len - 1].asPromisePtr(@This());
            defer req.deref();
            req.handleResolveStream();
            return JSValue.jsUndefined();
        }
        pub fn onRejectStream(globalThis: *JSC.JSGlobalObject, callframe: *JSC.CallFrame) bun.JSError!JSC.JSValue {
            streamLog("onRejectStream", .{});
            const args = callframe.arguments_old(2);
            var req = args.ptr[args.len - 1].asPromisePtr(@This());
            const err = args.ptr[0];
            defer req.deref();

            req.handleRejectStream(globalThis, err);
            return JSValue.jsUndefined();
        }

        pub fn handleRejectStream(req: *@This(), globalThis: *JSC.JSGlobalObject, err: JSValue) void {
            streamLog("handleRejectStream", .{});

            if (req.sink) |wrapper| {
                wrapper.sink.pending_flush = null;
                wrapper.sink.done = true;
                req.flags.aborted = req.flags.aborted or wrapper.sink.aborted;
                wrapper.sink.finalize();
                wrapper.detach();
                req.sink = null;
                wrapper.sink.destroy();
            }

            if (req.response_ptr) |resp| {
                if (resp.body.value == .Locked) {
                    if (resp.body.value.Locked.readable.get()) |stream| {
                        stream.done(globalThis);
                    }
                    resp.body.value.Locked.readable.deinit();
                    resp.body.value = .{ .Used = {} };
                }
            }

            // aborted so call finalizeForAbort
            if (req.isAbortedOrEnded()) {
                return;
            }

            streamLog("onReject()", .{});

            if (!req.flags.has_written_status) {
                req.renderMetadata();
            }

            if (comptime debug_mode) {
                if (req.server) |server| {
                    if (!err.isEmptyOrUndefinedOrNull()) {
                        var exception_list: std.ArrayList(Api.JsException) = std.ArrayList(Api.JsException).init(req.allocator);
                        defer exception_list.deinit();
                        server.vm.runErrorHandler(err, &exception_list);
                    }
                }
            }
            req.endStream(true);
        }

        pub fn doRenderWithBody(this: *RequestContext, value: *JSC.WebCore.Body.Value) void {
            this.drainMicrotasks();

            // If a ReadableStream can trivially be converted to a Blob, do so.
            // If it's a WTFStringImpl and it cannot be used as a UTF-8 string, convert it to a Blob.
            value.toBlobIfPossible();
            const globalThis = this.server.?.globalThis;
            switch (value.*) {
                .Error => |*err_ref| {
                    _ = value.use();
                    if (this.isAbortedOrEnded()) {
                        return;
                    }
                    this.runErrorHandler(err_ref.toJS(globalThis));
                    return;
                },
                // .InlineBlob,
                .WTFStringImpl,
                .InternalBlob,
                .Blob,
                => {
                    // toBlobIfPossible checks for WTFString needing a conversion.
                    this.blob = value.useAsAnyBlobAllowNonUTF8String();
                    this.renderWithBlobFromBodyValue();
                    return;
                },
                .Locked => |*lock| {
                    if (this.isAbortedOrEnded()) {
                        return;
                    }

                    if (lock.readable.get()) |stream_| {
                        const stream: JSC.WebCore.ReadableStream = stream_;
                        // we hold the stream alive until we're done with it
                        this.readable_stream_ref = lock.readable;
                        value.* = .{ .Used = {} };

                        if (stream.isLocked(globalThis)) {
                            streamLog("was locked but it shouldn't be", .{});
                            var err = JSC.SystemError{
                                .code = bun.String.static(@tagName(JSC.Node.ErrorCode.ERR_STREAM_CANNOT_PIPE)),
                                .message = bun.String.static("Stream already used, please create a new one"),
                            };
                            stream.value.unprotect();
                            this.runErrorHandler(err.toErrorInstance(globalThis));
                            return;
                        }

                        switch (stream.ptr) {
                            .Invalid => {
                                this.readable_stream_ref.deinit();
                            },
                            // toBlobIfPossible will typically convert .Blob streams, or .File streams into a Blob object, but cannot always.
                            .Blob,
                            .File,
                            // These are the common scenario:
                            .JavaScript,
                            .Direct,
                            => {
                                if (this.resp) |resp| {
                                    var pair = StreamPair{ .stream = stream, .this = this };
                                    resp.runCorkedWithType(*StreamPair, doRenderStream, &pair);
                                }
                                return;
                            },

                            .Bytes => |byte_stream| {
                                assert(byte_stream.pipe.ctx == null);
                                assert(this.byte_stream == null);
                                if (this.resp == null) {
                                    // we don't have a response, so we can discard the stream
                                    stream.done(globalThis);
                                    this.readable_stream_ref.deinit();
                                    return;
                                }
                                const resp = this.resp.?;
                                // If we've received the complete body by the time this function is called
                                // we can avoid streaming it and just send it all at once.
                                if (byte_stream.has_received_last_chunk) {
                                    this.blob = .fromArrayList(byte_stream.drain().listManaged(bun.default_allocator));
                                    this.readable_stream_ref.deinit();
                                    this.doRenderBlob();
                                    return;
                                }
                                this.ref();
                                byte_stream.pipe = JSC.WebCore.Pipe.New(@This(), onPipe).init(this);
                                this.readable_stream_ref = JSC.WebCore.ReadableStream.Strong.init(stream, globalThis);

                                this.byte_stream = byte_stream;
                                this.response_buf_owned = byte_stream.drain().list();

                                // we don't set size here because even if we have a hint
                                // uWebSockets won't let us partially write streaming content
                                this.blob.detach();

                                // if we've received metadata and part of the body, send everything we can and drain
                                if (this.response_buf_owned.items.len > 0) {
                                    resp.runCorkedWithType(*RequestContext, drainResponseBufferAndMetadata, this);
                                } else {
                                    // if we only have metadata to send, send it now
                                    resp.runCorkedWithType(*RequestContext, renderMetadata, this);
                                }
                                return;
                            },
                        }
                    }

                    if (lock.onReceiveValue != null or lock.task != null) {
                        // someone else is waiting for the stream or waiting for `onStartStreaming`
                        const readable = value.toReadableStream(globalThis);
                        readable.ensureStillAlive();
                        this.doRenderWithBody(value);
                        return;
                    }

                    // when there's no stream, we need to
                    lock.onReceiveValue = doRenderWithBodyLocked;
                    lock.task = this;

                    return;
                },
                else => {},
            }

            this.doRenderBlob();
        }

        pub fn onPipe(this: *RequestContext, stream: JSC.WebCore.StreamResult, allocator: std.mem.Allocator) void {
            const stream_needs_deinit = stream == .owned or stream == .owned_and_done;
            const is_done = stream.isDone();
            defer {
                if (is_done) this.deref();
                if (stream_needs_deinit) {
                    if (is_done) {
                        stream.owned_and_done.listManaged(allocator).deinit();
                    } else {
                        stream.owned.listManaged(allocator).deinit();
                    }
                }
            }

            if (this.isAbortedOrEnded()) {
                return;
            }
            const resp = this.resp.?;

            const chunk = stream.slice();
            // on failure, it will continue to allocate
            // we can't do buffering ourselves here or it won't work
            // uSockets will append and manage the buffer
            // so any write will buffer if the write fails
            if (resp.write(chunk)) {
                if (is_done) {
                    this.endStream(this.shouldCloseConnection());
                }
            } else {
                // when it's the last one, we just want to know if it's done
                if (is_done) {
                    this.flags.has_marked_pending = true;
                    resp.onWritable(*RequestContext, onWritableResponseBuffer, this);
                }
            }
        }

        pub fn doRenderBlob(this: *RequestContext) void {
            // We are not corked
            // The body is small
            // Faster to do the memcpy than to do the two network calls
            // We are not streaming
            // This is an important performance optimization
            if (this.flags.has_abort_handler and this.blob.fastSize() < 16384 - 1024) {
                if (this.resp) |resp| {
                    resp.runCorkedWithType(*RequestContext, doRenderBlobCorked, this);
                }
            } else {
                this.doRenderBlobCorked();
            }
        }

        pub fn doRenderBlobCorked(this: *RequestContext) void {
            this.renderMetadata();
            this.renderBytes();
        }

        pub fn doRender(this: *RequestContext) void {
            ctxLog("doRender", .{});

            if (this.isAbortedOrEnded()) {
                return;
            }
            var response = this.response_ptr.?;
            this.doRenderWithBody(&response.body.value);
        }

        pub fn renderProductionError(this: *RequestContext, status: u16) void {
            if (this.resp) |resp| {
                switch (status) {
                    404 => {
                        if (!this.flags.has_written_status) {
                            resp.writeStatus("404 Not Found");
                            this.flags.has_written_status = true;
                        }
                        this.endWithoutBody(this.shouldCloseConnection());
                    },
                    else => {
                        if (!this.flags.has_written_status) {
                            resp.writeStatus("500 Internal Server Error");
                            resp.writeHeader("content-type", "text/plain");
                            this.flags.has_written_status = true;
                        }

                        this.end("Something went wrong!", this.shouldCloseConnection());
                    },
                }
            }
        }

        pub fn runErrorHandler(
            this: *RequestContext,
            value: JSC.JSValue,
        ) void {
            runErrorHandlerWithStatusCode(this, value, 500);
        }

        const PathnameFormatter = struct {
            ctx: *RequestContext,

            pub fn format(formatter: @This(), comptime fmt: []const u8, opts: std.fmt.FormatOptions, writer: anytype) !void {
                var this = formatter.ctx;

                if (!this.pathname.isEmpty()) {
                    try this.pathname.format(fmt, opts, writer);
                    return;
                }

                if (!this.flags.has_abort_handler) {
                    if (this.req) |req| {
                        try writer.writeAll(req.url());
                        return;
                    }
                }

                try writer.writeAll("/");
            }
        };

        fn ensurePathname(this: *RequestContext) PathnameFormatter {
            return .{ .ctx = this };
        }

        pub inline fn shouldCloseConnection(this: *const RequestContext) bool {
            if (this.resp) |resp| {
                return resp.shouldCloseConnection();
            }
            return false;
        }

        fn finishRunningErrorHandler(this: *RequestContext, value: JSC.JSValue, status: u16) void {
            if (this.server == null) return this.renderProductionError(status);
            var vm: *JSC.VirtualMachine = this.server.?.vm;
            const globalThis = this.server.?.globalThis;
            if (comptime debug_mode) {
                var exception_list: std.ArrayList(Api.JsException) = std.ArrayList(Api.JsException).init(this.allocator);
                defer exception_list.deinit();
                const prev_exception_list = vm.onUnhandledRejectionExceptionList;
                vm.onUnhandledRejectionExceptionList = &exception_list;
                vm.onUnhandledRejection(vm, globalThis, value);
                vm.onUnhandledRejectionExceptionList = prev_exception_list;

                this.renderDefaultError(
                    vm.log,
                    error.ExceptionOcurred,
                    exception_list.toOwnedSlice() catch @panic("TODO"),
                    "<r><red>{s}<r> - <b>{}<r> failed",
                    .{ @as(string, @tagName(this.method)), this.ensurePathname() },
                );
            } else {
                if (status != 404) {
                    vm.onUnhandledRejection(vm, globalThis, value);
                }
                this.renderProductionError(status);
            }

            vm.log.reset();
        }

        pub fn runErrorHandlerWithStatusCodeDontCheckResponded(
            this: *RequestContext,
            value: JSC.JSValue,
            status: u16,
        ) void {
            JSC.markBinding(@src());
            if (this.server) |server| {
                if (server.config.onError != .zero and !this.flags.has_called_error_handler) {
                    this.flags.has_called_error_handler = true;
                    const result = server.config.onError.call(
                        server.globalThis,
                        server.thisObject,
                        &.{value},
                    ) catch |err| server.globalThis.takeException(err);
                    defer result.ensureStillAlive();
                    if (!result.isEmptyOrUndefinedOrNull()) {
                        if (result.toError()) |err| {
                            this.finishRunningErrorHandler(err, status);
                            return;
                        } else if (result.asAnyPromise()) |promise| {
                            this.processOnErrorPromise(result, promise, value, status);
                            return;
                        } else if (result.as(Response)) |response| {
                            this.render(response);
                            return;
                        }
                    }
                }
            }

            this.finishRunningErrorHandler(value, status);
        }

        fn processOnErrorPromise(
            ctx: *RequestContext,
            promise_js: JSC.JSValue,
            promise: JSC.AnyPromise,
            value: JSC.JSValue,
            status: u16,
        ) void {
            assert(ctx.server != null);
            var vm = ctx.server.?.vm;

            switch (promise.unwrap(vm.global.vm(), .mark_handled)) {
                .pending => {
                    ctx.flags.is_error_promise_pending = true;
                    ctx.ref();
                    promise_js.then(
                        ctx.server.?.globalThis,
                        ctx,
                        RequestContext.onResolve,
                        RequestContext.onReject,
                    );
                },
                .fulfilled => |fulfilled_value| {
                    // if you return a Response object or a Promise<Response>
                    // but you upgraded the connection to a WebSocket
                    // just ignore the Response object. It doesn't do anything.
                    // it's better to do that than to throw an error
                    if (ctx.didUpgradeWebSocket()) {
                        return;
                    }

                    var response = fulfilled_value.as(JSC.WebCore.Response) orelse {
                        ctx.finishRunningErrorHandler(value, status);
                        return;
                    };

                    ctx.response_jsvalue = fulfilled_value;
                    ctx.response_jsvalue.ensureStillAlive();
                    ctx.flags.response_protected = false;
                    ctx.response_ptr = response;

                    response.body.value.toBlobIfPossible();
                    switch (response.body.value) {
                        .Blob => |*blob| {
                            if (blob.needsToReadFile()) {
                                fulfilled_value.protect();
                                ctx.flags.response_protected = true;
                            }
                        },
                        .Locked => {
                            fulfilled_value.protect();
                            ctx.flags.response_protected = true;
                        },
                        else => {},
                    }
                    ctx.render(response);
                    return;
                },
                .rejected => |err| {
                    ctx.finishRunningErrorHandler(err, status);
                    return;
                },
            }
        }

        pub fn runErrorHandlerWithStatusCode(
            this: *RequestContext,
            value: JSC.JSValue,
            status: u16,
        ) void {
            JSC.markBinding(@src());
            if (this.resp == null or this.resp.?.hasResponded()) return;

            runErrorHandlerWithStatusCodeDontCheckResponded(this, value, status);
        }

        pub fn renderMetadata(this: *RequestContext) void {
            if (this.resp == null) return;
            const resp = this.resp.?;

            var response: *JSC.WebCore.Response = this.response_ptr.?;
            var status = response.statusCode();
            var needs_content_range = this.flags.needs_content_range and this.sendfile.remain < this.blob.size();

            const size = if (needs_content_range)
                this.sendfile.remain
            else
                this.blob.size();

            status = if (status == 200 and size == 0 and !this.blob.isDetached())
                204
            else
                status;

            const content_type, const needs_content_type, const content_type_needs_free = getContentType(
                response.init.headers,
                &this.blob,
                this.allocator,
            );
            defer if (content_type_needs_free) content_type.deinit(this.allocator);
            var has_content_disposition = false;
            var has_content_range = false;
            if (response.init.headers) |headers_| {
                has_content_disposition = headers_.fastHas(.ContentDisposition);
                has_content_range = headers_.fastHas(.ContentRange);
                needs_content_range = needs_content_range and has_content_range;
                if (needs_content_range) {
                    status = 206;
                }

                this.doWriteStatus(status);
                this.doWriteHeaders(headers_);
                response.init.headers = null;
                headers_.deref();
            } else if (needs_content_range) {
                status = 206;
                this.doWriteStatus(status);
            } else {
                this.doWriteStatus(status);
            }

            if (needs_content_type and
                // do not insert the content type if it is the fallback value
                // we may not know the content-type when streaming
                (!this.blob.isDetached() or content_type.value.ptr != MimeType.other.value.ptr))
            {
                resp.writeHeader("content-type", content_type.value);
            }

            // automatically include the filename when:
            // 1. Bun.file("foo")
            // 2. The content-disposition header is not present
            if (!has_content_disposition and content_type.category.autosetFilename()) {
                if (this.blob.getFileName()) |filename| {
                    const basename = std.fs.path.basename(filename);
                    if (basename.len > 0) {
                        var filename_buf: [1024]u8 = undefined;

                        resp.writeHeader(
                            "content-disposition",
                            std.fmt.bufPrint(&filename_buf, "filename=\"{s}\"", .{basename[0..@min(basename.len, 1024 - 32)]}) catch "",
                        );
                    }
                }
            }

            if (this.flags.needs_content_length) {
                resp.writeHeaderInt("content-length", size);
                this.flags.needs_content_length = false;
            }

            if (needs_content_range and !has_content_range) {
                var content_range_buf: [1024]u8 = undefined;

                resp.writeHeader(
                    "content-range",
                    std.fmt.bufPrint(
                        &content_range_buf,
                        // we omit the full size of the Blob because it could
                        // change between requests and this potentially leaks
                        // PII undesirably
                        "bytes {d}-{d}/*",
                        .{ this.sendfile.offset, this.sendfile.offset + (this.sendfile.remain -| 1) },
                    ) catch "bytes */*",
                );
                this.flags.needs_content_range = false;
            }
        }

        fn doWriteStatus(this: *RequestContext, status: u16) void {
            assert(!this.flags.has_written_status);
            this.flags.has_written_status = true;

            writeStatus(ssl_enabled, this.resp, status);
        }

        fn doWriteHeaders(this: *RequestContext, headers: *JSC.FetchHeaders) void {
            writeHeaders(headers, ssl_enabled, this.resp);
        }

        pub fn renderBytes(this: *RequestContext) void {
            // copy it to stack memory to prevent aliasing issues in release builds
            const blob = this.blob;
            const bytes = blob.slice();
            if (this.resp) |resp| {
                if (!resp.tryEnd(
                    bytes,
                    bytes.len,
                    this.shouldCloseConnection(),
                )) {
                    this.flags.has_marked_pending = true;
                    resp.onWritable(*RequestContext, onWritableBytes, this);
                    return;
                }
            }
            this.detachResponse();
            this.endRequestStreamingAndDrain();
            this.deref();
        }

        pub fn render(this: *RequestContext, response: *JSC.WebCore.Response) void {
            ctxLog("render", .{});
            this.response_ptr = response;

            this.doRender();
        }

        pub fn onBufferedBodyChunk(this: *RequestContext, resp: *App.Response, chunk: []const u8, last: bool) void {
            ctxLog("onBufferedBodyChunk {} {}", .{ chunk.len, last });

            assert(this.resp == resp);

            this.flags.is_waiting_for_request_body = last == false;
            if (this.isAbortedOrEnded() or this.flags.has_marked_complete) return;
            if (!last and chunk.len == 0) {
                // Sometimes, we get back an empty chunk
                // We have to ignore those chunks unless it's the last one
                return;
            }
            const vm = this.server.?.vm;
            const globalThis = this.server.?.globalThis;

            // After the user does request.body,
            // if they then do .text(), .arrayBuffer(), etc
            // we can no longer hold the strong reference from the body value ref.
            if (this.request_body_readable_stream_ref.get()) |readable| {
                assert(this.request_body_buf.items.len == 0);
                vm.eventLoop().enter();
                defer vm.eventLoop().exit();

                if (!last) {
                    readable.ptr.Bytes.onData(
                        .{
                            .temporary = bun.ByteList.initConst(chunk),
                        },
                        bun.default_allocator,
                    );
                } else {
                    var strong = this.request_body_readable_stream_ref;
                    this.request_body_readable_stream_ref = .{};
                    defer strong.deinit();
                    if (this.request_body) |request_body| {
                        _ = request_body.unref();
                        this.request_body = null;
                    }

                    readable.value.ensureStillAlive();
                    readable.ptr.Bytes.onData(
                        .{
                            .temporary_and_done = bun.ByteList.initConst(chunk),
                        },
                        bun.default_allocator,
                    );
                }

                return;
            }

            // This is the start of a task, so it's a good time to drain
            if (this.request_body != null) {
                var body = this.request_body.?;

                if (last) {
                    var bytes = &this.request_body_buf;

                    var old = body.value;

                    const total = bytes.items.len + chunk.len;
                    getter: {
                        // if (total <= JSC.WebCore.InlineBlob.available_bytes) {
                        //     if (total == 0) {
                        //         body.value = .{ .Empty = {} };
                        //         break :getter;
                        //     }

                        //     body.value = .{ .InlineBlob = JSC.WebCore.InlineBlob.concat(bytes.items, chunk) };
                        //     this.request_body_buf.clearAndFree(this.allocator);
                        // } else {
                        bytes.ensureTotalCapacityPrecise(this.allocator, total) catch |err| {
                            this.request_body_buf.clearAndFree(this.allocator);
                            body.value.toError(err, globalThis);
                            break :getter;
                        };

                        const prev_len = bytes.items.len;
                        bytes.items.len = total;
                        var slice = bytes.items[prev_len..];
                        @memcpy(slice[0..chunk.len], chunk);
                        body.value = .{
                            .InternalBlob = .{
                                .bytes = bytes.toManaged(this.allocator),
                            },
                        };
                        // }
                    }
                    this.request_body_buf = .{};

                    if (old == .Locked) {
                        var loop = vm.eventLoop();
                        loop.enter();
                        defer loop.exit();

                        old.resolve(&body.value, globalThis, null);
                    }
                    return;
                }

                if (this.request_body_buf.capacity == 0) {
                    this.request_body_buf.ensureTotalCapacityPrecise(this.allocator, @min(this.request_body_content_len, max_request_body_preallocate_length)) catch @panic("Out of memory while allocating request body buffer");
                }
                this.request_body_buf.appendSlice(this.allocator, chunk) catch @panic("Out of memory while allocating request body");
            }
        }

        pub fn onStartStreamingRequestBody(this: *RequestContext) JSC.WebCore.DrainResult {
            ctxLog("onStartStreamingRequestBody", .{});
            if (this.isAbortedOrEnded()) {
                return JSC.WebCore.DrainResult{
                    .aborted = {},
                };
            }

            // This means we have received part of the body but not the whole thing
            if (this.request_body_buf.items.len > 0) {
                var emptied = this.request_body_buf;
                this.request_body_buf = .{};
                return .{
                    .owned = .{
                        .list = emptied.toManaged(this.allocator),
                        .size_hint = if (emptied.capacity < max_request_body_preallocate_length)
                            emptied.capacity
                        else
                            0,
                    },
                };
            }

            return .{
                .estimated_size = this.request_body_content_len,
            };
        }
        const max_request_body_preallocate_length = 1024 * 256;
        pub fn onStartBuffering(this: *RequestContext) void {
            if (this.server) |server| {
                ctxLog("onStartBuffering", .{});
                // TODO: check if is someone calling onStartBuffering other than onStartBufferingCallback
                // if is not, this should be removed and only keep protect + setAbortHandler
                if (this.flags.is_transfer_encoding == false and this.request_body_content_len == 0) {
                    // no content-length or 0 content-length
                    // no transfer-encoding
                    if (this.request_body != null) {
                        var body = this.request_body.?;
                        var old = body.value;
                        old.Locked.onReceiveValue = null;
                        var new_body: WebCore.Body.Value = .{ .Null = {} };
                        old.resolve(&new_body, server.globalThis, null);
                        body.value = new_body;
                    }
                }
            }
        }

        pub fn onRequestBodyReadableStreamAvailable(ptr: *anyopaque, globalThis: *JSC.JSGlobalObject, readable: JSC.WebCore.ReadableStream) void {
            var this = bun.cast(*RequestContext, ptr);
            bun.debugAssert(this.request_body_readable_stream_ref.held.ref == null);
            this.request_body_readable_stream_ref = JSC.WebCore.ReadableStream.Strong.init(readable, globalThis);
        }

        pub fn onStartBufferingCallback(this: *anyopaque) void {
            onStartBuffering(bun.cast(*RequestContext, this));
        }

        pub fn onStartStreamingRequestBodyCallback(this: *anyopaque) JSC.WebCore.DrainResult {
            return onStartStreamingRequestBody(bun.cast(*RequestContext, this));
        }

        pub fn getRemoteSocketInfo(this: *RequestContext) ?uws.SocketAddress {
            return (this.resp orelse return null).getRemoteSocketInfo();
        }

        pub fn setTimeout(this: *RequestContext, seconds: c_uint) bool {
            if (this.resp) |resp| {
                resp.timeout(@min(seconds, 255));
                if (seconds > 0) {

                    // we only set the timeout callback if we wanna the timeout event to be triggered
                    // the connection will be closed so the abort handler will be called after the timeout
                    if (this.request_weakref.get()) |req| {
                        if (req.internal_event_callback.hasCallback()) {
                            this.setTimeoutHandler();
                        }
                    }
                } else {
                    // if the timeout is 0, we don't need to trigger the timeout event
                    resp.clearTimeout();
                }
                return true;
            }
            return false;
        }

        pub const Export = shim.exportFunctions(.{
            .onResolve = onResolve,
            .onReject = onReject,
            .onResolveStream = onResolveStream,
            .onRejectStream = onRejectStream,
        });

        comptime {
            const jsonResolve = JSC.toJSHostFunction(onResolve);
            @export(&jsonResolve, .{ .name = Export[0].symbol_name });
            const jsonReject = JSC.toJSHostFunction(onReject);
            @export(&jsonReject, .{ .name = Export[1].symbol_name });
            const jsonResolveStream = JSC.toJSHostFunction(onResolveStream);
            @export(&jsonResolveStream, .{ .name = Export[2].symbol_name });
            const jsonRejectStream = JSC.toJSHostFunction(onRejectStream);
            @export(&jsonRejectStream, .{ .name = Export[3].symbol_name });
        }
    };
}

pub const WebSocketServer = struct {
    globalObject: *JSC.JSGlobalObject = undefined,
    handler: WebSocketServer.Handler = .{},

    maxPayloadLength: u32 = 1024 * 1024 * 16, // 16MB
    maxLifetime: u16 = 0,
    idleTimeout: u16 = 120, // 2 minutes
    compression: i32 = 0,
    backpressureLimit: u32 = 1024 * 1024 * 16, // 16MB
    sendPingsAutomatically: bool = true,
    resetIdleTimeoutOnSend: bool = true,
    closeOnBackpressureLimit: bool = false,

    pub const Handler = struct {
        onOpen: JSC.JSValue = .zero,
        onMessage: JSC.JSValue = .zero,
        onClose: JSC.JSValue = .zero,
        onDrain: JSC.JSValue = .zero,
        onError: JSC.JSValue = .zero,
        onPing: JSC.JSValue = .zero,
        onPong: JSC.JSValue = .zero,

        app: ?*anyopaque = null,

        // Always set manually.
        vm: *JSC.VirtualMachine = undefined,
        globalObject: *JSC.JSGlobalObject = undefined,
        active_connections: usize = 0,

        /// used by publish()
        flags: packed struct(u2) {
            ssl: bool = false,
            publish_to_self: bool = false,
        } = .{},

        pub fn runErrorCallback(this: *const Handler, vm: *JSC.VirtualMachine, globalObject: *JSC.JSGlobalObject, error_value: JSC.JSValue) void {
            const onError = this.onError;
            if (!onError.isEmptyOrUndefinedOrNull()) {
                _ = onError.call(globalObject, .undefined, &.{error_value}) catch |err|
                    this.globalObject.reportActiveExceptionAsUnhandled(err);
                return;
            }

            _ = vm.uncaughtException(globalObject, error_value, false);
        }

        pub fn fromJS(globalObject: *JSC.JSGlobalObject, object: JSC.JSValue) bun.JSError!Handler {
            const vm = globalObject.vm();
            var handler = Handler{ .globalObject = globalObject, .vm = VirtualMachine.get() };

            var valid = false;

            if (try object.getTruthyComptime(globalObject, "message")) |message_| {
                if (!message_.isCallable(vm)) {
                    return globalObject.throwInvalidArguments("websocket expects a function for the message option", .{});
                }
                const message = message_.withAsyncContextIfNeeded(globalObject);
                handler.onMessage = message;
                message.ensureStillAlive();
                valid = true;
            }

            if (try object.getTruthy(globalObject, "open")) |open_| {
                if (!open_.isCallable(vm)) {
                    return globalObject.throwInvalidArguments("websocket expects a function for the open option", .{});
                }
                const open = open_.withAsyncContextIfNeeded(globalObject);
                handler.onOpen = open;
                open.ensureStillAlive();
                valid = true;
            }

            if (try object.getTruthy(globalObject, "close")) |close_| {
                if (!close_.isCallable(vm)) {
                    return globalObject.throwInvalidArguments("websocket expects a function for the close option", .{});
                }
                const close = close_.withAsyncContextIfNeeded(globalObject);
                handler.onClose = close;
                close.ensureStillAlive();
                valid = true;
            }

            if (try object.getTruthy(globalObject, "drain")) |drain_| {
                if (!drain_.isCallable(vm)) {
                    return globalObject.throwInvalidArguments("websocket expects a function for the drain option", .{});
                }
                const drain = drain_.withAsyncContextIfNeeded(globalObject);
                handler.onDrain = drain;
                drain.ensureStillAlive();
                valid = true;
            }

            if (try object.getTruthy(globalObject, "onError")) |onError_| {
                if (!onError_.isCallable(vm)) {
                    return globalObject.throwInvalidArguments("websocket expects a function for the onError option", .{});
                }
                const onError = onError_.withAsyncContextIfNeeded(globalObject);
                handler.onError = onError;
                onError.ensureStillAlive();
            }

            if (try object.getTruthy(globalObject, "ping")) |cb| {
                if (!cb.isCallable(vm)) {
                    return globalObject.throwInvalidArguments("websocket expects a function for the ping option", .{});
                }
                handler.onPing = cb;
                cb.ensureStillAlive();
                valid = true;
            }

            if (try object.getTruthy(globalObject, "pong")) |cb| {
                if (!cb.isCallable(vm)) {
                    return globalObject.throwInvalidArguments("websocket expects a function for the pong option", .{});
                }
                handler.onPong = cb;
                cb.ensureStillAlive();
                valid = true;
            }

            if (valid)
                return handler;

            return globalObject.throwInvalidArguments("WebSocketServer expects a message handler", .{});
        }

        pub fn protect(this: Handler) void {
            this.onOpen.protect();
            this.onMessage.protect();
            this.onClose.protect();
            this.onDrain.protect();
            this.onError.protect();
            this.onPing.protect();
            this.onPong.protect();
        }

        pub fn unprotect(this: Handler) void {
            if (this.vm.isShuttingDown()) {
                return;
            }

            this.onOpen.unprotect();
            this.onMessage.unprotect();
            this.onClose.unprotect();
            this.onDrain.unprotect();
            this.onError.unprotect();
            this.onPing.unprotect();
            this.onPong.unprotect();
        }
    };

    pub fn toBehavior(this: WebSocketServer) uws.WebSocketBehavior {
        return .{
            .maxPayloadLength = this.maxPayloadLength,
            .idleTimeout = this.idleTimeout,
            .compression = this.compression,
            .maxBackpressure = this.backpressureLimit,
            .sendPingsAutomatically = this.sendPingsAutomatically,
            .maxLifetime = this.maxLifetime,
            .resetIdleTimeoutOnSend = this.resetIdleTimeoutOnSend,
            .closeOnBackpressureLimit = this.closeOnBackpressureLimit,
        };
    }

    pub fn protect(this: WebSocketServer) void {
        this.handler.protect();
    }
    pub fn unprotect(this: WebSocketServer) void {
        this.handler.unprotect();
    }

    const CompressTable = bun.ComptimeStringMap(i32, .{
        .{ "disable", 0 },
        .{ "shared", uws.SHARED_COMPRESSOR },
        .{ "dedicated", uws.DEDICATED_COMPRESSOR },
        .{ "3KB", uws.DEDICATED_COMPRESSOR_3KB },
        .{ "4KB", uws.DEDICATED_COMPRESSOR_4KB },
        .{ "8KB", uws.DEDICATED_COMPRESSOR_8KB },
        .{ "16KB", uws.DEDICATED_COMPRESSOR_16KB },
        .{ "32KB", uws.DEDICATED_COMPRESSOR_32KB },
        .{ "64KB", uws.DEDICATED_COMPRESSOR_64KB },
        .{ "128KB", uws.DEDICATED_COMPRESSOR_128KB },
        .{ "256KB", uws.DEDICATED_COMPRESSOR_256KB },
    });

    const DecompressTable = bun.ComptimeStringMap(i32, .{
        .{ "disable", 0 },
        .{ "shared", uws.SHARED_DECOMPRESSOR },
        .{ "dedicated", uws.DEDICATED_DECOMPRESSOR },
        .{ "3KB", uws.DEDICATED_COMPRESSOR_3KB },
        .{ "4KB", uws.DEDICATED_COMPRESSOR_4KB },
        .{ "8KB", uws.DEDICATED_COMPRESSOR_8KB },
        .{ "16KB", uws.DEDICATED_COMPRESSOR_16KB },
        .{ "32KB", uws.DEDICATED_COMPRESSOR_32KB },
        .{ "64KB", uws.DEDICATED_COMPRESSOR_64KB },
        .{ "128KB", uws.DEDICATED_COMPRESSOR_128KB },
        .{ "256KB", uws.DEDICATED_COMPRESSOR_256KB },
    });

    pub fn onCreate(globalObject: *JSC.JSGlobalObject, object: JSValue) bun.JSError!WebSocketServer {
        var server = WebSocketServer{};
        server.handler = try Handler.fromJS(globalObject, object);

        if (try object.get(globalObject, "perMessageDeflate")) |per_message_deflate| {
            getter: {
                if (per_message_deflate.isUndefined()) {
                    break :getter;
                }

                if (per_message_deflate.isBoolean() or per_message_deflate.isNull()) {
                    if (per_message_deflate.toBoolean()) {
                        server.compression = uws.SHARED_COMPRESSOR | uws.SHARED_DECOMPRESSOR;
                    } else {
                        server.compression = 0;
                    }
                    break :getter;
                }

                if (try per_message_deflate.getTruthy(globalObject, "compress")) |compression| {
                    if (compression.isBoolean()) {
                        server.compression |= if (compression.toBoolean()) uws.SHARED_COMPRESSOR else 0;
                    } else if (compression.isString()) {
                        server.compression |= CompressTable.getWithEql(compression.getZigString(globalObject), ZigString.eqlComptime) orelse {
                            return globalObject.throwInvalidArguments("WebSocketServer expects a valid compress option, either disable \"shared\" \"dedicated\" \"3KB\" \"4KB\" \"8KB\" \"16KB\" \"32KB\" \"64KB\" \"128KB\" or \"256KB\"", .{});
                        };
                    } else {
                        return globalObject.throwInvalidArguments("websocket expects a valid compress option, either disable \"shared\" \"dedicated\" \"3KB\" \"4KB\" \"8KB\" \"16KB\" \"32KB\" \"64KB\" \"128KB\" or \"256KB\"", .{});
                    }
                }

                if (try per_message_deflate.getTruthy(globalObject, "decompress")) |compression| {
                    if (compression.isBoolean()) {
                        server.compression |= if (compression.toBoolean()) uws.SHARED_DECOMPRESSOR else 0;
                    } else if (compression.isString()) {
                        server.compression |= DecompressTable.getWithEql(compression.getZigString(globalObject), ZigString.eqlComptime) orelse {
                            return globalObject.throwInvalidArguments("websocket expects a valid decompress option, either \"disable\" \"shared\" \"dedicated\" \"3KB\" \"4KB\" \"8KB\" \"16KB\" \"32KB\" \"64KB\" \"128KB\" or \"256KB\"", .{});
                        };
                    } else {
                        return globalObject.throwInvalidArguments("websocket expects a valid decompress option, either \"disable\" \"shared\" \"dedicated\" \"3KB\" \"4KB\" \"8KB\" \"16KB\" \"32KB\" \"64KB\" \"128KB\" or \"256KB\"", .{});
                    }
                }
            }
        }

        if (try object.get(globalObject, "maxPayloadLength")) |value| {
            if (!value.isUndefinedOrNull()) {
                if (!value.isAnyInt()) {
                    return globalObject.throwInvalidArguments("websocket expects maxPayloadLength to be an integer", .{});
                }
                server.maxPayloadLength = @truncate(@max(value.toInt64(), 0));
            }
        }

        if (try object.get(globalObject, "idleTimeout")) |value| {
            if (!value.isUndefinedOrNull()) {
                if (!value.isAnyInt()) {
                    return globalObject.throwInvalidArguments("websocket expects idleTimeout to be an integer", .{});
                }

                var idleTimeout: u16 = @truncate(@max(value.toInt64(), 0));
                if (idleTimeout > 960) {
                    return globalObject.throwInvalidArguments("websocket expects idleTimeout to be 960 or less", .{});
                } else if (idleTimeout > 0) {
                    // uws does not allow idleTimeout to be between (0, 8),
                    // since its timer is not that accurate, therefore round up.
                    idleTimeout = @max(idleTimeout, 8);
                }

                server.idleTimeout = idleTimeout;
            }
        }
        if (try object.get(globalObject, "backpressureLimit")) |value| {
            if (!value.isUndefinedOrNull()) {
                if (!value.isAnyInt()) {
                    return globalObject.throwInvalidArguments("websocket expects backpressureLimit to be an integer", .{});
                }

                server.backpressureLimit = @truncate(@max(value.toInt64(), 0));
            }
        }

        if (try object.get(globalObject, "closeOnBackpressureLimit")) |value| {
            if (!value.isUndefinedOrNull()) {
                if (!value.isBoolean()) {
                    return globalObject.throwInvalidArguments("websocket expects closeOnBackpressureLimit to be a boolean", .{});
                }

                server.closeOnBackpressureLimit = value.toBoolean();
            }
        }

        if (try object.get(globalObject, "sendPings")) |value| {
            if (!value.isUndefinedOrNull()) {
                if (!value.isBoolean()) {
                    return globalObject.throwInvalidArguments("websocket expects sendPings to be a boolean", .{});
                }

                server.sendPingsAutomatically = value.toBoolean();
            }
        }

        if (try object.get(globalObject, "publishToSelf")) |value| {
            if (!value.isUndefinedOrNull()) {
                if (!value.isBoolean()) {
                    return globalObject.throwInvalidArguments("websocket expects publishToSelf to be a boolean", .{});
                }

                server.handler.flags.publish_to_self = value.toBoolean();
            }
        }

        server.protect();
        return server;
    }
};

const Corker = struct {
    args: []const JSValue = &.{},
    globalObject: *JSC.JSGlobalObject,
    this_value: JSC.JSValue = .zero,
    callback: JSC.JSValue,
    result: JSValue = .zero,

    pub fn run(this: *Corker) void {
        const this_value = this.this_value;
        this.result = this.callback.call(
            this.globalObject,
            if (this_value == .zero) .undefined else this_value,
            this.args,
        ) catch |err| this.globalObject.takeException(err);
    }
};

// Let's keep this 3 pointers wide or less.
pub const ServerWebSocket = struct {
    handler: *WebSocketServer.Handler,
    this_value: JSValue = .zero,
    flags: Flags = .{},
    signal: ?*JSC.AbortSignal = null,

    // We pack the per-socket data into this struct below
    const Flags = packed struct(u64) {
        ssl: bool = false,
        closed: bool = false,
        opened: bool = false,
        binary_type: JSC.BinaryType = .Buffer,
        packed_websocket_ptr: u57 = 0,

        inline fn websocket(this: Flags) uws.AnyWebSocket {
            // Ensure those other bits are zeroed out
            const that = Flags{ .packed_websocket_ptr = this.packed_websocket_ptr };

            return if (this.ssl) .{
                .ssl = @ptrFromInt(@as(usize, that.packed_websocket_ptr)),
            } else .{
                .tcp = @ptrFromInt(@as(usize, that.packed_websocket_ptr)),
            };
        }
    };

    inline fn websocket(this: *const ServerWebSocket) uws.AnyWebSocket {
        return this.flags.websocket();
    }

    pub usingnamespace JSC.Codegen.JSServerWebSocket;
    pub usingnamespace bun.New(ServerWebSocket);

    pub fn memoryCost(this: *const ServerWebSocket) usize {
        if (this.flags.closed) {
            return @sizeOf(ServerWebSocket);
        }
        return this.websocket().memoryCost() + @sizeOf(ServerWebSocket);
    }

    const log = Output.scoped(.WebSocketServer, false);

    pub fn onOpen(this: *ServerWebSocket, ws: uws.AnyWebSocket) void {
        log("OnOpen", .{});

        this.flags.packed_websocket_ptr = @truncate(@intFromPtr(ws.raw()));
        this.flags.closed = false;
        this.flags.ssl = ws == .ssl;

        // the this value is initially set to whatever the user passed in
        const value_to_cache = this.this_value;

        var handler = this.handler;
        const vm = this.handler.vm;
        handler.active_connections +|= 1;
        const globalObject = handler.globalObject;
        const onOpenHandler = handler.onOpen;
        if (vm.isShuttingDown()) {
            log("onOpen called after script execution", .{});
            ws.close();
            return;
        }

        this.this_value = .zero;
        this.flags.opened = false;
        if (value_to_cache != .zero) {
            const current_this = this.getThisValue();
            ServerWebSocket.dataSetCached(current_this, globalObject, value_to_cache);
        }

        if (onOpenHandler.isEmptyOrUndefinedOrNull()) return;
        const this_value = this.getThisValue();
        var args = [_]JSValue{this_value};

        const loop = vm.eventLoop();
        loop.enter();
        defer loop.exit();

        var corker = Corker{
            .args = &args,
            .globalObject = globalObject,
            .callback = onOpenHandler,
        };
        ws.cork(&corker, Corker.run);
        const result = corker.result;
        this.flags.opened = true;
        if (result.toError()) |err_value| {
            log("onOpen exception", .{});

            if (!this.flags.closed) {
                this.flags.closed = true;
                // we un-gracefully close the connection if there was an exception
                // we don't want any event handlers to fire after this for anything other than error()
                // https://github.com/oven-sh/bun/issues/1480
                this.websocket().close();
                handler.active_connections -|= 1;
                this_value.unprotect();
            }

            handler.runErrorCallback(vm, globalObject, err_value);
        }
    }

    pub fn getThisValue(this: *ServerWebSocket) JSValue {
        var this_value = this.this_value;
        if (this_value == .zero) {
            this_value = this.toJS(this.handler.globalObject);
            this_value.protect();
            this.this_value = this_value;
        }
        return this_value;
    }

    pub fn onMessage(
        this: *ServerWebSocket,
        ws: uws.AnyWebSocket,
        message: []const u8,
        opcode: uws.Opcode,
    ) void {
        log("onMessage({d}): {s}", .{
            @intFromEnum(opcode),
            message,
        });
        const onMessageHandler = this.handler.onMessage;
        if (onMessageHandler.isEmptyOrUndefinedOrNull()) return;
        var globalObject = this.handler.globalObject;
        // This is the start of a task.
        const vm = this.handler.vm;
        if (vm.isShuttingDown()) {
            log("onMessage called after script execution", .{});
            ws.close();
            return;
        }

        const loop = vm.eventLoop();
        loop.enter();
        defer loop.exit();

        const arguments = [_]JSValue{
            this.getThisValue(),
            switch (opcode) {
                .text => bun.String.createUTF8ForJS(globalObject, message),
                .binary => this.binaryToJS(globalObject, message),
                else => unreachable,
            },
        };

        var corker = Corker{
            .args = &arguments,
            .globalObject = globalObject,
            .callback = onMessageHandler,
        };

        ws.cork(&corker, Corker.run);
        const result = corker.result;

        if (result.isEmptyOrUndefinedOrNull()) return;

        if (result.toError()) |err_value| {
            this.handler.runErrorCallback(vm, globalObject, err_value);
            return;
        }

        if (result.asAnyPromise()) |promise| {
            switch (promise.status(globalObject.vm())) {
                .rejected => {
                    _ = promise.result(globalObject.vm());
                    return;
                },

                else => {},
            }
        }
    }

    pub inline fn isClosed(this: *const ServerWebSocket) bool {
        return this.flags.closed;
    }

    pub fn onDrain(this: *ServerWebSocket, _: uws.AnyWebSocket) void {
        log("onDrain", .{});

        const handler = this.handler;
        const vm = handler.vm;
        if (this.isClosed() or vm.isShuttingDown())
            return;

        if (handler.onDrain != .zero) {
            const globalObject = handler.globalObject;

            var corker = Corker{
                .args = &[_]JSC.JSValue{this.getThisValue()},
                .globalObject = globalObject,
                .callback = handler.onDrain,
            };
            const loop = vm.eventLoop();
            loop.enter();
            defer loop.exit();
            this.websocket().cork(&corker, Corker.run);
            const result = corker.result;

            if (result.toError()) |err_value| {
                handler.runErrorCallback(vm, globalObject, err_value);
            }
        }
    }

    fn binaryToJS(this: *const ServerWebSocket, globalThis: *JSC.JSGlobalObject, data: []const u8) JSC.JSValue {
        return switch (this.flags.binary_type) {
            .Buffer => JSC.ArrayBuffer.createBuffer(
                globalThis,
                data,
            ),
            .Uint8Array => JSC.ArrayBuffer.create(
                globalThis,
                data,
                .Uint8Array,
            ),
            else => JSC.ArrayBuffer.create(
                globalThis,
                data,
                .ArrayBuffer,
            ),
        };
    }

    pub fn onPing(this: *ServerWebSocket, _: uws.AnyWebSocket, data: []const u8) void {
        log("onPing: {s}", .{data});

        const handler = this.handler;
        var cb = handler.onPing;
        const vm = handler.vm;
        if (cb.isEmptyOrUndefinedOrNull() or vm.isShuttingDown()) return;
        const globalThis = handler.globalObject;

        // This is the start of a task.
        const loop = vm.eventLoop();
        loop.enter();
        defer loop.exit();

        _ = cb.call(
            globalThis,
            .undefined,
            &[_]JSC.JSValue{ this.getThisValue(), this.binaryToJS(globalThis, data) },
        ) catch |e| {
            const err = globalThis.takeException(e);
            log("onPing error", .{});
            handler.runErrorCallback(vm, globalThis, err);
        };
    }

    pub fn onPong(this: *ServerWebSocket, _: uws.AnyWebSocket, data: []const u8) void {
        log("onPong: {s}", .{data});

        const handler = this.handler;
        var cb = handler.onPong;
        if (cb.isEmptyOrUndefinedOrNull()) return;

        const globalThis = handler.globalObject;
        const vm = handler.vm;

        if (vm.isShuttingDown()) return;

        // This is the start of a task.
        const loop = vm.eventLoop();
        loop.enter();
        defer loop.exit();

        _ = cb.call(
            globalThis,
            .undefined,
            &[_]JSC.JSValue{ this.getThisValue(), this.binaryToJS(globalThis, data) },
        ) catch |e| {
            const err = globalThis.takeException(e);
            log("onPong error", .{});
            handler.runErrorCallback(vm, globalThis, err);
        };
    }

    pub fn onClose(this: *ServerWebSocket, _: uws.AnyWebSocket, code: i32, message: []const u8) void {
        log("onClose", .{});
        var handler = this.handler;
        const was_closed = this.isClosed();
        this.flags.closed = true;
        defer {
            if (!was_closed) {
                handler.active_connections -|= 1;
            }
        }
        const signal = this.signal;
        this.signal = null;

        defer {
            if (signal) |sig| {
                sig.pendingActivityUnref();
                sig.unref();
            }
        }

        const vm = handler.vm;
        if (vm.isShuttingDown()) {
            return;
        }

        if (!handler.onClose.isEmptyOrUndefinedOrNull()) {
            const globalObject = handler.globalObject;
            const loop = vm.eventLoop();

            loop.enter();
            defer loop.exit();

            if (signal) |sig| {
                if (!sig.aborted()) {
                    sig.signal(handler.globalObject, .ConnectionClosed);
                }
            }

            _ = handler.onClose.call(
                globalObject,
                .undefined,
                &[_]JSC.JSValue{ this.getThisValue(), JSValue.jsNumber(code), bun.String.createUTF8ForJS(globalObject, message) },
            ) catch |e| {
                const err = globalObject.takeException(e);
                log("onClose error", .{});
                handler.runErrorCallback(vm, globalObject, err);
            };
        } else if (signal) |sig| {
            const loop = vm.eventLoop();

            loop.enter();
            defer loop.exit();

            if (!sig.aborted()) {
                sig.signal(handler.globalObject, .ConnectionClosed);
            }
        }

        this.this_value.unprotect();
    }

    pub fn behavior(comptime ServerType: type, comptime ssl: bool, opts: uws.WebSocketBehavior) uws.WebSocketBehavior {
        return uws.WebSocketBehavior.Wrap(ServerType, @This(), ssl).apply(opts);
    }

    pub fn constructor(globalObject: *JSC.JSGlobalObject, _: *JSC.CallFrame) bun.JSError!*ServerWebSocket {
        return globalObject.throw("Cannot construct ServerWebSocket", .{});
    }

    pub fn finalize(this: *ServerWebSocket) void {
        log("finalize", .{});
        this.destroy();
    }

    pub fn publish(
        this: *ServerWebSocket,
        globalThis: *JSC.JSGlobalObject,
        callframe: *JSC.CallFrame,
    ) bun.JSError!JSValue {
        const args = callframe.arguments_old(4);
        if (args.len < 1) {
            log("publish()", .{});
            return globalThis.throw("publish requires at least 1 argument", .{});
        }

        const app = this.handler.app orelse {
            log("publish() closed", .{});
            return JSValue.jsNumber(0);
        };
        const flags = this.handler.flags;
        const ssl = flags.ssl;
        const publish_to_self = flags.publish_to_self;

        const topic_value = args.ptr[0];
        const message_value = args.ptr[1];
        const compress_value = args.ptr[2];

        if (topic_value.isEmptyOrUndefinedOrNull() or !topic_value.isString()) {
            log("publish() topic invalid", .{});
            return globalThis.throw("publish requires a topic string", .{});
        }

        var topic_slice = try topic_value.toSlice(globalThis, bun.default_allocator);
        defer topic_slice.deinit();
        if (topic_slice.len == 0) {
            return globalThis.throw("publish requires a non-empty topic", .{});
        }

        if (!compress_value.isBoolean() and !compress_value.isUndefined() and compress_value != .zero) {
            return globalThis.throw("publish expects compress to be a boolean", .{});
        }

        const compress = args.len > 1 and compress_value.toBoolean();

        if (message_value.isEmptyOrUndefinedOrNull()) {
            return globalThis.throw("publish requires a non-empty message", .{});
        }

        if (message_value.asArrayBuffer(globalThis)) |array_buffer| {
            const buffer = array_buffer.slice();

            const result = if (!publish_to_self and !this.isClosed())
                this.websocket().publish(topic_slice.slice(), buffer, .binary, compress)
            else
                uws.AnyWebSocket.publishWithOptions(ssl, app, topic_slice.slice(), buffer, .binary, compress);

            return JSValue.jsNumber(
                // if 0, return 0
                // else return number of bytes sent
                if (result) @as(i32, @intCast(@as(u31, @truncate(buffer.len)))) else @as(i32, 0),
            );
        }

        {
            var js_string = message_value.toString(globalThis);
            if (globalThis.hasException()) {
                return .zero;
            }
            const view = js_string.view(globalThis);
            const slice = view.toSlice(bun.default_allocator);
            defer slice.deinit();

            defer js_string.ensureStillAlive();

            const buffer = slice.slice();

            const result = if (!publish_to_self and !this.isClosed())
                this.websocket().publish(topic_slice.slice(), buffer, .text, compress)
            else
                uws.AnyWebSocket.publishWithOptions(ssl, app, topic_slice.slice(), buffer, .text, compress);

            return JSValue.jsNumber(
                // if 0, return 0
                // else return number of bytes sent
                if (result) @as(i32, @intCast(@as(u31, @truncate(buffer.len)))) else @as(i32, 0),
            );
        }

        return .zero;
    }

    pub fn publishText(
        this: *ServerWebSocket,
        globalThis: *JSC.JSGlobalObject,
        callframe: *JSC.CallFrame,
    ) bun.JSError!JSValue {
        const args = callframe.arguments_old(4);

        if (args.len < 1) {
            log("publish()", .{});
            return globalThis.throw("publish requires at least 1 argument", .{});
        }

        const app = this.handler.app orelse {
            log("publish() closed", .{});
            return JSValue.jsNumber(0);
        };
        const flags = this.handler.flags;
        const ssl = flags.ssl;
        const publish_to_self = flags.publish_to_self;

        const topic_value = args.ptr[0];
        const message_value = args.ptr[1];
        const compress_value = args.ptr[2];

        if (topic_value.isEmptyOrUndefinedOrNull() or !topic_value.isString()) {
            log("publish() topic invalid", .{});
            return globalThis.throw("publishText requires a topic string", .{});
        }

        var topic_slice = try topic_value.toSlice(globalThis, bun.default_allocator);
        defer topic_slice.deinit();

        if (!compress_value.isBoolean() and !compress_value.isUndefined() and compress_value != .zero) {
            return globalThis.throw("publishText expects compress to be a boolean", .{});
        }

        const compress = args.len > 1 and compress_value.toBoolean();

        if (message_value.isEmptyOrUndefinedOrNull() or !message_value.isString()) {
            return globalThis.throw("publishText requires a non-empty message", .{});
        }

        var js_string = message_value.toString(globalThis);
        if (globalThis.hasException()) {
            return .zero;
        }
        const view = js_string.view(globalThis);
        const slice = view.toSlice(bun.default_allocator);
        defer slice.deinit();

        defer js_string.ensureStillAlive();

        const buffer = slice.slice();

        const result = if (!publish_to_self and !this.isClosed())
            this.websocket().publish(topic_slice.slice(), buffer, .text, compress)
        else
            uws.AnyWebSocket.publishWithOptions(ssl, app, topic_slice.slice(), buffer, .text, compress);

        return JSValue.jsNumber(
            // if 0, return 0
            // else return number of bytes sent
            if (result) @as(i32, @intCast(@as(u31, @truncate(buffer.len)))) else @as(i32, 0),
        );
    }

    pub fn publishBinary(
        this: *ServerWebSocket,
        globalThis: *JSC.JSGlobalObject,
        callframe: *JSC.CallFrame,
    ) bun.JSError!JSValue {
        const args = callframe.arguments_old(4);

        if (args.len < 1) {
            log("publishBinary()", .{});
            return globalThis.throw("publishBinary requires at least 1 argument", .{});
        }

        const app = this.handler.app orelse {
            log("publish() closed", .{});
            return JSValue.jsNumber(0);
        };
        const flags = this.handler.flags;
        const ssl = flags.ssl;
        const publish_to_self = flags.publish_to_self;
        const topic_value = args.ptr[0];
        const message_value = args.ptr[1];
        const compress_value = args.ptr[2];

        if (topic_value.isEmptyOrUndefinedOrNull() or !topic_value.isString()) {
            log("publishBinary() topic invalid", .{});
            return globalThis.throw("publishBinary requires a topic string", .{});
        }

        var topic_slice = try topic_value.toSlice(globalThis, bun.default_allocator);
        defer topic_slice.deinit();
        if (topic_slice.len == 0) {
            return globalThis.throw("publishBinary requires a non-empty topic", .{});
        }

        if (!compress_value.isBoolean() and !compress_value.isUndefined() and compress_value != .zero) {
            return globalThis.throw("publishBinary expects compress to be a boolean", .{});
        }

        const compress = args.len > 1 and compress_value.toBoolean();

        if (message_value.isEmptyOrUndefinedOrNull()) {
            return globalThis.throw("publishBinary requires a non-empty message", .{});
        }

        const array_buffer = message_value.asArrayBuffer(globalThis) orelse {
            return globalThis.throw("publishBinary expects an ArrayBufferView", .{});
        };
        const buffer = array_buffer.slice();

        const result = if (!publish_to_self and !this.isClosed())
            this.websocket().publish(topic_slice.slice(), buffer, .binary, compress)
        else
            uws.AnyWebSocket.publishWithOptions(ssl, app, topic_slice.slice(), buffer, .binary, compress);

        return JSValue.jsNumber(
            // if 0, return 0
            // else return number of bytes sent
            if (result) @as(i32, @intCast(@as(u31, @truncate(buffer.len)))) else @as(i32, 0),
        );
    }

    pub fn publishBinaryWithoutTypeChecks(
        this: *ServerWebSocket,
        globalThis: *JSC.JSGlobalObject,
        topic_str: *JSC.JSString,
        array: *JSC.JSUint8Array,
    ) JSC.JSValue {
        const app = this.handler.app orelse {
            log("publish() closed", .{});
            return JSValue.jsNumber(0);
        };
        const flags = this.handler.flags;
        const ssl = flags.ssl;
        const publish_to_self = flags.publish_to_self;

        var topic_slice = topic_str.toSlice(globalThis, bun.default_allocator);
        defer topic_slice.deinit();
        if (topic_slice.len == 0) {
            return globalThis.throw("publishBinary requires a non-empty topic", .{});
        }

        const compress = true;

        const buffer = array.slice();
        if (buffer.len == 0) {
            return JSC.JSValue.jsNumber(0);
        }

        const result = if (!publish_to_self and !this.isClosed())
            this.websocket().publish(topic_slice.slice(), buffer, .binary, compress)
        else
            uws.AnyWebSocket.publishWithOptions(ssl, app, topic_slice.slice(), buffer, .binary, compress);

        return JSValue.jsNumber(
            // if 0, return 0
            // else return number of bytes sent
            if (result) @as(i32, @intCast(@as(u31, @truncate(buffer.len)))) else @as(i32, 0),
        );
    }

    pub fn publishTextWithoutTypeChecks(
        this: *ServerWebSocket,
        globalThis: *JSC.JSGlobalObject,
        topic_str: *JSC.JSString,
        str: *JSC.JSString,
    ) JSC.JSValue {
        const app = this.handler.app orelse {
            log("publish() closed", .{});
            return JSValue.jsNumber(0);
        };
        const flags = this.handler.flags;
        const ssl = flags.ssl;
        const publish_to_self = flags.publish_to_self;

        var topic_slice = topic_str.toSlice(globalThis, bun.default_allocator);
        defer topic_slice.deinit();
        if (topic_slice.len == 0) {
            return globalThis.throw("publishBinary requires a non-empty topic", .{});
        }

        const compress = true;

        const slice = str.toSlice(globalThis, bun.default_allocator);
        defer slice.deinit();
        const buffer = slice.slice();

        if (buffer.len == 0) {
            return JSC.JSValue.jsNumber(0);
        }

        const result = if (!publish_to_self and !this.isClosed())
            this.websocket().publish(topic_slice.slice(), buffer, .text, compress)
        else
            uws.AnyWebSocket.publishWithOptions(ssl, app, topic_slice.slice(), buffer, .text, compress);

        return JSValue.jsNumber(
            // if 0, return 0
            // else return number of bytes sent
            if (result) @as(i32, @intCast(@as(u31, @truncate(buffer.len)))) else @as(i32, 0),
        );
    }

    pub fn cork(
        this: *ServerWebSocket,
        globalThis: *JSC.JSGlobalObject,
        callframe: *JSC.CallFrame,
        // Since we're passing the `this` value to the cork function, we need to
        // make sure the `this` value is up to date.
        this_value: JSC.JSValue,
    ) bun.JSError!JSValue {
        const args = callframe.arguments_old(1);
        this.this_value = this_value;

        if (args.len < 1) {
            return globalThis.throwNotEnoughArguments("cork", 1, 0);
        }

        const callback = args.ptr[0];
        if (callback.isEmptyOrUndefinedOrNull() or !callback.isCallable(globalThis.vm())) {
            return globalThis.throwInvalidArgumentTypeValue("cork", "callback", callback);
        }

        if (this.isClosed()) {
            return JSValue.jsUndefined();
        }

        var corker = Corker{
            .globalObject = globalThis,
            .this_value = this_value,
            .callback = callback,
        };
        this.websocket().cork(&corker, Corker.run);

        const result = corker.result;

        if (result.isAnyError()) {
            return globalThis.throwValue(result);
        }

        return result;
    }

    pub fn send(
        this: *ServerWebSocket,
        globalThis: *JSC.JSGlobalObject,
        callframe: *JSC.CallFrame,
    ) bun.JSError!JSValue {
        const args = callframe.arguments_old(2);

        if (args.len < 1) {
            log("send()", .{});
            return globalThis.throw("send requires at least 1 argument", .{});
        }

        if (this.isClosed()) {
            log("send() closed", .{});
            return JSValue.jsNumber(0);
        }

        const message_value = args.ptr[0];
        const compress_value = args.ptr[1];

        if (!compress_value.isBoolean() and !compress_value.isUndefined() and compress_value != .zero) {
            return globalThis.throw("send expects compress to be a boolean", .{});
        }

        const compress = args.len > 1 and compress_value.toBoolean();

        if (message_value.isEmptyOrUndefinedOrNull()) {
            return globalThis.throw("send requires a non-empty message", .{});
        }

        if (message_value.asArrayBuffer(globalThis)) |buffer| {
            switch (this.websocket().send(buffer.slice(), .binary, compress, true)) {
                .backpressure => {
                    log("send() backpressure ({d} bytes)", .{buffer.len});
                    return JSValue.jsNumber(-1);
                },
                .success => {
                    log("send() success ({d} bytes)", .{buffer.len});
                    return JSValue.jsNumber(buffer.slice().len);
                },
                .dropped => {
                    log("send() dropped ({d} bytes)", .{buffer.len});
                    return JSValue.jsNumber(0);
                },
            }
        }

        {
            var js_string = message_value.toString(globalThis);
            if (globalThis.hasException()) {
                return .zero;
            }
            const view = js_string.view(globalThis);
            const slice = view.toSlice(bun.default_allocator);
            defer slice.deinit();

            defer js_string.ensureStillAlive();

            const buffer = slice.slice();
            switch (this.websocket().send(buffer, .text, compress, true)) {
                .backpressure => {
                    log("send() backpressure ({d} bytes string)", .{buffer.len});
                    return JSValue.jsNumber(-1);
                },
                .success => {
                    log("send() success ({d} bytes string)", .{buffer.len});
                    return JSValue.jsNumber(buffer.len);
                },
                .dropped => {
                    log("send() dropped ({d} bytes string)", .{buffer.len});
                    return JSValue.jsNumber(0);
                },
            }
        }

        return .zero;
    }

    pub fn sendText(
        this: *ServerWebSocket,
        globalThis: *JSC.JSGlobalObject,
        callframe: *JSC.CallFrame,
    ) bun.JSError!JSValue {
        const args = callframe.arguments_old(2);

        if (args.len < 1) {
            log("sendText()", .{});
            return globalThis.throw("sendText requires at least 1 argument", .{});
        }

        if (this.isClosed()) {
            log("sendText() closed", .{});
            return JSValue.jsNumber(0);
        }

        const message_value = args.ptr[0];
        const compress_value = args.ptr[1];

        if (!compress_value.isBoolean() and !compress_value.isUndefined() and compress_value != .zero) {
            return globalThis.throw("sendText expects compress to be a boolean", .{});
        }

        const compress = args.len > 1 and compress_value.toBoolean();

        if (message_value.isEmptyOrUndefinedOrNull() or !message_value.isString()) {
            return globalThis.throw("sendText expects a string", .{});
        }

        var js_string = message_value.toString(globalThis);
        if (globalThis.hasException()) {
            return .zero;
        }
        const view = js_string.view(globalThis);
        const slice = view.toSlice(bun.default_allocator);
        defer slice.deinit();

        defer js_string.ensureStillAlive();

        const buffer = slice.slice();
        switch (this.websocket().send(buffer, .text, compress, true)) {
            .backpressure => {
                log("sendText() backpressure ({d} bytes string)", .{buffer.len});
                return JSValue.jsNumber(-1);
            },
            .success => {
                log("sendText() success ({d} bytes string)", .{buffer.len});
                return JSValue.jsNumber(buffer.len);
            },
            .dropped => {
                log("sendText() dropped ({d} bytes string)", .{buffer.len});
                return JSValue.jsNumber(0);
            },
        }
    }

    pub fn sendTextWithoutTypeChecks(
        this: *ServerWebSocket,
        globalThis: *JSC.JSGlobalObject,
        message_str: *JSC.JSString,
        compress: bool,
    ) JSValue {
        if (this.isClosed()) {
            log("sendText() closed", .{});
            return JSValue.jsNumber(0);
        }

        var string_slice = message_str.toSlice(globalThis, bun.default_allocator);
        defer string_slice.deinit();

        const buffer = string_slice.slice();
        switch (this.websocket().send(buffer, .text, compress, true)) {
            .backpressure => {
                log("sendText() backpressure ({d} bytes string)", .{buffer.len});
                return JSValue.jsNumber(-1);
            },
            .success => {
                log("sendText() success ({d} bytes string)", .{buffer.len});
                return JSValue.jsNumber(buffer.len);
            },
            .dropped => {
                log("sendText() dropped ({d} bytes string)", .{buffer.len});
                return JSValue.jsNumber(0);
            },
        }
    }

    pub fn sendBinary(
        this: *ServerWebSocket,
        globalThis: *JSC.JSGlobalObject,
        callframe: *JSC.CallFrame,
    ) bun.JSError!JSValue {
        const args = callframe.arguments_old(2);

        if (args.len < 1) {
            log("sendBinary()", .{});
            return globalThis.throw("sendBinary requires at least 1 argument", .{});
        }

        if (this.isClosed()) {
            log("sendBinary() closed", .{});
            return JSValue.jsNumber(0);
        }

        const message_value = args.ptr[0];
        const compress_value = args.ptr[1];

        if (!compress_value.isBoolean() and !compress_value.isUndefined() and compress_value != .zero) {
            return globalThis.throw("sendBinary expects compress to be a boolean", .{});
        }

        const compress = args.len > 1 and compress_value.toBoolean();

        const buffer = message_value.asArrayBuffer(globalThis) orelse {
            return globalThis.throw("sendBinary requires an ArrayBufferView", .{});
        };

        switch (this.websocket().send(buffer.slice(), .binary, compress, true)) {
            .backpressure => {
                log("sendBinary() backpressure ({d} bytes)", .{buffer.len});
                return JSValue.jsNumber(-1);
            },
            .success => {
                log("sendBinary() success ({d} bytes)", .{buffer.len});
                return JSValue.jsNumber(buffer.slice().len);
            },
            .dropped => {
                log("sendBinary() dropped ({d} bytes)", .{buffer.len});
                return JSValue.jsNumber(0);
            },
        }
    }

    pub fn sendBinaryWithoutTypeChecks(
        this: *ServerWebSocket,
        _: *JSC.JSGlobalObject,
        array_buffer: *JSC.JSUint8Array,
        compress: bool,
    ) JSValue {
        if (this.isClosed()) {
            log("sendBinary() closed", .{});
            return JSValue.jsNumber(0);
        }

        const buffer = array_buffer.slice();

        switch (this.websocket().send(buffer, .binary, compress, true)) {
            .backpressure => {
                log("sendBinary() backpressure ({d} bytes)", .{buffer.len});
                return JSValue.jsNumber(-1);
            },
            .success => {
                log("sendBinary() success ({d} bytes)", .{buffer.len});
                return JSValue.jsNumber(buffer.len);
            },
            .dropped => {
                log("sendBinary() dropped ({d} bytes)", .{buffer.len});
                return JSValue.jsNumber(0);
            },
        }
    }

    pub fn ping(
        this: *ServerWebSocket,
        globalThis: *JSC.JSGlobalObject,
        callframe: *JSC.CallFrame,
    ) bun.JSError!JSValue {
        return sendPing(this, globalThis, callframe, "ping", .ping);
    }

    pub fn pong(
        this: *ServerWebSocket,
        globalThis: *JSC.JSGlobalObject,
        callframe: *JSC.CallFrame,
    ) bun.JSError!JSValue {
        return sendPing(this, globalThis, callframe, "pong", .pong);
    }

    inline fn sendPing(
        this: *ServerWebSocket,
        globalThis: *JSC.JSGlobalObject,
        callframe: *JSC.CallFrame,
        comptime name: string,
        comptime opcode: uws.Opcode,
    ) bun.JSError!JSValue {
        const args = callframe.arguments_old(2);

        if (this.isClosed()) {
            return JSValue.jsNumber(0);
        }

        if (args.len > 0) {
            var value = args.ptr[0];
            if (!value.isEmptyOrUndefinedOrNull()) {
                if (value.asArrayBuffer(globalThis)) |data| {
                    const buffer = data.slice();

                    switch (this.websocket().send(buffer, opcode, false, true)) {
                        .backpressure => {
                            log("{s}() backpressure ({d} bytes)", .{ name, buffer.len });
                            return JSValue.jsNumber(-1);
                        },
                        .success => {
                            log("{s}() success ({d} bytes)", .{ name, buffer.len });
                            return JSValue.jsNumber(buffer.len);
                        },
                        .dropped => {
                            log("{s}() dropped ({d} bytes)", .{ name, buffer.len });
                            return JSValue.jsNumber(0);
                        },
                    }
                } else if (value.isString()) {
                    var string_value = value.toString(globalThis).toSlice(globalThis, bun.default_allocator);
                    defer string_value.deinit();
                    const buffer = string_value.slice();

                    switch (this.websocket().send(buffer, opcode, false, true)) {
                        .backpressure => {
                            log("{s}() backpressure ({d} bytes)", .{ name, buffer.len });
                            return JSValue.jsNumber(-1);
                        },
                        .success => {
                            log("{s}() success ({d} bytes)", .{ name, buffer.len });
                            return JSValue.jsNumber(buffer.len);
                        },
                        .dropped => {
                            log("{s}() dropped ({d} bytes)", .{ name, buffer.len });
                            return JSValue.jsNumber(0);
                        },
                    }
                } else {
                    return globalThis.throwPretty("{s} requires a string or BufferSource", .{name});
                }
            }
        }

        switch (this.websocket().send(&.{}, opcode, false, true)) {
            .backpressure => {
                log("{s}() backpressure ({d} bytes)", .{ name, 0 });
                return JSValue.jsNumber(-1);
            },
            .success => {
                log("{s}() success ({d} bytes)", .{ name, 0 });
                return JSValue.jsNumber(0);
            },
            .dropped => {
                log("{s}() dropped ({d} bytes)", .{ name, 0 });
                return JSValue.jsNumber(0);
            },
        }
    }

    pub fn getData(
        _: *ServerWebSocket,
        _: *JSC.JSGlobalObject,
    ) JSValue {
        log("getData()", .{});
        return JSValue.jsUndefined();
    }

    pub fn setData(
        this: *ServerWebSocket,
        globalObject: *JSC.JSGlobalObject,
        value: JSC.JSValue,
    ) callconv(.C) bool {
        log("setData()", .{});
        ServerWebSocket.dataSetCached(this.this_value, globalObject, value);
        return true;
    }

    pub fn getReadyState(
        this: *ServerWebSocket,
        _: *JSC.JSGlobalObject,
    ) JSValue {
        log("getReadyState()", .{});

        if (this.isClosed()) {
            return JSValue.jsNumber(3);
        }

        return JSValue.jsNumber(1);
    }

    pub fn close(
        this: *ServerWebSocket,
        globalThis: *JSC.JSGlobalObject,
        callframe: *JSC.CallFrame,
        // Since close() can lead to the close() callback being called, let's always ensure the `this` value is up to date.
        this_value: JSC.JSValue,
    ) bun.JSError!JSValue {
        const args = callframe.arguments_old(2);
        log("close()", .{});
        this.this_value = this_value;

        if (this.isClosed()) {
            return .undefined;
        }

        const code = brk: {
            if (args.ptr[0] == .zero or args.ptr[0].isUndefined()) {
                // default exception code
                break :brk 1000;
            }

            if (!args.ptr[0].isNumber()) {
                return globalThis.throwInvalidArguments("close requires a numeric code or undefined", .{});
            }

            break :brk args.ptr[0].coerce(i32, globalThis);
        };

        var message_value: ZigString.Slice = brk: {
            if (args.ptr[1] == .zero or args.ptr[1].isUndefined()) break :brk ZigString.Slice.empty;
            break :brk try args.ptr[1].toSliceOrNull(globalThis);
        };

        defer message_value.deinit();

        this.flags.closed = true;
        this.websocket().end(code, message_value.slice());
        return .undefined;
    }

    pub fn terminate(
        this: *ServerWebSocket,
        globalThis: *JSC.JSGlobalObject,
        callframe: *JSC.CallFrame,
        // Since terminate() can lead to close() being called, let's always ensure the `this` value is up to date.
        this_value: JSC.JSValue,
    ) bun.JSError!JSValue {
        _ = globalThis;
        const args = callframe.arguments_old(2);
        _ = args;
        log("terminate()", .{});

        this.this_value = this_value;

        if (this.isClosed()) {
            return .undefined;
        }

        this.flags.closed = true;
        this.this_value.unprotect();
        this.websocket().close();

        return .undefined;
    }

    pub fn getBinaryType(
        this: *ServerWebSocket,
        globalThis: *JSC.JSGlobalObject,
    ) JSValue {
        log("getBinaryType()", .{});

        return switch (this.flags.binary_type) {
            .Uint8Array => bun.String.static("uint8array").toJS(globalThis),
            .Buffer => bun.String.static("nodebuffer").toJS(globalThis),
            .ArrayBuffer => bun.String.static("arraybuffer").toJS(globalThis),
            else => @panic("Invalid binary type"),
        };
    }

    pub fn setBinaryType(this: *ServerWebSocket, globalThis: *JSC.JSGlobalObject, value: JSC.JSValue) callconv(.C) bool {
        log("setBinaryType()", .{});

        const btype = JSC.BinaryType.fromJSValue(globalThis, value) catch return false;
        switch (btype orelse
            // some other value which we don't support
            .Float64Array) {
            .ArrayBuffer, .Buffer, .Uint8Array => |val| {
                this.flags.binary_type = val;
                return true;
            },
            else => {
                globalThis.throw("binaryType must be either \"uint8array\" or \"arraybuffer\" or \"nodebuffer\"", .{}) catch {};
                return false;
            },
        }
    }

    pub fn getBufferedAmount(
        this: *ServerWebSocket,
        _: *JSC.JSGlobalObject,
        _: *JSC.CallFrame,
    ) bun.JSError!JSValue {
        log("getBufferedAmount()", .{});

        if (this.isClosed()) {
            return JSValue.jsNumber(0);
        }

        return JSValue.jsNumber(this.websocket().getBufferedAmount());
    }
    pub fn subscribe(
        this: *ServerWebSocket,
        globalThis: *JSC.JSGlobalObject,
        callframe: *JSC.CallFrame,
    ) bun.JSError!JSValue {
        const args = callframe.arguments_old(1);
        if (args.len < 1) {
            return globalThis.throw("subscribe requires at least 1 argument", .{});
        }

        if (this.isClosed()) {
            return JSValue.jsBoolean(true);
        }

        if (!args.ptr[0].isString()) {
            return globalThis.throwInvalidArgumentTypeValue("topic", "string", args.ptr[0]);
        }

        var topic = try args.ptr[0].toSlice(globalThis, bun.default_allocator);
        defer topic.deinit();

        if (topic.len == 0) {
            return globalThis.throw("subscribe requires a non-empty topic name", .{});
        }

        return JSValue.jsBoolean(this.websocket().subscribe(topic.slice()));
    }
    pub fn unsubscribe(this: *ServerWebSocket, globalThis: *JSC.JSGlobalObject, callframe: *JSC.CallFrame) bun.JSError!JSValue {
        const args = callframe.arguments_old(1);
        if (args.len < 1) {
            return globalThis.throw("unsubscribe requires at least 1 argument", .{});
        }

        if (this.isClosed()) {
            return JSValue.jsBoolean(true);
        }

        if (!args.ptr[0].isString()) {
            return globalThis.throwInvalidArgumentTypeValue("topic", "string", args.ptr[0]);
        }

        var topic = try args.ptr[0].toSlice(globalThis, bun.default_allocator);
        defer topic.deinit();

        if (topic.len == 0) {
            return globalThis.throw("unsubscribe requires a non-empty topic name", .{});
        }

        return JSValue.jsBoolean(this.websocket().unsubscribe(topic.slice()));
    }
    pub fn isSubscribed(
        this: *ServerWebSocket,
        globalThis: *JSC.JSGlobalObject,
        callframe: *JSC.CallFrame,
    ) bun.JSError!JSValue {
        const args = callframe.arguments_old(1);
        if (args.len < 1) {
            return globalThis.throw("isSubscribed requires at least 1 argument", .{});
        }

        if (this.isClosed()) {
            return JSValue.jsBoolean(false);
        }

        if (!args.ptr[0].isString()) {
            return globalThis.throwInvalidArgumentTypeValue("topic", "string", args.ptr[0]);
        }

        var topic = try args.ptr[0].toSlice(globalThis, bun.default_allocator);
        defer topic.deinit();

        if (topic.len == 0) {
            return globalThis.throw("isSubscribed requires a non-empty topic name", .{});
        }

        return JSValue.jsBoolean(this.websocket().isSubscribed(topic.slice()));
    }

    pub fn getRemoteAddress(
        this: *ServerWebSocket,
        globalThis: *JSC.JSGlobalObject,
    ) JSValue {
        if (this.isClosed()) {
            return JSValue.jsUndefined();
        }

        var buf: [64]u8 = [_]u8{0} ** 64;
        var text_buf: [512]u8 = undefined;

        const address_bytes = this.websocket().getRemoteAddress(&buf);
        const address: std.net.Address = switch (address_bytes.len) {
            4 => std.net.Address.initIp4(address_bytes[0..4].*, 0),
            16 => std.net.Address.initIp6(address_bytes[0..16].*, 0, 0, 0),
            else => return JSValue.jsUndefined(),
        };

        const text = bun.fmt.formatIp(address, &text_buf) catch unreachable;
        return bun.String.createUTF8ForJS(globalThis, text);
    }
};

/// State machine to handle loading plugins asynchronously. This structure is not thread-safe.
const ServePlugins = struct {
    state: State,
    ref_count: u32 = 1,

    /// Reference count is incremented while there are other objects that are waiting on plugin loads.
    pub usingnamespace bun.NewRefCounted(ServePlugins, deinit, null);

    pub const State = union(enum) {
        unqueued: []const []const u8,
        pending: struct {
            /// Promise may be empty if the plugin load finishes synchronously.
            plugin: *bun.JSC.API.JSBundler.Plugin,
            promise: JSC.JSPromise.Strong,
            html_bundle_routes: std.ArrayListUnmanaged(*HTMLBundle.Route),
            dev_server: ?*bun.bake.DevServer,
        },
        loaded: *bun.JSC.API.JSBundler.Plugin,
        /// Error information is not stored as it is already reported.
        err,
    };

    pub const GetOrStartLoadResult = union(enum) {
        /// null = no plugins, used by server implementation
        ready: ?*bun.JSC.API.JSBundler.Plugin,
        pending,
        err,
    };

    pub const Callback = union(enum) {
        html_bundle_route: *HTMLBundle.Route,
        dev_server: *bun.bake.DevServer,
    };

    pub fn init(plugins: []const []const u8) *ServePlugins {
        return ServePlugins.new(.{ .state = .{ .unqueued = plugins } });
    }

    pub fn deinit(this: *ServePlugins) void {
        switch (this.state) {
            .unqueued => {},
            .pending => assert(false), // should have one ref while pending!
            .loaded => |loaded| loaded.deinit(),
            .err => {},
        }
        this.destroy();
    }

    pub fn getOrStartLoad(this: *ServePlugins, global: *JSC.JSGlobalObject, cb: Callback) bun.OOM!GetOrStartLoadResult {
        sw: switch (this.state) {
            .unqueued => {
                this.loadAndResolvePlugins(global);
                continue :sw this.state; // could jump to any branch if synchronously resolved
            },
            .pending => |*pending| {
                switch (cb) {
                    .html_bundle_route => |route| {
                        route.ref();
                        try pending.html_bundle_routes.append(bun.default_allocator, route);
                    },
                    .dev_server => |server| {
                        assert(pending.dev_server == null or pending.dev_server == server); // one dev server per server
                        pending.dev_server = server;
                    },
                }
                return .pending;
            },
            .loaded => |plugins| return .{ .ready = plugins },
            .err => return .err,
        }
    }

    extern fn JSBundlerPlugin__loadAndResolvePluginsForServe(
        plugin: *bun.JSC.API.JSBundler.Plugin,
        plugins: JSC.JSValue,
        bunfig_folder: JSC.JSValue,
    ) JSValue;

    fn loadAndResolvePlugins(this: *ServePlugins, global: *JSC.JSGlobalObject) void {
        bun.assert(this.state == .unqueued);
        const plugin_list = this.state.unqueued;
        const bunfig_folder = bun.path.dirname(global.bunVM().transpiler.options.bunfig_path, .auto);

        this.ref();
        defer this.deref();

        const plugin = bun.JSC.API.JSBundler.Plugin.create(global, .browser);
        var sfb = std.heap.stackFallback(@sizeOf(bun.String) * 4, bun.default_allocator);
        const alloc = sfb.get();
        const bunstring_array = alloc.alloc(bun.String, plugin_list.len) catch bun.outOfMemory();
        defer alloc.free(bunstring_array);
        for (plugin_list, bunstring_array) |raw_plugin, *out| {
            out.* = bun.String.init(raw_plugin);
        }
        const plugin_js_array = bun.String.toJSArray(global, bunstring_array);
        const bunfig_folder_bunstr = bun.String.createUTF8ForJS(global, bunfig_folder);

        this.state = .{ .pending = .{
            .promise = JSC.JSPromise.Strong.init(global),
            .plugin = plugin,
            .html_bundle_routes = .empty,
            .dev_server = null,
        } };

        global.bunVM().eventLoop().enter();
        const result = JSBundlerPlugin__loadAndResolvePluginsForServe(plugin, plugin_js_array, bunfig_folder_bunstr);
        global.bunVM().eventLoop().exit();

        // handle the case where js synchronously throws an error
        if (global.tryTakeException()) |e| {
            handleOnReject(this, global, e);
            return;
        }

        if (!result.isEmptyOrUndefinedOrNull()) {
            // handle the case where js returns a promise
            if (result.asAnyPromise()) |promise| {
                switch (promise.status(global.vm())) {
                    // promise not fulfilled yet
                    .pending => {
                        this.ref();
                        this.state.pending.promise.strong.set(global, promise.asValue(global));
                        promise.asValue(global).then(global, this, onResolveImpl, onRejectImpl);
                        return;
                    },
                    .fulfilled => {
                        handleOnResolve(this);
                        return;
                    },
                    .rejected => {
                        const value = promise.result(global.vm());
                        handleOnReject(this, global, value);
                        return;
                    },
                }
            }

            if (result.toError()) |e| {
                handleOnReject(this, global, e);
            } else {
                handleOnResolve(this);
            }
        }
    }

    pub const onResolve = JSC.toJSHostFunction(onResolveImpl);
    pub const onReject = JSC.toJSHostFunction(onRejectImpl);

    pub fn onResolveImpl(_: *JSC.JSGlobalObject, callframe: *JSC.CallFrame) bun.JSError!JSValue {
        ctxLog("onResolve", .{});

        const plugins_result, const plugins_js = callframe.argumentsAsArray(2);
        var plugins = plugins_js.asPromisePtr(ServePlugins);
        defer plugins.deref();
        plugins_result.ensureStillAlive();

        handleOnResolve(plugins);

        return JSValue.jsUndefined();
    }

    pub fn handleOnResolve(this: *ServePlugins) void {
        bun.assert(this.state == .pending);
        const pending = &this.state.pending;
        const plugin = pending.plugin;
        var html_bundle_routes = pending.html_bundle_routes;
        pending.html_bundle_routes = .empty;
        defer html_bundle_routes.deinit(bun.default_allocator);

        pending.promise.deinit();

        this.state = .{ .loaded = plugin };

        for (html_bundle_routes.items) |route| {
            route.onPluginsResolved(plugin) catch bun.outOfMemory();
            route.deref();
        }
        if (pending.dev_server) |server| {
            server.onPluginsResolved(plugin) catch bun.outOfMemory();
        }
    }

    pub fn onRejectImpl(globalThis: *JSC.JSGlobalObject, callframe: *JSC.CallFrame) bun.JSError!JSValue {
        ctxLog("onReject", .{});

        const error_js, const plugin_js = callframe.argumentsAsArray(2);
        const plugins = plugin_js.asPromisePtr(ServePlugins);
        handleOnReject(plugins, globalThis, error_js);

        return JSValue.jsUndefined();
    }

    pub fn handleOnReject(this: *ServePlugins, global: *JSC.JSGlobalObject, err: JSValue) void {
        bun.assert(this.state == .pending);
        const pending = &this.state.pending;
        var html_bundle_routes = pending.html_bundle_routes;
        pending.html_bundle_routes = .empty;
        defer html_bundle_routes.deinit(bun.default_allocator);
        pending.plugin.deinit();
        pending.promise.deinit();

        this.state = .err;

        for (html_bundle_routes.items) |route| {
            route.onPluginsRejected() catch bun.outOfMemory();
            route.deref();
        }
        if (pending.dev_server) |server| {
            server.onPluginsRejected() catch bun.outOfMemory();
        }

        Output.errGeneric("Failed to load plugins for Bun.serve:", .{});
        global.bunVM().runErrorHandler(err, null);
    }

    comptime {
        @export(&onResolve, .{ .name = "BunServe__onResolvePlugins" });
        @export(&onReject, .{ .name = "BunServe__onRejectPlugins" });
    }
};

const PluginsResult = union(enum) {
    pending,
    found: ?*bun.JSC.API.JSBundler.Plugin,
    err,
};

pub fn NewServer(comptime NamespaceType: type, comptime ssl_enabled_: bool, comptime debug_mode_: bool) type {
    return struct {
        pub const ssl_enabled = ssl_enabled_;
        pub const debug_mode = debug_mode_;

        const ThisServer = @This();
        pub const RequestContext = NewRequestContext(ssl_enabled, debug_mode, @This());

        pub const App = uws.NewApp(ssl_enabled);

        listener: ?*App.ListenSocket = null,
        thisObject: JSC.JSValue = JSC.JSValue.zero,
        /// Potentially null before listen() is called, and once .destroy() is called.
        app: ?*App = null,
        vm: *JSC.VirtualMachine,
        globalThis: *JSGlobalObject,
        base_url_string_for_joining: string = "",
        config: ServerConfig = ServerConfig{},
        pending_requests: usize = 0,
        request_pool_allocator: *RequestContext.RequestContextStackAllocator = undefined,
        all_closed_promise: JSC.JSPromise.Strong = .{},

        listen_callback: JSC.AnyTask = undefined,
        allocator: std.mem.Allocator,
        poll_ref: Async.KeepAlive = .{},

        cached_hostname: bun.String = bun.String.empty,

        flags: packed struct(u4) {
            deinit_scheduled: bool = false,
            terminated: bool = false,
            has_js_deinited: bool = false,
            has_handled_all_closed_promise: bool = false,
        } = .{},

        plugins: ?*ServePlugins = null,

        dev_server: ?*bun.bake.DevServer,

        pub const doStop = JSC.wrapInstanceMethod(ThisServer, "stopFromJS", false);
        pub const dispose = JSC.wrapInstanceMethod(ThisServer, "disposeFromJS", false);
        pub const doUpgrade = JSC.wrapInstanceMethod(ThisServer, "onUpgrade", false);
        pub const doPublish = JSC.wrapInstanceMethod(ThisServer, "publish", false);
        pub const doReload = onReload;
        pub const doFetch = onFetch;
        pub const doRequestIP = JSC.wrapInstanceMethod(ThisServer, "requestIP", false);
        pub const doTimeout = JSC.wrapInstanceMethod(ThisServer, "timeout", false);

        /// Returns:
        /// - .ready if no plugin has to be loaded
        /// - .err if there is a cached failure. Currently, this requires restarting the entire server.
        /// - .pending if `callback` was stored. It will call `onPluginsResolved` or `onPluginsRejected` later.
        pub fn getOrLoadPlugins(server: *ThisServer, callback: ServePlugins.Callback) ServePlugins.GetOrStartLoadResult {
            if (server.plugins) |p| {
                return p.getOrStartLoad(server.globalThis, callback) catch bun.outOfMemory();
            }
            // no plugins
            return .{ .ready = null };
        }

        pub fn doSubscriberCount(this: *ThisServer, globalThis: *JSC.JSGlobalObject, callframe: *JSC.CallFrame) bun.JSError!JSC.JSValue {
            const arguments = callframe.arguments_old(1);
            if (arguments.len < 1) {
                return globalThis.throwNotEnoughArguments("subscriberCount", 1, 0);
            }

            if (arguments.ptr[0].isEmptyOrUndefinedOrNull()) {
                return globalThis.throwInvalidArguments("subscriberCount requires a topic name as a string", .{});
            }

            var topic = try arguments.ptr[0].toSlice(globalThis, bun.default_allocator);
            defer topic.deinit();

            if (topic.len == 0) {
                return JSValue.jsNumber(0);
            }

            if (this.config.websocket == null or this.app == null) {
                return JSValue.jsNumber(0);
            }

            return JSValue.jsNumber((this.app.?.numSubscribers(topic.slice())));
        }

        pub usingnamespace NamespaceType;
        pub usingnamespace bun.New(@This());

        pub fn constructor(globalThis: *JSC.JSGlobalObject, _: *JSC.CallFrame) bun.JSError!*ThisServer {
            return globalThis.throw("Server() is not a constructor", .{});
        }

        pub fn requestIP(this: *ThisServer, request: *JSC.WebCore.Request) JSC.JSValue {
            if (this.config.address == .unix) return JSValue.jsNull();
            // FIXME: us_get_remote_address_info (used by getRemoteSocketInfo)
            // converts a sockaddr_storage into presentation format, then
            // SocketAddress converts presentation back to a
            // sockaddr_storage-like format. presentation string is preserved,
            // but inet_pton could be avoided.
            const info = request.request_context.getRemoteSocketInfo() orelse return JSValue.jsNull();

            // NOTE: misleading. .create can throw if address is invalid,
            // however since we're already listening on it it's safe to assume
            // it's valid.
            var addr = SocketAddress.create(this.globalThis, .{
                .address = bun.String.createUTF8(info.ip),
                .family = if (info.is_ipv6) .INET6 else .INET,
                .port = @intCast(info.port),
            }) catch bun.outOfMemory();
            return addr.toJS(this.globalThis);
        }

        pub fn memoryCost(this: *ThisServer) usize {
            return @sizeOf(ThisServer) +
                this.base_url_string_for_joining.len +
                this.config.memoryCost();
        }

        pub fn timeout(this: *ThisServer, request: *JSC.WebCore.Request, seconds: JSValue) bun.JSError!JSC.JSValue {
            if (!seconds.isNumber()) {
                return this.globalThis.throw("timeout() requires a number", .{});
            }
            const value = seconds.to(c_uint);
            _ = request.request_context.setTimeout(value);
            return JSValue.jsUndefined();
        }

        pub fn setIdleTimeout(this: *ThisServer, seconds: c_uint) void {
            this.config.idleTimeout = @truncate(@min(seconds, 255));
        }

        pub fn appendStaticRoute(this: *ThisServer, path: []const u8, route: AnyRoute) !void {
            try this.config.appendStaticRoute(path, route);
        }

        pub fn publish(this: *ThisServer, globalThis: *JSC.JSGlobalObject, topic: ZigString, message_value: JSValue, compress_value: ?JSValue) bun.JSError!JSValue {
            if (this.config.websocket == null)
                return JSValue.jsNumber(0);

            const app = this.app.?;

            if (topic.len == 0) {
                httplog("publish() topic invalid", .{});
                return globalThis.throw("publish requires a topic string", .{});
            }

            var topic_slice = topic.toSlice(bun.default_allocator);
            defer topic_slice.deinit();
            if (topic_slice.len == 0) {
                return globalThis.throw("publish requires a non-empty topic", .{});
            }

            const compress = (compress_value orelse JSValue.jsBoolean(true)).toBoolean();

            if (message_value.asArrayBuffer(globalThis)) |buffer| {
                return JSValue.jsNumber(
                    // if 0, return 0
                    // else return number of bytes sent
                    @as(i32, @intFromBool(uws.AnyWebSocket.publishWithOptions(ssl_enabled, app, topic_slice.slice(), buffer.slice(), .binary, compress))) * @as(i32, @intCast(@as(u31, @truncate(buffer.len)))),
                );
            }

            {
                var js_string = message_value.toString(globalThis);
                if (globalThis.hasException()) {
                    return .zero;
                }
                const view = js_string.view(globalThis);
                const slice = view.toSlice(bun.default_allocator);
                defer slice.deinit();

                defer js_string.ensureStillAlive();

                const buffer = slice.slice();
                return JSValue.jsNumber(
                    // if 0, return 0
                    // else return number of bytes sent
                    @as(i32, @intFromBool(uws.AnyWebSocket.publishWithOptions(ssl_enabled, app, topic_slice.slice(), buffer, .text, compress))) * @as(i32, @intCast(@as(u31, @truncate(buffer.len)))),
                );
            }

            return .zero;
        }

        pub fn onUpgrade(
            this: *ThisServer,
            globalThis: *JSC.JSGlobalObject,
            object: JSC.JSValue,
            optional: ?JSValue,
        ) bun.JSError!JSValue {
            if (this.config.websocket == null) {
                return globalThis.throwInvalidArguments("To enable websocket support, set the \"websocket\" object in Bun.serve({})", .{});
            }

            if (this.flags.terminated) {
                return JSValue.jsBoolean(false);
            }

            var request: *Request = object.as(Request) orelse {
                return globalThis.throwInvalidArguments("upgrade requires a Request object", .{});
            };

            var upgrader = request.request_context.get(RequestContext) orelse return JSC.jsBoolean(false);

            if (upgrader.isAbortedOrEnded()) {
                return JSC.jsBoolean(false);
            }

            if (upgrader.upgrade_context == null or @intFromPtr(upgrader.upgrade_context) == std.math.maxInt(usize)) {
                return JSC.jsBoolean(false);
            }

            const resp = upgrader.resp.?;
            const ctx = upgrader.upgrade_context.?;

            var sec_websocket_key_str = ZigString.Empty;

            var sec_websocket_protocol = ZigString.Empty;

            var sec_websocket_extensions = ZigString.Empty;

            if (request.getFetchHeaders()) |head| {
                sec_websocket_key_str = head.fastGet(.SecWebSocketKey) orelse ZigString.Empty;
                sec_websocket_protocol = head.fastGet(.SecWebSocketProtocol) orelse ZigString.Empty;
                sec_websocket_extensions = head.fastGet(.SecWebSocketExtensions) orelse ZigString.Empty;
            }

            if (upgrader.req) |req| {
                if (sec_websocket_key_str.len == 0) {
                    sec_websocket_key_str = ZigString.init(req.header("sec-websocket-key") orelse "");
                }
                if (sec_websocket_protocol.len == 0) {
                    sec_websocket_protocol = ZigString.init(req.header("sec-websocket-protocol") orelse "");
                }

                if (sec_websocket_extensions.len == 0) {
                    sec_websocket_extensions = ZigString.init(req.header("sec-websocket-extensions") orelse "");
                }
            }

            if (sec_websocket_key_str.len == 0) {
                return JSC.jsBoolean(false);
            }

            if (sec_websocket_protocol.len > 0) {
                sec_websocket_protocol.markUTF8();
            }

            if (sec_websocket_extensions.len > 0) {
                sec_websocket_extensions.markUTF8();
            }

            var data_value = JSC.JSValue.zero;

            // if we converted a HeadersInit to a Headers object, we need to free it
            var fetch_headers_to_deref: ?*JSC.FetchHeaders = null;

            defer {
                if (fetch_headers_to_deref) |fh| {
                    fh.deref();
                }
            }

            if (optional) |opts| {
                getter: {
                    if (opts.isEmptyOrUndefinedOrNull()) {
                        break :getter;
                    }

                    if (!opts.isObject()) {
                        return globalThis.throwInvalidArguments("upgrade options must be an object", .{});
                    }

                    if (opts.fastGet(globalThis, .data)) |headers_value| {
                        data_value = headers_value;
                    }

                    if (globalThis.hasException()) {
                        return error.JSError;
                    }

                    if (opts.fastGet(globalThis, .headers)) |headers_value| {
                        if (headers_value.isEmptyOrUndefinedOrNull()) {
                            break :getter;
                        }

                        var fetch_headers_to_use: *JSC.FetchHeaders = headers_value.as(JSC.FetchHeaders) orelse brk: {
                            if (headers_value.isObject()) {
                                if (JSC.FetchHeaders.createFromJS(globalThis, headers_value)) |fetch_headers| {
                                    fetch_headers_to_deref = fetch_headers;
                                    break :brk fetch_headers;
                                }
                            }
                            break :brk null;
                        } orelse {
                            if (!globalThis.hasException()) {
                                return globalThis.throwInvalidArguments("upgrade options.headers must be a Headers or an object", .{});
                            }
                            return error.JSError;
                        };

                        if (globalThis.hasException()) {
                            return error.JSError;
                        }

                        if (fetch_headers_to_use.fastGet(.SecWebSocketProtocol)) |protocol| {
                            sec_websocket_protocol = protocol;
                        }

                        if (fetch_headers_to_use.fastGet(.SecWebSocketExtensions)) |protocol| {
                            sec_websocket_extensions = protocol;
                        }

                        // TODO: should we cork?
                        // we must write the status first so that 200 OK isn't written
                        resp.writeStatus("101 Switching Protocols");
                        fetch_headers_to_use.toUWSResponse(comptime ssl_enabled, resp);
                    }

                    if (globalThis.hasException()) {
                        return error.JSError;
                    }
                }
            }

            // --- After this point, do not throw an exception
            // See https://github.com/oven-sh/bun/issues/1339

            // obviously invalid pointer marks it as used
            upgrader.upgrade_context = @as(*uws.uws_socket_context_s, @ptrFromInt(std.math.maxInt(usize)));
            const signal = upgrader.signal;

            upgrader.signal = null;
            upgrader.resp = null;
            request.request_context = AnyRequestContext.Null;
            upgrader.request_weakref.deinit();

            data_value.ensureStillAlive();
            const ws = ServerWebSocket.new(.{
                .handler = &this.config.websocket.?.handler,
                .this_value = data_value,
                .signal = signal,
            });
            data_value.ensureStillAlive();

            var sec_websocket_protocol_str = sec_websocket_protocol.toSlice(bun.default_allocator);
            defer sec_websocket_protocol_str.deinit();
            var sec_websocket_extensions_str = sec_websocket_extensions.toSlice(bun.default_allocator);
            defer sec_websocket_extensions_str.deinit();

            resp.clearAborted();
            resp.clearOnData();
            resp.clearOnWritable();
            resp.clearTimeout();

            upgrader.deref();

            resp.upgrade(
                *ServerWebSocket,
                ws,
                sec_websocket_key_str.slice(),
                sec_websocket_protocol_str.slice(),
                sec_websocket_extensions_str.slice(),
                ctx,
            );

            return JSC.jsBoolean(true);
        }

        pub fn onReloadFromZig(this: *ThisServer, new_config: *ServerConfig, globalThis: *JSC.JSGlobalObject) void {
            httplog("onReload", .{});

            this.app.?.clearRoutes();

            // only reload those two, but ignore if they're not specified.
            if (this.config.onRequest != new_config.onRequest and (new_config.onRequest != .zero and new_config.onRequest != .undefined)) {
                this.config.onRequest.unprotect();
                this.config.onRequest = new_config.onRequest;
            }
            if (this.config.onError != new_config.onError and (new_config.onError != .zero and new_config.onError != .undefined)) {
                this.config.onError.unprotect();
                this.config.onError = new_config.onError;
            }

            if (new_config.websocket) |*ws| {
                ws.handler.flags.ssl = ssl_enabled;
                if (ws.handler.onMessage != .zero or ws.handler.onOpen != .zero) {
                    if (this.config.websocket) |old_ws| {
                        old_ws.unprotect();
                    }

                    ws.globalObject = globalThis;
                    this.config.websocket = ws.*;
                } // we don't remove it
            }
            var static_routes = this.config.static_routes;
            this.config.static_routes = .init(bun.default_allocator);
            for (static_routes.items) |*route| {
                route.deinit();
            }
            static_routes.deinit();
            this.config.static_routes = new_config.static_routes;

            this.setRoutes();
        }

        pub fn reloadStaticRoutes(this: *ThisServer) !bool {
            if (this.app == null) {
                // Static routes will get cleaned up when the server is stopped
                return false;
            }
            this.config = try this.config.cloneForReloadingStaticRoutes();
            this.app.?.clearRoutes();
            this.setRoutes();
            return true;
        }

        pub fn onReload(this: *ThisServer, globalThis: *JSC.JSGlobalObject, callframe: *JSC.CallFrame) bun.JSError!JSC.JSValue {
            const arguments = callframe.arguments_old(1).slice();
            if (arguments.len < 1) {
                return globalThis.throwNotEnoughArguments("reload", 1, 0);
            }

            var args_slice = JSC.Node.ArgumentsSlice.init(globalThis.bunVM(), arguments);
            defer args_slice.deinit();

            var new_config: ServerConfig = .{};
            try ServerConfig.fromJS(globalThis, &new_config, &args_slice, false, false);
            if (globalThis.hasException()) {
                new_config.deinit();
                return error.JSError;
            }

            this.onReloadFromZig(&new_config, globalThis);

            return this.thisObject;
        }

        pub fn onFetch(
            this: *ThisServer,
            ctx: *JSC.JSGlobalObject,
            callframe: *JSC.CallFrame,
        ) bun.JSError!JSC.JSValue {
            JSC.markBinding(@src());
            const arguments = callframe.arguments_old(2).slice();
            if (arguments.len == 0) {
                const fetch_error = WebCore.Fetch.fetch_error_no_args;
                return JSPromise.rejectedPromiseValue(ctx, ZigString.init(fetch_error).toErrorInstance(ctx));
            }

            var headers: ?*JSC.FetchHeaders = null;
            var method = HTTP.Method.GET;
            var args = JSC.Node.ArgumentsSlice.init(ctx.bunVM(), arguments);
            defer args.deinit();

            var first_arg = args.nextEat().?;
            var body: JSC.WebCore.Body.Value = .{ .Null = {} };
            var existing_request: WebCore.Request = undefined;
            // TODO: set Host header
            // TODO: set User-Agent header
            // TODO: unify with fetch() implementation.
            if (first_arg.isString()) {
                const url_zig_str = try arguments[0].toSlice(ctx, bun.default_allocator);
                defer url_zig_str.deinit();
                var temp_url_str = url_zig_str.slice();

                if (temp_url_str.len == 0) {
                    const fetch_error = JSC.WebCore.Fetch.fetch_error_blank_url;
                    return JSPromise.rejectedPromiseValue(ctx, ZigString.init(fetch_error).toErrorInstance(ctx));
                }

                var url = URL.parse(temp_url_str);

                if (url.hostname.len == 0) {
                    url = URL.parse(
                        strings.append(this.allocator, this.base_url_string_for_joining, url.pathname) catch unreachable,
                    );
                } else {
                    temp_url_str = this.allocator.dupe(u8, temp_url_str) catch unreachable;
                    url = URL.parse(temp_url_str);
                }

                if (arguments.len >= 2 and arguments[1].isObject()) {
                    var opts = arguments[1];
                    if (opts.fastGet(ctx, .method)) |method_| {
                        var slice_ = try method_.toSlice(ctx, getAllocator(ctx));
                        defer slice_.deinit();
                        method = HTTP.Method.which(slice_.slice()) orelse method;
                    }

                    if (opts.fastGet(ctx, .headers)) |headers_| {
                        if (headers_.as(JSC.FetchHeaders)) |headers__| {
                            headers = headers__;
                        } else if (JSC.FetchHeaders.createFromJS(ctx, headers_)) |headers__| {
                            headers = headers__;
                        }
                    }

                    if (opts.fastGet(ctx, .body)) |body__| {
                        if (Blob.get(ctx, body__, true, false)) |new_blob| {
                            body = .{ .Blob = new_blob };
                        } else |_| {
                            return JSPromise.rejectedPromiseValue(ctx, ZigString.init("fetch() received invalid body").toErrorInstance(ctx));
                        }
                    }
                }

                existing_request = Request.init(
                    bun.String.createUTF8(url.href),
                    headers,
                    this.vm.initRequestBodyValue(body) catch bun.outOfMemory(),
                    method,
                );
            } else if (first_arg.as(Request)) |request_| {
                request_.cloneInto(
                    &existing_request,
                    bun.default_allocator,
                    ctx,
                    false,
                );
            } else {
                const fetch_error = JSC.WebCore.Fetch.fetch_type_error_strings.get(js.JSValueGetType(ctx, first_arg.asRef()));
                const err = JSC.toTypeError(.ERR_INVALID_ARG_TYPE, "{s}", .{fetch_error}, ctx);

                return JSPromise.rejectedPromiseValue(ctx, err);
            }

            var request = Request.new(existing_request);

            const response_value = this.config.onRequest.call(
                this.globalThis,
                this.thisObject,
                &[_]JSC.JSValue{request.toJS(this.globalThis)},
            ) catch |err| this.globalThis.takeException(err);

            if (response_value.isAnyError()) {
                return JSC.JSPromise.rejectedPromiseValue(ctx, response_value);
            }

            if (response_value.isEmptyOrUndefinedOrNull()) {
                return JSC.JSPromise.rejectedPromiseValue(ctx, ZigString.init("fetch() returned an empty value").toErrorInstance(ctx));
            }

            if (response_value.asAnyPromise() != null) {
                return response_value;
            }

            if (response_value.as(JSC.WebCore.Response)) |resp| {
                resp.url = existing_request.url.clone();
            }
            return JSC.JSPromise.resolvedPromiseValue(ctx, response_value);
        }

        pub fn stopFromJS(this: *ThisServer, abruptly: ?JSValue) JSC.JSValue {
            const rc = this.getAllClosedPromise(this.globalThis);

            if (this.listener != null) {
                const abrupt = brk: {
                    if (abruptly) |val| {
                        if (val.isBoolean() and val.toBoolean()) {
                            break :brk true;
                        }
                    }
                    break :brk false;
                };

                this.thisObject.unprotect();
                this.thisObject = .undefined;
                this.stop(abrupt);
            }

            return rc;
        }

        pub fn disposeFromJS(this: *ThisServer) JSC.JSValue {
            if (this.listener != null) {
                this.thisObject.unprotect();
                this.thisObject = .undefined;
                this.stop(true);
            }

            return .undefined;
        }

        pub fn getPort(
            this: *ThisServer,
            _: *JSC.JSGlobalObject,
        ) JSC.JSValue {
            switch (this.config.address) {
                .unix => return .undefined,
                else => {},
            }

            var listener = this.listener orelse return JSC.JSValue.jsNumber(this.config.address.tcp.port);
            return JSC.JSValue.jsNumber(listener.getLocalPort());
        }

        pub fn getId(
            this: *ThisServer,
            globalThis: *JSC.JSGlobalObject,
        ) JSC.JSValue {
            return bun.String.createUTF8ForJS(globalThis, this.config.id);
        }

        pub fn getPendingRequests(
            this: *ThisServer,
            _: *JSC.JSGlobalObject,
        ) JSC.JSValue {
            return JSC.JSValue.jsNumber(@as(i32, @intCast(@as(u31, @truncate(this.pending_requests)))));
        }

        pub fn getPendingWebSockets(
            this: *ThisServer,
            _: *JSC.JSGlobalObject,
        ) JSC.JSValue {
            return JSC.JSValue.jsNumber(@as(i32, @intCast(@as(u31, @truncate(this.activeSocketsCount())))));
        }

        pub fn getAddress(this: *ThisServer, globalThis: *JSGlobalObject) JSC.JSValue {
            switch (this.config.address) {
                .unix => |unix| {
                    var value = bun.String.createUTF8(unix);
                    defer value.deref();
                    return value.toJS(globalThis);
                },
                .tcp => {
                    var port: u16 = this.config.address.tcp.port;

                    if (this.listener) |listener| {
                        port = @intCast(listener.getLocalPort());

                        var buf: [64]u8 = [_]u8{0} ** 64;
                        const address_bytes = listener.socket().localAddress(&buf) orelse return JSValue.jsNull();
                        const addr = SocketAddress.init(address_bytes, port) catch return JSValue.jsNull();
                        return SocketAddress.new(addr).toJS(this.globalThis);
                    }
                    return JSValue.jsNull();
                },
            }
        }

        pub fn getURL(this: *ThisServer, globalThis: *JSGlobalObject) JSC.JSValue {
            const fmt = switch (this.config.address) {
                .unix => |unix| brk: {
                    if (unix.len > 1 and unix[0] == 0) {
                        // abstract domain socket, let's give it an "abstract" URL
                        break :brk bun.fmt.URLFormatter{
                            .proto = .abstract,
                            .hostname = unix[1..],
                        };
                    }

                    break :brk bun.fmt.URLFormatter{
                        .proto = .unix,
                        .hostname = unix,
                    };
                },
                .tcp => |tcp| blk: {
                    var port: u16 = tcp.port;
                    if (this.listener) |listener| {
                        port = @intCast(listener.getLocalPort());
                    }
                    break :blk bun.fmt.URLFormatter{
                        .proto = if (comptime ssl_enabled_) .https else .http,
                        .hostname = if (tcp.hostname) |hostname| bun.sliceTo(@constCast(hostname), 0) else null,
                        .port = port,
                    };
                },
            };

            const buf = std.fmt.allocPrint(default_allocator, "{any}", .{fmt}) catch bun.outOfMemory();
            defer default_allocator.free(buf);

            var value = bun.String.createUTF8(buf);
            defer value.deref();
            return value.toJSDOMURL(globalThis);
        }

        pub fn getHostname(this: *ThisServer, globalThis: *JSGlobalObject) JSC.JSValue {
            switch (this.config.address) {
                .unix => return .undefined,
                else => {},
            }

            if (this.cached_hostname.isEmpty()) {
                if (this.listener) |listener| {
                    var buf: [1024]u8 = [_]u8{0} ** 1024;
                    var len: i32 = 1024;
                    listener.socket().remoteAddress(&buf, &len);
                    if (len > 0) {
                        this.cached_hostname = bun.String.createUTF8(buf[0..@as(usize, @intCast(len))]);
                    }
                }

                if (this.cached_hostname.isEmpty()) {
                    switch (this.config.address) {
                        .tcp => |tcp| {
                            if (tcp.hostname) |hostname| {
                                this.cached_hostname = bun.String.createUTF8(bun.sliceTo(hostname, 0));
                            } else {
                                this.cached_hostname = bun.String.createAtomASCII("localhost");
                            }
                        },
                        else => {},
                    }
                }
            }

            return this.cached_hostname.toJS(globalThis);
        }

        pub fn getProtocol(this: *ThisServer, globalThis: *JSGlobalObject) JSC.JSValue {
            _ = this;
            return bun.String.static(if (ssl_enabled) "https" else "http").toJS(globalThis);
        }

        pub fn getDevelopment(
            _: *ThisServer,
            _: *JSC.JSGlobalObject,
        ) JSC.JSValue {
            return JSC.JSValue.jsBoolean(debug_mode);
        }

        pub fn onStaticRequestComplete(this: *ThisServer) void {
            this.pending_requests -= 1;
            this.deinitIfWeCan();
        }

        pub fn onRequestComplete(this: *ThisServer) void {
            this.vm.eventLoop().processGCTimer();

            this.pending_requests -= 1;
            this.deinitIfWeCan();
        }

        pub fn finalize(this: *ThisServer) void {
            httplog("finalize", .{});
            this.flags.has_js_deinited = true;
            this.deinitIfWeCan();
        }

        pub fn activeSocketsCount(this: *const ThisServer) u32 {
            const websocket = &(this.config.websocket orelse return 0);
            return @as(u32, @truncate(websocket.handler.active_connections));
        }

        pub fn hasActiveWebSockets(this: *const ThisServer) bool {
            return this.activeSocketsCount() > 0;
        }

        pub fn getAllClosedPromise(this: *ThisServer, globalThis: *JSC.JSGlobalObject) JSC.JSValue {
            if (this.listener == null and this.pending_requests == 0) {
                return JSC.JSPromise.resolvedPromise(globalThis, .undefined).asValue(globalThis);
            }
            const prom = &this.all_closed_promise;
            if (prom.strong.has()) {
                return prom.value();
            }
            prom.* = JSC.JSPromise.Strong.init(globalThis);
            return prom.value();
        }

        pub fn deinitIfWeCan(this: *ThisServer) void {
            httplog("deinitIfWeCan", .{});

            const vm = this.globalThis.bunVM();

            if (this.pending_requests == 0 and this.listener == null and !this.hasActiveWebSockets() and !this.flags.has_handled_all_closed_promise and this.all_closed_promise.strong.has()) {
                const event_loop = vm.eventLoop();

                // use a flag here instead of `this.all_closed_promise.get().isHandled(vm)` to prevent the race condition of this block being called
                // again before the task has run.
                this.flags.has_handled_all_closed_promise = true;

                const task = ServerAllConnectionsClosedTask.new(.{
                    .globalObject = this.globalThis,
                    // Duplicate the Strong handle so that we can hold two independent strong references to it.
                    .promise = JSC.JSPromise.Strong{
                        .strong = JSC.Strong.create(this.all_closed_promise.value(), this.globalThis),
                    },
                    .tracker = JSC.AsyncTaskTracker.init(vm),
                });
                event_loop.enqueueTask(JSC.Task.init(task));
            }
            if (this.pending_requests == 0 and this.listener == null and this.flags.has_js_deinited and !this.hasActiveWebSockets()) {
                if (this.config.websocket) |*ws| {
                    ws.handler.app = null;
                }
                this.unref();
                this.scheduleDeinit();
            }
        }

        pub fn stopListening(this: *ThisServer, abrupt: bool) void {
            httplog("stopListening", .{});
            var listener = this.listener orelse return;
            this.listener = null;
            this.unref();

            if (!ssl_enabled_)
                this.vm.removeListeningSocketForWatchMode(listener.socket().fd());

            if (!abrupt) {
                listener.close();
            } else if (!this.flags.terminated) {
                if (this.config.websocket) |*ws| {
                    ws.handler.app = null;
                }
                this.flags.terminated = true;
                this.app.?.close();
            }
        }

        pub fn stop(this: *ThisServer, abrupt: bool) void {
            if (this.config.allow_hot and this.config.id.len > 0) {
                if (this.globalThis.bunVM().hotMap()) |hot| {
                    hot.remove(this.config.id);
                }
            }

            this.stopListening(abrupt);
            this.deinitIfWeCan();
        }

        pub fn scheduleDeinit(this: *ThisServer) void {
            if (this.flags.deinit_scheduled)
                return;
            this.flags.deinit_scheduled = true;
            httplog("scheduleDeinit", .{});

            if (!this.flags.terminated) {
                this.flags.terminated = true;
                this.app.?.close();
            }

            const task = bun.default_allocator.create(JSC.AnyTask) catch unreachable;
            task.* = JSC.AnyTask.New(ThisServer, deinit).init(this);
            this.vm.enqueueTask(JSC.Task.init(task));
        }

        pub fn deinit(this: *ThisServer) void {
            httplog("deinit", .{});
            this.cached_hostname.deref();
            this.all_closed_promise.deinit();

            this.config.deinit();
            if (this.app) |app| {
                this.app = null;
                app.destroy();
            }

            if (this.dev_server) |dev_server| {
                dev_server.deinit();
            }

            if (this.plugins) |plugins| {
                plugins.deref();
            }

            this.destroy();
        }

        pub fn init(config: *ServerConfig, global: *JSGlobalObject) bun.JSOOM!*ThisServer {
            const base_url = try bun.default_allocator.dupe(u8, strings.trim(config.base_url.href, "/"));
            errdefer bun.default_allocator.free(base_url);

            const dev_server = if (config.bake) |*bake_options|
                try bun.bake.DevServer.init(.{
                    .arena = bake_options.arena.allocator(),
                    .root = bake_options.root,
                    .framework = bake_options.framework,
                    .bundler_options = bake_options.bundler_options,
                    .vm = global.bunVM(),
                })
            else
                null;
            errdefer if (dev_server) |d| d.deinit();

            var server = ThisServer.new(.{
                .globalThis = global,
                .config = config.*,
                .base_url_string_for_joining = base_url,
                .vm = JSC.VirtualMachine.get(),
                .allocator = Arena.getThreadlocalDefault(),
                .dev_server = dev_server,
            });

            if (RequestContext.pool == null) {
                RequestContext.pool = bun.create(
                    server.allocator,
                    RequestContext.RequestContextStackAllocator,
                    RequestContext.RequestContextStackAllocator.init(bun.typedAllocator(RequestContext)),
                );
            }

            server.request_pool_allocator = RequestContext.pool.?;

            if (comptime ssl_enabled_) {
                Analytics.Features.https_server += 1;
            } else {
                Analytics.Features.http_server += 1;
            }

            return server;
        }

        noinline fn onListenFailed(this: *ThisServer) void {
            httplog("onListenFailed", .{});

            const globalThis = this.globalThis;

            var error_instance = JSC.JSValue.zero;
            var output_buf: [4096]u8 = undefined;

            if (comptime ssl_enabled) {
                output_buf[0] = 0;
                var written: usize = 0;
                var ssl_error = BoringSSL.ERR_get_error();
                while (ssl_error != 0 and written < output_buf.len) : (ssl_error = BoringSSL.ERR_get_error()) {
                    if (written > 0) {
                        output_buf[written] = '\n';
                        written += 1;
                    }

                    if (BoringSSL.ERR_reason_error_string(
                        ssl_error,
                    )) |reason_ptr| {
                        const reason = std.mem.span(reason_ptr);
                        if (reason.len == 0) {
                            break;
                        }
                        @memcpy(output_buf[written..][0..reason.len], reason);
                        written += reason.len;
                    }

                    if (BoringSSL.ERR_func_error_string(
                        ssl_error,
                    )) |reason_ptr| {
                        const reason = std.mem.span(reason_ptr);
                        if (reason.len > 0) {
                            output_buf[written..][0.." via ".len].* = " via ".*;
                            written += " via ".len;
                            @memcpy(output_buf[written..][0..reason.len], reason);
                            written += reason.len;
                        }
                    }

                    if (BoringSSL.ERR_lib_error_string(
                        ssl_error,
                    )) |reason_ptr| {
                        const reason = std.mem.span(reason_ptr);
                        if (reason.len > 0) {
                            output_buf[written..][0] = ' ';
                            written += 1;
                            @memcpy(output_buf[written..][0..reason.len], reason);
                            written += reason.len;
                        }
                    }
                }

                if (written > 0) {
                    const message = output_buf[0..written];
                    error_instance = globalThis.createErrorInstance("OpenSSL {s}", .{message});
                    BoringSSL.ERR_clear_error();
                }
            }

            if (error_instance == .zero) {
                switch (this.config.address) {
                    .tcp => |tcp| {
                        error_set: {
                            if (comptime Environment.isLinux) {
                                const rc: i32 = -1;
                                const code = Sys.getErrno(rc);
                                if (code == bun.C.E.ACCES) {
                                    error_instance = (JSC.SystemError{
                                        .message = bun.String.init(std.fmt.bufPrint(&output_buf, "permission denied {s}:{d}", .{ tcp.hostname orelse "0.0.0.0", tcp.port }) catch "Failed to start server"),
                                        .code = bun.String.static("EACCES"),
                                        .syscall = bun.String.static("listen"),
                                    }).toErrorInstance(globalThis);
                                    break :error_set;
                                }
                            }
                            error_instance = (JSC.SystemError{
                                .message = bun.String.init(std.fmt.bufPrint(&output_buf, "Failed to start server. Is port {d} in use?", .{tcp.port}) catch "Failed to start server"),
                                .code = bun.String.static("EADDRINUSE"),
                                .syscall = bun.String.static("listen"),
                            }).toErrorInstance(globalThis);
                        }
                    },
                    .unix => |unix| {
                        switch (bun.sys.getErrno(@as(i32, -1))) {
                            .SUCCESS => {
                                error_instance = (JSC.SystemError{
                                    .message = bun.String.init(std.fmt.bufPrint(&output_buf, "Failed to listen on unix socket {}", .{bun.fmt.QuotedFormatter{ .text = unix }}) catch "Failed to start server"),
                                    .code = bun.String.static("EADDRINUSE"),
                                    .syscall = bun.String.static("listen"),
                                }).toErrorInstance(globalThis);
                            },
                            else => |e| {
                                var sys_err = bun.sys.Error.fromCode(e, .listen);
                                sys_err.path = unix;
                                error_instance = sys_err.toJSC(globalThis);
                            },
                        }
                    },
                }
            }

            error_instance.ensureStillAlive();
            globalThis.throwValue(error_instance) catch {};
        }

        pub fn onListen(this: *ThisServer, socket: ?*App.ListenSocket) void {
            if (socket == null) {
                return this.onListenFailed();
            }

            this.listener = socket;
            this.vm.event_loop_handle = Async.Loop.get();
            if (!ssl_enabled_)
                this.vm.addListeningSocketForWatchMode(socket.?.socket().fd());
        }

        pub fn ref(this: *ThisServer) void {
            if (this.poll_ref.isActive()) return;

            this.poll_ref.ref(this.vm);
        }

        pub fn unref(this: *ThisServer) void {
            if (!this.poll_ref.isActive()) return;

            this.poll_ref.unref(this.vm);
        }

        pub fn doRef(this: *ThisServer, _: *JSC.JSGlobalObject, callframe: *JSC.CallFrame) bun.JSError!JSC.JSValue {
            const this_value = callframe.this();
            this.ref();

            return this_value;
        }

        pub fn doUnref(this: *ThisServer, _: *JSC.JSGlobalObject, callframe: *JSC.CallFrame) bun.JSError!JSC.JSValue {
            const this_value = callframe.this();
            this.unref();

            return this_value;
        }

        pub fn onBunInfoRequest(this: *ThisServer, req: *uws.Request, resp: *App.Response) void {
            JSC.markBinding(@src());
            this.pending_requests += 1;
            defer this.pending_requests -= 1;
            req.setYield(false);
            var stack_fallback = std.heap.stackFallback(8192, this.allocator);
            const allocator = stack_fallback.get();

            const buffer_writer = js_printer.BufferWriter.init(allocator) catch unreachable;
            var writer = js_printer.BufferPrinter.init(buffer_writer);
            defer writer.ctx.buffer.deinit();
            var source = logger.Source.initEmptyFile("info.json");
            _ = js_printer.printJSON(
                *js_printer.BufferPrinter,
                &writer,
                bun.Global.BunInfo.generate(*Transpiler, &JSC.VirtualMachine.get().transpiler, allocator) catch unreachable,
                &source,
                .{},
            ) catch unreachable;

            resp.writeStatus("200 OK");
            resp.writeHeader("Content-Type", MimeType.json.value);
            resp.writeHeader("Cache-Control", "public, max-age=3600");
            resp.writeHeaderInt("Age", 0);
            const buffer = writer.ctx.written;
            resp.end(buffer, false);
        }

        pub fn onSrcRequest(this: *ThisServer, req: *uws.Request, resp: *App.Response) void {
            JSC.markBinding(@src());
            this.pending_requests += 1;
            defer this.pending_requests -= 1;
            req.setYield(false);

            if (req.header("open-in-editor") == null) {
                resp.writeStatus("501 Not Implemented");
                resp.end("Viewing source without opening in editor is not implemented yet!", false);
                return;
            }

            var ctx = &JSC.VirtualMachine.get().rareData().editor_context;
            ctx.autoDetectEditor(JSC.VirtualMachine.get().transpiler.env);
            const line: ?string = req.header("editor-line");
            const column: ?string = req.header("editor-column");

            if (ctx.editor) |editor| {
                resp.writeStatus("200 Opened");
                resp.end("Opened in editor", false);
                var url = req.url()["/src:".len..];
                if (strings.indexOfChar(url, ':')) |colon| {
                    url = url[0..colon];
                }
                editor.open(ctx.path, url, line, column, this.allocator) catch Output.prettyErrorln("Failed to open editor", .{});
            } else {
                resp.writeStatus("500 Missing Editor :(");
                resp.end("Please set your editor in bunfig.toml", false);
            }
        }

        pub fn onPendingRequest(this: *ThisServer) void {
            this.pending_requests += 1;
        }

        var did_send_idletimeout_warning_once = false;
        fn onTimeoutForIdleWarn(_: *anyopaque, _: *App.Response) void {
            if (debug_mode and !did_send_idletimeout_warning_once) {
                if (!bun.CLI.Command.get().debug.silent) {
                    did_send_idletimeout_warning_once = true;
                    Output.prettyErrorln("<r><yellow>[Bun.serve]<r><d>:<r> request timed out after 10 seconds. Pass <d><cyan>`idleTimeout`<r> to configure.", .{});
                    Output.flush();
                }
            }
        }

        fn shouldAddTimeoutHandlerForWarning(server: *ThisServer) bool {
            if (comptime debug_mode) {
                if (!did_send_idletimeout_warning_once and !bun.CLI.Command.get().debug.silent) {
                    return !server.config.has_idleTimeout;
                }
            }

            return false;
        }

        pub fn onRequest(this: *ThisServer, req: *uws.Request, resp: *App.Response) void {
            // Track this before we enter JavaScript.
            var should_deinit_context = false;
            const prepared = this.prepareJsRequestContext(req, resp, &should_deinit_context) orelse return;
            const ctx = prepared.ctx;

            bun.assert(this.config.onRequest != .zero);

            const response_value = this.config.onRequest.call(this.globalThis, this.thisObject, &.{
                prepared.js_request,
                this.thisObject,
            }) catch |err|
                this.globalThis.takeException(err);

            defer {
                // uWS request will not live longer than this function
                prepared.request_object.request_context.detachRequest();
            }

            ctx.onResponse(this, prepared.js_request, response_value);

            // Reference in the stack here in case it is not for whatever reason
            prepared.js_request.ensureStillAlive();

            ctx.defer_deinit_until_callback_completes = null;

            if (should_deinit_context) {
                ctx.deinit();
                return;
            }

            if (ctx.shouldRenderMissing()) {
                ctx.renderMissing();
                return;
            }

            // The request is asynchronous, and all information from `req` must be copied
            // since the provided uws.Request will be re-used for future requests (stack allocated).
            ctx.toAsync(req, prepared.request_object);
        }

        pub fn onRequestFromSaved(
            this: *ThisServer,
            req: SavedRequest.Union,
            resp: *App.Response,
            callback: JSValue,
            comptime arg_count: comptime_int,
            extra_args: [arg_count]JSValue,
        ) void {
            const prepared: PreparedRequest = switch (req) {
                .stack => |r| this.prepareJsRequestContext(r, resp, null) orelse return,
                .saved => |data| .{
                    .js_request = data.js_request.get() orelse @panic("Request was unexpectedly freed"),
                    .request_object = data.request,
                    .ctx = data.ctx.tagged_pointer.as(RequestContext),
                },
            };
            const ctx = prepared.ctx;

            bun.assert(callback != .zero);
            const args = .{prepared.js_request} ++ extra_args;
            const response_value = callback.call(this.globalThis, this.thisObject, &args) catch |err|
                this.globalThis.takeException(err);

            defer if (req == .stack) {
                // uWS request will not live longer than this function
                prepared.request_object.request_context.detachRequest();
            };
            const original_state = ctx.defer_deinit_until_callback_completes;
            var should_deinit_context = false;
            ctx.defer_deinit_until_callback_completes = &should_deinit_context;
            ctx.onResponse(this, prepared.js_request, response_value);
            ctx.defer_deinit_until_callback_completes = original_state;

            // Reference in the stack here in case it is not for whatever reason
            prepared.js_request.ensureStillAlive();

            if (should_deinit_context) {
                ctx.deinit();
                return;
            }

            if (ctx.shouldRenderMissing()) {
                ctx.renderMissing();
                return;
            }

            // The request is asynchronous, and all information from `req` must be copied
            // since the provided uws.Request will be re-used for future requests (stack allocated).
            switch (req) {
                .stack => |r| ctx.toAsync(r, prepared.request_object),
                .saved => {}, // info already copied
            }
        }

        pub const PreparedRequest = struct {
            js_request: JSValue,
            request_object: *Request,
            ctx: *RequestContext,

            /// This is used by DevServer for deferring calling the JS handler
            /// to until the bundle is actually ready.
            pub fn save(
                prepared: PreparedRequest,
                global: *JSC.JSGlobalObject,
                req: *uws.Request,
                resp: *App.Response,
            ) SavedRequest {
                // By saving a request, all information from `req` must be
                // copied since the provided uws.Request will be re-used for
                // future requests (stack allocated).
                prepared.ctx.toAsync(req, prepared.request_object);

                return .{
                    .js_request = JSC.Strong.create(prepared.js_request, global),
                    .request = prepared.request_object,
                    .ctx = AnyRequestContext.init(prepared.ctx),
                    .response = uws.AnyResponse.init(resp),
                };
            }
        };

        pub fn prepareJsRequestContext(this: *ThisServer, req: *uws.Request, resp: *App.Response, should_deinit_context: ?*bool) ?PreparedRequest {
            JSC.markBinding(@src());
            this.onPendingRequest();
            if (comptime Environment.isDebug) {
                this.vm.eventLoop().debug.enter();
            }
            defer {
                if (comptime Environment.isDebug) {
                    this.vm.eventLoop().debug.exit();
                }
            }
            req.setYield(false);
            resp.timeout(this.config.idleTimeout);

            // Since we do timeouts by default, we should tell the user when
            // this happens - but limit it to only warn once.
            if (shouldAddTimeoutHandlerForWarning(this)) {
                // We need to pass it a pointer, any pointer should do.
                resp.onTimeout(*anyopaque, onTimeoutForIdleWarn, &did_send_idletimeout_warning_once);
            }

            const ctx = this.request_pool_allocator.tryGet() catch bun.outOfMemory();
            ctx.create(this, req, resp, should_deinit_context);
            this.vm.jsc.reportExtraMemory(@sizeOf(RequestContext));
            const body = this.vm.initRequestBodyValue(.{ .Null = {} }) catch unreachable;

            ctx.request_body = body;
            var signal = JSC.WebCore.AbortSignal.new(this.globalThis);
            ctx.signal = signal;
            signal.pendingActivityRef();

            const request_object = Request.new(.{
                .method = ctx.method,
                .request_context = AnyRequestContext.init(ctx),
                .https = ssl_enabled,
                .signal = signal.ref(),
                .body = body.ref(),
            });
            ctx.request_weakref = Request.WeakRef.create(request_object);

            if (comptime debug_mode) {
                ctx.flags.is_web_browser_navigation = brk: {
                    if (req.header("sec-fetch-dest")) |fetch_dest| {
                        if (strings.eqlComptime(fetch_dest, "document")) {
                            break :brk true;
                        }
                    }

                    break :brk false;
                };
            }

            // we need to do this very early unfortunately
            // it seems to work fine for synchronous requests but anything async will take too long to register the handler
            // we do this only for HTTP methods that support request bodies, so not GET, HEAD, OPTIONS, or CONNECT.
            if ((HTTP.Method.which(req.method()) orelse HTTP.Method.OPTIONS).hasRequestBody()) {
                const req_len: usize = brk: {
                    if (req.header("content-length")) |content_length| {
                        break :brk std.fmt.parseInt(usize, content_length, 10) catch 0;
                    }

                    break :brk 0;
                };

                if (req_len > this.config.max_request_body_size) {
                    resp.writeStatus("413 Request Entity Too Large");
                    resp.endWithoutBody(true);
                    this.finalize();
                    return null;
                }

                ctx.request_body_content_len = req_len;
                ctx.flags.is_transfer_encoding = req.header("transfer-encoding") != null;
                if (req_len > 0 or ctx.flags.is_transfer_encoding) {
                    // we defer pre-allocating the body until we receive the first chunk
                    // that way if the client is lying about how big the body is or the client aborts
                    // we don't waste memory
                    ctx.request_body.?.value = .{
                        .Locked = .{
                            .task = ctx,
                            .global = this.globalThis,
                            .onStartBuffering = RequestContext.onStartBufferingCallback,
                            .onStartStreaming = RequestContext.onStartStreamingRequestBodyCallback,
                            .onReadableStreamAvailable = RequestContext.onRequestBodyReadableStreamAvailable,
                        },
                    };
                    ctx.flags.is_waiting_for_request_body = true;

                    resp.onData(*RequestContext, RequestContext.onBufferedBodyChunk, ctx);
                }
            }

            return .{
                .js_request = request_object.toJS(this.globalThis),
                .request_object = request_object,
                .ctx = ctx,
            };
        }

        pub fn onWebSocketUpgrade(
            this: *ThisServer,
            resp: *App.Response,
            req: *uws.Request,
            upgrade_ctx: *uws.uws_socket_context_t,
            _: usize,
        ) void {
            JSC.markBinding(@src());
            this.pending_requests += 1;
            req.setYield(false);
            var ctx = this.request_pool_allocator.tryGet() catch bun.outOfMemory();
            var should_deinit_context = false;
            ctx.create(this, req, resp, &should_deinit_context);
            var body = this.vm.initRequestBodyValue(.{ .Null = {} }) catch unreachable;

            ctx.request_body = body;
            var signal = JSC.WebCore.AbortSignal.new(this.globalThis);
            ctx.signal = signal;

            var request_object = Request.new(.{
                .method = ctx.method,
                .request_context = AnyRequestContext.init(ctx),
                .https = ssl_enabled,
                .signal = signal.ref(),
                .body = body.ref(),
            });
            ctx.upgrade_context = upgrade_ctx;
            ctx.request_weakref = Request.WeakRef.create(request_object);
            // We keep the Request object alive for the duration of the request so that we can remove the pointer to the UWS request object.
            var args = [_]JSC.JSValue{
                request_object.toJS(this.globalThis),
                this.thisObject,
            };
            const request_value = args[0];
            request_value.ensureStillAlive();

            const response_value = this.config.onRequest.call(this.globalThis, this.thisObject, &args) catch |err|
                this.globalThis.takeException(err);
            defer {
                // uWS request will not live longer than this function
                request_object.request_context.detachRequest();
            }
            ctx.onResponse(
                this,
                request_value,
                response_value,
            );

            ctx.defer_deinit_until_callback_completes = null;

            if (should_deinit_context) {
                ctx.deinit();
                return;
            }

            if (ctx.shouldRenderMissing()) {
                ctx.renderMissing();
                return;
            }

            ctx.toAsync(req, request_object);
        }

        fn setRoutes(this: *ThisServer) void {
            // TODO: move devserver and plugin logic away
            const app = this.app.?;
            const any_server = AnyServer.from(this);
            const dev_server = this.dev_server;

            // Plugins need to be registered if any of the following are
            // assigned. This is done in `setRoutes` so that reloading
            // a server can initialize such state.
            // - DevServer
            // - HTML Bundle
            var needs_plugins = dev_server != null;
            var has_html_catch_all = false;

            if (this.config.static_routes.items.len > 0) {
                for (this.config.static_routes.items) |*entry| {
                    switch (entry.route) {
                        .static => |static_route| {
                            ServerConfig.applyStaticRoute(any_server, ssl_enabled, app, *StaticRoute, static_route, entry.path);
                        },
                        .html => |html_bundle_route| {
                            ServerConfig.applyStaticRoute(any_server, ssl_enabled, app, *HTMLBundle.Route, html_bundle_route, entry.path);
                            if (dev_server) |dev| {
                                dev.html_router.put(dev.allocator, entry.path, html_bundle_route) catch bun.outOfMemory();
                            }
                            needs_plugins = true;
                        },
                        .framework_router => {},
                    }
                    if (!has_html_catch_all and strings.eqlComptime(entry.path, "/*")) {
                        has_html_catch_all = true;
                    }
                }
            }

            // If there are plugins, initialize the ServePlugins object in
            // an unqueued state. The first thing (HTML Bundle, DevServer)
            // that needs plugins will cause the load to happen.
            if (needs_plugins and this.plugins == null) if (this.vm.transpiler.options.serve_plugins) |serve_plugins| {
                if (serve_plugins.len > 0) {
                    this.plugins = ServePlugins.init(serve_plugins);
                }
            };

            // Setup user websocket routes.
            if (this.config.websocket) |*websocket| {
                websocket.globalObject = this.globalThis;
                websocket.handler.app = app;
                websocket.handler.flags.ssl = ssl_enabled;
                app.ws(
                    "/*",
                    this,
                    0,
                    ServerWebSocket.behavior(ThisServer, ssl_enabled, websocket.toBehavior()),
                );
            }

            if (debug_mode) {
                app.get("/bun:info", *ThisServer, this, onBunInfoRequest);
                if (this.config.inspector) {
                    JSC.markBinding(@src());
                    Bun__addInspector(ssl_enabled, app, this.globalThis);
                }

                app.get("/src:/*", *ThisServer, this, onSrcRequest);
            }

            var has_dev_catch_all = false;
            if (dev_server) |dev| {
                // DevServer adds a catch-all handler to use FrameworkRouter (full stack apps)
                has_dev_catch_all = dev.attachRoutes(this) catch bun.outOfMemory();
            }
            if (!has_dev_catch_all) {
                // "/*" routes are added backwards, so if they have a static route,
                // it will never be matched so we need to check for that first
                if (!has_html_catch_all) {
                    bun.assert(this.config.onRequest != .zero);
                    app.any("/*", *ThisServer, this, onRequest);
                } else if (this.config.onRequest != .zero) {
<<<<<<< HEAD
                    // The HTML catch all receives GET, HEAD, and OPTIONS
=======
                    // The HTML catch-all receives GET, HEAD, and OPTIONS
>>>>>>> baee1c10
                    app.post("/*", *ThisServer, this, onRequest);
                    app.put("/*", *ThisServer, this, onRequest);
                    app.patch("/*", *ThisServer, this, onRequest);
                    app.delete("/*", *ThisServer, this, onRequest);
                    app.options("/*", *ThisServer, this, onRequest);
                    app.trace("/*", *ThisServer, this, onRequest);
                    app.connect("/*", *ThisServer, this, onRequest);
                }
            }
        }

        // TODO: make this return JSError!void, and do not deinitialize on synchronous failure, to allow errdefer in caller scope
        pub fn listen(this: *ThisServer) void {
            httplog("listen", .{});
            var app: *App = undefined;
            const globalThis = this.globalThis;
            if (ssl_enabled) {
                BoringSSL.load();
                const ssl_config = this.config.ssl_config orelse @panic("Assertion failure: ssl_config");
                const ssl_options = ssl_config.asUSockets();

                app = App.create(ssl_options) orelse {
                    if (!globalThis.hasException()) {
                        if (!throwSSLErrorIfNecessary(globalThis)) {
                            globalThis.throw("Failed to create HTTP server", .{}) catch {};
                        }
                    }

                    this.app = null;
                    this.deinit();
                    return;
                };

                this.app = app;

                this.setRoutes();

                // add serverName to the SSL context using default ssl options
                if (ssl_config.server_name) |server_name_ptr| {
                    const server_name: [:0]const u8 = std.mem.span(server_name_ptr);
                    if (server_name.len > 0) {
                        app.addServerNameWithOptions(server_name, ssl_options) catch {
                            if (!globalThis.hasException()) {
                                if (!throwSSLErrorIfNecessary(globalThis)) {
                                    globalThis.throw("Failed to add serverName: {s}", .{server_name}) catch {};
                                }
                            }

                            this.deinit();
                            return;
                        };
                        if (throwSSLErrorIfNecessary(globalThis)) {
                            this.deinit();
                            return;
                        }

                        app.domain(server_name);
                        if (throwSSLErrorIfNecessary(globalThis)) {
                            this.deinit();
                            return;
                        }

                        // Ensure the routes are set for that domain name.
                        this.setRoutes();
                    }
                }

                // apply SNI routes if any
                if (this.config.sni) |*sni| {
                    for (sni.slice()) |*sni_ssl_config| {
                        const sni_servername: [:0]const u8 = std.mem.span(sni_ssl_config.server_name);
                        if (sni_servername.len > 0) {
                            app.addServerNameWithOptions(sni_servername, sni_ssl_config.asUSockets()) catch {
                                if (!globalThis.hasException()) {
                                    if (!throwSSLErrorIfNecessary(globalThis)) {
                                        globalThis.throw("Failed to add serverName: {s}", .{sni_servername}) catch {};
                                    }
                                }

                                this.deinit();
                                return;
                            };

                            app.domain(sni_servername);

                            if (throwSSLErrorIfNecessary(globalThis)) {
                                this.deinit();
                                return;
                            }

                            // Ensure the routes are set for that domain name.
                            this.setRoutes();
                        }
                    }
                }
            } else {
                app = App.create(.{}) orelse {
                    if (!globalThis.hasException()) {
                        globalThis.throw("Failed to create HTTP server", .{}) catch {};
                    }
                    this.deinit();
                    return;
                };
                this.app = app;

                this.setRoutes();
            }

            switch (this.config.address) {
                .tcp => |tcp| {
                    var host: ?[*:0]const u8 = null;
                    var host_buff: [1024:0]u8 = undefined;

                    if (tcp.hostname) |existing| {
                        const hostname = bun.span(existing);

                        if (hostname.len > 2 and hostname[0] == '[') {
                            // remove "[" and "]" from hostname
                            host = std.fmt.bufPrintZ(&host_buff, "{s}", .{hostname[1 .. hostname.len - 1]}) catch unreachable;
                        } else {
                            host = tcp.hostname;
                        }
                    }

                    app.listenWithConfig(*ThisServer, this, onListen, .{
                        .port = tcp.port,
                        .host = host,
                        .options = this.config.getUsocketsOptions(),
                    });
                },

                .unix => |unix| {
                    app.listenOnUnixSocket(
                        *ThisServer,
                        this,
                        onListen,
                        unix,
                        this.config.getUsocketsOptions(),
                    );
                },
            }

            if (globalThis.hasException()) {
                this.deinit();
                return;
            }

            this.ref();

            // Starting up an HTTP server is a good time to GC
            if (this.vm.aggressive_garbage_collection == .aggressive) {
                this.vm.autoGarbageCollect();
            } else {
                this.vm.eventLoop().performGC();
            }
        }
    };
}

pub const SavedRequest = struct {
    js_request: JSC.Strong,
    request: *Request,
    ctx: AnyRequestContext,
    response: uws.AnyResponse,

    pub fn deinit(sr: *SavedRequest) void {
        sr.js_request.deinit();
        sr.ctx.deref();
    }

    pub const Union = union(enum) {
        stack: *uws.Request,
        saved: bun.JSC.API.SavedRequest,
    };
};

pub const ServerAllConnectionsClosedTask = struct {
    globalObject: *JSC.JSGlobalObject,
    promise: JSC.JSPromise.Strong,
    tracker: JSC.AsyncTaskTracker,

    pub usingnamespace bun.New(@This());

    pub fn runFromJSThread(this: *ServerAllConnectionsClosedTask, vm: *JSC.VirtualMachine) void {
        httplog("ServerAllConnectionsClosedTask runFromJSThread", .{});

        const globalObject = this.globalObject;
        const tracker = this.tracker;
        tracker.willDispatch(globalObject);
        defer tracker.didDispatch(globalObject);

        var promise = this.promise;
        defer promise.deinit();
        this.destroy();

        if (!vm.isShuttingDown()) {
            promise.resolve(globalObject, .undefined);
        }
    }
};

pub const HTTPServer = NewServer(JSC.Codegen.JSHTTPServer, false, false);
pub const HTTPSServer = NewServer(JSC.Codegen.JSHTTPSServer, true, false);
pub const DebugHTTPServer = NewServer(JSC.Codegen.JSDebugHTTPServer, false, true);
pub const DebugHTTPSServer = NewServer(JSC.Codegen.JSDebugHTTPSServer, true, true);
pub const AnyServer = union(enum) {
    HTTPServer: *HTTPServer,
    HTTPSServer: *HTTPSServer,
    DebugHTTPServer: *DebugHTTPServer,
    DebugHTTPSServer: *DebugHTTPSServer,

    /// Returns:
    /// - .ready if no plugin has to be loaded
    /// - .err if there is a cached failure. Currently, this requires restarting the entire server.
    /// - .pending if `callback` was stored. It will call `onPluginsResolved` or `onPluginsRejected` later.
    pub fn getOrLoadPlugins(server: AnyServer, callback: ServePlugins.Callback) ServePlugins.GetOrStartLoadResult {
        return switch (server) {
            inline else => |s| s.getOrLoadPlugins(callback),
        };
    }

    pub fn reloadStaticRoutes(this: AnyServer) !bool {
        return switch (this) {
            inline else => |server| server.reloadStaticRoutes(),
        };
    }

    pub fn appendStaticRoute(this: AnyServer, path: []const u8, route: AnyRoute) !void {
        return switch (this) {
            inline else => |server| server.appendStaticRoute(path, route),
        };
    }

    pub fn globalThis(this: AnyServer) *JSC.JSGlobalObject {
        return switch (this) {
            inline else => |server| server.globalThis,
        };
    }

    pub fn config(this: AnyServer) *const ServerConfig {
        return switch (this) {
            inline else => |server| &server.config,
        };
    }

    pub fn from(server: anytype) AnyServer {
        return switch (@TypeOf(server)) {
            *HTTPServer => .{ .HTTPServer = server },
            *HTTPSServer => .{ .HTTPSServer = server },
            *DebugHTTPServer => .{ .DebugHTTPServer = server },
            *DebugHTTPSServer => .{ .DebugHTTPSServer = server },
            else => |T| @compileError("Invalid server type: " ++ @typeName(T)),
        };
    }

    pub fn onPendingRequest(this: AnyServer) void {
        switch (this) {
            inline else => |server| server.onPendingRequest(),
        }
    }

    pub fn onRequestComplete(this: AnyServer) void {
        switch (this) {
            inline else => |server| server.onRequestComplete(),
        }
    }

    pub fn onStaticRequestComplete(this: AnyServer) void {
        switch (this) {
            inline else => |server| server.onStaticRequestComplete(),
        }
    }

    pub fn publish(this: AnyServer, topic: []const u8, message: []const u8, opcode: uws.Opcode, compress: bool) bool {
        return switch (this) {
            inline else => |server| server.app.?.publish(topic, message, opcode, compress),
        };
    }

    pub fn onRequestFromSaved(
        this: AnyServer,
        req: SavedRequest.Union,
        resp: uws.AnyResponse,
        callback: JSC.JSValue,
        comptime extra_arg_count: usize,
        extra_args: [extra_arg_count]JSValue,
    ) void {
        return switch (this) {
            inline .HTTPServer, .DebugHTTPServer => |server| server.onRequestFromSaved(req, resp.TCP, callback, extra_arg_count, extra_args),
            inline .HTTPSServer, .DebugHTTPSServer => |server| server.onRequestFromSaved(req, resp.SSL, callback, extra_arg_count, extra_args),
        };
    }

    pub fn prepareAndSaveJsRequestContext(
        server: AnyServer,
        req: *uws.Request,
        resp: uws.AnyResponse,
        global: *JSC.JSGlobalObject,
    ) ?SavedRequest {
        return switch (server) {
            inline .HTTPServer, .DebugHTTPServer => |s| (s.prepareJsRequestContext(req, resp.TCP, null) orelse return null).save(global, req, resp.TCP),
            inline .HTTPSServer, .DebugHTTPSServer => |s| (s.prepareJsRequestContext(req, resp.SSL, null) orelse return null).save(global, req, resp.SSL),
        };
    }

    pub fn numSubscribers(this: AnyServer, topic: []const u8) u32 {
        return switch (this) {
            inline else => |server| server.app.?.numSubscribers(topic),
        };
    }

    pub fn devServer(this: AnyServer) ?*bun.bake.DevServer {
        return switch (this) {
            inline else => |server| server.dev_server,
        };
    }
};
const welcome_page_html_gz = @embedFile("welcome-page.html.gz");

extern fn Bun__addInspector(bool, *anyopaque, *JSC.JSGlobalObject) void;

const assert = bun.assert;

pub export fn Server__setIdleTimeout(server: JSC.JSValue, seconds: JSC.JSValue, globalThis: *JSC.JSGlobalObject) void {
    Server__setIdleTimeout_(server, seconds, globalThis) catch return;
}
pub fn Server__setIdleTimeout_(server: JSC.JSValue, seconds: JSC.JSValue, globalThis: *JSC.JSGlobalObject) bun.JSError!void {
    if (!server.isObject()) {
        return globalThis.throw("Failed to set timeout: The 'this' value is not a Server.", .{});
    }

    if (!seconds.isNumber()) {
        return globalThis.throw("Failed to set timeout: The provided value is not of type 'number'.", .{});
    }
    const value = seconds.to(c_uint);
    if (server.as(HTTPServer)) |this| {
        this.setIdleTimeout(value);
    } else if (server.as(HTTPSServer)) |this| {
        this.setIdleTimeout(value);
    } else if (server.as(DebugHTTPServer)) |this| {
        this.setIdleTimeout(value);
    } else if (server.as(DebugHTTPSServer)) |this| {
        this.setIdleTimeout(value);
    } else {
        return globalThis.throw("Failed to set timeout: The 'this' value is not a Server.", .{});
    }
}

comptime {
    _ = Server__setIdleTimeout;
}

fn throwSSLErrorIfNecessary(globalThis: *JSC.JSGlobalObject) bool {
    const err_code = BoringSSL.ERR_get_error();
    if (err_code != 0) {
        defer BoringSSL.ERR_clear_error();
        globalThis.throwValue(JSC.API.Bun.Crypto.createCryptoError(globalThis, err_code)) catch {};
        return true;
    }

    return false;
}<|MERGE_RESOLUTION|>--- conflicted
+++ resolved
@@ -7659,11 +7659,7 @@
                     bun.assert(this.config.onRequest != .zero);
                     app.any("/*", *ThisServer, this, onRequest);
                 } else if (this.config.onRequest != .zero) {
-<<<<<<< HEAD
-                    // The HTML catch all receives GET, HEAD, and OPTIONS
-=======
                     // The HTML catch-all receives GET, HEAD, and OPTIONS
->>>>>>> baee1c10
                     app.post("/*", *ThisServer, this, onRequest);
                     app.put("/*", *ThisServer, this, onRequest);
                     app.patch("/*", *ThisServer, this, onRequest);
