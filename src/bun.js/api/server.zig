const Bun = @This();
const default_allocator = bun.default_allocator;
const bun = @import("root").bun;
const Environment = bun.Environment;
const AnyBlob = bun.JSC.WebCore.AnyBlob;
const Global = bun.Global;
const strings = bun.strings;
const string = bun.string;
const Output = bun.Output;
const MutableString = bun.MutableString;
const std = @import("std");
const Allocator = std.mem.Allocator;
const IdentityContext = @import("../../identity_context.zig").IdentityContext;
const Fs = @import("../../fs.zig");
const Resolver = @import("../../resolver/resolver.zig");
const ast = @import("../../import_record.zig");
const Sys = @import("../../sys.zig");

const MacroEntryPoint = bun.transpiler.MacroEntryPoint;
const logger = bun.logger;
const Api = @import("../../api/schema.zig").Api;
const options = @import("../../options.zig");
const Transpiler = bun.Transpiler;
const ServerEntryPoint = bun.transpiler.ServerEntryPoint;
const js_printer = bun.js_printer;
const js_parser = bun.js_parser;
const js_ast = bun.JSAst;
const NodeFallbackModules = @import("../../node_fallbacks.zig");
const ImportKind = ast.ImportKind;
const Analytics = @import("../../analytics/analytics_thread.zig");
const ZigString = bun.JSC.ZigString;
const Runtime = @import("../../runtime.zig");
const ImportRecord = ast.ImportRecord;
const DotEnv = @import("../../env_loader.zig");
const ParseResult = bun.transpiler.ParseResult;
const PackageJSON = @import("../../resolver/package_json.zig").PackageJSON;
const MacroRemap = @import("../../resolver/package_json.zig").MacroMap;
const WebCore = bun.JSC.WebCore;
const Request = WebCore.Request;
const Response = WebCore.Response;
const Headers = WebCore.Headers;
const Fetch = WebCore.Fetch;
const HTTP = bun.http;
const FetchEvent = WebCore.FetchEvent;
const js = bun.JSC.C;
const JSC = bun.JSC;
const MarkedArrayBuffer = @import("../base.zig").MarkedArrayBuffer;
const getAllocator = @import("../base.zig").getAllocator;
const JSValue = bun.JSC.JSValue;

const JSGlobalObject = bun.JSC.JSGlobalObject;
const ExceptionValueRef = bun.JSC.ExceptionValueRef;
const JSPrivateDataPtr = bun.JSC.JSPrivateDataPtr;
const ConsoleObject = bun.JSC.ConsoleObject;
const Node = bun.JSC.Node;
const ZigException = bun.JSC.ZigException;
const ZigStackTrace = bun.JSC.ZigStackTrace;
const ErrorableResolvedSource = bun.JSC.ErrorableResolvedSource;
const ResolvedSource = bun.JSC.ResolvedSource;
const JSPromise = bun.JSC.JSPromise;
const JSInternalPromise = bun.JSC.JSInternalPromise;
const JSModuleLoader = bun.JSC.JSModuleLoader;
const JSPromiseRejectionOperation = bun.JSC.JSPromiseRejectionOperation;
const ErrorableZigString = bun.JSC.ErrorableZigString;
const VM = bun.JSC.VM;
const JSFunction = bun.JSC.JSFunction;
const Config = @import("../config.zig");
const URL = @import("../../url.zig").URL;
const VirtualMachine = JSC.VirtualMachine;
const IOTask = JSC.IOTask;
const uws = bun.uws;
const Fallback = Runtime.Fallback;
const MimeType = HTTP.MimeType;
const Blob = JSC.WebCore.Blob;
const BoringSSL = bun.BoringSSL.c;
const Arena = @import("../../allocators/mimalloc_arena.zig").Arena;
const SendfileContext = struct {
    fd: bun.FileDescriptor,
    socket_fd: bun.FileDescriptor = bun.invalid_fd,
    remain: Blob.SizeType = 0,
    offset: Blob.SizeType = 0,
    has_listener: bool = false,
    has_set_on_writable: bool = false,
    auto_close: bool = false,
};
const linux = std.os.linux;
const Async = bun.Async;
const httplog = Output.scoped(.Server, false);
const ctxLog = Output.scoped(.RequestContext, false);
const S3 = bun.S3;
const SocketAddress = @import("bun/socket.zig").SocketAddress;

const BlobFileContentResult = struct {
    data: [:0]const u8,

    fn init(comptime fieldname: []const u8, js_obj: JSC.JSValue, global: *JSC.JSGlobalObject) bun.JSError!?BlobFileContentResult {
        {
            const body = try JSC.WebCore.Body.Value.fromJS(global, js_obj);
            if (body == .Blob and body.Blob.store != null and body.Blob.store.?.data == .file) {
                var fs: JSC.Node.NodeFS = .{};
                const read = fs.readFileWithOptions(.{ .path = body.Blob.store.?.data.file.pathlike }, .sync, .null_terminated);
                switch (read) {
                    .err => {
                        return global.throwValue(read.err.toJSC(global));
                    },
                    else => {
                        const str = read.result.null_terminated;
                        if (str.len > 0) {
                            return .{ .data = str };
                        }
                        return global.throwInvalidArguments(std.fmt.comptimePrint("Invalid {s} file", .{fieldname}), .{});
                    },
                }
            }
        }

        return null;
    }
};

fn getContentType(headers: ?*JSC.FetchHeaders, blob: *const JSC.WebCore.AnyBlob, allocator: std.mem.Allocator) struct { MimeType, bool, bool } {
    var needs_content_type = true;
    var content_type_needs_free = false;

    const content_type: MimeType = brk: {
        if (headers) |headers_| {
            if (headers_.fastGet(.ContentType)) |content| {
                needs_content_type = false;

                var content_slice = content.toSlice(allocator);
                defer content_slice.deinit();

                const content_type_allocator = if (content_slice.allocator.isNull()) null else allocator;
                break :brk MimeType.init(content_slice.slice(), content_type_allocator, &content_type_needs_free);
            }
        }

        break :brk if (blob.contentType().len > 0)
            MimeType.byName(blob.contentType())
        else if (MimeType.sniff(blob.slice())) |content|
            content
        else if (blob.wasString())
            MimeType.text
                // TODO: should we get the mime type off of the Blob.Store if it exists?
                // A little wary of doing this right now due to causing some breaking change
        else
            MimeType.other;
    };

    return .{ content_type, needs_content_type, content_type_needs_free };
}

fn validateRouteName(global: *JSC.JSGlobalObject, path: []const u8) !void {
    // Already validated by the caller
    bun.debugAssert(path.len > 0 and path[0] == '/');

    // For now, we don't support params that start with a number.
    // Mostly because it makes the params object more complicated to implement and it's easier to cut scope this way for now.
    var remaining = path;
    var duped_route_names = bun.StringHashMap(void).init(bun.default_allocator);
    defer duped_route_names.deinit();
    while (strings.indexOfChar(remaining, ':')) |index| {
        remaining = remaining[index + 1 ..];
        const end = strings.indexOfChar(remaining, '/') orelse remaining.len;
        const route_name = remaining[0..end];
        if (route_name.len > 0 and std.ascii.isDigit(route_name[0])) {
            return global.throwTODO(
                \\Route parameter names cannot start with a number.
                \\
                \\If you run into this, please file an issue and we will add support for it.
            );
        }

        const entry = duped_route_names.getOrPut(route_name) catch bun.outOfMemory();
        if (entry.found_existing) {
            return global.throwTODO(
                \\Support for duplicate route parameter names is not yet implemented.
                \\
                \\If you run into this, please file an issue and we will add support for it.
            );
        }

        remaining = remaining[end..];
    }
}

fn writeHeaders(
    headers: *JSC.FetchHeaders,
    comptime ssl: bool,
    resp_ptr: ?*uws.NewApp(ssl).Response,
) void {
    ctxLog("writeHeaders", .{});
    headers.fastRemove(.ContentLength);
    headers.fastRemove(.TransferEncoding);
    if (resp_ptr) |resp| {
        headers.toUWSResponse(ssl, resp);
    }
}

pub fn writeStatus(comptime ssl: bool, resp_ptr: ?*uws.NewApp(ssl).Response, status: u16) void {
    if (resp_ptr) |resp| {
        if (HTTPStatusText.get(status)) |text| {
            resp.writeStatus(text);
        } else {
            var status_text_buf: [48]u8 = undefined;
            resp.writeStatus(std.fmt.bufPrint(&status_text_buf, "{d} HM", .{status}) catch unreachable);
        }
    }
}

// TODO: rename to StaticBlobRoute? the html bundle is sometimes a static route
pub const StaticRoute = @import("./server/StaticRoute.zig");

const HTMLBundle = JSC.API.HTMLBundle;

pub const AnyRoute = union(enum) {
    /// Serve a static file
    /// "/robots.txt": new Response(...),
    static: *StaticRoute,
    /// Bundle an HTML import
    /// import html from "./index.html";
    /// "/": html,
    html: *HTMLBundle.Route,
    /// Use file system routing.
    /// "/*": {
    ///   "dir": import.meta.resolve("./pages"),
    ///   "style": "nextjs-pages",
    /// }
    framework_router: bun.bake.FrameworkRouter.Type.Index,

    pub fn memoryCost(this: AnyRoute) usize {
        return switch (this) {
            .static => |static_route| static_route.memoryCost(),
            .html => |html_bundle_route| html_bundle_route.memoryCost(),
            .framework_router => @sizeOf(bun.bake.Framework.FileSystemRouterType),
        };
    }

    pub fn setServer(this: AnyRoute, server: ?AnyServer) void {
        switch (this) {
            .static => |static_route| static_route.server = server,
            .html => |html_bundle_route| html_bundle_route.server = server,
            .framework_router => {}, // DevServer contains .server field
        }
    }

    pub fn deref(this: AnyRoute) void {
        switch (this) {
            .static => |static_route| static_route.deref(),
            .html => |html_bundle_route| html_bundle_route.deref(),
            .framework_router => {}, // not reference counted
        }
    }

    pub fn ref(this: AnyRoute) void {
        switch (this) {
            .static => |static_route| static_route.ref(),
            .html => |html_bundle_route| html_bundle_route.ref(),
            .framework_router => {}, // not reference counted
        }
    }

    pub fn fromJS(
        global: *JSC.JSGlobalObject,
        path: []const u8,
        argument: JSC.JSValue,
        init_ctx: *ServerInitContext,
    ) bun.JSError!AnyRoute {
        if (argument.as(HTMLBundle)) |html_bundle| {
            const entry = try init_ctx.dedupe_html_bundle_map.getOrPut(html_bundle);
            if (!entry.found_existing) {
                entry.value_ptr.* = HTMLBundle.Route.init(html_bundle);
            } else {
                entry.value_ptr.*.ref();
            }

            return .{ .html = entry.value_ptr.* };
        }

        if (argument.isObject()) {
            const FrameworkRouter = bun.bake.FrameworkRouter;
            if (try argument.getOptional(global, "dir", bun.String.Slice)) |dir| {
                var alloc = init_ctx.js_string_allocations;
                const relative_root = alloc.track(dir);

                var style: FrameworkRouter.Style = if (try argument.get(global, "style")) |style|
                    try FrameworkRouter.Style.fromJS(style, global)
                else
                    .nextjs_pages;
                errdefer style.deinit();

                if (!bun.strings.endsWith(path, "/*")) {
                    return global.throwInvalidArguments("To mount a directory, make sure the path ends in `/*`", .{});
                }

                try init_ctx.framework_router_list.append(.{
                    .root = relative_root,
                    .style = style,

                    // trim the /*
                    .prefix = if (path.len == 2) "/" else path[0 .. path.len - 2],

                    // TODO: customizable framework option.
                    .entry_client = "bun-framework-react/client.tsx",
                    .entry_server = "bun-framework-react/server.tsx",
                    .ignore_underscores = true,
                    .ignore_dirs = &.{ "node_modules", ".git" },
                    .extensions = &.{ ".tsx", ".jsx" },
                    .allow_layouts = true,
                });

                const limit = std.math.maxInt(@typeInfo(FrameworkRouter.Type.Index).@"enum".tag_type);
                if (init_ctx.framework_router_list.items.len > limit) {
                    return global.throwInvalidArguments("Too many framework routers. Maximum is {d}.", .{limit});
                }
                return .{ .framework_router = .init(@intCast(init_ctx.framework_router_list.items.len - 1)) };
            }
        }

        return .{ .static = try StaticRoute.fromJS(global, argument) };
    }
};

pub const ServerInitContext = struct {
    arena: std.heap.ArenaAllocator,
    dedupe_html_bundle_map: std.AutoHashMap(*HTMLBundle, *HTMLBundle.Route),
    js_string_allocations: bun.bake.StringRefList,
    framework_router_list: std.ArrayList(bun.bake.Framework.FileSystemRouterType),
};

const UserRouteBuilder = struct {
    route: RouteDeclaration,
    callback: JSC.Strong = .empty,

    // We need to be able to apply the route to multiple Apps even when there is only one RouteList.
    pub const RouteDeclaration = struct {
        path: [:0]const u8 = "",
        method: union(enum) {
            any: void,
            specific: HTTP.Method,
        } = .any,

        pub fn deinit(this: *RouteDeclaration) void {
            if (this.path.len > 0) {
                bun.default_allocator.free(this.path);
            }
        }
    };

    pub fn deinit(this: *UserRouteBuilder) void {
        this.route.deinit();
        this.callback.deinit();
    }
};

pub const ServerConfig = struct {
    address: union(enum) {
        tcp: struct {
            port: u16 = 0,
            hostname: ?[*:0]const u8 = null,
        },
        unix: [:0]const u8,

        pub fn deinit(this: *@This(), allocator: std.mem.Allocator) void {
            switch (this.*) {
                .tcp => |tcp| {
                    if (tcp.hostname) |host| {
                        allocator.free(bun.sliceTo(host, 0));
                    }
                },
                .unix => |addr| {
                    allocator.free(addr);
                },
            }
            this.* = .{ .tcp = .{} };
        }
    } = .{
        .tcp = .{},
    },
    idleTimeout: u8 = 10, //TODO: should we match websocket default idleTimeout of 120?
    has_idleTimeout: bool = false,
    // TODO: use webkit URL parser instead of bun's
    base_url: URL = URL{},
    base_uri: string = "",

    ssl_config: ?SSLConfig = null,
    sni: ?bun.BabyList(SSLConfig) = null,
    max_request_body_size: usize = 1024 * 1024 * 128,
    development: DevelopmentOption = .development,

    onError: JSC.JSValue = JSC.JSValue.zero,
    onRequest: JSC.JSValue = JSC.JSValue.zero,
    onNodeHTTPRequest: JSC.JSValue = JSC.JSValue.zero,

    websocket: ?WebSocketServer = null,

    inspector: bool = false,
    reuse_port: bool = false,
    id: []const u8 = "",
    allow_hot: bool = true,
    ipv6_only: bool = false,

    is_node_http: bool = false,
    had_routes_object: bool = false,

    static_routes: std.ArrayList(StaticRouteEntry) = std.ArrayList(StaticRouteEntry).init(bun.default_allocator),
    negative_routes: std.ArrayList([:0]const u8) = std.ArrayList([:0]const u8).init(bun.default_allocator),
    user_routes_to_build: std.ArrayList(UserRouteBuilder) = std.ArrayList(UserRouteBuilder).init(bun.default_allocator),

    bake: ?bun.bake.UserOptions = null,

    pub const DevelopmentOption = enum {
        development,
        production,
        development_without_hmr,

        pub fn isHMREnabled(this: DevelopmentOption) bool {
            return this == .development;
        }

        pub fn isDevelopment(this: DevelopmentOption) bool {
            return this == .development or this == .development_without_hmr;
        }
    };

    pub fn isDevelopment(this: *const ServerConfig) bool {
        return this.development.isDevelopment();
    }

    pub fn memoryCost(this: *const ServerConfig) usize {
        // ignore @sizeOf(ServerConfig), assume already included.
        var cost: usize = 0;
        for (this.static_routes.items) |*entry| {
            cost += entry.memoryCost();
        }
        cost += this.id.len;
        cost += this.base_url.href.len;
        for (this.negative_routes.items) |route| {
            cost += route.len;
        }

        return cost;
    }

    // TODO: rename to StaticRoute.Entry
    pub const StaticRouteEntry = struct {
        path: []const u8,
        route: AnyRoute,

        pub fn memoryCost(this: *const StaticRouteEntry) usize {
            return this.path.len + this.route.memoryCost();
        }

        /// Clone the path buffer and increment the ref count
        /// This doesn't actually clone the route, it just increments the ref count
        pub fn clone(this: StaticRouteEntry) !StaticRouteEntry {
            this.route.ref();

            return .{
                .path = try bun.default_allocator.dupe(u8, this.path),
                .route = this.route,
            };
        }

        pub fn deinit(this: *StaticRouteEntry) void {
            bun.default_allocator.free(this.path);
            this.route.deref();
        }

        pub fn isLessThan(_: void, this: StaticRouteEntry, other: StaticRouteEntry) bool {
            return strings.cmpStringsDesc({}, this.path, other.path);
        }
    };

    pub fn cloneForReloadingStaticRoutes(this: *ServerConfig) !ServerConfig {
        var that = this.*;
        this.ssl_config = null;
        this.sni = null;
        this.address = .{ .tcp = .{} };
        this.websocket = null;
        this.bake = null;

        var static_routes_dedupe_list = bun.StringHashMap(void).init(bun.default_allocator);
        try static_routes_dedupe_list.ensureTotalCapacity(@truncate(this.static_routes.items.len));
        defer static_routes_dedupe_list.deinit();

        // Iterate through the list of static routes backwards
        // Later ones added override earlier ones
        var static_routes = this.static_routes;
        this.static_routes = std.ArrayList(StaticRouteEntry).init(bun.default_allocator);
        if (static_routes.items.len > 0) {
            var index = static_routes.items.len - 1;
            while (true) {
                const route = &static_routes.items[index];
                const entry = static_routes_dedupe_list.getOrPut(route.path) catch unreachable;
                if (entry.found_existing) {
                    var item = static_routes.orderedRemove(index);
                    item.deinit();
                }
                if (index == 0) break;
                index -= 1;
            }
        }

        // sort the cloned static routes by name for determinism
        std.mem.sort(StaticRouteEntry, static_routes.items, {}, StaticRouteEntry.isLessThan);

        that.static_routes = static_routes;
        return that;
    }

    pub fn appendStaticRoute(this: *ServerConfig, path: []const u8, route: AnyRoute) !void {
        try this.static_routes.append(StaticRouteEntry{
            .path = try bun.default_allocator.dupe(u8, path),
            .route = route,
        });
    }

    fn applyStaticRoute(server: AnyServer, comptime ssl: bool, app: *uws.NewApp(ssl), comptime T: type, entry: T, path: []const u8) void {
        entry.server = server;
        const handler_wrap = struct {
            pub fn handler(route: T, req: *uws.Request, resp: *uws.NewApp(ssl).Response) void {
                route.onRequest(req, switch (comptime ssl) {
                    true => .{ .SSL = resp },
                    false => .{ .TCP = resp },
                });
            }

            pub fn HEAD(route: T, req: *uws.Request, resp: *uws.NewApp(ssl).Response) void {
                route.onHEADRequest(req, switch (comptime ssl) {
                    true => .{ .SSL = resp },
                    false => .{ .TCP = resp },
                });
            }
        };
        app.head(path, T, entry, handler_wrap.HEAD);
        app.any(path, T, entry, handler_wrap.handler);
    }

    pub fn deinit(this: *ServerConfig) void {
        this.address.deinit(bun.default_allocator);

        for (this.negative_routes.items) |route| {
            bun.default_allocator.free(route);
        }
        this.negative_routes.clearAndFree();

        if (this.base_url.href.len > 0) {
            bun.default_allocator.free(this.base_url.href);
            this.base_url = URL{};
        }
        if (this.ssl_config) |*ssl_config| {
            ssl_config.deinit();
            this.ssl_config = null;
        }
        if (this.sni) |sni| {
            for (sni.slice()) |*ssl_config| {
                ssl_config.deinit();
            }
            this.sni.?.deinitWithAllocator(bun.default_allocator);
            this.sni = null;
        }

        for (this.static_routes.items) |*entry| {
            entry.deinit();
        }
        this.static_routes.clearAndFree();

        if (this.bake) |*bake| {
            bake.deinit();
        }

        for (this.user_routes_to_build.items) |*builder| {
            builder.deinit();
        }
        this.user_routes_to_build.clearAndFree();
    }

    pub fn computeID(this: *const ServerConfig, allocator: std.mem.Allocator) []const u8 {
        var arraylist = std.ArrayList(u8).init(allocator);
        var writer = arraylist.writer();

        writer.writeAll("[http]-") catch {};
        switch (this.address) {
            .tcp => {
                if (this.address.tcp.hostname) |host| {
                    writer.print("tcp:{s}:{d}", .{
                        bun.sliceTo(host, 0),
                        this.address.tcp.port,
                    }) catch {};
                } else {
                    writer.print("tcp:localhost:{d}", .{
                        this.address.tcp.port,
                    }) catch {};
                }
            },
            .unix => {
                writer.print("unix:{s}", .{
                    bun.sliceTo(this.address.unix, 0),
                }) catch {};
            },
        }

        return arraylist.items;
    }

    pub fn getUsocketsOptions(this: *const ServerConfig) i32 {
        // Unlike Node.js, we set exclusive port in case reuse port is not set
        var out: i32 = if (this.reuse_port)
            uws.LIBUS_LISTEN_REUSE_PORT | uws.LIBUS_LISTEN_REUSE_ADDR
        else
            uws.LIBUS_LISTEN_EXCLUSIVE_PORT;

        if (this.ipv6_only) {
            out |= uws.LIBUS_SOCKET_IPV6_ONLY;
        }

        return out;
    }

    pub const SSLConfig = struct {
        requires_custom_request_ctx: bool = false,
        server_name: [*c]const u8 = null,

        key_file_name: [*c]const u8 = null,
        cert_file_name: [*c]const u8 = null,

        ca_file_name: [*c]const u8 = null,
        dh_params_file_name: [*c]const u8 = null,

        passphrase: [*c]const u8 = null,
        low_memory_mode: bool = false,

        key: ?[][*c]const u8 = null,
        key_count: u32 = 0,

        cert: ?[][*c]const u8 = null,
        cert_count: u32 = 0,

        ca: ?[][*c]const u8 = null,
        ca_count: u32 = 0,

        secure_options: u32 = 0,
        request_cert: i32 = 0,
        reject_unauthorized: i32 = 0,
        ssl_ciphers: ?[*:0]const u8 = null,
        protos: ?[*:0]const u8 = null,
        protos_len: usize = 0,
        client_renegotiation_limit: u32 = 0,
        client_renegotiation_window: u32 = 0,

        const log = Output.scoped(.SSLConfig, false);

        pub fn asUSockets(this: SSLConfig) uws.us_bun_socket_context_options_t {
            var ctx_opts: uws.us_bun_socket_context_options_t = .{};

            if (this.key_file_name != null)
                ctx_opts.key_file_name = this.key_file_name;
            if (this.cert_file_name != null)
                ctx_opts.cert_file_name = this.cert_file_name;
            if (this.ca_file_name != null)
                ctx_opts.ca_file_name = this.ca_file_name;
            if (this.dh_params_file_name != null)
                ctx_opts.dh_params_file_name = this.dh_params_file_name;
            if (this.passphrase != null)
                ctx_opts.passphrase = this.passphrase;
            ctx_opts.ssl_prefer_low_memory_usage = @intFromBool(this.low_memory_mode);

            if (this.key) |key| {
                ctx_opts.key = key.ptr;
                ctx_opts.key_count = this.key_count;
            }
            if (this.cert) |cert| {
                ctx_opts.cert = cert.ptr;
                ctx_opts.cert_count = this.cert_count;
            }
            if (this.ca) |ca| {
                ctx_opts.ca = ca.ptr;
                ctx_opts.ca_count = this.ca_count;
            }

            if (this.ssl_ciphers != null) {
                ctx_opts.ssl_ciphers = this.ssl_ciphers;
            }
            ctx_opts.request_cert = this.request_cert;
            ctx_opts.reject_unauthorized = this.reject_unauthorized;

            return ctx_opts;
        }

        pub fn isSame(thisConfig: *const SSLConfig, otherConfig: *const SSLConfig) bool {
            { //strings
                const fields = .{
                    "server_name",
                    "key_file_name",
                    "cert_file_name",
                    "ca_file_name",
                    "dh_params_file_name",
                    "passphrase",
                    "ssl_ciphers",
                    "protos",
                };

                inline for (fields) |field| {
                    const lhs = @field(thisConfig, field);
                    const rhs = @field(otherConfig, field);
                    if (lhs != null and rhs != null) {
                        if (!stringsEqual(lhs, rhs))
                            return false;
                    } else if (lhs != null or rhs != null) {
                        return false;
                    }
                }
            }

            {
                //numbers
                const fields = .{ "secure_options", "request_cert", "reject_unauthorized", "low_memory_mode" };

                inline for (fields) |field| {
                    const lhs = @field(thisConfig, field);
                    const rhs = @field(otherConfig, field);
                    if (lhs != rhs)
                        return false;
                }
            }

            {
                // complex fields
                const fields = .{ "key", "ca", "cert" };
                inline for (fields) |field| {
                    const lhs_count = @field(thisConfig, field ++ "_count");
                    const rhs_count = @field(otherConfig, field ++ "_count");
                    if (lhs_count != rhs_count)
                        return false;
                    if (lhs_count > 0) {
                        const lhs = @field(thisConfig, field);
                        const rhs = @field(otherConfig, field);
                        for (0..lhs_count) |i| {
                            if (!stringsEqual(lhs.?[i], rhs.?[i]))
                                return false;
                        }
                    }
                }
            }

            return true;
        }

        fn stringsEqual(a: [*c]const u8, b: [*c]const u8) bool {
            const lhs = bun.asByteSlice(a);
            const rhs = bun.asByteSlice(b);
            return strings.eqlLong(lhs, rhs, true);
        }

        pub fn deinit(this: *SSLConfig) void {
            const fields = .{
                "server_name",
                "key_file_name",
                "cert_file_name",
                "ca_file_name",
                "dh_params_file_name",
                "passphrase",
                "ssl_ciphers",
                "protos",
            };

            inline for (fields) |field| {
                if (@field(this, field)) |slice_ptr| {
                    const slice = std.mem.span(slice_ptr);
                    if (slice.len > 0) {
                        bun.freeSensitive(bun.default_allocator, slice);
                    }
                    @field(this, field) = "";
                }
            }

            if (this.cert) |cert| {
                for (0..this.cert_count) |i| {
                    const slice = std.mem.span(cert[i]);
                    if (slice.len > 0) {
                        bun.freeSensitive(bun.default_allocator, slice);
                    }
                }

                bun.default_allocator.free(cert);
                this.cert = null;
            }

            if (this.key) |key| {
                for (0..this.key_count) |i| {
                    const slice = std.mem.span(key[i]);
                    if (slice.len > 0) {
                        bun.freeSensitive(bun.default_allocator, slice);
                    }
                }

                bun.default_allocator.free(key);
                this.key = null;
            }

            if (this.ca) |ca| {
                for (0..this.ca_count) |i| {
                    const slice = std.mem.span(ca[i]);
                    if (slice.len > 0) {
                        bun.freeSensitive(bun.default_allocator, slice);
                    }
                }

                bun.default_allocator.free(ca);
                this.ca = null;
            }
        }

        pub const zero = SSLConfig{};

        pub fn fromJS(vm: *JSC.VirtualMachine, global: *JSC.JSGlobalObject, obj: JSC.JSValue) bun.JSError!?SSLConfig {
            var result = zero;
            errdefer result.deinit();

            var arena: bun.ArenaAllocator = bun.ArenaAllocator.init(bun.default_allocator);
            defer arena.deinit();

            if (!obj.isObject()) {
                return global.throwInvalidArguments("tls option expects an object", .{});
            }

            var any = false;

            result.reject_unauthorized = @intFromBool(vm.getTLSRejectUnauthorized());

            // Required
            if (try obj.getTruthy(global, "keyFile")) |key_file_name| {
                var sliced = try key_file_name.toSlice(global, bun.default_allocator);
                defer sliced.deinit();
                if (sliced.len > 0) {
                    result.key_file_name = try bun.default_allocator.dupeZ(u8, sliced.slice());
                    if (std.posix.system.access(result.key_file_name, std.posix.F_OK) != 0) {
                        return global.throwInvalidArguments("Unable to access keyFile path", .{});
                    }
                    any = true;
                    result.requires_custom_request_ctx = true;
                }
            }

            if (try obj.getTruthy(global, "key")) |js_obj| {
                if (js_obj.jsType().isArray()) {
                    const count = js_obj.getLength(global);
                    if (count > 0) {
                        const native_array = try bun.default_allocator.alloc([*c]const u8, count);

                        var valid_count: u32 = 0;
                        for (0..count) |i| {
                            const item = js_obj.getIndex(global, @intCast(i));
                            if (try JSC.Node.StringOrBuffer.fromJS(global, arena.allocator(), item)) |sb| {
                                defer sb.deinit();
                                const sliced = sb.slice();
                                if (sliced.len > 0) {
                                    native_array[valid_count] = try bun.default_allocator.dupeZ(u8, sliced);
                                    valid_count += 1;
                                    any = true;
                                    result.requires_custom_request_ctx = true;
                                }
                            } else if (try BlobFileContentResult.init("key", item, global)) |content| {
                                if (content.data.len > 0) {
                                    native_array[valid_count] = content.data.ptr;
                                    valid_count += 1;
                                    result.requires_custom_request_ctx = true;
                                    any = true;
                                } else {
                                    // mark and free all CA's
                                    result.cert = native_array;
                                    result.deinit();
                                    return null;
                                }
                            } else {
                                // mark and free all keys
                                result.key = native_array;
                                return global.throwInvalidArguments("key argument must be an string, Buffer, TypedArray, BunFile or an array containing string, Buffer, TypedArray or BunFile", .{});
                            }
                        }

                        if (valid_count == 0) {
                            bun.default_allocator.free(native_array);
                        } else {
                            result.key = native_array;
                        }

                        result.key_count = valid_count;
                    }
                } else if (try BlobFileContentResult.init("key", js_obj, global)) |content| {
                    if (content.data.len > 0) {
                        const native_array = try bun.default_allocator.alloc([*c]const u8, 1);
                        native_array[0] = content.data.ptr;
                        result.key = native_array;
                        result.key_count = 1;
                        any = true;
                        result.requires_custom_request_ctx = true;
                    } else {
                        result.deinit();
                        return null;
                    }
                } else {
                    const native_array = try bun.default_allocator.alloc([*c]const u8, 1);
                    if (try JSC.Node.StringOrBuffer.fromJS(global, arena.allocator(), js_obj)) |sb| {
                        defer sb.deinit();
                        const sliced = sb.slice();
                        if (sliced.len > 0) {
                            native_array[0] = try bun.default_allocator.dupeZ(u8, sliced);
                            any = true;
                            result.requires_custom_request_ctx = true;
                            result.key = native_array;
                            result.key_count = 1;
                        } else {
                            bun.default_allocator.free(native_array);
                        }
                    } else {
                        // mark and free all certs
                        result.key = native_array;
                        return global.throwInvalidArguments("key argument must be an string, Buffer, TypedArray, BunFile or an array containing string, Buffer, TypedArray or BunFile", .{});
                    }
                }
            }

            if (try obj.getTruthy(global, "certFile")) |cert_file_name| {
                var sliced = try cert_file_name.toSlice(global, bun.default_allocator);
                defer sliced.deinit();
                if (sliced.len > 0) {
                    result.cert_file_name = try bun.default_allocator.dupeZ(u8, sliced.slice());
                    if (std.posix.system.access(result.cert_file_name, std.posix.F_OK) != 0) {
                        return global.throwInvalidArguments("Unable to access certFile path", .{});
                    }
                    any = true;
                    result.requires_custom_request_ctx = true;
                }
            }

            if (try obj.getTruthy(global, "ALPNProtocols")) |protocols| {
                if (try JSC.Node.StringOrBuffer.fromJS(global, arena.allocator(), protocols)) |sb| {
                    defer sb.deinit();
                    const sliced = sb.slice();
                    if (sliced.len > 0) {
                        result.protos = try bun.default_allocator.dupeZ(u8, sliced);
                        result.protos_len = sliced.len;
                    }

                    any = true;
                    result.requires_custom_request_ctx = true;
                } else {
                    return global.throwInvalidArguments("ALPNProtocols argument must be an string, Buffer or TypedArray", .{});
                }
            }

            if (try obj.getTruthy(global, "cert")) |js_obj| {
                if (js_obj.jsType().isArray()) {
                    const count = js_obj.getLength(global);
                    if (count > 0) {
                        const native_array = try bun.default_allocator.alloc([*c]const u8, count);

                        var valid_count: u32 = 0;
                        for (0..count) |i| {
                            const item = js_obj.getIndex(global, @intCast(i));
                            if (try JSC.Node.StringOrBuffer.fromJS(global, arena.allocator(), item)) |sb| {
                                defer sb.deinit();
                                const sliced = sb.slice();
                                if (sliced.len > 0) {
                                    native_array[valid_count] = try bun.default_allocator.dupeZ(u8, sliced);
                                    valid_count += 1;
                                    any = true;
                                    result.requires_custom_request_ctx = true;
                                }
                            } else if (try BlobFileContentResult.init("cert", item, global)) |content| {
                                if (content.data.len > 0) {
                                    native_array[valid_count] = content.data.ptr;
                                    valid_count += 1;
                                    result.requires_custom_request_ctx = true;
                                    any = true;
                                } else {
                                    // mark and free all CA's
                                    result.cert = native_array;
                                    result.deinit();
                                    return null;
                                }
                            } else {
                                // mark and free all certs
                                result.cert = native_array;
                                return global.throwInvalidArguments("cert argument must be an string, Buffer, TypedArray, BunFile or an array containing string, Buffer, TypedArray or BunFile", .{});
                            }
                        }

                        if (valid_count == 0) {
                            bun.default_allocator.free(native_array);
                        } else {
                            result.cert = native_array;
                        }

                        result.cert_count = valid_count;
                    }
                } else if (try BlobFileContentResult.init("cert", js_obj, global)) |content| {
                    if (content.data.len > 0) {
                        const native_array = try bun.default_allocator.alloc([*c]const u8, 1);
                        native_array[0] = content.data.ptr;
                        result.cert = native_array;
                        result.cert_count = 1;
                        any = true;
                        result.requires_custom_request_ctx = true;
                    } else {
                        result.deinit();
                        return null;
                    }
                } else {
                    const native_array = try bun.default_allocator.alloc([*c]const u8, 1);
                    if (try JSC.Node.StringOrBuffer.fromJS(global, arena.allocator(), js_obj)) |sb| {
                        defer sb.deinit();
                        const sliced = sb.slice();
                        if (sliced.len > 0) {
                            native_array[0] = try bun.default_allocator.dupeZ(u8, sliced);
                            any = true;
                            result.requires_custom_request_ctx = true;
                            result.cert = native_array;
                            result.cert_count = 1;
                        } else {
                            bun.default_allocator.free(native_array);
                        }
                    } else {
                        // mark and free all certs
                        result.cert = native_array;
                        return global.throwInvalidArguments("cert argument must be an string, Buffer, TypedArray, BunFile or an array containing string, Buffer, TypedArray or BunFile", .{});
                    }
                }
            }

            if (try obj.getTruthy(global, "requestCert")) |request_cert| {
                if (request_cert.isBoolean()) {
                    result.request_cert = if (request_cert.asBoolean()) 1 else 0;
                    any = true;
                } else {
                    return global.throw("Expected requestCert to be a boolean", .{});
                }
            }

            if (try obj.getTruthy(global, "rejectUnauthorized")) |reject_unauthorized| {
                if (reject_unauthorized.isBoolean()) {
                    result.reject_unauthorized = if (reject_unauthorized.asBoolean()) 1 else 0;
                    any = true;
                } else {
                    return global.throw("Expected rejectUnauthorized to be a boolean", .{});
                }
            }

            if (try obj.getTruthy(global, "ciphers")) |ssl_ciphers| {
                var sliced = try ssl_ciphers.toSlice(global, bun.default_allocator);
                defer sliced.deinit();
                if (sliced.len > 0) {
                    result.ssl_ciphers = try bun.default_allocator.dupeZ(u8, sliced.slice());
                    any = true;
                    result.requires_custom_request_ctx = true;
                }
            }

            if (try obj.getTruthy(global, "serverName") orelse try obj.getTruthy(global, "servername")) |server_name| {
                var sliced = try server_name.toSlice(global, bun.default_allocator);
                defer sliced.deinit();
                if (sliced.len > 0) {
                    result.server_name = try bun.default_allocator.dupeZ(u8, sliced.slice());
                    any = true;
                    result.requires_custom_request_ctx = true;
                }
            }

            if (try obj.getTruthy(global, "ca")) |js_obj| {
                if (js_obj.jsType().isArray()) {
                    const count = js_obj.getLength(global);
                    if (count > 0) {
                        const native_array = try bun.default_allocator.alloc([*c]const u8, count);

                        var valid_count: u32 = 0;
                        for (0..count) |i| {
                            const item = js_obj.getIndex(global, @intCast(i));
                            if (try JSC.Node.StringOrBuffer.fromJS(global, arena.allocator(), item)) |sb| {
                                defer sb.deinit();
                                const sliced = sb.slice();
                                if (sliced.len > 0) {
                                    native_array[valid_count] = bun.default_allocator.dupeZ(u8, sliced) catch unreachable;
                                    valid_count += 1;
                                    any = true;
                                    result.requires_custom_request_ctx = true;
                                }
                            } else if (try BlobFileContentResult.init("ca", item, global)) |content| {
                                if (content.data.len > 0) {
                                    native_array[valid_count] = content.data.ptr;
                                    valid_count += 1;
                                    any = true;
                                    result.requires_custom_request_ctx = true;
                                } else {
                                    // mark and free all CA's
                                    result.cert = native_array;
                                    result.deinit();
                                    return null;
                                }
                            } else {
                                // mark and free all CA's
                                result.cert = native_array;
                                return global.throwInvalidArguments("ca argument must be an string, Buffer, TypedArray, BunFile or an array containing string, Buffer, TypedArray or BunFile", .{});
                            }
                        }

                        if (valid_count == 0) {
                            bun.default_allocator.free(native_array);
                        } else {
                            result.ca = native_array;
                        }

                        result.ca_count = valid_count;
                    }
                } else if (try BlobFileContentResult.init("ca", js_obj, global)) |content| {
                    if (content.data.len > 0) {
                        const native_array = try bun.default_allocator.alloc([*c]const u8, 1);
                        native_array[0] = content.data.ptr;
                        result.ca = native_array;
                        result.ca_count = 1;
                        any = true;
                        result.requires_custom_request_ctx = true;
                    } else {
                        result.deinit();
                        return null;
                    }
                } else {
                    const native_array = try bun.default_allocator.alloc([*c]const u8, 1);
                    if (try JSC.Node.StringOrBuffer.fromJS(global, arena.allocator(), js_obj)) |sb| {
                        defer sb.deinit();
                        const sliced = sb.slice();
                        if (sliced.len > 0) {
                            native_array[0] = try bun.default_allocator.dupeZ(u8, sliced);
                            any = true;
                            result.requires_custom_request_ctx = true;
                            result.ca = native_array;
                            result.ca_count = 1;
                        } else {
                            bun.default_allocator.free(native_array);
                        }
                    } else {
                        // mark and free all certs
                        result.ca = native_array;
                        return global.throwInvalidArguments("ca argument must be an string, Buffer, TypedArray, BunFile or an array containing string, Buffer, TypedArray or BunFile", .{});
                    }
                }
            }

            if (try obj.getTruthy(global, "caFile")) |ca_file_name| {
                var sliced = try ca_file_name.toSlice(global, bun.default_allocator);
                defer sliced.deinit();
                if (sliced.len > 0) {
                    result.ca_file_name = try bun.default_allocator.dupeZ(u8, sliced.slice());
                    if (std.posix.system.access(result.ca_file_name, std.posix.F_OK) != 0) {
                        return global.throwInvalidArguments("Invalid caFile path", .{});
                    }
                }
            }
            // Optional
            if (any) {
                if (try obj.getTruthy(global, "secureOptions")) |secure_options| {
                    if (secure_options.isNumber()) {
                        result.secure_options = secure_options.toU32();
                    }
                }

                if (try obj.getTruthy(global, "clientRenegotiationLimit")) |client_renegotiation_limit| {
                    if (client_renegotiation_limit.isNumber()) {
                        result.client_renegotiation_limit = client_renegotiation_limit.toU32();
                    }
                }

                if (try obj.getTruthy(global, "clientRenegotiationWindow")) |client_renegotiation_window| {
                    if (client_renegotiation_window.isNumber()) {
                        result.client_renegotiation_window = client_renegotiation_window.toU32();
                    }
                }

                if (try obj.getTruthy(global, "dhParamsFile")) |dh_params_file_name| {
                    var sliced = try dh_params_file_name.toSlice(global, bun.default_allocator);
                    defer sliced.deinit();
                    if (sliced.len > 0) {
                        result.dh_params_file_name = try bun.default_allocator.dupeZ(u8, sliced.slice());
                        if (std.posix.system.access(result.dh_params_file_name, std.posix.F_OK) != 0) {
                            return global.throwInvalidArguments("Invalid dhParamsFile path", .{});
                        }
                    }
                }

                if (try obj.getTruthy(global, "passphrase")) |passphrase| {
                    var sliced = try passphrase.toSlice(global, bun.default_allocator);
                    defer sliced.deinit();
                    if (sliced.len > 0) {
                        result.passphrase = try bun.default_allocator.dupeZ(u8, sliced.slice());
                    }
                }

                if (try obj.get(global, "lowMemoryMode")) |low_memory_mode| {
                    if (low_memory_mode.isBoolean() or low_memory_mode.isUndefined()) {
                        result.low_memory_mode = low_memory_mode.toBoolean();
                        any = true;
                    } else {
                        return global.throw("Expected lowMemoryMode to be a boolean", .{});
                    }
                }
            }

            if (!any)
                return null;
            return result;
        }
    };

    fn getRoutesObject(global: *JSC.JSGlobalObject, arg: JSC.JSValue) bun.JSError!?JSC.JSValue {
        inline for (.{ "routes", "static" }) |key| {
            if (try arg.get(global, key)) |routes| {
                // https://github.com/oven-sh/bun/issues/17568
                if (routes.isArray()) {
                    return null;
                }
                return routes;
            }
        }
        return null;
    }

    pub const FromJSOptions = struct {
        allow_bake_config: bool = true,
        is_fetch_required: bool = true,
        has_user_routes: bool = false,
    };

    pub fn fromJS(
        global: *JSC.JSGlobalObject,
        args: *ServerConfig,
        arguments: *JSC.Node.ArgumentsSlice,
        opts: FromJSOptions,
    ) bun.JSError!void {
        const vm = arguments.vm;
        const env = vm.transpiler.env;

        args.* = .{
            .address = .{
                .tcp = .{
                    .port = 3000,
                    .hostname = null,
                },
            },
            .development = if (vm.transpiler.options.transform_options.serve_hmr) |hmr|
                if (!hmr) .development_without_hmr else .development
            else
                .development,

            // If this is a node:cluster child, let's default to SO_REUSEPORT.
            // That way you don't have to remember to set reusePort: true in Bun.serve() when using node:cluster.
            .reuse_port = env.get("NODE_UNIQUE_ID") != null,
        };
        var has_hostname = false;

        defer {
            if (!args.development.isHMREnabled()) {
                bun.assert(args.bake == null);
            }
        }

        if (strings.eqlComptime(env.get("NODE_ENV") orelse "", "production")) {
            args.development = .production;
        }

        if (arguments.vm.transpiler.options.production) {
            args.development = .production;
        }

        args.address.tcp.port = brk: {
            const PORT_ENV = .{ "BUN_PORT", "PORT", "NODE_PORT" };

            inline for (PORT_ENV) |PORT| {
                if (env.get(PORT)) |port| {
                    if (std.fmt.parseInt(u16, port, 10)) |_port| {
                        break :brk _port;
                    } else |_| {}
                }
            }

            if (arguments.vm.transpiler.options.transform_options.port) |port| {
                break :brk port;
            }

            break :brk args.address.tcp.port;
        };
        var port = args.address.tcp.port;

        if (arguments.vm.transpiler.options.transform_options.origin) |origin| {
            args.base_uri = try bun.default_allocator.dupeZ(u8, origin);
        }

        defer {
            if (global.hasException()) {
                if (args.ssl_config) |*conf| {
                    conf.deinit();
                    args.ssl_config = null;
                }
            }
        }

        if (arguments.next()) |arg| {
            if (!arg.isObject()) {
                return global.throwInvalidArguments("Bun.serve expects an object", .{});
            }

            // "development" impacts other settings like bake.
            if (try arg.get(global, "development")) |dev| {
                if (dev.isObject()) {
                    if (try dev.getBooleanStrict(global, "hmr")) |hmr| {
                        args.development = if (!hmr) .development_without_hmr else .development;
                    } else {
                        args.development = .development;
                    }
                } else {
                    args.development = if (dev.toBoolean()) .development else .production;
                }
                args.reuse_port = args.development == .production;
            }
            if (global.hasException()) return error.JSError;

            if (try getRoutesObject(global, arg)) |static| {
                const static_obj = static.getObject() orelse {
                    return global.throwInvalidArguments(
                        \\Bun.serve() expects 'routes' to be an object shaped like:
                        \\
                        \\  {
                        \\    "/path": {
                        \\      GET: (req) => new Response("Hello"),
                        \\      POST: (req) => new Response("Hello"),
                        \\    },
                        \\    "/path2/:param": new Response("Hello"),
                        \\    "/path3/:param1/:param2": (req) => new Response("Hello")
                        \\  }
                        \\
                        \\Learn more at https://bun.sh/docs/api/http
                    , .{});
                };
                args.had_routes_object = true;

                var iter = try JSC.JSPropertyIterator(.{
                    .skip_empty_name = true,
                    .include_value = true,
                }).init(global, static_obj);
                defer iter.deinit();

                var init_ctx: ServerInitContext = .{
                    .arena = .init(bun.default_allocator),
                    .dedupe_html_bundle_map = .init(bun.default_allocator),
                    .framework_router_list = .init(bun.default_allocator),
                    .js_string_allocations = .empty,
                };
                errdefer {
                    init_ctx.arena.deinit();
                    init_ctx.framework_router_list.deinit();
                }
                // This list is not used in the success case
                defer init_ctx.dedupe_html_bundle_map.deinit();

                var framework_router_list = std.ArrayList(bun.bake.FrameworkRouter.Type).init(bun.default_allocator);
                errdefer framework_router_list.deinit();

                errdefer {
                    for (args.static_routes.items) |*static_route| {
                        static_route.deinit();
                    }
                    args.static_routes.clearAndFree();
                }

                while (try iter.next()) |key| {
                    const path, const is_ascii = key.toOwnedSliceReturningAllASCII(bun.default_allocator) catch bun.outOfMemory();
                    errdefer bun.default_allocator.free(path);

                    const value: JSC.JSValue = iter.value;

                    if (value.isUndefined()) {
                        continue;
                    }

                    if (path.len == 0 or (path[0] != '/')) {
                        return global.throwInvalidArguments("Invalid route {}. Path must start with '/'", .{bun.fmt.quote(path)});
                    }

                    if (!is_ascii) {
                        return global.throwInvalidArguments("Invalid route {}. Please encode all non-ASCII characters in the path.", .{bun.fmt.quote(path)});
                    }

                    if (value == .false) {
                        const duped = bun.default_allocator.dupeZ(u8, path) catch bun.outOfMemory();
                        defer bun.default_allocator.free(path);
                        args.negative_routes.append(duped) catch bun.outOfMemory();
                        continue;
                    }

                    if (value.isCallable()) {
                        try validateRouteName(global, path);
                        args.user_routes_to_build.append(.{
                            .route = .{
                                .path = bun.default_allocator.dupeZ(u8, path) catch bun.outOfMemory(),
                                .method = .any,
                            },
                            .callback = JSC.Strong.create(value.withAsyncContextIfNeeded(global), global),
                        }) catch bun.outOfMemory();
                        bun.default_allocator.free(path);
                        continue;
                    } else if (value.isObject()) {
                        const methods = .{
                            HTTP.Method.CONNECT,
                            HTTP.Method.DELETE,
                            HTTP.Method.GET,
                            HTTP.Method.HEAD,
                            HTTP.Method.OPTIONS,
                            HTTP.Method.PATCH,
                            HTTP.Method.POST,
                            HTTP.Method.PUT,
                            HTTP.Method.TRACE,
                        };
                        var found = false;
                        inline for (methods) |method| {
                            if (value.getOwn(global, @tagName(method))) |function| {
                                if (!function.isCallable()) {
                                    return global.throwInvalidArguments("Expected {s} in {} route to be a function", .{ @tagName(method), bun.fmt.quote(path) });
                                }
                                if (!found) {
                                    try validateRouteName(global, path);
                                }
                                found = true;
                                args.user_routes_to_build.append(.{
                                    .route = .{
                                        .path = bun.default_allocator.dupeZ(u8, path) catch bun.outOfMemory(),
                                        .method = .{ .specific = method },
                                    },
                                    .callback = JSC.Strong.create(function.withAsyncContextIfNeeded(global), global),
                                }) catch bun.outOfMemory();
                            }
                        }

                        if (found) {
                            bun.default_allocator.free(path);
                            continue;
                        }
                    }

                    const route = try AnyRoute.fromJS(global, path, value, &init_ctx);
                    args.static_routes.append(.{
                        .path = path,
                        .route = route,
                    }) catch bun.outOfMemory();
                }

                // When HTML bundles are provided, ensure DevServer options are ready
                // The presence of these options causes Bun.serve to initialize things.
                if ((init_ctx.dedupe_html_bundle_map.count() > 0 or
                    init_ctx.framework_router_list.items.len > 0))
                {
                    if (args.development.isHMREnabled()) {
                        const root = bun.fs.FileSystem.instance.top_level_dir;
                        const framework = try bun.bake.Framework.auto(
                            init_ctx.arena.allocator(),
                            &global.bunVM().transpiler.resolver,
                            init_ctx.framework_router_list.items,
                        );
                        args.bake = .{
                            .arena = init_ctx.arena,
                            .allocations = init_ctx.js_string_allocations,
                            .root = root,
                            .framework = framework,
                            .bundler_options = bun.bake.SplitBundlerOptions.empty,
                        };
                        const bake = &args.bake.?;

                        const o = vm.transpiler.options.transform_options;

                        switch (o.serve_env_behavior) {
                            .prefix => {
                                bake.bundler_options.client.env_prefix = vm.transpiler.options.transform_options.serve_env_prefix;
                                bake.bundler_options.client.env = .prefix;
                            },
                            .load_all => {
                                bake.bundler_options.client.env = .load_all;
                            },
                            .disable => {
                                bake.bundler_options.client.env = .disable;
                            },
                            else => {},
                        }

                        if (o.serve_define) |define| {
                            bake.bundler_options.client.define = define;
                            bake.bundler_options.server.define = define;
                            bake.bundler_options.ssr.define = define;
                        }
                    } else {
                        if (init_ctx.framework_router_list.items.len > 0) {
                            return global.throwInvalidArguments("FrameworkRouter is currently only supported when `development: true`", .{});
                        }
                        init_ctx.arena.deinit();
                    }
                } else {
                    bun.debugAssert(init_ctx.arena.state.end_index == 0 and
                        init_ctx.arena.state.buffer_list.first == null);
                    init_ctx.arena.deinit();
                }
            }

            if (global.hasException()) return error.JSError;

            if (try arg.get(global, "idleTimeout")) |value| {
                if (!value.isUndefinedOrNull()) {
                    if (!value.isAnyInt()) {
                        return global.throwInvalidArguments("Bun.serve expects idleTimeout to be an integer", .{});
                    }
                    args.has_idleTimeout = true;

                    const idleTimeout: u64 = @intCast(@max(value.toInt64(), 0));
                    if (idleTimeout > 255) {
                        return global.throwInvalidArguments("Bun.serve expects idleTimeout to be 255 or less", .{});
                    }

                    args.idleTimeout = @truncate(idleTimeout);
                }
            }

            if (try arg.getTruthy(global, "webSocket") orelse try arg.getTruthy(global, "websocket")) |websocket_object| {
                if (!websocket_object.isObject()) {
                    if (args.ssl_config) |*conf| {
                        conf.deinit();
                    }
                    return global.throwInvalidArguments("Expected websocket to be an object", .{});
                }

                errdefer if (args.ssl_config) |*conf| conf.deinit();
                args.websocket = try WebSocketServer.onCreate(global, websocket_object);
            }
            if (global.hasException()) return error.JSError;

            if (try arg.getTruthy(global, "port")) |port_| {
                args.address.tcp.port = @as(
                    u16,
                    @intCast(@min(
                        @max(0, port_.coerce(i32, global)),
                        std.math.maxInt(u16),
                    )),
                );
                port = args.address.tcp.port;
            }
            if (global.hasException()) return error.JSError;

            if (try arg.getTruthy(global, "baseURI")) |baseURI| {
                var sliced = try baseURI.toSlice(global, bun.default_allocator);

                if (sliced.len > 0) {
                    defer sliced.deinit();
                    if (args.base_uri.len > 0) {
                        bun.default_allocator.free(@constCast(args.base_uri));
                    }
                    args.base_uri = bun.default_allocator.dupe(u8, sliced.slice()) catch unreachable;
                }
            }
            if (global.hasException()) return error.JSError;

            if (try arg.getStringish(global, "hostname") orelse try arg.getStringish(global, "host")) |host| {
                defer host.deref();
                const host_str = host.toUTF8(bun.default_allocator);
                defer host_str.deinit();

                if (host_str.len > 0) {
                    args.address.tcp.hostname = bun.default_allocator.dupeZ(u8, host_str.slice()) catch unreachable;
                    has_hostname = true;
                }
            }
            if (global.hasException()) return error.JSError;

            if (try arg.getStringish(global, "unix")) |unix| {
                defer unix.deref();
                const unix_str = unix.toUTF8(bun.default_allocator);
                defer unix_str.deinit();
                if (unix_str.len > 0) {
                    if (has_hostname) {
                        return global.throwInvalidArguments("Cannot specify both hostname and unix", .{});
                    }

                    args.address = .{ .unix = bun.default_allocator.dupeZ(u8, unix_str.slice()) catch unreachable };
                }
            }
            if (global.hasException()) return error.JSError;

            if (try arg.get(global, "id")) |id| {
                if (id.isUndefinedOrNull()) {
                    args.allow_hot = false;
                } else {
                    const id_str = try id.toSlice(
                        global,
                        bun.default_allocator,
                    );

                    if (id_str.len > 0) {
                        args.id = (id_str.cloneIfNeeded(bun.default_allocator) catch unreachable).slice();
                    } else {
                        args.allow_hot = false;
                    }
                }
            }
            if (global.hasException()) return error.JSError;

            if (opts.allow_bake_config) {
                if (try arg.getTruthy(global, "app")) |bake_args_js| brk: {
                    if (!bun.FeatureFlags.bake()) {
                        break :brk;
                    }
                    if (args.bake != null) {
                        // "app" is likely to be removed in favor of the HTML loader.
                        return global.throwInvalidArguments("'app' + HTML loader not supported.", .{});
                    }

                    if (args.development == .production) {
                        return global.throwInvalidArguments("TODO: 'development: false' in serve options with 'app'. For now, use `bun build --app` or set 'development: true'", .{});
                    }

                    args.bake = try bun.bake.UserOptions.fromJS(bake_args_js, global);
                }
            }

            if (try arg.get(global, "reusePort")) |dev| {
                args.reuse_port = dev.coerce(bool, global);
            }
            if (global.hasException()) return error.JSError;

            if (try arg.get(global, "ipv6Only")) |dev| {
                args.ipv6_only = dev.coerce(bool, global);
            }
            if (global.hasException()) return error.JSError;

            if (try arg.get(global, "inspector")) |inspector| {
                args.inspector = inspector.coerce(bool, global);

                if (args.inspector and args.development == .production) {
                    return global.throwInvalidArguments("Cannot enable inspector in production. Please set development: true in Bun.serve()", .{});
                }
            }
            if (global.hasException()) return error.JSError;

            if (try arg.getTruthy(global, "maxRequestBodySize")) |max_request_body_size| {
                if (max_request_body_size.isNumber()) {
                    args.max_request_body_size = @as(u64, @intCast(@max(0, max_request_body_size.toInt64())));
                }
            }
            if (global.hasException()) return error.JSError;

            if (try arg.getTruthyComptime(global, "error")) |onError| {
                if (!onError.isCallable()) {
                    return global.throwInvalidArguments("Expected error to be a function", .{});
                }
                const onErrorSnapshot = onError.withAsyncContextIfNeeded(global);
                args.onError = onErrorSnapshot;
                onErrorSnapshot.protect();
            }
            if (global.hasException()) return error.JSError;

            if (try arg.getTruthy(global, "onNodeHTTPRequest")) |onRequest_| {
                if (!onRequest_.isCallable()) {
                    return global.throwInvalidArguments("Expected onNodeHTTPRequest to be a function", .{});
                }
                const onRequest = onRequest_.withAsyncContextIfNeeded(global);
                JSC.C.JSValueProtect(global, onRequest.asObjectRef());
                args.onNodeHTTPRequest = onRequest;
            }

            if (try arg.getTruthy(global, "fetch")) |onRequest_| {
                if (!onRequest_.isCallable()) {
                    return global.throwInvalidArguments("Expected fetch() to be a function", .{});
                }
                const onRequest = onRequest_.withAsyncContextIfNeeded(global);
                JSC.C.JSValueProtect(global, onRequest.asObjectRef());
                args.onRequest = onRequest;
            } else if (args.bake == null and args.onNodeHTTPRequest == .zero and ((args.static_routes.items.len + args.user_routes_to_build.items.len) == 0 and !opts.has_user_routes) and opts.is_fetch_required) {
                if (global.hasException()) return error.JSError;
                return global.throwInvalidArguments(
                    \\Bun.serve() needs either:
                    \\
                    \\  - A routes object:
                    \\     routes: {
                    \\       "/path": {
                    \\         GET: (req) => new Response("Hello")
                    \\       }
                    \\     }
                    \\
                    \\  - Or a fetch handler:
                    \\     fetch: (req) => {
                    \\       return new Response("Hello")
                    \\     }
                    \\
                    \\Learn more at https://bun.sh/docs/api/http
                , .{});
            } else {
                if (global.hasException()) return error.JSError;
            }

            if (try arg.getTruthy(global, "tls")) |tls| {
                if (tls.isFalsey()) {
                    args.ssl_config = null;
                } else if (tls.jsType().isArray()) {
                    var value_iter = tls.arrayIterator(global);
                    if (value_iter.len == 1) {
                        return global.throwInvalidArguments("tls option expects at least 1 tls object", .{});
                    }
                    while (value_iter.next()) |item| {
                        var ssl_config = try SSLConfig.fromJS(vm, global, item) orelse {
                            if (global.hasException()) {
                                return error.JSError;
                            }

                            // Backwards-compatibility; we ignored empty tls objects.
                            continue;
                        };

                        if (args.ssl_config == null) {
                            args.ssl_config = ssl_config;
                        } else {
                            if (ssl_config.server_name == null or std.mem.span(ssl_config.server_name).len == 0) {
                                defer ssl_config.deinit();
                                return global.throwInvalidArguments("SNI tls object must have a serverName", .{});
                            }
                            if (args.sni == null) {
                                args.sni = bun.BabyList(SSLConfig).initCapacity(bun.default_allocator, value_iter.len - 1) catch bun.outOfMemory();
                            }

                            args.sni.?.push(bun.default_allocator, ssl_config) catch bun.outOfMemory();
                        }
                    }
                } else {
                    if (try SSLConfig.fromJS(vm, global, tls)) |ssl_config| {
                        args.ssl_config = ssl_config;
                    }
                    if (global.hasException()) {
                        return error.JSError;
                    }
                }
            }
            if (global.hasException()) return error.JSError;

            // @compatibility Bun v0.x - v0.2.1
            // this used to be top-level, now it's "tls" object
            if (args.ssl_config == null) {
                if (try SSLConfig.fromJS(vm, global, arg)) |ssl_config| {
                    args.ssl_config = ssl_config;
                }
                if (global.hasException()) {
                    return error.JSError;
                }
            }
        } else {
            return global.throwInvalidArguments("Bun.serve expects an object", .{});
        }

        if (args.base_uri.len > 0) {
            args.base_url = URL.parse(args.base_uri);
            if (args.base_url.hostname.len == 0) {
                bun.default_allocator.free(@constCast(args.base_uri));
                args.base_uri = "";
                return global.throwInvalidArguments("baseURI must have a hostname", .{});
            }

            if (!strings.isAllASCII(args.base_uri)) {
                bun.default_allocator.free(@constCast(args.base_uri));
                args.base_uri = "";
                return global.throwInvalidArguments("Unicode baseURI must already be encoded for now.\nnew URL(baseuRI).toString() should do the trick.", .{});
            }

            if (args.base_url.protocol.len == 0) {
                const protocol: string = if (args.ssl_config != null) "https" else "http";
                const hostname = args.base_url.hostname;
                const needsBrackets: bool = strings.isIPV6Address(hostname) and hostname[0] != '[';
                const original_base_uri = args.base_uri;
                defer bun.default_allocator.free(@constCast(original_base_uri));
                if (needsBrackets) {
                    args.base_uri = (if ((port == 80 and args.ssl_config == null) or (port == 443 and args.ssl_config != null))
                        std.fmt.allocPrint(bun.default_allocator, "{s}://[{s}]/{s}", .{
                            protocol,
                            hostname,
                            strings.trimLeadingChar(args.base_url.pathname, '/'),
                        })
                    else
                        std.fmt.allocPrint(bun.default_allocator, "{s}://[{s}]:{d}/{s}", .{
                            protocol,
                            hostname,
                            port,
                            strings.trimLeadingChar(args.base_url.pathname, '/'),
                        })) catch unreachable;
                } else {
                    args.base_uri = (if ((port == 80 and args.ssl_config == null) or (port == 443 and args.ssl_config != null))
                        std.fmt.allocPrint(bun.default_allocator, "{s}://{s}/{s}", .{
                            protocol,
                            hostname,
                            strings.trimLeadingChar(args.base_url.pathname, '/'),
                        })
                    else
                        std.fmt.allocPrint(bun.default_allocator, "{s}://{s}:{d}/{s}", .{
                            protocol,
                            hostname,
                            port,
                            strings.trimLeadingChar(args.base_url.pathname, '/'),
                        })) catch unreachable;
                }

                args.base_url = URL.parse(args.base_uri);
            }
        } else {
            const hostname: string =
                if (has_hostname) std.mem.span(args.address.tcp.hostname.?) else "0.0.0.0";

            const needsBrackets: bool = strings.isIPV6Address(hostname) and hostname[0] != '[';

            const protocol: string = if (args.ssl_config != null) "https" else "http";
            if (needsBrackets) {
                args.base_uri = (if ((port == 80 and args.ssl_config == null) or (port == 443 and args.ssl_config != null))
                    std.fmt.allocPrint(bun.default_allocator, "{s}://[{s}]/", .{
                        protocol,
                        hostname,
                    })
                else
                    std.fmt.allocPrint(bun.default_allocator, "{s}://[{s}]:{d}/", .{ protocol, hostname, port })) catch unreachable;
            } else {
                args.base_uri = (if ((port == 80 and args.ssl_config == null) or (port == 443 and args.ssl_config != null))
                    std.fmt.allocPrint(bun.default_allocator, "{s}://{s}/", .{
                        protocol,
                        hostname,
                    })
                else
                    std.fmt.allocPrint(bun.default_allocator, "{s}://{s}:{d}/", .{ protocol, hostname, port })) catch unreachable;
            }

            if (!strings.isAllASCII(hostname)) {
                bun.default_allocator.free(@constCast(args.base_uri));
                args.base_uri = "";
                return global.throwInvalidArguments("Unicode hostnames must already be encoded for now.\nnew URL(input).hostname should do the trick.", .{});
            }

            args.base_url = URL.parse(args.base_uri);
        }

        // I don't think there's a case where this can happen
        // but let's check anyway, just in case
        if (args.base_url.hostname.len == 0) {
            bun.default_allocator.free(@constCast(args.base_uri));
            args.base_uri = "";
            return global.throwInvalidArguments("baseURI must have a hostname", .{});
        }

        if (args.base_url.username.len > 0 or args.base_url.password.len > 0) {
            bun.default_allocator.free(@constCast(args.base_uri));
            args.base_uri = "";
            return global.throwInvalidArguments("baseURI can't have a username or password", .{});
        }

        return;
    }
};

pub const HTTPStatusText = struct {
    pub fn get(code: u16) ?[]const u8 {
        return switch (code) {
            100 => "100 Continue",
            101 => "101 Switching protocols",
            102 => "102 Processing",
            103 => "103 Early Hints",
            200 => "200 OK",
            201 => "201 Created",
            202 => "202 Accepted",
            203 => "203 Non-Authoritative Information",
            204 => "204 No Content",
            205 => "205 Reset Content",
            206 => "206 Partial Content",
            207 => "207 Multi-Status",
            208 => "208 Already Reported",
            226 => "226 IM Used",
            300 => "300 Multiple Choices",
            301 => "301 Moved Permanently",
            302 => "302 Found",
            303 => "303 See Other",
            304 => "304 Not Modified",
            305 => "305 Use Proxy",
            306 => "306 Switch Proxy",
            307 => "307 Temporary Redirect",
            308 => "308 Permanent Redirect",
            400 => "400 Bad Request",
            401 => "401 Unauthorized",
            402 => "402 Payment Required",
            403 => "403 Forbidden",
            404 => "404 Not Found",
            405 => "405 Method Not Allowed",
            406 => "406 Not Acceptable",
            407 => "407 Proxy Authentication Required",
            408 => "408 Request Timeout",
            409 => "409 Conflict",
            410 => "410 Gone",
            411 => "411 Length Required",
            412 => "412 Precondition Failed",
            413 => "413 Payload Too Large",
            414 => "414 URI Too Long",
            415 => "415 Unsupported Media Type",
            416 => "416 Range Not Satisfiable",
            417 => "417 Expectation Failed",
            418 => "418 I'm a Teapot",
            421 => "421 Misdirected Request",
            422 => "422 Unprocessable Entity",
            423 => "423 Locked",
            424 => "424 Failed Dependency",
            425 => "425 Too Early",
            426 => "426 Upgrade Required",
            428 => "428 Precondition Required",
            429 => "429 Too Many Requests",
            431 => "431 Request Header Fields Too Large",
            451 => "451 Unavailable For Legal Reasons",
            500 => "500 Internal Server Error",
            501 => "501 Not Implemented",
            502 => "502 Bad Gateway",
            503 => "503 Service Unavailable",
            504 => "504 Gateway Timeout",
            505 => "505 HTTP Version Not Supported",
            506 => "506 Variant Also Negotiates",
            507 => "507 Insufficient Storage",
            508 => "508 Loop Detected",
            510 => "510 Not Extended",
            511 => "511 Network Authentication Required",
            else => null,
        };
    }
};

fn NewFlags(comptime debug_mode: bool) type {
    return packed struct {
        has_marked_complete: bool = false,
        has_marked_pending: bool = false,
        has_abort_handler: bool = false,
        has_timeout_handler: bool = false,
        has_sendfile_ctx: bool = false,
        has_called_error_handler: bool = false,
        needs_content_length: bool = false,
        needs_content_range: bool = false,
        /// Used to avoid looking at the uws.Request struct after it's been freed
        is_transfer_encoding: bool = false,

        /// Used to identify if request can be safely deinitialized
        is_waiting_for_request_body: bool = false,
        /// Used in renderMissing in debug mode to show the user an HTML page
        /// Used to avoid looking at the uws.Request struct after it's been freed
        is_web_browser_navigation: if (debug_mode) bool else void = if (debug_mode) false,
        has_written_status: bool = false,
        response_protected: bool = false,
        aborted: bool = false,
        has_finalized: bun.DebugOnly(bool) = bun.DebugOnlyDefault(false),

        is_error_promise_pending: bool = false,
    };
}

/// A generic wrapper for the HTTP(s) Server`RequestContext`s.
/// Only really exists because of `NewServer()` and `NewRequestContext()` generics.
pub const AnyRequestContext = struct {
    pub const Pointer = bun.TaggedPointerUnion(.{
        HTTPServer.RequestContext,
        HTTPSServer.RequestContext,
        DebugHTTPServer.RequestContext,
        DebugHTTPSServer.RequestContext,
    });

    tagged_pointer: Pointer,

    pub const Null: @This() = .{ .tagged_pointer = Pointer.Null };

    pub fn init(request_ctx: anytype) AnyRequestContext {
        return .{ .tagged_pointer = Pointer.init(request_ctx) };
    }

    pub fn memoryCost(self: AnyRequestContext) usize {
        if (self.tagged_pointer.isNull()) {
            return 0;
        }

        switch (self.tagged_pointer.tag()) {
            @field(Pointer.Tag, bun.meta.typeBaseName(@typeName(HTTPServer.RequestContext))) => {
                return self.tagged_pointer.as(HTTPServer.RequestContext).memoryCost();
            },
            @field(Pointer.Tag, bun.meta.typeBaseName(@typeName(HTTPSServer.RequestContext))) => {
                return self.tagged_pointer.as(HTTPSServer.RequestContext).memoryCost();
            },
            @field(Pointer.Tag, bun.meta.typeBaseName(@typeName(DebugHTTPServer.RequestContext))) => {
                return self.tagged_pointer.as(DebugHTTPServer.RequestContext).memoryCost();
            },
            @field(Pointer.Tag, bun.meta.typeBaseName(@typeName(DebugHTTPSServer.RequestContext))) => {
                return self.tagged_pointer.as(DebugHTTPSServer.RequestContext).memoryCost();
            },
            else => @panic("Unexpected AnyRequestContext tag"),
        }
    }

    pub fn get(self: AnyRequestContext, comptime T: type) ?*T {
        return self.tagged_pointer.get(T);
    }

    pub fn setTimeout(self: AnyRequestContext, seconds: c_uint) bool {
        if (self.tagged_pointer.isNull()) {
            return false;
        }

        switch (self.tagged_pointer.tag()) {
            @field(Pointer.Tag, bun.meta.typeBaseName(@typeName(HTTPServer.RequestContext))) => {
                return self.tagged_pointer.as(HTTPServer.RequestContext).setTimeout(seconds);
            },
            @field(Pointer.Tag, bun.meta.typeBaseName(@typeName(HTTPSServer.RequestContext))) => {
                return self.tagged_pointer.as(HTTPSServer.RequestContext).setTimeout(seconds);
            },
            @field(Pointer.Tag, bun.meta.typeBaseName(@typeName(DebugHTTPServer.RequestContext))) => {
                return self.tagged_pointer.as(DebugHTTPServer.RequestContext).setTimeout(seconds);
            },
            @field(Pointer.Tag, bun.meta.typeBaseName(@typeName(DebugHTTPSServer.RequestContext))) => {
                return self.tagged_pointer.as(DebugHTTPSServer.RequestContext).setTimeout(seconds);
            },
            else => @panic("Unexpected AnyRequestContext tag"),
        }
        return false;
    }

    pub fn setCookies(self: AnyRequestContext, cookie_map: ?*JSC.WebCore.CookieMap) void {
        if (self.tagged_pointer.isNull()) {
            return;
        }

        switch (self.tagged_pointer.tag()) {
            @field(Pointer.Tag, bun.meta.typeBaseName(@typeName(HTTPServer.RequestContext))) => {
                return self.tagged_pointer.as(HTTPServer.RequestContext).setCookies(cookie_map);
            },
            @field(Pointer.Tag, bun.meta.typeBaseName(@typeName(HTTPSServer.RequestContext))) => {
                return self.tagged_pointer.as(HTTPSServer.RequestContext).setCookies(cookie_map);
            },
            @field(Pointer.Tag, bun.meta.typeBaseName(@typeName(DebugHTTPServer.RequestContext))) => {
                return self.tagged_pointer.as(DebugHTTPServer.RequestContext).setCookies(cookie_map);
            },
            @field(Pointer.Tag, bun.meta.typeBaseName(@typeName(DebugHTTPSServer.RequestContext))) => {
                return self.tagged_pointer.as(DebugHTTPSServer.RequestContext).setCookies(cookie_map);
            },
            else => @panic("Unexpected AnyRequestContext tag"),
        }
    }

    pub fn enableTimeoutEvents(self: AnyRequestContext) void {
        if (self.tagged_pointer.isNull()) {
            return;
        }

        switch (self.tagged_pointer.tag()) {
            @field(Pointer.Tag, bun.meta.typeBaseName(@typeName(HTTPServer.RequestContext))) => {
                return self.tagged_pointer.as(HTTPServer.RequestContext).setTimeoutHandler();
            },
            @field(Pointer.Tag, bun.meta.typeBaseName(@typeName(HTTPSServer.RequestContext))) => {
                return self.tagged_pointer.as(HTTPSServer.RequestContext).setTimeoutHandler();
            },
            @field(Pointer.Tag, bun.meta.typeBaseName(@typeName(DebugHTTPServer.RequestContext))) => {
                return self.tagged_pointer.as(DebugHTTPServer.RequestContext).setTimeoutHandler();
            },
            @field(Pointer.Tag, bun.meta.typeBaseName(@typeName(DebugHTTPSServer.RequestContext))) => {
                return self.tagged_pointer.as(DebugHTTPSServer.RequestContext).setTimeoutHandler();
            },
            else => @panic("Unexpected AnyRequestContext tag"),
        }
    }

    pub fn getRemoteSocketInfo(self: AnyRequestContext) ?uws.SocketAddress {
        if (self.tagged_pointer.isNull()) {
            return null;
        }

        switch (self.tagged_pointer.tag()) {
            @field(Pointer.Tag, bun.meta.typeBaseName(@typeName(HTTPServer.RequestContext))) => {
                return self.tagged_pointer.as(HTTPServer.RequestContext).getRemoteSocketInfo();
            },
            @field(Pointer.Tag, bun.meta.typeBaseName(@typeName(HTTPSServer.RequestContext))) => {
                return self.tagged_pointer.as(HTTPSServer.RequestContext).getRemoteSocketInfo();
            },
            @field(Pointer.Tag, bun.meta.typeBaseName(@typeName(DebugHTTPServer.RequestContext))) => {
                return self.tagged_pointer.as(DebugHTTPServer.RequestContext).getRemoteSocketInfo();
            },
            @field(Pointer.Tag, bun.meta.typeBaseName(@typeName(DebugHTTPSServer.RequestContext))) => {
                return self.tagged_pointer.as(DebugHTTPSServer.RequestContext).getRemoteSocketInfo();
            },
            else => @panic("Unexpected AnyRequestContext tag"),
        }
    }

    pub fn detachRequest(self: AnyRequestContext) void {
        if (self.tagged_pointer.isNull()) {
            return;
        }
        switch (self.tagged_pointer.tag()) {
            @field(Pointer.Tag, bun.meta.typeBaseName(@typeName(HTTPServer.RequestContext))) => {
                self.tagged_pointer.as(HTTPServer.RequestContext).req = null;
            },
            @field(Pointer.Tag, bun.meta.typeBaseName(@typeName(HTTPSServer.RequestContext))) => {
                self.tagged_pointer.as(HTTPSServer.RequestContext).req = null;
            },
            @field(Pointer.Tag, bun.meta.typeBaseName(@typeName(DebugHTTPServer.RequestContext))) => {
                self.tagged_pointer.as(DebugHTTPServer.RequestContext).req = null;
            },
            @field(Pointer.Tag, bun.meta.typeBaseName(@typeName(DebugHTTPSServer.RequestContext))) => {
                self.tagged_pointer.as(DebugHTTPSServer.RequestContext).req = null;
            },
            else => @panic("Unexpected AnyRequestContext tag"),
        }
    }

    /// Wont actually set anything if `self` is `.none`
    pub fn setRequest(self: AnyRequestContext, req: *uws.Request) void {
        if (self.tagged_pointer.isNull()) {
            return;
        }

        switch (self.tagged_pointer.tag()) {
            @field(Pointer.Tag, bun.meta.typeBaseName(@typeName(HTTPServer.RequestContext))) => {
                self.tagged_pointer.as(HTTPServer.RequestContext).req = req;
            },
            @field(Pointer.Tag, bun.meta.typeBaseName(@typeName(HTTPSServer.RequestContext))) => {
                self.tagged_pointer.as(HTTPSServer.RequestContext).req = req;
            },
            @field(Pointer.Tag, bun.meta.typeBaseName(@typeName(DebugHTTPServer.RequestContext))) => {
                self.tagged_pointer.as(DebugHTTPServer.RequestContext).req = req;
            },
            @field(Pointer.Tag, bun.meta.typeBaseName(@typeName(DebugHTTPSServer.RequestContext))) => {
                self.tagged_pointer.as(DebugHTTPSServer.RequestContext).req = req;
            },
            else => @panic("Unexpected AnyRequestContext tag"),
        }
    }

    pub fn getRequest(self: AnyRequestContext) ?*uws.Request {
        if (self.tagged_pointer.isNull()) {
            return null;
        }

        switch (self.tagged_pointer.tag()) {
            @field(Pointer.Tag, bun.meta.typeBaseName(@typeName(HTTPServer.RequestContext))) => {
                return self.tagged_pointer.as(HTTPServer.RequestContext).req;
            },
            @field(Pointer.Tag, bun.meta.typeBaseName(@typeName(HTTPSServer.RequestContext))) => {
                return self.tagged_pointer.as(HTTPSServer.RequestContext).req;
            },
            @field(Pointer.Tag, bun.meta.typeBaseName(@typeName(DebugHTTPServer.RequestContext))) => {
                return self.tagged_pointer.as(DebugHTTPServer.RequestContext).req;
            },
            @field(Pointer.Tag, bun.meta.typeBaseName(@typeName(DebugHTTPSServer.RequestContext))) => {
                return self.tagged_pointer.as(DebugHTTPSServer.RequestContext).req;
            },
            else => @panic("Unexpected AnyRequestContext tag"),
        }
    }

    pub fn deref(self: AnyRequestContext) void {
        if (self.tagged_pointer.isNull()) {
            return;
        }

        switch (self.tagged_pointer.tag()) {
            @field(Pointer.Tag, bun.meta.typeBaseName(@typeName(HTTPServer.RequestContext))) => {
                self.tagged_pointer.as(HTTPServer.RequestContext).deref();
            },
            @field(Pointer.Tag, bun.meta.typeBaseName(@typeName(HTTPSServer.RequestContext))) => {
                self.tagged_pointer.as(HTTPSServer.RequestContext).deref();
            },
            @field(Pointer.Tag, bun.meta.typeBaseName(@typeName(DebugHTTPServer.RequestContext))) => {
                self.tagged_pointer.as(DebugHTTPServer.RequestContext).deref();
            },
            @field(Pointer.Tag, bun.meta.typeBaseName(@typeName(DebugHTTPSServer.RequestContext))) => {
                self.tagged_pointer.as(DebugHTTPSServer.RequestContext).deref();
            },
            else => @panic("Unexpected AnyRequestContext tag"),
        }
    }
};

// This is defined separately partially to work-around an LLVM debugger bug.
fn NewRequestContext(comptime ssl_enabled: bool, comptime debug_mode: bool, comptime ThisServer: type) type {
    return struct {
        const RequestContext = @This();

        const App = uws.NewApp(ssl_enabled);
        pub threadlocal var pool: ?*RequestContext.RequestContextStackAllocator = null;
        pub const ResponseStream = JSC.WebCore.HTTPServerWritable(ssl_enabled);

        // This pre-allocates up to 2,048 RequestContext structs.
        // It costs about 655,632 bytes.
        pub const RequestContextStackAllocator = bun.HiveArray(RequestContext, if (bun.heap_breakdown.enabled) 0 else 2048).Fallback;

        server: ?*ThisServer,
        resp: ?*App.Response,
        /// thread-local default heap allocator
        /// this prevents an extra pthread_getspecific() call which shows up in profiling
        allocator: std.mem.Allocator,
        req: ?*uws.Request,
        request_weakref: Request.WeakRef = .empty,
        signal: ?*JSC.WebCore.AbortSignal = null,
        method: HTTP.Method,
        cookies: ?*JSC.WebCore.CookieMap = null,

        flags: NewFlags(debug_mode) = .{},

        upgrade_context: ?*uws.uws_socket_context_t = null,

        /// We can only safely free once the request body promise is finalized
        /// and the response is rejected
        response_jsvalue: JSC.JSValue = JSC.JSValue.zero,
        ref_count: u8 = 1,

        response_ptr: ?*JSC.WebCore.Response = null,
        blob: JSC.WebCore.AnyBlob = JSC.WebCore.AnyBlob{ .Blob = .{} },

        sendfile: SendfileContext = undefined,

        request_body_readable_stream_ref: JSC.WebCore.ReadableStream.Strong = .{},
        request_body: ?*JSC.BodyValueRef = null,
        request_body_buf: std.ArrayListUnmanaged(u8) = .{},
        request_body_content_len: usize = 0,

        sink: ?*ResponseStream.JSSink = null,
        byte_stream: ?*JSC.WebCore.ByteStream = null,
        // reference to the readable stream / byte_stream alive
        readable_stream_ref: JSC.WebCore.ReadableStream.Strong = .{},

        /// Used in errors
        pathname: bun.String = bun.String.empty,

        /// Used either for temporary blob data or fallback
        /// When the response body is a temporary value
        response_buf_owned: std.ArrayListUnmanaged(u8) = .{},

        /// Defer finalization until after the request handler task is completed?
        defer_deinit_until_callback_completes: ?*bool = null,

        // TODO: support builtin compression
        const can_sendfile = !ssl_enabled and !Environment.isWindows;

        pub fn memoryCost(this: *const RequestContext) usize {
            // The Sink and ByteStream aren't owned by this.
            return @sizeOf(RequestContext) + this.request_body_buf.capacity + this.response_buf_owned.capacity + this.blob.memoryCost();
        }

        pub inline fn isAsync(this: *const RequestContext) bool {
            return this.defer_deinit_until_callback_completes == null;
        }

        fn drainMicrotasks(this: *const RequestContext) void {
            if (this.isAsync()) return;
            if (this.server) |server| server.vm.drainMicrotasks();
        }

        pub fn setAbortHandler(this: *RequestContext) void {
            if (this.flags.has_abort_handler) return;
            if (this.resp) |resp| {
                this.flags.has_abort_handler = true;
                resp.onAborted(*RequestContext, RequestContext.onAbort, this);
            }
        }

        pub fn setCookies(this: *RequestContext, cookie_map: ?*JSC.WebCore.CookieMap) void {
            if (this.cookies) |cookies| cookies.deref();
            this.cookies = cookie_map;
            if (this.cookies) |cookies| cookies.ref();
        }

        pub fn setTimeoutHandler(this: *RequestContext) void {
            if (this.flags.has_timeout_handler) return;
            if (this.resp) |resp| {
                this.flags.has_timeout_handler = true;
                resp.onTimeout(*RequestContext, RequestContext.onTimeout, this);
            }
        }

        pub fn onResolve(_: *JSC.JSGlobalObject, callframe: *JSC.CallFrame) bun.JSError!JSC.JSValue {
            ctxLog("onResolve", .{});

            const arguments = callframe.arguments_old(2);
            var ctx = arguments.ptr[1].asPromisePtr(@This());
            defer ctx.deref();

            const result = arguments.ptr[0];
            result.ensureStillAlive();

            handleResolve(ctx, result);
            return JSValue.jsUndefined();
        }

        fn renderMissingInvalidResponse(ctx: *RequestContext, value: JSC.JSValue) void {
            const class_name = value.getClassInfoName() orelse "";

            if (ctx.server) |server| {
                const globalThis: *JSC.JSGlobalObject = server.globalThis;

                Output.enableBuffering();
                var writer = Output.errorWriter();

                if (bun.strings.eqlComptime(class_name, "Response")) {
                    Output.errGeneric("Expected a native Response object, but received a polyfilled Response object. Bun.serve() only supports native Response objects.", .{});
                } else if (value != .zero and !globalThis.hasException()) {
                    var formatter = JSC.ConsoleObject.Formatter{
                        .globalThis = globalThis,
                        .quote_strings = true,
                    };
                    defer formatter.deinit();
                    Output.errGeneric("Expected a Response object, but received '{}'", .{value.toFmt(&formatter)});
                } else {
                    Output.errGeneric("Expected a Response object", .{});
                }

                Output.flush();
                if (!globalThis.hasException()) {
                    JSC.ConsoleObject.writeTrace(@TypeOf(&writer), &writer, globalThis);
                }
                Output.flush();
            }
            ctx.renderMissing();
        }

        fn handleResolve(ctx: *RequestContext, value: JSC.JSValue) void {
            if (ctx.isAbortedOrEnded() or ctx.didUpgradeWebSocket()) {
                return;
            }

            if (ctx.server == null) {
                ctx.renderMissingInvalidResponse(value);
                return;
            }
            if (value.isEmptyOrUndefinedOrNull() or !value.isCell()) {
                ctx.renderMissingInvalidResponse(value);
                return;
            }

            const response = value.as(JSC.WebCore.Response) orelse {
                ctx.renderMissingInvalidResponse(value);
                return;
            };
            ctx.response_jsvalue = value;
            assert(!ctx.flags.response_protected);
            ctx.flags.response_protected = true;
            JSC.C.JSValueProtect(ctx.server.?.globalThis, value.asObjectRef());

            if (ctx.method == .HEAD) {
                if (ctx.resp) |resp| {
                    var pair = HeaderResponsePair{ .this = ctx, .response = response };
                    resp.runCorkedWithType(*HeaderResponsePair, doRenderHeadResponse, &pair);
                }
                return;
            }

            ctx.render(response);
        }

        pub fn shouldRenderMissing(this: *RequestContext) bool {
            // If we did not respond yet, we should render missing
            // To allow this all the conditions above should be true:
            // 1 - still has a response (not detached)
            // 2 - not aborted
            // 3 - not marked completed
            // 4 - not marked pending
            // 5 - is the only reference of the context
            // 6 - is not waiting for request body
            // 7 - did not call sendfile
            return this.resp != null and !this.flags.aborted and !this.flags.has_marked_complete and !this.flags.has_marked_pending and this.ref_count == 1 and !this.flags.is_waiting_for_request_body and !this.flags.has_sendfile_ctx;
        }

        pub fn isDeadRequest(this: *RequestContext) bool {
            // check if has pending promise or extra reference (aka not the only reference)
            if (this.ref_count > 1) return false;
            // check if the body is Locked (streaming)
            if (this.request_body) |body| {
                if (body.value == .Locked) {
                    return false;
                }
            }

            return true;
        }

        /// destroy RequestContext, should be only called by deref or if defer_deinit_until_callback_completes is ref is set to true
        fn deinit(this: *RequestContext) void {
            this.detachResponse();
            this.endRequestStreamingAndDrain();
            // TODO: has_marked_complete is doing something?
            this.flags.has_marked_complete = true;

            if (this.defer_deinit_until_callback_completes) |defer_deinit| {
                defer_deinit.* = true;
                ctxLog("deferred deinit <d> ({*})<r>", .{this});
                return;
            }

            ctxLog("deinit<d> ({*})<r>", .{this});
            if (comptime Environment.allow_assert)
                assert(this.flags.has_finalized);

            this.request_body_buf.clearAndFree(this.allocator);
            this.response_buf_owned.clearAndFree(this.allocator);

            if (this.request_body) |body| {
                _ = body.unref();
                this.request_body = null;
            }

            if (this.server) |server| {
                this.server = null;
                server.request_pool_allocator.put(this);
                server.onRequestComplete();
            }
        }

        pub fn deref(this: *RequestContext) void {
            streamLog("deref", .{});
            assert(this.ref_count > 0);
            const ref_count = this.ref_count;
            this.ref_count -= 1;
            if (ref_count == 1) {
                this.finalizeWithoutDeinit();
                this.deinit();
            }
        }

        pub fn ref(this: *RequestContext) void {
            streamLog("ref", .{});
            this.ref_count += 1;
        }

        pub fn onReject(_: *JSC.JSGlobalObject, callframe: *JSC.CallFrame) bun.JSError!JSC.JSValue {
            ctxLog("onReject", .{});

            const arguments = callframe.arguments_old(2);
            const ctx = arguments.ptr[1].asPromisePtr(@This());
            const err = arguments.ptr[0];
            defer ctx.deref();
            handleReject(ctx, if (!err.isEmptyOrUndefinedOrNull()) err else .undefined);
            return JSValue.jsUndefined();
        }

        fn handleReject(ctx: *RequestContext, value: JSC.JSValue) void {
            if (ctx.isAbortedOrEnded()) {
                return;
            }

            const resp = ctx.resp.?;
            const has_responded = resp.hasResponded();
            if (!has_responded) {
                const original_state = ctx.defer_deinit_until_callback_completes;
                var should_deinit_context = if (original_state) |defer_deinit| defer_deinit.* else false;
                ctx.defer_deinit_until_callback_completes = &should_deinit_context;
                ctx.runErrorHandler(
                    value,
                );
                ctx.defer_deinit_until_callback_completes = original_state;
                // we try to deinit inside runErrorHandler so we just return here and let it deinit
                if (should_deinit_context) {
                    ctx.deinit();
                    return;
                }
            }
            // check again in case it get aborted after runErrorHandler
            if (ctx.isAbortedOrEnded()) {
                return;
            }

            // I don't think this case happens?
            if (ctx.didUpgradeWebSocket()) {
                return;
            }

            if (!resp.hasResponded() and !ctx.flags.has_marked_pending and !ctx.flags.is_error_promise_pending) {
                ctx.renderMissing();
                return;
            }
        }

        pub fn renderMissing(ctx: *RequestContext) void {
            if (ctx.resp) |resp| {
                resp.runCorkedWithType(*RequestContext, renderMissingCorked, ctx);
            }
        }

        pub fn renderMissingCorked(ctx: *RequestContext) void {
            if (ctx.resp) |resp| {
                if (comptime !debug_mode) {
                    if (!ctx.flags.has_written_status)
                        resp.writeStatus("204 No Content");
                    ctx.flags.has_written_status = true;
                    ctx.end("", ctx.shouldCloseConnection());
                    return;
                }
                // avoid writing the status again and mismatching the content-length
                if (ctx.flags.has_written_status) {
                    ctx.end("", ctx.shouldCloseConnection());
                    return;
                }

                if (ctx.flags.is_web_browser_navigation) {
                    resp.writeStatus("200 OK");
                    ctx.flags.has_written_status = true;

                    resp.writeHeader("content-type", MimeType.html.value);
                    resp.writeHeader("content-encoding", "gzip");
                    resp.writeHeaderInt("content-length", welcome_page_html_gz.len);
                    ctx.end(welcome_page_html_gz, ctx.shouldCloseConnection());
                    return;
                }
                const missing_content = "Welcome to Bun! To get started, return a Response object.";
                resp.writeStatus("200 OK");
                resp.writeHeader("content-type", MimeType.text.value);
                resp.writeHeaderInt("content-length", missing_content.len);
                ctx.flags.has_written_status = true;
                ctx.end(missing_content, ctx.shouldCloseConnection());
            }
        }

        pub fn renderDefaultError(
            this: *RequestContext,
            log: *logger.Log,
            err: anyerror,
            exceptions: []Api.JsException,
            comptime fmt: string,
            args: anytype,
        ) void {
            if (!this.flags.has_written_status) {
                this.flags.has_written_status = true;
                if (this.resp) |resp| {
                    resp.writeStatus("500 Internal Server Error");
                    resp.writeHeader("content-type", MimeType.html.value);
                }
            }

            const allocator = this.allocator;

            const fallback_container = allocator.create(Api.FallbackMessageContainer) catch unreachable;
            defer allocator.destroy(fallback_container);
            fallback_container.* = Api.FallbackMessageContainer{
                .message = std.fmt.allocPrint(allocator, comptime Output.prettyFmt(fmt, false), args) catch unreachable,
                .router = null,
                .reason = .fetch_event_handler,
                .cwd = VirtualMachine.get().transpiler.fs.top_level_dir,
                .problems = Api.Problems{
                    .code = @as(u16, @truncate(@intFromError(err))),
                    .name = @errorName(err),
                    .exceptions = exceptions,
                    .build = log.toAPI(allocator) catch unreachable,
                },
            };

            if (comptime fmt.len > 0) Output.prettyErrorln(fmt, args);
            Output.flush();

            var bb = std.ArrayList(u8).init(allocator);
            const bb_writer = bb.writer();

            Fallback.renderBackend(
                allocator,
                fallback_container,
                @TypeOf(bb_writer),
                bb_writer,
            ) catch unreachable;
            if (this.resp == null or this.resp.?.tryEnd(bb.items, bb.items.len, this.shouldCloseConnection())) {
                bb.clearAndFree();
                this.detachResponse();
                this.endRequestStreamingAndDrain();
                this.finalizeWithoutDeinit();
                this.deref();
                return;
            }

            this.flags.has_marked_pending = true;
            this.response_buf_owned = std.ArrayListUnmanaged(u8){ .items = bb.items, .capacity = bb.capacity };

            if (this.resp) |resp| {
                resp.onWritable(*RequestContext, onWritableCompleteResponseBuffer, this);
            }
        }

        pub fn renderResponseBuffer(this: *RequestContext) void {
            if (this.resp) |resp| {
                resp.onWritable(*RequestContext, onWritableResponseBuffer, this);
            }
        }

        /// Render a complete response buffer
        pub fn renderResponseBufferAndMetadata(this: *RequestContext) void {
            if (this.resp) |resp| {
                this.renderMetadata();

                if (!resp.tryEnd(
                    this.response_buf_owned.items,
                    this.response_buf_owned.items.len,
                    this.shouldCloseConnection(),
                )) {
                    this.flags.has_marked_pending = true;
                    resp.onWritable(*RequestContext, onWritableCompleteResponseBuffer, this);
                    return;
                }
            }
            this.detachResponse();
            this.endRequestStreamingAndDrain();
            this.deref();
        }

        /// Drain a partial response buffer
        pub fn drainResponseBufferAndMetadata(this: *RequestContext) void {
            if (this.resp) |resp| {
                this.renderMetadata();

                _ = resp.write(
                    this.response_buf_owned.items,
                );
            }
            this.response_buf_owned.items.len = 0;
        }

        pub fn end(this: *RequestContext, data: []const u8, closeConnection: bool) void {
            if (this.resp) |resp| {
                defer this.deref();

                this.detachResponse();
                this.endRequestStreamingAndDrain();
                resp.end(data, closeConnection);
            }
        }

        pub fn endStream(this: *RequestContext, closeConnection: bool) void {
            ctxLog("endStream", .{});
            if (this.resp) |resp| {
                defer this.deref();

                this.detachResponse();
                this.endRequestStreamingAndDrain();
                // This will send a terminating 0\r\n\r\n chunk to the client
                // We only want to do that if they're still expecting a body
                // We cannot call this function if the Content-Length header was previously set
                if (resp.state().isResponsePending())
                    resp.endStream(closeConnection);
            }
        }

        pub fn endWithoutBody(this: *RequestContext, closeConnection: bool) void {
            if (this.resp) |resp| {
                defer this.deref();

                this.detachResponse();
                this.endRequestStreamingAndDrain();
                resp.endWithoutBody(closeConnection);
            }
        }

        pub fn onWritableResponseBuffer(this: *RequestContext, _: u64, resp: *App.Response) bool {
            ctxLog("onWritableResponseBuffer", .{});

            assert(this.resp == resp);
            if (this.isAbortedOrEnded()) {
                return false;
            }
            this.end("", this.shouldCloseConnection());
            return false;
        }

        // TODO: should we cork?
        pub fn onWritableCompleteResponseBufferAndMetadata(this: *RequestContext, write_offset: u64, resp: *App.Response) bool {
            ctxLog("onWritableCompleteResponseBufferAndMetadata", .{});
            assert(this.resp == resp);

            if (this.isAbortedOrEnded()) {
                return false;
            }

            if (!this.flags.has_written_status) {
                this.renderMetadata();
            }

            if (this.method == .HEAD) {
                this.endWithoutBody(this.shouldCloseConnection());
                return false;
            }

            return this.sendWritableBytesForCompleteResponseBuffer(this.response_buf_owned.items, write_offset, resp);
        }

        pub fn onWritableCompleteResponseBuffer(this: *RequestContext, write_offset: u64, resp: *App.Response) bool {
            ctxLog("onWritableCompleteResponseBuffer", .{});
            assert(this.resp == resp);
            if (this.isAbortedOrEnded()) {
                return false;
            }
            return this.sendWritableBytesForCompleteResponseBuffer(this.response_buf_owned.items, write_offset, resp);
        }

        pub fn create(this: *RequestContext, server: *ThisServer, req: *uws.Request, resp: *App.Response, should_deinit_context: ?*bool) void {
            this.* = .{
                .allocator = server.allocator,
                .resp = resp,
                .req = req,
                .method = HTTP.Method.which(req.method()) orelse .GET,
                .server = server,
                .defer_deinit_until_callback_completes = should_deinit_context,
            };

            ctxLog("create<d> ({*})<r>", .{this});
        }

        pub fn onTimeout(this: *RequestContext, resp: *App.Response) void {
            assert(this.resp == resp);
            assert(this.server != null);

            var any_js_calls = false;
            var vm = this.server.?.vm;
            const globalThis = this.server.?.globalThis;
            defer {
                // This is a task in the event loop.
                // If we called into JavaScript, we must drain the microtask queue
                if (any_js_calls) {
                    vm.drainMicrotasks();
                }
            }

            if (this.request_weakref.get()) |request| {
                if (request.internal_event_callback.trigger(Request.InternalJSEventCallback.EventType.timeout, globalThis)) {
                    any_js_calls = true;
                }
            }
        }

        pub fn onAbort(this: *RequestContext, resp: *App.Response) void {
            assert(this.resp == resp);
            assert(!this.flags.aborted);
            assert(this.server != null);
            // mark request as aborted
            this.flags.aborted = true;

            this.detachResponse();
            var any_js_calls = false;
            var vm = this.server.?.vm;
            const globalThis = this.server.?.globalThis;
            defer {
                // This is a task in the event loop.
                // If we called into JavaScript, we must drain the microtask queue
                if (any_js_calls) {
                    vm.drainMicrotasks();
                }
                this.deref();
            }

            if (this.request_weakref.get()) |request| {
                request.request_context = AnyRequestContext.Null;
                if (request.internal_event_callback.trigger(Request.InternalJSEventCallback.EventType.abort, globalThis)) {
                    any_js_calls = true;
                }
                // we can already clean this strong refs
                request.internal_event_callback.deinit();
                this.request_weakref.deref();
            }
            // if signal is not aborted, abort the signal
            if (this.signal) |signal| {
                this.signal = null;
                defer {
                    signal.pendingActivityUnref();
                    signal.unref();
                }
                if (!signal.aborted()) {
                    signal.signal(globalThis, .ConnectionClosed);
                    any_js_calls = true;
                }
            }

            //if have sink, call onAborted on sink
            if (this.sink) |wrapper| {
                wrapper.sink.abort();
                return;
            }

            // if we can, free the request now.
            if (this.isDeadRequest()) {
                this.finalizeWithoutDeinit();
            } else {
                if (this.endRequestStreaming()) {
                    any_js_calls = true;
                }

                if (this.response_ptr) |response| {
                    if (response.body.value == .Locked) {
                        var strong_readable = response.body.value.Locked.readable;
                        response.body.value.Locked.readable = .{};
                        defer strong_readable.deinit();
                        if (strong_readable.get(globalThis)) |readable| {
                            readable.abort(globalThis);
                            any_js_calls = true;
                        }
                    }
                }
            }
        }

        // This function may be called multiple times
        // so it's important that we can safely do that
        pub fn finalizeWithoutDeinit(this: *RequestContext) void {
            ctxLog("finalizeWithoutDeinit<d> ({*})<r>", .{this});
            this.blob.detach();
            assert(this.server != null);
            const globalThis = this.server.?.globalThis;

            if (comptime Environment.allow_assert) {
                ctxLog("finalizeWithoutDeinit: has_finalized {any}", .{this.flags.has_finalized});
                this.flags.has_finalized = true;
            }

            if (this.response_jsvalue != .zero) {
                ctxLog("finalizeWithoutDeinit: response_jsvalue != .zero", .{});
                if (this.flags.response_protected) {
                    this.response_jsvalue.unprotect();
                    this.flags.response_protected = false;
                }
                this.response_jsvalue = JSC.JSValue.zero;
            }

            this.request_body_readable_stream_ref.deinit();

            if (this.cookies) |cookies| {
                this.cookies = null;
                cookies.deref();
            }

            if (this.request_weakref.get()) |request| {
                request.request_context = AnyRequestContext.Null;
                // we can already clean this strong refs
                request.internal_event_callback.deinit();
                this.request_weakref.deref();
            }

            // if signal is not aborted, abort the signal
            if (this.signal) |signal| {
                this.signal = null;
                defer {
                    signal.pendingActivityUnref();
                    signal.unref();
                }
                if (this.flags.aborted and !signal.aborted()) {
                    signal.signal(globalThis, .ConnectionClosed);
                }
            }

            // Case 1:
            // User called .blob(), .json(), text(), or .arrayBuffer() on the Request object
            // but we received nothing or the connection was aborted
            // the promise is pending
            // Case 2:
            // User ignored the body and the connection was aborted or ended
            // Case 3:
            // Stream was not consumed and the connection was aborted or ended
            _ = this.endRequestStreaming();

            if (this.byte_stream) |stream| {
                ctxLog("finalizeWithoutDeinit: stream != null", .{});

                this.byte_stream = null;
                stream.unpipeWithoutDeref();
            }

            this.readable_stream_ref.deinit();

            if (!this.pathname.isEmpty()) {
                this.pathname.deref();
                this.pathname = bun.String.empty;
            }
        }

        pub fn endSendFile(this: *RequestContext, writeOffSet: usize, closeConnection: bool) void {
            if (this.resp) |resp| {
                defer this.deref();

                this.detachResponse();
                this.endRequestStreamingAndDrain();
                resp.endSendFile(writeOffSet, closeConnection);
            }
        }

        fn cleanupAndFinalizeAfterSendfile(this: *RequestContext) void {
            const sendfile = this.sendfile;
            this.endSendFile(sendfile.offset, this.shouldCloseConnection());

            // use node syscall so that we don't segfault on BADF
            if (sendfile.auto_close)
                _ = bun.sys.close(sendfile.fd);
        }
        const separator: string = "\r\n";
        const separator_iovec = [1]std.posix.iovec_const{.{
            .iov_base = separator.ptr,
            .iov_len = separator.len,
        }};

        pub fn onSendfile(this: *RequestContext) bool {
            if (this.isAbortedOrEnded()) {
                this.cleanupAndFinalizeAfterSendfile();
                return false;
            }
            const resp = this.resp.?;

            const adjusted_count_temporary = @min(@as(u64, this.sendfile.remain), @as(u63, std.math.maxInt(u63)));
            // TODO we should not need this int cast; improve the return type of `@min`
            const adjusted_count = @as(u63, @intCast(adjusted_count_temporary));

            if (Environment.isLinux) {
                var signed_offset = @as(i64, @intCast(this.sendfile.offset));
                const start = this.sendfile.offset;
                const val = linux.sendfile(this.sendfile.socket_fd.cast(), this.sendfile.fd.cast(), &signed_offset, this.sendfile.remain);
                this.sendfile.offset = @as(Blob.SizeType, @intCast(signed_offset));

                const errcode = bun.C.getErrno(val);

                this.sendfile.remain -|= @as(Blob.SizeType, @intCast(this.sendfile.offset -| start));

                if (errcode != .SUCCESS or this.isAbortedOrEnded() or this.sendfile.remain == 0 or val == 0) {
                    if (errcode != .AGAIN and errcode != .SUCCESS and errcode != .PIPE and errcode != .NOTCONN) {
                        Output.prettyErrorln("Error: {s}", .{@tagName(errcode)});
                        Output.flush();
                    }
                    this.cleanupAndFinalizeAfterSendfile();
                    return errcode != .SUCCESS;
                }
            } else {
                var sbytes: std.posix.off_t = adjusted_count;
                const signed_offset = @as(i64, @bitCast(@as(u64, this.sendfile.offset)));
                const errcode = bun.C.getErrno(std.c.sendfile(
                    this.sendfile.fd.cast(),
                    this.sendfile.socket_fd.cast(),
                    signed_offset,
                    &sbytes,
                    null,
                    0,
                ));
                const wrote = @as(Blob.SizeType, @intCast(sbytes));
                this.sendfile.offset +|= wrote;
                this.sendfile.remain -|= wrote;
                if (errcode != .AGAIN or this.isAbortedOrEnded() or this.sendfile.remain == 0 or sbytes == 0) {
                    if (errcode != .AGAIN and errcode != .SUCCESS and errcode != .PIPE and errcode != .NOTCONN) {
                        Output.prettyErrorln("Error: {s}", .{@tagName(errcode)});
                        Output.flush();
                    }
                    this.cleanupAndFinalizeAfterSendfile();
                    return errcode == .SUCCESS;
                }
            }

            if (!this.sendfile.has_set_on_writable) {
                this.sendfile.has_set_on_writable = true;
                this.flags.has_marked_pending = true;
                resp.onWritable(*RequestContext, onWritableSendfile, this);
            }

            resp.markNeedsMore();

            return true;
        }

        pub fn onWritableBytes(this: *RequestContext, write_offset: u64, resp: *App.Response) bool {
            ctxLog("onWritableBytes", .{});
            assert(this.resp == resp);
            if (this.isAbortedOrEnded()) {
                return false;
            }

            // Copy to stack memory to prevent aliasing issues in release builds
            const blob = this.blob;
            const bytes = blob.slice();

            _ = this.sendWritableBytesForBlob(bytes, write_offset, resp);
            return true;
        }

        pub fn sendWritableBytesForBlob(this: *RequestContext, bytes_: []const u8, write_offset_: u64, resp: *App.Response) bool {
            assert(this.resp == resp);
            const write_offset: usize = write_offset_;

            const bytes = bytes_[@min(bytes_.len, @as(usize, @truncate(write_offset)))..];
            if (resp.tryEnd(bytes, bytes_.len, this.shouldCloseConnection())) {
                this.detachResponse();
                this.endRequestStreamingAndDrain();
                this.deref();
                return true;
            } else {
                this.flags.has_marked_pending = true;
                resp.onWritable(*RequestContext, onWritableBytes, this);
                return true;
            }
        }

        pub fn sendWritableBytesForCompleteResponseBuffer(this: *RequestContext, bytes_: []const u8, write_offset_: u64, resp: *App.Response) bool {
            const write_offset: usize = write_offset_;
            assert(this.resp == resp);

            const bytes = bytes_[@min(bytes_.len, @as(usize, @truncate(write_offset)))..];
            if (resp.tryEnd(bytes, bytes_.len, this.shouldCloseConnection())) {
                this.response_buf_owned.items.len = 0;
                this.detachResponse();
                this.endRequestStreamingAndDrain();
                this.deref();
            } else {
                this.flags.has_marked_pending = true;
                resp.onWritable(*RequestContext, onWritableCompleteResponseBuffer, this);
            }

            return true;
        }

        pub fn onWritableSendfile(this: *RequestContext, _: u64, _: *App.Response) bool {
            ctxLog("onWritableSendfile", .{});
            return this.onSendfile();
        }

        // We tried open() in another thread for this
        // it was not faster due to the mountain of syscalls
        pub fn renderSendFile(this: *RequestContext, blob: JSC.WebCore.Blob) void {
            if (this.resp == null or this.server == null) return;
            const globalThis = this.server.?.globalThis;
            const resp = this.resp.?;

            this.blob = .{ .Blob = blob };
            const file = &this.blob.store().?.data.file;
            var file_buf: bun.PathBuffer = undefined;
            const auto_close = file.pathlike != .fd;
            const fd = if (!auto_close)
                file.pathlike.fd
            else switch (bun.sys.open(file.pathlike.path.sliceZ(&file_buf), bun.O.RDONLY | bun.O.NONBLOCK | bun.O.CLOEXEC, 0)) {
                .result => |_fd| _fd,
                .err => |err| return this.runErrorHandler(err.withPath(file.pathlike.path.slice()).toJSC(globalThis)),
            };

            // stat only blocks if the target is a file descriptor
            const stat: bun.Stat = switch (bun.sys.fstat(fd)) {
                .result => |result| result,
                .err => |err| {
                    this.runErrorHandler(err.withPathLike(file.pathlike).toJSC(globalThis));
                    if (auto_close) {
                        _ = bun.sys.close(fd);
                    }
                    return;
                },
            };

            if (Environment.isMac) {
                if (!bun.isRegularFile(stat.mode)) {
                    if (auto_close) {
                        _ = bun.sys.close(fd);
                    }

                    var err = bun.sys.Error{
                        .errno = @as(bun.sys.Error.Int, @intCast(@intFromEnum(std.posix.E.INVAL))),
                        .syscall = .sendfile,
                    };
                    var sys = err.withPathLike(file.pathlike).toSystemError();
                    sys.message = bun.String.static("MacOS does not support sending non-regular files");
                    this.runErrorHandler(sys.toErrorInstance(
                        globalThis,
                    ));
                    return;
                }
            }

            if (Environment.isLinux) {
                if (!(bun.isRegularFile(stat.mode) or std.posix.S.ISFIFO(stat.mode) or std.posix.S.ISSOCK(stat.mode))) {
                    if (auto_close) {
                        _ = bun.sys.close(fd);
                    }

                    var err = bun.sys.Error{
                        .errno = @as(bun.sys.Error.Int, @intCast(@intFromEnum(std.posix.E.INVAL))),
                        .syscall = .sendfile,
                    };
                    var sys = err.withPathLike(file.pathlike).toShellSystemError();
                    sys.message = bun.String.static("File must be regular or FIFO");
                    this.runErrorHandler(sys.toErrorInstance(globalThis));
                    return;
                }
            }

            const original_size = this.blob.Blob.size;
            const stat_size = @as(Blob.SizeType, @intCast(stat.size));
            this.blob.Blob.size = if (bun.isRegularFile(stat.mode))
                stat_size
            else
                @min(original_size, stat_size);

            this.flags.needs_content_length = true;

            this.sendfile = .{
                .fd = fd,
                .remain = this.blob.Blob.offset + original_size,
                .offset = this.blob.Blob.offset,
                .auto_close = auto_close,
                .socket_fd = if (!this.isAbortedOrEnded()) resp.getNativeHandle() else bun.invalid_fd,
            };

            // if we are sending only part of a file, include the content-range header
            // only include content-range automatically when using a file path instead of an fd
            // this is to better support manually controlling the behavior
            if (bun.isRegularFile(stat.mode) and auto_close) {
                this.flags.needs_content_range = (this.sendfile.remain -| this.sendfile.offset) != stat_size;
            }

            // we know the bounds when we are sending a regular file
            if (bun.isRegularFile(stat.mode)) {
                this.sendfile.offset = @min(this.sendfile.offset, stat_size);
                this.sendfile.remain = @min(@max(this.sendfile.remain, this.sendfile.offset), stat_size) -| this.sendfile.offset;
            }

            resp.runCorkedWithType(*RequestContext, renderMetadataAndNewline, this);

            if (this.sendfile.remain == 0 or !this.method.hasBody()) {
                this.cleanupAndFinalizeAfterSendfile();
                return;
            }

            _ = this.onSendfile();
        }

        pub fn renderMetadataAndNewline(this: *RequestContext) void {
            if (this.resp) |resp| {
                this.renderMetadata();
                resp.prepareForSendfile();
            }
        }

        pub fn doSendfile(this: *RequestContext, blob: Blob) void {
            if (this.isAbortedOrEnded()) {
                return;
            }

            if (this.flags.has_sendfile_ctx) return;

            this.flags.has_sendfile_ctx = true;

            if (comptime can_sendfile) {
                return this.renderSendFile(blob);
            }
            if (this.server) |server| {
                this.ref();
                this.blob.Blob.doReadFileInternal(*RequestContext, this, onReadFile, server.globalThis);
            }
        }

        pub fn onReadFile(this: *RequestContext, result: Blob.ReadFileResultType) void {
            defer this.deref();

            if (this.isAbortedOrEnded()) {
                return;
            }

            if (result == .err) {
                if (this.server) |server| {
                    this.runErrorHandler(result.err.toErrorInstance(server.globalThis));
                }
                return;
            }

            const is_temporary = result.result.is_temporary;

            if (comptime Environment.allow_assert) {
                assert(this.blob == .Blob);
            }

            if (!is_temporary) {
                this.blob.Blob.resolveSize();
                this.doRenderBlob();
            } else {
                const stat_size = @as(Blob.SizeType, @intCast(result.result.total_size));

                if (this.blob == .Blob) {
                    const original_size = this.blob.Blob.size;
                    // if we dont know the size we use the stat size
                    this.blob.Blob.size = if (original_size == 0 or original_size == Blob.max_size)
                        stat_size
                    else // the blob can be a slice of a file
                        @max(original_size, stat_size);
                }

                if (!this.flags.has_written_status)
                    this.flags.needs_content_range = true;

                // this is used by content-range
                this.sendfile = .{
                    .fd = bun.invalid_fd,
                    .remain = @as(Blob.SizeType, @truncate(result.result.buf.len)),
                    .offset = if (this.blob == .Blob) this.blob.Blob.offset else 0,
                    .auto_close = false,
                    .socket_fd = bun.invalid_fd,
                };

                this.response_buf_owned = .{ .items = result.result.buf, .capacity = result.result.buf.len };
                this.resp.?.runCorkedWithType(*RequestContext, renderResponseBufferAndMetadata, this);
            }
        }

        pub fn doRenderWithBodyLocked(this: *anyopaque, value: *JSC.WebCore.Body.Value) void {
            doRenderWithBody(bun.cast(*RequestContext, this), value);
        }

        fn renderWithBlobFromBodyValue(this: *RequestContext) void {
            if (this.isAbortedOrEnded()) {
                return;
            }

            if (this.blob.needsToReadFile()) {
                if (!this.flags.has_sendfile_ctx)
                    this.doSendfile(this.blob.Blob);
                return;
            }

            this.doRenderBlob();
        }

        const StreamPair = struct { this: *RequestContext, stream: JSC.WebCore.ReadableStream };

        fn handleFirstStreamWrite(this: *@This()) void {
            if (!this.flags.has_written_status) {
                this.renderMetadata();
            }
        }

        fn doRenderStream(pair: *StreamPair) void {
            ctxLog("doRenderStream", .{});
            var this = pair.this;
            var stream = pair.stream;
            assert(this.server != null);
            const globalThis = this.server.?.globalThis;

            if (this.isAbortedOrEnded()) {
                stream.cancel(globalThis);
                this.readable_stream_ref.deinit();
                return;
            }
            const resp = this.resp.?;

            stream.value.ensureStillAlive();

            var response_stream = this.allocator.create(ResponseStream.JSSink) catch unreachable;
            response_stream.* = ResponseStream.JSSink{
                .sink = .{
                    .res = resp,
                    .allocator = this.allocator,
                    .buffer = bun.ByteList{},
                    .onFirstWrite = @ptrCast(&handleFirstStreamWrite),
                    .ctx = this,
                    .globalThis = globalThis,
                },
            };
            var signal = &response_stream.sink.signal;
            this.sink = response_stream;

            signal.* = ResponseStream.JSSink.SinkSignal.init(JSValue.zero);

            // explicitly set it to a dead pointer
            // we use this memory address to disable signals being sent
            signal.clear();
            assert(signal.isDead());

            // We are already corked!
            const assignment_result: JSValue = ResponseStream.JSSink.assignToStream(
                globalThis,
                stream.value,
                response_stream,
                @as(**anyopaque, @ptrCast(&signal.ptr)),
            );

            assignment_result.ensureStillAlive();

            // assert that it was updated
            assert(!signal.isDead());

            if (comptime Environment.allow_assert) {
                if (resp.hasResponded()) {
                    streamLog("responded", .{});
                }
            }

            this.flags.aborted = this.flags.aborted or response_stream.sink.aborted;

            if (assignment_result.toError()) |err_value| {
                streamLog("returned an error", .{});
                response_stream.detach();
                this.sink = null;
                response_stream.sink.destroy();
                return this.handleReject(err_value);
            }

            if (resp.hasResponded()) {
                streamLog("done", .{});
                response_stream.detach();
                this.sink = null;
                response_stream.sink.destroy();
                stream.done(globalThis);
                this.readable_stream_ref.deinit();
                this.endStream(this.shouldCloseConnection());
                return;
            }

            if (!assignment_result.isEmptyOrUndefinedOrNull()) {
                assignment_result.ensureStillAlive();
                // it returns a Promise when it goes through ReadableStreamDefaultReader
                if (assignment_result.asAnyPromise()) |promise| {
                    streamLog("returned a promise", .{});
                    this.drainMicrotasks();

                    switch (promise.status(globalThis.vm())) {
                        .pending => {
                            streamLog("promise still Pending", .{});
                            if (!this.flags.has_written_status) {
                                response_stream.sink.onFirstWrite = null;
                                response_stream.sink.ctx = null;
                                this.renderMetadata();
                            }

                            // TODO: should this timeout?
                            this.response_ptr.?.body.value = .{
                                .Locked = .{
                                    .readable = JSC.WebCore.ReadableStream.Strong.init(stream, globalThis),
                                    .global = globalThis,
                                },
                            };
                            this.ref();
                            assignment_result.then(
                                globalThis,
                                this,
                                onResolveStream,
                                onRejectStream,
                            );
                            // the response_stream should be GC'd

                        },
                        .fulfilled => {
                            streamLog("promise Fulfilled", .{});
                            var readable_stream_ref = this.readable_stream_ref;
                            this.readable_stream_ref = .{};
                            defer {
                                stream.done(globalThis);
                                readable_stream_ref.deinit();
                            }

                            this.handleResolveStream();
                        },
                        .rejected => {
                            streamLog("promise Rejected", .{});
                            var readable_stream_ref = this.readable_stream_ref;
                            this.readable_stream_ref = .{};
                            defer {
                                stream.cancel(globalThis);
                                readable_stream_ref.deinit();
                            }
                            this.handleRejectStream(globalThis, promise.result(globalThis.vm()));
                        },
                    }
                    return;
                } else {
                    // if is not a promise we treat it as Error
                    streamLog("returned an error", .{});
                    response_stream.detach();
                    this.sink = null;
                    response_stream.sink.destroy();
                    return this.handleReject(assignment_result);
                }
            }

            if (this.isAbortedOrEnded()) {
                response_stream.detach();
                stream.cancel(globalThis);
                defer this.readable_stream_ref.deinit();

                response_stream.sink.markDone();
                response_stream.sink.onFirstWrite = null;

                response_stream.sink.finalize();
                return;
            }
            var readable_stream_ref = this.readable_stream_ref;
            this.readable_stream_ref = .{};
            defer readable_stream_ref.deinit();

            const is_in_progress = response_stream.sink.has_backpressure or !(response_stream.sink.wrote == 0 and
                response_stream.sink.buffer.len == 0);

            if (!stream.isLocked(globalThis) and !is_in_progress) {
                if (JSC.WebCore.ReadableStream.fromJS(stream.value, globalThis)) |comparator| {
                    if (std.meta.activeTag(comparator.ptr) == std.meta.activeTag(stream.ptr)) {
                        streamLog("is not locked", .{});
                        this.renderMissing();
                        return;
                    }
                }
            }

            streamLog("is in progress, but did not return a Promise. Finalizing request context", .{});
            response_stream.sink.onFirstWrite = null;
            response_stream.sink.ctx = null;
            response_stream.detach();
            stream.cancel(globalThis);
            response_stream.sink.markDone();
            this.renderMissing();
        }

        const streamLog = Output.scoped(.ReadableStream, false);

        pub fn didUpgradeWebSocket(this: *RequestContext) bool {
            return @intFromPtr(this.upgrade_context) == std.math.maxInt(usize);
        }

        fn toAsyncWithoutAbortHandler(ctx: *RequestContext, req: *uws.Request, request_object: *Request) void {
            request_object.request_context.setRequest(req);
            assert(ctx.server != null);

            request_object.ensureURL() catch {
                request_object.url = bun.String.empty;
            };

            // we have to clone the request headers here since they will soon belong to a different request
            if (!request_object.hasFetchHeaders()) {
                request_object.setFetchHeaders(JSC.FetchHeaders.createFromUWS(req));
            }

            // This object dies after the stack frame is popped
            // so we have to clear it in here too
            request_object.request_context.detachRequest();
        }

        fn toAsync(
            ctx: *RequestContext,
            req: *uws.Request,
            request_object: *Request,
        ) void {
            ctxLog("toAsync", .{});
            ctx.toAsyncWithoutAbortHandler(req, request_object);
            if (comptime debug_mode) {
                ctx.pathname = request_object.url.clone();
            }
            ctx.setAbortHandler();
        }

        fn endRequestStreamingAndDrain(this: *RequestContext) void {
            assert(this.server != null);

            if (this.endRequestStreaming()) {
                this.server.?.vm.drainMicrotasks();
            }
        }
        fn endRequestStreaming(this: *RequestContext) bool {
            assert(this.server != null);

            this.request_body_buf.clearAndFree(bun.default_allocator);

            // if we cannot, we have to reject pending promises
            // first, we reject the request body promise
            if (this.request_body) |body| {
                // User called .blob(), .json(), text(), or .arrayBuffer() on the Request object
                // but we received nothing or the connection was aborted
                if (body.value == .Locked) {
                    body.value.toErrorInstance(.{ .AbortReason = .ConnectionClosed }, this.server.?.globalThis);
                    return true;
                }
            }
            return false;
        }
        fn detachResponse(this: *RequestContext) void {
            this.request_body_buf.clearAndFree(bun.default_allocator);

            if (this.resp) |resp| {
                this.resp = null;

                if (this.flags.is_waiting_for_request_body) {
                    this.flags.is_waiting_for_request_body = false;
                    resp.clearOnData();
                }
                if (this.flags.has_abort_handler) {
                    resp.clearAborted();
                    this.flags.has_abort_handler = false;
                }
                if (this.flags.has_timeout_handler) {
                    resp.clearTimeout();
                    this.flags.has_timeout_handler = false;
                }
            }
        }

        fn isAbortedOrEnded(this: *const RequestContext) bool {
            // resp == null or aborted or server.stop(true)
            return this.resp == null or this.flags.aborted or this.server == null or this.server.?.flags.terminated;
        }
        const HeaderResponseSizePair = struct { this: *RequestContext, size: usize };
        pub fn doRenderHeadResponseAfterS3SizeResolved(pair: *HeaderResponseSizePair) void {
            var this = pair.this;
            this.renderMetadata();

            if (this.resp) |resp| {
                resp.writeHeaderInt("content-length", pair.size);
            }
            this.endWithoutBody(this.shouldCloseConnection());
            this.deref();
        }
        pub fn onS3SizeResolved(result: S3.S3StatResult, this: *RequestContext) void {
            defer {
                this.deref();
            }
            if (this.resp) |resp| {
                var pair = HeaderResponseSizePair{ .this = this, .size = switch (result) {
                    .failure, .not_found => 0,
                    .success => |stat| stat.size,
                } };
                resp.runCorkedWithType(*HeaderResponseSizePair, doRenderHeadResponseAfterS3SizeResolved, &pair);
            }
        }
        const HeaderResponsePair = struct { this: *RequestContext, response: *JSC.WebCore.Response };

        fn doRenderHeadResponse(pair: *HeaderResponsePair) void {
            var this = pair.this;
            var response = pair.response;
            if (this.resp == null) {
                return;
            }
            // we will render the content-length header later manually so we set this to false
            this.flags.needs_content_length = false;
            // Always this.renderMetadata() before sending the content-length or transfer-encoding header so status is sent first

            const resp = this.resp.?;
            this.response_ptr = response;
            const server = this.server orelse {
                // server detached?
                this.renderMetadata();
                resp.writeHeaderInt("content-length", 0);
                this.endWithoutBody(this.shouldCloseConnection());
                return;
            };
            const globalThis = server.globalThis;
            if (response.getFetchHeaders()) |headers| {
                // first respect the headers
                if (headers.fastGet(.TransferEncoding)) |transfer_encoding| {
                    const transfer_encoding_str = transfer_encoding.toSlice(server.allocator);
                    defer transfer_encoding_str.deinit();
                    this.renderMetadata();
                    resp.writeHeader("transfer-encoding", transfer_encoding_str.slice());
                    this.endWithoutBody(this.shouldCloseConnection());

                    return;
                }
                if (headers.fastGet(.ContentLength)) |content_length| {
                    const content_length_str = content_length.toSlice(server.allocator);
                    defer content_length_str.deinit();
                    this.renderMetadata();

                    const len = std.fmt.parseInt(usize, content_length_str.slice(), 10) catch 0;
                    resp.writeHeaderInt("content-length", len);
                    this.endWithoutBody(this.shouldCloseConnection());
                    return;
                }
            }
            // not content-length or transfer-encoding so we need to respect the body
            response.body.value.toBlobIfPossible();
            switch (response.body.value) {
                .InternalBlob, .WTFStringImpl => {
                    var blob = response.body.value.useAsAnyBlobAllowNonUTF8String();
                    defer blob.detach();
                    const size = blob.size();
                    this.renderMetadata();

                    if (size == Blob.max_size) {
                        resp.writeHeaderInt("content-length", 0);
                    } else {
                        resp.writeHeaderInt("content-length", size);
                    }
                    this.endWithoutBody(this.shouldCloseConnection());
                },

                .Blob => |*blob| {
                    if (blob.isS3()) {
                        // we need to read the size asynchronously
                        // in this case should always be a redirect so should not hit this path, but in case we change it in the future lets handle it
                        this.ref();

                        const credentials = blob.store.?.data.s3.getCredentials();
                        const path = blob.store.?.data.s3.path();
                        const env = globalThis.bunVM().transpiler.env;

                        S3.stat(credentials, path, @ptrCast(&onS3SizeResolved), this, if (env.getHttpProxy(true, null)) |proxy| proxy.href else null);

                        return;
                    }
                    this.renderMetadata();

                    blob.resolveSize();
                    if (blob.size == Blob.max_size) {
                        resp.writeHeaderInt("content-length", 0);
                    } else {
                        resp.writeHeaderInt("content-length", blob.size);
                    }
                    this.endWithoutBody(this.shouldCloseConnection());
                },
                .Locked => {
                    this.renderMetadata();
                    resp.writeHeader("transfer-encoding", "chunked");
                    this.endWithoutBody(this.shouldCloseConnection());
                },
                .Used, .Null, .Empty, .Error => {
                    this.renderMetadata();
                    resp.writeHeaderInt("content-length", 0);
                    this.endWithoutBody(this.shouldCloseConnection());
                },
            }
        }

        // Each HTTP request or TCP socket connection is effectively a "task".
        //
        // However, unlike the regular task queue, we don't drain the microtask
        // queue at the end.
        //
        // Instead, we drain it multiple times, at the points that would
        // otherwise "halt" the Response from being rendered.
        //
        // - If you return a Promise, we drain the microtask queue once
        // - If you return a streaming Response, we drain the microtask queue (possibly the 2nd time this task!)
        pub fn onResponse(
            ctx: *RequestContext,
            this: *ThisServer,
            request_value: JSValue,
            response_value: JSValue,
        ) void {
            request_value.ensureStillAlive();
            response_value.ensureStillAlive();
            ctx.drainMicrotasks();

            if (ctx.isAbortedOrEnded()) {
                return;
            }
            // if you return a Response object or a Promise<Response>
            // but you upgraded the connection to a WebSocket
            // just ignore the Response object. It doesn't do anything.
            // it's better to do that than to throw an error
            if (ctx.didUpgradeWebSocket()) {
                return;
            }

            if (response_value.isEmptyOrUndefinedOrNull()) {
                ctx.renderMissingInvalidResponse(response_value);
                return;
            }

            if (response_value.toError()) |err_value| {
                ctx.runErrorHandler(err_value);
                return;
            }

            if (response_value.as(JSC.WebCore.Response)) |response| {
                ctx.response_jsvalue = response_value;
                ctx.response_jsvalue.ensureStillAlive();
                ctx.flags.response_protected = false;
                if (ctx.method == .HEAD) {
                    if (ctx.resp) |resp| {
                        var pair = HeaderResponsePair{ .this = ctx, .response = response };
                        resp.runCorkedWithType(*HeaderResponsePair, doRenderHeadResponse, &pair);
                    }
                    return;
                } else {
                    response.body.value.toBlobIfPossible();

                    switch (response.body.value) {
                        .Blob => |*blob| {
                            if (blob.needsToReadFile()) {
                                response_value.protect();
                                ctx.flags.response_protected = true;
                            }
                        },
                        .Locked => {
                            response_value.protect();
                            ctx.flags.response_protected = true;
                        },
                        else => {},
                    }
                    ctx.render(response);
                }
                return;
            }

            var vm = this.vm;

            if (response_value.asAnyPromise()) |promise| {
                // If we immediately have the value available, we can skip the extra event loop tick
                switch (promise.unwrap(vm.global.vm(), .mark_handled)) {
                    .pending => {
                        ctx.ref();
                        response_value.then(this.globalThis, ctx, RequestContext.onResolve, RequestContext.onReject);
                        return;
                    },
                    .fulfilled => |fulfilled_value| {
                        // if you return a Response object or a Promise<Response>
                        // but you upgraded the connection to a WebSocket
                        // just ignore the Response object. It doesn't do anything.
                        // it's better to do that than to throw an error
                        if (ctx.didUpgradeWebSocket()) {
                            return;
                        }

                        if (fulfilled_value.isEmptyOrUndefinedOrNull()) {
                            ctx.renderMissingInvalidResponse(fulfilled_value);
                            return;
                        }
                        var response = fulfilled_value.as(JSC.WebCore.Response) orelse {
                            ctx.renderMissingInvalidResponse(fulfilled_value);
                            return;
                        };

                        ctx.response_jsvalue = fulfilled_value;
                        ctx.response_jsvalue.ensureStillAlive();
                        ctx.flags.response_protected = false;
                        ctx.response_ptr = response;
                        if (ctx.method == .HEAD) {
                            if (ctx.resp) |resp| {
                                var pair = HeaderResponsePair{ .this = ctx, .response = response };
                                resp.runCorkedWithType(*HeaderResponsePair, doRenderHeadResponse, &pair);
                            }
                            return;
                        }
                        response.body.value.toBlobIfPossible();
                        switch (response.body.value) {
                            .Blob => |*blob| {
                                if (blob.needsToReadFile()) {
                                    fulfilled_value.protect();
                                    ctx.flags.response_protected = true;
                                }
                            },
                            .Locked => {
                                fulfilled_value.protect();
                                ctx.flags.response_protected = true;
                            },
                            else => {},
                        }
                        ctx.render(response);
                        return;
                    },
                    .rejected => |err| {
                        ctx.handleReject(err);
                        return;
                    },
                }
            }
        }

        pub fn handleResolveStream(req: *RequestContext) void {
            streamLog("handleResolveStream", .{});

            var wrote_anything = false;
            if (req.sink) |wrapper| {
                req.flags.aborted = req.flags.aborted or wrapper.sink.aborted;
                wrote_anything = wrapper.sink.wrote > 0;

                wrapper.sink.finalize();
                wrapper.detach();
                req.sink = null;
                wrapper.sink.destroy();
            }

            if (req.response_ptr) |resp| {
                assert(req.server != null);

                if (resp.body.value == .Locked) {
                    const global = resp.body.value.Locked.global;
                    if (resp.body.value.Locked.readable.get(global)) |stream| {
                        stream.done(global);
                    }
                    resp.body.value.Locked.readable.deinit();
                    resp.body.value = .{ .Used = {} };
                }
            }

            if (req.isAbortedOrEnded()) {
                return;
            }

            streamLog("onResolve({any})", .{wrote_anything});
            if (!req.flags.has_written_status) {
                req.renderMetadata();
            }
            req.endStream(req.shouldCloseConnection());
        }

        pub fn onResolveStream(_: *JSC.JSGlobalObject, callframe: *JSC.CallFrame) bun.JSError!JSC.JSValue {
            streamLog("onResolveStream", .{});
            var args = callframe.arguments_old(2);
            var req: *@This() = args.ptr[args.len - 1].asPromisePtr(@This());
            defer req.deref();
            req.handleResolveStream();
            return JSValue.jsUndefined();
        }
        pub fn onRejectStream(globalThis: *JSC.JSGlobalObject, callframe: *JSC.CallFrame) bun.JSError!JSC.JSValue {
            streamLog("onRejectStream", .{});
            const args = callframe.arguments_old(2);
            var req = args.ptr[args.len - 1].asPromisePtr(@This());
            const err = args.ptr[0];
            defer req.deref();

            req.handleRejectStream(globalThis, err);
            return JSValue.jsUndefined();
        }

        pub fn handleRejectStream(req: *@This(), globalThis: *JSC.JSGlobalObject, err: JSValue) void {
            streamLog("handleRejectStream", .{});

            if (req.sink) |wrapper| {
                wrapper.sink.pending_flush = null;
                wrapper.sink.done = true;
                req.flags.aborted = req.flags.aborted or wrapper.sink.aborted;
                wrapper.sink.finalize();
                wrapper.detach();
                req.sink = null;
                wrapper.sink.destroy();
            }

            if (req.response_ptr) |resp| {
                if (resp.body.value == .Locked) {
                    if (resp.body.value.Locked.readable.get(globalThis)) |stream| {
                        stream.done(globalThis);
                    }
                    resp.body.value.Locked.readable.deinit();
                    resp.body.value = .{ .Used = {} };
                }
            }

            // aborted so call finalizeForAbort
            if (req.isAbortedOrEnded()) {
                return;
            }

            streamLog("onReject()", .{});

            if (!req.flags.has_written_status) {
                req.renderMetadata();
            }

            if (comptime debug_mode) {
                if (req.server) |server| {
                    if (!err.isEmptyOrUndefinedOrNull()) {
                        var exception_list: std.ArrayList(Api.JsException) = std.ArrayList(Api.JsException).init(req.allocator);
                        defer exception_list.deinit();
                        server.vm.runErrorHandler(err, &exception_list);
                    }
                }
            }
            req.endStream(true);
        }

        pub fn doRenderWithBody(this: *RequestContext, value: *JSC.WebCore.Body.Value) void {
            this.drainMicrotasks();

            // If a ReadableStream can trivially be converted to a Blob, do so.
            // If it's a WTFStringImpl and it cannot be used as a UTF-8 string, convert it to a Blob.
            value.toBlobIfPossible();
            const globalThis = this.server.?.globalThis;
            switch (value.*) {
                .Error => |*err_ref| {
                    _ = value.use();
                    if (this.isAbortedOrEnded()) {
                        return;
                    }
                    this.runErrorHandler(err_ref.toJS(globalThis));
                    return;
                },
                // .InlineBlob,
                .WTFStringImpl,
                .InternalBlob,
                .Blob,
                => {
                    // toBlobIfPossible checks for WTFString needing a conversion.
                    this.blob = value.useAsAnyBlobAllowNonUTF8String();
                    this.renderWithBlobFromBodyValue();
                    return;
                },
                .Locked => |*lock| {
                    if (this.isAbortedOrEnded()) {
                        return;
                    }

                    if (lock.readable.get(globalThis)) |stream_| {
                        const stream: JSC.WebCore.ReadableStream = stream_;
                        // we hold the stream alive until we're done with it
                        this.readable_stream_ref = lock.readable;
                        value.* = .{ .Used = {} };

                        if (stream.isLocked(globalThis)) {
                            streamLog("was locked but it shouldn't be", .{});
                            var err = JSC.SystemError{
                                .code = bun.String.static(@tagName(JSC.Node.ErrorCode.ERR_STREAM_CANNOT_PIPE)),
                                .message = bun.String.static("Stream already used, please create a new one"),
                            };
                            stream.value.unprotect();
                            this.runErrorHandler(err.toErrorInstance(globalThis));
                            return;
                        }

                        switch (stream.ptr) {
                            .Invalid => {
                                this.readable_stream_ref.deinit();
                            },
                            // toBlobIfPossible will typically convert .Blob streams, or .File streams into a Blob object, but cannot always.
                            .Blob,
                            .File,
                            // These are the common scenario:
                            .JavaScript,
                            .Direct,
                            => {
                                if (this.resp) |resp| {
                                    var pair = StreamPair{ .stream = stream, .this = this };
                                    resp.runCorkedWithType(*StreamPair, doRenderStream, &pair);
                                }
                                return;
                            },

                            .Bytes => |byte_stream| {
                                assert(byte_stream.pipe.ctx == null);
                                assert(this.byte_stream == null);
                                if (this.resp == null) {
                                    // we don't have a response, so we can discard the stream
                                    stream.done(globalThis);
                                    this.readable_stream_ref.deinit();
                                    return;
                                }
                                const resp = this.resp.?;
                                // If we've received the complete body by the time this function is called
                                // we can avoid streaming it and just send it all at once.
                                if (byte_stream.has_received_last_chunk) {
                                    this.blob = .fromArrayList(byte_stream.drain().listManaged(bun.default_allocator));
                                    this.readable_stream_ref.deinit();
                                    this.doRenderBlob();
                                    return;
                                }
                                this.ref();
                                byte_stream.pipe = JSC.WebCore.Pipe.New(@This(), onPipe).init(this);
                                this.readable_stream_ref = JSC.WebCore.ReadableStream.Strong.init(stream, globalThis);

                                this.byte_stream = byte_stream;
                                this.response_buf_owned = byte_stream.drain().list();

                                // we don't set size here because even if we have a hint
                                // uWebSockets won't let us partially write streaming content
                                this.blob.detach();

                                // if we've received metadata and part of the body, send everything we can and drain
                                if (this.response_buf_owned.items.len > 0) {
                                    resp.runCorkedWithType(*RequestContext, drainResponseBufferAndMetadata, this);
                                } else {
                                    // if we only have metadata to send, send it now
                                    resp.runCorkedWithType(*RequestContext, renderMetadata, this);
                                }
                                return;
                            },
                        }
                    }

                    if (lock.onReceiveValue != null or lock.task != null) {
                        // someone else is waiting for the stream or waiting for `onStartStreaming`
                        const readable = value.toReadableStream(globalThis);
                        readable.ensureStillAlive();
                        this.doRenderWithBody(value);
                        return;
                    }

                    // when there's no stream, we need to
                    lock.onReceiveValue = doRenderWithBodyLocked;
                    lock.task = this;

                    return;
                },
                else => {},
            }

            this.doRenderBlob();
        }

        pub fn onPipe(this: *RequestContext, stream: JSC.WebCore.StreamResult, allocator: std.mem.Allocator) void {
            const stream_needs_deinit = stream == .owned or stream == .owned_and_done;
            const is_done = stream.isDone();
            defer {
                if (is_done) this.deref();
                if (stream_needs_deinit) {
                    if (is_done) {
                        stream.owned_and_done.listManaged(allocator).deinit();
                    } else {
                        stream.owned.listManaged(allocator).deinit();
                    }
                }
            }

            if (this.isAbortedOrEnded()) {
                return;
            }
            const resp = this.resp.?;

            const chunk = stream.slice();
            // on failure, it will continue to allocate
            // we can't do buffering ourselves here or it won't work
            // uSockets will append and manage the buffer
            // so any write will buffer if the write fails
            if (resp.write(chunk) == .want_more) {
                if (is_done) {
                    this.endStream(this.shouldCloseConnection());
                }
            } else {
                // when it's the last one, we just want to know if it's done
                if (is_done) {
                    this.flags.has_marked_pending = true;
                    resp.onWritable(*RequestContext, onWritableResponseBuffer, this);
                }
            }
        }

        pub fn doRenderBlob(this: *RequestContext) void {
            // We are not corked
            // The body is small
            // Faster to do the memcpy than to do the two network calls
            // We are not streaming
            // This is an important performance optimization
            if (this.flags.has_abort_handler and this.blob.fastSize() < 16384 - 1024) {
                if (this.resp) |resp| {
                    resp.runCorkedWithType(*RequestContext, doRenderBlobCorked, this);
                }
            } else {
                this.doRenderBlobCorked();
            }
        }

        pub fn doRenderBlobCorked(this: *RequestContext) void {
            this.renderMetadata();
            this.renderBytes();
        }

        pub fn doRender(this: *RequestContext) void {
            ctxLog("doRender", .{});

            if (this.isAbortedOrEnded()) {
                return;
            }
            var response = this.response_ptr.?;
            this.doRenderWithBody(&response.body.value);
        }

        pub fn renderProductionError(this: *RequestContext, status: u16) void {
            if (this.resp) |resp| {
                switch (status) {
                    404 => {
                        if (!this.flags.has_written_status) {
                            resp.writeStatus("404 Not Found");
                            this.flags.has_written_status = true;
                        }
                        this.endWithoutBody(this.shouldCloseConnection());
                    },
                    else => {
                        if (!this.flags.has_written_status) {
                            resp.writeStatus("500 Internal Server Error");
                            resp.writeHeader("content-type", "text/plain");
                            this.flags.has_written_status = true;
                        }

                        this.end("Something went wrong!", this.shouldCloseConnection());
                    },
                }
            }
        }

        pub fn runErrorHandler(
            this: *RequestContext,
            value: JSC.JSValue,
        ) void {
            runErrorHandlerWithStatusCode(this, value, 500);
        }

        const PathnameFormatter = struct {
            ctx: *RequestContext,

            pub fn format(formatter: @This(), comptime fmt: []const u8, opts: std.fmt.FormatOptions, writer: anytype) !void {
                var this = formatter.ctx;

                if (!this.pathname.isEmpty()) {
                    try this.pathname.format(fmt, opts, writer);
                    return;
                }

                if (!this.flags.has_abort_handler) {
                    if (this.req) |req| {
                        try writer.writeAll(req.url());
                        return;
                    }
                }

                try writer.writeAll("/");
            }
        };

        fn ensurePathname(this: *RequestContext) PathnameFormatter {
            return .{ .ctx = this };
        }

        pub inline fn shouldCloseConnection(this: *const RequestContext) bool {
            if (this.resp) |resp| {
                return resp.shouldCloseConnection();
            }
            return false;
        }

        fn finishRunningErrorHandler(this: *RequestContext, value: JSC.JSValue, status: u16) void {
            if (this.server == null) return this.renderProductionError(status);
            var vm: *JSC.VirtualMachine = this.server.?.vm;
            const globalThis = this.server.?.globalThis;
            if (comptime debug_mode) {
                var exception_list: std.ArrayList(Api.JsException) = std.ArrayList(Api.JsException).init(this.allocator);
                defer exception_list.deinit();
                const prev_exception_list = vm.onUnhandledRejectionExceptionList;
                vm.onUnhandledRejectionExceptionList = &exception_list;
                vm.onUnhandledRejection(vm, globalThis, value);
                vm.onUnhandledRejectionExceptionList = prev_exception_list;

                this.renderDefaultError(
                    vm.log,
                    error.ExceptionOcurred,
                    exception_list.toOwnedSlice() catch @panic("TODO"),
                    "<r><red>{s}<r> - <b>{}<r> failed",
                    .{ @as(string, @tagName(this.method)), this.ensurePathname() },
                );
            } else {
                if (status != 404) {
                    vm.onUnhandledRejection(vm, globalThis, value);
                }
                this.renderProductionError(status);
            }

            vm.log.reset();
        }

        pub fn runErrorHandlerWithStatusCodeDontCheckResponded(
            this: *RequestContext,
            value: JSC.JSValue,
            status: u16,
        ) void {
            JSC.markBinding(@src());
            if (this.server) |server| {
                if (server.config.onError != .zero and !this.flags.has_called_error_handler) {
                    this.flags.has_called_error_handler = true;
                    const result = server.config.onError.call(
                        server.globalThis,
                        server.js_value.get() orelse .undefined,
                        &.{value},
                    ) catch |err| server.globalThis.takeException(err);
                    defer result.ensureStillAlive();
                    if (!result.isEmptyOrUndefinedOrNull()) {
                        if (result.toError()) |err| {
                            this.finishRunningErrorHandler(err, status);
                            return;
                        } else if (result.asAnyPromise()) |promise| {
                            this.processOnErrorPromise(result, promise, value, status);
                            return;
                        } else if (result.as(Response)) |response| {
                            this.render(response);
                            return;
                        }
                    }
                }
            }

            this.finishRunningErrorHandler(value, status);
        }

        fn processOnErrorPromise(
            ctx: *RequestContext,
            promise_js: JSC.JSValue,
            promise: JSC.AnyPromise,
            value: JSC.JSValue,
            status: u16,
        ) void {
            assert(ctx.server != null);
            var vm = ctx.server.?.vm;

            switch (promise.unwrap(vm.global.vm(), .mark_handled)) {
                .pending => {
                    ctx.flags.is_error_promise_pending = true;
                    ctx.ref();
                    promise_js.then(
                        ctx.server.?.globalThis,
                        ctx,
                        RequestContext.onResolve,
                        RequestContext.onReject,
                    );
                },
                .fulfilled => |fulfilled_value| {
                    // if you return a Response object or a Promise<Response>
                    // but you upgraded the connection to a WebSocket
                    // just ignore the Response object. It doesn't do anything.
                    // it's better to do that than to throw an error
                    if (ctx.didUpgradeWebSocket()) {
                        return;
                    }

                    var response = fulfilled_value.as(JSC.WebCore.Response) orelse {
                        ctx.finishRunningErrorHandler(value, status);
                        return;
                    };

                    ctx.response_jsvalue = fulfilled_value;
                    ctx.response_jsvalue.ensureStillAlive();
                    ctx.flags.response_protected = false;
                    ctx.response_ptr = response;

                    response.body.value.toBlobIfPossible();
                    switch (response.body.value) {
                        .Blob => |*blob| {
                            if (blob.needsToReadFile()) {
                                fulfilled_value.protect();
                                ctx.flags.response_protected = true;
                            }
                        },
                        .Locked => {
                            fulfilled_value.protect();
                            ctx.flags.response_protected = true;
                        },
                        else => {},
                    }
                    ctx.render(response);
                    return;
                },
                .rejected => |err| {
                    ctx.finishRunningErrorHandler(err, status);
                    return;
                },
            }
        }

        pub fn runErrorHandlerWithStatusCode(
            this: *RequestContext,
            value: JSC.JSValue,
            status: u16,
        ) void {
            JSC.markBinding(@src());
            if (this.resp == null or this.resp.?.hasResponded()) return;

            runErrorHandlerWithStatusCodeDontCheckResponded(this, value, status);
        }

        pub fn renderMetadata(this: *RequestContext) void {
            if (this.resp == null) return;
            const resp = this.resp.?;

            var response: *JSC.WebCore.Response = this.response_ptr.?;
            var status = response.statusCode();
            var needs_content_range = this.flags.needs_content_range and this.sendfile.remain < this.blob.size();

            const size = if (needs_content_range)
                this.sendfile.remain
            else
                this.blob.size();

            status = if (status == 200 and size == 0 and !this.blob.isDetached())
                204
            else
                status;

            const content_type, const needs_content_type, const content_type_needs_free = getContentType(
                response.init.headers,
                &this.blob,
                this.allocator,
            );
            defer if (content_type_needs_free) content_type.deinit(this.allocator);
            var has_content_disposition = false;
            var has_content_range = false;
            if (response.init.headers) |headers_| {
                has_content_disposition = headers_.fastHas(.ContentDisposition);
                has_content_range = headers_.fastHas(.ContentRange);
                needs_content_range = needs_content_range and has_content_range;
                if (needs_content_range) {
                    status = 206;
                }

                this.doWriteStatus(status);
                this.doWriteHeaders(headers_);
                response.init.headers = null;
                headers_.deref();
            } else if (needs_content_range) {
                status = 206;
                this.doWriteStatus(status);
            } else {
                this.doWriteStatus(status);
            }

            if (needs_content_type and
                // do not insert the content type if it is the fallback value
                // we may not know the content-type when streaming
                (!this.blob.isDetached() or content_type.value.ptr != MimeType.other.value.ptr))
            {
                resp.writeHeader("content-type", content_type.value);
            }

            // automatically include the filename when:
            // 1. Bun.file("foo")
            // 2. The content-disposition header is not present
            if (!has_content_disposition and content_type.category.autosetFilename()) {
                if (this.blob.getFileName()) |filename| {
                    const basename = std.fs.path.basename(filename);
                    if (basename.len > 0) {
                        var filename_buf: [1024]u8 = undefined;

                        resp.writeHeader(
                            "content-disposition",
                            std.fmt.bufPrint(&filename_buf, "filename=\"{s}\"", .{basename[0..@min(basename.len, 1024 - 32)]}) catch "",
                        );
                    }
                }
            }

            if (this.flags.needs_content_length) {
                resp.writeHeaderInt("content-length", size);
                this.flags.needs_content_length = false;
            }

            if (needs_content_range and !has_content_range) {
                var content_range_buf: [1024]u8 = undefined;

                resp.writeHeader(
                    "content-range",
                    std.fmt.bufPrint(
                        &content_range_buf,
                        // we omit the full size of the Blob because it could
                        // change between requests and this potentially leaks
                        // PII undesirably
                        "bytes {d}-{d}/*",
                        .{ this.sendfile.offset, this.sendfile.offset + (this.sendfile.remain -| 1) },
                    ) catch "bytes */*",
                );
                this.flags.needs_content_range = false;
            }
        }

        fn doWriteStatus(this: *RequestContext, status: u16) void {
            assert(!this.flags.has_written_status);
            this.flags.has_written_status = true;

            writeStatus(ssl_enabled, this.resp, status);
        }

        fn doWriteHeaders(this: *RequestContext, headers: *JSC.FetchHeaders) void {
            if (this.cookies) |cookies| {
                this.cookies = null;
                defer cookies.deref();
                cookies.write(this.server.?.globalThis, ssl_enabled, @ptrCast(this.resp.?));
            }

            writeHeaders(headers, ssl_enabled, this.resp);
        }

        pub fn renderBytes(this: *RequestContext) void {
            // copy it to stack memory to prevent aliasing issues in release builds
            const blob = this.blob;
            const bytes = blob.slice();
            if (this.resp) |resp| {
                if (!resp.tryEnd(
                    bytes,
                    bytes.len,
                    this.shouldCloseConnection(),
                )) {
                    this.flags.has_marked_pending = true;
                    resp.onWritable(*RequestContext, onWritableBytes, this);
                    return;
                }
            }
            this.detachResponse();
            this.endRequestStreamingAndDrain();
            this.deref();
        }

        pub fn render(this: *RequestContext, response: *JSC.WebCore.Response) void {
            ctxLog("render", .{});
            this.response_ptr = response;

            this.doRender();
        }

        pub fn onBufferedBodyChunk(this: *RequestContext, resp: *App.Response, chunk: []const u8, last: bool) void {
            ctxLog("onBufferedBodyChunk {} {}", .{ chunk.len, last });

            assert(this.resp == resp);

            this.flags.is_waiting_for_request_body = last == false;
            if (this.isAbortedOrEnded() or this.flags.has_marked_complete) return;
            if (!last and chunk.len == 0) {
                // Sometimes, we get back an empty chunk
                // We have to ignore those chunks unless it's the last one
                return;
            }
            const vm = this.server.?.vm;
            const globalThis = this.server.?.globalThis;

            // After the user does request.body,
            // if they then do .text(), .arrayBuffer(), etc
            // we can no longer hold the strong reference from the body value ref.
            if (this.request_body_readable_stream_ref.get(globalThis)) |readable| {
                assert(this.request_body_buf.items.len == 0);
                vm.eventLoop().enter();
                defer vm.eventLoop().exit();

                if (!last) {
                    readable.ptr.Bytes.onData(
                        .{
                            .temporary = bun.ByteList.initConst(chunk),
                        },
                        bun.default_allocator,
                    );
                } else {
                    var strong = this.request_body_readable_stream_ref;
                    this.request_body_readable_stream_ref = .{};
                    defer strong.deinit();
                    if (this.request_body) |request_body| {
                        _ = request_body.unref();
                        this.request_body = null;
                    }

                    readable.value.ensureStillAlive();
                    readable.ptr.Bytes.onData(
                        .{
                            .temporary_and_done = bun.ByteList.initConst(chunk),
                        },
                        bun.default_allocator,
                    );
                }

                return;
            }

            // This is the start of a task, so it's a good time to drain
            if (this.request_body != null) {
                var body = this.request_body.?;

                if (last) {
                    var bytes = &this.request_body_buf;

                    var old = body.value;

                    const total = bytes.items.len + chunk.len;
                    getter: {
                        // if (total <= JSC.WebCore.InlineBlob.available_bytes) {
                        //     if (total == 0) {
                        //         body.value = .{ .Empty = {} };
                        //         break :getter;
                        //     }

                        //     body.value = .{ .InlineBlob = JSC.WebCore.InlineBlob.concat(bytes.items, chunk) };
                        //     this.request_body_buf.clearAndFree(this.allocator);
                        // } else {
                        bytes.ensureTotalCapacityPrecise(this.allocator, total) catch |err| {
                            this.request_body_buf.clearAndFree(this.allocator);
                            body.value.toError(err, globalThis);
                            break :getter;
                        };

                        const prev_len = bytes.items.len;
                        bytes.items.len = total;
                        var slice = bytes.items[prev_len..];
                        @memcpy(slice[0..chunk.len], chunk);
                        body.value = .{
                            .InternalBlob = .{
                                .bytes = bytes.toManaged(this.allocator),
                            },
                        };
                        // }
                    }
                    this.request_body_buf = .{};

                    if (old == .Locked) {
                        var loop = vm.eventLoop();
                        loop.enter();
                        defer loop.exit();

                        old.resolve(&body.value, globalThis, null);
                    }
                    return;
                }

                if (this.request_body_buf.capacity == 0) {
                    this.request_body_buf.ensureTotalCapacityPrecise(this.allocator, @min(this.request_body_content_len, max_request_body_preallocate_length)) catch @panic("Out of memory while allocating request body buffer");
                }
                this.request_body_buf.appendSlice(this.allocator, chunk) catch @panic("Out of memory while allocating request body");
            }
        }

        pub fn onStartStreamingRequestBody(this: *RequestContext) JSC.WebCore.DrainResult {
            ctxLog("onStartStreamingRequestBody", .{});
            if (this.isAbortedOrEnded()) {
                return JSC.WebCore.DrainResult{
                    .aborted = {},
                };
            }

            // This means we have received part of the body but not the whole thing
            if (this.request_body_buf.items.len > 0) {
                var emptied = this.request_body_buf;
                this.request_body_buf = .{};
                return .{
                    .owned = .{
                        .list = emptied.toManaged(this.allocator),
                        .size_hint = if (emptied.capacity < max_request_body_preallocate_length)
                            emptied.capacity
                        else
                            0,
                    },
                };
            }

            return .{
                .estimated_size = this.request_body_content_len,
            };
        }
        const max_request_body_preallocate_length = 1024 * 256;
        pub fn onStartBuffering(this: *RequestContext) void {
            if (this.server) |server| {
                ctxLog("onStartBuffering", .{});
                // TODO: check if is someone calling onStartBuffering other than onStartBufferingCallback
                // if is not, this should be removed and only keep protect + setAbortHandler
                if (this.flags.is_transfer_encoding == false and this.request_body_content_len == 0) {
                    // no content-length or 0 content-length
                    // no transfer-encoding
                    if (this.request_body != null) {
                        var body = this.request_body.?;
                        var old = body.value;
                        old.Locked.onReceiveValue = null;
                        var new_body: WebCore.Body.Value = .{ .Null = {} };
                        old.resolve(&new_body, server.globalThis, null);
                        body.value = new_body;
                    }
                }
            }
        }

        pub fn onRequestBodyReadableStreamAvailable(ptr: *anyopaque, globalThis: *JSC.JSGlobalObject, readable: JSC.WebCore.ReadableStream) void {
            var this = bun.cast(*RequestContext, ptr);
            bun.debugAssert(this.request_body_readable_stream_ref.held.impl == null);
            this.request_body_readable_stream_ref = JSC.WebCore.ReadableStream.Strong.init(readable, globalThis);
        }

        pub fn onStartBufferingCallback(this: *anyopaque) void {
            onStartBuffering(bun.cast(*RequestContext, this));
        }

        pub fn onStartStreamingRequestBodyCallback(this: *anyopaque) JSC.WebCore.DrainResult {
            return onStartStreamingRequestBody(bun.cast(*RequestContext, this));
        }

        pub fn getRemoteSocketInfo(this: *RequestContext) ?uws.SocketAddress {
            return (this.resp orelse return null).getRemoteSocketInfo();
        }

        pub fn setTimeout(this: *RequestContext, seconds: c_uint) bool {
            if (this.resp) |resp| {
                resp.timeout(@min(seconds, 255));
                if (seconds > 0) {

                    // we only set the timeout callback if we wanna the timeout event to be triggered
                    // the connection will be closed so the abort handler will be called after the timeout
                    if (this.request_weakref.get()) |req| {
                        if (req.internal_event_callback.hasCallback()) {
                            this.setTimeoutHandler();
                        }
                    }
                } else {
                    // if the timeout is 0, we don't need to trigger the timeout event
                    resp.clearTimeout();
                }
                return true;
            }
            return false;
        }

        comptime {
            const export_prefix = "Bun__HTTPRequestContext" ++ (if (debug_mode) "Debug" else "") ++ (if (ThisServer.ssl_enabled) "TLS" else "");
            const jsonResolve = JSC.toJSHostFunction(onResolve);
            @export(&jsonResolve, .{ .name = export_prefix ++ "__onResolve" });
            const jsonReject = JSC.toJSHostFunction(onReject);
            @export(&jsonReject, .{ .name = export_prefix ++ "__onReject" });
            const jsonResolveStream = JSC.toJSHostFunction(onResolveStream);
            @export(&jsonResolveStream, .{ .name = export_prefix ++ "__onResolveStream" });
            const jsonRejectStream = JSC.toJSHostFunction(onRejectStream);
            @export(&jsonRejectStream, .{ .name = export_prefix ++ "__onRejectStream" });
        }
    };
}

pub const WebSocketServer = struct {
    globalObject: *JSC.JSGlobalObject = undefined,
    handler: WebSocketServer.Handler = .{},

    maxPayloadLength: u32 = 1024 * 1024 * 16, // 16MB
    maxLifetime: u16 = 0,
    idleTimeout: u16 = 120, // 2 minutes
    compression: i32 = 0,
    backpressureLimit: u32 = 1024 * 1024 * 16, // 16MB
    sendPingsAutomatically: bool = true,
    resetIdleTimeoutOnSend: bool = true,
    closeOnBackpressureLimit: bool = false,

    pub const Handler = struct {
        onOpen: JSC.JSValue = .zero,
        onMessage: JSC.JSValue = .zero,
        onClose: JSC.JSValue = .zero,
        onDrain: JSC.JSValue = .zero,
        onError: JSC.JSValue = .zero,
        onPing: JSC.JSValue = .zero,
        onPong: JSC.JSValue = .zero,

        app: ?*anyopaque = null,

        // Always set manually.
        vm: *JSC.VirtualMachine = undefined,
        globalObject: *JSC.JSGlobalObject = undefined,
        active_connections: usize = 0,

        /// used by publish()
        flags: packed struct(u2) {
            ssl: bool = false,
            publish_to_self: bool = false,
        } = .{},

        pub fn runErrorCallback(this: *const Handler, vm: *JSC.VirtualMachine, globalObject: *JSC.JSGlobalObject, error_value: JSC.JSValue) void {
            const onError = this.onError;
            if (!onError.isEmptyOrUndefinedOrNull()) {
                _ = onError.call(globalObject, .undefined, &.{error_value}) catch |err|
                    this.globalObject.reportActiveExceptionAsUnhandled(err);
                return;
            }

            _ = vm.uncaughtException(globalObject, error_value, false);
        }

        pub fn fromJS(globalObject: *JSC.JSGlobalObject, object: JSC.JSValue) bun.JSError!Handler {
            var handler = Handler{ .globalObject = globalObject, .vm = VirtualMachine.get() };

            var valid = false;

            if (try object.getTruthyComptime(globalObject, "message")) |message_| {
                if (!message_.isCallable()) {
                    return globalObject.throwInvalidArguments("websocket expects a function for the message option", .{});
                }
                const message = message_.withAsyncContextIfNeeded(globalObject);
                handler.onMessage = message;
                message.ensureStillAlive();
                valid = true;
            }

            if (try object.getTruthy(globalObject, "open")) |open_| {
                if (!open_.isCallable()) {
                    return globalObject.throwInvalidArguments("websocket expects a function for the open option", .{});
                }
                const open = open_.withAsyncContextIfNeeded(globalObject);
                handler.onOpen = open;
                open.ensureStillAlive();
                valid = true;
            }

            if (try object.getTruthy(globalObject, "close")) |close_| {
                if (!close_.isCallable()) {
                    return globalObject.throwInvalidArguments("websocket expects a function for the close option", .{});
                }
                const close = close_.withAsyncContextIfNeeded(globalObject);
                handler.onClose = close;
                close.ensureStillAlive();
                valid = true;
            }

            if (try object.getTruthy(globalObject, "drain")) |drain_| {
                if (!drain_.isCallable()) {
                    return globalObject.throwInvalidArguments("websocket expects a function for the drain option", .{});
                }
                const drain = drain_.withAsyncContextIfNeeded(globalObject);
                handler.onDrain = drain;
                drain.ensureStillAlive();
                valid = true;
            }

            if (try object.getTruthy(globalObject, "onError")) |onError_| {
                if (!onError_.isCallable()) {
                    return globalObject.throwInvalidArguments("websocket expects a function for the onError option", .{});
                }
                const onError = onError_.withAsyncContextIfNeeded(globalObject);
                handler.onError = onError;
                onError.ensureStillAlive();
            }

            if (try object.getTruthy(globalObject, "ping")) |cb| {
                if (!cb.isCallable()) {
                    return globalObject.throwInvalidArguments("websocket expects a function for the ping option", .{});
                }
                handler.onPing = cb;
                cb.ensureStillAlive();
                valid = true;
            }

            if (try object.getTruthy(globalObject, "pong")) |cb| {
                if (!cb.isCallable()) {
                    return globalObject.throwInvalidArguments("websocket expects a function for the pong option", .{});
                }
                handler.onPong = cb;
                cb.ensureStillAlive();
                valid = true;
            }

            if (valid)
                return handler;

            return globalObject.throwInvalidArguments("WebSocketServer expects a message handler", .{});
        }

        pub fn protect(this: Handler) void {
            this.onOpen.protect();
            this.onMessage.protect();
            this.onClose.protect();
            this.onDrain.protect();
            this.onError.protect();
            this.onPing.protect();
            this.onPong.protect();
        }

        pub fn unprotect(this: Handler) void {
            if (this.vm.isShuttingDown()) {
                return;
            }

            this.onOpen.unprotect();
            this.onMessage.unprotect();
            this.onClose.unprotect();
            this.onDrain.unprotect();
            this.onError.unprotect();
            this.onPing.unprotect();
            this.onPong.unprotect();
        }
    };

    pub fn toBehavior(this: WebSocketServer) uws.WebSocketBehavior {
        return .{
            .maxPayloadLength = this.maxPayloadLength,
            .idleTimeout = this.idleTimeout,
            .compression = this.compression,
            .maxBackpressure = this.backpressureLimit,
            .sendPingsAutomatically = this.sendPingsAutomatically,
            .maxLifetime = this.maxLifetime,
            .resetIdleTimeoutOnSend = this.resetIdleTimeoutOnSend,
            .closeOnBackpressureLimit = this.closeOnBackpressureLimit,
        };
    }

    pub fn protect(this: WebSocketServer) void {
        this.handler.protect();
    }
    pub fn unprotect(this: WebSocketServer) void {
        this.handler.unprotect();
    }

    const CompressTable = bun.ComptimeStringMap(i32, .{
        .{ "disable", 0 },
        .{ "shared", uws.SHARED_COMPRESSOR },
        .{ "dedicated", uws.DEDICATED_COMPRESSOR },
        .{ "3KB", uws.DEDICATED_COMPRESSOR_3KB },
        .{ "4KB", uws.DEDICATED_COMPRESSOR_4KB },
        .{ "8KB", uws.DEDICATED_COMPRESSOR_8KB },
        .{ "16KB", uws.DEDICATED_COMPRESSOR_16KB },
        .{ "32KB", uws.DEDICATED_COMPRESSOR_32KB },
        .{ "64KB", uws.DEDICATED_COMPRESSOR_64KB },
        .{ "128KB", uws.DEDICATED_COMPRESSOR_128KB },
        .{ "256KB", uws.DEDICATED_COMPRESSOR_256KB },
    });

    const DecompressTable = bun.ComptimeStringMap(i32, .{
        .{ "disable", 0 },
        .{ "shared", uws.SHARED_DECOMPRESSOR },
        .{ "dedicated", uws.DEDICATED_DECOMPRESSOR },
        .{ "3KB", uws.DEDICATED_COMPRESSOR_3KB },
        .{ "4KB", uws.DEDICATED_COMPRESSOR_4KB },
        .{ "8KB", uws.DEDICATED_COMPRESSOR_8KB },
        .{ "16KB", uws.DEDICATED_COMPRESSOR_16KB },
        .{ "32KB", uws.DEDICATED_COMPRESSOR_32KB },
        .{ "64KB", uws.DEDICATED_COMPRESSOR_64KB },
        .{ "128KB", uws.DEDICATED_COMPRESSOR_128KB },
        .{ "256KB", uws.DEDICATED_COMPRESSOR_256KB },
    });

    pub fn onCreate(globalObject: *JSC.JSGlobalObject, object: JSValue) bun.JSError!WebSocketServer {
        var server = WebSocketServer{};
        server.handler = try Handler.fromJS(globalObject, object);

        if (try object.get(globalObject, "perMessageDeflate")) |per_message_deflate| {
            getter: {
                if (per_message_deflate.isUndefined()) {
                    break :getter;
                }

                if (per_message_deflate.isBoolean() or per_message_deflate.isNull()) {
                    if (per_message_deflate.toBoolean()) {
                        server.compression = uws.SHARED_COMPRESSOR | uws.SHARED_DECOMPRESSOR;
                    } else {
                        server.compression = 0;
                    }
                    break :getter;
                }

                if (try per_message_deflate.getTruthy(globalObject, "compress")) |compression| {
                    if (compression.isBoolean()) {
                        server.compression |= if (compression.toBoolean()) uws.SHARED_COMPRESSOR else 0;
                    } else if (compression.isString()) {
                        server.compression |= CompressTable.getWithEql(try compression.getZigString(globalObject), ZigString.eqlComptime) orelse {
                            return globalObject.throwInvalidArguments("WebSocketServer expects a valid compress option, either disable \"shared\" \"dedicated\" \"3KB\" \"4KB\" \"8KB\" \"16KB\" \"32KB\" \"64KB\" \"128KB\" or \"256KB\"", .{});
                        };
                    } else {
                        return globalObject.throwInvalidArguments("websocket expects a valid compress option, either disable \"shared\" \"dedicated\" \"3KB\" \"4KB\" \"8KB\" \"16KB\" \"32KB\" \"64KB\" \"128KB\" or \"256KB\"", .{});
                    }
                }

                if (try per_message_deflate.getTruthy(globalObject, "decompress")) |compression| {
                    if (compression.isBoolean()) {
                        server.compression |= if (compression.toBoolean()) uws.SHARED_DECOMPRESSOR else 0;
                    } else if (compression.isString()) {
                        server.compression |= DecompressTable.getWithEql(try compression.getZigString(globalObject), ZigString.eqlComptime) orelse {
                            return globalObject.throwInvalidArguments("websocket expects a valid decompress option, either \"disable\" \"shared\" \"dedicated\" \"3KB\" \"4KB\" \"8KB\" \"16KB\" \"32KB\" \"64KB\" \"128KB\" or \"256KB\"", .{});
                        };
                    } else {
                        return globalObject.throwInvalidArguments("websocket expects a valid decompress option, either \"disable\" \"shared\" \"dedicated\" \"3KB\" \"4KB\" \"8KB\" \"16KB\" \"32KB\" \"64KB\" \"128KB\" or \"256KB\"", .{});
                    }
                }
            }
        }

        if (try object.get(globalObject, "maxPayloadLength")) |value| {
            if (!value.isUndefinedOrNull()) {
                if (!value.isAnyInt()) {
                    return globalObject.throwInvalidArguments("websocket expects maxPayloadLength to be an integer", .{});
                }
                server.maxPayloadLength = @truncate(@max(value.toInt64(), 0));
            }
        }

        if (try object.get(globalObject, "idleTimeout")) |value| {
            if (!value.isUndefinedOrNull()) {
                if (!value.isAnyInt()) {
                    return globalObject.throwInvalidArguments("websocket expects idleTimeout to be an integer", .{});
                }

                var idleTimeout: u16 = @truncate(@max(value.toInt64(), 0));
                if (idleTimeout > 960) {
                    return globalObject.throwInvalidArguments("websocket expects idleTimeout to be 960 or less", .{});
                } else if (idleTimeout > 0) {
                    // uws does not allow idleTimeout to be between (0, 8),
                    // since its timer is not that accurate, therefore round up.
                    idleTimeout = @max(idleTimeout, 8);
                }

                server.idleTimeout = idleTimeout;
            }
        }
        if (try object.get(globalObject, "backpressureLimit")) |value| {
            if (!value.isUndefinedOrNull()) {
                if (!value.isAnyInt()) {
                    return globalObject.throwInvalidArguments("websocket expects backpressureLimit to be an integer", .{});
                }

                server.backpressureLimit = @truncate(@max(value.toInt64(), 0));
            }
        }

        if (try object.get(globalObject, "closeOnBackpressureLimit")) |value| {
            if (!value.isUndefinedOrNull()) {
                if (!value.isBoolean()) {
                    return globalObject.throwInvalidArguments("websocket expects closeOnBackpressureLimit to be a boolean", .{});
                }

                server.closeOnBackpressureLimit = value.toBoolean();
            }
        }

        if (try object.get(globalObject, "sendPings")) |value| {
            if (!value.isUndefinedOrNull()) {
                if (!value.isBoolean()) {
                    return globalObject.throwInvalidArguments("websocket expects sendPings to be a boolean", .{});
                }

                server.sendPingsAutomatically = value.toBoolean();
            }
        }

        if (try object.get(globalObject, "publishToSelf")) |value| {
            if (!value.isUndefinedOrNull()) {
                if (!value.isBoolean()) {
                    return globalObject.throwInvalidArguments("websocket expects publishToSelf to be a boolean", .{});
                }

                server.handler.flags.publish_to_self = value.toBoolean();
            }
        }

        server.protect();
        return server;
    }
};

pub const ServerWebSocket = @import("./server/ServerWebSocket.zig");
pub const NodeHTTPResponse = @import("./server/NodeHTTPResponse.zig");

/// State machine to handle loading plugins asynchronously. This structure is not thread-safe.
const ServePlugins = struct {
    state: State,
    ref_count: u32 = 1,

    /// Reference count is incremented while there are other objects that are waiting on plugin loads.
    pub usingnamespace bun.NewRefCounted(ServePlugins, deinit, null);

    pub const State = union(enum) {
        unqueued: []const []const u8,
        pending: struct {
            /// Promise may be empty if the plugin load finishes synchronously.
            plugin: *bun.JSC.API.JSBundler.Plugin,
            promise: JSC.JSPromise.Strong,
            html_bundle_routes: std.ArrayListUnmanaged(*HTMLBundle.Route),
            dev_server: ?*bun.bake.DevServer,
        },
        loaded: *bun.JSC.API.JSBundler.Plugin,
        /// Error information is not stored as it is already reported.
        err,
    };

    pub const GetOrStartLoadResult = union(enum) {
        /// null = no plugins, used by server implementation
        ready: ?*bun.JSC.API.JSBundler.Plugin,
        pending,
        err,
    };

<<<<<<< HEAD
    pub usingnamespace JSC.Codegen.JSServerWebSocket;
    pub const new = bun.TrivialNew(ServerWebSocket);
=======
    pub const Callback = union(enum) {
        html_bundle_route: *HTMLBundle.Route,
        dev_server: *bun.bake.DevServer,
    };
>>>>>>> f4ab2e49

    pub fn init(plugins: []const []const u8) *ServePlugins {
        return ServePlugins.new(.{ .state = .{ .unqueued = plugins } });
    }

    pub fn deinit(this: *ServePlugins) void {
        switch (this.state) {
            .unqueued => {},
            .pending => assert(false), // should have one ref while pending!
            .loaded => |loaded| loaded.deinit(),
            .err => {},
        }
        this.destroy();
    }

    pub fn getOrStartLoad(this: *ServePlugins, global: *JSC.JSGlobalObject, cb: Callback) bun.OOM!GetOrStartLoadResult {
        sw: switch (this.state) {
            .unqueued => {
                this.loadAndResolvePlugins(global);
                continue :sw this.state; // could jump to any branch if synchronously resolved
            },
            .pending => |*pending| {
                switch (cb) {
                    .html_bundle_route => |route| {
                        route.ref();
                        try pending.html_bundle_routes.append(bun.default_allocator, route);
                    },
                    .dev_server => |server| {
                        assert(pending.dev_server == null or pending.dev_server == server); // one dev server per server
                        pending.dev_server = server;
                    },
                }
                return .pending;
            },
            .loaded => |plugins| return .{ .ready = plugins },
            .err => return .err,
        }
    }

    extern fn JSBundlerPlugin__loadAndResolvePluginsForServe(
        plugin: *bun.JSC.API.JSBundler.Plugin,
        plugins: JSC.JSValue,
        bunfig_folder: JSC.JSValue,
    ) JSValue;

    fn loadAndResolvePlugins(this: *ServePlugins, global: *JSC.JSGlobalObject) void {
        bun.assert(this.state == .unqueued);
        const plugin_list = this.state.unqueued;
        const bunfig_folder = bun.path.dirname(global.bunVM().transpiler.options.bunfig_path, .auto);

        this.ref();
        defer this.deref();

        const plugin = bun.JSC.API.JSBundler.Plugin.create(global, .browser);
        var sfb = std.heap.stackFallback(@sizeOf(bun.String) * 4, bun.default_allocator);
        const alloc = sfb.get();
        const bunstring_array = alloc.alloc(bun.String, plugin_list.len) catch bun.outOfMemory();
        defer alloc.free(bunstring_array);
        for (plugin_list, bunstring_array) |raw_plugin, *out| {
            out.* = bun.String.init(raw_plugin);
        }
        const plugin_js_array = bun.String.toJSArray(global, bunstring_array);
        const bunfig_folder_bunstr = bun.String.createUTF8ForJS(global, bunfig_folder);

        this.state = .{ .pending = .{
            .promise = JSC.JSPromise.Strong.init(global),
            .plugin = plugin,
            .html_bundle_routes = .empty,
            .dev_server = null,
        } };

        global.bunVM().eventLoop().enter();
        const result = JSBundlerPlugin__loadAndResolvePluginsForServe(plugin, plugin_js_array, bunfig_folder_bunstr);
        global.bunVM().eventLoop().exit();

        // handle the case where js synchronously throws an error
        if (global.tryTakeException()) |e| {
            handleOnReject(this, global, e);
            return;
        }

        if (!result.isEmptyOrUndefinedOrNull()) {
            // handle the case where js returns a promise
            if (result.asAnyPromise()) |promise| {
                switch (promise.status(global.vm())) {
                    // promise not fulfilled yet
                    .pending => {
                        this.ref();
                        this.state.pending.promise.strong.set(global, promise.asValue(global));
                        promise.asValue(global).then(global, this, onResolveImpl, onRejectImpl);
                        return;
                    },
                    .fulfilled => {
                        handleOnResolve(this);
                        return;
                    },
                    .rejected => {
                        const value = promise.result(global.vm());
                        handleOnReject(this, global, value);
                        return;
                    },
                }
            }

            if (result.toError()) |e| {
                handleOnReject(this, global, e);
            } else {
                handleOnResolve(this);
            }
        }
    }

    pub const onResolve = JSC.toJSHostFunction(onResolveImpl);
    pub const onReject = JSC.toJSHostFunction(onRejectImpl);

    pub fn onResolveImpl(_: *JSC.JSGlobalObject, callframe: *JSC.CallFrame) bun.JSError!JSValue {
        ctxLog("onResolve", .{});

        const plugins_result, const plugins_js = callframe.argumentsAsArray(2);
        var plugins = plugins_js.asPromisePtr(ServePlugins);
        defer plugins.deref();
        plugins_result.ensureStillAlive();

        handleOnResolve(plugins);

        return JSValue.jsUndefined();
    }

    pub fn handleOnResolve(this: *ServePlugins) void {
        bun.assert(this.state == .pending);
        const pending = &this.state.pending;
        const plugin = pending.plugin;
        var html_bundle_routes = pending.html_bundle_routes;
        pending.html_bundle_routes = .empty;
        defer html_bundle_routes.deinit(bun.default_allocator);

        pending.promise.deinit();

        this.state = .{ .loaded = plugin };

        for (html_bundle_routes.items) |route| {
            route.onPluginsResolved(plugin) catch bun.outOfMemory();
            route.deref();
        }
        if (pending.dev_server) |server| {
            server.onPluginsResolved(plugin) catch bun.outOfMemory();
        }
    }

    pub fn onRejectImpl(globalThis: *JSC.JSGlobalObject, callframe: *JSC.CallFrame) bun.JSError!JSValue {
        ctxLog("onReject", .{});

        const error_js, const plugin_js = callframe.argumentsAsArray(2);
        const plugins = plugin_js.asPromisePtr(ServePlugins);
        handleOnReject(plugins, globalThis, error_js);

        return JSValue.jsUndefined();
    }

    pub fn handleOnReject(this: *ServePlugins, global: *JSC.JSGlobalObject, err: JSValue) void {
        bun.assert(this.state == .pending);
        const pending = &this.state.pending;
        var html_bundle_routes = pending.html_bundle_routes;
        pending.html_bundle_routes = .empty;
        defer html_bundle_routes.deinit(bun.default_allocator);
        pending.plugin.deinit();
        pending.promise.deinit();

        this.state = .err;

        for (html_bundle_routes.items) |route| {
            route.onPluginsRejected() catch bun.outOfMemory();
            route.deref();
        }
        if (pending.dev_server) |server| {
            server.onPluginsRejected() catch bun.outOfMemory();
        }

        Output.errGeneric("Failed to load plugins for Bun.serve:", .{});
        global.bunVM().runErrorHandler(err, null);
    }

    comptime {
        @export(&onResolve, .{ .name = "BunServe__onResolvePlugins" });
        @export(&onReject, .{ .name = "BunServe__onRejectPlugins" });
    }
};

const PluginsResult = union(enum) {
    pending,
    found: ?*bun.JSC.API.JSBundler.Plugin,
    err,
};

pub fn NewServer(comptime NamespaceType: type, comptime ssl_enabled_: bool, comptime debug_mode_: bool) type {
    return struct {
        pub usingnamespace NamespaceType;
        pub usingnamespace bun.New(@This());

        pub const ssl_enabled = ssl_enabled_;
        pub const debug_mode = debug_mode_;

        const ThisServer = @This();
        pub const RequestContext = NewRequestContext(ssl_enabled, debug_mode, @This());

<<<<<<< HEAD
        _ = cb.call(
            globalThis,
            .undefined,
            &[_]JSC.JSValue{ this.getThisValue(), this.binaryToJS(globalThis, data) },
        ) catch |e| {
            const err = globalThis.takeException(e);
            log("onPong error", .{});
            handler.runErrorCallback(vm, globalThis, err);
        };
    }

    pub fn onClose(this: *ServerWebSocket, _: uws.AnyWebSocket, code: i32, message: []const u8) void {
        log("onClose", .{});
        var handler = this.handler;
        const was_closed = this.isClosed();
        this.flags.closed = true;
        defer {
            if (!was_closed) {
                handler.active_connections -|= 1;
            }
        }
        const signal = this.signal;
        this.signal = null;

        if (ServerWebSocket.socketGetCached(this.getThisValue())) |socket| {
            Bun__callNodeHTTPServerSocketOnClose(socket);
        }

        defer {
            if (signal) |sig| {
                sig.pendingActivityUnref();
                sig.unref();
            }
        }

        const vm = handler.vm;
        if (vm.isShuttingDown()) {
            return;
        }

        if (!handler.onClose.isEmptyOrUndefinedOrNull()) {
            const globalObject = handler.globalObject;
            const loop = vm.eventLoop();

            loop.enter();
            defer loop.exit();

            if (signal) |sig| {
                if (!sig.aborted()) {
                    sig.signal(handler.globalObject, .ConnectionClosed);
                }
            }

            _ = handler.onClose.call(
                globalObject,
                .undefined,
                &[_]JSC.JSValue{ this.getThisValue(), JSValue.jsNumber(code), bun.String.createUTF8ForJS(globalObject, message) },
            ) catch |e| {
                const err = globalObject.takeException(e);
                log("onClose error", .{});
                handler.runErrorCallback(vm, globalObject, err);
            };
        } else if (signal) |sig| {
            const loop = vm.eventLoop();

            loop.enter();
            defer loop.exit();

            if (!sig.aborted()) {
                sig.signal(handler.globalObject, .ConnectionClosed);
            }
        }

        this.this_value.unprotect();
    }

    pub fn behavior(comptime ServerType: type, comptime ssl: bool, opts: uws.WebSocketBehavior) uws.WebSocketBehavior {
        return uws.WebSocketBehavior.Wrap(ServerType, @This(), ssl).apply(opts);
    }

    pub fn constructor(globalObject: *JSC.JSGlobalObject, _: *JSC.CallFrame) bun.JSError!*ServerWebSocket {
        return globalObject.throw("Cannot construct ServerWebSocket", .{});
    }

    pub fn finalize(this: *ServerWebSocket) void {
        log("finalize", .{});
        bun.destroy(this);
    }

    pub fn publish(
        this: *ServerWebSocket,
        globalThis: *JSC.JSGlobalObject,
        callframe: *JSC.CallFrame,
    ) bun.JSError!JSValue {
        const args = callframe.arguments_old(4);
        if (args.len < 1) {
            log("publish()", .{});

            return globalThis.throw("publish requires at least 1 argument", .{});
        }

        const app = this.handler.app orelse {
            log("publish() closed", .{});
            return JSValue.jsNumber(0);
        };
        const flags = this.handler.flags;
        const ssl = flags.ssl;
        const publish_to_self = flags.publish_to_self;

        const topic_value = args.ptr[0];
        const message_value = args.ptr[1];
        const compress_value = args.ptr[2];

        if (topic_value.isEmptyOrUndefinedOrNull() or !topic_value.isString()) {
            log("publish() topic invalid", .{});

            return globalThis.throw("publish requires a topic string", .{});
        }

        var topic_slice = try topic_value.toSlice(globalThis, bun.default_allocator);
        defer topic_slice.deinit();
        if (topic_slice.len == 0) {
            return globalThis.throw("publish requires a non-empty topic", .{});
        }

        if (!compress_value.isBoolean() and !compress_value.isUndefined() and compress_value != .zero) {
            return globalThis.throw("publish expects compress to be a boolean", .{});
        }

        const compress = args.len > 1 and compress_value.toBoolean();

        if (message_value.isEmptyOrUndefinedOrNull()) {
            return globalThis.throw("publish requires a non-empty message", .{});
        }

        if (message_value.asArrayBuffer(globalThis)) |array_buffer| {
            const buffer = array_buffer.slice();

            const result = if (!publish_to_self and !this.isClosed())
                this.websocket().publish(topic_slice.slice(), buffer, .binary, compress)
            else
                uws.AnyWebSocket.publishWithOptions(ssl, app, topic_slice.slice(), buffer, .binary, compress);

            return JSValue.jsNumber(
                // if 0, return 0
                // else return number of bytes sent
                if (result) @as(i32, @intCast(@as(u31, @truncate(buffer.len)))) else @as(i32, 0),
            );
        }

        {
            var js_string = message_value.toString(globalThis);
            if (globalThis.hasException()) {
                return .zero;
            }
            const view = js_string.view(globalThis);
            const slice = view.toSlice(bun.default_allocator);
            defer slice.deinit();

            defer js_string.ensureStillAlive();

            const buffer = slice.slice();

            const result = if (!publish_to_self and !this.isClosed())
                this.websocket().publish(topic_slice.slice(), buffer, .text, compress)
            else
                uws.AnyWebSocket.publishWithOptions(ssl, app, topic_slice.slice(), buffer, .text, compress);

            return JSValue.jsNumber(
                // if 0, return 0
                // else return number of bytes sent
                if (result) @as(i32, @intCast(@as(u31, @truncate(buffer.len)))) else @as(i32, 0),
            );
        }
    }

    pub fn publishText(
        this: *ServerWebSocket,
        globalThis: *JSC.JSGlobalObject,
        callframe: *JSC.CallFrame,
    ) bun.JSError!JSValue {
        const args = callframe.arguments_old(4);

        if (args.len < 1) {
            log("publish()", .{});
            return globalThis.throw("publish requires at least 1 argument", .{});
        }

        const app = this.handler.app orelse {
            log("publish() closed", .{});
            return JSValue.jsNumber(0);
        };
        const flags = this.handler.flags;
        const ssl = flags.ssl;
        const publish_to_self = flags.publish_to_self;

        const topic_value = args.ptr[0];
        const message_value = args.ptr[1];
        const compress_value = args.ptr[2];

        if (topic_value.isEmptyOrUndefinedOrNull() or !topic_value.isString()) {
            log("publish() topic invalid", .{});
            return globalThis.throw("publishText requires a topic string", .{});
        }

        var topic_slice = try topic_value.toSlice(globalThis, bun.default_allocator);
        defer topic_slice.deinit();

        if (!compress_value.isBoolean() and !compress_value.isUndefined() and compress_value != .zero) {
            return globalThis.throw("publishText expects compress to be a boolean", .{});
        }

        const compress = args.len > 1 and compress_value.toBoolean();

        if (message_value.isEmptyOrUndefinedOrNull() or !message_value.isString()) {
            return globalThis.throw("publishText requires a non-empty message", .{});
        }

        var js_string = message_value.toString(globalThis);
        if (globalThis.hasException()) {
            return .zero;
        }
        const view = js_string.view(globalThis);
        const slice = view.toSlice(bun.default_allocator);
        defer slice.deinit();

        defer js_string.ensureStillAlive();

        const buffer = slice.slice();

        const result = if (!publish_to_self and !this.isClosed())
            this.websocket().publish(topic_slice.slice(), buffer, .text, compress)
        else
            uws.AnyWebSocket.publishWithOptions(ssl, app, topic_slice.slice(), buffer, .text, compress);

        return JSValue.jsNumber(
            // if 0, return 0
            // else return number of bytes sent
            if (result) @as(i32, @intCast(@as(u31, @truncate(buffer.len)))) else @as(i32, 0),
        );
    }

    pub fn publishBinary(
        this: *ServerWebSocket,
        globalThis: *JSC.JSGlobalObject,
        callframe: *JSC.CallFrame,
    ) bun.JSError!JSValue {
        const args = callframe.arguments_old(4);

        if (args.len < 1) {
            log("publishBinary()", .{});
            return globalThis.throw("publishBinary requires at least 1 argument", .{});
        }

        const app = this.handler.app orelse {
            log("publish() closed", .{});
            return JSValue.jsNumber(0);
        };
        const flags = this.handler.flags;
        const ssl = flags.ssl;
        const publish_to_self = flags.publish_to_self;
        const topic_value = args.ptr[0];
        const message_value = args.ptr[1];
        const compress_value = args.ptr[2];

        if (topic_value.isEmptyOrUndefinedOrNull() or !topic_value.isString()) {
            log("publishBinary() topic invalid", .{});
            return globalThis.throw("publishBinary requires a topic string", .{});
        }

        var topic_slice = try topic_value.toSlice(globalThis, bun.default_allocator);
        defer topic_slice.deinit();
        if (topic_slice.len == 0) {
            return globalThis.throw("publishBinary requires a non-empty topic", .{});
        }

        if (!compress_value.isBoolean() and !compress_value.isUndefined() and compress_value != .zero) {
            return globalThis.throw("publishBinary expects compress to be a boolean", .{});
        }

        const compress = args.len > 1 and compress_value.toBoolean();

        if (message_value.isEmptyOrUndefinedOrNull()) {
            return globalThis.throw("publishBinary requires a non-empty message", .{});
        }

        const array_buffer = message_value.asArrayBuffer(globalThis) orelse {
            return globalThis.throw("publishBinary expects an ArrayBufferView", .{});
        };
        const buffer = array_buffer.slice();

        const result = if (!publish_to_self and !this.isClosed())
            this.websocket().publish(topic_slice.slice(), buffer, .binary, compress)
        else
            uws.AnyWebSocket.publishWithOptions(ssl, app, topic_slice.slice(), buffer, .binary, compress);

        return JSValue.jsNumber(
            // if 0, return 0
            // else return number of bytes sent
            if (result) @as(i32, @intCast(@as(u31, @truncate(buffer.len)))) else @as(i32, 0),
        );
    }

    pub fn publishBinaryWithoutTypeChecks(
        this: *ServerWebSocket,
        globalThis: *JSC.JSGlobalObject,
        topic_str: *JSC.JSString,
        array: *JSC.JSUint8Array,
    ) bun.JSError!JSC.JSValue {
        const app = this.handler.app orelse {
            log("publish() closed", .{});
            return JSValue.jsNumber(0);
        };
        const flags = this.handler.flags;
        const ssl = flags.ssl;
        const publish_to_self = flags.publish_to_self;

        var topic_slice = topic_str.toSlice(globalThis, bun.default_allocator);
        defer topic_slice.deinit();
        if (topic_slice.len == 0) {
            return globalThis.throw("publishBinary requires a non-empty topic", .{});
        }

        const compress = true;

        const buffer = array.slice();
        if (buffer.len == 0) {
            return JSC.JSValue.jsNumber(0);
        }

        const result = if (!publish_to_self and !this.isClosed())
            this.websocket().publish(topic_slice.slice(), buffer, .binary, compress)
        else
            uws.AnyWebSocket.publishWithOptions(ssl, app, topic_slice.slice(), buffer, .binary, compress);

        return JSValue.jsNumber(
            // if 0, return 0
            // else return number of bytes sent
            if (result) @as(i32, @intCast(@as(u31, @truncate(buffer.len)))) else @as(i32, 0),
        );
    }

    pub fn publishTextWithoutTypeChecks(
        this: *ServerWebSocket,
        globalThis: *JSC.JSGlobalObject,
        topic_str: *JSC.JSString,
        str: *JSC.JSString,
    ) bun.JSError!JSC.JSValue {
        const app = this.handler.app orelse {
            log("publish() closed", .{});
            return JSValue.jsNumber(0);
        };
        const flags = this.handler.flags;
        const ssl = flags.ssl;
        const publish_to_self = flags.publish_to_self;

        var topic_slice = topic_str.toSlice(globalThis, bun.default_allocator);
        defer topic_slice.deinit();
        if (topic_slice.len == 0) {
            return globalThis.throw("publishBinary requires a non-empty topic", .{});
        }

        const compress = true;

        const slice = str.toSlice(globalThis, bun.default_allocator);
        defer slice.deinit();
        const buffer = slice.slice();

        if (buffer.len == 0) {
            return JSC.JSValue.jsNumber(0);
        }

        const result = if (!publish_to_self and !this.isClosed())
            this.websocket().publish(topic_slice.slice(), buffer, .text, compress)
        else
            uws.AnyWebSocket.publishWithOptions(ssl, app, topic_slice.slice(), buffer, .text, compress);

        return JSValue.jsNumber(
            // if 0, return 0
            // else return number of bytes sent
            if (result) @as(i32, @intCast(@as(u31, @truncate(buffer.len)))) else @as(i32, 0),
        );
    }

    pub fn cork(
        this: *ServerWebSocket,
        globalThis: *JSC.JSGlobalObject,
        callframe: *JSC.CallFrame,
        // Since we're passing the `this` value to the cork function, we need to
        // make sure the `this` value is up to date.
        this_value: JSC.JSValue,
    ) bun.JSError!JSValue {
        const args = callframe.arguments_old(1);
        this.this_value = this_value;

        if (args.len < 1) {
            return globalThis.throwNotEnoughArguments("cork", 1, 0);
        }

        const callback = args.ptr[0];
        if (callback.isEmptyOrUndefinedOrNull() or !callback.isCallable()) {
            return globalThis.throwInvalidArgumentTypeValue("cork", "callback", callback);
        }

        if (this.isClosed()) {
            return JSValue.jsUndefined();
        }

        var corker = Corker{
            .globalObject = globalThis,
            .this_value = this_value,
            .callback = callback,
        };
        this.websocket().cork(&corker, Corker.run);

        const result = corker.result;

        if (result.isAnyError()) {
            return globalThis.throwValue(result);
        }

        return result;
    }

    pub fn send(
        this: *ServerWebSocket,
        globalThis: *JSC.JSGlobalObject,
        callframe: *JSC.CallFrame,
    ) bun.JSError!JSValue {
        const args = callframe.arguments_old(2);

        if (args.len < 1) {
            log("send()", .{});
            return globalThis.throw("send requires at least 1 argument", .{});
        }

        if (this.isClosed()) {
            log("send() closed", .{});
            return JSValue.jsNumber(0);
        }

        const message_value = args.ptr[0];
        const compress_value = args.ptr[1];

        if (!compress_value.isBoolean() and !compress_value.isUndefined() and compress_value != .zero) {
            return globalThis.throw("send expects compress to be a boolean", .{});
        }

        const compress = args.len > 1 and compress_value.toBoolean();

        if (message_value.isEmptyOrUndefinedOrNull()) {
            return globalThis.throw("send requires a non-empty message", .{});
        }

        if (message_value.asArrayBuffer(globalThis)) |buffer| {
            switch (this.websocket().send(buffer.slice(), .binary, compress, true)) {
                .backpressure => {
                    log("send() backpressure ({d} bytes)", .{buffer.len});
                    return JSValue.jsNumber(-1);
                },
                .success => {
                    log("send() success ({d} bytes)", .{buffer.len});
                    return JSValue.jsNumber(buffer.slice().len);
                },
                .dropped => {
                    log("send() dropped ({d} bytes)", .{buffer.len});
                    return JSValue.jsNumber(0);
                },
            }
        }

        {
            var js_string = message_value.toString(globalThis);
            if (globalThis.hasException()) {
                return .zero;
            }
            const view = js_string.view(globalThis);
            const slice = view.toSlice(bun.default_allocator);
            defer slice.deinit();

            defer js_string.ensureStillAlive();

            const buffer = slice.slice();
            switch (this.websocket().send(buffer, .text, compress, true)) {
                .backpressure => {
                    log("send() backpressure ({d} bytes string)", .{buffer.len});
                    return JSValue.jsNumber(-1);
                },
                .success => {
                    log("send() success ({d} bytes string)", .{buffer.len});
                    return JSValue.jsNumber(buffer.len);
                },
                .dropped => {
                    log("send() dropped ({d} bytes string)", .{buffer.len});
                    return JSValue.jsNumber(0);
                },
            }
        }
    }

    pub fn sendText(
        this: *ServerWebSocket,
        globalThis: *JSC.JSGlobalObject,
        callframe: *JSC.CallFrame,
    ) bun.JSError!JSValue {
        const args = callframe.arguments_old(2);

        if (args.len < 1) {
            log("sendText()", .{});
            return globalThis.throw("sendText requires at least 1 argument", .{});
        }

        if (this.isClosed()) {
            log("sendText() closed", .{});
            return JSValue.jsNumber(0);
        }

        const message_value = args.ptr[0];
        const compress_value = args.ptr[1];

        if (!compress_value.isBoolean() and !compress_value.isUndefined() and compress_value != .zero) {
            return globalThis.throw("sendText expects compress to be a boolean", .{});
        }

        const compress = args.len > 1 and compress_value.toBoolean();

        if (message_value.isEmptyOrUndefinedOrNull() or !message_value.isString()) {
            return globalThis.throw("sendText expects a string", .{});
        }

        var js_string = message_value.toString(globalThis);
        if (globalThis.hasException()) {
            return .zero;
        }
        const view = js_string.view(globalThis);
        const slice = view.toSlice(bun.default_allocator);
        defer slice.deinit();

        defer js_string.ensureStillAlive();

        const buffer = slice.slice();
        switch (this.websocket().send(buffer, .text, compress, true)) {
            .backpressure => {
                log("sendText() backpressure ({d} bytes string)", .{buffer.len});
                return JSValue.jsNumber(-1);
            },
            .success => {
                log("sendText() success ({d} bytes string)", .{buffer.len});
                return JSValue.jsNumber(buffer.len);
            },
            .dropped => {
                log("sendText() dropped ({d} bytes string)", .{buffer.len});
                return JSValue.jsNumber(0);
            },
        }
    }

    pub fn sendTextWithoutTypeChecks(
        this: *ServerWebSocket,
        globalThis: *JSC.JSGlobalObject,
        message_str: *JSC.JSString,
        compress: bool,
    ) JSValue {
        if (this.isClosed()) {
            log("sendText() closed", .{});
            return JSValue.jsNumber(0);
        }

        var string_slice = message_str.toSlice(globalThis, bun.default_allocator);
        defer string_slice.deinit();

        const buffer = string_slice.slice();
        switch (this.websocket().send(buffer, .text, compress, true)) {
            .backpressure => {
                log("sendText() backpressure ({d} bytes string)", .{buffer.len});
                return JSValue.jsNumber(-1);
            },
            .success => {
                log("sendText() success ({d} bytes string)", .{buffer.len});
                return JSValue.jsNumber(buffer.len);
            },
            .dropped => {
                log("sendText() dropped ({d} bytes string)", .{buffer.len});
                return JSValue.jsNumber(0);
            },
        }
    }

    pub fn sendBinary(
        this: *ServerWebSocket,
        globalThis: *JSC.JSGlobalObject,
        callframe: *JSC.CallFrame,
    ) bun.JSError!JSValue {
        const args = callframe.arguments_old(2);

        if (args.len < 1) {
            log("sendBinary()", .{});
            return globalThis.throw("sendBinary requires at least 1 argument", .{});
        }

        if (this.isClosed()) {
            log("sendBinary() closed", .{});
            return JSValue.jsNumber(0);
        }

        const message_value = args.ptr[0];
        const compress_value = args.ptr[1];

        if (!compress_value.isBoolean() and !compress_value.isUndefined() and compress_value != .zero) {
            return globalThis.throw("sendBinary expects compress to be a boolean", .{});
        }

        const compress = args.len > 1 and compress_value.toBoolean();

        const buffer = message_value.asArrayBuffer(globalThis) orelse {
            return globalThis.throw("sendBinary requires an ArrayBufferView", .{});
        };

        switch (this.websocket().send(buffer.slice(), .binary, compress, true)) {
            .backpressure => {
                log("sendBinary() backpressure ({d} bytes)", .{buffer.len});
                return JSValue.jsNumber(-1);
            },
            .success => {
                log("sendBinary() success ({d} bytes)", .{buffer.len});
                return JSValue.jsNumber(buffer.slice().len);
            },
            .dropped => {
                log("sendBinary() dropped ({d} bytes)", .{buffer.len});
                return JSValue.jsNumber(0);
            },
        }
    }

    pub fn sendBinaryWithoutTypeChecks(
        this: *ServerWebSocket,
        _: *JSC.JSGlobalObject,
        array_buffer: *JSC.JSUint8Array,
        compress: bool,
    ) JSValue {
        if (this.isClosed()) {
            log("sendBinary() closed", .{});
            return JSValue.jsNumber(0);
        }

        const buffer = array_buffer.slice();

        switch (this.websocket().send(buffer, .binary, compress, true)) {
            .backpressure => {
                log("sendBinary() backpressure ({d} bytes)", .{buffer.len});
                return JSValue.jsNumber(-1);
            },
            .success => {
                log("sendBinary() success ({d} bytes)", .{buffer.len});
                return JSValue.jsNumber(buffer.len);
            },
            .dropped => {
                log("sendBinary() dropped ({d} bytes)", .{buffer.len});
                return JSValue.jsNumber(0);
            },
        }
    }

    pub fn ping(
        this: *ServerWebSocket,
        globalThis: *JSC.JSGlobalObject,
        callframe: *JSC.CallFrame,
    ) bun.JSError!JSValue {
        return sendPing(this, globalThis, callframe, "ping", .ping);
    }

    pub fn pong(
        this: *ServerWebSocket,
        globalThis: *JSC.JSGlobalObject,
        callframe: *JSC.CallFrame,
    ) bun.JSError!JSValue {
        return sendPing(this, globalThis, callframe, "pong", .pong);
    }

    inline fn sendPing(
        this: *ServerWebSocket,
        globalThis: *JSC.JSGlobalObject,
        callframe: *JSC.CallFrame,
        comptime name: string,
        comptime opcode: uws.Opcode,
    ) bun.JSError!JSValue {
        const args = callframe.arguments_old(2);

        if (this.isClosed()) {
            return JSValue.jsNumber(0);
        }

        if (args.len > 0) {
            var value = args.ptr[0];
            if (!value.isEmptyOrUndefinedOrNull()) {
                if (value.asArrayBuffer(globalThis)) |data| {
                    const buffer = data.slice();

                    switch (this.websocket().send(buffer, opcode, false, true)) {
                        .backpressure => {
                            log("{s}() backpressure ({d} bytes)", .{ name, buffer.len });
                            return JSValue.jsNumber(-1);
                        },
                        .success => {
                            log("{s}() success ({d} bytes)", .{ name, buffer.len });
                            return JSValue.jsNumber(buffer.len);
                        },
                        .dropped => {
                            log("{s}() dropped ({d} bytes)", .{ name, buffer.len });
                            return JSValue.jsNumber(0);
                        },
                    }
                } else if (value.isString()) {
                    var string_value = value.toString(globalThis).toSlice(globalThis, bun.default_allocator);
                    defer string_value.deinit();
                    const buffer = string_value.slice();

                    switch (this.websocket().send(buffer, opcode, false, true)) {
                        .backpressure => {
                            log("{s}() backpressure ({d} bytes)", .{ name, buffer.len });
                            return JSValue.jsNumber(-1);
                        },
                        .success => {
                            log("{s}() success ({d} bytes)", .{ name, buffer.len });
                            return JSValue.jsNumber(buffer.len);
                        },
                        .dropped => {
                            log("{s}() dropped ({d} bytes)", .{ name, buffer.len });
                            return JSValue.jsNumber(0);
                        },
                    }
                } else {
                    return globalThis.throwPretty("{s} requires a string or BufferSource", .{name});
                }
            }
        }

        switch (this.websocket().send(&.{}, opcode, false, true)) {
            .backpressure => {
                log("{s}() backpressure ({d} bytes)", .{ name, 0 });
                return JSValue.jsNumber(-1);
            },
            .success => {
                log("{s}() success ({d} bytes)", .{ name, 0 });
                return JSValue.jsNumber(0);
            },
            .dropped => {
                log("{s}() dropped ({d} bytes)", .{ name, 0 });
                return JSValue.jsNumber(0);
            },
        }
    }

    pub fn getData(
        _: *ServerWebSocket,
        _: *JSC.JSGlobalObject,
    ) JSValue {
        log("getData()", .{});
        return JSValue.jsUndefined();
    }

    pub fn setData(
        this: *ServerWebSocket,
        globalObject: *JSC.JSGlobalObject,
        value: JSC.JSValue,
    ) callconv(.C) bool {
        log("setData()", .{});
        ServerWebSocket.dataSetCached(this.this_value, globalObject, value);
        return true;
    }

    pub fn getReadyState(
        this: *ServerWebSocket,
        _: *JSC.JSGlobalObject,
    ) JSValue {
        log("getReadyState()", .{});

        if (this.isClosed()) {
            return JSValue.jsNumber(3);
        }

        return JSValue.jsNumber(1);
    }

    pub fn close(
        this: *ServerWebSocket,
        globalThis: *JSC.JSGlobalObject,
        callframe: *JSC.CallFrame,
        // Since close() can lead to the close() callback being called, let's always ensure the `this` value is up to date.
        this_value: JSC.JSValue,
    ) bun.JSError!JSValue {
        const args = callframe.arguments_old(2);
        log("close()", .{});
        this.this_value = this_value;

        if (this.isClosed()) {
            return .undefined;
        }

        const code = brk: {
            if (args.ptr[0] == .zero or args.ptr[0].isUndefined()) {
                // default exception code
                break :brk 1000;
            }

            if (!args.ptr[0].isNumber()) {
                return globalThis.throwInvalidArguments("close requires a numeric code or undefined", .{});
            }

            break :brk args.ptr[0].coerce(i32, globalThis);
        };

        var message_value: ZigString.Slice = brk: {
            if (args.ptr[1] == .zero or args.ptr[1].isUndefined()) break :brk ZigString.Slice.empty;
            break :brk try args.ptr[1].toSliceOrNull(globalThis);
        };

        defer message_value.deinit();

        this.flags.closed = true;
        this.websocket().end(code, message_value.slice());
        return .undefined;
    }

    pub fn terminate(
        this: *ServerWebSocket,
        globalThis: *JSC.JSGlobalObject,
        callframe: *JSC.CallFrame,
        // Since terminate() can lead to close() being called, let's always ensure the `this` value is up to date.
        this_value: JSC.JSValue,
    ) bun.JSError!JSValue {
        _ = globalThis;
        const args = callframe.arguments_old(2);
        _ = args;
        log("terminate()", .{});

        this.this_value = this_value;

        if (this.isClosed()) {
            return .undefined;
        }

        this.flags.closed = true;
        this.this_value.unprotect();
        this.websocket().close();

        return .undefined;
    }

    pub fn getBinaryType(
        this: *ServerWebSocket,
        globalThis: *JSC.JSGlobalObject,
    ) JSValue {
        log("getBinaryType()", .{});

        return switch (this.flags.binary_type) {
            .Uint8Array => bun.String.static("uint8array").toJS(globalThis),
            .Buffer => bun.String.static("nodebuffer").toJS(globalThis),
            .ArrayBuffer => bun.String.static("arraybuffer").toJS(globalThis),
            else => @panic("Invalid binary type"),
        };
    }

    pub fn setBinaryType(this: *ServerWebSocket, globalThis: *JSC.JSGlobalObject, value: JSC.JSValue) callconv(.C) bool {
        log("setBinaryType()", .{});

        const btype = JSC.BinaryType.fromJSValue(globalThis, value) catch return false;
        switch (btype orelse
            // some other value which we don't support
            .Float64Array) {
            .ArrayBuffer, .Buffer, .Uint8Array => |val| {
                this.flags.binary_type = val;
                return true;
            },
            else => {
                globalThis.throw("binaryType must be either \"uint8array\" or \"arraybuffer\" or \"nodebuffer\"", .{}) catch {};
                return false;
            },
        }
    }

    pub fn getBufferedAmount(
        this: *ServerWebSocket,
        _: *JSC.JSGlobalObject,
        _: *JSC.CallFrame,
    ) bun.JSError!JSValue {
        log("getBufferedAmount()", .{});

        if (this.isClosed()) {
            return JSValue.jsNumber(0);
        }

        return JSValue.jsNumber(this.websocket().getBufferedAmount());
    }
    pub fn subscribe(
        this: *ServerWebSocket,
        globalThis: *JSC.JSGlobalObject,
        callframe: *JSC.CallFrame,
    ) bun.JSError!JSValue {
        const args = callframe.arguments_old(1);
        if (args.len < 1) {
            return globalThis.throw("subscribe requires at least 1 argument", .{});
        }

        if (this.isClosed()) {
            return JSValue.jsBoolean(true);
        }

        if (!args.ptr[0].isString()) {
            return globalThis.throwInvalidArgumentTypeValue("topic", "string", args.ptr[0]);
        }

        var topic = try args.ptr[0].toSlice(globalThis, bun.default_allocator);
        defer topic.deinit();

        if (topic.len == 0) {
            return globalThis.throw("subscribe requires a non-empty topic name", .{});
        }

        return JSValue.jsBoolean(this.websocket().subscribe(topic.slice()));
    }
    pub fn unsubscribe(this: *ServerWebSocket, globalThis: *JSC.JSGlobalObject, callframe: *JSC.CallFrame) bun.JSError!JSValue {
        const args = callframe.arguments_old(1);
        if (args.len < 1) {
            return globalThis.throw("unsubscribe requires at least 1 argument", .{});
        }

        if (this.isClosed()) {
            return JSValue.jsBoolean(true);
        }

        if (!args.ptr[0].isString()) {
            return globalThis.throwInvalidArgumentTypeValue("topic", "string", args.ptr[0]);
        }

        var topic = try args.ptr[0].toSlice(globalThis, bun.default_allocator);
        defer topic.deinit();

        if (topic.len == 0) {
            return globalThis.throw("unsubscribe requires a non-empty topic name", .{});
        }

        return JSValue.jsBoolean(this.websocket().unsubscribe(topic.slice()));
    }
    pub fn isSubscribed(
        this: *ServerWebSocket,
        globalThis: *JSC.JSGlobalObject,
        callframe: *JSC.CallFrame,
    ) bun.JSError!JSValue {
        const args = callframe.arguments_old(1);
        if (args.len < 1) {
            return globalThis.throw("isSubscribed requires at least 1 argument", .{});
        }

        if (this.isClosed()) {
            return JSValue.jsBoolean(false);
        }

        if (!args.ptr[0].isString()) {
            return globalThis.throwInvalidArgumentTypeValue("topic", "string", args.ptr[0]);
        }

        var topic = try args.ptr[0].toSlice(globalThis, bun.default_allocator);
        defer topic.deinit();

        if (topic.len == 0) {
            return globalThis.throw("isSubscribed requires a non-empty topic name", .{});
        }

        return JSValue.jsBoolean(this.websocket().isSubscribed(topic.slice()));
    }

    pub fn getRemoteAddress(
        this: *ServerWebSocket,
        globalThis: *JSC.JSGlobalObject,
    ) JSValue {
        if (this.isClosed()) {
            return JSValue.jsUndefined();
        }

        var buf: [64]u8 = [_]u8{0} ** 64;
        var text_buf: [512]u8 = undefined;

        const address_bytes = this.websocket().getRemoteAddress(&buf);
        const address: std.net.Address = switch (address_bytes.len) {
            4 => std.net.Address.initIp4(address_bytes[0..4].*, 0),
            16 => std.net.Address.initIp6(address_bytes[0..16].*, 0, 0, 0),
            else => return JSValue.jsUndefined(),
        };

        const text = bun.fmt.formatIp(address, &text_buf) catch unreachable;
        return bun.String.createUTF8ForJS(globalThis, text);
    }
};

pub const NodeHTTPResponse = struct {
    response: uws.AnyResponse,
    onDataCallback: JSC.Strong = .empty,
    onWritableCallback: JSC.Strong = .empty,
    onAbortedCallback: JSC.Strong = .empty,

    ref_count: RefCount,
    js_ref: JSC.Ref = .{},
    aborted: bool = false,
    finished: bool = false,
    ended: bool = false,
    upgraded: bool = false,
    hasCustomOnData: bool = false,
    is_request_pending: bool = true,
    body_read_state: BodyReadState = .none,
    body_read_ref: JSC.Ref = .{},
    promise: JSC.Strong = .empty,
    server: AnyServer,

    /// When you call pause() on the node:http IncomingMessage
    /// We might've already read from the socket.
    /// So we need to buffer that data.
    /// This should be pretty uncommon though.
    buffered_request_body_data_during_pause: bun.ByteList = .{},
    is_data_buffered_during_pause: bool = false,
    /// Did we receive the last chunk of data during pause?
    is_data_buffered_during_pause_last: bool = false,

    upgrade_context: UpgradeCTX = .{},

    const log = bun.Output.scoped(.NodeHTTPResponse, false);
    pub usingnamespace JSC.Codegen.JSNodeHTTPResponse;
    const RefCount = bun.ptr.RefCount(@This(), "ref_count", deinit);
    pub const ref = RefCount.ref;
    pub const deref = RefCount.deref;

    pub const UpgradeCTX = struct {
        context: ?*uws.uws_socket_context_t = null,
        // request will be detached when go async
        request: ?*uws.Request = null,

        // we need to store this, if we wanna to enable async upgrade
        sec_websocket_key: []const u8 = "",
        sec_websocket_protocol: []const u8 = "",
        sec_websocket_extensions: []const u8 = "",

        // this can be called multiple times
        pub fn deinit(this: *UpgradeCTX) void {
            const sec_websocket_key = this.sec_websocket_key;
            const sec_websocket_protocol = this.sec_websocket_protocol;
            const sec_websocket_extensions = this.sec_websocket_extensions;
            this.* = .{};
            if (sec_websocket_extensions.len > 0) bun.default_allocator.free(sec_websocket_extensions);
            if (sec_websocket_protocol.len > 0) bun.default_allocator.free(sec_websocket_protocol);
            if (sec_websocket_key.len > 0) bun.default_allocator.free(sec_websocket_key);
        }

        pub fn preserveWebSocketHeadersIfNeeded(this: *UpgradeCTX) void {
            if (this.request) |request| {
                this.request = null;

                const sec_websocket_key = request.header("sec-websocket-key") orelse "";
                const sec_websocket_protocol = request.header("sec-websocket-protocol") orelse "";
                const sec_websocket_extensions = request.header("sec-websocket-extensions") orelse "";

                if (sec_websocket_key.len > 0) {
                    this.sec_websocket_key = bun.default_allocator.dupe(u8, sec_websocket_key) catch bun.outOfMemory();
                }
                if (sec_websocket_protocol.len > 0) {
                    this.sec_websocket_protocol = bun.default_allocator.dupe(u8, sec_websocket_protocol) catch bun.outOfMemory();
                }
                if (sec_websocket_extensions.len > 0) {
                    this.sec_websocket_extensions = bun.default_allocator.dupe(u8, sec_websocket_extensions) catch bun.outOfMemory();
                }
            }
        }
    };

    pub const BodyReadState = enum(u8) {
        none = 0,
        pending = 1,
        done = 2,
    };

    extern "C" fn Bun__getNodeHTTPResponseThisValue(bool, *anyopaque) JSC.JSValue;
    fn getThisValue(this: *NodeHTTPResponse) JSC.JSValue {
        return Bun__getNodeHTTPResponseThisValue(this.response == .SSL, this.response.socket());
    }

    extern "C" fn Bun__getNodeHTTPServerSocketThisValue(bool, *anyopaque) JSC.JSValue;
    fn getServerSocketValue(this: *NodeHTTPResponse) JSC.JSValue {
        return Bun__getNodeHTTPServerSocketThisValue(this.response == .SSL, this.response.socket());
    }

    pub fn upgrade(this: *NodeHTTPResponse, data_value: JSValue, sec_websocket_protocol: ZigString, sec_websocket_extensions: ZigString) bool {
        const upgrade_ctx = this.upgrade_context.context orelse return false;
        const ws_handler = this.server.webSocketHandler() orelse return false;
        const socketValue = this.getServerSocketValue();

        defer {
            this.setOnAbortedHandler();
            this.upgrade_context.deinit();
        }
        data_value.ensureStillAlive();

        const ws = ServerWebSocket.new(.{
            .handler = ws_handler,
            .this_value = data_value,
        });

        var new_socket: ?*uws.Socket = null;
        defer if (new_socket) |socket| {
            this.upgraded = true;
            Bun__setNodeHTTPServerSocketUsSocketValue(socketValue, socket);
            ServerWebSocket.socketSetCached(ws.getThisValue(), ws_handler.globalObject, socketValue);
            defer this.js_ref.unref(JSC.VirtualMachine.get());
            switch (this.response) {
                .SSL => this.response = uws.AnyResponse.init(uws.NewApp(true).Response.castRes(@alignCast(@ptrCast(socket)))),
                .TCP => this.response = uws.AnyResponse.init(uws.NewApp(false).Response.castRes(@alignCast(@ptrCast(socket)))),
            }
        };

        if (this.upgrade_context.request) |request| {
            this.upgrade_context = .{};

            var sec_websocket_protocol_str: ?ZigString.Slice = null;
            var sec_websocket_extensions_str: ?ZigString.Slice = null;

            const sec_websocket_protocol_value = brk: {
                if (sec_websocket_protocol.isEmpty()) {
                    break :brk request.header("sec-websocket-protocol") orelse "";
                }
                sec_websocket_protocol_str = sec_websocket_protocol.toSlice(bun.default_allocator);
                break :brk sec_websocket_protocol_str.?.slice();
            };

            const sec_websocket_extensions_value = brk: {
                if (sec_websocket_extensions.isEmpty()) {
                    break :brk request.header("sec-websocket-extensions") orelse "";
                }
                sec_websocket_extensions_str = sec_websocket_protocol.toSlice(bun.default_allocator);
                break :brk sec_websocket_extensions_str.?.slice();
            };
            defer {
                if (sec_websocket_protocol_str) |str| str.deinit();
                if (sec_websocket_extensions_str) |str| str.deinit();
            }

            new_socket = this.response.upgrade(
                *ServerWebSocket,
                ws,
                request.header("sec-websocket-key") orelse "",
                sec_websocket_protocol_value,
                sec_websocket_extensions_value,
                upgrade_ctx,
            );
            return true;
        }

        var sec_websocket_protocol_str: ?ZigString.Slice = null;
        var sec_websocket_extensions_str: ?ZigString.Slice = null;

        const sec_websocket_protocol_value = brk: {
            if (sec_websocket_protocol.isEmpty()) {
                break :brk this.upgrade_context.sec_websocket_protocol;
            }
            sec_websocket_protocol_str = sec_websocket_protocol.toSlice(bun.default_allocator);
            break :brk sec_websocket_protocol_str.?.slice();
        };

        const sec_websocket_extensions_value = brk: {
            if (sec_websocket_extensions.isEmpty()) {
                break :brk this.upgrade_context.sec_websocket_extensions;
            }
            sec_websocket_extensions_str = sec_websocket_protocol.toSlice(bun.default_allocator);
            break :brk sec_websocket_extensions_str.?.slice();
        };
        defer {
            if (sec_websocket_protocol_str) |str| str.deinit();
            if (sec_websocket_extensions_str) |str| str.deinit();
        }

        new_socket = this.response.upgrade(
            *ServerWebSocket,
            ws,
            this.upgrade_context.sec_websocket_key,
            sec_websocket_protocol_value,
            sec_websocket_extensions_value,
            upgrade_ctx,
        );
        return true;
    }
    pub fn maybeStopReadingBody(this: *NodeHTTPResponse, vm: *JSC.VirtualMachine) void {
        this.upgrade_context.deinit(); // we can discard the upgrade context now

        if ((this.aborted or this.ended) and (this.body_read_ref.has or this.body_read_state == .pending) and (!this.hasCustomOnData or !this.onDataCallback.has())) {
            const had_ref = this.body_read_ref.has;
            this.response.clearOnData();
            this.body_read_ref.unref(vm);
            this.body_read_state = .done;

            if (had_ref) {
                this.markRequestAsDoneIfNecessary();
            }

            this.deref();
        }
    }

    pub fn shouldRequestBePending(this: *const NodeHTTPResponse) bool {
        if (this.aborted) {
            return false;
        }

        if (this.ended) {
            return this.body_read_state == .pending;
        }

        return true;
    }

    pub fn dumpRequestBody(this: *NodeHTTPResponse, globalObject: *JSC.JSGlobalObject, callframe: *JSC.CallFrame) bun.JSError!JSC.JSValue {
        _ = globalObject; // autofix
        _ = callframe; // autofix
        if (this.buffered_request_body_data_during_pause.len > 0) {
            this.buffered_request_body_data_during_pause.deinitWithAllocator(bun.default_allocator);
        }
        if (!this.finished) {
            this.clearOnDataCallback();
        }

        return .undefined;
    }

    fn markRequestAsDone(this: *NodeHTTPResponse) void {
        log("markRequestAsDone()", .{});
        this.is_request_pending = false;

        this.clearJSValues();
        this.clearOnDataCallback();
        this.upgrade_context.deinit();

        this.buffered_request_body_data_during_pause.deinitWithAllocator(bun.default_allocator);
        const server = this.server;
        this.js_ref.unref(JSC.VirtualMachine.get());
        this.deref();
        server.onRequestComplete();
    }

    fn markRequestAsDoneIfNecessary(this: *NodeHTTPResponse) void {
        if (this.is_request_pending and !this.shouldRequestBePending()) {
            this.markRequestAsDone();
        }
    }

    pub fn create(
        any_server_tag: u64,
        globalObject: *JSC.JSGlobalObject,
        has_body: *bool,
        request: *uws.Request,
        is_ssl: i32,
        response_ptr: *anyopaque,
        upgrade_ctx: ?*anyopaque,
        node_response_ptr: *?*NodeHTTPResponse,
    ) callconv(.C) JSC.JSValue {
        const vm = globalObject.bunVM();
        if ((HTTP.Method.which(request.method()) orelse HTTP.Method.OPTIONS).hasRequestBody()) {
            const req_len: usize = brk: {
                if (request.header("content-length")) |content_length| {
                    break :brk std.fmt.parseInt(usize, content_length, 10) catch 0;
                }

                break :brk 0;
            };

            has_body.* = req_len > 0 or request.header("transfer-encoding") != null;
        }

        const response = bun.new(NodeHTTPResponse, .{
            // 1 - the HTTP response
            // 1 - the JS object
            // 1 - the Server handler.
            // 1 - the onData callback (request body)
            .ref_count = .initExactRefs(if (has_body.*) 4 else 3),
            .upgrade_context = .{
                .context = @ptrCast(upgrade_ctx),
                .request = request,
            },
            .server = .{ .ptr = AnyServer.Ptr.from(@ptrFromInt(any_server_tag)) },
            .response = switch (is_ssl != 0) {
                true => uws.AnyResponse{ .SSL = @ptrCast(response_ptr) },
                false => uws.AnyResponse{ .TCP = @ptrCast(response_ptr) },
            },
            .body_read_state = if (has_body.*) .pending else .none,
        });
        if (has_body.*) {
            response.body_read_ref.ref(vm);
        }
        response.js_ref.ref(vm);
        const js_this = response.toJS(globalObject);
        node_response_ptr.* = response;
        return js_this;
    }

    pub fn setOnAbortedHandler(this: *NodeHTTPResponse) void {
        // Don't overwrite WebSocket user data
        if (!this.upgraded) {
            this.response.onAborted(*NodeHTTPResponse, onAbort, this);
            this.response.onTimeout(*NodeHTTPResponse, onTimeout, this);
        }
        // detach and
        this.upgrade_context.preserveWebSocketHeadersIfNeeded();
    }

    fn isDone(this: *const NodeHTTPResponse) bool {
        return this.finished or this.ended or this.aborted;
    }

    pub fn getEnded(this: *const NodeHTTPResponse, _: *JSC.JSGlobalObject) JSC.JSValue {
        return JSC.JSValue.jsBoolean(this.ended);
    }

    pub fn getFinished(this: *const NodeHTTPResponse, _: *JSC.JSGlobalObject) JSC.JSValue {
        return JSC.JSValue.jsBoolean(this.finished);
    }

    pub fn getAborted(this: *const NodeHTTPResponse, _: *JSC.JSGlobalObject) JSC.JSValue {
        return JSC.JSValue.jsBoolean(this.aborted);
    }

    pub fn getHasBody(this: *const NodeHTTPResponse, _: *JSC.JSGlobalObject) JSC.JSValue {
        var result: i32 = 0;
        switch (this.body_read_state) {
            .none => {},
            .pending => result |= 1 << 1,
            .done => result |= 1 << 2,
        }
        if (this.buffered_request_body_data_during_pause.len > 0) {
            result |= 1 << 3;
        }
        if (this.is_data_buffered_during_pause_last) {
            result |= 1 << 2;
        }

        return JSC.JSValue.jsNumber(result);
    }

    pub fn getBufferedAmount(this: *const NodeHTTPResponse, _: *JSC.JSGlobalObject) JSC.JSValue {
        if (this.finished) {
            return JSC.JSValue.jsNull();
        }

        return JSC.JSValue.jsNumber(this.response.getBufferedAmount());
    }

    pub fn jsRef(this: *NodeHTTPResponse, globalObject: *JSC.JSGlobalObject, _: *JSC.CallFrame) bun.JSError!JSC.JSValue {
        if (!this.isDone()) {
            this.js_ref.ref(globalObject.bunVM());
        }
        return .undefined;
    }

    pub fn jsUnref(this: *NodeHTTPResponse, globalObject: *JSC.JSGlobalObject, _: *JSC.CallFrame) bun.JSError!JSC.JSValue {
        if (!this.isDone()) {
            this.js_ref.unref(globalObject.bunVM());
        }
        return .undefined;
    }

    fn handleEndedIfNecessary(state: uws.State, globalObject: *JSC.JSGlobalObject) bun.JSError!void {
        if (!state.isResponsePending()) {
            return globalObject.ERR_HTTP_HEADERS_SENT("Stream is already ended", .{}).throw();
        }
    }

    extern "C" fn NodeHTTPServer__writeHead_http(
        globalObject: *JSC.JSGlobalObject,
        statusMessage: [*]const u8,
        statusMessageLength: usize,
        headersObjectValue: JSC.JSValue,
        response: *anyopaque,
    ) void;

    extern "C" fn NodeHTTPServer__writeHead_https(
        globalObject: *JSC.JSGlobalObject,
        statusMessage: [*]const u8,
        statusMessageLength: usize,
        headersObjectValue: JSC.JSValue,
        response: *anyopaque,
    ) void;

    pub fn writeHead(this: *NodeHTTPResponse, globalObject: *JSC.JSGlobalObject, callframe: *JSC.CallFrame) bun.JSError!JSC.JSValue {
        const arguments = callframe.argumentsUndef(3).slice();

        if (this.isDone()) {
            return globalObject.ERR_STREAM_ALREADY_FINISHED("Stream is already ended", .{}).throw();
        }

        const state = this.response.state();
        try handleEndedIfNecessary(state, globalObject);

        const status_code_value = if (arguments.len > 0) arguments[0] else .undefined;
        const status_message_value = if (arguments.len > 1 and arguments[1] != .null) arguments[1] else .undefined;
        const headers_object_value = if (arguments.len > 2 and arguments[2] != .null) arguments[2] else .undefined;

        const status_code: i32 = brk: {
            if (status_code_value != .undefined) {
                break :brk globalObject.validateIntegerRange(status_code_value, i32, 200, .{
                    .min = 100,
                    .max = 599,
                }) catch return error.JSError;
            }

            break :brk 200;
        };

        var stack_fallback = std.heap.stackFallback(256, bun.default_allocator);
        const allocator = stack_fallback.get();
        const status_message_slice = if (status_message_value != .undefined)
            try status_message_value.toSlice(globalObject, allocator)
        else
            ZigString.Slice.empty;
        defer status_message_slice.deinit();

        if (globalObject.hasException()) {
            return error.JSError;
        }

        if (state.isHttpStatusCalled()) {
            return globalObject.ERR_HTTP_HEADERS_SENT("Stream already started", .{}).throw();
        }

        do_it: {
            if (status_message_slice.len == 0) {
                if (HTTPStatusText.get(@intCast(status_code))) |status_message| {
                    writeHeadInternal(this.response, globalObject, status_message, headers_object_value);
                    break :do_it;
                }
            }

            const message = if (status_message_slice.len > 0) status_message_slice.slice() else "HM";
            const status_message = std.fmt.allocPrint(allocator, "{d} {s}", .{ status_code, message }) catch bun.outOfMemory();
            defer allocator.free(status_message);
            writeHeadInternal(this.response, globalObject, status_message, headers_object_value);
            break :do_it;
        }

        return .undefined;
    }

    fn writeHeadInternal(response: uws.AnyResponse, globalObject: *JSC.JSGlobalObject, status_message: []const u8, headers: JSC.JSValue) void {
        log("writeHeadInternal({s})", .{status_message});
        switch (response) {
            .TCP => NodeHTTPServer__writeHead_http(globalObject, status_message.ptr, status_message.len, headers, @ptrCast(response.TCP)),
            .SSL => NodeHTTPServer__writeHead_https(globalObject, status_message.ptr, status_message.len, headers, @ptrCast(response.SSL)),
        }
    }

    pub fn writeContinue(this: *NodeHTTPResponse, globalObject: *JSC.JSGlobalObject, callframe: *JSC.CallFrame) bun.JSError!JSC.JSValue {
        const arguments = callframe.arguments_old(1).slice();
        _ = arguments; // autofix
        if (this.isDone()) {
            return .undefined;
        }

        const state = this.response.state();
        try handleEndedIfNecessary(state, globalObject);

        this.response.writeContinue();
        return .undefined;
    }

    pub const AbortEvent = enum(u8) {
        none = 0,
        abort = 1,
        timeout = 2,
    };

    fn handleAbortOrTimeout(this: *NodeHTTPResponse, comptime event: AbortEvent) void {
        if (this.finished) {
            return;
        }

        if (event == .abort) {
            this.aborted = true;
        }

        this.ref();
        defer this.deref();
        defer if (event == .abort) this.markRequestAsDoneIfNecessary();

        const js_this: JSValue = this.getThisValue();
        if (this.onAbortedCallback.get()) |on_aborted| {
            defer {
                if (event == .abort) {
                    this.onAbortedCallback.deinit();
                }
            }
            const globalThis = JSC.VirtualMachine.get().global;
            const vm = globalThis.bunVM();
            const event_loop = vm.eventLoop();

            event_loop.runCallback(on_aborted, globalThis, js_this, &.{
                JSC.JSValue.jsNumber(@intFromEnum(event)),
            });
        }

        if (event == .abort) {
            this.onDataOrAborted("", true, .abort);
        }
    }

    pub fn onAbort(this: *NodeHTTPResponse, response: uws.AnyResponse) void {
        _ = response; // autofix
        log("onAbort", .{});
        this.handleAbortOrTimeout(.abort);
    }

    pub fn onTimeout(this: *NodeHTTPResponse, response: uws.AnyResponse) void {
        _ = response; // autofix
        log("onTimeout", .{});
        this.handleAbortOrTimeout(.timeout);
    }

    pub fn doPause(this: *NodeHTTPResponse, globalObject: *JSC.JSGlobalObject, callframe: *JSC.CallFrame) bun.JSError!JSC.JSValue {
        _ = globalObject; // autofix
        _ = callframe; // autofix
        if (this.finished or this.aborted) {
            return .false;
        }
        if (this.body_read_ref.has and !this.onDataCallback.has()) {
            this.is_data_buffered_during_pause = true;
            this.response.onData(*NodeHTTPResponse, onBufferRequestBodyWhilePaused, this);
        }

        this.response.pause();
        return .true;
    }

    pub fn drainRequestBody(this: *NodeHTTPResponse, globalObject: *JSC.JSGlobalObject, callframe: *JSC.CallFrame) bun.JSError!JSC.JSValue {
        _ = callframe; // autofix
        return this.drainBufferedRequestBodyFromPause(globalObject) orelse .undefined;
    }

    fn drainBufferedRequestBodyFromPause(this: *NodeHTTPResponse, globalObject: *JSC.JSGlobalObject) ?JSC.JSValue {
        if (this.buffered_request_body_data_during_pause.len > 0) {
            const result = JSC.JSValue.createBuffer(globalObject, this.buffered_request_body_data_during_pause.slice(), bun.default_allocator);
            this.buffered_request_body_data_during_pause = .{};
            return result;
        }
        return null;
    }

    pub fn doResume(this: *NodeHTTPResponse, globalObject: *JSC.JSGlobalObject, callframe: *JSC.CallFrame) bun.JSError!JSC.JSValue {
        _ = callframe; // autofix
        if (this.finished or this.aborted) {
            return .false;
        }

        var result = JSC.JSValue.true;
        if (this.is_data_buffered_during_pause) {
            this.response.clearOnData();
            this.is_data_buffered_during_pause = false;
        }

        if (this.drainBufferedRequestBodyFromPause(globalObject)) |buffered_data| {
            result = buffered_data;
        }

        this.response.@"resume"();
        return result;
    }

    fn onRequestComplete(this: *NodeHTTPResponse) void {
        if (this.finished) {
            return;
        }
        log("onRequestComplete", .{});
        this.finished = true;
        this.js_ref.unref(JSC.VirtualMachine.get());

        this.clearJSValues();
        this.markRequestAsDoneIfNecessary();
    }

    pub export fn Bun__NodeHTTPRequest__onResolve(globalObject: *JSC.JSGlobalObject, callframe: *JSC.CallFrame) callconv(JSC.conv) JSC.JSValue {
        log("onResolve", .{});
        const arguments = callframe.arguments_old(2).slice();
        const this: *NodeHTTPResponse = arguments[1].as(NodeHTTPResponse).?;
        this.promise.deinit();
        defer this.deref();
        this.maybeStopReadingBody(globalObject.bunVM());

        if (!this.finished and !this.aborted) {
            this.clearJSValues();
            this.response.clearAborted();
            this.response.clearOnData();
            this.response.clearOnWritable();
            this.response.clearTimeout();
            if (this.response.state().isResponsePending()) {
                this.response.endWithoutBody(this.response.state().isHttpConnectionClose());
            }
            this.onRequestComplete();
        }

        return .undefined;
    }

    pub export fn Bun__NodeHTTPRequest__onReject(globalObject: *JSC.JSGlobalObject, callframe: *JSC.CallFrame) callconv(JSC.conv) JSC.JSValue {
        const arguments = callframe.arguments_old(2).slice();
        const err = arguments[0];
        const this: *NodeHTTPResponse = arguments[1].as(NodeHTTPResponse).?;
        this.promise.deinit();
        this.maybeStopReadingBody(globalObject.bunVM());

        defer this.deref();

        if (!this.finished and !this.aborted) {
            this.clearJSValues();
            this.response.clearAborted();
            this.response.clearOnData();
            this.response.clearOnWritable();
            this.response.clearTimeout();
            if (!this.response.state().isHttpStatusCalled()) {
                this.response.writeStatus("500 Internal Server Error");
            }
            this.response.endStream(this.response.state().isHttpConnectionClose());
            this.onRequestComplete();
        }

        _ = globalObject.bunVM().uncaughtException(globalObject, err, true);
        return .undefined;
    }

    fn clearJSValues(this: *NodeHTTPResponse) void {
        // Promise is handled separately.
        this.onWritableCallback.deinit();
        this.onAbortedCallback.deinit();
    }

    pub fn abort(this: *NodeHTTPResponse, globalObject: *JSC.JSGlobalObject, callframe: *JSC.CallFrame) bun.JSError!JSC.JSValue {
        _ = globalObject; // autofix
        _ = callframe; // autofix
        if (this.isDone()) {
            return .undefined;
        }

        this.aborted = true;
        const state = this.response.state();
        if (state.isHttpEndCalled()) {
            return .undefined;
        }

        this.response.clearAborted();
        this.response.clearOnData();
        this.response.clearOnWritable();
        this.response.clearTimeout();
        this.response.endWithoutBody(true);
        this.onRequestComplete();
        return .undefined;
    }

    fn onBufferRequestBodyWhilePaused(this: *NodeHTTPResponse, chunk: []const u8, last: bool) void {
        this.buffered_request_body_data_during_pause.append(bun.default_allocator, chunk) catch bun.outOfMemory();
        if (last) {
            this.is_data_buffered_during_pause_last = true;
            if (this.body_read_ref.has) {
                this.body_read_ref.unref(JSC.VirtualMachine.get());
                this.markRequestAsDoneIfNecessary();
                this.deref();
            }
        }
    }

    fn onDataOrAborted(this: *NodeHTTPResponse, chunk: []const u8, last: bool, event: AbortEvent) void {
        if (last) {
            this.ref();
            this.body_read_state = .done;
        }

        defer {
            if (last) {
                if (this.body_read_ref.has) {
                    this.body_read_ref.unref(JSC.VirtualMachine.get());
                    this.markRequestAsDoneIfNecessary();
                    this.deref();
                }

                this.deref();
            }
        }

        if (this.onDataCallback.get()) |callback| {
            const globalThis = JSC.VirtualMachine.get().global;
            const event_loop = globalThis.bunVM().eventLoop();

            const bytes: JSC.JSValue = brk: {
                if (chunk.len > 0 and this.buffered_request_body_data_during_pause.len > 0) {
                    const buffer = JSC.JSValue.createBufferFromLength(globalThis, chunk.len + this.buffered_request_body_data_during_pause.len);
                    this.buffered_request_body_data_during_pause.deinitWithAllocator(bun.default_allocator);
                    if (buffer.asArrayBuffer(globalThis)) |array_buffer| {
                        var input = array_buffer.slice();
                        @memcpy(input[0..this.buffered_request_body_data_during_pause.len], this.buffered_request_body_data_during_pause.slice());
                        @memcpy(input[this.buffered_request_body_data_during_pause.len..], chunk);
                        break :brk buffer;
                    }
                }

                if (this.drainBufferedRequestBodyFromPause(globalThis)) |buffered_data| {
                    break :brk buffered_data;
                }

                if (chunk.len > 0) {
                    break :brk JSC.ArrayBuffer.createBuffer(globalThis, chunk);
                }
                break :brk .undefined;
            };

            event_loop.runCallback(callback, globalThis, .undefined, &.{
                bytes,
                JSC.JSValue.jsBoolean(last),
                JSC.JSValue.jsNumber(@intFromEnum(event)),
            });
        }
    }
    pub const BUN_DEBUG_REFCOUNT_NAME = "NodeHTTPServerResponse";
    pub fn onData(this: *NodeHTTPResponse, chunk: []const u8, last: bool) void {
        log("onData({d} bytes, is_last = {d})", .{ chunk.len, @intFromBool(last) });

        onDataOrAborted(this, chunk, last, .none);
    }

    fn onDrain(this: *NodeHTTPResponse, offset: u64, response: uws.AnyResponse) bool {
        log("onDrain({d})", .{offset});
        this.ref();
        defer this.deref();
        response.clearOnWritable();
        if (this.aborted or this.finished) {
            return false;
        }
        const on_writable = this.onWritableCallback.trySwap() orelse return false;
        const globalThis = JSC.VirtualMachine.get().global;
        const vm = globalThis.bunVM();

        response.corked(JSC.EventLoop.runCallback, .{ vm.eventLoop(), on_writable, globalThis, .undefined, &.{JSC.JSValue.jsNumberFromUint64(offset)} });
        if (this.aborted or this.finished) {
            return false;
        }

        return true;
    }

    fn writeOrEnd(
        this: *NodeHTTPResponse,
        globalObject: *JSC.JSGlobalObject,
        arguments: []const JSC.JSValue,
        comptime is_end: bool,
    ) bun.JSError!JSC.JSValue {
        if (this.isDone()) {
            return globalObject.ERR_STREAM_WRITE_AFTER_END("Stream already ended", .{}).throw();
        }

        const state = this.response.state();
        if (!state.isResponsePending()) {
            return globalObject.ERR_STREAM_WRITE_AFTER_END("Stream already ended", .{}).throw();
        }

        const input_value = if (arguments.len > 0) arguments[0] else .undefined;
        var encoding_value = if (arguments.len > 1) arguments[1] else .undefined;
        const callback_value = brk: {
            if ((encoding_value != .null and encoding_value != .undefined) and encoding_value.isCallable()) {
                encoding_value = .undefined;
                break :brk arguments[1];
            }

            if (arguments.len > 2 and arguments[2] != .undefined) {
                if (!arguments[2].isCallable()) {
                    return globalObject.throwInvalidArgumentTypeValue("callback", "function", arguments[2]);
                }

                break :brk arguments[2];
            }

            break :brk .undefined;
        };

        const string_or_buffer: JSC.Node.StringOrBuffer = brk: {
            if (input_value == .null or input_value == .undefined) {
                break :brk JSC.Node.StringOrBuffer.empty;
            }

            var encoding: JSC.Node.Encoding = .utf8;
            if (encoding_value != .undefined and encoding_value != .null) {
                if (!encoding_value.isString()) {
                    return globalObject.throwInvalidArgumentTypeValue("encoding", "string", encoding_value);
                }

                encoding = try JSC.Node.Encoding.fromJS(encoding_value, globalObject) orelse {
                    return globalObject.throwInvalidArguments("Invalid encoding", .{});
                };
            }

            const result = try JSC.Node.StringOrBuffer.fromJSWithEncoding(globalObject, bun.default_allocator, input_value, encoding);
            break :brk result orelse {
                return globalObject.throwInvalidArgumentTypeValue("input", "string or buffer", input_value);
            };
        };
        defer string_or_buffer.deinit();

        if (globalObject.hasException()) {
            return error.JSError;
        }

        const bytes = string_or_buffer.slice();

        if (comptime is_end) {
            log("end('{s}', {d})", .{ bytes[0..@min(bytes.len, 128)], bytes.len });
        } else {
            log("write('{s}', {d})", .{ bytes[0..@min(bytes.len, 128)], bytes.len });
        }

        if (is_end) {
            // Discard the body read ref if it's pending and no onData callback is set at this point.
            // This is the equivalent of req._dump().
            if (this.body_read_ref.has and this.body_read_state == .pending and (!this.hasCustomOnData or !this.onDataCallback.has())) {
                this.body_read_ref.unref(JSC.VirtualMachine.get());
                this.deref();
                this.body_read_state = .none;
            }

            this.response.clearAborted();
            this.response.clearOnWritable();
            this.response.clearTimeout();
            this.ended = true;
            if (!state.isHttpWriteCalled() or bytes.len > 0) {
                this.response.end(bytes, state.isHttpConnectionClose());
            } else {
                this.response.endStream(state.isHttpConnectionClose());
            }
            this.onRequestComplete();

            return JSC.JSValue.jsNumberFromUint64(bytes.len);
        } else {
            switch (this.response.write(bytes)) {
                .want_more => |written| {
                    this.response.clearOnWritable();
                    this.onWritableCallback.clearWithoutDeallocation();
                    return JSC.JSValue.jsNumberFromUint64(written);
                },
                .backpressure => |written| {
                    if (callback_value != .undefined) {
                        this.onWritableCallback.set(globalObject, callback_value.withAsyncContextIfNeeded(globalObject));
                        this.response.onWritable(*NodeHTTPResponse, onDrain, this);
                    }
                    return JSC.JSValue.jsNumberFromInt64(-@as(i64, @intCast(written)));
                },
            }
        }
    }

    pub fn setOnWritable(this: *NodeHTTPResponse, globalObject: *JSC.JSGlobalObject, value: JSValue) bool {
        if (this.isDone() or value == .undefined) {
            this.onWritableCallback.clearWithoutDeallocation();
            return true;
        }

        this.onWritableCallback.set(globalObject, value.withAsyncContextIfNeeded(globalObject));
        return true;
    }

    pub fn getOnWritable(this: *NodeHTTPResponse, _: *JSC.JSGlobalObject) JSC.JSValue {
        return this.onWritableCallback.get() orelse .undefined;
    }

    pub fn getOnAbort(this: *NodeHTTPResponse, _: *JSC.JSGlobalObject) JSC.JSValue {
        return this.onAbortedCallback.get() orelse .undefined;
    }

    pub fn setOnAbort(this: *NodeHTTPResponse, globalObject: *JSC.JSGlobalObject, value: JSValue) bool {
        if (this.isDone() or value == .undefined) {
            this.onAbortedCallback.clearWithoutDeallocation();
        } else {
            this.onAbortedCallback.set(globalObject, value.withAsyncContextIfNeeded(globalObject));
        }

        return true;
    }

    pub fn getOnData(this: *NodeHTTPResponse, _: *JSC.JSGlobalObject) JSC.JSValue {
        return this.onDataCallback.get() orelse .undefined;
    }

    pub fn getHasCustomOnData(this: *NodeHTTPResponse, _: *JSC.JSGlobalObject) JSC.JSValue {
        return JSC.jsBoolean(this.hasCustomOnData);
    }

    pub fn getUpgraded(this: *NodeHTTPResponse, _: *JSC.JSGlobalObject) JSC.JSValue {
        return JSC.jsBoolean(this.upgraded);
    }

    pub fn setHasCustomOnData(this: *NodeHTTPResponse, _: *JSC.JSGlobalObject, value: JSValue) bool {
        this.hasCustomOnData = value.toBoolean();
        return true;
    }

    fn clearOnDataCallback(this: *NodeHTTPResponse) void {
        if (this.body_read_state != .none) {
            this.onDataCallback.deinit();
            if (!this.aborted)
                this.response.clearOnData();
            if (this.body_read_state != .done) {
                this.body_read_state = .done;
                if (this.body_read_ref.has) {
                    this.deref();
                }
            }
        }
    }

    pub fn setOnData(this: *NodeHTTPResponse, globalObject: *JSC.JSGlobalObject, value: JSValue) bool {
        if (value == .undefined or this.ended or this.aborted or this.body_read_state == .none or this.is_data_buffered_during_pause_last) {
            this.onDataCallback.deinit();
            defer {
                if (this.body_read_ref.has) {
                    this.body_read_ref.unref(globalObject.bunVM());
                    this.deref();
                }
            }
            switch (this.body_read_state) {
                .pending, .done => {
                    if (!this.finished and !this.aborted) {
                        this.response.clearOnData();
                    }
                    this.body_read_state = .done;
                },
                .none => {},
            }
            return true;
        }

        this.onDataCallback.set(globalObject, value.withAsyncContextIfNeeded(globalObject));
        this.hasCustomOnData = true;
        this.response.onData(*NodeHTTPResponse, onData, this);
        this.is_data_buffered_during_pause = false;

        if (!this.body_read_ref.has) {
            this.ref();
            this.body_read_ref.ref(globalObject.bunVM());
        }

        return true;
    }

    pub fn write(this: *NodeHTTPResponse, globalObject: *JSC.JSGlobalObject, callframe: *JSC.CallFrame) bun.JSError!JSC.JSValue {
        const arguments = callframe.arguments_old(3).slice();

        return writeOrEnd(this, globalObject, arguments, false);
    }

    pub fn end(this: *NodeHTTPResponse, globalObject: *JSC.JSGlobalObject, callframe: *JSC.CallFrame) bun.JSError!JSC.JSValue {
        const arguments = callframe.arguments_old(3).slice();
        return writeOrEnd(this, globalObject, arguments, true);
    }

    fn handleCorked(globalObject: *JSC.JSGlobalObject, function: JSC.JSValue, result: *JSValue, is_exception: *bool) void {
        result.* = function.call(globalObject, .undefined, &.{}) catch |err| {
            result.* = globalObject.takeException(err);
            is_exception.* = true;
            return;
        };
    }

    export fn NodeHTTPResponse__setTimeout(this: *NodeHTTPResponse, seconds: JSC.JSValue, globalThis: *JSC.JSGlobalObject) bool {
        if (!seconds.isNumber()) {
            globalThis.throwInvalidArgumentTypeValue("timeout", "number", seconds) catch {};
            return false;
        }

        if (this.finished or this.aborted) {
            return false;
        }

        this.response.timeout(@intCast(@min(seconds.to(c_uint), 255)));
        return true;
    }

    pub fn cork(this: *NodeHTTPResponse, globalObject: *JSC.JSGlobalObject, callframe: *JSC.CallFrame) bun.JSError!JSC.JSValue {
        const arguments = callframe.arguments_old(1).slice();
        if (arguments.len == 0) {
            return globalObject.throwNotEnoughArguments("cork", 1, 0);
        }

        if (!arguments[0].isCallable()) {
            return globalObject.throwInvalidArgumentTypeValue("cork", "function", arguments[0]);
        }

        if (this.finished or this.aborted) {
            return globalObject.ERR_STREAM_ALREADY_FINISHED("Stream is already ended", .{}).throw();
        }

        var result: JSC.JSValue = .zero;
        var is_exception: bool = false;
        this.ref();
        defer this.deref();

        this.response.corked(handleCorked, .{ globalObject, arguments[0], &result, &is_exception });

        if (is_exception) {
            if (result != .zero) {
                return globalObject.throwValue(result);
            } else {
                return globalObject.throw("unknown error", .{});
            }
        }

        if (result == .zero) {
            return .undefined;
        }

        return result;
    }
    pub fn finalize(this: *NodeHTTPResponse) void {
        this.clearJSValues();
        this.deref();
    }

    fn deinit(this: *NodeHTTPResponse) void {
        bun.debugAssert(!this.body_read_ref.has);
        bun.debugAssert(!this.js_ref.has);
        bun.debugAssert(!this.is_request_pending);
        bun.debugAssert(this.aborted or this.finished);

        this.buffered_request_body_data_during_pause.deinitWithAllocator(bun.default_allocator);
        this.js_ref.unref(JSC.VirtualMachine.get());
        this.body_read_ref.unref(JSC.VirtualMachine.get());
        this.onAbortedCallback.deinit();
        this.onDataCallback.deinit();
        this.onWritableCallback.deinit();
        this.promise.deinit();
        bun.destroy(this);
    }

    comptime {
        @export(&create, .{ .name = "NodeHTTPResponse__createForJS" });
    }
};

/// State machine to handle loading plugins asynchronously. This structure is not thread-safe.
const ServePlugins = struct {
    state: State,
    ref_count: RefCount,

    /// Reference count is incremented while there are other objects that are waiting on plugin loads.
    const RefCount = bun.ptr.RefCount(@This(), "ref_count", deinit);
    pub const ref = RefCount.ref;
    pub const deref = RefCount.deref;

    pub const State = union(enum) {
        unqueued: []const []const u8,
        pending: struct {
            /// Promise may be empty if the plugin load finishes synchronously.
            plugin: *bun.JSC.API.JSBundler.Plugin,
            promise: JSC.JSPromise.Strong,
            html_bundle_routes: std.ArrayListUnmanaged(*HTMLBundle.Route),
            dev_server: ?*bun.bake.DevServer,
        },
        loaded: *bun.JSC.API.JSBundler.Plugin,
        /// Error information is not stored as it is already reported.
        err,
    };

    pub const GetOrStartLoadResult = union(enum) {
        /// null = no plugins, used by server implementation
        ready: ?*bun.JSC.API.JSBundler.Plugin,
        pending,
        err,
    };

    pub const Callback = union(enum) {
        html_bundle_route: *HTMLBundle.Route,
        dev_server: *bun.bake.DevServer,
    };

    pub fn init(plugins: []const []const u8) *ServePlugins {
        return bun.new(ServePlugins, .{ .ref_count = .init(), .state = .{ .unqueued = plugins } });
    }

    fn deinit(this: *ServePlugins) void {
        switch (this.state) {
            .unqueued => {},
            .pending => assert(false), // should have one ref while pending!
            .loaded => |loaded| loaded.deinit(),
            .err => {},
        }
        bun.destroy(this);
    }

    pub fn getOrStartLoad(this: *ServePlugins, global: *JSC.JSGlobalObject, cb: Callback) bun.OOM!GetOrStartLoadResult {
        sw: switch (this.state) {
            .unqueued => {
                this.loadAndResolvePlugins(global);
                continue :sw this.state; // could jump to any branch if synchronously resolved
            },
            .pending => |*pending| {
                switch (cb) {
                    .html_bundle_route => |route| {
                        route.ref();
                        try pending.html_bundle_routes.append(bun.default_allocator, route);
                    },
                    .dev_server => |server| {
                        assert(pending.dev_server == null or pending.dev_server == server); // one dev server per server
                        pending.dev_server = server;
                    },
                }
                return .pending;
            },
            .loaded => |plugins| return .{ .ready = plugins },
            .err => return .err,
        }
    }

    extern fn JSBundlerPlugin__loadAndResolvePluginsForServe(
        plugin: *bun.JSC.API.JSBundler.Plugin,
        plugins: JSC.JSValue,
        bunfig_folder: JSC.JSValue,
    ) JSValue;

    fn loadAndResolvePlugins(this: *ServePlugins, global: *JSC.JSGlobalObject) void {
        bun.assert(this.state == .unqueued);
        const plugin_list = this.state.unqueued;
        const bunfig_folder = bun.path.dirname(global.bunVM().transpiler.options.bunfig_path, .auto);

        this.ref();
        defer this.deref();

        const plugin = bun.JSC.API.JSBundler.Plugin.create(global, .browser);
        var sfb = std.heap.stackFallback(@sizeOf(bun.String) * 4, bun.default_allocator);
        const alloc = sfb.get();
        const bunstring_array = alloc.alloc(bun.String, plugin_list.len) catch bun.outOfMemory();
        defer alloc.free(bunstring_array);
        for (plugin_list, bunstring_array) |raw_plugin, *out| {
            out.* = bun.String.init(raw_plugin);
        }
        const plugin_js_array = bun.String.toJSArray(global, bunstring_array);
        const bunfig_folder_bunstr = bun.String.createUTF8ForJS(global, bunfig_folder);

        this.state = .{ .pending = .{
            .promise = JSC.JSPromise.Strong.init(global),
            .plugin = plugin,
            .html_bundle_routes = .empty,
            .dev_server = null,
        } };

        global.bunVM().eventLoop().enter();
        const result = JSBundlerPlugin__loadAndResolvePluginsForServe(plugin, plugin_js_array, bunfig_folder_bunstr);
        global.bunVM().eventLoop().exit();

        // handle the case where js synchronously throws an error
        if (global.tryTakeException()) |e| {
            handleOnReject(this, global, e);
            return;
        }

        if (!result.isEmptyOrUndefinedOrNull()) {
            // handle the case where js returns a promise
            if (result.asAnyPromise()) |promise| {
                switch (promise.status(global.vm())) {
                    // promise not fulfilled yet
                    .pending => {
                        this.ref();
                        this.state.pending.promise.strong.set(global, promise.asValue(global));
                        promise.asValue(global).then(global, this, onResolveImpl, onRejectImpl);
                        return;
                    },
                    .fulfilled => {
                        handleOnResolve(this);
                        return;
                    },
                    .rejected => {
                        const value = promise.result(global.vm());
                        handleOnReject(this, global, value);
                        return;
                    },
                }
            }

            if (result.toError()) |e| {
                handleOnReject(this, global, e);
            } else {
                handleOnResolve(this);
            }
        }
    }

    pub const onResolve = JSC.toJSHostFunction(onResolveImpl);
    pub const onReject = JSC.toJSHostFunction(onRejectImpl);

    pub fn onResolveImpl(_: *JSC.JSGlobalObject, callframe: *JSC.CallFrame) bun.JSError!JSValue {
        ctxLog("onResolve", .{});

        const plugins_result, const plugins_js = callframe.argumentsAsArray(2);
        var plugins = plugins_js.asPromisePtr(ServePlugins);
        defer plugins.deref();
        plugins_result.ensureStillAlive();

        handleOnResolve(plugins);

        return JSValue.jsUndefined();
    }

    pub fn handleOnResolve(this: *ServePlugins) void {
        bun.assert(this.state == .pending);
        const pending = &this.state.pending;
        const plugin = pending.plugin;
        var html_bundle_routes = pending.html_bundle_routes;
        pending.html_bundle_routes = .empty;
        defer html_bundle_routes.deinit(bun.default_allocator);

        pending.promise.deinit();

        this.state = .{ .loaded = plugin };

        for (html_bundle_routes.items) |route| {
            route.onPluginsResolved(plugin) catch bun.outOfMemory();
            route.deref();
        }
        if (pending.dev_server) |server| {
            server.onPluginsResolved(plugin) catch bun.outOfMemory();
        }
    }

    pub fn onRejectImpl(globalThis: *JSC.JSGlobalObject, callframe: *JSC.CallFrame) bun.JSError!JSValue {
        ctxLog("onReject", .{});

        const error_js, const plugin_js = callframe.argumentsAsArray(2);
        const plugins = plugin_js.asPromisePtr(ServePlugins);
        handleOnReject(plugins, globalThis, error_js);

        return JSValue.jsUndefined();
    }

    pub fn handleOnReject(this: *ServePlugins, global: *JSC.JSGlobalObject, err: JSValue) void {
        bun.assert(this.state == .pending);
        const pending = &this.state.pending;
        var html_bundle_routes = pending.html_bundle_routes;
        pending.html_bundle_routes = .empty;
        defer html_bundle_routes.deinit(bun.default_allocator);
        pending.plugin.deinit();
        pending.promise.deinit();

        this.state = .err;

        for (html_bundle_routes.items) |route| {
            route.onPluginsRejected() catch bun.outOfMemory();
            route.deref();
        }
        if (pending.dev_server) |server| {
            server.onPluginsRejected() catch bun.outOfMemory();
        }

        Output.errGeneric("Failed to load plugins for Bun.serve:", .{});
        global.bunVM().runErrorHandler(err, null);
    }

    comptime {
        @export(&onResolve, .{ .name = "BunServe__onResolvePlugins" });
        @export(&onReject, .{ .name = "BunServe__onRejectPlugins" });
    }
};

const PluginsResult = union(enum) {
    pending,
    found: ?*bun.JSC.API.JSBundler.Plugin,
    err,
};

pub fn NewServer(comptime NamespaceType: type, comptime ssl_enabled_: bool, comptime debug_mode_: bool) type {
    return struct {
        pub usingnamespace NamespaceType;
        pub const new = bun.TrivialNew(@This());

        pub const ssl_enabled = ssl_enabled_;
        pub const debug_mode = debug_mode_;

        const ThisServer = @This();
        pub const RequestContext = NewRequestContext(ssl_enabled, debug_mode, @This());

=======
>>>>>>> f4ab2e49
        pub const App = uws.NewApp(ssl_enabled);

        listener: ?*App.ListenSocket = null,
        js_value: JSC.Strong = .empty,
        /// Potentially null before listen() is called, and once .destroy() is called.
        app: ?*App = null,
        vm: *JSC.VirtualMachine,
        globalThis: *JSGlobalObject,
        base_url_string_for_joining: string = "",
        config: ServerConfig = ServerConfig{},
        pending_requests: usize = 0,
        request_pool_allocator: *RequestContext.RequestContextStackAllocator = undefined,
        all_closed_promise: JSC.JSPromise.Strong = .{},

        listen_callback: JSC.AnyTask = undefined,
        allocator: std.mem.Allocator,
        poll_ref: Async.KeepAlive = .{},

        cached_hostname: bun.String = bun.String.empty,

        flags: packed struct(u4) {
            deinit_scheduled: bool = false,
            terminated: bool = false,
            has_js_deinited: bool = false,
            has_handled_all_closed_promise: bool = false,
        } = .{},

        plugins: ?*ServePlugins = null,

        dev_server: ?*bun.bake.DevServer,

        /// These associate a route to the index in RouteList.cpp.
        /// User routes may get applied multiple times due to SNI.
        /// So we have to store it.
        user_routes: std.ArrayListUnmanaged(UserRoute) = .{},

        pub const doStop = JSC.wrapInstanceMethod(ThisServer, "stopFromJS", false);
        pub const dispose = JSC.wrapInstanceMethod(ThisServer, "disposeFromJS", false);
        pub const doUpgrade = JSC.wrapInstanceMethod(ThisServer, "onUpgrade", false);
        pub const doPublish = JSC.wrapInstanceMethod(ThisServer, "publish", false);
        pub const doReload = onReload;
        pub const doFetch = onFetch;
        pub const doRequestIP = JSC.wrapInstanceMethod(ThisServer, "requestIP", false);
        pub const doTimeout = timeout;

        const UserRoute = struct {
            id: u32,
            server: *ThisServer,
            route: UserRouteBuilder.RouteDeclaration,

            pub fn deinit(this: *UserRoute) void {
                this.route.deinit();
            }
        };

        /// Returns:
        /// - .ready if no plugin has to be loaded
        /// - .err if there is a cached failure. Currently, this requires restarting the entire server.
        /// - .pending if `callback` was stored. It will call `onPluginsResolved` or `onPluginsRejected` later.
        pub fn getOrLoadPlugins(server: *ThisServer, callback: ServePlugins.Callback) ServePlugins.GetOrStartLoadResult {
            if (server.plugins) |p| {
                return p.getOrStartLoad(server.globalThis, callback) catch bun.outOfMemory();
            }
            // no plugins
            return .{ .ready = null };
        }

        pub fn doSubscriberCount(this: *ThisServer, globalThis: *JSC.JSGlobalObject, callframe: *JSC.CallFrame) bun.JSError!JSC.JSValue {
            const arguments = callframe.arguments_old(1);
            if (arguments.len < 1) {
                return globalThis.throwNotEnoughArguments("subscriberCount", 1, 0);
            }

            if (arguments.ptr[0].isEmptyOrUndefinedOrNull()) {
                return globalThis.throwInvalidArguments("subscriberCount requires a topic name as a string", .{});
            }

            var topic = try arguments.ptr[0].toSlice(globalThis, bun.default_allocator);
            defer topic.deinit();

            if (topic.len == 0) {
                return JSValue.jsNumber(0);
            }

            return JSValue.jsNumber((this.app.?.numSubscribers(topic.slice())));
        }

        pub fn constructor(globalThis: *JSC.JSGlobalObject, _: *JSC.CallFrame) bun.JSError!*ThisServer {
            return globalThis.throw2("Server() is not a constructor", .{});
        }

        pub fn jsValueAssertAlive(server: *ThisServer) JSC.JSValue {
            bun.debugAssert(server.listener != null); // this assertion is only valid while listening
            return server.js_value.get() orelse brk: {
                bun.debugAssert(false);
                break :brk .undefined; // safe-ish
            };
        }

        pub fn requestIP(this: *ThisServer, request: *JSC.WebCore.Request) JSC.JSValue {
            if (this.config.address == .unix) return JSValue.jsNull();
            const info = request.request_context.getRemoteSocketInfo() orelse return JSValue.jsNull();
            return SocketAddress.createDTO(this.globalThis, info.ip, @intCast(info.port), info.is_ipv6);
        }

        pub fn memoryCost(this: *ThisServer) usize {
            return @sizeOf(ThisServer) +
                this.base_url_string_for_joining.len +
                this.config.memoryCost() +
                (if (this.dev_server) |dev| dev.memoryCost() else 0);
        }

        pub fn timeout(this: *ThisServer, globalObject: *JSC.JSGlobalObject, callframe: *JSC.CallFrame) bun.JSError!JSC.JSValue {
            const arguments = callframe.arguments_old(2).slice();
            if (arguments.len < 2 or arguments[0].isEmptyOrUndefinedOrNull()) {
                return globalObject.throwNotEnoughArguments("timeout", 2, arguments.len);
            }

            const seconds = arguments[1];

            if (this.config.address == .unix) {
                return JSValue.jsNull();
            }

            if (!seconds.isNumber()) {
                return this.globalThis.throw("timeout() requires a number", .{});
            }
            const value = seconds.to(c_uint);

            if (arguments[0].as(Request)) |request| {
                _ = request.request_context.setTimeout(value);
            } else if (arguments[0].as(NodeHTTPResponse)) |response| {
                response.setTimeout(@truncate(value % 255));
            } else {
                return this.globalThis.throwInvalidArguments("timeout() requires a Request object", .{});
            }

            return JSValue.jsUndefined();
        }

        pub fn setIdleTimeout(this: *ThisServer, seconds: c_uint) void {
            this.config.idleTimeout = @truncate(@min(seconds, 255));
        }

        pub fn appendStaticRoute(this: *ThisServer, path: []const u8, route: AnyRoute) !void {
            try this.config.appendStaticRoute(path, route);
        }

        pub fn publish(this: *ThisServer, globalThis: *JSC.JSGlobalObject, topic: ZigString, message_value: JSValue, compress_value: ?JSValue) bun.JSError!JSValue {
            if (this.config.websocket == null)
                return JSValue.jsNumber(0);

            const app = this.app.?;

            if (topic.len == 0) {
                httplog("publish() topic invalid", .{});
                return globalThis.throw("publish requires a topic string", .{});
            }

            var topic_slice = topic.toSlice(bun.default_allocator);
            defer topic_slice.deinit();
            if (topic_slice.len == 0) {
                return globalThis.throw("publish requires a non-empty topic", .{});
            }

            const compress = (compress_value orelse JSValue.jsBoolean(true)).toBoolean();

            if (message_value.asArrayBuffer(globalThis)) |buffer| {
                return JSValue.jsNumber(
                    // if 0, return 0
                    // else return number of bytes sent
                    @as(i32, @intFromBool(uws.AnyWebSocket.publishWithOptions(ssl_enabled, app, topic_slice.slice(), buffer.slice(), .binary, compress))) * @as(i32, @intCast(@as(u31, @truncate(buffer.len)))),
                );
            }

            {
                var js_string = message_value.toString(globalThis);
                if (globalThis.hasException()) {
                    return .zero;
                }
                const view = js_string.view(globalThis);
                const slice = view.toSlice(bun.default_allocator);
                defer slice.deinit();

                defer js_string.ensureStillAlive();

                const buffer = slice.slice();
                return JSValue.jsNumber(
                    // if 0, return 0
                    // else return number of bytes sent
                    @as(i32, @intFromBool(uws.AnyWebSocket.publishWithOptions(ssl_enabled, app, topic_slice.slice(), buffer, .text, compress))) * @as(i32, @intCast(@as(u31, @truncate(buffer.len)))),
                );
            }
        }

        pub fn onUpgrade(
            this: *ThisServer,
            globalThis: *JSC.JSGlobalObject,
            object: JSC.JSValue,
            optional: ?JSValue,
        ) bun.JSError!JSValue {
            if (this.config.websocket == null) {
                return globalThis.throwInvalidArguments("To enable websocket support, set the \"websocket\" object in Bun.serve({})", .{});
            }

            if (this.flags.terminated) {
                return JSValue.jsBoolean(false);
            }

            if (object.as(NodeHTTPResponse)) |nodeHttpResponse| {
                if (nodeHttpResponse.ended or nodeHttpResponse.socket_closed) {
                    return JSC.jsBoolean(false);
                }

                var data_value = JSC.JSValue.zero;

                // if we converted a HeadersInit to a Headers object, we need to free it
                var fetch_headers_to_deref: ?*JSC.FetchHeaders = null;

                defer {
                    if (fetch_headers_to_deref) |fh| {
                        fh.deref();
                    }
                }

                var sec_websocket_protocol = ZigString.Empty;
                var sec_websocket_extensions = ZigString.Empty;

                if (optional) |opts| {
                    getter: {
                        if (opts.isEmptyOrUndefinedOrNull()) {
                            break :getter;
                        }

                        if (!opts.isObject()) {
                            return globalThis.throwInvalidArguments("upgrade options must be an object", .{});
                        }

                        if (opts.fastGet(globalThis, .data)) |headers_value| {
                            data_value = headers_value;
                        }

                        if (globalThis.hasException()) {
                            return error.JSError;
                        }

                        if (opts.fastGet(globalThis, .headers)) |headers_value| {
                            if (headers_value.isEmptyOrUndefinedOrNull()) {
                                break :getter;
                            }

                            var fetch_headers_to_use: *JSC.FetchHeaders = headers_value.as(JSC.FetchHeaders) orelse brk: {
                                if (headers_value.isObject()) {
                                    if (JSC.FetchHeaders.createFromJS(globalThis, headers_value)) |fetch_headers| {
                                        fetch_headers_to_deref = fetch_headers;
                                        break :brk fetch_headers;
                                    }
                                }
                                break :brk null;
                            } orelse {
                                if (!globalThis.hasException()) {
                                    return globalThis.throwInvalidArguments("upgrade options.headers must be a Headers or an object", .{});
                                }
                                return error.JSError;
                            };

                            if (globalThis.hasException()) {
                                return error.JSError;
                            }

                            if (fetch_headers_to_use.fastGet(.SecWebSocketProtocol)) |protocol| {
                                sec_websocket_protocol = protocol;
                            }

                            if (fetch_headers_to_use.fastGet(.SecWebSocketExtensions)) |protocol| {
                                sec_websocket_extensions = protocol;
                            }

                            // we must write the status first so that 200 OK isn't written
                            nodeHttpResponse.raw_response.writeStatus("101 Switching Protocols");
                            fetch_headers_to_use.toUWSResponse(comptime ssl_enabled, nodeHttpResponse.raw_response.socket());
                        }

                        if (globalThis.hasException()) {
                            return error.JSError;
                        }
                    }
                }
                return JSC.jsBoolean(nodeHttpResponse.upgrade(data_value, sec_websocket_protocol, sec_websocket_extensions));
            }

            var request = object.as(Request) orelse {
                return globalThis.throwInvalidArguments("upgrade requires a Request object", .{});
            };

            var upgrader = request.request_context.get(RequestContext) orelse return JSC.jsBoolean(false);

            if (upgrader.isAbortedOrEnded()) {
                return JSC.jsBoolean(false);
            }

            if (upgrader.upgrade_context == null or @intFromPtr(upgrader.upgrade_context) == std.math.maxInt(usize)) {
                return JSC.jsBoolean(false);
            }

            const resp = upgrader.resp.?;
            const ctx = upgrader.upgrade_context.?;

            var sec_websocket_key_str = ZigString.Empty;

            var sec_websocket_protocol = ZigString.Empty;

            var sec_websocket_extensions = ZigString.Empty;

            if (request.getFetchHeaders()) |head| {
                sec_websocket_key_str = head.fastGet(.SecWebSocketKey) orelse ZigString.Empty;
                sec_websocket_protocol = head.fastGet(.SecWebSocketProtocol) orelse ZigString.Empty;
                sec_websocket_extensions = head.fastGet(.SecWebSocketExtensions) orelse ZigString.Empty;
            }

            if (upgrader.req) |req| {
                if (sec_websocket_key_str.len == 0) {
                    sec_websocket_key_str = ZigString.init(req.header("sec-websocket-key") orelse "");
                }
                if (sec_websocket_protocol.len == 0) {
                    sec_websocket_protocol = ZigString.init(req.header("sec-websocket-protocol") orelse "");
                }

                if (sec_websocket_extensions.len == 0) {
                    sec_websocket_extensions = ZigString.init(req.header("sec-websocket-extensions") orelse "");
                }
            }

            if (sec_websocket_key_str.len == 0) {
                return JSC.jsBoolean(false);
            }

            if (sec_websocket_protocol.len > 0) {
                sec_websocket_protocol.markUTF8();
            }

            if (sec_websocket_extensions.len > 0) {
                sec_websocket_extensions.markUTF8();
            }

            var data_value = JSC.JSValue.zero;

            // if we converted a HeadersInit to a Headers object, we need to free it
            var fetch_headers_to_deref: ?*JSC.FetchHeaders = null;

            defer {
                if (fetch_headers_to_deref) |fh| {
                    fh.deref();
                }
            }

            if (optional) |opts| {
                getter: {
                    if (opts.isEmptyOrUndefinedOrNull()) {
                        break :getter;
                    }

                    if (!opts.isObject()) {
                        return globalThis.throwInvalidArguments("upgrade options must be an object", .{});
                    }

                    if (opts.fastGet(globalThis, .data)) |headers_value| {
                        data_value = headers_value;
                    }

                    if (globalThis.hasException()) {
                        return error.JSError;
                    }

                    if (opts.fastGet(globalThis, .headers)) |headers_value| {
                        if (headers_value.isEmptyOrUndefinedOrNull()) {
                            break :getter;
                        }

                        var fetch_headers_to_use: *JSC.FetchHeaders = headers_value.as(JSC.FetchHeaders) orelse brk: {
                            if (headers_value.isObject()) {
                                if (JSC.FetchHeaders.createFromJS(globalThis, headers_value)) |fetch_headers| {
                                    fetch_headers_to_deref = fetch_headers;
                                    break :brk fetch_headers;
                                }
                            }
                            break :brk null;
                        } orelse {
                            if (!globalThis.hasException()) {
                                return globalThis.throwInvalidArguments("upgrade options.headers must be a Headers or an object", .{});
                            }
                            return error.JSError;
                        };

                        if (globalThis.hasException()) {
                            return error.JSError;
                        }

                        if (fetch_headers_to_use.fastGet(.SecWebSocketProtocol)) |protocol| {
                            sec_websocket_protocol = protocol;
                        }

                        if (fetch_headers_to_use.fastGet(.SecWebSocketExtensions)) |protocol| {
                            sec_websocket_extensions = protocol;
                        }

                        // we must write the status first so that 200 OK isn't written
                        resp.writeStatus("101 Switching Protocols");
                        fetch_headers_to_use.toUWSResponse(comptime ssl_enabled, resp);
                    }

                    if (globalThis.hasException()) {
                        return error.JSError;
                    }
                }
            }

            // --- After this point, do not throw an exception
            // See https://github.com/oven-sh/bun/issues/1339

            // obviously invalid pointer marks it as used
            upgrader.upgrade_context = @as(*uws.uws_socket_context_s, @ptrFromInt(std.math.maxInt(usize)));
            const signal = upgrader.signal;

            upgrader.signal = null;
            upgrader.resp = null;
            request.request_context = AnyRequestContext.Null;
            upgrader.request_weakref.deref();

            data_value.ensureStillAlive();
            const ws = ServerWebSocket.new(.{
                .handler = &this.config.websocket.?.handler,
                .this_value = data_value,
                .signal = signal,
            });
            data_value.ensureStillAlive();

            var sec_websocket_protocol_str = sec_websocket_protocol.toSlice(bun.default_allocator);
            defer sec_websocket_protocol_str.deinit();
            var sec_websocket_extensions_str = sec_websocket_extensions.toSlice(bun.default_allocator);
            defer sec_websocket_extensions_str.deinit();

            resp.clearAborted();
            resp.clearOnData();
            resp.clearOnWritable();
            resp.clearTimeout();

            upgrader.deref();

            _ = resp.upgrade(
                *ServerWebSocket,
                ws,
                sec_websocket_key_str.slice(),
                sec_websocket_protocol_str.slice(),
                sec_websocket_extensions_str.slice(),
                ctx,
            );

            return JSC.jsBoolean(true);
        }

        pub fn onReloadFromZig(this: *ThisServer, new_config: *ServerConfig, globalThis: *JSC.JSGlobalObject) void {
            httplog("onReload", .{});

            this.app.?.clearRoutes();

            // only reload those two, but ignore if they're not specified.
            if (this.config.onRequest != new_config.onRequest and (new_config.onRequest != .zero and new_config.onRequest != .undefined)) {
                this.config.onRequest.unprotect();
                this.config.onRequest = new_config.onRequest;
            }
            if (this.config.onNodeHTTPRequest != new_config.onNodeHTTPRequest) {
                this.config.onNodeHTTPRequest.unprotect();
                this.config.onNodeHTTPRequest = new_config.onNodeHTTPRequest;
            }
            if (this.config.onError != new_config.onError and (new_config.onError != .zero and new_config.onError != .undefined)) {
                this.config.onError.unprotect();
                this.config.onError = new_config.onError;
            }

            if (new_config.websocket) |*ws| {
                ws.handler.flags.ssl = ssl_enabled;
                if (ws.handler.onMessage != .zero or ws.handler.onOpen != .zero) {
                    if (this.config.websocket) |old_ws| {
                        old_ws.unprotect();
                    }

                    ws.globalObject = globalThis;
                    this.config.websocket = ws.*;
                } // we don't remove it
            }
            var static_routes = this.config.static_routes;
            this.config.static_routes = .init(bun.default_allocator);
            for (static_routes.items) |*route| {
                route.deinit();
            }
            static_routes.deinit();
            this.config.static_routes = new_config.static_routes;

            for (this.config.negative_routes.items) |route| {
                bun.default_allocator.free(route);
            }
            this.config.negative_routes.clearAndFree();
            this.config.negative_routes = new_config.negative_routes;

            if (new_config.had_routes_object) {
                for (this.config.user_routes_to_build.items) |*route| {
                    route.deinit();
                }
                this.config.user_routes_to_build.clearAndFree();
                this.config.user_routes_to_build = new_config.user_routes_to_build;
                for (this.user_routes.items) |*route| {
                    route.deinit();
                }
                this.user_routes.clearAndFree(bun.default_allocator);
            }

            const route_list_value = this.setRoutes();
            if (new_config.had_routes_object) {
                if (this.js_value.get()) |server_js_value| {
                    NamespaceType.routeListSetCached(server_js_value, this.globalThis, route_list_value);
                }
            }
        }

        pub fn reloadStaticRoutes(this: *ThisServer) !bool {
            if (this.app == null) {
                // Static routes will get cleaned up when the server is stopped
                return false;
            }
            this.config = try this.config.cloneForReloadingStaticRoutes();
            this.app.?.clearRoutes();
            const route_list_value = this.setRoutes();
            if (route_list_value != .zero) {
                if (this.js_value.get()) |server_js_value| {
                    NamespaceType.routeListSetCached(server_js_value, this.globalThis, route_list_value);
                }
            }
            return true;
        }

        pub fn onReload(this: *ThisServer, globalThis: *JSC.JSGlobalObject, callframe: *JSC.CallFrame) bun.JSError!JSC.JSValue {
            const arguments = callframe.arguments();
            if (arguments.len < 1) {
                return globalThis.throwNotEnoughArguments("reload", 1, 0);
            }

            var args_slice = JSC.Node.ArgumentsSlice.init(globalThis.bunVM(), arguments);
            defer args_slice.deinit();

            var new_config: ServerConfig = .{};
            try ServerConfig.fromJS(globalThis, &new_config, &args_slice, .{
                .allow_bake_config = false,
                .is_fetch_required = true,
                .has_user_routes = this.user_routes.items.len > 0,
            });
            if (globalThis.hasException()) {
                new_config.deinit();
                return error.JSError;
            }

            this.onReloadFromZig(&new_config, globalThis);

            return this.js_value.get() orelse .undefined;
        }

        pub fn onFetch(
            this: *ThisServer,
            ctx: *JSC.JSGlobalObject,
            callframe: *JSC.CallFrame,
        ) bun.JSError!JSC.JSValue {
            JSC.markBinding(@src());

            if (this.config.onRequest == .zero) {
                return JSPromise.rejectedPromiseValue(ctx, ZigString.init("fetch() requires the server to have a fetch handler").toErrorInstance(ctx));
            }

            const arguments = callframe.arguments_old(2).slice();
            if (arguments.len == 0) {
                const fetch_error = WebCore.Fetch.fetch_error_no_args;
                return JSPromise.rejectedPromiseValue(ctx, ZigString.init(fetch_error).toErrorInstance(ctx));
            }

            var headers: ?*JSC.FetchHeaders = null;
            var method = HTTP.Method.GET;
            var args = JSC.Node.ArgumentsSlice.init(ctx.bunVM(), arguments);
            defer args.deinit();

            var first_arg = args.nextEat().?;
            var body: JSC.WebCore.Body.Value = .{ .Null = {} };
            var existing_request: WebCore.Request = undefined;
            // TODO: set Host header
            // TODO: set User-Agent header
            // TODO: unify with fetch() implementation.
            if (first_arg.isString()) {
                const url_zig_str = try arguments[0].toSlice(ctx, bun.default_allocator);
                defer url_zig_str.deinit();
                var temp_url_str = url_zig_str.slice();

                if (temp_url_str.len == 0) {
                    const fetch_error = JSC.WebCore.Fetch.fetch_error_blank_url;
                    return JSPromise.rejectedPromiseValue(ctx, ZigString.init(fetch_error).toErrorInstance(ctx));
                }

                var url = URL.parse(temp_url_str);

                if (url.hostname.len == 0) {
                    url = URL.parse(
                        strings.append(this.allocator, this.base_url_string_for_joining, url.pathname) catch unreachable,
                    );
                } else {
                    temp_url_str = this.allocator.dupe(u8, temp_url_str) catch unreachable;
                    url = URL.parse(temp_url_str);
                }

                if (arguments.len >= 2 and arguments[1].isObject()) {
                    var opts = arguments[1];
                    if (opts.fastGet(ctx, .method)) |method_| {
                        var slice_ = try method_.toSlice(ctx, getAllocator(ctx));
                        defer slice_.deinit();
                        method = HTTP.Method.which(slice_.slice()) orelse method;
                    }

                    if (opts.fastGet(ctx, .headers)) |headers_| {
                        if (headers_.as(JSC.FetchHeaders)) |headers__| {
                            headers = headers__;
                        } else if (JSC.FetchHeaders.createFromJS(ctx, headers_)) |headers__| {
                            headers = headers__;
                        }
                    }

                    if (opts.fastGet(ctx, .body)) |body__| {
                        if (Blob.get(ctx, body__, true, false)) |new_blob| {
                            body = .{ .Blob = new_blob };
                        } else |_| {
                            return JSPromise.rejectedPromiseValue(ctx, ZigString.init("fetch() received invalid body").toErrorInstance(ctx));
                        }
                    }
                }

                existing_request = Request.init(
                    bun.String.createUTF8(url.href),
                    headers,
                    this.vm.initRequestBodyValue(body) catch bun.outOfMemory(),
                    method,
                );
            } else if (first_arg.as(Request)) |request_| {
                request_.cloneInto(
                    &existing_request,
                    bun.default_allocator,
                    ctx,
                    false,
                );
            } else {
                const fetch_error = JSC.WebCore.Fetch.fetch_type_error_strings.get(js.JSValueGetType(ctx, first_arg.asRef()));
                const err = JSC.toTypeError(.ERR_INVALID_ARG_TYPE, "{s}", .{fetch_error}, ctx);

                return JSPromise.rejectedPromiseValue(ctx, err);
            }

            var request = Request.new(existing_request);

            bun.assert(this.config.onRequest != .zero); // confirmed above
            const response_value = this.config.onRequest.call(
                this.globalThis,
                this.jsValueAssertAlive(),
                &[_]JSC.JSValue{request.toJS(this.globalThis)},
            ) catch |err| this.globalThis.takeException(err);

            if (response_value.isAnyError()) {
                return JSC.JSPromise.rejectedPromiseValue(ctx, response_value);
            }

            if (response_value.isEmptyOrUndefinedOrNull()) {
                return JSC.JSPromise.rejectedPromiseValue(ctx, ZigString.init("fetch() returned an empty value").toErrorInstance(ctx));
            }

            if (response_value.asAnyPromise() != null) {
                return response_value;
            }

            if (response_value.as(JSC.WebCore.Response)) |resp| {
                resp.url = existing_request.url.clone();
            }
            return JSC.JSPromise.resolvedPromiseValue(ctx, response_value);
        }

        pub fn stopFromJS(this: *ThisServer, abruptly: ?JSValue) JSC.JSValue {
            const rc = this.getAllClosedPromise(this.globalThis);

            if (this.listener != null) {
                const abrupt = brk: {
                    if (abruptly) |val| {
                        if (val.isBoolean() and val.toBoolean()) {
                            break :brk true;
                        }
                    }
                    break :brk false;
                };

                this.stop(abrupt);
            }

            return rc;
        }

        pub fn disposeFromJS(this: *ThisServer) JSC.JSValue {
            if (this.listener != null) {
                this.stop(true);
            }

            return .undefined;
        }

        pub fn getPort(
            this: *ThisServer,
            _: *JSC.JSGlobalObject,
        ) JSC.JSValue {
            switch (this.config.address) {
                .unix => return .undefined,
                else => {},
            }

            var listener = this.listener orelse return JSC.JSValue.jsNumber(this.config.address.tcp.port);
            return JSC.JSValue.jsNumber(listener.getLocalPort());
        }

        pub fn getId(
            this: *ThisServer,
            globalThis: *JSC.JSGlobalObject,
        ) JSC.JSValue {
            return bun.String.createUTF8ForJS(globalThis, this.config.id);
        }

        pub fn getPendingRequests(
            this: *ThisServer,
            _: *JSC.JSGlobalObject,
        ) JSC.JSValue {
            return JSC.JSValue.jsNumber(@as(i32, @intCast(@as(u31, @truncate(this.pending_requests)))));
        }

        pub fn getPendingWebSockets(
            this: *ThisServer,
            _: *JSC.JSGlobalObject,
        ) JSC.JSValue {
            return JSC.JSValue.jsNumber(@as(i32, @intCast(@as(u31, @truncate(this.activeSocketsCount())))));
        }

        pub fn getAddress(this: *ThisServer, globalThis: *JSGlobalObject) JSC.JSValue {
            switch (this.config.address) {
                .unix => |unix| {
                    var value = bun.String.createUTF8(unix);
                    defer value.deref();
                    return value.toJS(globalThis);
                },
                .tcp => {
                    var port: u16 = this.config.address.tcp.port;

                    if (this.listener) |listener| {
                        port = @intCast(listener.getLocalPort());

                        var buf: [64]u8 = [_]u8{0} ** 64;
                        const address_bytes = listener.socket().localAddress(&buf) orelse return JSValue.jsNull();
                        var addr = SocketAddress.init(address_bytes, port) catch {
                            @branchHint(.unlikely);
                            return JSValue.jsNull();
                        };
                        return addr.intoDTO(this.globalThis);
                    }
                    return JSValue.jsNull();
                },
            }
        }

        pub fn getURL(this: *ThisServer, globalThis: *JSGlobalObject) JSC.JSValue {
            const fmt = switch (this.config.address) {
                .unix => |unix| brk: {
                    if (unix.len > 1 and unix[0] == 0) {
                        // abstract domain socket, let's give it an "abstract" URL
                        break :brk bun.fmt.URLFormatter{
                            .proto = .abstract,
                            .hostname = unix[1..],
                        };
                    }

                    break :brk bun.fmt.URLFormatter{
                        .proto = .unix,
                        .hostname = unix,
                    };
                },
                .tcp => |tcp| blk: {
                    var port: u16 = tcp.port;
                    if (this.listener) |listener| {
                        port = @intCast(listener.getLocalPort());
                    }
                    break :blk bun.fmt.URLFormatter{
                        .proto = if (comptime ssl_enabled_) .https else .http,
                        .hostname = if (tcp.hostname) |hostname| bun.sliceTo(@constCast(hostname), 0) else null,
                        .port = port,
                    };
                },
            };

            const buf = std.fmt.allocPrint(default_allocator, "{any}", .{fmt}) catch bun.outOfMemory();
            defer default_allocator.free(buf);

            var value = bun.String.createUTF8(buf);
            defer value.deref();
            return value.toJSDOMURL(globalThis);
        }

        pub fn getHostname(this: *ThisServer, globalThis: *JSGlobalObject) JSC.JSValue {
            switch (this.config.address) {
                .unix => return .undefined,
                else => {},
            }

            if (this.cached_hostname.isEmpty()) {
                if (this.listener) |listener| {
                    var buf: [1024]u8 = [_]u8{0} ** 1024;

                    if (listener.socket().remoteAddress(buf[0..1024])) |addr| {
                        if (addr.len > 0) {
                            this.cached_hostname = bun.String.createUTF8(addr);
                        }
                    }
                }

                if (this.cached_hostname.isEmpty()) {
                    switch (this.config.address) {
                        .tcp => |tcp| {
                            if (tcp.hostname) |hostname| {
                                this.cached_hostname = bun.String.createUTF8(bun.sliceTo(hostname, 0));
                            } else {
                                this.cached_hostname = bun.String.createAtomASCII("localhost");
                            }
                        },
                        else => {},
                    }
                }
            }

            return this.cached_hostname.toJS(globalThis);
        }

        pub fn getProtocol(this: *ThisServer, globalThis: *JSGlobalObject) JSC.JSValue {
            _ = this;
            return bun.String.static(if (ssl_enabled) "https" else "http").toJS(globalThis);
        }

        pub fn getDevelopment(
            _: *ThisServer,
            _: *JSC.JSGlobalObject,
        ) JSC.JSValue {
            return JSC.JSValue.jsBoolean(debug_mode);
        }

        pub fn onStaticRequestComplete(this: *ThisServer) void {
            this.pending_requests -= 1;
            this.deinitIfWeCan();
        }

        pub fn onRequestComplete(this: *ThisServer) void {
            this.vm.eventLoop().processGCTimer();

            this.pending_requests -= 1;
            this.deinitIfWeCan();
        }

        pub fn finalize(this: *ThisServer) void {
            httplog("finalize", .{});
            this.flags.has_js_deinited = true;
            this.deinitIfWeCan();
        }

        pub fn activeSocketsCount(this: *const ThisServer) u32 {
            const websocket = &(this.config.websocket orelse return 0);
            return @as(u32, @truncate(websocket.handler.active_connections));
        }

        pub fn hasActiveWebSockets(this: *const ThisServer) bool {
            return this.activeSocketsCount() > 0;
        }

        pub fn getAllClosedPromise(this: *ThisServer, globalThis: *JSC.JSGlobalObject) JSC.JSValue {
            if (this.listener == null and this.pending_requests == 0) {
                return JSC.JSPromise.resolvedPromise(globalThis, .undefined).asValue(globalThis);
            }
            const prom = &this.all_closed_promise;
            if (prom.strong.has()) {
                return prom.value();
            }
            prom.* = JSC.JSPromise.Strong.init(globalThis);
            return prom.value();
        }

        pub fn deinitIfWeCan(this: *ThisServer) void {
            if (Environment.enable_logs)
                httplog("deinitIfWeCan. requests={d}, listener={s}, websockets={s}, has_handled_all_closed_promise={}, all_closed_promise={s}, has_js_deinited={}", .{
                    this.pending_requests,
                    if (this.listener == null) "null" else "some",
                    if (this.hasActiveWebSockets()) "active" else "no",
                    this.flags.has_handled_all_closed_promise,
                    if (this.all_closed_promise.strong.has()) "has" else "no",
                    this.flags.has_js_deinited,
                });

            const vm = this.globalThis.bunVM();

            if (this.pending_requests == 0 and
                this.listener == null and
                !this.hasActiveWebSockets() and
                !this.flags.has_handled_all_closed_promise and
                this.all_closed_promise.strong.has())
            {
                httplog("schedule other promise", .{});
                const event_loop = vm.eventLoop();

                // use a flag here instead of `this.all_closed_promise.get().isHandled(vm)` to prevent the race condition of this block being called
                // again before the task has run.
                this.flags.has_handled_all_closed_promise = true;

                const task = ServerAllConnectionsClosedTask.new(.{
                    .globalObject = this.globalThis,
                    // Duplicate the Strong handle so that we can hold two independent strong references to it.
                    .promise = .{
                        .strong = JSC.Strong.create(this.all_closed_promise.value(), this.globalThis),
                    },
                    .tracker = JSC.AsyncTaskTracker.init(vm),
                });
                event_loop.enqueueTask(JSC.Task.init(task));
            }
            if (this.pending_requests == 0 and
                this.listener == null and
                !this.hasActiveWebSockets())
            {
                if (this.config.websocket) |*ws| {
                    ws.handler.app = null;
                }
                this.unref();

                // Detach DevServer. This is needed because there are aggressive
                // tests that check for DevServer memory soundness. This reveals
                // a larger problem, that it seems that some objects like Server
                // should be detachable from their JSValue, so that when the
                // native handle is done, keeping the JS binding doesn't use
                // `this.memoryCost()` bytes.
                if (this.dev_server) |dev| {
                    this.dev_server = null;
                    dev.deinit();
                }

                // Only free the memory if the JS reference has been freed too
                if (this.flags.has_js_deinited) {
                    this.scheduleDeinit();
                }
            }
        }

        pub fn stopListening(this: *ThisServer, abrupt: bool) void {
            httplog("stopListening", .{});
            var listener = this.listener orelse return;
            this.listener = null;
            this.unref();

            if (!ssl_enabled_)
                this.vm.removeListeningSocketForWatchMode(listener.socket().fd());

            if (!abrupt) {
                listener.close();
            } else if (!this.flags.terminated) {
                if (this.config.websocket) |*ws| {
                    ws.handler.app = null;
                }
                this.flags.terminated = true;
                this.app.?.close();
            }
        }

        pub fn stop(this: *ThisServer, abrupt: bool) void {
            this.js_value.deinit();

            if (this.config.allow_hot and this.config.id.len > 0) {
                if (this.globalThis.bunVM().hotMap()) |hot| {
                    hot.remove(this.config.id);
                }
            }

            this.stopListening(abrupt);
            this.deinitIfWeCan();
        }

        pub fn scheduleDeinit(this: *ThisServer) void {
            if (this.flags.deinit_scheduled) {
                httplog("scheduleDeinit (again)", .{});
                return;
            }
            this.flags.deinit_scheduled = true;
            httplog("scheduleDeinit", .{});

            if (!this.flags.terminated) {
                // App.close can cause finalizers to run.
                // scheduleDeinit can be called inside a finalizer.
                // Therefore, we split it into two tasks.
                this.flags.terminated = true;
                const task = bun.default_allocator.create(JSC.AnyTask) catch unreachable;
                task.* = JSC.AnyTask.New(App, App.close).init(this.app.?);
                this.vm.enqueueTask(JSC.Task.init(task));
            }

            const task = bun.default_allocator.create(JSC.AnyTask) catch unreachable;
            task.* = JSC.AnyTask.New(ThisServer, deinit).init(this);
            this.vm.enqueueTask(JSC.Task.init(task));
        }

        pub fn deinit(this: *ThisServer) void {
            httplog("deinit", .{});
            this.cached_hostname.deref();
            this.all_closed_promise.deinit();
            for (this.user_routes.items) |*user_route| {
                user_route.deinit();
            }
            this.user_routes.deinit(bun.default_allocator);

            this.config.deinit();
            if (this.app) |app| {
                this.app = null;
                app.destroy();
            }

            if (this.dev_server) |dev_server| {
                dev_server.deinit();
            }

            if (this.plugins) |plugins| {
                plugins.deref();
            }

            bun.destroy(this);
        }

        pub fn init(config: *ServerConfig, global: *JSGlobalObject) bun.JSOOM!*ThisServer {
            const base_url = try bun.default_allocator.dupe(u8, strings.trim(config.base_url.href, "/"));
            errdefer bun.default_allocator.free(base_url);

            const dev_server = if (config.bake) |*bake_options|
                try bun.bake.DevServer.init(.{
                    .arena = bake_options.arena.allocator(),
                    .root = bake_options.root,
                    .framework = bake_options.framework,
                    .bundler_options = bake_options.bundler_options,
                    .vm = global.bunVM(),
                })
            else
                null;
            errdefer if (dev_server) |d| d.deinit();

            var server = ThisServer.new(.{
                .globalThis = global,
                .config = config.*,
                .base_url_string_for_joining = base_url,
                .vm = JSC.VirtualMachine.get(),
                .allocator = Arena.getThreadlocalDefault(),
                .dev_server = dev_server,
            });

            if (RequestContext.pool == null) {
                RequestContext.pool = bun.create(
                    server.allocator,
                    RequestContext.RequestContextStackAllocator,
                    RequestContext.RequestContextStackAllocator.init(bun.typedAllocator(RequestContext)),
                );
            }

            server.request_pool_allocator = RequestContext.pool.?;

            if (comptime ssl_enabled_) {
                Analytics.Features.https_server += 1;
            } else {
                Analytics.Features.http_server += 1;
            }

            return server;
        }

        noinline fn onListenFailed(this: *ThisServer) void {
            httplog("onListenFailed", .{});

            const globalThis = this.globalThis;

            var error_instance = JSC.JSValue.zero;
            var output_buf: [4096]u8 = undefined;

            if (comptime ssl_enabled) {
                output_buf[0] = 0;
                var written: usize = 0;
                var ssl_error = BoringSSL.ERR_get_error();
                while (ssl_error != 0 and written < output_buf.len) : (ssl_error = BoringSSL.ERR_get_error()) {
                    if (written > 0) {
                        output_buf[written] = '\n';
                        written += 1;
                    }

                    if (BoringSSL.ERR_reason_error_string(
                        ssl_error,
                    )) |reason_ptr| {
                        const reason = std.mem.span(reason_ptr);
                        if (reason.len == 0) {
                            break;
                        }
                        @memcpy(output_buf[written..][0..reason.len], reason);
                        written += reason.len;
                    }

                    if (BoringSSL.ERR_func_error_string(
                        ssl_error,
                    )) |reason_ptr| {
                        const reason = std.mem.span(reason_ptr);
                        if (reason.len > 0) {
                            output_buf[written..][0.." via ".len].* = " via ".*;
                            written += " via ".len;
                            @memcpy(output_buf[written..][0..reason.len], reason);
                            written += reason.len;
                        }
                    }

                    if (BoringSSL.ERR_lib_error_string(
                        ssl_error,
                    )) |reason_ptr| {
                        const reason = std.mem.span(reason_ptr);
                        if (reason.len > 0) {
                            output_buf[written..][0] = ' ';
                            written += 1;
                            @memcpy(output_buf[written..][0..reason.len], reason);
                            written += reason.len;
                        }
                    }
                }

                if (written > 0) {
                    const message = output_buf[0..written];
                    error_instance = globalThis.createErrorInstance("OpenSSL {s}", .{message});
                    BoringSSL.ERR_clear_error();
                }
            }

            if (error_instance == .zero) {
                switch (this.config.address) {
                    .tcp => |tcp| {
                        error_set: {
                            if (comptime Environment.isLinux) {
                                const rc: i32 = -1;
                                const code = Sys.getErrno(rc);
                                if (code == bun.C.E.ACCES) {
                                    error_instance = (JSC.SystemError{
                                        .message = bun.String.init(std.fmt.bufPrint(&output_buf, "permission denied {s}:{d}", .{ tcp.hostname orelse "0.0.0.0", tcp.port }) catch "Failed to start server"),
                                        .code = bun.String.static("EACCES"),
                                        .syscall = bun.String.static("listen"),
                                    }).toErrorInstance(globalThis);
                                    break :error_set;
                                }
                            }
                            error_instance = (JSC.SystemError{
                                .message = bun.String.init(std.fmt.bufPrint(&output_buf, "Failed to start server. Is port {d} in use?", .{tcp.port}) catch "Failed to start server"),
                                .code = bun.String.static("EADDRINUSE"),
                                .syscall = bun.String.static("listen"),
                            }).toErrorInstance(globalThis);
                        }
                    },
                    .unix => |unix| {
                        switch (bun.sys.getErrno(@as(i32, -1))) {
                            .SUCCESS => {
                                error_instance = (JSC.SystemError{
                                    .message = bun.String.init(std.fmt.bufPrint(&output_buf, "Failed to listen on unix socket {}", .{bun.fmt.QuotedFormatter{ .text = unix }}) catch "Failed to start server"),
                                    .code = bun.String.static("EADDRINUSE"),
                                    .syscall = bun.String.static("listen"),
                                }).toErrorInstance(globalThis);
                            },
                            else => |e| {
                                var sys_err = bun.sys.Error.fromCode(e, .listen);
                                sys_err.path = unix;
                                error_instance = sys_err.toJSC(globalThis);
                            },
                        }
                    },
                }
            }

            error_instance.ensureStillAlive();
            globalThis.throwValue(error_instance) catch {};
        }

        pub fn onListen(this: *ThisServer, socket: ?*App.ListenSocket) void {
            if (socket == null) {
                return this.onListenFailed();
            }

            this.listener = socket;
            this.vm.event_loop_handle = Async.Loop.get();
            if (!ssl_enabled_)
                this.vm.addListeningSocketForWatchMode(socket.?.socket().fd());
        }

        pub fn ref(this: *ThisServer) void {
            if (this.poll_ref.isActive()) return;

            this.poll_ref.ref(this.vm);
        }

        pub fn unref(this: *ThisServer) void {
            if (!this.poll_ref.isActive()) return;

            this.poll_ref.unref(this.vm);
        }

        pub fn doRef(this: *ThisServer, _: *JSC.JSGlobalObject, callframe: *JSC.CallFrame) bun.JSError!JSC.JSValue {
            const this_value = callframe.this();
            this.ref();

            return this_value;
        }

        pub fn doUnref(this: *ThisServer, _: *JSC.JSGlobalObject, callframe: *JSC.CallFrame) bun.JSError!JSC.JSValue {
            const this_value = callframe.this();
            this.unref();

            return this_value;
        }

        pub fn onBunInfoRequest(this: *ThisServer, req: *uws.Request, resp: *App.Response) void {
            JSC.markBinding(@src());
            this.pending_requests += 1;
            defer this.pending_requests -= 1;
            req.setYield(false);
            var stack_fallback = std.heap.stackFallback(8192, this.allocator);
            const allocator = stack_fallback.get();

            const buffer_writer = js_printer.BufferWriter.init(allocator) catch unreachable;
            var writer = js_printer.BufferPrinter.init(buffer_writer);
            defer writer.ctx.buffer.deinit();
            var source = logger.Source.initEmptyFile("info.json");
            _ = js_printer.printJSON(
                *js_printer.BufferPrinter,
                &writer,
                bun.Global.BunInfo.generate(*Transpiler, &JSC.VirtualMachine.get().transpiler, allocator) catch unreachable,
                &source,
                .{ .mangled_props = null },
            ) catch unreachable;

            resp.writeStatus("200 OK");
            resp.writeHeader("Content-Type", MimeType.json.value);
            resp.writeHeader("Cache-Control", "public, max-age=3600");
            resp.writeHeaderInt("Age", 0);
            const buffer = writer.ctx.written;
            resp.end(buffer, false);
        }

        pub fn onPendingRequest(this: *ThisServer) void {
            this.pending_requests += 1;
        }

        pub fn onNodeHTTPRequestWithUpgradeCtx(this: *ThisServer, req: *uws.Request, resp: *App.Response, upgrade_ctx: ?*uws.uws_socket_context_t) void {
            this.onPendingRequest();
            if (comptime Environment.isDebug) {
                this.vm.eventLoop().debug.enter();
            }
            defer {
                if (comptime Environment.isDebug) {
                    this.vm.eventLoop().debug.exit();
                }
            }
            req.setYield(false);
            resp.timeout(this.config.idleTimeout);

            const globalThis = this.globalThis;
            const thisObject = this.js_value.get() orelse .undefined;
            const vm = this.vm;

            var node_http_response: ?*NodeHTTPResponse = null;
            var is_async = false;
            defer {
                if (!is_async) {
                    if (node_http_response) |node_response| {
                        node_response.deref();
                    }
                }
            }

            const result: JSValue = onNodeHTTPRequestFn(
                @intFromPtr(AnyServer.from(this).ptr.ptr()),
                globalThis,
                thisObject,
                this.config.onNodeHTTPRequest,
                req,
                resp,
                upgrade_ctx,
                &node_http_response,
            );

            const HTTPResult = union(enum) {
                rejection: JSC.JSValue,
                exception: JSC.JSValue,
                success: void,
                pending: JSC.JSValue,
            };
            var strong_promise: JSC.Strong = .empty;
            var needs_to_drain = true;

            defer {
                if (needs_to_drain) {
                    vm.drainMicrotasks();
                }
            }
            defer strong_promise.deinit();
            const http_result: HTTPResult = brk: {
                if (result.toError()) |err| {
                    break :brk .{ .exception = err };
                }

                if (result.asAnyPromise()) |promise| {
                    if (promise.status(globalThis.vm()) == .pending) {
                        strong_promise.set(globalThis, result);
                        needs_to_drain = false;
                        vm.drainMicrotasks();
                    }

                    switch (promise.status(globalThis.vm())) {
                        .fulfilled => {
                            globalThis.handleRejectedPromises();
                            break :brk .{ .success = {} };
                        },
                        .rejected => {
                            promise.setHandled(globalThis.vm());
                            break :brk .{ .rejection = promise.result(globalThis.vm()) };
                        },
                        .pending => {
                            globalThis.handleRejectedPromises();
                            if (node_http_response) |node_response| {
                                if (node_response.request_has_completed or node_response.socket_closed or node_response.upgraded) {
                                    strong_promise.deinit();
                                    break :brk .{ .success = {} };
                                }

                                const strong_self = node_response.getThisValue();

                                if (strong_self.isEmptyOrUndefinedOrNull()) {
                                    strong_promise.deinit();
                                    break :brk .{ .success = {} };
                                }

                                node_response.promise = strong_promise;
                                strong_promise = .empty;
                                result._then2(globalThis, strong_self, NodeHTTPResponse.Bun__NodeHTTPRequest__onResolve, NodeHTTPResponse.Bun__NodeHTTPRequest__onReject);
                                is_async = true;
                            }

                            break :brk .{ .pending = result };
                        },
                    }
                }

                break :brk .{ .success = {} };
            };

            switch (http_result) {
                .exception, .rejection => |err| {
                    _ = vm.uncaughtException(globalThis, err, http_result == .rejection);

                    if (node_http_response) |node_response| {
                        if (!node_response.request_has_completed and node_response.raw_response.state().isResponsePending()) {
                            if (node_response.raw_response.state().isHttpStatusCalled()) {
                                node_response.raw_response.writeStatus("500 Internal Server Error");
                                node_response.raw_response.endWithoutBody(true);
                            } else {
                                node_response.raw_response.endStream(true);
                            }
                        }
                        node_response.onRequestComplete();
                    }
                },
                .success => {},
                .pending => {},
            }

            if (node_http_response) |node_response| {
                if (!node_response.request_has_completed and node_response.raw_response.state().isResponsePending()) {
                    node_response.setOnAbortedHandler();
                }
                // If we ended the response without attaching an ondata handler, we discard the body read stream
                else if (http_result != .pending) {
                    node_response.maybeStopReadingBody(vm);
                }
            }
        }

        pub fn onNodeHTTPRequest(
            this: *ThisServer,
            req: *uws.Request,
            resp: *App.Response,
        ) void {
            JSC.markBinding(@src());
            onNodeHTTPRequestWithUpgradeCtx(this, req, resp, null);
        }

        const onNodeHTTPRequestFn = if (ssl_enabled)
            NodeHTTPServer__onRequest_https
        else
            NodeHTTPServer__onRequest_http;

        pub fn setUsingCustomExpectHandler(this: *ThisServer, value: bool) void {
            NodeHTTP_setUsingCustomExpectHandler(ssl_enabled, this.app.?, value);
        }

        var did_send_idletimeout_warning_once = false;
        fn onTimeoutForIdleWarn(_: *anyopaque, _: *App.Response) void {
            if (debug_mode and !did_send_idletimeout_warning_once) {
                if (!bun.CLI.Command.get().debug.silent) {
                    did_send_idletimeout_warning_once = true;
                    Output.prettyErrorln("<r><yellow>[Bun.serve]<r><d>:<r> request timed out after 10 seconds. Pass <d><cyan>`idleTimeout`<r> to configure.", .{});
                    Output.flush();
                }
            }
        }

        fn shouldAddTimeoutHandlerForWarning(server: *ThisServer) bool {
            if (comptime debug_mode) {
                if (!did_send_idletimeout_warning_once and !bun.CLI.Command.get().debug.silent) {
                    return !server.config.has_idleTimeout;
                }
            }

            return false;
        }

        pub fn onUserRouteRequest(user_route: *UserRoute, req: *uws.Request, resp: *App.Response) void {
            const server = user_route.server;
            const index = user_route.id;

            var should_deinit_context = false;
            var prepared = server.prepareJsRequestContext(req, resp, &should_deinit_context, false) orelse return;

            const server_request_list = NamespaceType.routeListGetCached(server.jsValueAssertAlive()).?;
            var response_value = Bun__ServerRouteList__callRoute(server.globalThis, index, prepared.request_object, server.jsValueAssertAlive(), server_request_list, &prepared.js_request, req);

            if (server.globalThis.tryTakeException()) |exception| {
                response_value = exception;
            }

            server.handleRequest(&should_deinit_context, prepared, req, response_value);
        }

        fn handleRequest(this: *ThisServer, should_deinit_context: *bool, prepared: PreparedRequest, req: *uws.Request, response_value: JSC.JSValue) void {
            const ctx = prepared.ctx;

            defer {
                // uWS request will not live longer than this function
                prepared.request_object.request_context.detachRequest();
            }

            ctx.onResponse(this, prepared.js_request, response_value);
            // Reference in the stack here in case it is not for whatever reason
            prepared.js_request.ensureStillAlive();

            ctx.defer_deinit_until_callback_completes = null;

            if (should_deinit_context.*) {
                ctx.deinit();
                return;
            }

            if (ctx.shouldRenderMissing()) {
                ctx.renderMissing();
                return;
            }

            // The request is asynchronous, and all information from `req` must be copied
            // since the provided uws.Request will be re-used for future requests (stack allocated).
            ctx.toAsync(req, prepared.request_object);
        }

        pub fn onRequest(this: *ThisServer, req: *uws.Request, resp: *App.Response) void {
            var should_deinit_context = false;
            const prepared = this.prepareJsRequestContext(req, resp, &should_deinit_context, true) orelse return;

            bun.assert(this.config.onRequest != .zero);

            const js_value = this.jsValueAssertAlive();
            const response_value = this.config.onRequest.call(
                this.globalThis,
                js_value,
                &.{ prepared.js_request, js_value },
            ) catch |err|
                this.globalThis.takeException(err);

            this.handleRequest(&should_deinit_context, prepared, req, response_value);
        }

        pub fn onRequestFromSaved(
            this: *ThisServer,
            req: SavedRequest.Union,
            resp: *App.Response,
            callback: JSValue,
            comptime arg_count: comptime_int,
            extra_args: [arg_count]JSValue,
        ) void {
            const prepared: PreparedRequest = switch (req) {
                .stack => |r| this.prepareJsRequestContext(r, resp, null, true) orelse return,
                .saved => |data| .{
                    .js_request = data.js_request.get() orelse @panic("Request was unexpectedly freed"),
                    .request_object = data.request,
                    .ctx = data.ctx.tagged_pointer.as(RequestContext),
                },
            };
            const ctx = prepared.ctx;

            bun.assert(callback != .zero);
            const args = .{prepared.js_request} ++ extra_args;
            const response_value = callback.call(
                this.globalThis,
                this.jsValueAssertAlive(),
                &args,
            ) catch |err|
                this.globalThis.takeException(err);

            defer if (req == .stack) {
                // uWS request will not live longer than this function
                prepared.request_object.request_context.detachRequest();
            };
            const original_state = ctx.defer_deinit_until_callback_completes;
            var should_deinit_context = false;
            ctx.defer_deinit_until_callback_completes = &should_deinit_context;
            ctx.onResponse(this, prepared.js_request, response_value);
            ctx.defer_deinit_until_callback_completes = original_state;

            // Reference in the stack here in case it is not for whatever reason
            prepared.js_request.ensureStillAlive();

            if (should_deinit_context) {
                ctx.deinit();
                return;
            }

            if (ctx.shouldRenderMissing()) {
                ctx.renderMissing();
                return;
            }

            // The request is asynchronous, and all information from `req` must be copied
            // since the provided uws.Request will be re-used for future requests (stack allocated).
            switch (req) {
                .stack => |r| ctx.toAsync(r, prepared.request_object),
                .saved => {}, // info already copied
            }
        }

        pub const PreparedRequest = struct {
            js_request: JSValue,
            request_object: *Request,
            ctx: *RequestContext,

            /// This is used by DevServer for deferring calling the JS handler
            /// to until the bundle is actually ready.
            pub fn save(
                prepared: PreparedRequest,
                global: *JSC.JSGlobalObject,
                req: *uws.Request,
                resp: *App.Response,
            ) SavedRequest {
                // By saving a request, all information from `req` must be
                // copied since the provided uws.Request will be re-used for
                // future requests (stack allocated).
                prepared.ctx.toAsync(req, prepared.request_object);

                return .{
                    .js_request = JSC.Strong.create(prepared.js_request, global),
                    .request = prepared.request_object,
                    .ctx = AnyRequestContext.init(prepared.ctx),
                    .response = uws.AnyResponse.init(resp),
                };
            }
        };

        pub fn prepareJsRequestContext(this: *ThisServer, req: *uws.Request, resp: *App.Response, should_deinit_context: ?*bool, create_js_request: bool) ?PreparedRequest {
            JSC.markBinding(@src());
            this.onPendingRequest();
            if (comptime Environment.isDebug) {
                this.vm.eventLoop().debug.enter();
            }
            defer {
                if (comptime Environment.isDebug) {
                    this.vm.eventLoop().debug.exit();
                }
            }
            req.setYield(false);
            resp.timeout(this.config.idleTimeout);

            // Since we do timeouts by default, we should tell the user when
            // this happens - but limit it to only warn once.
            if (shouldAddTimeoutHandlerForWarning(this)) {
                // We need to pass it a pointer, any pointer should do.
                resp.onTimeout(*anyopaque, onTimeoutForIdleWarn, &did_send_idletimeout_warning_once);
            }

            const ctx = this.request_pool_allocator.tryGet() catch bun.outOfMemory();
            ctx.create(this, req, resp, should_deinit_context);
            this.vm.jsc.reportExtraMemory(@sizeOf(RequestContext));
            const body = this.vm.initRequestBodyValue(.{ .Null = {} }) catch unreachable;

            ctx.request_body = body;
            var signal = JSC.WebCore.AbortSignal.new(this.globalThis);
            ctx.signal = signal;
            signal.pendingActivityRef();

            const request_object = Request.new(.{
                .method = ctx.method,
                .request_context = AnyRequestContext.init(ctx),
                .https = ssl_enabled,
                .signal = signal.ref(),
                .body = body.ref(),
            });
            ctx.request_weakref = .initRef(request_object);

            if (comptime debug_mode) {
                ctx.flags.is_web_browser_navigation = brk: {
                    if (req.header("sec-fetch-dest")) |fetch_dest| {
                        if (strings.eqlComptime(fetch_dest, "document")) {
                            break :brk true;
                        }
                    }

                    break :brk false;
                };
            }

            // we need to do this very early unfortunately
            // it seems to work fine for synchronous requests but anything async will take too long to register the handler
            // we do this only for HTTP methods that support request bodies, so not GET, HEAD, OPTIONS, or CONNECT.
            if ((HTTP.Method.which(req.method()) orelse HTTP.Method.OPTIONS).hasRequestBody()) {
                const req_len: usize = brk: {
                    if (req.header("content-length")) |content_length| {
                        break :brk std.fmt.parseInt(usize, content_length, 10) catch 0;
                    }

                    break :brk 0;
                };

                if (req_len > this.config.max_request_body_size) {
                    resp.writeStatus("413 Request Entity Too Large");
                    resp.endWithoutBody(true);
                    this.finalize();
                    return null;
                }

                ctx.request_body_content_len = req_len;
                ctx.flags.is_transfer_encoding = req.header("transfer-encoding") != null;
                if (req_len > 0 or ctx.flags.is_transfer_encoding) {
                    // we defer pre-allocating the body until we receive the first chunk
                    // that way if the client is lying about how big the body is or the client aborts
                    // we don't waste memory
                    ctx.request_body.?.value = .{
                        .Locked = .{
                            .task = ctx,
                            .global = this.globalThis,
                            .onStartBuffering = RequestContext.onStartBufferingCallback,
                            .onStartStreaming = RequestContext.onStartStreamingRequestBodyCallback,
                            .onReadableStreamAvailable = RequestContext.onRequestBodyReadableStreamAvailable,
                        },
                    };
                    ctx.flags.is_waiting_for_request_body = true;

                    resp.onData(*RequestContext, RequestContext.onBufferedBodyChunk, ctx);
                }
            }

            return .{
                .js_request = if (create_js_request) request_object.toJS(this.globalThis) else .zero,
                .request_object = request_object,
                .ctx = ctx,
            };
        }

        fn upgradeWebSocketUserRoute(this: *UserRoute, resp: *App.Response, req: *uws.Request, upgrade_ctx: *uws.uws_socket_context_t) void {
            const server = this.server;
            const index = this.id;

            var should_deinit_context = false;
            var prepared = server.prepareJsRequestContext(req, resp, &should_deinit_context, false) orelse return;
            prepared.ctx.upgrade_context = upgrade_ctx; // set the upgrade context
            const server_request_list = NamespaceType.routeListGetCached(server.jsValueAssertAlive()).?;
            var response_value = Bun__ServerRouteList__callRoute(server.globalThis, index, prepared.request_object, server.jsValueAssertAlive(), server_request_list, &prepared.js_request, req);

            if (server.globalThis.tryTakeException()) |exception| {
                response_value = exception;
            }

            server.handleRequest(&should_deinit_context, prepared, req, response_value);
        }

        pub fn onWebSocketUpgrade(
            this: *ThisServer,
            resp: *App.Response,
            req: *uws.Request,
            upgrade_ctx: *uws.uws_socket_context_t,
            id: usize,
        ) void {
            JSC.markBinding(@src());
            if (id == 1) {
                // This is actually a UserRoute if id is 1 so it's safe to cast
                upgradeWebSocketUserRoute(@ptrCast(this), resp, req, upgrade_ctx);
                return;
            }
            // Access `this` as *ThisServer only if id is 0
            bun.assert(id == 0);
            if (this.config.onNodeHTTPRequest != .zero) {
                onNodeHTTPRequestWithUpgradeCtx(this, req, resp, upgrade_ctx);
                return;
            }
            if (this.config.onRequest == .zero) {
                // require fetch method to be set otherwise we dont know what route to call
                // this should be the fallback in case no route is provided to upgrade
                resp.writeStatus("403 Forbidden");
                resp.endWithoutBody(true);
                return;
            }
            this.pending_requests += 1;
            req.setYield(false);
            var ctx = this.request_pool_allocator.tryGet() catch bun.outOfMemory();
            var should_deinit_context = false;
            ctx.create(this, req, resp, &should_deinit_context);
            var body = this.vm.initRequestBodyValue(.{ .Null = {} }) catch unreachable;

            ctx.request_body = body;
            var signal = JSC.WebCore.AbortSignal.new(this.globalThis);
            ctx.signal = signal;

            var request_object = Request.new(.{
                .method = ctx.method,
                .request_context = AnyRequestContext.init(ctx),
                .https = ssl_enabled,
                .signal = signal.ref(),
                .body = body.ref(),
            });
            ctx.upgrade_context = upgrade_ctx;
            ctx.request_weakref = .initRef(request_object);
            // We keep the Request object alive for the duration of the request so that we can remove the pointer to the UWS request object.
            var args = [_]JSC.JSValue{
                request_object.toJS(this.globalThis),
                this.jsValueAssertAlive(),
            };
            const request_value = args[0];
            request_value.ensureStillAlive();

            const response_value = this.config.onRequest.call(this.globalThis, this.jsValueAssertAlive(), &args) catch |err|
                this.globalThis.takeException(err);
            defer {
                // uWS request will not live longer than this function
                request_object.request_context.detachRequest();
            }
            ctx.onResponse(
                this,
                request_value,
                response_value,
            );

            ctx.defer_deinit_until_callback_completes = null;

            if (should_deinit_context) {
                ctx.deinit();
                return;
            }

            if (ctx.shouldRenderMissing()) {
                ctx.renderMissing();
                return;
            }

            ctx.toAsync(req, request_object);
        }

        fn setRoutes(this: *ThisServer) JSC.JSValue {
            var route_list_value = JSC.JSValue.zero;
            // TODO: move devserver and plugin logic away
            const app = this.app.?;
            const any_server = AnyServer.from(this);
            const dev_server = this.dev_server;

            // Plugins need to be registered if any of the following are
            // assigned. This is done in `setRoutes` so that reloading
            // a server can initialize such state.
            // - DevServer
            // - HTML Bundle
            var needs_plugins = dev_server != null;

            if (this.config.user_routes_to_build.items.len > 0) {
                var user_routes_to_build = this.config.user_routes_to_build.moveToUnmanaged();
                var old_user_routes = this.user_routes;

                defer {
                    for (old_user_routes.items) |*route| {
                        route.route.deinit();
                    }

                    old_user_routes.deinit(bun.default_allocator);
                }
                this.user_routes = std.ArrayListUnmanaged(UserRoute).initCapacity(bun.default_allocator, user_routes_to_build.items.len) catch bun.outOfMemory();
                const paths = bun.default_allocator.alloc(ZigString, user_routes_to_build.items.len) catch bun.outOfMemory();
                const callbacks = bun.default_allocator.alloc(JSC.JSValue, user_routes_to_build.items.len) catch bun.outOfMemory();
                defer bun.default_allocator.free(paths);
                defer bun.default_allocator.free(callbacks);

                for (user_routes_to_build.items, paths, callbacks, 0..) |*route, *path, *callback, i| {
                    path.* = ZigString.init(route.route.path);
                    callback.* = route.callback.get().?;
                    this.user_routes.appendAssumeCapacity(.{
                        .id = @truncate(i),
                        .server = this,
                        .route = route.route,
                    });
                    route.route = .{};
                }

                route_list_value = Bun__ServerRouteList__create(this.globalThis, callbacks.ptr, paths.ptr, user_routes_to_build.items.len);

                for (user_routes_to_build.items) |*route| {
                    route.deinit();
                }
                user_routes_to_build.deinit(bun.default_allocator);
            }
            var has_any_ws = false;
            if (this.config.websocket) |*websocket| {
                websocket.globalObject = this.globalThis;
                websocket.handler.app = app;
                websocket.handler.flags.ssl = ssl_enabled;
            }

            // This may get applied multiple times.
            for (this.user_routes.items) |*user_route| {
                switch (user_route.route.method) {
                    .any => {
                        app.any(user_route.route.path, *UserRoute, user_route, onUserRouteRequest);

                        if (this.config.websocket) |*websocket| {
                            // Setup user websocket in the route if needed.
                            if (!has_any_ws) {
                                // mark if the route is a catch-all so we dont override it
                                has_any_ws = strings.eqlComptime(user_route.route.path, "/*");
                            }
                            app.ws(
                                user_route.route.path,
                                user_route,
                                1, // id 1 means is a user route
                                ServerWebSocket.behavior(ThisServer, ssl_enabled, websocket.toBehavior()),
                            );
                        }
                    },
                    .specific => |method| {
                        app.method(method, user_route.route.path, *UserRoute, user_route, onUserRouteRequest);
                        // Setup user websocket in the route if needed.
                        if (this.config.websocket) |*websocket| {
                            // Websocket upgrade is a GET request
                            if (method == HTTP.Method.GET) {
                                app.ws(
                                    user_route.route.path,
                                    user_route,
                                    1, // id 1 means is a user route
                                    ServerWebSocket.behavior(ThisServer, ssl_enabled, websocket.toBehavior()),
                                );
                            }
                        }
                    },
                }
            }

            // negative routes have backwards precedence.
            for (this.config.negative_routes.items) |route| {
                // Since .applyStaticRoute does head, we need to do it first here too.
                app.head(route, *ThisServer, this, onRequest);

                app.any(route, *ThisServer, this, onRequest);
            }

            if (this.config.static_routes.items.len > 0) {
                for (this.config.static_routes.items) |*entry| {
                    switch (entry.route) {
                        .static => |static_route| {
                            ServerConfig.applyStaticRoute(any_server, ssl_enabled, app, *StaticRoute, static_route, entry.path);
                        },
                        .html => |html_bundle_route| {
                            ServerConfig.applyStaticRoute(any_server, ssl_enabled, app, *HTMLBundle.Route, html_bundle_route, entry.path);
                            if (dev_server) |dev| {
                                dev.html_router.put(dev.allocator, entry.path, html_bundle_route) catch bun.outOfMemory();
                            }
                            needs_plugins = true;
                        },
                        .framework_router => {},
                    }
                }
            }

            // If there are plugins, initialize the ServePlugins object in
            // an unqueued state. The first thing (HTML Bundle, DevServer)
            // that needs plugins will cause the load to happen.
            if (needs_plugins and this.plugins == null) if (this.vm.transpiler.options.serve_plugins) |serve_plugins| {
                if (serve_plugins.len > 0) {
                    this.plugins = ServePlugins.init(serve_plugins);
                }
            };

            const @"has /*" = for (this.config.static_routes.items) |route| {
                if (strings.eqlComptime(route.path, "/*")) break true;
            } else for (this.user_routes.items) |route| {
                if (strings.eqlComptime(route.route.path, "/*")) break true;
            } else false;

            // Setup user websocket fallback route aka fetch function if fetch is not provided will respond with 403.
            if (!has_any_ws) {
                if (this.config.websocket) |*websocket| {
                    app.ws(
                        "/*",
                        this,
                        0, // id 0 means is a fallback route and ctx is the server
                        ServerWebSocket.behavior(ThisServer, ssl_enabled, websocket.toBehavior()),
                    );
                }
            }
            if (this.config.onNodeHTTPRequest != .zero) {
                app.any("/*", *ThisServer, this, onNodeHTTPRequest);
                NodeHTTP_assignOnCloseFunction(ssl_enabled, app);
            } else if (this.config.onRequest != .zero and !@"has /*") {
                app.any("/*", *ThisServer, this, onRequest);
            }

            if (debug_mode) {
                app.get("/bun:info", *ThisServer, this, onBunInfoRequest);
                if (this.config.inspector) {
                    JSC.markBinding(@src());
                    Bun__addInspector(ssl_enabled, app, this.globalThis);
                }
            }

            var has_dev_catch_all = false;
            if (dev_server) |dev| {
                // DevServer adds a catch-all handler to use FrameworkRouter (full stack apps)
                has_dev_catch_all = dev.setRoutes(this) catch bun.outOfMemory();
            }

            // "/*" routes are added backwards, so if they have a static route, it will never be matched
            // so we need to check for that first
            if (!has_dev_catch_all and !@"has /*" and this.config.onNodeHTTPRequest != .zero) {
                app.any("/*", *ThisServer, this, onNodeHTTPRequest);
            } else if (!has_dev_catch_all and !@"has /*" and this.config.onRequest != .zero) {
                app.any("/*", *ThisServer, this, onRequest);
            } else if (!has_dev_catch_all and this.config.onNodeHTTPRequest != .zero) {
                app.post("/*", *ThisServer, this, onNodeHTTPRequest);
                app.put("/*", *ThisServer, this, onNodeHTTPRequest);
                app.patch("/*", *ThisServer, this, onNodeHTTPRequest);
                app.delete("/*", *ThisServer, this, onNodeHTTPRequest);
                app.options("/*", *ThisServer, this, onNodeHTTPRequest);
                app.trace("/*", *ThisServer, this, onNodeHTTPRequest);
                app.connect("/*", *ThisServer, this, onNodeHTTPRequest);
            } else if (!has_dev_catch_all and this.config.onRequest != .zero) {
                // "/*" routes are added backwards, so if they have a static route,
                // it will never be matched so we need to check for that first
                if (!@"has /*") {
                    app.any("/*", *ThisServer, this, onRequest);
                } else {
                    // The HTML catch-all receives GET, HEAD.
                    app.post("/*", *ThisServer, this, onRequest);
                    app.put("/*", *ThisServer, this, onRequest);
                    app.patch("/*", *ThisServer, this, onRequest);
                    app.delete("/*", *ThisServer, this, onRequest);
                    app.options("/*", *ThisServer, this, onRequest);
                    app.trace("/*", *ThisServer, this, onRequest);
                    app.connect("/*", *ThisServer, this, onRequest);
                }
            } else if (!has_dev_catch_all and this.config.onRequest == .zero and !@"has /*") {
                app.any("/*", *ThisServer, this, on404);
            } else if (!has_dev_catch_all and this.config.onRequest == .zero) {
                app.post("/*", *ThisServer, this, on404);
                app.put("/*", *ThisServer, this, on404);
                app.patch("/*", *ThisServer, this, on404);
                app.delete("/*", *ThisServer, this, on404);
                app.options("/*", *ThisServer, this, on404);
                app.trace("/*", *ThisServer, this, on404);
                app.connect("/*", *ThisServer, this, on404);
            }

            return route_list_value;
        }

        pub fn on404(_: *ThisServer, req: *uws.Request, resp: *App.Response) void {
            if (comptime Environment.enable_logs)
                httplog("{s} - {s} 404", .{ req.method(), req.url() });

            resp.writeStatus("404 Not Found");

            // Rely on browser default page for now.
            resp.end("", false);
        }

        // TODO: make this return JSError!void, and do not deinitialize on synchronous failure, to allow errdefer in caller scope
        pub fn listen(this: *ThisServer) JSC.JSValue {
            httplog("listen", .{});
            var app: *App = undefined;
            const globalThis = this.globalThis;
            var route_list_value = JSC.JSValue.zero;
            if (ssl_enabled) {
                bun.BoringSSL.load();
                const ssl_config = this.config.ssl_config orelse @panic("Assertion failure: ssl_config");
                const ssl_options = ssl_config.asUSockets();

                app = App.create(ssl_options) orelse {
                    if (!globalThis.hasException()) {
                        if (!throwSSLErrorIfNecessary(globalThis)) {
                            globalThis.throw("Failed to create HTTP server", .{}) catch {};
                        }
                    }

                    this.app = null;
                    this.deinit();
                    return .zero;
                };

                this.app = app;

                route_list_value = this.setRoutes();

                // add serverName to the SSL context using default ssl options
                if (ssl_config.server_name) |server_name_ptr| {
                    const server_name: [:0]const u8 = std.mem.span(server_name_ptr);
                    if (server_name.len > 0) {
                        app.addServerNameWithOptions(server_name, ssl_options) catch {
                            if (!globalThis.hasException()) {
                                if (!throwSSLErrorIfNecessary(globalThis)) {
                                    globalThis.throw("Failed to add serverName: {s}", .{server_name}) catch {};
                                }
                            }

                            this.deinit();
                            return .zero;
                        };
                        if (throwSSLErrorIfNecessary(globalThis)) {
                            this.deinit();
                            return .zero;
                        }

                        app.domain(server_name);
                        if (throwSSLErrorIfNecessary(globalThis)) {
                            this.deinit();
                            return .zero;
                        }

                        // Ensure the routes are set for that domain name.
                        _ = this.setRoutes();
                    }
                }

                // apply SNI routes if any
                if (this.config.sni) |*sni| {
                    for (sni.slice()) |*sni_ssl_config| {
                        const sni_servername: [:0]const u8 = std.mem.span(sni_ssl_config.server_name);
                        if (sni_servername.len > 0) {
                            app.addServerNameWithOptions(sni_servername, sni_ssl_config.asUSockets()) catch {
                                if (!globalThis.hasException()) {
                                    if (!throwSSLErrorIfNecessary(globalThis)) {
                                        globalThis.throw("Failed to add serverName: {s}", .{sni_servername}) catch {};
                                    }
                                }

                                this.deinit();
                                return .zero;
                            };

                            app.domain(sni_servername);

                            if (throwSSLErrorIfNecessary(globalThis)) {
                                this.deinit();
                                return .zero;
                            }

                            // Ensure the routes are set for that domain name.
                            _ = this.setRoutes();
                        }
                    }
                }
            } else {
                app = App.create(.{}) orelse {
                    if (!globalThis.hasException()) {
                        globalThis.throw("Failed to create HTTP server", .{}) catch {};
                    }
                    this.deinit();
                    return .zero;
                };
                this.app = app;

                route_list_value = this.setRoutes();
            }

            if (this.config.onNodeHTTPRequest != .zero) {
                this.setUsingCustomExpectHandler(true);
            }

            switch (this.config.address) {
                .tcp => |tcp| {
                    var host: ?[*:0]const u8 = null;
                    var host_buff: [1024:0]u8 = undefined;

                    if (tcp.hostname) |existing| {
                        const hostname = bun.span(existing);

                        if (hostname.len > 2 and hostname[0] == '[') {
                            // remove "[" and "]" from hostname
                            host = std.fmt.bufPrintZ(&host_buff, "{s}", .{hostname[1 .. hostname.len - 1]}) catch unreachable;
                        } else {
                            host = tcp.hostname;
                        }
                    }

                    app.listenWithConfig(*ThisServer, this, onListen, .{
                        .port = tcp.port,
                        .host = host,
                        .options = this.config.getUsocketsOptions(),
                    });
                },

                .unix => |unix| {
                    app.listenOnUnixSocket(
                        *ThisServer,
                        this,
                        onListen,
                        unix,
                        this.config.getUsocketsOptions(),
                    );
                },
            }

            if (globalThis.hasException()) {
                this.deinit();
                return .zero;
            }

            this.ref();

            // Starting up an HTTP server is a good time to GC
            if (this.vm.aggressive_garbage_collection == .aggressive) {
                this.vm.autoGarbageCollect();
            } else {
                this.vm.eventLoop().performGC();
            }

            return route_list_value;
        }
    };
}

pub const SavedRequest = struct {
    js_request: JSC.Strong,
    request: *Request,
    ctx: AnyRequestContext,
    response: uws.AnyResponse,

    pub fn deinit(sr: *SavedRequest) void {
        sr.js_request.deinit();
        sr.ctx.deref();
    }

    pub const Union = union(enum) {
        stack: *uws.Request,
        saved: bun.JSC.API.SavedRequest,
    };
};

pub const ServerAllConnectionsClosedTask = struct {
    globalObject: *JSC.JSGlobalObject,
    promise: JSC.JSPromise.Strong,
    tracker: JSC.AsyncTaskTracker,

    pub const new = bun.TrivialNew(@This());

    pub fn runFromJSThread(this: *ServerAllConnectionsClosedTask, vm: *JSC.VirtualMachine) void {
        httplog("ServerAllConnectionsClosedTask runFromJSThread", .{});

        const globalObject = this.globalObject;
        const tracker = this.tracker;
        tracker.willDispatch(globalObject);
        defer tracker.didDispatch(globalObject);

        var promise = this.promise;
        defer promise.deinit();
        bun.destroy(this);

        if (!vm.isShuttingDown()) {
            promise.resolve(globalObject, .undefined);
        }
    }
};

pub const HTTPServer = NewServer(JSC.Codegen.JSHTTPServer, false, false);
pub const HTTPSServer = NewServer(JSC.Codegen.JSHTTPSServer, true, false);
pub const DebugHTTPServer = NewServer(JSC.Codegen.JSDebugHTTPServer, false, true);
pub const DebugHTTPSServer = NewServer(JSC.Codegen.JSDebugHTTPSServer, true, true);
pub const AnyServer = struct {
    ptr: Ptr,

    pub const Ptr = bun.TaggedPointerUnion(.{
        HTTPServer,
        HTTPSServer,
        DebugHTTPServer,
        DebugHTTPSServer,
    });

    pub fn plugins(this: AnyServer) ?*ServePlugins {
        return switch (this.ptr.tag()) {
            Ptr.case(HTTPServer) => this.ptr.as(HTTPServer).plugins,
            Ptr.case(HTTPSServer) => this.ptr.as(HTTPSServer).plugins,
            Ptr.case(DebugHTTPServer) => this.ptr.as(DebugHTTPServer).plugins,
            Ptr.case(DebugHTTPSServer) => this.ptr.as(DebugHTTPSServer).plugins,
            else => bun.unreachablePanic("Invalid pointer tag", .{}),
        };
    }

    pub fn getPlugins(this: AnyServer) PluginsResult {
        return switch (this.ptr.tag()) {
            Ptr.case(HTTPServer) => this.ptr.as(HTTPServer).getPlugins(),
            Ptr.case(HTTPSServer) => this.ptr.as(HTTPSServer).getPlugins(),
            Ptr.case(DebugHTTPServer) => this.ptr.as(DebugHTTPServer).getPlugins(),
            Ptr.case(DebugHTTPSServer) => this.ptr.as(DebugHTTPSServer).getPlugins(),
            else => bun.unreachablePanic("Invalid pointer tag", .{}),
        };
    }

    pub fn loadAndResolvePlugins(this: AnyServer, bundle: *HTMLBundle.HTMLBundleRoute, raw_plugins: []const []const u8, bunfig_path: []const u8) void {
        return switch (this.ptr.tag()) {
            Ptr.case(HTTPServer) => this.ptr.as(HTTPServer).getPluginsAsync(bundle, raw_plugins, bunfig_path),
            Ptr.case(HTTPSServer) => this.ptr.as(HTTPSServer).getPluginsAsync(bundle, raw_plugins, bunfig_path),
            Ptr.case(DebugHTTPServer) => this.ptr.as(DebugHTTPServer).getPluginsAsync(bundle, raw_plugins, bunfig_path),
            Ptr.case(DebugHTTPSServer) => this.ptr.as(DebugHTTPSServer).getPluginsAsync(bundle, raw_plugins, bunfig_path),
            else => bun.unreachablePanic("Invalid pointer tag", .{}),
        };
    }

    /// Returns:
    /// - .ready if no plugin has to be loaded
    /// - .err if there is a cached failure. Currently, this requires restarting the entire server.
    /// - .pending if `callback` was stored. It will call `onPluginsResolved` or `onPluginsRejected` later.
    pub fn getOrLoadPlugins(server: AnyServer, callback: ServePlugins.Callback) ServePlugins.GetOrStartLoadResult {
        return switch (server.ptr.tag()) {
            Ptr.case(HTTPServer) => server.ptr.as(HTTPServer).getOrLoadPlugins(callback),
            Ptr.case(HTTPSServer) => server.ptr.as(HTTPSServer).getOrLoadPlugins(callback),
            Ptr.case(DebugHTTPServer) => server.ptr.as(DebugHTTPServer).getOrLoadPlugins(callback),
            Ptr.case(DebugHTTPSServer) => server.ptr.as(DebugHTTPSServer).getOrLoadPlugins(callback),
            else => bun.unreachablePanic("Invalid pointer tag", .{}),
        };
    }

    pub fn reloadStaticRoutes(this: AnyServer) !bool {
        return switch (this.ptr.tag()) {
            Ptr.case(HTTPServer) => this.ptr.as(HTTPServer).reloadStaticRoutes(),
            Ptr.case(HTTPSServer) => this.ptr.as(HTTPSServer).reloadStaticRoutes(),
            Ptr.case(DebugHTTPServer) => this.ptr.as(DebugHTTPServer).reloadStaticRoutes(),
            Ptr.case(DebugHTTPSServer) => this.ptr.as(DebugHTTPSServer).reloadStaticRoutes(),
            else => bun.unreachablePanic("Invalid pointer tag", .{}),
        };
    }

    pub fn appendStaticRoute(this: AnyServer, path: []const u8, route: AnyRoute) !void {
        return switch (this.ptr.tag()) {
            Ptr.case(HTTPServer) => this.ptr.as(HTTPServer).appendStaticRoute(path, route),
            Ptr.case(HTTPSServer) => this.ptr.as(HTTPSServer).appendStaticRoute(path, route),
            Ptr.case(DebugHTTPServer) => this.ptr.as(DebugHTTPServer).appendStaticRoute(path, route),
            Ptr.case(DebugHTTPSServer) => this.ptr.as(DebugHTTPSServer).appendStaticRoute(path, route),
            else => bun.unreachablePanic("Invalid pointer tag", .{}),
        };
    }

    pub fn globalThis(this: AnyServer) *JSC.JSGlobalObject {
        return switch (this.ptr.tag()) {
            Ptr.case(HTTPServer) => this.ptr.as(HTTPServer).globalThis,
            Ptr.case(HTTPSServer) => this.ptr.as(HTTPSServer).globalThis,
            Ptr.case(DebugHTTPServer) => this.ptr.as(DebugHTTPServer).globalThis,
            Ptr.case(DebugHTTPSServer) => this.ptr.as(DebugHTTPSServer).globalThis,
            else => bun.unreachablePanic("Invalid pointer tag", .{}),
        };
    }

    pub fn config(this: AnyServer) *const ServerConfig {
        return switch (this.ptr.tag()) {
            Ptr.case(HTTPServer) => &this.ptr.as(HTTPServer).config,
            Ptr.case(HTTPSServer) => &this.ptr.as(HTTPSServer).config,
            Ptr.case(DebugHTTPServer) => &this.ptr.as(DebugHTTPServer).config,
            Ptr.case(DebugHTTPSServer) => &this.ptr.as(DebugHTTPSServer).config,
            else => bun.unreachablePanic("Invalid pointer tag", .{}),
        };
    }

    pub fn webSocketHandler(this: AnyServer) ?*WebSocketServer.Handler {
        const server_config: *ServerConfig = switch (this.ptr.tag()) {
            Ptr.case(HTTPServer) => &this.ptr.as(HTTPServer).config,
            Ptr.case(HTTPSServer) => &this.ptr.as(HTTPSServer).config,
            Ptr.case(DebugHTTPServer) => &this.ptr.as(DebugHTTPServer).config,
            Ptr.case(DebugHTTPSServer) => &this.ptr.as(DebugHTTPSServer).config,
            else => bun.unreachablePanic("Invalid pointer tag", .{}),
        };
        if (server_config.websocket == null) return null;
        return &server_config.websocket.?.handler;
    }

    pub fn onRequest(
        this: AnyServer,
        req: *uws.Request,
        resp: *uws.NewApp(false).Response,
    ) void {
        return switch (this.ptr.tag()) {
            Ptr.case(HTTPServer) => this.ptr.as(HTTPServer).onRequest(req, resp),
            Ptr.case(HTTPSServer) => @panic("TODO: https"),
            Ptr.case(DebugHTTPServer) => this.ptr.as(DebugHTTPServer).onRequest(req, resp),
            Ptr.case(DebugHTTPSServer) => @panic("TODO: https"),
            else => bun.unreachablePanic("Invalid pointer tag", .{}),
        };
    }

    pub fn from(server: anytype) AnyServer {
        return .{ .ptr = Ptr.init(server) };
    }

    pub fn onPendingRequest(this: AnyServer) void {
        switch (this.ptr.tag()) {
            Ptr.case(HTTPServer) => this.ptr.as(HTTPServer).onPendingRequest(),
            Ptr.case(HTTPSServer) => this.ptr.as(HTTPSServer).onPendingRequest(),
            Ptr.case(DebugHTTPServer) => this.ptr.as(DebugHTTPServer).onPendingRequest(),
            Ptr.case(DebugHTTPSServer) => this.ptr.as(DebugHTTPSServer).onPendingRequest(),
            else => bun.unreachablePanic("Invalid pointer tag", .{}),
        }
    }

    pub fn onRequestComplete(this: AnyServer) void {
        switch (this.ptr.tag()) {
            Ptr.case(HTTPServer) => this.ptr.as(HTTPServer).onRequestComplete(),
            Ptr.case(HTTPSServer) => this.ptr.as(HTTPSServer).onRequestComplete(),
            Ptr.case(DebugHTTPServer) => this.ptr.as(DebugHTTPServer).onRequestComplete(),
            Ptr.case(DebugHTTPSServer) => this.ptr.as(DebugHTTPSServer).onRequestComplete(),
            else => bun.unreachablePanic("Invalid pointer tag", .{}),
        }
    }

    pub fn onStaticRequestComplete(this: AnyServer) void {
        switch (this.ptr.tag()) {
            Ptr.case(HTTPServer) => this.ptr.as(HTTPServer).onStaticRequestComplete(),
            Ptr.case(HTTPSServer) => this.ptr.as(HTTPSServer).onStaticRequestComplete(),
            Ptr.case(DebugHTTPServer) => this.ptr.as(DebugHTTPServer).onStaticRequestComplete(),
            Ptr.case(DebugHTTPSServer) => this.ptr.as(DebugHTTPSServer).onStaticRequestComplete(),
            else => bun.unreachablePanic("Invalid pointer tag", .{}),
        }
    }

    pub fn publish(this: AnyServer, topic: []const u8, message: []const u8, opcode: uws.Opcode, compress: bool) bool {
        return switch (this.ptr.tag()) {
            Ptr.case(HTTPServer) => this.ptr.as(HTTPServer).app.?.publish(topic, message, opcode, compress),
            Ptr.case(HTTPSServer) => this.ptr.as(HTTPSServer).app.?.publish(topic, message, opcode, compress),
            Ptr.case(DebugHTTPServer) => this.ptr.as(DebugHTTPServer).app.?.publish(topic, message, opcode, compress),
            Ptr.case(DebugHTTPSServer) => this.ptr.as(DebugHTTPSServer).app.?.publish(topic, message, opcode, compress),
            else => bun.unreachablePanic("Invalid pointer tag", .{}),
        };
    }

    pub fn onRequestFromSaved(
        this: AnyServer,
        req: SavedRequest.Union,
        resp: uws.AnyResponse,
        callback: JSC.JSValue,
        comptime extra_arg_count: usize,
        extra_args: [extra_arg_count]JSValue,
    ) void {
        return switch (this.ptr.tag()) {
            Ptr.case(HTTPServer) => this.ptr.as(HTTPServer).onRequestFromSaved(req, resp.TCP, callback, extra_arg_count, extra_args),
            Ptr.case(HTTPSServer) => this.ptr.as(HTTPSServer).onRequestFromSaved(req, resp.SSL, callback, extra_arg_count, extra_args),
            Ptr.case(DebugHTTPServer) => this.ptr.as(DebugHTTPServer).onRequestFromSaved(req, resp.TCP, callback, extra_arg_count, extra_args),
            Ptr.case(DebugHTTPSServer) => this.ptr.as(DebugHTTPSServer).onRequestFromSaved(req, resp.SSL, callback, extra_arg_count, extra_args),
            else => bun.unreachablePanic("Invalid pointer tag", .{}),
        };
    }

    pub fn prepareAndSaveJsRequestContext(
        server: AnyServer,
        req: *uws.Request,
        resp: uws.AnyResponse,
        global: *JSC.JSGlobalObject,
    ) ?SavedRequest {
        return switch (server.ptr.tag()) {
            Ptr.case(HTTPServer) => (server.ptr.as(HTTPServer).prepareJsRequestContext(req, resp.TCP, null, true) orelse return null).save(global, req, resp.TCP),
            Ptr.case(HTTPSServer) => (server.ptr.as(HTTPSServer).prepareJsRequestContext(req, resp.SSL, null, true) orelse return null).save(global, req, resp.SSL),
            Ptr.case(DebugHTTPServer) => (server.ptr.as(DebugHTTPServer).prepareJsRequestContext(req, resp.TCP, null, true) orelse return null).save(global, req, resp.TCP),
            Ptr.case(DebugHTTPSServer) => (server.ptr.as(DebugHTTPSServer).prepareJsRequestContext(req, resp.SSL, null, true) orelse return null).save(global, req, resp.SSL),
            else => bun.unreachablePanic("Invalid pointer tag", .{}),
        };
    }
    pub fn numSubscribers(this: AnyServer, topic: []const u8) u32 {
        return switch (this.ptr.tag()) {
            Ptr.case(HTTPServer) => this.ptr.as(HTTPServer).app.?.numSubscribers(topic),
            Ptr.case(HTTPSServer) => this.ptr.as(HTTPSServer).app.?.numSubscribers(topic),
            Ptr.case(DebugHTTPServer) => this.ptr.as(DebugHTTPServer).app.?.numSubscribers(topic),
            Ptr.case(DebugHTTPSServer) => this.ptr.as(DebugHTTPSServer).app.?.numSubscribers(topic),
            else => bun.unreachablePanic("Invalid pointer tag", .{}),
        };
    }

    pub fn devServer(this: AnyServer) ?*bun.bake.DevServer {
        return switch (this.ptr.tag()) {
            Ptr.case(HTTPServer) => this.ptr.as(HTTPServer).dev_server,
            Ptr.case(HTTPSServer) => this.ptr.as(HTTPSServer).dev_server,
            Ptr.case(DebugHTTPServer) => this.ptr.as(DebugHTTPServer).dev_server,
            Ptr.case(DebugHTTPSServer) => this.ptr.as(DebugHTTPSServer).dev_server,
            else => bun.unreachablePanic("Invalid pointer tag", .{}),
        };
    }
};
const welcome_page_html_gz = @embedFile("welcome-page.html.gz");

extern fn Bun__addInspector(bool, *anyopaque, *JSC.JSGlobalObject) void;

const assert = bun.assert;

pub export fn Server__setIdleTimeout(server: JSC.JSValue, seconds: JSC.JSValue, globalThis: *JSC.JSGlobalObject) void {
    Server__setIdleTimeout_(server, seconds, globalThis) catch return;
}
pub fn Server__setIdleTimeout_(server: JSC.JSValue, seconds: JSC.JSValue, globalThis: *JSC.JSGlobalObject) bun.JSError!void {
    if (!server.isObject()) {
        return globalThis.throw("Failed to set timeout: The 'this' value is not a Server.", .{});
    }

    if (!seconds.isNumber()) {
        return globalThis.throw("Failed to set timeout: The provided value is not of type 'number'.", .{});
    }
    const value = seconds.to(c_uint);
    if (server.as(HTTPServer)) |this| {
        this.setIdleTimeout(value);
    } else if (server.as(HTTPSServer)) |this| {
        this.setIdleTimeout(value);
    } else if (server.as(DebugHTTPServer)) |this| {
        this.setIdleTimeout(value);
    } else if (server.as(DebugHTTPSServer)) |this| {
        this.setIdleTimeout(value);
    } else {
        return globalThis.throw("Failed to set timeout: The 'this' value is not a Server.", .{});
    }
}

comptime {
    _ = Server__setIdleTimeout;
    _ = NodeHTTPResponse.create;
}

extern fn NodeHTTPServer__onRequest_http(
    any_server: usize,
    globalThis: *JSC.JSGlobalObject,
    this: JSC.JSValue,
    callback: JSC.JSValue,
    request: *uws.Request,
    response: *uws.NewApp(false).Response,
    upgrade_ctx: ?*uws.uws_socket_context_t,
    node_response_ptr: *?*NodeHTTPResponse,
) JSC.JSValue;

extern fn NodeHTTPServer__onRequest_https(
    any_server: usize,
    globalThis: *JSC.JSGlobalObject,
    this: JSC.JSValue,
    callback: JSC.JSValue,
    request: *uws.Request,
    response: *uws.NewApp(true).Response,
    upgrade_ctx: ?*uws.uws_socket_context_t,
    node_response_ptr: *?*NodeHTTPResponse,
) JSC.JSValue;

extern fn NodeHTTP_assignOnCloseFunction(bool, *anyopaque) void;

extern fn NodeHTTP_setUsingCustomExpectHandler(bool, *anyopaque, bool) void;

fn throwSSLErrorIfNecessary(globalThis: *JSC.JSGlobalObject) bool {
    const err_code = BoringSSL.ERR_get_error();
    if (err_code != 0) {
        defer BoringSSL.ERR_clear_error();
        globalThis.throwValue(JSC.API.Bun.Crypto.createCryptoError(globalThis, err_code)) catch {};
        return true;
    }

    return false;
}

extern "c" fn Bun__ServerRouteList__callRoute(
    globalObject: *JSC.JSGlobalObject,
    index: u32,
    requestPtr: *Request,
    serverObject: JSC.JSValue,
    routeListObject: JSC.JSValue,
    requestObject: *JSC.JSValue,
    req: *uws.Request,
) JSC.JSValue;

extern "c" fn Bun__ServerRouteList__create(
    globalObject: *JSC.JSGlobalObject,
    callbacks: [*]JSC.JSValue,
    paths: [*]ZigString,
    pathsLength: usize,
) JSC.JSValue;<|MERGE_RESOLUTION|>--- conflicted
+++ resolved
@@ -4905,16 +4905,15 @@
     }
 };
 
-pub const ServerWebSocket = @import("./server/ServerWebSocket.zig");
-pub const NodeHTTPResponse = @import("./server/NodeHTTPResponse.zig");
-
 /// State machine to handle loading plugins asynchronously. This structure is not thread-safe.
 const ServePlugins = struct {
     state: State,
-    ref_count: u32 = 1,
+    ref_count: RefCount,
 
     /// Reference count is incremented while there are other objects that are waiting on plugin loads.
-    pub usingnamespace bun.NewRefCounted(ServePlugins, deinit, null);
+    const RefCount = bun.ptr.RefCount(@This(), "ref_count", deinit);
+    pub const ref = RefCount.ref;
+    pub const deref = RefCount.deref;
 
     pub const State = union(enum) {
         unqueued: []const []const u8,
@@ -4937,28 +4936,23 @@
         err,
     };
 
-<<<<<<< HEAD
-    pub usingnamespace JSC.Codegen.JSServerWebSocket;
-    pub const new = bun.TrivialNew(ServerWebSocket);
-=======
     pub const Callback = union(enum) {
         html_bundle_route: *HTMLBundle.Route,
         dev_server: *bun.bake.DevServer,
     };
->>>>>>> f4ab2e49
 
     pub fn init(plugins: []const []const u8) *ServePlugins {
-        return ServePlugins.new(.{ .state = .{ .unqueued = plugins } });
+        return bun.new(ServePlugins, .{ .ref_count = .init(), .state = .{ .unqueued = plugins } });
     }
 
-    pub fn deinit(this: *ServePlugins) void {
+    fn deinit(this: *ServePlugins) void {
         switch (this.state) {
             .unqueued => {},
             .pending => assert(false), // should have one ref while pending!
             .loaded => |loaded| loaded.deinit(),
             .err => {},
         }
-        this.destroy();
+        bun.destroy(this);
     }
 
     pub fn getOrStartLoad(this: *ServePlugins, global: *JSC.JSGlobalObject, cb: Callback) bun.OOM!GetOrStartLoadResult {
@@ -5143,7 +5137,7 @@
 pub fn NewServer(comptime NamespaceType: type, comptime ssl_enabled_: bool, comptime debug_mode_: bool) type {
     return struct {
         pub usingnamespace NamespaceType;
-        pub usingnamespace bun.New(@This());
+        pub const new = bun.TrivialNew(@This());
 
         pub const ssl_enabled = ssl_enabled_;
         pub const debug_mode = debug_mode_;
@@ -5151,2291 +5145,6 @@
         const ThisServer = @This();
         pub const RequestContext = NewRequestContext(ssl_enabled, debug_mode, @This());
 
-<<<<<<< HEAD
-        _ = cb.call(
-            globalThis,
-            .undefined,
-            &[_]JSC.JSValue{ this.getThisValue(), this.binaryToJS(globalThis, data) },
-        ) catch |e| {
-            const err = globalThis.takeException(e);
-            log("onPong error", .{});
-            handler.runErrorCallback(vm, globalThis, err);
-        };
-    }
-
-    pub fn onClose(this: *ServerWebSocket, _: uws.AnyWebSocket, code: i32, message: []const u8) void {
-        log("onClose", .{});
-        var handler = this.handler;
-        const was_closed = this.isClosed();
-        this.flags.closed = true;
-        defer {
-            if (!was_closed) {
-                handler.active_connections -|= 1;
-            }
-        }
-        const signal = this.signal;
-        this.signal = null;
-
-        if (ServerWebSocket.socketGetCached(this.getThisValue())) |socket| {
-            Bun__callNodeHTTPServerSocketOnClose(socket);
-        }
-
-        defer {
-            if (signal) |sig| {
-                sig.pendingActivityUnref();
-                sig.unref();
-            }
-        }
-
-        const vm = handler.vm;
-        if (vm.isShuttingDown()) {
-            return;
-        }
-
-        if (!handler.onClose.isEmptyOrUndefinedOrNull()) {
-            const globalObject = handler.globalObject;
-            const loop = vm.eventLoop();
-
-            loop.enter();
-            defer loop.exit();
-
-            if (signal) |sig| {
-                if (!sig.aborted()) {
-                    sig.signal(handler.globalObject, .ConnectionClosed);
-                }
-            }
-
-            _ = handler.onClose.call(
-                globalObject,
-                .undefined,
-                &[_]JSC.JSValue{ this.getThisValue(), JSValue.jsNumber(code), bun.String.createUTF8ForJS(globalObject, message) },
-            ) catch |e| {
-                const err = globalObject.takeException(e);
-                log("onClose error", .{});
-                handler.runErrorCallback(vm, globalObject, err);
-            };
-        } else if (signal) |sig| {
-            const loop = vm.eventLoop();
-
-            loop.enter();
-            defer loop.exit();
-
-            if (!sig.aborted()) {
-                sig.signal(handler.globalObject, .ConnectionClosed);
-            }
-        }
-
-        this.this_value.unprotect();
-    }
-
-    pub fn behavior(comptime ServerType: type, comptime ssl: bool, opts: uws.WebSocketBehavior) uws.WebSocketBehavior {
-        return uws.WebSocketBehavior.Wrap(ServerType, @This(), ssl).apply(opts);
-    }
-
-    pub fn constructor(globalObject: *JSC.JSGlobalObject, _: *JSC.CallFrame) bun.JSError!*ServerWebSocket {
-        return globalObject.throw("Cannot construct ServerWebSocket", .{});
-    }
-
-    pub fn finalize(this: *ServerWebSocket) void {
-        log("finalize", .{});
-        bun.destroy(this);
-    }
-
-    pub fn publish(
-        this: *ServerWebSocket,
-        globalThis: *JSC.JSGlobalObject,
-        callframe: *JSC.CallFrame,
-    ) bun.JSError!JSValue {
-        const args = callframe.arguments_old(4);
-        if (args.len < 1) {
-            log("publish()", .{});
-
-            return globalThis.throw("publish requires at least 1 argument", .{});
-        }
-
-        const app = this.handler.app orelse {
-            log("publish() closed", .{});
-            return JSValue.jsNumber(0);
-        };
-        const flags = this.handler.flags;
-        const ssl = flags.ssl;
-        const publish_to_self = flags.publish_to_self;
-
-        const topic_value = args.ptr[0];
-        const message_value = args.ptr[1];
-        const compress_value = args.ptr[2];
-
-        if (topic_value.isEmptyOrUndefinedOrNull() or !topic_value.isString()) {
-            log("publish() topic invalid", .{});
-
-            return globalThis.throw("publish requires a topic string", .{});
-        }
-
-        var topic_slice = try topic_value.toSlice(globalThis, bun.default_allocator);
-        defer topic_slice.deinit();
-        if (topic_slice.len == 0) {
-            return globalThis.throw("publish requires a non-empty topic", .{});
-        }
-
-        if (!compress_value.isBoolean() and !compress_value.isUndefined() and compress_value != .zero) {
-            return globalThis.throw("publish expects compress to be a boolean", .{});
-        }
-
-        const compress = args.len > 1 and compress_value.toBoolean();
-
-        if (message_value.isEmptyOrUndefinedOrNull()) {
-            return globalThis.throw("publish requires a non-empty message", .{});
-        }
-
-        if (message_value.asArrayBuffer(globalThis)) |array_buffer| {
-            const buffer = array_buffer.slice();
-
-            const result = if (!publish_to_self and !this.isClosed())
-                this.websocket().publish(topic_slice.slice(), buffer, .binary, compress)
-            else
-                uws.AnyWebSocket.publishWithOptions(ssl, app, topic_slice.slice(), buffer, .binary, compress);
-
-            return JSValue.jsNumber(
-                // if 0, return 0
-                // else return number of bytes sent
-                if (result) @as(i32, @intCast(@as(u31, @truncate(buffer.len)))) else @as(i32, 0),
-            );
-        }
-
-        {
-            var js_string = message_value.toString(globalThis);
-            if (globalThis.hasException()) {
-                return .zero;
-            }
-            const view = js_string.view(globalThis);
-            const slice = view.toSlice(bun.default_allocator);
-            defer slice.deinit();
-
-            defer js_string.ensureStillAlive();
-
-            const buffer = slice.slice();
-
-            const result = if (!publish_to_self and !this.isClosed())
-                this.websocket().publish(topic_slice.slice(), buffer, .text, compress)
-            else
-                uws.AnyWebSocket.publishWithOptions(ssl, app, topic_slice.slice(), buffer, .text, compress);
-
-            return JSValue.jsNumber(
-                // if 0, return 0
-                // else return number of bytes sent
-                if (result) @as(i32, @intCast(@as(u31, @truncate(buffer.len)))) else @as(i32, 0),
-            );
-        }
-    }
-
-    pub fn publishText(
-        this: *ServerWebSocket,
-        globalThis: *JSC.JSGlobalObject,
-        callframe: *JSC.CallFrame,
-    ) bun.JSError!JSValue {
-        const args = callframe.arguments_old(4);
-
-        if (args.len < 1) {
-            log("publish()", .{});
-            return globalThis.throw("publish requires at least 1 argument", .{});
-        }
-
-        const app = this.handler.app orelse {
-            log("publish() closed", .{});
-            return JSValue.jsNumber(0);
-        };
-        const flags = this.handler.flags;
-        const ssl = flags.ssl;
-        const publish_to_self = flags.publish_to_self;
-
-        const topic_value = args.ptr[0];
-        const message_value = args.ptr[1];
-        const compress_value = args.ptr[2];
-
-        if (topic_value.isEmptyOrUndefinedOrNull() or !topic_value.isString()) {
-            log("publish() topic invalid", .{});
-            return globalThis.throw("publishText requires a topic string", .{});
-        }
-
-        var topic_slice = try topic_value.toSlice(globalThis, bun.default_allocator);
-        defer topic_slice.deinit();
-
-        if (!compress_value.isBoolean() and !compress_value.isUndefined() and compress_value != .zero) {
-            return globalThis.throw("publishText expects compress to be a boolean", .{});
-        }
-
-        const compress = args.len > 1 and compress_value.toBoolean();
-
-        if (message_value.isEmptyOrUndefinedOrNull() or !message_value.isString()) {
-            return globalThis.throw("publishText requires a non-empty message", .{});
-        }
-
-        var js_string = message_value.toString(globalThis);
-        if (globalThis.hasException()) {
-            return .zero;
-        }
-        const view = js_string.view(globalThis);
-        const slice = view.toSlice(bun.default_allocator);
-        defer slice.deinit();
-
-        defer js_string.ensureStillAlive();
-
-        const buffer = slice.slice();
-
-        const result = if (!publish_to_self and !this.isClosed())
-            this.websocket().publish(topic_slice.slice(), buffer, .text, compress)
-        else
-            uws.AnyWebSocket.publishWithOptions(ssl, app, topic_slice.slice(), buffer, .text, compress);
-
-        return JSValue.jsNumber(
-            // if 0, return 0
-            // else return number of bytes sent
-            if (result) @as(i32, @intCast(@as(u31, @truncate(buffer.len)))) else @as(i32, 0),
-        );
-    }
-
-    pub fn publishBinary(
-        this: *ServerWebSocket,
-        globalThis: *JSC.JSGlobalObject,
-        callframe: *JSC.CallFrame,
-    ) bun.JSError!JSValue {
-        const args = callframe.arguments_old(4);
-
-        if (args.len < 1) {
-            log("publishBinary()", .{});
-            return globalThis.throw("publishBinary requires at least 1 argument", .{});
-        }
-
-        const app = this.handler.app orelse {
-            log("publish() closed", .{});
-            return JSValue.jsNumber(0);
-        };
-        const flags = this.handler.flags;
-        const ssl = flags.ssl;
-        const publish_to_self = flags.publish_to_self;
-        const topic_value = args.ptr[0];
-        const message_value = args.ptr[1];
-        const compress_value = args.ptr[2];
-
-        if (topic_value.isEmptyOrUndefinedOrNull() or !topic_value.isString()) {
-            log("publishBinary() topic invalid", .{});
-            return globalThis.throw("publishBinary requires a topic string", .{});
-        }
-
-        var topic_slice = try topic_value.toSlice(globalThis, bun.default_allocator);
-        defer topic_slice.deinit();
-        if (topic_slice.len == 0) {
-            return globalThis.throw("publishBinary requires a non-empty topic", .{});
-        }
-
-        if (!compress_value.isBoolean() and !compress_value.isUndefined() and compress_value != .zero) {
-            return globalThis.throw("publishBinary expects compress to be a boolean", .{});
-        }
-
-        const compress = args.len > 1 and compress_value.toBoolean();
-
-        if (message_value.isEmptyOrUndefinedOrNull()) {
-            return globalThis.throw("publishBinary requires a non-empty message", .{});
-        }
-
-        const array_buffer = message_value.asArrayBuffer(globalThis) orelse {
-            return globalThis.throw("publishBinary expects an ArrayBufferView", .{});
-        };
-        const buffer = array_buffer.slice();
-
-        const result = if (!publish_to_self and !this.isClosed())
-            this.websocket().publish(topic_slice.slice(), buffer, .binary, compress)
-        else
-            uws.AnyWebSocket.publishWithOptions(ssl, app, topic_slice.slice(), buffer, .binary, compress);
-
-        return JSValue.jsNumber(
-            // if 0, return 0
-            // else return number of bytes sent
-            if (result) @as(i32, @intCast(@as(u31, @truncate(buffer.len)))) else @as(i32, 0),
-        );
-    }
-
-    pub fn publishBinaryWithoutTypeChecks(
-        this: *ServerWebSocket,
-        globalThis: *JSC.JSGlobalObject,
-        topic_str: *JSC.JSString,
-        array: *JSC.JSUint8Array,
-    ) bun.JSError!JSC.JSValue {
-        const app = this.handler.app orelse {
-            log("publish() closed", .{});
-            return JSValue.jsNumber(0);
-        };
-        const flags = this.handler.flags;
-        const ssl = flags.ssl;
-        const publish_to_self = flags.publish_to_self;
-
-        var topic_slice = topic_str.toSlice(globalThis, bun.default_allocator);
-        defer topic_slice.deinit();
-        if (topic_slice.len == 0) {
-            return globalThis.throw("publishBinary requires a non-empty topic", .{});
-        }
-
-        const compress = true;
-
-        const buffer = array.slice();
-        if (buffer.len == 0) {
-            return JSC.JSValue.jsNumber(0);
-        }
-
-        const result = if (!publish_to_self and !this.isClosed())
-            this.websocket().publish(topic_slice.slice(), buffer, .binary, compress)
-        else
-            uws.AnyWebSocket.publishWithOptions(ssl, app, topic_slice.slice(), buffer, .binary, compress);
-
-        return JSValue.jsNumber(
-            // if 0, return 0
-            // else return number of bytes sent
-            if (result) @as(i32, @intCast(@as(u31, @truncate(buffer.len)))) else @as(i32, 0),
-        );
-    }
-
-    pub fn publishTextWithoutTypeChecks(
-        this: *ServerWebSocket,
-        globalThis: *JSC.JSGlobalObject,
-        topic_str: *JSC.JSString,
-        str: *JSC.JSString,
-    ) bun.JSError!JSC.JSValue {
-        const app = this.handler.app orelse {
-            log("publish() closed", .{});
-            return JSValue.jsNumber(0);
-        };
-        const flags = this.handler.flags;
-        const ssl = flags.ssl;
-        const publish_to_self = flags.publish_to_self;
-
-        var topic_slice = topic_str.toSlice(globalThis, bun.default_allocator);
-        defer topic_slice.deinit();
-        if (topic_slice.len == 0) {
-            return globalThis.throw("publishBinary requires a non-empty topic", .{});
-        }
-
-        const compress = true;
-
-        const slice = str.toSlice(globalThis, bun.default_allocator);
-        defer slice.deinit();
-        const buffer = slice.slice();
-
-        if (buffer.len == 0) {
-            return JSC.JSValue.jsNumber(0);
-        }
-
-        const result = if (!publish_to_self and !this.isClosed())
-            this.websocket().publish(topic_slice.slice(), buffer, .text, compress)
-        else
-            uws.AnyWebSocket.publishWithOptions(ssl, app, topic_slice.slice(), buffer, .text, compress);
-
-        return JSValue.jsNumber(
-            // if 0, return 0
-            // else return number of bytes sent
-            if (result) @as(i32, @intCast(@as(u31, @truncate(buffer.len)))) else @as(i32, 0),
-        );
-    }
-
-    pub fn cork(
-        this: *ServerWebSocket,
-        globalThis: *JSC.JSGlobalObject,
-        callframe: *JSC.CallFrame,
-        // Since we're passing the `this` value to the cork function, we need to
-        // make sure the `this` value is up to date.
-        this_value: JSC.JSValue,
-    ) bun.JSError!JSValue {
-        const args = callframe.arguments_old(1);
-        this.this_value = this_value;
-
-        if (args.len < 1) {
-            return globalThis.throwNotEnoughArguments("cork", 1, 0);
-        }
-
-        const callback = args.ptr[0];
-        if (callback.isEmptyOrUndefinedOrNull() or !callback.isCallable()) {
-            return globalThis.throwInvalidArgumentTypeValue("cork", "callback", callback);
-        }
-
-        if (this.isClosed()) {
-            return JSValue.jsUndefined();
-        }
-
-        var corker = Corker{
-            .globalObject = globalThis,
-            .this_value = this_value,
-            .callback = callback,
-        };
-        this.websocket().cork(&corker, Corker.run);
-
-        const result = corker.result;
-
-        if (result.isAnyError()) {
-            return globalThis.throwValue(result);
-        }
-
-        return result;
-    }
-
-    pub fn send(
-        this: *ServerWebSocket,
-        globalThis: *JSC.JSGlobalObject,
-        callframe: *JSC.CallFrame,
-    ) bun.JSError!JSValue {
-        const args = callframe.arguments_old(2);
-
-        if (args.len < 1) {
-            log("send()", .{});
-            return globalThis.throw("send requires at least 1 argument", .{});
-        }
-
-        if (this.isClosed()) {
-            log("send() closed", .{});
-            return JSValue.jsNumber(0);
-        }
-
-        const message_value = args.ptr[0];
-        const compress_value = args.ptr[1];
-
-        if (!compress_value.isBoolean() and !compress_value.isUndefined() and compress_value != .zero) {
-            return globalThis.throw("send expects compress to be a boolean", .{});
-        }
-
-        const compress = args.len > 1 and compress_value.toBoolean();
-
-        if (message_value.isEmptyOrUndefinedOrNull()) {
-            return globalThis.throw("send requires a non-empty message", .{});
-        }
-
-        if (message_value.asArrayBuffer(globalThis)) |buffer| {
-            switch (this.websocket().send(buffer.slice(), .binary, compress, true)) {
-                .backpressure => {
-                    log("send() backpressure ({d} bytes)", .{buffer.len});
-                    return JSValue.jsNumber(-1);
-                },
-                .success => {
-                    log("send() success ({d} bytes)", .{buffer.len});
-                    return JSValue.jsNumber(buffer.slice().len);
-                },
-                .dropped => {
-                    log("send() dropped ({d} bytes)", .{buffer.len});
-                    return JSValue.jsNumber(0);
-                },
-            }
-        }
-
-        {
-            var js_string = message_value.toString(globalThis);
-            if (globalThis.hasException()) {
-                return .zero;
-            }
-            const view = js_string.view(globalThis);
-            const slice = view.toSlice(bun.default_allocator);
-            defer slice.deinit();
-
-            defer js_string.ensureStillAlive();
-
-            const buffer = slice.slice();
-            switch (this.websocket().send(buffer, .text, compress, true)) {
-                .backpressure => {
-                    log("send() backpressure ({d} bytes string)", .{buffer.len});
-                    return JSValue.jsNumber(-1);
-                },
-                .success => {
-                    log("send() success ({d} bytes string)", .{buffer.len});
-                    return JSValue.jsNumber(buffer.len);
-                },
-                .dropped => {
-                    log("send() dropped ({d} bytes string)", .{buffer.len});
-                    return JSValue.jsNumber(0);
-                },
-            }
-        }
-    }
-
-    pub fn sendText(
-        this: *ServerWebSocket,
-        globalThis: *JSC.JSGlobalObject,
-        callframe: *JSC.CallFrame,
-    ) bun.JSError!JSValue {
-        const args = callframe.arguments_old(2);
-
-        if (args.len < 1) {
-            log("sendText()", .{});
-            return globalThis.throw("sendText requires at least 1 argument", .{});
-        }
-
-        if (this.isClosed()) {
-            log("sendText() closed", .{});
-            return JSValue.jsNumber(0);
-        }
-
-        const message_value = args.ptr[0];
-        const compress_value = args.ptr[1];
-
-        if (!compress_value.isBoolean() and !compress_value.isUndefined() and compress_value != .zero) {
-            return globalThis.throw("sendText expects compress to be a boolean", .{});
-        }
-
-        const compress = args.len > 1 and compress_value.toBoolean();
-
-        if (message_value.isEmptyOrUndefinedOrNull() or !message_value.isString()) {
-            return globalThis.throw("sendText expects a string", .{});
-        }
-
-        var js_string = message_value.toString(globalThis);
-        if (globalThis.hasException()) {
-            return .zero;
-        }
-        const view = js_string.view(globalThis);
-        const slice = view.toSlice(bun.default_allocator);
-        defer slice.deinit();
-
-        defer js_string.ensureStillAlive();
-
-        const buffer = slice.slice();
-        switch (this.websocket().send(buffer, .text, compress, true)) {
-            .backpressure => {
-                log("sendText() backpressure ({d} bytes string)", .{buffer.len});
-                return JSValue.jsNumber(-1);
-            },
-            .success => {
-                log("sendText() success ({d} bytes string)", .{buffer.len});
-                return JSValue.jsNumber(buffer.len);
-            },
-            .dropped => {
-                log("sendText() dropped ({d} bytes string)", .{buffer.len});
-                return JSValue.jsNumber(0);
-            },
-        }
-    }
-
-    pub fn sendTextWithoutTypeChecks(
-        this: *ServerWebSocket,
-        globalThis: *JSC.JSGlobalObject,
-        message_str: *JSC.JSString,
-        compress: bool,
-    ) JSValue {
-        if (this.isClosed()) {
-            log("sendText() closed", .{});
-            return JSValue.jsNumber(0);
-        }
-
-        var string_slice = message_str.toSlice(globalThis, bun.default_allocator);
-        defer string_slice.deinit();
-
-        const buffer = string_slice.slice();
-        switch (this.websocket().send(buffer, .text, compress, true)) {
-            .backpressure => {
-                log("sendText() backpressure ({d} bytes string)", .{buffer.len});
-                return JSValue.jsNumber(-1);
-            },
-            .success => {
-                log("sendText() success ({d} bytes string)", .{buffer.len});
-                return JSValue.jsNumber(buffer.len);
-            },
-            .dropped => {
-                log("sendText() dropped ({d} bytes string)", .{buffer.len});
-                return JSValue.jsNumber(0);
-            },
-        }
-    }
-
-    pub fn sendBinary(
-        this: *ServerWebSocket,
-        globalThis: *JSC.JSGlobalObject,
-        callframe: *JSC.CallFrame,
-    ) bun.JSError!JSValue {
-        const args = callframe.arguments_old(2);
-
-        if (args.len < 1) {
-            log("sendBinary()", .{});
-            return globalThis.throw("sendBinary requires at least 1 argument", .{});
-        }
-
-        if (this.isClosed()) {
-            log("sendBinary() closed", .{});
-            return JSValue.jsNumber(0);
-        }
-
-        const message_value = args.ptr[0];
-        const compress_value = args.ptr[1];
-
-        if (!compress_value.isBoolean() and !compress_value.isUndefined() and compress_value != .zero) {
-            return globalThis.throw("sendBinary expects compress to be a boolean", .{});
-        }
-
-        const compress = args.len > 1 and compress_value.toBoolean();
-
-        const buffer = message_value.asArrayBuffer(globalThis) orelse {
-            return globalThis.throw("sendBinary requires an ArrayBufferView", .{});
-        };
-
-        switch (this.websocket().send(buffer.slice(), .binary, compress, true)) {
-            .backpressure => {
-                log("sendBinary() backpressure ({d} bytes)", .{buffer.len});
-                return JSValue.jsNumber(-1);
-            },
-            .success => {
-                log("sendBinary() success ({d} bytes)", .{buffer.len});
-                return JSValue.jsNumber(buffer.slice().len);
-            },
-            .dropped => {
-                log("sendBinary() dropped ({d} bytes)", .{buffer.len});
-                return JSValue.jsNumber(0);
-            },
-        }
-    }
-
-    pub fn sendBinaryWithoutTypeChecks(
-        this: *ServerWebSocket,
-        _: *JSC.JSGlobalObject,
-        array_buffer: *JSC.JSUint8Array,
-        compress: bool,
-    ) JSValue {
-        if (this.isClosed()) {
-            log("sendBinary() closed", .{});
-            return JSValue.jsNumber(0);
-        }
-
-        const buffer = array_buffer.slice();
-
-        switch (this.websocket().send(buffer, .binary, compress, true)) {
-            .backpressure => {
-                log("sendBinary() backpressure ({d} bytes)", .{buffer.len});
-                return JSValue.jsNumber(-1);
-            },
-            .success => {
-                log("sendBinary() success ({d} bytes)", .{buffer.len});
-                return JSValue.jsNumber(buffer.len);
-            },
-            .dropped => {
-                log("sendBinary() dropped ({d} bytes)", .{buffer.len});
-                return JSValue.jsNumber(0);
-            },
-        }
-    }
-
-    pub fn ping(
-        this: *ServerWebSocket,
-        globalThis: *JSC.JSGlobalObject,
-        callframe: *JSC.CallFrame,
-    ) bun.JSError!JSValue {
-        return sendPing(this, globalThis, callframe, "ping", .ping);
-    }
-
-    pub fn pong(
-        this: *ServerWebSocket,
-        globalThis: *JSC.JSGlobalObject,
-        callframe: *JSC.CallFrame,
-    ) bun.JSError!JSValue {
-        return sendPing(this, globalThis, callframe, "pong", .pong);
-    }
-
-    inline fn sendPing(
-        this: *ServerWebSocket,
-        globalThis: *JSC.JSGlobalObject,
-        callframe: *JSC.CallFrame,
-        comptime name: string,
-        comptime opcode: uws.Opcode,
-    ) bun.JSError!JSValue {
-        const args = callframe.arguments_old(2);
-
-        if (this.isClosed()) {
-            return JSValue.jsNumber(0);
-        }
-
-        if (args.len > 0) {
-            var value = args.ptr[0];
-            if (!value.isEmptyOrUndefinedOrNull()) {
-                if (value.asArrayBuffer(globalThis)) |data| {
-                    const buffer = data.slice();
-
-                    switch (this.websocket().send(buffer, opcode, false, true)) {
-                        .backpressure => {
-                            log("{s}() backpressure ({d} bytes)", .{ name, buffer.len });
-                            return JSValue.jsNumber(-1);
-                        },
-                        .success => {
-                            log("{s}() success ({d} bytes)", .{ name, buffer.len });
-                            return JSValue.jsNumber(buffer.len);
-                        },
-                        .dropped => {
-                            log("{s}() dropped ({d} bytes)", .{ name, buffer.len });
-                            return JSValue.jsNumber(0);
-                        },
-                    }
-                } else if (value.isString()) {
-                    var string_value = value.toString(globalThis).toSlice(globalThis, bun.default_allocator);
-                    defer string_value.deinit();
-                    const buffer = string_value.slice();
-
-                    switch (this.websocket().send(buffer, opcode, false, true)) {
-                        .backpressure => {
-                            log("{s}() backpressure ({d} bytes)", .{ name, buffer.len });
-                            return JSValue.jsNumber(-1);
-                        },
-                        .success => {
-                            log("{s}() success ({d} bytes)", .{ name, buffer.len });
-                            return JSValue.jsNumber(buffer.len);
-                        },
-                        .dropped => {
-                            log("{s}() dropped ({d} bytes)", .{ name, buffer.len });
-                            return JSValue.jsNumber(0);
-                        },
-                    }
-                } else {
-                    return globalThis.throwPretty("{s} requires a string or BufferSource", .{name});
-                }
-            }
-        }
-
-        switch (this.websocket().send(&.{}, opcode, false, true)) {
-            .backpressure => {
-                log("{s}() backpressure ({d} bytes)", .{ name, 0 });
-                return JSValue.jsNumber(-1);
-            },
-            .success => {
-                log("{s}() success ({d} bytes)", .{ name, 0 });
-                return JSValue.jsNumber(0);
-            },
-            .dropped => {
-                log("{s}() dropped ({d} bytes)", .{ name, 0 });
-                return JSValue.jsNumber(0);
-            },
-        }
-    }
-
-    pub fn getData(
-        _: *ServerWebSocket,
-        _: *JSC.JSGlobalObject,
-    ) JSValue {
-        log("getData()", .{});
-        return JSValue.jsUndefined();
-    }
-
-    pub fn setData(
-        this: *ServerWebSocket,
-        globalObject: *JSC.JSGlobalObject,
-        value: JSC.JSValue,
-    ) callconv(.C) bool {
-        log("setData()", .{});
-        ServerWebSocket.dataSetCached(this.this_value, globalObject, value);
-        return true;
-    }
-
-    pub fn getReadyState(
-        this: *ServerWebSocket,
-        _: *JSC.JSGlobalObject,
-    ) JSValue {
-        log("getReadyState()", .{});
-
-        if (this.isClosed()) {
-            return JSValue.jsNumber(3);
-        }
-
-        return JSValue.jsNumber(1);
-    }
-
-    pub fn close(
-        this: *ServerWebSocket,
-        globalThis: *JSC.JSGlobalObject,
-        callframe: *JSC.CallFrame,
-        // Since close() can lead to the close() callback being called, let's always ensure the `this` value is up to date.
-        this_value: JSC.JSValue,
-    ) bun.JSError!JSValue {
-        const args = callframe.arguments_old(2);
-        log("close()", .{});
-        this.this_value = this_value;
-
-        if (this.isClosed()) {
-            return .undefined;
-        }
-
-        const code = brk: {
-            if (args.ptr[0] == .zero or args.ptr[0].isUndefined()) {
-                // default exception code
-                break :brk 1000;
-            }
-
-            if (!args.ptr[0].isNumber()) {
-                return globalThis.throwInvalidArguments("close requires a numeric code or undefined", .{});
-            }
-
-            break :brk args.ptr[0].coerce(i32, globalThis);
-        };
-
-        var message_value: ZigString.Slice = brk: {
-            if (args.ptr[1] == .zero or args.ptr[1].isUndefined()) break :brk ZigString.Slice.empty;
-            break :brk try args.ptr[1].toSliceOrNull(globalThis);
-        };
-
-        defer message_value.deinit();
-
-        this.flags.closed = true;
-        this.websocket().end(code, message_value.slice());
-        return .undefined;
-    }
-
-    pub fn terminate(
-        this: *ServerWebSocket,
-        globalThis: *JSC.JSGlobalObject,
-        callframe: *JSC.CallFrame,
-        // Since terminate() can lead to close() being called, let's always ensure the `this` value is up to date.
-        this_value: JSC.JSValue,
-    ) bun.JSError!JSValue {
-        _ = globalThis;
-        const args = callframe.arguments_old(2);
-        _ = args;
-        log("terminate()", .{});
-
-        this.this_value = this_value;
-
-        if (this.isClosed()) {
-            return .undefined;
-        }
-
-        this.flags.closed = true;
-        this.this_value.unprotect();
-        this.websocket().close();
-
-        return .undefined;
-    }
-
-    pub fn getBinaryType(
-        this: *ServerWebSocket,
-        globalThis: *JSC.JSGlobalObject,
-    ) JSValue {
-        log("getBinaryType()", .{});
-
-        return switch (this.flags.binary_type) {
-            .Uint8Array => bun.String.static("uint8array").toJS(globalThis),
-            .Buffer => bun.String.static("nodebuffer").toJS(globalThis),
-            .ArrayBuffer => bun.String.static("arraybuffer").toJS(globalThis),
-            else => @panic("Invalid binary type"),
-        };
-    }
-
-    pub fn setBinaryType(this: *ServerWebSocket, globalThis: *JSC.JSGlobalObject, value: JSC.JSValue) callconv(.C) bool {
-        log("setBinaryType()", .{});
-
-        const btype = JSC.BinaryType.fromJSValue(globalThis, value) catch return false;
-        switch (btype orelse
-            // some other value which we don't support
-            .Float64Array) {
-            .ArrayBuffer, .Buffer, .Uint8Array => |val| {
-                this.flags.binary_type = val;
-                return true;
-            },
-            else => {
-                globalThis.throw("binaryType must be either \"uint8array\" or \"arraybuffer\" or \"nodebuffer\"", .{}) catch {};
-                return false;
-            },
-        }
-    }
-
-    pub fn getBufferedAmount(
-        this: *ServerWebSocket,
-        _: *JSC.JSGlobalObject,
-        _: *JSC.CallFrame,
-    ) bun.JSError!JSValue {
-        log("getBufferedAmount()", .{});
-
-        if (this.isClosed()) {
-            return JSValue.jsNumber(0);
-        }
-
-        return JSValue.jsNumber(this.websocket().getBufferedAmount());
-    }
-    pub fn subscribe(
-        this: *ServerWebSocket,
-        globalThis: *JSC.JSGlobalObject,
-        callframe: *JSC.CallFrame,
-    ) bun.JSError!JSValue {
-        const args = callframe.arguments_old(1);
-        if (args.len < 1) {
-            return globalThis.throw("subscribe requires at least 1 argument", .{});
-        }
-
-        if (this.isClosed()) {
-            return JSValue.jsBoolean(true);
-        }
-
-        if (!args.ptr[0].isString()) {
-            return globalThis.throwInvalidArgumentTypeValue("topic", "string", args.ptr[0]);
-        }
-
-        var topic = try args.ptr[0].toSlice(globalThis, bun.default_allocator);
-        defer topic.deinit();
-
-        if (topic.len == 0) {
-            return globalThis.throw("subscribe requires a non-empty topic name", .{});
-        }
-
-        return JSValue.jsBoolean(this.websocket().subscribe(topic.slice()));
-    }
-    pub fn unsubscribe(this: *ServerWebSocket, globalThis: *JSC.JSGlobalObject, callframe: *JSC.CallFrame) bun.JSError!JSValue {
-        const args = callframe.arguments_old(1);
-        if (args.len < 1) {
-            return globalThis.throw("unsubscribe requires at least 1 argument", .{});
-        }
-
-        if (this.isClosed()) {
-            return JSValue.jsBoolean(true);
-        }
-
-        if (!args.ptr[0].isString()) {
-            return globalThis.throwInvalidArgumentTypeValue("topic", "string", args.ptr[0]);
-        }
-
-        var topic = try args.ptr[0].toSlice(globalThis, bun.default_allocator);
-        defer topic.deinit();
-
-        if (topic.len == 0) {
-            return globalThis.throw("unsubscribe requires a non-empty topic name", .{});
-        }
-
-        return JSValue.jsBoolean(this.websocket().unsubscribe(topic.slice()));
-    }
-    pub fn isSubscribed(
-        this: *ServerWebSocket,
-        globalThis: *JSC.JSGlobalObject,
-        callframe: *JSC.CallFrame,
-    ) bun.JSError!JSValue {
-        const args = callframe.arguments_old(1);
-        if (args.len < 1) {
-            return globalThis.throw("isSubscribed requires at least 1 argument", .{});
-        }
-
-        if (this.isClosed()) {
-            return JSValue.jsBoolean(false);
-        }
-
-        if (!args.ptr[0].isString()) {
-            return globalThis.throwInvalidArgumentTypeValue("topic", "string", args.ptr[0]);
-        }
-
-        var topic = try args.ptr[0].toSlice(globalThis, bun.default_allocator);
-        defer topic.deinit();
-
-        if (topic.len == 0) {
-            return globalThis.throw("isSubscribed requires a non-empty topic name", .{});
-        }
-
-        return JSValue.jsBoolean(this.websocket().isSubscribed(topic.slice()));
-    }
-
-    pub fn getRemoteAddress(
-        this: *ServerWebSocket,
-        globalThis: *JSC.JSGlobalObject,
-    ) JSValue {
-        if (this.isClosed()) {
-            return JSValue.jsUndefined();
-        }
-
-        var buf: [64]u8 = [_]u8{0} ** 64;
-        var text_buf: [512]u8 = undefined;
-
-        const address_bytes = this.websocket().getRemoteAddress(&buf);
-        const address: std.net.Address = switch (address_bytes.len) {
-            4 => std.net.Address.initIp4(address_bytes[0..4].*, 0),
-            16 => std.net.Address.initIp6(address_bytes[0..16].*, 0, 0, 0),
-            else => return JSValue.jsUndefined(),
-        };
-
-        const text = bun.fmt.formatIp(address, &text_buf) catch unreachable;
-        return bun.String.createUTF8ForJS(globalThis, text);
-    }
-};
-
-pub const NodeHTTPResponse = struct {
-    response: uws.AnyResponse,
-    onDataCallback: JSC.Strong = .empty,
-    onWritableCallback: JSC.Strong = .empty,
-    onAbortedCallback: JSC.Strong = .empty,
-
-    ref_count: RefCount,
-    js_ref: JSC.Ref = .{},
-    aborted: bool = false,
-    finished: bool = false,
-    ended: bool = false,
-    upgraded: bool = false,
-    hasCustomOnData: bool = false,
-    is_request_pending: bool = true,
-    body_read_state: BodyReadState = .none,
-    body_read_ref: JSC.Ref = .{},
-    promise: JSC.Strong = .empty,
-    server: AnyServer,
-
-    /// When you call pause() on the node:http IncomingMessage
-    /// We might've already read from the socket.
-    /// So we need to buffer that data.
-    /// This should be pretty uncommon though.
-    buffered_request_body_data_during_pause: bun.ByteList = .{},
-    is_data_buffered_during_pause: bool = false,
-    /// Did we receive the last chunk of data during pause?
-    is_data_buffered_during_pause_last: bool = false,
-
-    upgrade_context: UpgradeCTX = .{},
-
-    const log = bun.Output.scoped(.NodeHTTPResponse, false);
-    pub usingnamespace JSC.Codegen.JSNodeHTTPResponse;
-    const RefCount = bun.ptr.RefCount(@This(), "ref_count", deinit);
-    pub const ref = RefCount.ref;
-    pub const deref = RefCount.deref;
-
-    pub const UpgradeCTX = struct {
-        context: ?*uws.uws_socket_context_t = null,
-        // request will be detached when go async
-        request: ?*uws.Request = null,
-
-        // we need to store this, if we wanna to enable async upgrade
-        sec_websocket_key: []const u8 = "",
-        sec_websocket_protocol: []const u8 = "",
-        sec_websocket_extensions: []const u8 = "",
-
-        // this can be called multiple times
-        pub fn deinit(this: *UpgradeCTX) void {
-            const sec_websocket_key = this.sec_websocket_key;
-            const sec_websocket_protocol = this.sec_websocket_protocol;
-            const sec_websocket_extensions = this.sec_websocket_extensions;
-            this.* = .{};
-            if (sec_websocket_extensions.len > 0) bun.default_allocator.free(sec_websocket_extensions);
-            if (sec_websocket_protocol.len > 0) bun.default_allocator.free(sec_websocket_protocol);
-            if (sec_websocket_key.len > 0) bun.default_allocator.free(sec_websocket_key);
-        }
-
-        pub fn preserveWebSocketHeadersIfNeeded(this: *UpgradeCTX) void {
-            if (this.request) |request| {
-                this.request = null;
-
-                const sec_websocket_key = request.header("sec-websocket-key") orelse "";
-                const sec_websocket_protocol = request.header("sec-websocket-protocol") orelse "";
-                const sec_websocket_extensions = request.header("sec-websocket-extensions") orelse "";
-
-                if (sec_websocket_key.len > 0) {
-                    this.sec_websocket_key = bun.default_allocator.dupe(u8, sec_websocket_key) catch bun.outOfMemory();
-                }
-                if (sec_websocket_protocol.len > 0) {
-                    this.sec_websocket_protocol = bun.default_allocator.dupe(u8, sec_websocket_protocol) catch bun.outOfMemory();
-                }
-                if (sec_websocket_extensions.len > 0) {
-                    this.sec_websocket_extensions = bun.default_allocator.dupe(u8, sec_websocket_extensions) catch bun.outOfMemory();
-                }
-            }
-        }
-    };
-
-    pub const BodyReadState = enum(u8) {
-        none = 0,
-        pending = 1,
-        done = 2,
-    };
-
-    extern "C" fn Bun__getNodeHTTPResponseThisValue(bool, *anyopaque) JSC.JSValue;
-    fn getThisValue(this: *NodeHTTPResponse) JSC.JSValue {
-        return Bun__getNodeHTTPResponseThisValue(this.response == .SSL, this.response.socket());
-    }
-
-    extern "C" fn Bun__getNodeHTTPServerSocketThisValue(bool, *anyopaque) JSC.JSValue;
-    fn getServerSocketValue(this: *NodeHTTPResponse) JSC.JSValue {
-        return Bun__getNodeHTTPServerSocketThisValue(this.response == .SSL, this.response.socket());
-    }
-
-    pub fn upgrade(this: *NodeHTTPResponse, data_value: JSValue, sec_websocket_protocol: ZigString, sec_websocket_extensions: ZigString) bool {
-        const upgrade_ctx = this.upgrade_context.context orelse return false;
-        const ws_handler = this.server.webSocketHandler() orelse return false;
-        const socketValue = this.getServerSocketValue();
-
-        defer {
-            this.setOnAbortedHandler();
-            this.upgrade_context.deinit();
-        }
-        data_value.ensureStillAlive();
-
-        const ws = ServerWebSocket.new(.{
-            .handler = ws_handler,
-            .this_value = data_value,
-        });
-
-        var new_socket: ?*uws.Socket = null;
-        defer if (new_socket) |socket| {
-            this.upgraded = true;
-            Bun__setNodeHTTPServerSocketUsSocketValue(socketValue, socket);
-            ServerWebSocket.socketSetCached(ws.getThisValue(), ws_handler.globalObject, socketValue);
-            defer this.js_ref.unref(JSC.VirtualMachine.get());
-            switch (this.response) {
-                .SSL => this.response = uws.AnyResponse.init(uws.NewApp(true).Response.castRes(@alignCast(@ptrCast(socket)))),
-                .TCP => this.response = uws.AnyResponse.init(uws.NewApp(false).Response.castRes(@alignCast(@ptrCast(socket)))),
-            }
-        };
-
-        if (this.upgrade_context.request) |request| {
-            this.upgrade_context = .{};
-
-            var sec_websocket_protocol_str: ?ZigString.Slice = null;
-            var sec_websocket_extensions_str: ?ZigString.Slice = null;
-
-            const sec_websocket_protocol_value = brk: {
-                if (sec_websocket_protocol.isEmpty()) {
-                    break :brk request.header("sec-websocket-protocol") orelse "";
-                }
-                sec_websocket_protocol_str = sec_websocket_protocol.toSlice(bun.default_allocator);
-                break :brk sec_websocket_protocol_str.?.slice();
-            };
-
-            const sec_websocket_extensions_value = brk: {
-                if (sec_websocket_extensions.isEmpty()) {
-                    break :brk request.header("sec-websocket-extensions") orelse "";
-                }
-                sec_websocket_extensions_str = sec_websocket_protocol.toSlice(bun.default_allocator);
-                break :brk sec_websocket_extensions_str.?.slice();
-            };
-            defer {
-                if (sec_websocket_protocol_str) |str| str.deinit();
-                if (sec_websocket_extensions_str) |str| str.deinit();
-            }
-
-            new_socket = this.response.upgrade(
-                *ServerWebSocket,
-                ws,
-                request.header("sec-websocket-key") orelse "",
-                sec_websocket_protocol_value,
-                sec_websocket_extensions_value,
-                upgrade_ctx,
-            );
-            return true;
-        }
-
-        var sec_websocket_protocol_str: ?ZigString.Slice = null;
-        var sec_websocket_extensions_str: ?ZigString.Slice = null;
-
-        const sec_websocket_protocol_value = brk: {
-            if (sec_websocket_protocol.isEmpty()) {
-                break :brk this.upgrade_context.sec_websocket_protocol;
-            }
-            sec_websocket_protocol_str = sec_websocket_protocol.toSlice(bun.default_allocator);
-            break :brk sec_websocket_protocol_str.?.slice();
-        };
-
-        const sec_websocket_extensions_value = brk: {
-            if (sec_websocket_extensions.isEmpty()) {
-                break :brk this.upgrade_context.sec_websocket_extensions;
-            }
-            sec_websocket_extensions_str = sec_websocket_protocol.toSlice(bun.default_allocator);
-            break :brk sec_websocket_extensions_str.?.slice();
-        };
-        defer {
-            if (sec_websocket_protocol_str) |str| str.deinit();
-            if (sec_websocket_extensions_str) |str| str.deinit();
-        }
-
-        new_socket = this.response.upgrade(
-            *ServerWebSocket,
-            ws,
-            this.upgrade_context.sec_websocket_key,
-            sec_websocket_protocol_value,
-            sec_websocket_extensions_value,
-            upgrade_ctx,
-        );
-        return true;
-    }
-    pub fn maybeStopReadingBody(this: *NodeHTTPResponse, vm: *JSC.VirtualMachine) void {
-        this.upgrade_context.deinit(); // we can discard the upgrade context now
-
-        if ((this.aborted or this.ended) and (this.body_read_ref.has or this.body_read_state == .pending) and (!this.hasCustomOnData or !this.onDataCallback.has())) {
-            const had_ref = this.body_read_ref.has;
-            this.response.clearOnData();
-            this.body_read_ref.unref(vm);
-            this.body_read_state = .done;
-
-            if (had_ref) {
-                this.markRequestAsDoneIfNecessary();
-            }
-
-            this.deref();
-        }
-    }
-
-    pub fn shouldRequestBePending(this: *const NodeHTTPResponse) bool {
-        if (this.aborted) {
-            return false;
-        }
-
-        if (this.ended) {
-            return this.body_read_state == .pending;
-        }
-
-        return true;
-    }
-
-    pub fn dumpRequestBody(this: *NodeHTTPResponse, globalObject: *JSC.JSGlobalObject, callframe: *JSC.CallFrame) bun.JSError!JSC.JSValue {
-        _ = globalObject; // autofix
-        _ = callframe; // autofix
-        if (this.buffered_request_body_data_during_pause.len > 0) {
-            this.buffered_request_body_data_during_pause.deinitWithAllocator(bun.default_allocator);
-        }
-        if (!this.finished) {
-            this.clearOnDataCallback();
-        }
-
-        return .undefined;
-    }
-
-    fn markRequestAsDone(this: *NodeHTTPResponse) void {
-        log("markRequestAsDone()", .{});
-        this.is_request_pending = false;
-
-        this.clearJSValues();
-        this.clearOnDataCallback();
-        this.upgrade_context.deinit();
-
-        this.buffered_request_body_data_during_pause.deinitWithAllocator(bun.default_allocator);
-        const server = this.server;
-        this.js_ref.unref(JSC.VirtualMachine.get());
-        this.deref();
-        server.onRequestComplete();
-    }
-
-    fn markRequestAsDoneIfNecessary(this: *NodeHTTPResponse) void {
-        if (this.is_request_pending and !this.shouldRequestBePending()) {
-            this.markRequestAsDone();
-        }
-    }
-
-    pub fn create(
-        any_server_tag: u64,
-        globalObject: *JSC.JSGlobalObject,
-        has_body: *bool,
-        request: *uws.Request,
-        is_ssl: i32,
-        response_ptr: *anyopaque,
-        upgrade_ctx: ?*anyopaque,
-        node_response_ptr: *?*NodeHTTPResponse,
-    ) callconv(.C) JSC.JSValue {
-        const vm = globalObject.bunVM();
-        if ((HTTP.Method.which(request.method()) orelse HTTP.Method.OPTIONS).hasRequestBody()) {
-            const req_len: usize = brk: {
-                if (request.header("content-length")) |content_length| {
-                    break :brk std.fmt.parseInt(usize, content_length, 10) catch 0;
-                }
-
-                break :brk 0;
-            };
-
-            has_body.* = req_len > 0 or request.header("transfer-encoding") != null;
-        }
-
-        const response = bun.new(NodeHTTPResponse, .{
-            // 1 - the HTTP response
-            // 1 - the JS object
-            // 1 - the Server handler.
-            // 1 - the onData callback (request body)
-            .ref_count = .initExactRefs(if (has_body.*) 4 else 3),
-            .upgrade_context = .{
-                .context = @ptrCast(upgrade_ctx),
-                .request = request,
-            },
-            .server = .{ .ptr = AnyServer.Ptr.from(@ptrFromInt(any_server_tag)) },
-            .response = switch (is_ssl != 0) {
-                true => uws.AnyResponse{ .SSL = @ptrCast(response_ptr) },
-                false => uws.AnyResponse{ .TCP = @ptrCast(response_ptr) },
-            },
-            .body_read_state = if (has_body.*) .pending else .none,
-        });
-        if (has_body.*) {
-            response.body_read_ref.ref(vm);
-        }
-        response.js_ref.ref(vm);
-        const js_this = response.toJS(globalObject);
-        node_response_ptr.* = response;
-        return js_this;
-    }
-
-    pub fn setOnAbortedHandler(this: *NodeHTTPResponse) void {
-        // Don't overwrite WebSocket user data
-        if (!this.upgraded) {
-            this.response.onAborted(*NodeHTTPResponse, onAbort, this);
-            this.response.onTimeout(*NodeHTTPResponse, onTimeout, this);
-        }
-        // detach and
-        this.upgrade_context.preserveWebSocketHeadersIfNeeded();
-    }
-
-    fn isDone(this: *const NodeHTTPResponse) bool {
-        return this.finished or this.ended or this.aborted;
-    }
-
-    pub fn getEnded(this: *const NodeHTTPResponse, _: *JSC.JSGlobalObject) JSC.JSValue {
-        return JSC.JSValue.jsBoolean(this.ended);
-    }
-
-    pub fn getFinished(this: *const NodeHTTPResponse, _: *JSC.JSGlobalObject) JSC.JSValue {
-        return JSC.JSValue.jsBoolean(this.finished);
-    }
-
-    pub fn getAborted(this: *const NodeHTTPResponse, _: *JSC.JSGlobalObject) JSC.JSValue {
-        return JSC.JSValue.jsBoolean(this.aborted);
-    }
-
-    pub fn getHasBody(this: *const NodeHTTPResponse, _: *JSC.JSGlobalObject) JSC.JSValue {
-        var result: i32 = 0;
-        switch (this.body_read_state) {
-            .none => {},
-            .pending => result |= 1 << 1,
-            .done => result |= 1 << 2,
-        }
-        if (this.buffered_request_body_data_during_pause.len > 0) {
-            result |= 1 << 3;
-        }
-        if (this.is_data_buffered_during_pause_last) {
-            result |= 1 << 2;
-        }
-
-        return JSC.JSValue.jsNumber(result);
-    }
-
-    pub fn getBufferedAmount(this: *const NodeHTTPResponse, _: *JSC.JSGlobalObject) JSC.JSValue {
-        if (this.finished) {
-            return JSC.JSValue.jsNull();
-        }
-
-        return JSC.JSValue.jsNumber(this.response.getBufferedAmount());
-    }
-
-    pub fn jsRef(this: *NodeHTTPResponse, globalObject: *JSC.JSGlobalObject, _: *JSC.CallFrame) bun.JSError!JSC.JSValue {
-        if (!this.isDone()) {
-            this.js_ref.ref(globalObject.bunVM());
-        }
-        return .undefined;
-    }
-
-    pub fn jsUnref(this: *NodeHTTPResponse, globalObject: *JSC.JSGlobalObject, _: *JSC.CallFrame) bun.JSError!JSC.JSValue {
-        if (!this.isDone()) {
-            this.js_ref.unref(globalObject.bunVM());
-        }
-        return .undefined;
-    }
-
-    fn handleEndedIfNecessary(state: uws.State, globalObject: *JSC.JSGlobalObject) bun.JSError!void {
-        if (!state.isResponsePending()) {
-            return globalObject.ERR_HTTP_HEADERS_SENT("Stream is already ended", .{}).throw();
-        }
-    }
-
-    extern "C" fn NodeHTTPServer__writeHead_http(
-        globalObject: *JSC.JSGlobalObject,
-        statusMessage: [*]const u8,
-        statusMessageLength: usize,
-        headersObjectValue: JSC.JSValue,
-        response: *anyopaque,
-    ) void;
-
-    extern "C" fn NodeHTTPServer__writeHead_https(
-        globalObject: *JSC.JSGlobalObject,
-        statusMessage: [*]const u8,
-        statusMessageLength: usize,
-        headersObjectValue: JSC.JSValue,
-        response: *anyopaque,
-    ) void;
-
-    pub fn writeHead(this: *NodeHTTPResponse, globalObject: *JSC.JSGlobalObject, callframe: *JSC.CallFrame) bun.JSError!JSC.JSValue {
-        const arguments = callframe.argumentsUndef(3).slice();
-
-        if (this.isDone()) {
-            return globalObject.ERR_STREAM_ALREADY_FINISHED("Stream is already ended", .{}).throw();
-        }
-
-        const state = this.response.state();
-        try handleEndedIfNecessary(state, globalObject);
-
-        const status_code_value = if (arguments.len > 0) arguments[0] else .undefined;
-        const status_message_value = if (arguments.len > 1 and arguments[1] != .null) arguments[1] else .undefined;
-        const headers_object_value = if (arguments.len > 2 and arguments[2] != .null) arguments[2] else .undefined;
-
-        const status_code: i32 = brk: {
-            if (status_code_value != .undefined) {
-                break :brk globalObject.validateIntegerRange(status_code_value, i32, 200, .{
-                    .min = 100,
-                    .max = 599,
-                }) catch return error.JSError;
-            }
-
-            break :brk 200;
-        };
-
-        var stack_fallback = std.heap.stackFallback(256, bun.default_allocator);
-        const allocator = stack_fallback.get();
-        const status_message_slice = if (status_message_value != .undefined)
-            try status_message_value.toSlice(globalObject, allocator)
-        else
-            ZigString.Slice.empty;
-        defer status_message_slice.deinit();
-
-        if (globalObject.hasException()) {
-            return error.JSError;
-        }
-
-        if (state.isHttpStatusCalled()) {
-            return globalObject.ERR_HTTP_HEADERS_SENT("Stream already started", .{}).throw();
-        }
-
-        do_it: {
-            if (status_message_slice.len == 0) {
-                if (HTTPStatusText.get(@intCast(status_code))) |status_message| {
-                    writeHeadInternal(this.response, globalObject, status_message, headers_object_value);
-                    break :do_it;
-                }
-            }
-
-            const message = if (status_message_slice.len > 0) status_message_slice.slice() else "HM";
-            const status_message = std.fmt.allocPrint(allocator, "{d} {s}", .{ status_code, message }) catch bun.outOfMemory();
-            defer allocator.free(status_message);
-            writeHeadInternal(this.response, globalObject, status_message, headers_object_value);
-            break :do_it;
-        }
-
-        return .undefined;
-    }
-
-    fn writeHeadInternal(response: uws.AnyResponse, globalObject: *JSC.JSGlobalObject, status_message: []const u8, headers: JSC.JSValue) void {
-        log("writeHeadInternal({s})", .{status_message});
-        switch (response) {
-            .TCP => NodeHTTPServer__writeHead_http(globalObject, status_message.ptr, status_message.len, headers, @ptrCast(response.TCP)),
-            .SSL => NodeHTTPServer__writeHead_https(globalObject, status_message.ptr, status_message.len, headers, @ptrCast(response.SSL)),
-        }
-    }
-
-    pub fn writeContinue(this: *NodeHTTPResponse, globalObject: *JSC.JSGlobalObject, callframe: *JSC.CallFrame) bun.JSError!JSC.JSValue {
-        const arguments = callframe.arguments_old(1).slice();
-        _ = arguments; // autofix
-        if (this.isDone()) {
-            return .undefined;
-        }
-
-        const state = this.response.state();
-        try handleEndedIfNecessary(state, globalObject);
-
-        this.response.writeContinue();
-        return .undefined;
-    }
-
-    pub const AbortEvent = enum(u8) {
-        none = 0,
-        abort = 1,
-        timeout = 2,
-    };
-
-    fn handleAbortOrTimeout(this: *NodeHTTPResponse, comptime event: AbortEvent) void {
-        if (this.finished) {
-            return;
-        }
-
-        if (event == .abort) {
-            this.aborted = true;
-        }
-
-        this.ref();
-        defer this.deref();
-        defer if (event == .abort) this.markRequestAsDoneIfNecessary();
-
-        const js_this: JSValue = this.getThisValue();
-        if (this.onAbortedCallback.get()) |on_aborted| {
-            defer {
-                if (event == .abort) {
-                    this.onAbortedCallback.deinit();
-                }
-            }
-            const globalThis = JSC.VirtualMachine.get().global;
-            const vm = globalThis.bunVM();
-            const event_loop = vm.eventLoop();
-
-            event_loop.runCallback(on_aborted, globalThis, js_this, &.{
-                JSC.JSValue.jsNumber(@intFromEnum(event)),
-            });
-        }
-
-        if (event == .abort) {
-            this.onDataOrAborted("", true, .abort);
-        }
-    }
-
-    pub fn onAbort(this: *NodeHTTPResponse, response: uws.AnyResponse) void {
-        _ = response; // autofix
-        log("onAbort", .{});
-        this.handleAbortOrTimeout(.abort);
-    }
-
-    pub fn onTimeout(this: *NodeHTTPResponse, response: uws.AnyResponse) void {
-        _ = response; // autofix
-        log("onTimeout", .{});
-        this.handleAbortOrTimeout(.timeout);
-    }
-
-    pub fn doPause(this: *NodeHTTPResponse, globalObject: *JSC.JSGlobalObject, callframe: *JSC.CallFrame) bun.JSError!JSC.JSValue {
-        _ = globalObject; // autofix
-        _ = callframe; // autofix
-        if (this.finished or this.aborted) {
-            return .false;
-        }
-        if (this.body_read_ref.has and !this.onDataCallback.has()) {
-            this.is_data_buffered_during_pause = true;
-            this.response.onData(*NodeHTTPResponse, onBufferRequestBodyWhilePaused, this);
-        }
-
-        this.response.pause();
-        return .true;
-    }
-
-    pub fn drainRequestBody(this: *NodeHTTPResponse, globalObject: *JSC.JSGlobalObject, callframe: *JSC.CallFrame) bun.JSError!JSC.JSValue {
-        _ = callframe; // autofix
-        return this.drainBufferedRequestBodyFromPause(globalObject) orelse .undefined;
-    }
-
-    fn drainBufferedRequestBodyFromPause(this: *NodeHTTPResponse, globalObject: *JSC.JSGlobalObject) ?JSC.JSValue {
-        if (this.buffered_request_body_data_during_pause.len > 0) {
-            const result = JSC.JSValue.createBuffer(globalObject, this.buffered_request_body_data_during_pause.slice(), bun.default_allocator);
-            this.buffered_request_body_data_during_pause = .{};
-            return result;
-        }
-        return null;
-    }
-
-    pub fn doResume(this: *NodeHTTPResponse, globalObject: *JSC.JSGlobalObject, callframe: *JSC.CallFrame) bun.JSError!JSC.JSValue {
-        _ = callframe; // autofix
-        if (this.finished or this.aborted) {
-            return .false;
-        }
-
-        var result = JSC.JSValue.true;
-        if (this.is_data_buffered_during_pause) {
-            this.response.clearOnData();
-            this.is_data_buffered_during_pause = false;
-        }
-
-        if (this.drainBufferedRequestBodyFromPause(globalObject)) |buffered_data| {
-            result = buffered_data;
-        }
-
-        this.response.@"resume"();
-        return result;
-    }
-
-    fn onRequestComplete(this: *NodeHTTPResponse) void {
-        if (this.finished) {
-            return;
-        }
-        log("onRequestComplete", .{});
-        this.finished = true;
-        this.js_ref.unref(JSC.VirtualMachine.get());
-
-        this.clearJSValues();
-        this.markRequestAsDoneIfNecessary();
-    }
-
-    pub export fn Bun__NodeHTTPRequest__onResolve(globalObject: *JSC.JSGlobalObject, callframe: *JSC.CallFrame) callconv(JSC.conv) JSC.JSValue {
-        log("onResolve", .{});
-        const arguments = callframe.arguments_old(2).slice();
-        const this: *NodeHTTPResponse = arguments[1].as(NodeHTTPResponse).?;
-        this.promise.deinit();
-        defer this.deref();
-        this.maybeStopReadingBody(globalObject.bunVM());
-
-        if (!this.finished and !this.aborted) {
-            this.clearJSValues();
-            this.response.clearAborted();
-            this.response.clearOnData();
-            this.response.clearOnWritable();
-            this.response.clearTimeout();
-            if (this.response.state().isResponsePending()) {
-                this.response.endWithoutBody(this.response.state().isHttpConnectionClose());
-            }
-            this.onRequestComplete();
-        }
-
-        return .undefined;
-    }
-
-    pub export fn Bun__NodeHTTPRequest__onReject(globalObject: *JSC.JSGlobalObject, callframe: *JSC.CallFrame) callconv(JSC.conv) JSC.JSValue {
-        const arguments = callframe.arguments_old(2).slice();
-        const err = arguments[0];
-        const this: *NodeHTTPResponse = arguments[1].as(NodeHTTPResponse).?;
-        this.promise.deinit();
-        this.maybeStopReadingBody(globalObject.bunVM());
-
-        defer this.deref();
-
-        if (!this.finished and !this.aborted) {
-            this.clearJSValues();
-            this.response.clearAborted();
-            this.response.clearOnData();
-            this.response.clearOnWritable();
-            this.response.clearTimeout();
-            if (!this.response.state().isHttpStatusCalled()) {
-                this.response.writeStatus("500 Internal Server Error");
-            }
-            this.response.endStream(this.response.state().isHttpConnectionClose());
-            this.onRequestComplete();
-        }
-
-        _ = globalObject.bunVM().uncaughtException(globalObject, err, true);
-        return .undefined;
-    }
-
-    fn clearJSValues(this: *NodeHTTPResponse) void {
-        // Promise is handled separately.
-        this.onWritableCallback.deinit();
-        this.onAbortedCallback.deinit();
-    }
-
-    pub fn abort(this: *NodeHTTPResponse, globalObject: *JSC.JSGlobalObject, callframe: *JSC.CallFrame) bun.JSError!JSC.JSValue {
-        _ = globalObject; // autofix
-        _ = callframe; // autofix
-        if (this.isDone()) {
-            return .undefined;
-        }
-
-        this.aborted = true;
-        const state = this.response.state();
-        if (state.isHttpEndCalled()) {
-            return .undefined;
-        }
-
-        this.response.clearAborted();
-        this.response.clearOnData();
-        this.response.clearOnWritable();
-        this.response.clearTimeout();
-        this.response.endWithoutBody(true);
-        this.onRequestComplete();
-        return .undefined;
-    }
-
-    fn onBufferRequestBodyWhilePaused(this: *NodeHTTPResponse, chunk: []const u8, last: bool) void {
-        this.buffered_request_body_data_during_pause.append(bun.default_allocator, chunk) catch bun.outOfMemory();
-        if (last) {
-            this.is_data_buffered_during_pause_last = true;
-            if (this.body_read_ref.has) {
-                this.body_read_ref.unref(JSC.VirtualMachine.get());
-                this.markRequestAsDoneIfNecessary();
-                this.deref();
-            }
-        }
-    }
-
-    fn onDataOrAborted(this: *NodeHTTPResponse, chunk: []const u8, last: bool, event: AbortEvent) void {
-        if (last) {
-            this.ref();
-            this.body_read_state = .done;
-        }
-
-        defer {
-            if (last) {
-                if (this.body_read_ref.has) {
-                    this.body_read_ref.unref(JSC.VirtualMachine.get());
-                    this.markRequestAsDoneIfNecessary();
-                    this.deref();
-                }
-
-                this.deref();
-            }
-        }
-
-        if (this.onDataCallback.get()) |callback| {
-            const globalThis = JSC.VirtualMachine.get().global;
-            const event_loop = globalThis.bunVM().eventLoop();
-
-            const bytes: JSC.JSValue = brk: {
-                if (chunk.len > 0 and this.buffered_request_body_data_during_pause.len > 0) {
-                    const buffer = JSC.JSValue.createBufferFromLength(globalThis, chunk.len + this.buffered_request_body_data_during_pause.len);
-                    this.buffered_request_body_data_during_pause.deinitWithAllocator(bun.default_allocator);
-                    if (buffer.asArrayBuffer(globalThis)) |array_buffer| {
-                        var input = array_buffer.slice();
-                        @memcpy(input[0..this.buffered_request_body_data_during_pause.len], this.buffered_request_body_data_during_pause.slice());
-                        @memcpy(input[this.buffered_request_body_data_during_pause.len..], chunk);
-                        break :brk buffer;
-                    }
-                }
-
-                if (this.drainBufferedRequestBodyFromPause(globalThis)) |buffered_data| {
-                    break :brk buffered_data;
-                }
-
-                if (chunk.len > 0) {
-                    break :brk JSC.ArrayBuffer.createBuffer(globalThis, chunk);
-                }
-                break :brk .undefined;
-            };
-
-            event_loop.runCallback(callback, globalThis, .undefined, &.{
-                bytes,
-                JSC.JSValue.jsBoolean(last),
-                JSC.JSValue.jsNumber(@intFromEnum(event)),
-            });
-        }
-    }
-    pub const BUN_DEBUG_REFCOUNT_NAME = "NodeHTTPServerResponse";
-    pub fn onData(this: *NodeHTTPResponse, chunk: []const u8, last: bool) void {
-        log("onData({d} bytes, is_last = {d})", .{ chunk.len, @intFromBool(last) });
-
-        onDataOrAborted(this, chunk, last, .none);
-    }
-
-    fn onDrain(this: *NodeHTTPResponse, offset: u64, response: uws.AnyResponse) bool {
-        log("onDrain({d})", .{offset});
-        this.ref();
-        defer this.deref();
-        response.clearOnWritable();
-        if (this.aborted or this.finished) {
-            return false;
-        }
-        const on_writable = this.onWritableCallback.trySwap() orelse return false;
-        const globalThis = JSC.VirtualMachine.get().global;
-        const vm = globalThis.bunVM();
-
-        response.corked(JSC.EventLoop.runCallback, .{ vm.eventLoop(), on_writable, globalThis, .undefined, &.{JSC.JSValue.jsNumberFromUint64(offset)} });
-        if (this.aborted or this.finished) {
-            return false;
-        }
-
-        return true;
-    }
-
-    fn writeOrEnd(
-        this: *NodeHTTPResponse,
-        globalObject: *JSC.JSGlobalObject,
-        arguments: []const JSC.JSValue,
-        comptime is_end: bool,
-    ) bun.JSError!JSC.JSValue {
-        if (this.isDone()) {
-            return globalObject.ERR_STREAM_WRITE_AFTER_END("Stream already ended", .{}).throw();
-        }
-
-        const state = this.response.state();
-        if (!state.isResponsePending()) {
-            return globalObject.ERR_STREAM_WRITE_AFTER_END("Stream already ended", .{}).throw();
-        }
-
-        const input_value = if (arguments.len > 0) arguments[0] else .undefined;
-        var encoding_value = if (arguments.len > 1) arguments[1] else .undefined;
-        const callback_value = brk: {
-            if ((encoding_value != .null and encoding_value != .undefined) and encoding_value.isCallable()) {
-                encoding_value = .undefined;
-                break :brk arguments[1];
-            }
-
-            if (arguments.len > 2 and arguments[2] != .undefined) {
-                if (!arguments[2].isCallable()) {
-                    return globalObject.throwInvalidArgumentTypeValue("callback", "function", arguments[2]);
-                }
-
-                break :brk arguments[2];
-            }
-
-            break :brk .undefined;
-        };
-
-        const string_or_buffer: JSC.Node.StringOrBuffer = brk: {
-            if (input_value == .null or input_value == .undefined) {
-                break :brk JSC.Node.StringOrBuffer.empty;
-            }
-
-            var encoding: JSC.Node.Encoding = .utf8;
-            if (encoding_value != .undefined and encoding_value != .null) {
-                if (!encoding_value.isString()) {
-                    return globalObject.throwInvalidArgumentTypeValue("encoding", "string", encoding_value);
-                }
-
-                encoding = try JSC.Node.Encoding.fromJS(encoding_value, globalObject) orelse {
-                    return globalObject.throwInvalidArguments("Invalid encoding", .{});
-                };
-            }
-
-            const result = try JSC.Node.StringOrBuffer.fromJSWithEncoding(globalObject, bun.default_allocator, input_value, encoding);
-            break :brk result orelse {
-                return globalObject.throwInvalidArgumentTypeValue("input", "string or buffer", input_value);
-            };
-        };
-        defer string_or_buffer.deinit();
-
-        if (globalObject.hasException()) {
-            return error.JSError;
-        }
-
-        const bytes = string_or_buffer.slice();
-
-        if (comptime is_end) {
-            log("end('{s}', {d})", .{ bytes[0..@min(bytes.len, 128)], bytes.len });
-        } else {
-            log("write('{s}', {d})", .{ bytes[0..@min(bytes.len, 128)], bytes.len });
-        }
-
-        if (is_end) {
-            // Discard the body read ref if it's pending and no onData callback is set at this point.
-            // This is the equivalent of req._dump().
-            if (this.body_read_ref.has and this.body_read_state == .pending and (!this.hasCustomOnData or !this.onDataCallback.has())) {
-                this.body_read_ref.unref(JSC.VirtualMachine.get());
-                this.deref();
-                this.body_read_state = .none;
-            }
-
-            this.response.clearAborted();
-            this.response.clearOnWritable();
-            this.response.clearTimeout();
-            this.ended = true;
-            if (!state.isHttpWriteCalled() or bytes.len > 0) {
-                this.response.end(bytes, state.isHttpConnectionClose());
-            } else {
-                this.response.endStream(state.isHttpConnectionClose());
-            }
-            this.onRequestComplete();
-
-            return JSC.JSValue.jsNumberFromUint64(bytes.len);
-        } else {
-            switch (this.response.write(bytes)) {
-                .want_more => |written| {
-                    this.response.clearOnWritable();
-                    this.onWritableCallback.clearWithoutDeallocation();
-                    return JSC.JSValue.jsNumberFromUint64(written);
-                },
-                .backpressure => |written| {
-                    if (callback_value != .undefined) {
-                        this.onWritableCallback.set(globalObject, callback_value.withAsyncContextIfNeeded(globalObject));
-                        this.response.onWritable(*NodeHTTPResponse, onDrain, this);
-                    }
-                    return JSC.JSValue.jsNumberFromInt64(-@as(i64, @intCast(written)));
-                },
-            }
-        }
-    }
-
-    pub fn setOnWritable(this: *NodeHTTPResponse, globalObject: *JSC.JSGlobalObject, value: JSValue) bool {
-        if (this.isDone() or value == .undefined) {
-            this.onWritableCallback.clearWithoutDeallocation();
-            return true;
-        }
-
-        this.onWritableCallback.set(globalObject, value.withAsyncContextIfNeeded(globalObject));
-        return true;
-    }
-
-    pub fn getOnWritable(this: *NodeHTTPResponse, _: *JSC.JSGlobalObject) JSC.JSValue {
-        return this.onWritableCallback.get() orelse .undefined;
-    }
-
-    pub fn getOnAbort(this: *NodeHTTPResponse, _: *JSC.JSGlobalObject) JSC.JSValue {
-        return this.onAbortedCallback.get() orelse .undefined;
-    }
-
-    pub fn setOnAbort(this: *NodeHTTPResponse, globalObject: *JSC.JSGlobalObject, value: JSValue) bool {
-        if (this.isDone() or value == .undefined) {
-            this.onAbortedCallback.clearWithoutDeallocation();
-        } else {
-            this.onAbortedCallback.set(globalObject, value.withAsyncContextIfNeeded(globalObject));
-        }
-
-        return true;
-    }
-
-    pub fn getOnData(this: *NodeHTTPResponse, _: *JSC.JSGlobalObject) JSC.JSValue {
-        return this.onDataCallback.get() orelse .undefined;
-    }
-
-    pub fn getHasCustomOnData(this: *NodeHTTPResponse, _: *JSC.JSGlobalObject) JSC.JSValue {
-        return JSC.jsBoolean(this.hasCustomOnData);
-    }
-
-    pub fn getUpgraded(this: *NodeHTTPResponse, _: *JSC.JSGlobalObject) JSC.JSValue {
-        return JSC.jsBoolean(this.upgraded);
-    }
-
-    pub fn setHasCustomOnData(this: *NodeHTTPResponse, _: *JSC.JSGlobalObject, value: JSValue) bool {
-        this.hasCustomOnData = value.toBoolean();
-        return true;
-    }
-
-    fn clearOnDataCallback(this: *NodeHTTPResponse) void {
-        if (this.body_read_state != .none) {
-            this.onDataCallback.deinit();
-            if (!this.aborted)
-                this.response.clearOnData();
-            if (this.body_read_state != .done) {
-                this.body_read_state = .done;
-                if (this.body_read_ref.has) {
-                    this.deref();
-                }
-            }
-        }
-    }
-
-    pub fn setOnData(this: *NodeHTTPResponse, globalObject: *JSC.JSGlobalObject, value: JSValue) bool {
-        if (value == .undefined or this.ended or this.aborted or this.body_read_state == .none or this.is_data_buffered_during_pause_last) {
-            this.onDataCallback.deinit();
-            defer {
-                if (this.body_read_ref.has) {
-                    this.body_read_ref.unref(globalObject.bunVM());
-                    this.deref();
-                }
-            }
-            switch (this.body_read_state) {
-                .pending, .done => {
-                    if (!this.finished and !this.aborted) {
-                        this.response.clearOnData();
-                    }
-                    this.body_read_state = .done;
-                },
-                .none => {},
-            }
-            return true;
-        }
-
-        this.onDataCallback.set(globalObject, value.withAsyncContextIfNeeded(globalObject));
-        this.hasCustomOnData = true;
-        this.response.onData(*NodeHTTPResponse, onData, this);
-        this.is_data_buffered_during_pause = false;
-
-        if (!this.body_read_ref.has) {
-            this.ref();
-            this.body_read_ref.ref(globalObject.bunVM());
-        }
-
-        return true;
-    }
-
-    pub fn write(this: *NodeHTTPResponse, globalObject: *JSC.JSGlobalObject, callframe: *JSC.CallFrame) bun.JSError!JSC.JSValue {
-        const arguments = callframe.arguments_old(3).slice();
-
-        return writeOrEnd(this, globalObject, arguments, false);
-    }
-
-    pub fn end(this: *NodeHTTPResponse, globalObject: *JSC.JSGlobalObject, callframe: *JSC.CallFrame) bun.JSError!JSC.JSValue {
-        const arguments = callframe.arguments_old(3).slice();
-        return writeOrEnd(this, globalObject, arguments, true);
-    }
-
-    fn handleCorked(globalObject: *JSC.JSGlobalObject, function: JSC.JSValue, result: *JSValue, is_exception: *bool) void {
-        result.* = function.call(globalObject, .undefined, &.{}) catch |err| {
-            result.* = globalObject.takeException(err);
-            is_exception.* = true;
-            return;
-        };
-    }
-
-    export fn NodeHTTPResponse__setTimeout(this: *NodeHTTPResponse, seconds: JSC.JSValue, globalThis: *JSC.JSGlobalObject) bool {
-        if (!seconds.isNumber()) {
-            globalThis.throwInvalidArgumentTypeValue("timeout", "number", seconds) catch {};
-            return false;
-        }
-
-        if (this.finished or this.aborted) {
-            return false;
-        }
-
-        this.response.timeout(@intCast(@min(seconds.to(c_uint), 255)));
-        return true;
-    }
-
-    pub fn cork(this: *NodeHTTPResponse, globalObject: *JSC.JSGlobalObject, callframe: *JSC.CallFrame) bun.JSError!JSC.JSValue {
-        const arguments = callframe.arguments_old(1).slice();
-        if (arguments.len == 0) {
-            return globalObject.throwNotEnoughArguments("cork", 1, 0);
-        }
-
-        if (!arguments[0].isCallable()) {
-            return globalObject.throwInvalidArgumentTypeValue("cork", "function", arguments[0]);
-        }
-
-        if (this.finished or this.aborted) {
-            return globalObject.ERR_STREAM_ALREADY_FINISHED("Stream is already ended", .{}).throw();
-        }
-
-        var result: JSC.JSValue = .zero;
-        var is_exception: bool = false;
-        this.ref();
-        defer this.deref();
-
-        this.response.corked(handleCorked, .{ globalObject, arguments[0], &result, &is_exception });
-
-        if (is_exception) {
-            if (result != .zero) {
-                return globalObject.throwValue(result);
-            } else {
-                return globalObject.throw("unknown error", .{});
-            }
-        }
-
-        if (result == .zero) {
-            return .undefined;
-        }
-
-        return result;
-    }
-    pub fn finalize(this: *NodeHTTPResponse) void {
-        this.clearJSValues();
-        this.deref();
-    }
-
-    fn deinit(this: *NodeHTTPResponse) void {
-        bun.debugAssert(!this.body_read_ref.has);
-        bun.debugAssert(!this.js_ref.has);
-        bun.debugAssert(!this.is_request_pending);
-        bun.debugAssert(this.aborted or this.finished);
-
-        this.buffered_request_body_data_during_pause.deinitWithAllocator(bun.default_allocator);
-        this.js_ref.unref(JSC.VirtualMachine.get());
-        this.body_read_ref.unref(JSC.VirtualMachine.get());
-        this.onAbortedCallback.deinit();
-        this.onDataCallback.deinit();
-        this.onWritableCallback.deinit();
-        this.promise.deinit();
-        bun.destroy(this);
-    }
-
-    comptime {
-        @export(&create, .{ .name = "NodeHTTPResponse__createForJS" });
-    }
-};
-
-/// State machine to handle loading plugins asynchronously. This structure is not thread-safe.
-const ServePlugins = struct {
-    state: State,
-    ref_count: RefCount,
-
-    /// Reference count is incremented while there are other objects that are waiting on plugin loads.
-    const RefCount = bun.ptr.RefCount(@This(), "ref_count", deinit);
-    pub const ref = RefCount.ref;
-    pub const deref = RefCount.deref;
-
-    pub const State = union(enum) {
-        unqueued: []const []const u8,
-        pending: struct {
-            /// Promise may be empty if the plugin load finishes synchronously.
-            plugin: *bun.JSC.API.JSBundler.Plugin,
-            promise: JSC.JSPromise.Strong,
-            html_bundle_routes: std.ArrayListUnmanaged(*HTMLBundle.Route),
-            dev_server: ?*bun.bake.DevServer,
-        },
-        loaded: *bun.JSC.API.JSBundler.Plugin,
-        /// Error information is not stored as it is already reported.
-        err,
-    };
-
-    pub const GetOrStartLoadResult = union(enum) {
-        /// null = no plugins, used by server implementation
-        ready: ?*bun.JSC.API.JSBundler.Plugin,
-        pending,
-        err,
-    };
-
-    pub const Callback = union(enum) {
-        html_bundle_route: *HTMLBundle.Route,
-        dev_server: *bun.bake.DevServer,
-    };
-
-    pub fn init(plugins: []const []const u8) *ServePlugins {
-        return bun.new(ServePlugins, .{ .ref_count = .init(), .state = .{ .unqueued = plugins } });
-    }
-
-    fn deinit(this: *ServePlugins) void {
-        switch (this.state) {
-            .unqueued => {},
-            .pending => assert(false), // should have one ref while pending!
-            .loaded => |loaded| loaded.deinit(),
-            .err => {},
-        }
-        bun.destroy(this);
-    }
-
-    pub fn getOrStartLoad(this: *ServePlugins, global: *JSC.JSGlobalObject, cb: Callback) bun.OOM!GetOrStartLoadResult {
-        sw: switch (this.state) {
-            .unqueued => {
-                this.loadAndResolvePlugins(global);
-                continue :sw this.state; // could jump to any branch if synchronously resolved
-            },
-            .pending => |*pending| {
-                switch (cb) {
-                    .html_bundle_route => |route| {
-                        route.ref();
-                        try pending.html_bundle_routes.append(bun.default_allocator, route);
-                    },
-                    .dev_server => |server| {
-                        assert(pending.dev_server == null or pending.dev_server == server); // one dev server per server
-                        pending.dev_server = server;
-                    },
-                }
-                return .pending;
-            },
-            .loaded => |plugins| return .{ .ready = plugins },
-            .err => return .err,
-        }
-    }
-
-    extern fn JSBundlerPlugin__loadAndResolvePluginsForServe(
-        plugin: *bun.JSC.API.JSBundler.Plugin,
-        plugins: JSC.JSValue,
-        bunfig_folder: JSC.JSValue,
-    ) JSValue;
-
-    fn loadAndResolvePlugins(this: *ServePlugins, global: *JSC.JSGlobalObject) void {
-        bun.assert(this.state == .unqueued);
-        const plugin_list = this.state.unqueued;
-        const bunfig_folder = bun.path.dirname(global.bunVM().transpiler.options.bunfig_path, .auto);
-
-        this.ref();
-        defer this.deref();
-
-        const plugin = bun.JSC.API.JSBundler.Plugin.create(global, .browser);
-        var sfb = std.heap.stackFallback(@sizeOf(bun.String) * 4, bun.default_allocator);
-        const alloc = sfb.get();
-        const bunstring_array = alloc.alloc(bun.String, plugin_list.len) catch bun.outOfMemory();
-        defer alloc.free(bunstring_array);
-        for (plugin_list, bunstring_array) |raw_plugin, *out| {
-            out.* = bun.String.init(raw_plugin);
-        }
-        const plugin_js_array = bun.String.toJSArray(global, bunstring_array);
-        const bunfig_folder_bunstr = bun.String.createUTF8ForJS(global, bunfig_folder);
-
-        this.state = .{ .pending = .{
-            .promise = JSC.JSPromise.Strong.init(global),
-            .plugin = plugin,
-            .html_bundle_routes = .empty,
-            .dev_server = null,
-        } };
-
-        global.bunVM().eventLoop().enter();
-        const result = JSBundlerPlugin__loadAndResolvePluginsForServe(plugin, plugin_js_array, bunfig_folder_bunstr);
-        global.bunVM().eventLoop().exit();
-
-        // handle the case where js synchronously throws an error
-        if (global.tryTakeException()) |e| {
-            handleOnReject(this, global, e);
-            return;
-        }
-
-        if (!result.isEmptyOrUndefinedOrNull()) {
-            // handle the case where js returns a promise
-            if (result.asAnyPromise()) |promise| {
-                switch (promise.status(global.vm())) {
-                    // promise not fulfilled yet
-                    .pending => {
-                        this.ref();
-                        this.state.pending.promise.strong.set(global, promise.asValue(global));
-                        promise.asValue(global).then(global, this, onResolveImpl, onRejectImpl);
-                        return;
-                    },
-                    .fulfilled => {
-                        handleOnResolve(this);
-                        return;
-                    },
-                    .rejected => {
-                        const value = promise.result(global.vm());
-                        handleOnReject(this, global, value);
-                        return;
-                    },
-                }
-            }
-
-            if (result.toError()) |e| {
-                handleOnReject(this, global, e);
-            } else {
-                handleOnResolve(this);
-            }
-        }
-    }
-
-    pub const onResolve = JSC.toJSHostFunction(onResolveImpl);
-    pub const onReject = JSC.toJSHostFunction(onRejectImpl);
-
-    pub fn onResolveImpl(_: *JSC.JSGlobalObject, callframe: *JSC.CallFrame) bun.JSError!JSValue {
-        ctxLog("onResolve", .{});
-
-        const plugins_result, const plugins_js = callframe.argumentsAsArray(2);
-        var plugins = plugins_js.asPromisePtr(ServePlugins);
-        defer plugins.deref();
-        plugins_result.ensureStillAlive();
-
-        handleOnResolve(plugins);
-
-        return JSValue.jsUndefined();
-    }
-
-    pub fn handleOnResolve(this: *ServePlugins) void {
-        bun.assert(this.state == .pending);
-        const pending = &this.state.pending;
-        const plugin = pending.plugin;
-        var html_bundle_routes = pending.html_bundle_routes;
-        pending.html_bundle_routes = .empty;
-        defer html_bundle_routes.deinit(bun.default_allocator);
-
-        pending.promise.deinit();
-
-        this.state = .{ .loaded = plugin };
-
-        for (html_bundle_routes.items) |route| {
-            route.onPluginsResolved(plugin) catch bun.outOfMemory();
-            route.deref();
-        }
-        if (pending.dev_server) |server| {
-            server.onPluginsResolved(plugin) catch bun.outOfMemory();
-        }
-    }
-
-    pub fn onRejectImpl(globalThis: *JSC.JSGlobalObject, callframe: *JSC.CallFrame) bun.JSError!JSValue {
-        ctxLog("onReject", .{});
-
-        const error_js, const plugin_js = callframe.argumentsAsArray(2);
-        const plugins = plugin_js.asPromisePtr(ServePlugins);
-        handleOnReject(plugins, globalThis, error_js);
-
-        return JSValue.jsUndefined();
-    }
-
-    pub fn handleOnReject(this: *ServePlugins, global: *JSC.JSGlobalObject, err: JSValue) void {
-        bun.assert(this.state == .pending);
-        const pending = &this.state.pending;
-        var html_bundle_routes = pending.html_bundle_routes;
-        pending.html_bundle_routes = .empty;
-        defer html_bundle_routes.deinit(bun.default_allocator);
-        pending.plugin.deinit();
-        pending.promise.deinit();
-
-        this.state = .err;
-
-        for (html_bundle_routes.items) |route| {
-            route.onPluginsRejected() catch bun.outOfMemory();
-            route.deref();
-        }
-        if (pending.dev_server) |server| {
-            server.onPluginsRejected() catch bun.outOfMemory();
-        }
-
-        Output.errGeneric("Failed to load plugins for Bun.serve:", .{});
-        global.bunVM().runErrorHandler(err, null);
-    }
-
-    comptime {
-        @export(&onResolve, .{ .name = "BunServe__onResolvePlugins" });
-        @export(&onReject, .{ .name = "BunServe__onRejectPlugins" });
-    }
-};
-
-const PluginsResult = union(enum) {
-    pending,
-    found: ?*bun.JSC.API.JSBundler.Plugin,
-    err,
-};
-
-pub fn NewServer(comptime NamespaceType: type, comptime ssl_enabled_: bool, comptime debug_mode_: bool) type {
-    return struct {
-        pub usingnamespace NamespaceType;
-        pub const new = bun.TrivialNew(@This());
-
-        pub const ssl_enabled = ssl_enabled_;
-        pub const debug_mode = debug_mode_;
-
-        const ThisServer = @This();
-        pub const RequestContext = NewRequestContext(ssl_enabled, debug_mode, @This());
-
-=======
->>>>>>> f4ab2e49
         pub const App = uws.NewApp(ssl_enabled);
 
         listener: ?*App.ListenSocket = null,
