--- conflicted
+++ resolved
@@ -1171,13 +1171,8 @@
         global: *JSC.JSGlobalObject,
         args: *ServerConfig,
         arguments: *JSC.Node.ArgumentsSlice,
-<<<<<<< HEAD
         allow_bake_config: bool,
-        exception: JSC.C.ExceptionRef,
-    ) void {
-=======
     ) bun.JSError!void {
->>>>>>> f8979b05
         const vm = arguments.vm;
         const env = vm.bundler.env;
 
@@ -1463,19 +1458,13 @@
                 const onRequest = onRequest_.withAsyncContextIfNeeded(global);
                 JSC.C.JSValueProtect(global, onRequest.asObjectRef());
                 args.onRequest = onRequest;
-<<<<<<< HEAD
             } else if (args.bake == null) {
-                if (global.hasException()) return;
-                JSC.throwInvalidArguments("Expected fetch() to be a function", .{}, global, exception);
-                return;
-            } else {
-                if (global.hasException()) return;
-=======
-            } else {
                 if (global.hasException()) return error.JSError;
                 global.throwInvalidArguments("Expected fetch() to be a function", .{});
                 return error.JSError;
->>>>>>> f8979b05
+                return;
+            } else {
+                if (global.hasException()) return error.JSError;
             }
 
             if (arg.getTruthy(global, "tls")) |tls| {
@@ -6170,11 +6159,7 @@
             this.setRoutes();
         }
 
-        pub fn onReload(
-            this: *ThisServer,
-            globalThis: *JSC.JSGlobalObject,
-            callframe: *JSC.CallFrame,
-        ) JSC.JSValue {
+        pub fn onReload(this: *ThisServer, globalThis: *JSC.JSGlobalObject, callframe: *JSC.CallFrame) !JSC.JSValue {
             const arguments = callframe.arguments(1).slice();
             if (arguments.len < 1) {
                 globalThis.throwNotEnoughArguments("reload", 1, 0);
@@ -6185,19 +6170,10 @@
             defer args_slice.deinit();
 
             var new_config: ServerConfig = .{};
-<<<<<<< HEAD
-            ServerConfig.fromJS(globalThis, &new_config, &args_slice, false, exception);
-            if (exception.* != null) {
-                new_config.deinit();
-                globalThis.throwValue(exception_ref[0].?.value());
-                return .zero;
-            }
-=======
-            ServerConfig.fromJS(globalThis, &new_config, &args_slice) catch return .zero;
->>>>>>> f8979b05
+            try ServerConfig.fromJS(globalThis, &new_config, &args_slice, false);
             if (globalThis.hasException()) {
                 new_config.deinit();
-                return .zero;
+                return error.JSError;
             }
 
             this.onReloadFromZig(&new_config, globalThis);
