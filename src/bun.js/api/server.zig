--- conflicted
+++ resolved
@@ -6531,23 +6531,14 @@
             }
 
             if (node_http_response) |node_response| {
-<<<<<<< HEAD
-                if (!node_response.upgraded) {
-                    if (!node_response.request_has_completed and node_response.raw_response.state().isResponsePending()) {
+                if (!node_response.flags.upgraded) {
+                    if (!node_response.flags.request_has_completed and node_response.raw_response.state().isResponsePending()) {
                         node_response.setOnAbortedHandler();
                     }
                     // If we ended the response without attaching an ondata handler, we discard the body read stream
                     else if (http_result != .pending) {
                         node_response.maybeStopReadingBody(vm, node_response.getThisValue());
                     }
-=======
-                if (!node_response.flags.request_has_completed and node_response.raw_response.state().isResponsePending()) {
-                    node_response.setOnAbortedHandler();
-                }
-                // If we ended the response without attaching an ondata handler, we discard the body read stream
-                else if (http_result != .pending) {
-                    node_response.maybeStopReadingBody(vm);
->>>>>>> ee891309
                 }
             }
         }
