const Bun = @This();
const default_allocator = bun.default_allocator;
const bun = @import("bun");
const Environment = bun.Environment;
const Global = bun.Global;
const strings = bun.strings;
const string = bun.string;
const Output = bun.Output;
const std = @import("std");
const Allocator = std.mem.Allocator;
const Sys = @import("../../sys.zig");

const logger = bun.logger;
const options = @import("../../options.zig");
const Transpiler = bun.Transpiler;
const js_printer = bun.js_printer;
const Analytics = @import("../../analytics/analytics_thread.zig");
const ZigString = bun.JSC.ZigString;
const Runtime = @import("../../runtime.zig");
const WebCore = bun.JSC.WebCore;
const Request = WebCore.Request;
const Response = WebCore.Response;
const Headers = WebCore.Headers;
const Fetch = WebCore.Fetch;
const HTTP = bun.http;
const JSC = bun.JSC;
const JSValue = bun.JSC.JSValue;
const host_fn = JSC.host_fn;

const JSGlobalObject = bun.JSC.JSGlobalObject;
const Node = bun.JSC.Node;
const JSPromise = bun.JSC.JSPromise;
const VM = bun.JSC.VM;
const URL = @import("../../url.zig").URL;
const VirtualMachine = JSC.VirtualMachine;
const uws = bun.uws;
const Fallback = Runtime.Fallback;
const MimeType = HTTP.MimeType;
const Blob = JSC.WebCore.Blob;
const BoringSSL = bun.BoringSSL.c;
const Arena = @import("../../allocators/mimalloc_arena.zig").Arena;
<<<<<<< HEAD
const SendfileContext = struct {
    fd: bun.FileDescriptor,
    socket_fd: bun.FileDescriptor = bun.invalid_fd,
    remain: Blob.SizeType = 0,
    offset: Blob.SizeType = 0,
    has_listener: bool = false,
    has_set_on_writable: bool = false,
    auto_close: bool = false,
};
const linux = std.os.linux;
const Async = bun.Async;
const httplog = Output.scoped(.Server, false);
const ctxLog = Output.scoped(.RequestContext, false);
const S3 = bun.S3;
const SocketAddress = @import("bun/socket.zig").SocketAddress;

const BlobFileContentResult = struct {
    data: [:0]const u8,

    fn init(comptime fieldname: []const u8, js_obj: JSC.JSValue, global: *JSC.JSGlobalObject) bun.JSError!?BlobFileContentResult {
        {
            const body = try JSC.WebCore.Body.Value.fromJS(global, js_obj);
            if (body == .Blob and body.Blob.store != null and body.Blob.store.?.data == .file) {
                var fs: JSC.Node.fs.NodeFS = .{};
                const read = fs.readFileWithOptions(.{ .path = body.Blob.store.?.data.file.pathlike }, .sync, .null_terminated);
                switch (read) {
                    .err => {
                        return global.throwValue(read.err.toJSC(global));
                    },
                    else => {
                        const str = read.result.null_terminated;
                        if (str.len > 0) {
                            return .{ .data = str };
                        }
                        return global.throwInvalidArguments(std.fmt.comptimePrint("Invalid {s} file", .{fieldname}), .{});
                    },
                }
            }
        }

        return null;
    }
};

fn getContentType(headers: ?*WebCore.FetchHeaders, blob: *const WebCore.Blob.Any, allocator: std.mem.Allocator) struct { MimeType, bool, bool } {
    var needs_content_type = true;
    var content_type_needs_free = false;

    const content_type: MimeType = brk: {
        if (headers) |headers_| {
            if (headers_.fastGet(.ContentType)) |content| {
                needs_content_type = false;

                var content_slice = content.toSlice(allocator);
                defer content_slice.deinit();

                const content_type_allocator = if (content_slice.allocator.isNull()) null else allocator;
                break :brk MimeType.init(content_slice.slice(), content_type_allocator, &content_type_needs_free);
            }
        }

        break :brk if (blob.contentType().len > 0)
            MimeType.byName(blob.contentType())
        else if (MimeType.sniff(blob.slice())) |content|
            content
        else if (blob.wasString())
            MimeType.text
                // TODO: should we get the mime type off of the Blob.Store if it exists?
                // A little wary of doing this right now due to causing some breaking change
        else
            MimeType.other;
    };

    return .{ content_type, needs_content_type, content_type_needs_free };
}

fn validateRouteName(global: *JSC.JSGlobalObject, path: []const u8) !void {
    // Already validated by the caller
    bun.debugAssert(path.len > 0 and path[0] == '/');

    // For now, we don't support params that start with a number.
    // Mostly because it makes the params object more complicated to implement and it's easier to cut scope this way for now.
    var remaining = path;
    var duped_route_names = bun.StringHashMap(void).init(bun.default_allocator);
    defer duped_route_names.deinit();
    while (strings.indexOfChar(remaining, ':')) |index| {
        remaining = remaining[index + 1 ..];
        const end = strings.indexOfChar(remaining, '/') orelse remaining.len;
        const route_name = remaining[0..end];
        if (route_name.len > 0 and std.ascii.isDigit(route_name[0])) {
            return global.throwTODO(
                \\Route parameter names cannot start with a number.
                \\
                \\If you run into this, please file an issue and we will add support for it.
            );
        }

        const entry = duped_route_names.getOrPut(route_name) catch bun.outOfMemory();
        if (entry.found_existing) {
            return global.throwTODO(
                \\Support for duplicate route parameter names is not yet implemented.
                \\
                \\If you run into this, please file an issue and we will add support for it.
            );
        }

        remaining = remaining[end..];
    }
}

fn writeHeaders(
    headers: *WebCore.FetchHeaders,
    comptime ssl: bool,
    resp_ptr: ?*uws.NewApp(ssl).Response,
) void {
    ctxLog("writeHeaders", .{});
    headers.fastRemove(.ContentLength);
    headers.fastRemove(.TransferEncoding);
    if (resp_ptr) |resp| {
        headers.toUWSResponse(ssl, resp);
    }
}

pub fn writeStatus(comptime ssl: bool, resp_ptr: ?*uws.NewApp(ssl).Response, status: u16) void {
    if (resp_ptr) |resp| {
        if (HTTPStatusText.get(status)) |text| {
            resp.writeStatus(text);
        } else {
            var status_text_buf: [48]u8 = undefined;
            resp.writeStatus(std.fmt.bufPrint(&status_text_buf, "{d} HM", .{status}) catch unreachable);
        }
    }
}

// TODO: rename to StaticBlobRoute? the html bundle is sometimes a static route
pub const StaticRoute = @import("./server/StaticRoute.zig");

const HTMLBundle = JSC.API.HTMLBundle;

pub const AnyRoute = union(enum) {
    /// Serve a static file
    /// "/robots.txt": new Response(...),
    static: *StaticRoute,
    /// Bundle an HTML import
    /// import html from "./index.html";
    /// "/": html,
    html: bun.ptr.RefPtr(HTMLBundle.Route),
    /// Use file system routing.
    /// "/*": {
    ///   "dir": import.meta.resolve("./pages"),
    ///   "style": "nextjs-pages",
    /// }
    framework_router: bun.bake.FrameworkRouter.Type.Index,

    pub fn memoryCost(this: AnyRoute) usize {
        return switch (this) {
            .static => |static_route| static_route.memoryCost(),
            .html => |html_bundle_route| html_bundle_route.data.memoryCost(),
            .framework_router => @sizeOf(bun.bake.Framework.FileSystemRouterType),
        };
    }

    pub fn setServer(this: AnyRoute, server: ?AnyServer) void {
        switch (this) {
            .static => |static_route| static_route.server = server,
            .html => |html_bundle_route| html_bundle_route.server = server,
            .framework_router => {}, // DevServer contains .server field
        }
    }

    pub fn deref(this: AnyRoute) void {
        switch (this) {
            .static => |static_route| static_route.deref(),
            .html => |html_bundle_route| html_bundle_route.deref(),
            .framework_router => {}, // not reference counted
        }
    }

    pub fn ref(this: AnyRoute) void {
        switch (this) {
            .static => |static_route| static_route.ref(),
            .html => |html_bundle_route| html_bundle_route.ref(),
            .framework_router => {}, // not reference counted
        }
    }

    pub fn htmlRouteFromJS(argument: JSC.JSValue, init_ctx: *ServerInitContext) ?AnyRoute {
        if (argument.as(HTMLBundle)) |html_bundle| {
            const entry = init_ctx.dedupe_html_bundle_map.getOrPut(html_bundle) catch bun.outOfMemory();
            if (!entry.found_existing) {
                entry.value_ptr.* = HTMLBundle.Route.init(html_bundle);
                return .{ .html = entry.value_ptr.* };
            } else {
                return .{ .html = entry.value_ptr.dupeRef() };
            }
        }

        return null;
    }

    pub fn fromJS(
        global: *JSC.JSGlobalObject,
        path: []const u8,
        argument: JSC.JSValue,
        init_ctx: *ServerInitContext,
    ) bun.JSError!?AnyRoute {
        if (AnyRoute.htmlRouteFromJS(argument, init_ctx)) |html_route| {
            return html_route;
        }

        if (argument.isObject()) {
            const FrameworkRouter = bun.bake.FrameworkRouter;
            if (try argument.getOptional(global, "dir", bun.String.Slice)) |dir| {
                var alloc = init_ctx.js_string_allocations;
                const relative_root = alloc.track(dir);

                var style: FrameworkRouter.Style = if (try argument.get(global, "style")) |style|
                    try FrameworkRouter.Style.fromJS(style, global)
                else
                    .nextjs_pages;
                errdefer style.deinit();

                if (!bun.strings.endsWith(path, "/*")) {
                    return global.throwInvalidArguments("To mount a directory, make sure the path ends in `/*`", .{});
                }

                try init_ctx.framework_router_list.append(.{
                    .root = relative_root,
                    .style = style,

                    // trim the /*
                    .prefix = if (path.len == 2) "/" else path[0 .. path.len - 2],

                    // TODO: customizable framework option.
                    .entry_client = "bun-framework-react/client.tsx",
                    .entry_server = "bun-framework-react/server.tsx",
                    .ignore_underscores = true,
                    .ignore_dirs = &.{ "node_modules", ".git" },
                    .extensions = &.{ ".tsx", ".jsx" },
                    .allow_layouts = true,
                });

                const limit = std.math.maxInt(@typeInfo(FrameworkRouter.Type.Index).@"enum".tag_type);
                if (init_ctx.framework_router_list.items.len > limit) {
                    return global.throwInvalidArguments("Too many framework routers. Maximum is {d}.", .{limit});
                }
                return .{ .framework_router = .init(@intCast(init_ctx.framework_router_list.items.len - 1)) };
            }
        }

        return .{ .static = try StaticRoute.fromJS(global, argument) orelse return null };
    }
};

pub const ServerInitContext = struct {
    arena: std.heap.ArenaAllocator,
    dedupe_html_bundle_map: std.AutoHashMap(*HTMLBundle, bun.ptr.RefPtr(HTMLBundle.Route)),
    js_string_allocations: bun.bake.StringRefList,
    framework_router_list: std.ArrayList(bun.bake.Framework.FileSystemRouterType),
};

const UserRouteBuilder = struct {
    route: ServerConfig.RouteDeclaration,
    callback: JSC.Strong.Optional = .empty,

    pub fn deinit(this: *UserRouteBuilder) void {
        this.route.deinit();
        this.callback.deinit();
    }
};

pub const ServerConfig = struct {
    address: union(enum) {
        tcp: struct {
            port: u16 = 0,
            hostname: ?[*:0]const u8 = null,
        },
        unix: [:0]const u8,

        pub fn deinit(this: *@This(), allocator: std.mem.Allocator) void {
            switch (this.*) {
                .tcp => |tcp| {
                    if (tcp.hostname) |host| {
                        allocator.free(bun.sliceTo(host, 0));
                    }
                },
                .unix => |addr| {
                    allocator.free(addr);
                },
            }
            this.* = .{ .tcp = .{} };
        }
    } = .{
        .tcp = .{},
    },
    idleTimeout: u8 = 10, //TODO: should we match websocket default idleTimeout of 120?
    has_idleTimeout: bool = false,
    // TODO: use webkit URL parser instead of bun's
    base_url: URL = URL{},
    base_uri: string = "",

    ssl_config: ?SSLConfig = null,
    sni: ?bun.BabyList(SSLConfig) = null,
    max_request_body_size: usize = 1024 * 1024 * 128,
    development: DevelopmentOption = .development,
    broadcast_console_log_from_browser_to_server_for_bake: bool = false,

    /// Enable automatic workspace folders for Chrome DevTools
    /// https://chromium.googlesource.com/devtools/devtools-frontend/+/main/docs/ecosystem/automatic_workspace_folders.md
    /// https://github.com/ChromeDevTools/vite-plugin-devtools-json/blob/76080b04422b36230d4b7a674b90d6df296cbff5/src/index.ts#L60-L77
    ///
    /// If HMR is not enabled, then this field is ignored.
    enable_chrome_devtools_automatic_workspace_folders: bool = true,

    onError: JSC.JSValue = JSC.JSValue.zero,
    onRequest: JSC.JSValue = JSC.JSValue.zero,
    onNodeHTTPRequest: JSC.JSValue = JSC.JSValue.zero,

    websocket: ?WebSocketServer = null,

    inspector: bool = false,
    reuse_port: bool = false,
    id: []const u8 = "",
    allow_hot: bool = true,
    ipv6_only: bool = false,

    is_node_http: bool = false,
    had_routes_object: bool = false,

    static_routes: std.ArrayList(StaticRouteEntry) = std.ArrayList(StaticRouteEntry).init(bun.default_allocator),
    negative_routes: std.ArrayList([:0]const u8) = std.ArrayList([:0]const u8).init(bun.default_allocator),
    user_routes_to_build: std.ArrayList(UserRouteBuilder) = std.ArrayList(UserRouteBuilder).init(bun.default_allocator),

    bake: ?bun.bake.UserOptions = null,

    pub const DevelopmentOption = enum {
        development,
        production,
        development_without_hmr,

        pub fn isHMREnabled(this: DevelopmentOption) bool {
            return this == .development;
        }

        pub fn isDevelopment(this: DevelopmentOption) bool {
            return this == .development or this == .development_without_hmr;
        }
    };

    pub fn isDevelopment(this: *const ServerConfig) bool {
        return this.development.isDevelopment();
    }

    pub fn memoryCost(this: *const ServerConfig) usize {
        // ignore @sizeOf(ServerConfig), assume already included.
        var cost: usize = 0;
        for (this.static_routes.items) |*entry| {
            cost += entry.memoryCost();
        }
        cost += this.id.len;
        cost += this.base_url.href.len;
        for (this.negative_routes.items) |route| {
            cost += route.len;
        }

        return cost;
    }

    // We need to be able to apply the route to multiple Apps even when there is only one RouteList.
    pub const RouteDeclaration = struct {
        path: [:0]const u8 = "",
        method: union(enum) {
            any: void,
            specific: HTTP.Method,
        } = .any,

        pub fn deinit(this: *RouteDeclaration) void {
            if (this.path.len > 0) {
                bun.default_allocator.free(this.path);
            }
        }
    };

    // TODO: rename to StaticRoute.Entry
    pub const StaticRouteEntry = struct {
        path: []const u8,
        route: AnyRoute,
        method: HTTP.Method.Optional = .any,

        pub fn memoryCost(this: *const StaticRouteEntry) usize {
            return this.path.len + this.route.memoryCost();
        }

        /// Clone the path buffer and increment the ref count
        /// This doesn't actually clone the route, it just increments the ref count
        pub fn clone(this: StaticRouteEntry) !StaticRouteEntry {
            this.route.ref();

            return .{
                .path = try bun.default_allocator.dupe(u8, this.path),
                .route = this.route,
                .method = this.method,
            };
        }

        pub fn deinit(this: *StaticRouteEntry) void {
            bun.default_allocator.free(this.path);
            this.path = "";
            this.route.deref();
            this.* = undefined;
        }

        pub fn isLessThan(_: void, this: StaticRouteEntry, other: StaticRouteEntry) bool {
            return strings.cmpStringsDesc({}, this.path, other.path);
        }
    };

    fn normalizeStaticRoutesList(this: *ServerConfig) !void {
        const Context = struct {
            // Ac
            pub fn hash(route: *StaticRouteEntry) u64 {
                var hasher = std.hash.Wyhash.init(0);
                switch (route.method) {
                    .any => hasher.update("ANY"),
                    .method => |*set| {
                        var iter = set.iterator();
                        while (iter.next()) |method| {
                            hasher.update(@tagName(method));
                        }
                    },
                }
                hasher.update(route.path);
                return hasher.final();
            }
        };

        var static_routes_dedupe_list = std.ArrayList(u64).init(bun.default_allocator);
        try static_routes_dedupe_list.ensureTotalCapacity(@truncate(this.static_routes.items.len));
        defer static_routes_dedupe_list.deinit();

        // Iterate through the list of static routes backwards
        // Later ones added override earlier ones
        var list = &this.static_routes;
        if (list.items.len > 0) {
            var index = list.items.len - 1;
            while (true) {
                const route = &list.items[index];
                const hash = Context.hash(route);
                if (std.mem.indexOfScalar(u64, static_routes_dedupe_list.items, hash) != null) {
                    var item = list.orderedRemove(index);
                    item.deinit();
                } else {
                    try static_routes_dedupe_list.append(hash);
                }

                if (index == 0) break;
                index -= 1;
            }
        }

        // sort the cloned static routes by name for determinism
        std.mem.sort(StaticRouteEntry, list.items, {}, StaticRouteEntry.isLessThan);
    }

    pub fn cloneForReloadingStaticRoutes(this: *ServerConfig) !ServerConfig {
        var that = this.*;
        this.ssl_config = null;
        this.sni = null;
        this.address = .{ .tcp = .{} };
        this.websocket = null;
        this.bake = null;

        try that.normalizeStaticRoutesList();

        return that;
    }

    pub fn appendStaticRoute(this: *ServerConfig, path: []const u8, route: AnyRoute, method: HTTP.Method.Optional) !void {
        try this.static_routes.append(StaticRouteEntry{
            .path = try bun.default_allocator.dupe(u8, path),
            .route = route,
            .method = method,
        });
    }

    fn applyStaticRoute(server: AnyServer, comptime ssl: bool, app: *uws.NewApp(ssl), comptime T: type, entry: T, path: []const u8, method: HTTP.Method.Optional) void {
        entry.server = server;
        const handler_wrap = struct {
            pub fn handler(route: T, req: *uws.Request, resp: *uws.NewApp(ssl).Response) void {
                route.onRequest(req, switch (comptime ssl) {
                    true => .{ .SSL = resp },
                    false => .{ .TCP = resp },
                });
            }

            pub fn HEAD(route: T, req: *uws.Request, resp: *uws.NewApp(ssl).Response) void {
                route.onHEADRequest(req, switch (comptime ssl) {
                    true => .{ .SSL = resp },
                    false => .{ .TCP = resp },
                });
            }
        };
        app.head(path, T, entry, handler_wrap.HEAD);
        switch (method) {
            .any => {
                app.any(path, T, entry, handler_wrap.handler);
            },
            .method => |*m| {
                var iter = m.iterator();
                while (iter.next()) |method_| {
                    app.method(method_, path, T, entry, handler_wrap.handler);
                }
            },
        }
    }

    pub fn deinit(this: *ServerConfig) void {
        this.address.deinit(bun.default_allocator);

        for (this.negative_routes.items) |route| {
            bun.default_allocator.free(route);
        }
        this.negative_routes.clearAndFree();

        if (this.base_url.href.len > 0) {
            bun.default_allocator.free(this.base_url.href);
            this.base_url = URL{};
        }
        if (this.ssl_config) |*ssl_config| {
            ssl_config.deinit();
            this.ssl_config = null;
        }
        if (this.sni) |sni| {
            for (sni.slice()) |*ssl_config| {
                ssl_config.deinit();
            }
            this.sni.?.deinitWithAllocator(bun.default_allocator);
            this.sni = null;
        }

        for (this.static_routes.items) |*entry| {
            entry.deinit();
        }
        this.static_routes.clearAndFree();

        if (this.bake) |*bake| {
            bake.deinit();
        }

        for (this.user_routes_to_build.items) |*builder| {
            builder.deinit();
        }
        this.user_routes_to_build.clearAndFree();
    }

    pub fn computeID(this: *const ServerConfig, allocator: std.mem.Allocator) []const u8 {
        var arraylist = std.ArrayList(u8).init(allocator);
        var writer = arraylist.writer();

        writer.writeAll("[http]-") catch {};
        switch (this.address) {
            .tcp => {
                if (this.address.tcp.hostname) |host| {
                    writer.print("tcp:{s}:{d}", .{
                        bun.sliceTo(host, 0),
                        this.address.tcp.port,
                    }) catch {};
                } else {
                    writer.print("tcp:localhost:{d}", .{
                        this.address.tcp.port,
                    }) catch {};
                }
            },
            .unix => {
                writer.print("unix:{s}", .{
                    bun.sliceTo(this.address.unix, 0),
                }) catch {};
            },
        }

        return arraylist.items;
    }

    pub fn getUsocketsOptions(this: *const ServerConfig) i32 {
        // Unlike Node.js, we set exclusive port in case reuse port is not set
        var out: i32 = if (this.reuse_port)
            uws.LIBUS_LISTEN_REUSE_PORT | uws.LIBUS_LISTEN_REUSE_ADDR
        else
            uws.LIBUS_LISTEN_EXCLUSIVE_PORT;

        if (this.ipv6_only) {
            out |= uws.LIBUS_SOCKET_IPV6_ONLY;
        }

        return out;
    }

    pub const SSLConfig = struct {
        requires_custom_request_ctx: bool = false,
        server_name: [*c]const u8 = null,

        key_file_name: [*c]const u8 = null,
        cert_file_name: [*c]const u8 = null,

        ca_file_name: [*c]const u8 = null,
        dh_params_file_name: [*c]const u8 = null,

        passphrase: [*c]const u8 = null,
        low_memory_mode: bool = false,

        key: ?[][*c]const u8 = null,
        key_count: u32 = 0,

        cert: ?[][*c]const u8 = null,
        cert_count: u32 = 0,

        ca: ?[][*c]const u8 = null,
        ca_count: u32 = 0,

        secure_options: u32 = 0,
        request_cert: i32 = 0,
        reject_unauthorized: i32 = 0,
        ssl_ciphers: ?[*:0]const u8 = null,
        protos: ?[*:0]const u8 = null,
        protos_len: usize = 0,
        client_renegotiation_limit: u32 = 0,
        client_renegotiation_window: u32 = 0,

        const log = Output.scoped(.SSLConfig, false);

        pub fn asUSockets(this: SSLConfig) uws.SocketContext.BunSocketContextOptions {
            var ctx_opts: uws.SocketContext.BunSocketContextOptions = .{};

            if (this.key_file_name != null)
                ctx_opts.key_file_name = this.key_file_name;
            if (this.cert_file_name != null)
                ctx_opts.cert_file_name = this.cert_file_name;
            if (this.ca_file_name != null)
                ctx_opts.ca_file_name = this.ca_file_name;
            if (this.dh_params_file_name != null)
                ctx_opts.dh_params_file_name = this.dh_params_file_name;
            if (this.passphrase != null)
                ctx_opts.passphrase = this.passphrase;
            ctx_opts.ssl_prefer_low_memory_usage = @intFromBool(this.low_memory_mode);

            if (this.key) |key| {
                ctx_opts.key = key.ptr;
                ctx_opts.key_count = this.key_count;
            }
            if (this.cert) |cert| {
                ctx_opts.cert = cert.ptr;
                ctx_opts.cert_count = this.cert_count;
            }
            if (this.ca) |ca| {
                ctx_opts.ca = ca.ptr;
                ctx_opts.ca_count = this.ca_count;
            }

            if (this.ssl_ciphers != null) {
                ctx_opts.ssl_ciphers = this.ssl_ciphers;
            }
            ctx_opts.request_cert = this.request_cert;
            ctx_opts.reject_unauthorized = this.reject_unauthorized;

            return ctx_opts;
        }

        pub fn isSame(thisConfig: *const SSLConfig, otherConfig: *const SSLConfig) bool {
            { //strings
                const fields = .{
                    "server_name",
                    "key_file_name",
                    "cert_file_name",
                    "ca_file_name",
                    "dh_params_file_name",
                    "passphrase",
                    "ssl_ciphers",
                    "protos",
                };

                inline for (fields) |field| {
                    const lhs = @field(thisConfig, field);
                    const rhs = @field(otherConfig, field);
                    if (lhs != null and rhs != null) {
                        if (!stringsEqual(lhs, rhs))
                            return false;
                    } else if (lhs != null or rhs != null) {
                        return false;
                    }
                }
            }

            {
                //numbers
                const fields = .{ "secure_options", "request_cert", "reject_unauthorized", "low_memory_mode" };

                inline for (fields) |field| {
                    const lhs = @field(thisConfig, field);
                    const rhs = @field(otherConfig, field);
                    if (lhs != rhs)
                        return false;
                }
            }

            {
                // complex fields
                const fields = .{ "key", "ca", "cert" };
                inline for (fields) |field| {
                    const lhs_count = @field(thisConfig, field ++ "_count");
                    const rhs_count = @field(otherConfig, field ++ "_count");
                    if (lhs_count != rhs_count)
                        return false;
                    if (lhs_count > 0) {
                        const lhs = @field(thisConfig, field);
                        const rhs = @field(otherConfig, field);
                        for (0..lhs_count) |i| {
                            if (!stringsEqual(lhs.?[i], rhs.?[i]))
                                return false;
                        }
                    }
                }
            }

            return true;
        }

        fn stringsEqual(a: [*c]const u8, b: [*c]const u8) bool {
            const lhs = bun.asByteSlice(a);
            const rhs = bun.asByteSlice(b);
            return strings.eqlLong(lhs, rhs, true);
        }

        pub fn deinit(this: *SSLConfig) void {
            const fields = .{
                "server_name",
                "key_file_name",
                "cert_file_name",
                "ca_file_name",
                "dh_params_file_name",
                "passphrase",
                "ssl_ciphers",
                "protos",
            };

            inline for (fields) |field| {
                if (@field(this, field)) |slice_ptr| {
                    const slice = std.mem.span(slice_ptr);
                    if (slice.len > 0) {
                        bun.freeSensitive(bun.default_allocator, slice);
                    }
                    @field(this, field) = "";
                }
            }

            if (this.cert) |cert| {
                for (0..this.cert_count) |i| {
                    const slice = std.mem.span(cert[i]);
                    if (slice.len > 0) {
                        bun.freeSensitive(bun.default_allocator, slice);
                    }
                }

                bun.default_allocator.free(cert);
                this.cert = null;
            }

            if (this.key) |key| {
                for (0..this.key_count) |i| {
                    const slice = std.mem.span(key[i]);
                    if (slice.len > 0) {
                        bun.freeSensitive(bun.default_allocator, slice);
                    }
                }

                bun.default_allocator.free(key);
                this.key = null;
            }

            if (this.ca) |ca| {
                for (0..this.ca_count) |i| {
                    const slice = std.mem.span(ca[i]);
                    if (slice.len > 0) {
                        bun.freeSensitive(bun.default_allocator, slice);
                    }
                }

                bun.default_allocator.free(ca);
                this.ca = null;
            }
        }

        pub const zero = SSLConfig{};

        pub fn fromJS(vm: *JSC.VirtualMachine, global: *JSC.JSGlobalObject, obj: JSC.JSValue) bun.JSError!?SSLConfig {
            var result = zero;
            errdefer result.deinit();

            var arena: bun.ArenaAllocator = bun.ArenaAllocator.init(bun.default_allocator);
            defer arena.deinit();

            if (!obj.isObject()) {
                return global.throwInvalidArguments("tls option expects an object", .{});
            }

            var any = false;

            result.reject_unauthorized = @intFromBool(vm.getTLSRejectUnauthorized());

            // Required
            if (try obj.getTruthy(global, "keyFile")) |key_file_name| {
                var sliced = try key_file_name.toSlice(global, bun.default_allocator);
                defer sliced.deinit();
                if (sliced.len > 0) {
                    result.key_file_name = try bun.default_allocator.dupeZ(u8, sliced.slice());
                    if (std.posix.system.access(result.key_file_name, std.posix.F_OK) != 0) {
                        return global.throwInvalidArguments("Unable to access keyFile path", .{});
                    }
                    any = true;
                    result.requires_custom_request_ctx = true;
                }
            }

            if (try obj.getTruthy(global, "key")) |js_obj| {
                if (js_obj.jsType().isArray()) {
                    const count = js_obj.getLength(global);
                    if (count > 0) {
                        const native_array = try bun.default_allocator.alloc([*c]const u8, count);

                        var valid_count: u32 = 0;
                        for (0..count) |i| {
                            const item = js_obj.getIndex(global, @intCast(i));
                            if (try JSC.Node.StringOrBuffer.fromJS(global, arena.allocator(), item)) |sb| {
                                defer sb.deinit();
                                const sliced = sb.slice();
                                if (sliced.len > 0) {
                                    native_array[valid_count] = try bun.default_allocator.dupeZ(u8, sliced);
                                    valid_count += 1;
                                    any = true;
                                    result.requires_custom_request_ctx = true;
                                }
                            } else if (try BlobFileContentResult.init("key", item, global)) |content| {
                                if (content.data.len > 0) {
                                    native_array[valid_count] = content.data.ptr;
                                    valid_count += 1;
                                    result.requires_custom_request_ctx = true;
                                    any = true;
                                } else {
                                    // mark and free all CA's
                                    result.cert = native_array;
                                    result.deinit();
                                    return null;
                                }
                            } else {
                                // mark and free all keys
                                result.key = native_array;
                                return global.throwInvalidArguments("key argument must be an string, Buffer, TypedArray, BunFile or an array containing string, Buffer, TypedArray or BunFile", .{});
                            }
                        }

                        if (valid_count == 0) {
                            bun.default_allocator.free(native_array);
                        } else {
                            result.key = native_array;
                        }

                        result.key_count = valid_count;
                    }
                } else if (try BlobFileContentResult.init("key", js_obj, global)) |content| {
                    if (content.data.len > 0) {
                        const native_array = try bun.default_allocator.alloc([*c]const u8, 1);
                        native_array[0] = content.data.ptr;
                        result.key = native_array;
                        result.key_count = 1;
                        any = true;
                        result.requires_custom_request_ctx = true;
                    } else {
                        result.deinit();
                        return null;
                    }
                } else {
                    const native_array = try bun.default_allocator.alloc([*c]const u8, 1);
                    if (try JSC.Node.StringOrBuffer.fromJS(global, arena.allocator(), js_obj)) |sb| {
                        defer sb.deinit();
                        const sliced = sb.slice();
                        if (sliced.len > 0) {
                            native_array[0] = try bun.default_allocator.dupeZ(u8, sliced);
                            any = true;
                            result.requires_custom_request_ctx = true;
                            result.key = native_array;
                            result.key_count = 1;
                        } else {
                            bun.default_allocator.free(native_array);
                        }
                    } else {
                        // mark and free all certs
                        result.key = native_array;
                        return global.throwInvalidArguments("key argument must be an string, Buffer, TypedArray, BunFile or an array containing string, Buffer, TypedArray or BunFile", .{});
                    }
                }
            }

            if (try obj.getTruthy(global, "certFile")) |cert_file_name| {
                var sliced = try cert_file_name.toSlice(global, bun.default_allocator);
                defer sliced.deinit();
                if (sliced.len > 0) {
                    result.cert_file_name = try bun.default_allocator.dupeZ(u8, sliced.slice());
                    if (std.posix.system.access(result.cert_file_name, std.posix.F_OK) != 0) {
                        return global.throwInvalidArguments("Unable to access certFile path", .{});
                    }
                    any = true;
                    result.requires_custom_request_ctx = true;
                }
            }

            if (try obj.getTruthy(global, "ALPNProtocols")) |protocols| {
                if (try JSC.Node.StringOrBuffer.fromJS(global, arena.allocator(), protocols)) |sb| {
                    defer sb.deinit();
                    const sliced = sb.slice();
                    if (sliced.len > 0) {
                        result.protos = try bun.default_allocator.dupeZ(u8, sliced);
                        result.protos_len = sliced.len;
                    }

                    any = true;
                    result.requires_custom_request_ctx = true;
                } else {
                    return global.throwInvalidArguments("ALPNProtocols argument must be an string, Buffer or TypedArray", .{});
                }
            }

            if (try obj.getTruthy(global, "cert")) |js_obj| {
                if (js_obj.jsType().isArray()) {
                    const count = js_obj.getLength(global);
                    if (count > 0) {
                        const native_array = try bun.default_allocator.alloc([*c]const u8, count);

                        var valid_count: u32 = 0;
                        for (0..count) |i| {
                            const item = js_obj.getIndex(global, @intCast(i));
                            if (try JSC.Node.StringOrBuffer.fromJS(global, arena.allocator(), item)) |sb| {
                                defer sb.deinit();
                                const sliced = sb.slice();
                                if (sliced.len > 0) {
                                    native_array[valid_count] = try bun.default_allocator.dupeZ(u8, sliced);
                                    valid_count += 1;
                                    any = true;
                                    result.requires_custom_request_ctx = true;
                                }
                            } else if (try BlobFileContentResult.init("cert", item, global)) |content| {
                                if (content.data.len > 0) {
                                    native_array[valid_count] = content.data.ptr;
                                    valid_count += 1;
                                    result.requires_custom_request_ctx = true;
                                    any = true;
                                } else {
                                    // mark and free all CA's
                                    result.cert = native_array;
                                    result.deinit();
                                    return null;
                                }
                            } else {
                                // mark and free all certs
                                result.cert = native_array;
                                return global.throwInvalidArguments("cert argument must be an string, Buffer, TypedArray, BunFile or an array containing string, Buffer, TypedArray or BunFile", .{});
                            }
                        }

                        if (valid_count == 0) {
                            bun.default_allocator.free(native_array);
                        } else {
                            result.cert = native_array;
                        }

                        result.cert_count = valid_count;
                    }
                } else if (try BlobFileContentResult.init("cert", js_obj, global)) |content| {
                    if (content.data.len > 0) {
                        const native_array = try bun.default_allocator.alloc([*c]const u8, 1);
                        native_array[0] = content.data.ptr;
                        result.cert = native_array;
                        result.cert_count = 1;
                        any = true;
                        result.requires_custom_request_ctx = true;
                    } else {
                        result.deinit();
                        return null;
                    }
                } else {
                    const native_array = try bun.default_allocator.alloc([*c]const u8, 1);
                    if (try JSC.Node.StringOrBuffer.fromJS(global, arena.allocator(), js_obj)) |sb| {
                        defer sb.deinit();
                        const sliced = sb.slice();
                        if (sliced.len > 0) {
                            native_array[0] = try bun.default_allocator.dupeZ(u8, sliced);
                            any = true;
                            result.requires_custom_request_ctx = true;
                            result.cert = native_array;
                            result.cert_count = 1;
                        } else {
                            bun.default_allocator.free(native_array);
                        }
                    } else {
                        // mark and free all certs
                        result.cert = native_array;
                        return global.throwInvalidArguments("cert argument must be an string, Buffer, TypedArray, BunFile or an array containing string, Buffer, TypedArray or BunFile", .{});
                    }
                }
            }

            if (try obj.getBooleanStrict(global, "requestCert")) |request_cert| {
                result.request_cert = if (request_cert) 1 else 0;
                any = true;
            }

            if (try obj.getBooleanStrict(global, "rejectUnauthorized")) |reject_unauthorized| {
                result.reject_unauthorized = if (reject_unauthorized) 1 else 0;
                any = true;
            }

            if (try obj.getTruthy(global, "ciphers")) |ssl_ciphers| {
                var sliced = try ssl_ciphers.toSlice(global, bun.default_allocator);
                defer sliced.deinit();
                if (sliced.len > 0) {
                    result.ssl_ciphers = try bun.default_allocator.dupeZ(u8, sliced.slice());
                    any = true;
                    result.requires_custom_request_ctx = true;
                }
            }

            if (try obj.getTruthy(global, "serverName") orelse try obj.getTruthy(global, "servername")) |server_name| {
                var sliced = try server_name.toSlice(global, bun.default_allocator);
                defer sliced.deinit();
                if (sliced.len > 0) {
                    result.server_name = try bun.default_allocator.dupeZ(u8, sliced.slice());
                    any = true;
                    result.requires_custom_request_ctx = true;
                }
            }

            if (try obj.getTruthy(global, "ca")) |js_obj| {
                if (js_obj.jsType().isArray()) {
                    const count = js_obj.getLength(global);
                    if (count > 0) {
                        const native_array = try bun.default_allocator.alloc([*c]const u8, count);

                        var valid_count: u32 = 0;
                        for (0..count) |i| {
                            const item = js_obj.getIndex(global, @intCast(i));
                            if (try JSC.Node.StringOrBuffer.fromJS(global, arena.allocator(), item)) |sb| {
                                defer sb.deinit();
                                const sliced = sb.slice();
                                if (sliced.len > 0) {
                                    native_array[valid_count] = bun.default_allocator.dupeZ(u8, sliced) catch unreachable;
                                    valid_count += 1;
                                    any = true;
                                    result.requires_custom_request_ctx = true;
                                }
                            } else if (try BlobFileContentResult.init("ca", item, global)) |content| {
                                if (content.data.len > 0) {
                                    native_array[valid_count] = content.data.ptr;
                                    valid_count += 1;
                                    any = true;
                                    result.requires_custom_request_ctx = true;
                                } else {
                                    // mark and free all CA's
                                    result.cert = native_array;
                                    result.deinit();
                                    return null;
                                }
                            } else {
                                // mark and free all CA's
                                result.cert = native_array;
                                return global.throwInvalidArguments("ca argument must be an string, Buffer, TypedArray, BunFile or an array containing string, Buffer, TypedArray or BunFile", .{});
                            }
                        }

                        if (valid_count == 0) {
                            bun.default_allocator.free(native_array);
                        } else {
                            result.ca = native_array;
                        }

                        result.ca_count = valid_count;
                    }
                } else if (try BlobFileContentResult.init("ca", js_obj, global)) |content| {
                    if (content.data.len > 0) {
                        const native_array = try bun.default_allocator.alloc([*c]const u8, 1);
                        native_array[0] = content.data.ptr;
                        result.ca = native_array;
                        result.ca_count = 1;
                        any = true;
                        result.requires_custom_request_ctx = true;
                    } else {
                        result.deinit();
                        return null;
                    }
                } else {
                    const native_array = try bun.default_allocator.alloc([*c]const u8, 1);
                    if (try JSC.Node.StringOrBuffer.fromJS(global, arena.allocator(), js_obj)) |sb| {
                        defer sb.deinit();
                        const sliced = sb.slice();
                        if (sliced.len > 0) {
                            native_array[0] = try bun.default_allocator.dupeZ(u8, sliced);
                            any = true;
                            result.requires_custom_request_ctx = true;
                            result.ca = native_array;
                            result.ca_count = 1;
                        } else {
                            bun.default_allocator.free(native_array);
                        }
                    } else {
                        // mark and free all certs
                        result.ca = native_array;
                        return global.throwInvalidArguments("ca argument must be an string, Buffer, TypedArray, BunFile or an array containing string, Buffer, TypedArray or BunFile", .{});
                    }
                }
            }

            if (try obj.getTruthy(global, "caFile")) |ca_file_name| {
                var sliced = try ca_file_name.toSlice(global, bun.default_allocator);
                defer sliced.deinit();
                if (sliced.len > 0) {
                    result.ca_file_name = try bun.default_allocator.dupeZ(u8, sliced.slice());
                    if (std.posix.system.access(result.ca_file_name, std.posix.F_OK) != 0) {
                        return global.throwInvalidArguments("Invalid caFile path", .{});
                    }
                }
            }
            // Optional
            if (any) {
                if (try obj.getTruthy(global, "secureOptions")) |secure_options| {
                    if (secure_options.isNumber()) {
                        result.secure_options = secure_options.toU32();
                    }
                }

                if (try obj.getTruthy(global, "clientRenegotiationLimit")) |client_renegotiation_limit| {
                    if (client_renegotiation_limit.isNumber()) {
                        result.client_renegotiation_limit = client_renegotiation_limit.toU32();
                    }
                }

                if (try obj.getTruthy(global, "clientRenegotiationWindow")) |client_renegotiation_window| {
                    if (client_renegotiation_window.isNumber()) {
                        result.client_renegotiation_window = client_renegotiation_window.toU32();
                    }
                }

                if (try obj.getTruthy(global, "dhParamsFile")) |dh_params_file_name| {
                    var sliced = try dh_params_file_name.toSlice(global, bun.default_allocator);
                    defer sliced.deinit();
                    if (sliced.len > 0) {
                        result.dh_params_file_name = try bun.default_allocator.dupeZ(u8, sliced.slice());
                        if (std.posix.system.access(result.dh_params_file_name, std.posix.F_OK) != 0) {
                            return global.throwInvalidArguments("Invalid dhParamsFile path", .{});
                        }
                    }
                }

                if (try obj.getTruthy(global, "passphrase")) |passphrase| {
                    var sliced = try passphrase.toSlice(global, bun.default_allocator);
                    defer sliced.deinit();
                    if (sliced.len > 0) {
                        result.passphrase = try bun.default_allocator.dupeZ(u8, sliced.slice());
                    }
                }

                if (try obj.get(global, "lowMemoryMode")) |low_memory_mode| {
                    if (low_memory_mode.isBoolean() or low_memory_mode.isUndefined()) {
                        result.low_memory_mode = low_memory_mode.toBoolean();
                        any = true;
                    } else {
                        return global.throw("Expected lowMemoryMode to be a boolean", .{});
                    }
                }
            }

            if (!any)
                return null;
            return result;
        }
    };

    fn getRoutesObject(global: *JSC.JSGlobalObject, arg: JSC.JSValue) bun.JSError!?JSC.JSValue {
        inline for (.{ "routes", "static" }) |key| {
            if (try arg.get(global, key)) |routes| {
                // https://github.com/oven-sh/bun/issues/17568
                if (routes.isArray()) {
                    return null;
                }
                return routes;
            }
        }
        return null;
    }

    pub const FromJSOptions = struct {
        allow_bake_config: bool = true,
        is_fetch_required: bool = true,
        has_user_routes: bool = false,
    };

    pub fn fromJS(
        global: *JSC.JSGlobalObject,
        args: *ServerConfig,
        arguments: *JSC.CallFrame.ArgumentsSlice,
        opts: FromJSOptions,
    ) bun.JSError!void {
        const vm = arguments.vm;
        const env = vm.transpiler.env;

        args.* = .{
            .address = .{
                .tcp = .{
                    .port = 3000,
                    .hostname = null,
                },
            },
            .development = if (vm.transpiler.options.transform_options.serve_hmr) |hmr|
                if (!hmr) .development_without_hmr else .development
            else
                .development,

            // If this is a node:cluster child, let's default to SO_REUSEPORT.
            // That way you don't have to remember to set reusePort: true in Bun.serve() when using node:cluster.
            .reuse_port = env.get("NODE_UNIQUE_ID") != null,
        };
        var has_hostname = false;

        defer {
            if (!args.development.isHMREnabled()) {
                bun.assert(args.bake == null);
            }
        }

        if (strings.eqlComptime(env.get("NODE_ENV") orelse "", "production")) {
            args.development = .production;
        }

        if (arguments.vm.transpiler.options.production) {
            args.development = .production;
        }

        args.address.tcp.port = brk: {
            const PORT_ENV = .{ "BUN_PORT", "PORT", "NODE_PORT" };

            inline for (PORT_ENV) |PORT| {
                if (env.get(PORT)) |port| {
                    if (std.fmt.parseInt(u16, port, 10)) |_port| {
                        break :brk _port;
                    } else |_| {}
                }
            }

            if (arguments.vm.transpiler.options.transform_options.port) |port| {
                break :brk port;
            }

            break :brk args.address.tcp.port;
        };
        var port = args.address.tcp.port;

        if (arguments.vm.transpiler.options.transform_options.origin) |origin| {
            args.base_uri = try bun.default_allocator.dupeZ(u8, origin);
        }

        defer {
            if (global.hasException()) {
                if (args.ssl_config) |*conf| {
                    conf.deinit();
                    args.ssl_config = null;
                }
            }
        }

        if (arguments.next()) |arg| {
            if (!arg.isObject()) {
                return global.throwInvalidArguments("Bun.serve expects an object", .{});
            }

            // "development" impacts other settings like bake.
            if (try arg.get(global, "development")) |dev| {
                if (dev.isObject()) {
                    if (try dev.getBooleanStrict(global, "hmr")) |hmr| {
                        args.development = if (!hmr) .development_without_hmr else .development;
                    } else {
                        args.development = .development;
                    }

                    if (try dev.getBooleanStrict(global, "console")) |console| {
                        args.broadcast_console_log_from_browser_to_server_for_bake = console;
                    }

                    if (try dev.getBooleanStrict(global, "chromeDevToolsAutomaticWorkspaceFolders")) |enable_chrome_devtools_automatic_workspace_folders| {
                        args.enable_chrome_devtools_automatic_workspace_folders = enable_chrome_devtools_automatic_workspace_folders;
                    }
                } else {
                    args.development = if (dev.toBoolean()) .development else .production;
                }
                args.reuse_port = args.development == .production;
            }
            if (global.hasException()) return error.JSError;

            if (try getRoutesObject(global, arg)) |static| {
                const static_obj = static.getObject() orelse {
                    return global.throwInvalidArguments(
                        \\Bun.serve() expects 'routes' to be an object shaped like:
                        \\
                        \\  {
                        \\    "/path": {
                        \\      GET: (req) => new Response("Hello"),
                        \\      POST: (req) => new Response("Hello"),
                        \\    },
                        \\    "/path2/:param": new Response("Hello"),
                        \\    "/path3/:param1/:param2": (req) => new Response("Hello")
                        \\  }
                        \\
                        \\Learn more at https://bun.sh/docs/api/http
                    , .{});
                };
                args.had_routes_object = true;

                var iter = try JSC.JSPropertyIterator(.{
                    .skip_empty_name = true,
                    .include_value = true,
                }).init(global, static_obj);
                defer iter.deinit();

                var init_ctx: ServerInitContext = .{
                    .arena = .init(bun.default_allocator),
                    .dedupe_html_bundle_map = .init(bun.default_allocator),
                    .framework_router_list = .init(bun.default_allocator),
                    .js_string_allocations = .empty,
                };
                errdefer {
                    init_ctx.arena.deinit();
                    init_ctx.framework_router_list.deinit();
                }
                // This list is not used in the success case
                defer init_ctx.dedupe_html_bundle_map.deinit();

                var framework_router_list = std.ArrayList(bun.bake.FrameworkRouter.Type).init(bun.default_allocator);
                errdefer framework_router_list.deinit();

                errdefer {
                    for (args.static_routes.items) |*static_route| {
                        static_route.deinit();
                    }
                    args.static_routes.clearAndFree();
                }

                while (try iter.next()) |key| {
                    const path, const is_ascii = key.toOwnedSliceReturningAllASCII(bun.default_allocator) catch bun.outOfMemory();
                    errdefer bun.default_allocator.free(path);

                    const value: JSC.JSValue = iter.value;

                    if (value.isUndefined()) {
                        continue;
                    }

                    if (path.len == 0 or (path[0] != '/')) {
                        return global.throwInvalidArguments("Invalid route {}. Path must start with '/'", .{bun.fmt.quote(path)});
                    }

                    if (!is_ascii) {
                        return global.throwInvalidArguments("Invalid route {}. Please encode all non-ASCII characters in the path.", .{bun.fmt.quote(path)});
                    }

                    if (value == .false) {
                        const duped = bun.default_allocator.dupeZ(u8, path) catch bun.outOfMemory();
                        defer bun.default_allocator.free(path);
                        args.negative_routes.append(duped) catch bun.outOfMemory();
                        continue;
                    }

                    if (value.isCallable()) {
                        try validateRouteName(global, path);
                        args.user_routes_to_build.append(.{
                            .route = .{
                                .path = bun.default_allocator.dupeZ(u8, path) catch bun.outOfMemory(),
                                .method = .any,
                            },
                            .callback = .create(value.withAsyncContextIfNeeded(global), global),
                        }) catch bun.outOfMemory();
                        bun.default_allocator.free(path);
                        continue;
                    } else if (value.isObject()) {
                        const methods = .{
                            HTTP.Method.CONNECT,
                            HTTP.Method.DELETE,
                            HTTP.Method.GET,
                            HTTP.Method.HEAD,
                            HTTP.Method.OPTIONS,
                            HTTP.Method.PATCH,
                            HTTP.Method.POST,
                            HTTP.Method.PUT,
                            HTTP.Method.TRACE,
                        };
                        var found = false;
                        inline for (methods) |method| {
                            if (value.getOwn(global, @tagName(method))) |function| {
                                if (!found) {
                                    try validateRouteName(global, path);
                                }
                                found = true;

                                if (function.isCallable()) {
                                    args.user_routes_to_build.append(.{
                                        .route = .{
                                            .path = bun.default_allocator.dupeZ(u8, path) catch bun.outOfMemory(),
                                            .method = .{ .specific = method },
                                        },
                                        .callback = .create(function.withAsyncContextIfNeeded(global), global),
                                    }) catch bun.outOfMemory();
                                } else if (try AnyRoute.fromJS(global, path, function, &init_ctx)) |html_route| {
                                    var method_set = bun.http.Method.Set.initEmpty();
                                    method_set.insert(method);

                                    args.static_routes.append(.{
                                        .path = bun.default_allocator.dupe(u8, path) catch bun.outOfMemory(),
                                        .route = html_route,
                                        .method = .{ .method = method_set },
                                    }) catch bun.outOfMemory();
                                }
                            }
                        }

                        if (found) {
                            bun.default_allocator.free(path);
                            continue;
                        }
                    }

                    const route = try AnyRoute.fromJS(global, path, value, &init_ctx) orelse {
                        return global.throwInvalidArguments(
                            \\'routes' expects a Record<string, Response | HTMLBundle | {[method: string]: (req: BunRequest) => Response|Promise<Response>}>
                            \\
                            \\To bundle frontend apps on-demand with Bun.serve(), import HTML files.
                            \\
                            \\Example:
                            \\
                            \\```js
                            \\import { serve } from "bun";
                            \\import app from "./app.html";
                            \\
                            \\serve({
                            \\  routes: {
                            \\    "/index.json": Response.json({ message: "Hello World" }),
                            \\    "/app": app,
                            \\    "/path/:param": (req) => {
                            \\      const param = req.params.param;
                            \\      return Response.json({ message: `Hello ${param}` });
                            \\    },
                            \\    "/path": {
                            \\      GET(req) {
                            \\        return Response.json({ message: "Hello World" });
                            \\      },
                            \\      POST(req) {
                            \\        return Response.json({ message: "Hello World" });
                            \\      },
                            \\    },
                            \\  },
                            \\
                            \\  fetch(request) {
                            \\    return new Response("fallback response");
                            \\  },
                            \\});
                            \\```
                            \\
                            \\See https://bun.sh/docs/api/http for more information.
                        ,
                            .{},
                        );
                    };
                    args.static_routes.append(.{
                        .path = path,
                        .route = route,
                    }) catch bun.outOfMemory();
                }

                // When HTML bundles are provided, ensure DevServer options are ready
                // The presence of these options causes Bun.serve to initialize things.
                if ((init_ctx.dedupe_html_bundle_map.count() > 0 or
                    init_ctx.framework_router_list.items.len > 0))
                {
                    if (args.development.isHMREnabled()) {
                        const root = bun.fs.FileSystem.instance.top_level_dir;
                        const framework = try bun.bake.Framework.auto(
                            init_ctx.arena.allocator(),
                            &global.bunVM().transpiler.resolver,
                            init_ctx.framework_router_list.items,
                        );
                        args.bake = .{
                            .arena = init_ctx.arena,
                            .allocations = init_ctx.js_string_allocations,
                            .root = root,
                            .framework = framework,
                            .bundler_options = bun.bake.SplitBundlerOptions.empty,
                        };
                        const bake = &args.bake.?;

                        const o = vm.transpiler.options.transform_options;

                        switch (o.serve_env_behavior) {
                            .prefix => {
                                bake.bundler_options.client.env_prefix = vm.transpiler.options.transform_options.serve_env_prefix;
                                bake.bundler_options.client.env = .prefix;
                            },
                            .load_all => {
                                bake.bundler_options.client.env = .load_all;
                            },
                            .disable => {
                                bake.bundler_options.client.env = .disable;
                            },
                            else => {},
                        }

                        if (o.serve_define) |define| {
                            bake.bundler_options.client.define = define;
                            bake.bundler_options.server.define = define;
                            bake.bundler_options.ssr.define = define;
                        }
                    } else {
                        if (init_ctx.framework_router_list.items.len > 0) {
                            return global.throwInvalidArguments("FrameworkRouter is currently only supported when `development: true`", .{});
                        }
                        init_ctx.arena.deinit();
                    }
                } else {
                    bun.debugAssert(init_ctx.arena.state.end_index == 0 and
                        init_ctx.arena.state.buffer_list.first == null);
                    init_ctx.arena.deinit();
                }
            }

            if (global.hasException()) return error.JSError;

            if (try arg.get(global, "idleTimeout")) |value| {
                if (!value.isUndefinedOrNull()) {
                    if (!value.isAnyInt()) {
                        return global.throwInvalidArguments("Bun.serve expects idleTimeout to be an integer", .{});
                    }
                    args.has_idleTimeout = true;

                    const idleTimeout: u64 = @intCast(@max(value.toInt64(), 0));
                    if (idleTimeout > 255) {
                        return global.throwInvalidArguments("Bun.serve expects idleTimeout to be 255 or less", .{});
                    }

                    args.idleTimeout = @truncate(idleTimeout);
                }
            }

            if (try arg.getTruthy(global, "webSocket") orelse try arg.getTruthy(global, "websocket")) |websocket_object| {
                if (!websocket_object.isObject()) {
                    if (args.ssl_config) |*conf| {
                        conf.deinit();
                    }
                    return global.throwInvalidArguments("Expected websocket to be an object", .{});
                }

                errdefer if (args.ssl_config) |*conf| conf.deinit();
                args.websocket = try WebSocketServer.onCreate(global, websocket_object);
            }
            if (global.hasException()) return error.JSError;

            if (try arg.getTruthy(global, "port")) |port_| {
                args.address.tcp.port = @as(
                    u16,
                    @intCast(@min(
                        @max(0, port_.coerce(i32, global)),
                        std.math.maxInt(u16),
                    )),
                );
                port = args.address.tcp.port;
            }
            if (global.hasException()) return error.JSError;

            if (try arg.getTruthy(global, "baseURI")) |baseURI| {
                var sliced = try baseURI.toSlice(global, bun.default_allocator);

                if (sliced.len > 0) {
                    defer sliced.deinit();
                    if (args.base_uri.len > 0) {
                        bun.default_allocator.free(@constCast(args.base_uri));
                    }
                    args.base_uri = bun.default_allocator.dupe(u8, sliced.slice()) catch unreachable;
                }
            }
            if (global.hasException()) return error.JSError;

            if (try arg.getStringish(global, "hostname") orelse try arg.getStringish(global, "host")) |host| {
                defer host.deref();
                const host_str = host.toUTF8(bun.default_allocator);
                defer host_str.deinit();

                if (host_str.len > 0) {
                    args.address.tcp.hostname = bun.default_allocator.dupeZ(u8, host_str.slice()) catch unreachable;
                    has_hostname = true;
                }
            }
            if (global.hasException()) return error.JSError;

            if (try arg.getStringish(global, "unix")) |unix| {
                defer unix.deref();
                const unix_str = unix.toUTF8(bun.default_allocator);
                defer unix_str.deinit();
                if (unix_str.len > 0) {
                    if (has_hostname) {
                        return global.throwInvalidArguments("Cannot specify both hostname and unix", .{});
                    }

                    args.address = .{ .unix = bun.default_allocator.dupeZ(u8, unix_str.slice()) catch unreachable };
                }
            }
            if (global.hasException()) return error.JSError;

            if (try arg.get(global, "id")) |id| {
                if (id.isUndefinedOrNull()) {
                    args.allow_hot = false;
                } else {
                    const id_str = try id.toSlice(
                        global,
                        bun.default_allocator,
                    );

                    if (id_str.len > 0) {
                        args.id = (id_str.cloneIfNeeded(bun.default_allocator) catch unreachable).slice();
                    } else {
                        args.allow_hot = false;
                    }
                }
            }
            if (global.hasException()) return error.JSError;

            if (opts.allow_bake_config) {
                if (try arg.getTruthy(global, "app")) |bake_args_js| brk: {
                    if (!bun.FeatureFlags.bake()) {
                        break :brk;
                    }
                    if (args.bake != null) {
                        // "app" is likely to be removed in favor of the HTML loader.
                        return global.throwInvalidArguments("'app' + HTML loader not supported.", .{});
                    }

                    if (args.development == .production) {
                        return global.throwInvalidArguments("TODO: 'development: false' in serve options with 'app'. For now, use `bun build --app` or set 'development: true'", .{});
                    }

                    args.bake = try bun.bake.UserOptions.fromJS(bake_args_js, global);
                }
            }

            if (try arg.get(global, "reusePort")) |dev| {
                args.reuse_port = dev.coerce(bool, global);
            }
            if (global.hasException()) return error.JSError;

            if (try arg.get(global, "ipv6Only")) |dev| {
                args.ipv6_only = dev.coerce(bool, global);
            }
            if (global.hasException()) return error.JSError;

            if (try arg.get(global, "inspector")) |inspector| {
                args.inspector = inspector.coerce(bool, global);

                if (args.inspector and args.development == .production) {
                    return global.throwInvalidArguments("Cannot enable inspector in production. Please set development: true in Bun.serve()", .{});
                }
            }
            if (global.hasException()) return error.JSError;

            if (try arg.getTruthy(global, "maxRequestBodySize")) |max_request_body_size| {
                if (max_request_body_size.isNumber()) {
                    args.max_request_body_size = @as(u64, @intCast(@max(0, max_request_body_size.toInt64())));
                }
            }
            if (global.hasException()) return error.JSError;

            if (try arg.getTruthyComptime(global, "error")) |onError| {
                if (!onError.isCallable()) {
                    return global.throwInvalidArguments("Expected error to be a function", .{});
                }
                const onErrorSnapshot = onError.withAsyncContextIfNeeded(global);
                args.onError = onErrorSnapshot;
                onErrorSnapshot.protect();
            }
            if (global.hasException()) return error.JSError;

            if (try arg.getTruthy(global, "onNodeHTTPRequest")) |onRequest_| {
                if (!onRequest_.isCallable()) {
                    return global.throwInvalidArguments("Expected onNodeHTTPRequest to be a function", .{});
                }
                const onRequest = onRequest_.withAsyncContextIfNeeded(global);
                onRequest.protect();
                args.onNodeHTTPRequest = onRequest;
            }

            if (try arg.getTruthy(global, "fetch")) |onRequest_| {
                if (!onRequest_.isCallable()) {
                    return global.throwInvalidArguments("Expected fetch() to be a function", .{});
                }
                const onRequest = onRequest_.withAsyncContextIfNeeded(global);
                onRequest.protect();
                args.onRequest = onRequest;
            } else if (args.bake == null and args.onNodeHTTPRequest == .zero and ((args.static_routes.items.len + args.user_routes_to_build.items.len) == 0 and !opts.has_user_routes) and opts.is_fetch_required) {
                if (global.hasException()) return error.JSError;
                return global.throwInvalidArguments(
                    \\Bun.serve() needs either:
                    \\
                    \\  - A routes object:
                    \\     routes: {
                    \\       "/path": {
                    \\         GET: (req) => new Response("Hello")
                    \\       }
                    \\     }
                    \\
                    \\  - Or a fetch handler:
                    \\     fetch: (req) => {
                    \\       return new Response("Hello")
                    \\     }
                    \\
                    \\Learn more at https://bun.sh/docs/api/http
                , .{});
            } else {
                if (global.hasException()) return error.JSError;
            }

            if (try arg.getTruthy(global, "tls")) |tls| {
                if (tls.isFalsey()) {
                    args.ssl_config = null;
                } else if (tls.jsType().isArray()) {
                    var value_iter = tls.arrayIterator(global);
                    if (value_iter.len == 1) {
                        return global.throwInvalidArguments("tls option expects at least 1 tls object", .{});
                    }
                    while (value_iter.next()) |item| {
                        var ssl_config = try SSLConfig.fromJS(vm, global, item) orelse {
                            if (global.hasException()) {
                                return error.JSError;
                            }

                            // Backwards-compatibility; we ignored empty tls objects.
                            continue;
                        };

                        if (args.ssl_config == null) {
                            args.ssl_config = ssl_config;
                        } else {
                            if (ssl_config.server_name == null or std.mem.span(ssl_config.server_name).len == 0) {
                                defer ssl_config.deinit();
                                return global.throwInvalidArguments("SNI tls object must have a serverName", .{});
                            }
                            if (args.sni == null) {
                                args.sni = bun.BabyList(SSLConfig).initCapacity(bun.default_allocator, value_iter.len - 1) catch bun.outOfMemory();
                            }

                            args.sni.?.push(bun.default_allocator, ssl_config) catch bun.outOfMemory();
                        }
                    }
                } else {
                    if (try SSLConfig.fromJS(vm, global, tls)) |ssl_config| {
                        args.ssl_config = ssl_config;
                    }
                    if (global.hasException()) {
                        return error.JSError;
                    }
                }
            }
            if (global.hasException()) return error.JSError;

            // @compatibility Bun v0.x - v0.2.1
            // this used to be top-level, now it's "tls" object
            if (args.ssl_config == null) {
                if (try SSLConfig.fromJS(vm, global, arg)) |ssl_config| {
                    args.ssl_config = ssl_config;
                }
                if (global.hasException()) {
                    return error.JSError;
                }
            }
        } else {
            return global.throwInvalidArguments("Bun.serve expects an object", .{});
        }

        if (args.base_uri.len > 0) {
            args.base_url = URL.parse(args.base_uri);
            if (args.base_url.hostname.len == 0) {
                bun.default_allocator.free(@constCast(args.base_uri));
                args.base_uri = "";
                return global.throwInvalidArguments("baseURI must have a hostname", .{});
            }

            if (!strings.isAllASCII(args.base_uri)) {
                bun.default_allocator.free(@constCast(args.base_uri));
                args.base_uri = "";
                return global.throwInvalidArguments("Unicode baseURI must already be encoded for now.\nnew URL(baseuRI).toString() should do the trick.", .{});
            }

            if (args.base_url.protocol.len == 0) {
                const protocol: string = if (args.ssl_config != null) "https" else "http";
                const hostname = args.base_url.hostname;
                const needsBrackets: bool = strings.isIPV6Address(hostname) and hostname[0] != '[';
                const original_base_uri = args.base_uri;
                defer bun.default_allocator.free(@constCast(original_base_uri));
                if (needsBrackets) {
                    args.base_uri = (if ((port == 80 and args.ssl_config == null) or (port == 443 and args.ssl_config != null))
                        std.fmt.allocPrint(bun.default_allocator, "{s}://[{s}]/{s}", .{
                            protocol,
                            hostname,
                            strings.trimLeadingChar(args.base_url.pathname, '/'),
                        })
                    else
                        std.fmt.allocPrint(bun.default_allocator, "{s}://[{s}]:{d}/{s}", .{
                            protocol,
                            hostname,
                            port,
                            strings.trimLeadingChar(args.base_url.pathname, '/'),
                        })) catch unreachable;
                } else {
                    args.base_uri = (if ((port == 80 and args.ssl_config == null) or (port == 443 and args.ssl_config != null))
                        std.fmt.allocPrint(bun.default_allocator, "{s}://{s}/{s}", .{
                            protocol,
                            hostname,
                            strings.trimLeadingChar(args.base_url.pathname, '/'),
                        })
                    else
                        std.fmt.allocPrint(bun.default_allocator, "{s}://{s}:{d}/{s}", .{
                            protocol,
                            hostname,
                            port,
                            strings.trimLeadingChar(args.base_url.pathname, '/'),
                        })) catch unreachable;
                }

                args.base_url = URL.parse(args.base_uri);
            }
        } else {
            const hostname: string =
                if (has_hostname) std.mem.span(args.address.tcp.hostname.?) else "0.0.0.0";

            const needsBrackets: bool = strings.isIPV6Address(hostname) and hostname[0] != '[';

            const protocol: string = if (args.ssl_config != null) "https" else "http";
            if (needsBrackets) {
                args.base_uri = (if ((port == 80 and args.ssl_config == null) or (port == 443 and args.ssl_config != null))
                    std.fmt.allocPrint(bun.default_allocator, "{s}://[{s}]/", .{
                        protocol,
                        hostname,
                    })
                else
                    std.fmt.allocPrint(bun.default_allocator, "{s}://[{s}]:{d}/", .{ protocol, hostname, port })) catch unreachable;
            } else {
                args.base_uri = (if ((port == 80 and args.ssl_config == null) or (port == 443 and args.ssl_config != null))
                    std.fmt.allocPrint(bun.default_allocator, "{s}://{s}/", .{
                        protocol,
                        hostname,
                    })
                else
                    std.fmt.allocPrint(bun.default_allocator, "{s}://{s}:{d}/", .{ protocol, hostname, port })) catch unreachable;
            }

            if (!strings.isAllASCII(hostname)) {
                bun.default_allocator.free(@constCast(args.base_uri));
                args.base_uri = "";
                return global.throwInvalidArguments("Unicode hostnames must already be encoded for now.\nnew URL(input).hostname should do the trick.", .{});
            }

            args.base_url = URL.parse(args.base_uri);
        }

        // I don't think there's a case where this can happen
        // but let's check anyway, just in case
        if (args.base_url.hostname.len == 0) {
            bun.default_allocator.free(@constCast(args.base_uri));
            args.base_uri = "";
            return global.throwInvalidArguments("baseURI must have a hostname", .{});
        }

        if (args.base_url.username.len > 0 or args.base_url.password.len > 0) {
            bun.default_allocator.free(@constCast(args.base_uri));
            args.base_uri = "";
            return global.throwInvalidArguments("baseURI can't have a username or password", .{});
        }

        return;
    }
};

pub const HTTPStatusText = struct {
    pub fn get(code: u16) ?[]const u8 {
        return switch (code) {
            100 => "100 Continue",
            101 => "101 Switching protocols",
            102 => "102 Processing",
            103 => "103 Early Hints",
            200 => "200 OK",
            201 => "201 Created",
            202 => "202 Accepted",
            203 => "203 Non-Authoritative Information",
            204 => "204 No Content",
            205 => "205 Reset Content",
            206 => "206 Partial Content",
            207 => "207 Multi-Status",
            208 => "208 Already Reported",
            226 => "226 IM Used",
            300 => "300 Multiple Choices",
            301 => "301 Moved Permanently",
            302 => "302 Found",
            303 => "303 See Other",
            304 => "304 Not Modified",
            305 => "305 Use Proxy",
            306 => "306 Switch Proxy",
            307 => "307 Temporary Redirect",
            308 => "308 Permanent Redirect",
            400 => "400 Bad Request",
            401 => "401 Unauthorized",
            402 => "402 Payment Required",
            403 => "403 Forbidden",
            404 => "404 Not Found",
            405 => "405 Method Not Allowed",
            406 => "406 Not Acceptable",
            407 => "407 Proxy Authentication Required",
            408 => "408 Request Timeout",
            409 => "409 Conflict",
            410 => "410 Gone",
            411 => "411 Length Required",
            412 => "412 Precondition Failed",
            413 => "413 Payload Too Large",
            414 => "414 URI Too Long",
            415 => "415 Unsupported Media Type",
            416 => "416 Range Not Satisfiable",
            417 => "417 Expectation Failed",
            418 => "418 I'm a Teapot",
            421 => "421 Misdirected Request",
            422 => "422 Unprocessable Entity",
            423 => "423 Locked",
            424 => "424 Failed Dependency",
            425 => "425 Too Early",
            426 => "426 Upgrade Required",
            428 => "428 Precondition Required",
            429 => "429 Too Many Requests",
            431 => "431 Request Header Fields Too Large",
            451 => "451 Unavailable For Legal Reasons",
            500 => "500 Internal Server Error",
            501 => "501 Not Implemented",
            502 => "502 Bad Gateway",
            503 => "503 Service Unavailable",
            504 => "504 Gateway Timeout",
            505 => "505 HTTP Version Not Supported",
            506 => "506 Variant Also Negotiates",
            507 => "507 Insufficient Storage",
            508 => "508 Loop Detected",
            510 => "510 Not Extended",
            511 => "511 Network Authentication Required",
            else => null,
        };
    }
};

fn NewFlags(comptime debug_mode: bool) type {
    return packed struct(u16) {
        has_marked_complete: bool = false,
        has_marked_pending: bool = false,
        has_abort_handler: bool = false,
        has_timeout_handler: bool = false,
        has_sendfile_ctx: bool = false,
        has_called_error_handler: bool = false,
        needs_content_length: bool = false,
        needs_content_range: bool = false,
        /// Used to avoid looking at the uws.Request struct after it's been freed
        is_transfer_encoding: bool = false,

        /// Used to identify if request can be safely deinitialized
        is_waiting_for_request_body: bool = false,
        /// Used in renderMissing in debug mode to show the user an HTML page
        /// Used to avoid looking at the uws.Request struct after it's been freed
        is_web_browser_navigation: if (debug_mode) bool else void = if (debug_mode) false,
        has_written_status: bool = false,
        response_protected: bool = false,
        aborted: bool = false,
        has_finalized: bun.DebugOnly(bool) = if (Environment.isDebug) false,

        is_error_promise_pending: bool = false,

        _padding: PaddingInt = 0,

        const PaddingInt = brk: {
            var size: usize = 2;
            if (Environment.isDebug) {
                size -= 1;
            }

            if (debug_mode) {
                size -= 1;
            }

            break :brk std.meta.Int(.unsigned, size);
        };
    };
}

/// A generic wrapper for the HTTP(s) Server`RequestContext`s.
/// Only really exists because of `NewServer()` and `NewRequestContext()` generics.
pub const AnyRequestContext = struct {
    pub const Pointer = bun.TaggedPointerUnion(.{
        HTTPServer.RequestContext,
        HTTPSServer.RequestContext,
        DebugHTTPServer.RequestContext,
        DebugHTTPSServer.RequestContext,
    });

    tagged_pointer: Pointer,

    pub const Null: @This() = .{ .tagged_pointer = Pointer.Null };

    pub fn init(request_ctx: anytype) AnyRequestContext {
        return .{ .tagged_pointer = Pointer.init(request_ctx) };
    }

    pub fn memoryCost(self: AnyRequestContext) usize {
        if (self.tagged_pointer.isNull()) {
            return 0;
        }

        switch (self.tagged_pointer.tag()) {
            @field(Pointer.Tag, bun.meta.typeBaseName(@typeName(HTTPServer.RequestContext))) => {
                return self.tagged_pointer.as(HTTPServer.RequestContext).memoryCost();
            },
            @field(Pointer.Tag, bun.meta.typeBaseName(@typeName(HTTPSServer.RequestContext))) => {
                return self.tagged_pointer.as(HTTPSServer.RequestContext).memoryCost();
            },
            @field(Pointer.Tag, bun.meta.typeBaseName(@typeName(DebugHTTPServer.RequestContext))) => {
                return self.tagged_pointer.as(DebugHTTPServer.RequestContext).memoryCost();
            },
            @field(Pointer.Tag, bun.meta.typeBaseName(@typeName(DebugHTTPSServer.RequestContext))) => {
                return self.tagged_pointer.as(DebugHTTPSServer.RequestContext).memoryCost();
            },
            else => @panic("Unexpected AnyRequestContext tag"),
        }
    }

    pub fn get(self: AnyRequestContext, comptime T: type) ?*T {
        return self.tagged_pointer.get(T);
    }

    pub fn setTimeout(self: AnyRequestContext, seconds: c_uint) bool {
        if (self.tagged_pointer.isNull()) {
            return false;
        }

        switch (self.tagged_pointer.tag()) {
            @field(Pointer.Tag, bun.meta.typeBaseName(@typeName(HTTPServer.RequestContext))) => {
                return self.tagged_pointer.as(HTTPServer.RequestContext).setTimeout(seconds);
            },
            @field(Pointer.Tag, bun.meta.typeBaseName(@typeName(HTTPSServer.RequestContext))) => {
                return self.tagged_pointer.as(HTTPSServer.RequestContext).setTimeout(seconds);
            },
            @field(Pointer.Tag, bun.meta.typeBaseName(@typeName(DebugHTTPServer.RequestContext))) => {
                return self.tagged_pointer.as(DebugHTTPServer.RequestContext).setTimeout(seconds);
            },
            @field(Pointer.Tag, bun.meta.typeBaseName(@typeName(DebugHTTPSServer.RequestContext))) => {
                return self.tagged_pointer.as(DebugHTTPSServer.RequestContext).setTimeout(seconds);
            },
            else => @panic("Unexpected AnyRequestContext tag"),
        }
        return false;
    }

    pub fn setCookies(self: AnyRequestContext, cookie_map: ?*JSC.WebCore.CookieMap) void {
        if (self.tagged_pointer.isNull()) {
            return;
        }

        switch (self.tagged_pointer.tag()) {
            @field(Pointer.Tag, bun.meta.typeBaseName(@typeName(HTTPServer.RequestContext))) => {
                return self.tagged_pointer.as(HTTPServer.RequestContext).setCookies(cookie_map);
            },
            @field(Pointer.Tag, bun.meta.typeBaseName(@typeName(HTTPSServer.RequestContext))) => {
                return self.tagged_pointer.as(HTTPSServer.RequestContext).setCookies(cookie_map);
            },
            @field(Pointer.Tag, bun.meta.typeBaseName(@typeName(DebugHTTPServer.RequestContext))) => {
                return self.tagged_pointer.as(DebugHTTPServer.RequestContext).setCookies(cookie_map);
            },
            @field(Pointer.Tag, bun.meta.typeBaseName(@typeName(DebugHTTPSServer.RequestContext))) => {
                return self.tagged_pointer.as(DebugHTTPSServer.RequestContext).setCookies(cookie_map);
            },
            else => @panic("Unexpected AnyRequestContext tag"),
        }
    }

    pub fn enableTimeoutEvents(self: AnyRequestContext) void {
        if (self.tagged_pointer.isNull()) {
            return;
        }

        switch (self.tagged_pointer.tag()) {
            @field(Pointer.Tag, bun.meta.typeBaseName(@typeName(HTTPServer.RequestContext))) => {
                return self.tagged_pointer.as(HTTPServer.RequestContext).setTimeoutHandler();
            },
            @field(Pointer.Tag, bun.meta.typeBaseName(@typeName(HTTPSServer.RequestContext))) => {
                return self.tagged_pointer.as(HTTPSServer.RequestContext).setTimeoutHandler();
            },
            @field(Pointer.Tag, bun.meta.typeBaseName(@typeName(DebugHTTPServer.RequestContext))) => {
                return self.tagged_pointer.as(DebugHTTPServer.RequestContext).setTimeoutHandler();
            },
            @field(Pointer.Tag, bun.meta.typeBaseName(@typeName(DebugHTTPSServer.RequestContext))) => {
                return self.tagged_pointer.as(DebugHTTPSServer.RequestContext).setTimeoutHandler();
            },
            else => @panic("Unexpected AnyRequestContext tag"),
        }
    }

    pub fn getRemoteSocketInfo(self: AnyRequestContext) ?uws.SocketAddress {
        if (self.tagged_pointer.isNull()) {
            return null;
        }

        switch (self.tagged_pointer.tag()) {
            @field(Pointer.Tag, bun.meta.typeBaseName(@typeName(HTTPServer.RequestContext))) => {
                return self.tagged_pointer.as(HTTPServer.RequestContext).getRemoteSocketInfo();
            },
            @field(Pointer.Tag, bun.meta.typeBaseName(@typeName(HTTPSServer.RequestContext))) => {
                return self.tagged_pointer.as(HTTPSServer.RequestContext).getRemoteSocketInfo();
            },
            @field(Pointer.Tag, bun.meta.typeBaseName(@typeName(DebugHTTPServer.RequestContext))) => {
                return self.tagged_pointer.as(DebugHTTPServer.RequestContext).getRemoteSocketInfo();
            },
            @field(Pointer.Tag, bun.meta.typeBaseName(@typeName(DebugHTTPSServer.RequestContext))) => {
                return self.tagged_pointer.as(DebugHTTPSServer.RequestContext).getRemoteSocketInfo();
            },
            else => @panic("Unexpected AnyRequestContext tag"),
        }
    }

    pub fn detachRequest(self: AnyRequestContext) void {
        if (self.tagged_pointer.isNull()) {
            return;
        }
        switch (self.tagged_pointer.tag()) {
            @field(Pointer.Tag, bun.meta.typeBaseName(@typeName(HTTPServer.RequestContext))) => {
                self.tagged_pointer.as(HTTPServer.RequestContext).req = null;
            },
            @field(Pointer.Tag, bun.meta.typeBaseName(@typeName(HTTPSServer.RequestContext))) => {
                self.tagged_pointer.as(HTTPSServer.RequestContext).req = null;
            },
            @field(Pointer.Tag, bun.meta.typeBaseName(@typeName(DebugHTTPServer.RequestContext))) => {
                self.tagged_pointer.as(DebugHTTPServer.RequestContext).req = null;
            },
            @field(Pointer.Tag, bun.meta.typeBaseName(@typeName(DebugHTTPSServer.RequestContext))) => {
                self.tagged_pointer.as(DebugHTTPSServer.RequestContext).req = null;
            },
            else => @panic("Unexpected AnyRequestContext tag"),
        }
    }

    /// Wont actually set anything if `self` is `.none`
    pub fn setRequest(self: AnyRequestContext, req: *uws.Request) void {
        if (self.tagged_pointer.isNull()) {
            return;
        }

        switch (self.tagged_pointer.tag()) {
            @field(Pointer.Tag, bun.meta.typeBaseName(@typeName(HTTPServer.RequestContext))) => {
                self.tagged_pointer.as(HTTPServer.RequestContext).req = req;
            },
            @field(Pointer.Tag, bun.meta.typeBaseName(@typeName(HTTPSServer.RequestContext))) => {
                self.tagged_pointer.as(HTTPSServer.RequestContext).req = req;
            },
            @field(Pointer.Tag, bun.meta.typeBaseName(@typeName(DebugHTTPServer.RequestContext))) => {
                self.tagged_pointer.as(DebugHTTPServer.RequestContext).req = req;
            },
            @field(Pointer.Tag, bun.meta.typeBaseName(@typeName(DebugHTTPSServer.RequestContext))) => {
                self.tagged_pointer.as(DebugHTTPSServer.RequestContext).req = req;
            },
            else => @panic("Unexpected AnyRequestContext tag"),
        }
    }

    pub fn getRequest(self: AnyRequestContext) ?*uws.Request {
        if (self.tagged_pointer.isNull()) {
            return null;
        }

        switch (self.tagged_pointer.tag()) {
            @field(Pointer.Tag, bun.meta.typeBaseName(@typeName(HTTPServer.RequestContext))) => {
                return self.tagged_pointer.as(HTTPServer.RequestContext).req;
            },
            @field(Pointer.Tag, bun.meta.typeBaseName(@typeName(HTTPSServer.RequestContext))) => {
                return self.tagged_pointer.as(HTTPSServer.RequestContext).req;
            },
            @field(Pointer.Tag, bun.meta.typeBaseName(@typeName(DebugHTTPServer.RequestContext))) => {
                return self.tagged_pointer.as(DebugHTTPServer.RequestContext).req;
            },
            @field(Pointer.Tag, bun.meta.typeBaseName(@typeName(DebugHTTPSServer.RequestContext))) => {
                return self.tagged_pointer.as(DebugHTTPSServer.RequestContext).req;
            },
            else => @panic("Unexpected AnyRequestContext tag"),
        }
    }

    pub fn deref(self: AnyRequestContext) void {
        if (self.tagged_pointer.isNull()) {
            return;
        }

        switch (self.tagged_pointer.tag()) {
            @field(Pointer.Tag, bun.meta.typeBaseName(@typeName(HTTPServer.RequestContext))) => {
                self.tagged_pointer.as(HTTPServer.RequestContext).deref();
            },
            @field(Pointer.Tag, bun.meta.typeBaseName(@typeName(HTTPSServer.RequestContext))) => {
                self.tagged_pointer.as(HTTPSServer.RequestContext).deref();
            },
            @field(Pointer.Tag, bun.meta.typeBaseName(@typeName(DebugHTTPServer.RequestContext))) => {
                self.tagged_pointer.as(DebugHTTPServer.RequestContext).deref();
            },
            @field(Pointer.Tag, bun.meta.typeBaseName(@typeName(DebugHTTPSServer.RequestContext))) => {
                self.tagged_pointer.as(DebugHTTPSServer.RequestContext).deref();
            },
            else => @panic("Unexpected AnyRequestContext tag"),
        }
    }
};

// This is defined separately partially to work-around an LLVM debugger bug.
fn NewRequestContext(comptime ssl_enabled: bool, comptime debug_mode: bool, comptime ThisServer: type) type {
    return struct {
        const RequestContext = @This();

        const App = uws.NewApp(ssl_enabled);
        pub threadlocal var pool: ?*RequestContext.RequestContextStackAllocator = null;
        pub const ResponseStream = JSC.WebCore.HTTPServerWritable(ssl_enabled);

        // This pre-allocates up to 2,048 RequestContext structs.
        // It costs about 655,632 bytes.
        pub const RequestContextStackAllocator = bun.HiveArray(RequestContext, if (bun.heap_breakdown.enabled) 0 else 2048).Fallback;

        server: ?*ThisServer,
        resp: ?*App.Response,
        /// thread-local default heap allocator
        /// this prevents an extra pthread_getspecific() call which shows up in profiling
        allocator: std.mem.Allocator,
        req: ?*uws.Request,
        request_weakref: Request.WeakRef = .empty,
        signal: ?*JSC.WebCore.AbortSignal = null,
        method: HTTP.Method,
        cookies: ?*JSC.WebCore.CookieMap = null,

        flags: NewFlags(debug_mode) = .{},

        upgrade_context: ?*uws.SocketContext = null,

        /// We can only safely free once the request body promise is finalized
        /// and the response is rejected
        response_jsvalue: JSC.JSValue = JSC.JSValue.zero,
        ref_count: u8 = 1,

        response_ptr: ?*JSC.WebCore.Response = null,
        blob: JSC.WebCore.Blob.Any = JSC.WebCore.Blob.Any{ .Blob = .{} },

        sendfile: SendfileContext = undefined,

        request_body_readable_stream_ref: JSC.WebCore.ReadableStream.Strong = .{},
        request_body: ?*WebCore.Body.Value.HiveRef = null,
        request_body_buf: std.ArrayListUnmanaged(u8) = .{},
        request_body_content_len: usize = 0,

        sink: ?*ResponseStream.JSSink = null,
        byte_stream: ?*JSC.WebCore.ByteStream = null,
        // reference to the readable stream / byte_stream alive
        readable_stream_ref: JSC.WebCore.ReadableStream.Strong = .{},

        /// Used in errors
        pathname: bun.String = bun.String.empty,

        /// Used either for temporary blob data or fallback
        /// When the response body is a temporary value
        response_buf_owned: std.ArrayListUnmanaged(u8) = .{},

        /// Defer finalization until after the request handler task is completed?
        defer_deinit_until_callback_completes: ?*bool = null,

        // TODO: support builtin compression
        const can_sendfile = !ssl_enabled and !Environment.isWindows;

        pub fn memoryCost(this: *const RequestContext) usize {
            // The Sink and ByteStream aren't owned by this.
            return @sizeOf(RequestContext) + this.request_body_buf.capacity + this.response_buf_owned.capacity + this.blob.memoryCost();
        }

        pub inline fn isAsync(this: *const RequestContext) bool {
            return this.defer_deinit_until_callback_completes == null;
        }

        fn drainMicrotasks(this: *const RequestContext) void {
            if (this.isAsync()) return;
            if (this.server) |server| server.vm.drainMicrotasks();
        }

        pub fn setAbortHandler(this: *RequestContext) void {
            if (this.flags.has_abort_handler) return;
            if (this.resp) |resp| {
                this.flags.has_abort_handler = true;
                resp.onAborted(*RequestContext, RequestContext.onAbort, this);
            }
        }

        pub fn setCookies(this: *RequestContext, cookie_map: ?*JSC.WebCore.CookieMap) void {
            if (this.cookies) |cookies| cookies.deref();
            this.cookies = cookie_map;
            if (this.cookies) |cookies| cookies.ref();
        }

        pub fn setTimeoutHandler(this: *RequestContext) void {
            if (this.flags.has_timeout_handler) return;
            if (this.resp) |resp| {
                this.flags.has_timeout_handler = true;
                resp.onTimeout(*RequestContext, RequestContext.onTimeout, this);
            }
        }

        pub fn onResolve(_: *JSC.JSGlobalObject, callframe: *JSC.CallFrame) bun.JSError!JSC.JSValue {
            ctxLog("onResolve", .{});

            const arguments = callframe.arguments_old(2);
            var ctx = arguments.ptr[1].asPromisePtr(@This());
            defer ctx.deref();

            const result = arguments.ptr[0];
            result.ensureStillAlive();

            handleResolve(ctx, result);
            return JSValue.jsUndefined();
        }

        fn renderMissingInvalidResponse(ctx: *RequestContext, value: JSC.JSValue) void {
            const class_name = value.getClassInfoName() orelse "";

            if (ctx.server) |server| {
                const globalThis: *JSC.JSGlobalObject = server.globalThis;

                Output.enableBuffering();
                var writer = Output.errorWriter();

                if (bun.strings.eqlComptime(class_name, "Response")) {
                    Output.errGeneric("Expected a native Response object, but received a polyfilled Response object. Bun.serve() only supports native Response objects.", .{});
                } else if (value != .zero and !globalThis.hasException()) {
                    var formatter = JSC.ConsoleObject.Formatter{
                        .globalThis = globalThis,
                        .quote_strings = true,
                    };
                    defer formatter.deinit();
                    Output.errGeneric("Expected a Response object, but received '{}'", .{value.toFmt(&formatter)});
                } else {
                    Output.errGeneric("Expected a Response object", .{});
                }

                Output.flush();
                if (!globalThis.hasException()) {
                    JSC.ConsoleObject.writeTrace(@TypeOf(&writer), &writer, globalThis, Output.enable_ansi_colors_stderr);
                }
                Output.flush();
            }
            ctx.renderMissing();
        }

        fn handleResolve(ctx: *RequestContext, value: JSC.JSValue) void {
            if (ctx.isAbortedOrEnded() or ctx.didUpgradeWebSocket()) {
                return;
            }

            if (ctx.server == null) {
                ctx.renderMissingInvalidResponse(value);
                return;
            }
            if (value.isEmptyOrUndefinedOrNull() or !value.isCell()) {
                ctx.renderMissingInvalidResponse(value);
                return;
            }

            const response = value.as(JSC.WebCore.Response) orelse {
                ctx.renderMissingInvalidResponse(value);
                return;
            };
            ctx.response_jsvalue = value;
            assert(!ctx.flags.response_protected);
            ctx.flags.response_protected = true;
            value.protect();

            if (ctx.method == .HEAD) {
                if (ctx.resp) |resp| {
                    var pair = HeaderResponsePair{ .this = ctx, .response = response };
                    resp.runCorkedWithType(*HeaderResponsePair, doRenderHeadResponse, &pair);
                }
                return;
            }

            ctx.render(response);
        }

        pub fn shouldRenderMissing(this: *RequestContext) bool {
            // If we did not respond yet, we should render missing
            // To allow this all the conditions above should be true:
            // 1 - still has a response (not detached)
            // 2 - not aborted
            // 3 - not marked completed
            // 4 - not marked pending
            // 5 - is the only reference of the context
            // 6 - is not waiting for request body
            // 7 - did not call sendfile
            return this.resp != null and !this.flags.aborted and !this.flags.has_marked_complete and !this.flags.has_marked_pending and this.ref_count == 1 and !this.flags.is_waiting_for_request_body and !this.flags.has_sendfile_ctx;
        }

        pub fn isDeadRequest(this: *RequestContext) bool {
            // check if has pending promise or extra reference (aka not the only reference)
            if (this.ref_count > 1) return false;
            // check if the body is Locked (streaming)
            if (this.request_body) |body| {
                if (body.value == .Locked) {
                    return false;
                }
            }

            return true;
        }

        /// destroy RequestContext, should be only called by deref or if defer_deinit_until_callback_completes is ref is set to true
        fn deinit(this: *RequestContext) void {
            this.detachResponse();
            this.endRequestStreamingAndDrain();
            // TODO: has_marked_complete is doing something?
            this.flags.has_marked_complete = true;

            if (this.defer_deinit_until_callback_completes) |defer_deinit| {
                defer_deinit.* = true;
                ctxLog("deferred deinit <d> ({*})<r>", .{this});
                return;
            }

            ctxLog("deinit<d> ({*})<r>", .{this});
            if (comptime Environment.isDebug)
                assert(this.flags.has_finalized);

            this.request_body_buf.clearAndFree(this.allocator);
            this.response_buf_owned.clearAndFree(this.allocator);

            if (this.request_body) |body| {
                _ = body.unref();
                this.request_body = null;
            }

            if (this.server) |server| {
                this.server = null;
                server.request_pool_allocator.put(this);
                server.onRequestComplete();
            }
        }

        pub fn deref(this: *RequestContext) void {
            streamLog("deref", .{});
            assert(this.ref_count > 0);
            const ref_count = this.ref_count;
            this.ref_count -= 1;
            if (ref_count == 1) {
                this.finalizeWithoutDeinit();
                this.deinit();
            }
        }

        pub fn ref(this: *RequestContext) void {
            streamLog("ref", .{});
            this.ref_count += 1;
        }

        pub fn onReject(_: *JSC.JSGlobalObject, callframe: *JSC.CallFrame) bun.JSError!JSC.JSValue {
            ctxLog("onReject", .{});

            const arguments = callframe.arguments_old(2);
            const ctx = arguments.ptr[1].asPromisePtr(@This());
            const err = arguments.ptr[0];
            defer ctx.deref();
            handleReject(ctx, if (!err.isEmptyOrUndefinedOrNull()) err else .undefined);
            return JSValue.jsUndefined();
        }

        fn handleReject(ctx: *RequestContext, value: JSC.JSValue) void {
            if (ctx.isAbortedOrEnded()) {
                return;
            }

            const resp = ctx.resp.?;
            const has_responded = resp.hasResponded();
            if (!has_responded) {
                const original_state = ctx.defer_deinit_until_callback_completes;
                var should_deinit_context = if (original_state) |defer_deinit| defer_deinit.* else false;
                ctx.defer_deinit_until_callback_completes = &should_deinit_context;
                ctx.runErrorHandler(
                    value,
                );
                ctx.defer_deinit_until_callback_completes = original_state;
                // we try to deinit inside runErrorHandler so we just return here and let it deinit
                if (should_deinit_context) {
                    ctx.deinit();
                    return;
                }
            }
            // check again in case it get aborted after runErrorHandler
            if (ctx.isAbortedOrEnded()) {
                return;
            }

            // I don't think this case happens?
            if (ctx.didUpgradeWebSocket()) {
                return;
            }

            if (!resp.hasResponded() and !ctx.flags.has_marked_pending and !ctx.flags.is_error_promise_pending) {
                ctx.renderMissing();
                return;
            }
        }

        pub fn renderMissing(ctx: *RequestContext) void {
            if (ctx.resp) |resp| {
                resp.runCorkedWithType(*RequestContext, renderMissingCorked, ctx);
            }
        }

        pub fn renderMissingCorked(ctx: *RequestContext) void {
            if (ctx.resp) |resp| {
                if (comptime !debug_mode) {
                    if (!ctx.flags.has_written_status)
                        resp.writeStatus("204 No Content");
                    ctx.flags.has_written_status = true;
                    ctx.end("", ctx.shouldCloseConnection());
                    return;
                }
                // avoid writing the status again and mismatching the content-length
                if (ctx.flags.has_written_status) {
                    ctx.end("", ctx.shouldCloseConnection());
                    return;
                }

                if (ctx.flags.is_web_browser_navigation) {
                    resp.writeStatus("200 OK");
                    ctx.flags.has_written_status = true;

                    resp.writeHeader("content-type", MimeType.html.value);
                    resp.writeHeader("content-encoding", "gzip");
                    resp.writeHeaderInt("content-length", welcome_page_html_gz.len);
                    ctx.end(welcome_page_html_gz, ctx.shouldCloseConnection());
                    return;
                }
                const missing_content = "Welcome to Bun! To get started, return a Response object.";
                resp.writeStatus("200 OK");
                resp.writeHeader("content-type", MimeType.text.value);
                resp.writeHeaderInt("content-length", missing_content.len);
                ctx.flags.has_written_status = true;
                ctx.end(missing_content, ctx.shouldCloseConnection());
            }
        }

        pub fn renderDefaultError(
            this: *RequestContext,
            log: *logger.Log,
            err: anyerror,
            exceptions: []Api.JsException,
            comptime fmt: string,
            args: anytype,
        ) void {
            if (!this.flags.has_written_status) {
                this.flags.has_written_status = true;
                if (this.resp) |resp| {
                    resp.writeStatus("500 Internal Server Error");
                    resp.writeHeader("content-type", MimeType.html.value);
                }
            }

            const allocator = this.allocator;

            const fallback_container = allocator.create(Api.FallbackMessageContainer) catch unreachable;
            defer allocator.destroy(fallback_container);
            fallback_container.* = Api.FallbackMessageContainer{
                .message = std.fmt.allocPrint(allocator, comptime Output.prettyFmt(fmt, false), args) catch unreachable,
                .router = null,
                .reason = .fetch_event_handler,
                .cwd = VirtualMachine.get().transpiler.fs.top_level_dir,
                .problems = Api.Problems{
                    .code = @as(u16, @truncate(@intFromError(err))),
                    .name = @errorName(err),
                    .exceptions = exceptions,
                    .build = log.toAPI(allocator) catch unreachable,
                },
            };

            if (comptime fmt.len > 0) Output.prettyErrorln(fmt, args);
            Output.flush();

            var bb = std.ArrayList(u8).init(allocator);
            const bb_writer = bb.writer();

            Fallback.renderBackend(
                allocator,
                fallback_container,
                @TypeOf(bb_writer),
                bb_writer,
            ) catch unreachable;
            if (this.resp == null or this.resp.?.tryEnd(bb.items, bb.items.len, this.shouldCloseConnection())) {
                bb.clearAndFree();
                this.detachResponse();
                this.endRequestStreamingAndDrain();
                this.finalizeWithoutDeinit();
                this.deref();
                return;
            }

            this.flags.has_marked_pending = true;
            this.response_buf_owned = std.ArrayListUnmanaged(u8){ .items = bb.items, .capacity = bb.capacity };

            if (this.resp) |resp| {
                resp.onWritable(*RequestContext, onWritableCompleteResponseBuffer, this);
            }
        }

        pub fn renderResponseBuffer(this: *RequestContext) void {
            if (this.resp) |resp| {
                resp.onWritable(*RequestContext, onWritableResponseBuffer, this);
            }
        }

        /// Render a complete response buffer
        pub fn renderResponseBufferAndMetadata(this: *RequestContext) void {
            if (this.resp) |resp| {
                this.renderMetadata();

                if (!resp.tryEnd(
                    this.response_buf_owned.items,
                    this.response_buf_owned.items.len,
                    this.shouldCloseConnection(),
                )) {
                    this.flags.has_marked_pending = true;
                    resp.onWritable(*RequestContext, onWritableCompleteResponseBuffer, this);
                    return;
                }
            }
            this.detachResponse();
            this.endRequestStreamingAndDrain();
            this.deref();
        }

        /// Drain a partial response buffer
        pub fn drainResponseBufferAndMetadata(this: *RequestContext) void {
            if (this.resp) |resp| {
                this.renderMetadata();

                _ = resp.write(
                    this.response_buf_owned.items,
                );
            }
            this.response_buf_owned.items.len = 0;
        }

        pub fn end(this: *RequestContext, data: []const u8, closeConnection: bool) void {
            if (this.resp) |resp| {
                defer this.deref();

                this.detachResponse();
                this.endRequestStreamingAndDrain();
                resp.end(data, closeConnection);
            }
        }

        pub fn endStream(this: *RequestContext, closeConnection: bool) void {
            ctxLog("endStream", .{});
            if (this.resp) |resp| {
                defer this.deref();

                this.detachResponse();
                this.endRequestStreamingAndDrain();
                // This will send a terminating 0\r\n\r\n chunk to the client
                // We only want to do that if they're still expecting a body
                // We cannot call this function if the Content-Length header was previously set
                if (resp.state().isResponsePending())
                    resp.endStream(closeConnection);
            }
        }

        pub fn endWithoutBody(this: *RequestContext, closeConnection: bool) void {
            if (this.resp) |resp| {
                defer this.deref();

                this.detachResponse();
                this.endRequestStreamingAndDrain();
                resp.endWithoutBody(closeConnection);
            }
        }

        pub fn onWritableResponseBuffer(this: *RequestContext, _: u64, resp: *App.Response) bool {
            ctxLog("onWritableResponseBuffer", .{});

            assert(this.resp == resp);
            if (this.isAbortedOrEnded()) {
                return false;
            }
            this.end("", this.shouldCloseConnection());
            return false;
        }

        // TODO: should we cork?
        pub fn onWritableCompleteResponseBufferAndMetadata(this: *RequestContext, write_offset: u64, resp: *App.Response) bool {
            ctxLog("onWritableCompleteResponseBufferAndMetadata", .{});
            assert(this.resp == resp);

            if (this.isAbortedOrEnded()) {
                return false;
            }

            if (!this.flags.has_written_status) {
                this.renderMetadata();
            }

            if (this.method == .HEAD) {
                this.endWithoutBody(this.shouldCloseConnection());
                return false;
            }

            return this.sendWritableBytesForCompleteResponseBuffer(this.response_buf_owned.items, write_offset, resp);
        }

        pub fn onWritableCompleteResponseBuffer(this: *RequestContext, write_offset: u64, resp: *App.Response) bool {
            ctxLog("onWritableCompleteResponseBuffer", .{});
            assert(this.resp == resp);
            if (this.isAbortedOrEnded()) {
                return false;
            }
            return this.sendWritableBytesForCompleteResponseBuffer(this.response_buf_owned.items, write_offset, resp);
        }

        pub fn create(this: *RequestContext, server: *ThisServer, req: *uws.Request, resp: *App.Response, should_deinit_context: ?*bool, method: ?bun.http.Method) void {
            this.* = .{
                .allocator = server.allocator,
                .resp = resp,
                .req = req,
                .method = method orelse HTTP.Method.which(req.method()) orelse .GET,
                .server = server,
                .defer_deinit_until_callback_completes = should_deinit_context,
            };

            ctxLog("create<d> ({*})<r>", .{this});
        }

        pub fn onTimeout(this: *RequestContext, resp: *App.Response) void {
            assert(this.resp == resp);
            assert(this.server != null);

            var any_js_calls = false;
            var vm = this.server.?.vm;
            const globalThis = this.server.?.globalThis;
            defer {
                // This is a task in the event loop.
                // If we called into JavaScript, we must drain the microtask queue
                if (any_js_calls) {
                    vm.drainMicrotasks();
                }
            }

            if (this.request_weakref.get()) |request| {
                if (request.internal_event_callback.trigger(Request.InternalJSEventCallback.EventType.timeout, globalThis)) {
                    any_js_calls = true;
                }
            }
        }

        pub fn onAbort(this: *RequestContext, resp: *App.Response) void {
            assert(this.resp == resp);
            assert(!this.flags.aborted);
            assert(this.server != null);
            // mark request as aborted
            this.flags.aborted = true;

            this.detachResponse();
            var any_js_calls = false;
            var vm = this.server.?.vm;
            const globalThis = this.server.?.globalThis;
            defer {
                // This is a task in the event loop.
                // If we called into JavaScript, we must drain the microtask queue
                if (any_js_calls) {
                    vm.drainMicrotasks();
                }
                this.deref();
            }

            if (this.request_weakref.get()) |request| {
                request.request_context = AnyRequestContext.Null;
                if (request.internal_event_callback.trigger(Request.InternalJSEventCallback.EventType.abort, globalThis)) {
                    any_js_calls = true;
                }
                // we can already clean this strong refs
                request.internal_event_callback.deinit();
                this.request_weakref.deref();
            }
            // if signal is not aborted, abort the signal
            if (this.signal) |signal| {
                this.signal = null;
                defer {
                    signal.pendingActivityUnref();
                    signal.unref();
                }
                if (!signal.aborted()) {
                    signal.signal(globalThis, .ConnectionClosed);
                    any_js_calls = true;
                }
            }

            //if have sink, call onAborted on sink
            if (this.sink) |wrapper| {
                wrapper.sink.abort();
                return;
            }

            // if we can, free the request now.
            if (this.isDeadRequest()) {
                this.finalizeWithoutDeinit();
            } else {
                if (this.endRequestStreaming()) {
                    any_js_calls = true;
                }

                if (this.response_ptr) |response| {
                    if (response.body.value == .Locked) {
                        var strong_readable = response.body.value.Locked.readable;
                        response.body.value.Locked.readable = .{};
                        defer strong_readable.deinit();
                        if (strong_readable.get(globalThis)) |readable| {
                            readable.abort(globalThis);
                            any_js_calls = true;
                        }
                    }
                }
            }
        }

        // This function may be called multiple times
        // so it's important that we can safely do that
        pub fn finalizeWithoutDeinit(this: *RequestContext) void {
            ctxLog("finalizeWithoutDeinit<d> ({*})<r>", .{this});
            this.blob.detach();
            assert(this.server != null);
            const globalThis = this.server.?.globalThis;

            if (comptime Environment.isDebug) {
                ctxLog("finalizeWithoutDeinit: has_finalized {any}", .{this.flags.has_finalized});
                this.flags.has_finalized = true;
            }

            if (this.response_jsvalue != .zero) {
                ctxLog("finalizeWithoutDeinit: response_jsvalue != .zero", .{});
                if (this.flags.response_protected) {
                    this.response_jsvalue.unprotect();
                    this.flags.response_protected = false;
                }
                this.response_jsvalue = JSC.JSValue.zero;
            }

            this.request_body_readable_stream_ref.deinit();

            if (this.cookies) |cookies| {
                this.cookies = null;
                cookies.deref();
            }

            if (this.request_weakref.get()) |request| {
                request.request_context = AnyRequestContext.Null;
                // we can already clean this strong refs
                request.internal_event_callback.deinit();
                this.request_weakref.deref();
            }

            // if signal is not aborted, abort the signal
            if (this.signal) |signal| {
                this.signal = null;
                defer {
                    signal.pendingActivityUnref();
                    signal.unref();
                }
                if (this.flags.aborted and !signal.aborted()) {
                    signal.signal(globalThis, .ConnectionClosed);
                }
            }

            // Case 1:
            // User called .blob(), .json(), text(), or .arrayBuffer() on the Request object
            // but we received nothing or the connection was aborted
            // the promise is pending
            // Case 2:
            // User ignored the body and the connection was aborted or ended
            // Case 3:
            // Stream was not consumed and the connection was aborted or ended
            _ = this.endRequestStreaming();

            if (this.byte_stream) |stream| {
                ctxLog("finalizeWithoutDeinit: stream != null", .{});

                this.byte_stream = null;
                stream.unpipeWithoutDeref();
            }

            this.readable_stream_ref.deinit();

            if (!this.pathname.isEmpty()) {
                this.pathname.deref();
                this.pathname = bun.String.empty;
            }
        }

        pub fn endSendFile(this: *RequestContext, writeOffSet: usize, closeConnection: bool) void {
            if (this.resp) |resp| {
                defer this.deref();

                this.detachResponse();
                this.endRequestStreamingAndDrain();
                resp.endSendFile(writeOffSet, closeConnection);
            }
        }

        fn cleanupAndFinalizeAfterSendfile(this: *RequestContext) void {
            const sendfile = this.sendfile;
            this.endSendFile(sendfile.offset, this.shouldCloseConnection());

            // use node syscall so that we don't segfault on BADF
            if (sendfile.auto_close)
                sendfile.fd.close();
        }
        const separator: string = "\r\n";
        const separator_iovec = [1]std.posix.iovec_const{.{
            .iov_base = separator.ptr,
            .iov_len = separator.len,
        }};

        pub fn onSendfile(this: *RequestContext) bool {
            if (this.isAbortedOrEnded()) {
                this.cleanupAndFinalizeAfterSendfile();
                return false;
            }
            const resp = this.resp.?;

            const adjusted_count_temporary = @min(@as(u64, this.sendfile.remain), @as(u63, std.math.maxInt(u63)));
            // TODO we should not need this int cast; improve the return type of `@min`
            const adjusted_count = @as(u63, @intCast(adjusted_count_temporary));

            if (Environment.isLinux) {
                var signed_offset = @as(i64, @intCast(this.sendfile.offset));
                const start = this.sendfile.offset;
                const val = linux.sendfile(this.sendfile.socket_fd.cast(), this.sendfile.fd.cast(), &signed_offset, this.sendfile.remain);
                this.sendfile.offset = @as(Blob.SizeType, @intCast(signed_offset));

                const errcode = bun.sys.getErrno(val);

                this.sendfile.remain -|= @as(Blob.SizeType, @intCast(this.sendfile.offset -| start));

                if (errcode != .SUCCESS or this.isAbortedOrEnded() or this.sendfile.remain == 0 or val == 0) {
                    if (errcode != .AGAIN and errcode != .SUCCESS and errcode != .PIPE and errcode != .NOTCONN) {
                        Output.prettyErrorln("Error: {s}", .{@tagName(errcode)});
                        Output.flush();
                    }
                    this.cleanupAndFinalizeAfterSendfile();
                    return errcode != .SUCCESS;
                }
            } else {
                var sbytes: std.posix.off_t = adjusted_count;
                const signed_offset = @as(i64, @bitCast(@as(u64, this.sendfile.offset)));
                const errcode = bun.sys.getErrno(std.c.sendfile(
                    this.sendfile.fd.cast(),
                    this.sendfile.socket_fd.cast(),
                    signed_offset,
                    &sbytes,
                    null,
                    0,
                ));
                const wrote = @as(Blob.SizeType, @intCast(sbytes));
                this.sendfile.offset +|= wrote;
                this.sendfile.remain -|= wrote;
                if (errcode != .AGAIN or this.isAbortedOrEnded() or this.sendfile.remain == 0 or sbytes == 0) {
                    if (errcode != .AGAIN and errcode != .SUCCESS and errcode != .PIPE and errcode != .NOTCONN) {
                        Output.prettyErrorln("Error: {s}", .{@tagName(errcode)});
                        Output.flush();
                    }
                    this.cleanupAndFinalizeAfterSendfile();
                    return errcode == .SUCCESS;
                }
            }

            if (!this.sendfile.has_set_on_writable) {
                this.sendfile.has_set_on_writable = true;
                this.flags.has_marked_pending = true;
                resp.onWritable(*RequestContext, onWritableSendfile, this);
            }

            resp.markNeedsMore();

            return true;
        }

        pub fn onWritableBytes(this: *RequestContext, write_offset: u64, resp: *App.Response) bool {
            ctxLog("onWritableBytes", .{});
            assert(this.resp == resp);
            if (this.isAbortedOrEnded()) {
                return false;
            }

            // Copy to stack memory to prevent aliasing issues in release builds
            const blob = this.blob;
            const bytes = blob.slice();

            _ = this.sendWritableBytesForBlob(bytes, write_offset, resp);
            return true;
        }

        pub fn sendWritableBytesForBlob(this: *RequestContext, bytes_: []const u8, write_offset_: u64, resp: *App.Response) bool {
            assert(this.resp == resp);
            const write_offset: usize = write_offset_;

            const bytes = bytes_[@min(bytes_.len, @as(usize, @truncate(write_offset)))..];
            if (resp.tryEnd(bytes, bytes_.len, this.shouldCloseConnection())) {
                this.detachResponse();
                this.endRequestStreamingAndDrain();
                this.deref();
                return true;
            } else {
                this.flags.has_marked_pending = true;
                resp.onWritable(*RequestContext, onWritableBytes, this);
                return true;
            }
        }

        pub fn sendWritableBytesForCompleteResponseBuffer(this: *RequestContext, bytes_: []const u8, write_offset_: u64, resp: *App.Response) bool {
            const write_offset: usize = write_offset_;
            assert(this.resp == resp);

            const bytes = bytes_[@min(bytes_.len, @as(usize, @truncate(write_offset)))..];
            if (resp.tryEnd(bytes, bytes_.len, this.shouldCloseConnection())) {
                this.response_buf_owned.items.len = 0;
                this.detachResponse();
                this.endRequestStreamingAndDrain();
                this.deref();
            } else {
                this.flags.has_marked_pending = true;
                resp.onWritable(*RequestContext, onWritableCompleteResponseBuffer, this);
            }

            return true;
        }

        pub fn onWritableSendfile(this: *RequestContext, _: u64, _: *App.Response) bool {
            ctxLog("onWritableSendfile", .{});
            return this.onSendfile();
        }

        // We tried open() in another thread for this
        // it was not faster due to the mountain of syscalls
        pub fn renderSendFile(this: *RequestContext, blob: JSC.WebCore.Blob) void {
            if (this.resp == null or this.server == null) return;
            const globalThis = this.server.?.globalThis;
            const resp = this.resp.?;

            this.blob = .{ .Blob = blob };
            const file = &this.blob.store().?.data.file;
            var file_buf: bun.PathBuffer = undefined;
            const auto_close = file.pathlike != .fd;
            const fd = if (!auto_close)
                file.pathlike.fd
            else switch (bun.sys.open(file.pathlike.path.sliceZ(&file_buf), bun.O.RDONLY | bun.O.NONBLOCK | bun.O.CLOEXEC, 0)) {
                .result => |_fd| _fd,
                .err => |err| return this.runErrorHandler(err.withPath(file.pathlike.path.slice()).toJSC(globalThis)),
            };

            // stat only blocks if the target is a file descriptor
            const stat: bun.Stat = switch (bun.sys.fstat(fd)) {
                .result => |result| result,
                .err => |err| {
                    this.runErrorHandler(err.withPathLike(file.pathlike).toJSC(globalThis));
                    if (auto_close) {
                        fd.close();
                    }
                    return;
                },
            };

            if (Environment.isMac) {
                if (!bun.isRegularFile(stat.mode)) {
                    if (auto_close) {
                        fd.close();
                    }

                    var err = bun.sys.Error{
                        .errno = @as(bun.sys.Error.Int, @intCast(@intFromEnum(std.posix.E.INVAL))),
                        .syscall = .sendfile,
                    };
                    var sys = err.withPathLike(file.pathlike).toSystemError();
                    sys.message = bun.String.static("MacOS does not support sending non-regular files");
                    this.runErrorHandler(sys.toErrorInstance(
                        globalThis,
                    ));
                    return;
                }
            }

            if (Environment.isLinux) {
                if (!(bun.isRegularFile(stat.mode) or std.posix.S.ISFIFO(stat.mode) or std.posix.S.ISSOCK(stat.mode))) {
                    if (auto_close) {
                        fd.close();
                    }

                    var err = bun.sys.Error{
                        .errno = @as(bun.sys.Error.Int, @intCast(@intFromEnum(std.posix.E.INVAL))),
                        .syscall = .sendfile,
                    };
                    var sys = err.withPathLike(file.pathlike).toShellSystemError();
                    sys.message = bun.String.static("File must be regular or FIFO");
                    this.runErrorHandler(sys.toErrorInstance(globalThis));
                    return;
                }
            }

            const original_size = this.blob.Blob.size;
            const stat_size = @as(Blob.SizeType, @intCast(stat.size));
            this.blob.Blob.size = if (bun.isRegularFile(stat.mode))
                stat_size
            else
                @min(original_size, stat_size);

            this.flags.needs_content_length = true;

            this.sendfile = .{
                .fd = fd,
                .remain = this.blob.Blob.offset + original_size,
                .offset = this.blob.Blob.offset,
                .auto_close = auto_close,
                .socket_fd = if (!this.isAbortedOrEnded()) resp.getNativeHandle() else bun.invalid_fd,
            };

            // if we are sending only part of a file, include the content-range header
            // only include content-range automatically when using a file path instead of an fd
            // this is to better support manually controlling the behavior
            if (bun.isRegularFile(stat.mode) and auto_close) {
                this.flags.needs_content_range = (this.sendfile.remain -| this.sendfile.offset) != stat_size;
            }

            // we know the bounds when we are sending a regular file
            if (bun.isRegularFile(stat.mode)) {
                this.sendfile.offset = @min(this.sendfile.offset, stat_size);
                this.sendfile.remain = @min(@max(this.sendfile.remain, this.sendfile.offset), stat_size) -| this.sendfile.offset;
            }

            resp.runCorkedWithType(*RequestContext, renderMetadataAndNewline, this);

            if (this.sendfile.remain == 0 or !this.method.hasBody()) {
                this.cleanupAndFinalizeAfterSendfile();
                return;
            }

            _ = this.onSendfile();
        }

        pub fn renderMetadataAndNewline(this: *RequestContext) void {
            if (this.resp) |resp| {
                this.renderMetadata();
                resp.prepareForSendfile();
            }
        }

        pub fn doSendfile(this: *RequestContext, blob: Blob) void {
            if (this.isAbortedOrEnded()) {
                return;
            }

            if (this.flags.has_sendfile_ctx) return;

            this.flags.has_sendfile_ctx = true;

            if (comptime can_sendfile) {
                return this.renderSendFile(blob);
            }
            if (this.server) |server| {
                this.ref();
                this.blob.Blob.doReadFileInternal(*RequestContext, this, onReadFile, server.globalThis);
            }
        }

        pub fn onReadFile(this: *RequestContext, result: Blob.read_file.ReadFileResultType) void {
            defer this.deref();

            if (this.isAbortedOrEnded()) {
                return;
            }

            if (result == .err) {
                if (this.server) |server| {
                    this.runErrorHandler(result.err.toErrorInstance(server.globalThis));
                }
                return;
            }

            const is_temporary = result.result.is_temporary;

            if (comptime Environment.allow_assert) {
                assert(this.blob == .Blob);
            }

            if (!is_temporary) {
                this.blob.Blob.resolveSize();
                this.doRenderBlob();
            } else {
                const stat_size = @as(Blob.SizeType, @intCast(result.result.total_size));

                if (this.blob == .Blob) {
                    const original_size = this.blob.Blob.size;
                    // if we dont know the size we use the stat size
                    this.blob.Blob.size = if (original_size == 0 or original_size == Blob.max_size)
                        stat_size
                    else // the blob can be a slice of a file
                        @max(original_size, stat_size);
                }

                if (!this.flags.has_written_status)
                    this.flags.needs_content_range = true;

                // this is used by content-range
                this.sendfile = .{
                    .fd = bun.invalid_fd,
                    .remain = @as(Blob.SizeType, @truncate(result.result.buf.len)),
                    .offset = if (this.blob == .Blob) this.blob.Blob.offset else 0,
                    .auto_close = false,
                    .socket_fd = bun.invalid_fd,
                };

                this.response_buf_owned = .{ .items = result.result.buf, .capacity = result.result.buf.len };
                this.resp.?.runCorkedWithType(*RequestContext, renderResponseBufferAndMetadata, this);
            }
        }

        pub fn doRenderWithBodyLocked(this: *anyopaque, value: *JSC.WebCore.Body.Value) void {
            doRenderWithBody(bun.cast(*RequestContext, this), value);
        }

        fn renderWithBlobFromBodyValue(this: *RequestContext) void {
            if (this.isAbortedOrEnded()) {
                return;
            }

            if (this.blob.needsToReadFile()) {
                if (!this.flags.has_sendfile_ctx)
                    this.doSendfile(this.blob.Blob);
                return;
            }

            this.doRenderBlob();
        }

        const StreamPair = struct { this: *RequestContext, stream: JSC.WebCore.ReadableStream };

        fn handleFirstStreamWrite(this: *@This()) void {
            if (!this.flags.has_written_status) {
                this.renderMetadata();
            }
        }

        fn doRenderStream(pair: *StreamPair) void {
            ctxLog("doRenderStream", .{});
            var this = pair.this;
            var stream = pair.stream;
            assert(this.server != null);
            const globalThis = this.server.?.globalThis;

            if (this.isAbortedOrEnded()) {
                stream.cancel(globalThis);
                this.readable_stream_ref.deinit();
                return;
            }
            const resp = this.resp.?;

            stream.value.ensureStillAlive();

            var response_stream = this.allocator.create(ResponseStream.JSSink) catch unreachable;
            response_stream.* = ResponseStream.JSSink{
                .sink = .{
                    .res = resp,
                    .allocator = this.allocator,
                    .buffer = bun.ByteList{},
                    .onFirstWrite = @ptrCast(&handleFirstStreamWrite),
                    .ctx = this,
                    .globalThis = globalThis,
                },
            };
            var signal = &response_stream.sink.signal;
            this.sink = response_stream;

            signal.* = ResponseStream.JSSink.SinkSignal.init(JSValue.zero);

            // explicitly set it to a dead pointer
            // we use this memory address to disable signals being sent
            signal.clear();
            assert(signal.isDead());
            // we need to render metadata before assignToStream because the stream can call res.end
            // and this would auto write an 200 status
            if (!this.flags.has_written_status) {
                this.renderMetadata();
            }

            // We are already corked!
            const assignment_result: JSValue = ResponseStream.JSSink.assignToStream(
                globalThis,
                stream.value,
                response_stream,
                @as(**anyopaque, @ptrCast(&signal.ptr)),
            );

            assignment_result.ensureStillAlive();

            // assert that it was updated
            assert(!signal.isDead());

            if (comptime Environment.allow_assert) {
                if (resp.hasResponded()) {
                    streamLog("responded", .{});
                }
            }

            this.flags.aborted = this.flags.aborted or response_stream.sink.aborted;

            if (assignment_result.toError()) |err_value| {
                streamLog("returned an error", .{});
                response_stream.detach();
                this.sink = null;
                response_stream.sink.destroy();
                return this.handleReject(err_value);
            }

            if (resp.hasResponded()) {
                streamLog("done", .{});
                response_stream.detach();
                this.sink = null;
                response_stream.sink.destroy();
                stream.done(globalThis);
                this.readable_stream_ref.deinit();
                this.endStream(this.shouldCloseConnection());
                return;
            }

            if (!assignment_result.isEmptyOrUndefinedOrNull()) {
                assignment_result.ensureStillAlive();
                // it returns a Promise when it goes through ReadableStreamDefaultReader
                if (assignment_result.asAnyPromise()) |promise| {
                    streamLog("returned a promise", .{});
                    this.drainMicrotasks();

                    switch (promise.status(globalThis.vm())) {
                        .pending => {
                            streamLog("promise still Pending", .{});
                            if (!this.flags.has_written_status) {
                                response_stream.sink.onFirstWrite = null;
                                response_stream.sink.ctx = null;
                                this.renderMetadata();
                            }

                            // TODO: should this timeout?
                            this.response_ptr.?.body.value = .{
                                .Locked = .{
                                    .readable = JSC.WebCore.ReadableStream.Strong.init(stream, globalThis),
                                    .global = globalThis,
                                },
                            };
                            this.ref();
                            assignment_result.then(
                                globalThis,
                                this,
                                onResolveStream,
                                onRejectStream,
                            );
                            // the response_stream should be GC'd

                        },
                        .fulfilled => {
                            streamLog("promise Fulfilled", .{});
                            var readable_stream_ref = this.readable_stream_ref;
                            this.readable_stream_ref = .{};
                            defer {
                                stream.done(globalThis);
                                readable_stream_ref.deinit();
                            }

                            this.handleResolveStream();
                        },
                        .rejected => {
                            streamLog("promise Rejected", .{});
                            var readable_stream_ref = this.readable_stream_ref;
                            this.readable_stream_ref = .{};
                            defer {
                                stream.cancel(globalThis);
                                readable_stream_ref.deinit();
                            }
                            this.handleRejectStream(globalThis, promise.result(globalThis.vm()));
                        },
                    }
                    return;
                } else {
                    // if is not a promise we treat it as Error
                    streamLog("returned an error", .{});
                    response_stream.detach();
                    this.sink = null;
                    response_stream.sink.destroy();
                    return this.handleReject(assignment_result);
                }
            }

            if (this.isAbortedOrEnded()) {
                response_stream.detach();
                stream.cancel(globalThis);
                defer this.readable_stream_ref.deinit();

                response_stream.sink.markDone();
                response_stream.sink.onFirstWrite = null;

                response_stream.sink.finalize();
                return;
            }
            var readable_stream_ref = this.readable_stream_ref;
            this.readable_stream_ref = .{};
            defer readable_stream_ref.deinit();

            const is_in_progress = response_stream.sink.has_backpressure or !(response_stream.sink.wrote == 0 and
                response_stream.sink.buffer.len == 0);

            if (!stream.isLocked(globalThis) and !is_in_progress) {
                if (JSC.WebCore.ReadableStream.fromJS(stream.value, globalThis)) |comparator| {
                    if (std.meta.activeTag(comparator.ptr) == std.meta.activeTag(stream.ptr)) {
                        streamLog("is not locked", .{});
                        this.renderMissing();
                        return;
                    }
                }
            }

            streamLog("is in progress, but did not return a Promise. Finalizing request context", .{});
            response_stream.sink.onFirstWrite = null;
            response_stream.sink.ctx = null;
            response_stream.detach();
            stream.cancel(globalThis);
            response_stream.sink.markDone();
            this.renderMissing();
        }

        const streamLog = Output.scoped(.ReadableStream, false);

        pub fn didUpgradeWebSocket(this: *RequestContext) bool {
            return @intFromPtr(this.upgrade_context) == std.math.maxInt(usize);
        }

        fn toAsyncWithoutAbortHandler(ctx: *RequestContext, req: *uws.Request, request_object: *Request) void {
            request_object.request_context.setRequest(req);
            assert(ctx.server != null);

            request_object.ensureURL() catch {
                request_object.url = bun.String.empty;
            };

            // we have to clone the request headers here since they will soon belong to a different request
            if (!request_object.hasFetchHeaders()) {
                request_object.setFetchHeaders(.createFromUWS(req));
            }

            // This object dies after the stack frame is popped
            // so we have to clear it in here too
            request_object.request_context.detachRequest();
        }

        fn toAsync(
            ctx: *RequestContext,
            req: *uws.Request,
            request_object: *Request,
        ) void {
            ctxLog("toAsync", .{});
            ctx.toAsyncWithoutAbortHandler(req, request_object);
            if (comptime debug_mode) {
                ctx.pathname = request_object.url.clone();
            }
            ctx.setAbortHandler();
        }

        fn endRequestStreamingAndDrain(this: *RequestContext) void {
            assert(this.server != null);

            if (this.endRequestStreaming()) {
                this.server.?.vm.drainMicrotasks();
            }
        }
        fn endRequestStreaming(this: *RequestContext) bool {
            assert(this.server != null);

            this.request_body_buf.clearAndFree(bun.default_allocator);

            // if we cannot, we have to reject pending promises
            // first, we reject the request body promise
            if (this.request_body) |body| {
                // User called .blob(), .json(), text(), or .arrayBuffer() on the Request object
                // but we received nothing or the connection was aborted
                if (body.value == .Locked) {
                    body.value.toErrorInstance(.{ .AbortReason = .ConnectionClosed }, this.server.?.globalThis);
                    return true;
                }
            }
            return false;
        }
        fn detachResponse(this: *RequestContext) void {
            this.request_body_buf.clearAndFree(bun.default_allocator);

            if (this.resp) |resp| {
                this.resp = null;

                if (this.flags.is_waiting_for_request_body) {
                    this.flags.is_waiting_for_request_body = false;
                    resp.clearOnData();
                }
                if (this.flags.has_abort_handler) {
                    resp.clearAborted();
                    this.flags.has_abort_handler = false;
                }
                if (this.flags.has_timeout_handler) {
                    resp.clearTimeout();
                    this.flags.has_timeout_handler = false;
                }
            }
        }

        fn isAbortedOrEnded(this: *const RequestContext) bool {
            // resp == null or aborted or server.stop(true)
            return this.resp == null or this.flags.aborted or this.server == null or this.server.?.flags.terminated;
        }
        const HeaderResponseSizePair = struct { this: *RequestContext, size: usize };
        pub fn doRenderHeadResponseAfterS3SizeResolved(pair: *HeaderResponseSizePair) void {
            var this = pair.this;
            this.renderMetadata();

            if (this.resp) |resp| {
                resp.writeHeaderInt("content-length", pair.size);
            }
            this.endWithoutBody(this.shouldCloseConnection());
            this.deref();
        }
        pub fn onS3SizeResolved(result: S3.S3StatResult, this: *RequestContext) void {
            defer {
                this.deref();
            }
            if (this.resp) |resp| {
                var pair = HeaderResponseSizePair{ .this = this, .size = switch (result) {
                    .failure, .not_found => 0,
                    .success => |stat| stat.size,
                } };
                resp.runCorkedWithType(*HeaderResponseSizePair, doRenderHeadResponseAfterS3SizeResolved, &pair);
            }
        }
        const HeaderResponsePair = struct { this: *RequestContext, response: *JSC.WebCore.Response };

        fn doRenderHeadResponse(pair: *HeaderResponsePair) void {
            var this = pair.this;
            var response = pair.response;
            if (this.resp == null) {
                return;
            }
            // we will render the content-length header later manually so we set this to false
            this.flags.needs_content_length = false;
            // Always this.renderMetadata() before sending the content-length or transfer-encoding header so status is sent first

            const resp = this.resp.?;
            this.response_ptr = response;
            const server = this.server orelse {
                // server detached?
                this.renderMetadata();
                resp.writeHeaderInt("content-length", 0);
                this.endWithoutBody(this.shouldCloseConnection());
                return;
            };
            const globalThis = server.globalThis;
            if (response.getFetchHeaders()) |headers| {
                // first respect the headers
                if (headers.fastGet(.TransferEncoding)) |transfer_encoding| {
                    const transfer_encoding_str = transfer_encoding.toSlice(server.allocator);
                    defer transfer_encoding_str.deinit();
                    this.renderMetadata();
                    resp.writeHeader("transfer-encoding", transfer_encoding_str.slice());
                    this.endWithoutBody(this.shouldCloseConnection());

                    return;
                }
                if (headers.fastGet(.ContentLength)) |content_length| {
                    const content_length_str = content_length.toSlice(server.allocator);
                    defer content_length_str.deinit();
                    this.renderMetadata();

                    const len = std.fmt.parseInt(usize, content_length_str.slice(), 10) catch 0;
                    resp.writeHeaderInt("content-length", len);
                    this.endWithoutBody(this.shouldCloseConnection());
                    return;
                }
            }
            // not content-length or transfer-encoding so we need to respect the body
            response.body.value.toBlobIfPossible();
            switch (response.body.value) {
                .InternalBlob, .WTFStringImpl => {
                    var blob = response.body.value.useAsAnyBlobAllowNonUTF8String();
                    defer blob.detach();
                    const size = blob.size();
                    this.renderMetadata();

                    if (size == Blob.max_size) {
                        resp.writeHeaderInt("content-length", 0);
                    } else {
                        resp.writeHeaderInt("content-length", size);
                    }
                    this.endWithoutBody(this.shouldCloseConnection());
                },

                .Blob => |*blob| {
                    if (blob.isS3()) {
                        // we need to read the size asynchronously
                        // in this case should always be a redirect so should not hit this path, but in case we change it in the future lets handle it
                        this.ref();

                        const credentials = blob.store.?.data.s3.getCredentials();
                        const path = blob.store.?.data.s3.path();
                        const env = globalThis.bunVM().transpiler.env;

                        S3.stat(credentials, path, @ptrCast(&onS3SizeResolved), this, if (env.getHttpProxy(true, null)) |proxy| proxy.href else null);

                        return;
                    }
                    this.renderMetadata();

                    blob.resolveSize();
                    if (blob.size == Blob.max_size) {
                        resp.writeHeaderInt("content-length", 0);
                    } else {
                        resp.writeHeaderInt("content-length", blob.size);
                    }
                    this.endWithoutBody(this.shouldCloseConnection());
                },
                .Locked => {
                    this.renderMetadata();
                    resp.writeHeader("transfer-encoding", "chunked");
                    this.endWithoutBody(this.shouldCloseConnection());
                },
                .Used, .Null, .Empty, .Error => {
                    this.renderMetadata();
                    resp.writeHeaderInt("content-length", 0);
                    this.endWithoutBody(this.shouldCloseConnection());
                },
            }
        }

        // Each HTTP request or TCP socket connection is effectively a "task".
        //
        // However, unlike the regular task queue, we don't drain the microtask
        // queue at the end.
        //
        // Instead, we drain it multiple times, at the points that would
        // otherwise "halt" the Response from being rendered.
        //
        // - If you return a Promise, we drain the microtask queue once
        // - If you return a streaming Response, we drain the microtask queue (possibly the 2nd time this task!)
        pub fn onResponse(
            ctx: *RequestContext,
            this: *ThisServer,
            request_value: JSValue,
            response_value: JSValue,
        ) void {
            request_value.ensureStillAlive();
            response_value.ensureStillAlive();
            ctx.drainMicrotasks();

            if (ctx.isAbortedOrEnded()) {
                return;
            }
            // if you return a Response object or a Promise<Response>
            // but you upgraded the connection to a WebSocket
            // just ignore the Response object. It doesn't do anything.
            // it's better to do that than to throw an error
            if (ctx.didUpgradeWebSocket()) {
                return;
            }

            if (response_value.isEmptyOrUndefinedOrNull()) {
                ctx.renderMissingInvalidResponse(response_value);
                return;
            }

            if (response_value.toError()) |err_value| {
                ctx.runErrorHandler(err_value);
                return;
            }

            if (response_value.as(JSC.WebCore.Response)) |response| {
                ctx.response_jsvalue = response_value;
                ctx.response_jsvalue.ensureStillAlive();
                ctx.flags.response_protected = false;
                if (ctx.method == .HEAD) {
                    if (ctx.resp) |resp| {
                        var pair = HeaderResponsePair{ .this = ctx, .response = response };
                        resp.runCorkedWithType(*HeaderResponsePair, doRenderHeadResponse, &pair);
                    }
                    return;
                } else {
                    response.body.value.toBlobIfPossible();

                    switch (response.body.value) {
                        .Blob => |*blob| {
                            if (blob.needsToReadFile()) {
                                response_value.protect();
                                ctx.flags.response_protected = true;
                            }
                        },
                        .Locked => {
                            response_value.protect();
                            ctx.flags.response_protected = true;
                        },
                        else => {},
                    }
                    ctx.render(response);
                }
                return;
            }

            var vm = this.vm;

            if (response_value.asAnyPromise()) |promise| {
                // If we immediately have the value available, we can skip the extra event loop tick
                switch (promise.unwrap(vm.global.vm(), .mark_handled)) {
                    .pending => {
                        ctx.ref();
                        response_value.then(this.globalThis, ctx, RequestContext.onResolve, RequestContext.onReject);
                        return;
                    },
                    .fulfilled => |fulfilled_value| {
                        // if you return a Response object or a Promise<Response>
                        // but you upgraded the connection to a WebSocket
                        // just ignore the Response object. It doesn't do anything.
                        // it's better to do that than to throw an error
                        if (ctx.didUpgradeWebSocket()) {
                            return;
                        }

                        if (fulfilled_value.isEmptyOrUndefinedOrNull()) {
                            ctx.renderMissingInvalidResponse(fulfilled_value);
                            return;
                        }
                        var response = fulfilled_value.as(JSC.WebCore.Response) orelse {
                            ctx.renderMissingInvalidResponse(fulfilled_value);
                            return;
                        };

                        ctx.response_jsvalue = fulfilled_value;
                        ctx.response_jsvalue.ensureStillAlive();
                        ctx.flags.response_protected = false;
                        ctx.response_ptr = response;
                        if (ctx.method == .HEAD) {
                            if (ctx.resp) |resp| {
                                var pair = HeaderResponsePair{ .this = ctx, .response = response };
                                resp.runCorkedWithType(*HeaderResponsePair, doRenderHeadResponse, &pair);
                            }
                            return;
                        }
                        response.body.value.toBlobIfPossible();
                        switch (response.body.value) {
                            .Blob => |*blob| {
                                if (blob.needsToReadFile()) {
                                    fulfilled_value.protect();
                                    ctx.flags.response_protected = true;
                                }
                            },
                            .Locked => {
                                fulfilled_value.protect();
                                ctx.flags.response_protected = true;
                            },
                            else => {},
                        }
                        ctx.render(response);
                        return;
                    },
                    .rejected => |err| {
                        ctx.handleReject(err);
                        return;
                    },
                }
            }
        }

        pub fn handleResolveStream(req: *RequestContext) void {
            streamLog("handleResolveStream", .{});

            var wrote_anything = false;
            if (req.sink) |wrapper| {
                req.flags.aborted = req.flags.aborted or wrapper.sink.aborted;
                wrote_anything = wrapper.sink.wrote > 0;

                wrapper.sink.finalize();
                wrapper.detach();
                req.sink = null;
                wrapper.sink.destroy();
            }

            if (req.response_ptr) |resp| {
                assert(req.server != null);

                if (resp.body.value == .Locked) {
                    const global = resp.body.value.Locked.global;
                    if (resp.body.value.Locked.readable.get(global)) |stream| {
                        stream.done(global);
                    }
                    resp.body.value.Locked.readable.deinit();
                    resp.body.value = .{ .Used = {} };
                }
            }

            if (req.isAbortedOrEnded()) {
                return;
            }

            streamLog("onResolve({any})", .{wrote_anything});
            if (!req.flags.has_written_status) {
                req.renderMetadata();
            }
            req.endStream(req.shouldCloseConnection());
        }

        pub fn onResolveStream(_: *JSC.JSGlobalObject, callframe: *JSC.CallFrame) bun.JSError!JSC.JSValue {
            streamLog("onResolveStream", .{});
            var args = callframe.arguments_old(2);
            var req: *@This() = args.ptr[args.len - 1].asPromisePtr(@This());
            defer req.deref();
            req.handleResolveStream();
            return JSValue.jsUndefined();
        }
        pub fn onRejectStream(globalThis: *JSC.JSGlobalObject, callframe: *JSC.CallFrame) bun.JSError!JSC.JSValue {
            streamLog("onRejectStream", .{});
            const args = callframe.arguments_old(2);
            var req = args.ptr[args.len - 1].asPromisePtr(@This());
            const err = args.ptr[0];
            defer req.deref();

            req.handleRejectStream(globalThis, err);
            return JSValue.jsUndefined();
        }

        pub fn handleRejectStream(req: *@This(), globalThis: *JSC.JSGlobalObject, err: JSValue) void {
            streamLog("handleRejectStream", .{});

            if (req.sink) |wrapper| {
                wrapper.sink.pending_flush = null;
                wrapper.sink.done = true;
                req.flags.aborted = req.flags.aborted or wrapper.sink.aborted;
                wrapper.sink.finalize();
                wrapper.detach();
                req.sink = null;
                wrapper.sink.destroy();
            }

            if (req.response_ptr) |resp| {
                if (resp.body.value == .Locked) {
                    if (resp.body.value.Locked.readable.get(globalThis)) |stream| {
                        stream.done(globalThis);
                    }
                    resp.body.value.Locked.readable.deinit();
                    resp.body.value = .{ .Used = {} };
                }
            }

            // aborted so call finalizeForAbort
            if (req.isAbortedOrEnded()) {
                return;
            }

            streamLog("onReject()", .{});

            if (!req.flags.has_written_status) {
                req.renderMetadata();
            }

            if (comptime debug_mode) {
                if (req.server) |server| {
                    if (!err.isEmptyOrUndefinedOrNull()) {
                        var exception_list: std.ArrayList(Api.JsException) = std.ArrayList(Api.JsException).init(req.allocator);
                        defer exception_list.deinit();
                        server.vm.runErrorHandler(err, &exception_list);
                    }
                }
            }
            req.endStream(req.shouldCloseConnection());
        }

        pub fn doRenderWithBody(this: *RequestContext, value: *JSC.WebCore.Body.Value) void {
            this.drainMicrotasks();

            // If a ReadableStream can trivially be converted to a Blob, do so.
            // If it's a WTFStringImpl and it cannot be used as a UTF-8 string, convert it to a Blob.
            value.toBlobIfPossible();
            const globalThis = this.server.?.globalThis;
            switch (value.*) {
                .Error => |*err_ref| {
                    _ = value.use();
                    if (this.isAbortedOrEnded()) {
                        return;
                    }
                    this.runErrorHandler(err_ref.toJS(globalThis));
                    return;
                },
                // .InlineBlob,
                .WTFStringImpl,
                .InternalBlob,
                .Blob,
                => {
                    // toBlobIfPossible checks for WTFString needing a conversion.
                    this.blob = value.useAsAnyBlobAllowNonUTF8String();
                    this.renderWithBlobFromBodyValue();
                    return;
                },
                .Locked => |*lock| {
                    if (this.isAbortedOrEnded()) {
                        return;
                    }

                    if (lock.readable.get(globalThis)) |stream_| {
                        const stream: JSC.WebCore.ReadableStream = stream_;
                        // we hold the stream alive until we're done with it
                        this.readable_stream_ref = lock.readable;
                        value.* = .{ .Used = {} };

                        if (stream.isLocked(globalThis)) {
                            streamLog("was locked but it shouldn't be", .{});
                            var err = JSC.SystemError{
                                .code = bun.String.static(@tagName(JSC.Node.ErrorCode.ERR_STREAM_CANNOT_PIPE)),
                                .message = bun.String.static("Stream already used, please create a new one"),
                            };
                            stream.value.unprotect();
                            this.runErrorHandler(err.toErrorInstance(globalThis));
                            return;
                        }

                        switch (stream.ptr) {
                            .Invalid => {
                                this.readable_stream_ref.deinit();
                            },
                            // toBlobIfPossible will typically convert .Blob streams, or .File streams into a Blob object, but cannot always.
                            .Blob,
                            .File,
                            // These are the common scenario:
                            .JavaScript,
                            .Direct,
                            => {
                                if (this.resp) |resp| {
                                    var pair = StreamPair{ .stream = stream, .this = this };
                                    resp.runCorkedWithType(*StreamPair, doRenderStream, &pair);
                                }
                                return;
                            },

                            .Bytes => |byte_stream| {
                                assert(byte_stream.pipe.ctx == null);
                                assert(this.byte_stream == null);
                                if (this.resp == null) {
                                    // we don't have a response, so we can discard the stream
                                    stream.done(globalThis);
                                    this.readable_stream_ref.deinit();
                                    return;
                                }
                                const resp = this.resp.?;
                                // If we've received the complete body by the time this function is called
                                // we can avoid streaming it and just send it all at once.
                                if (byte_stream.has_received_last_chunk) {
                                    this.blob = .fromArrayList(byte_stream.drain().listManaged(bun.default_allocator));
                                    this.readable_stream_ref.deinit();
                                    this.doRenderBlob();
                                    return;
                                }
                                this.ref();
                                byte_stream.pipe = JSC.WebCore.Pipe.Wrap(@This(), onPipe).init(this);
                                this.readable_stream_ref = JSC.WebCore.ReadableStream.Strong.init(stream, globalThis);

                                this.byte_stream = byte_stream;
                                this.response_buf_owned = byte_stream.drain().list();

                                // we don't set size here because even if we have a hint
                                // uWebSockets won't let us partially write streaming content
                                this.blob.detach();

                                // if we've received metadata and part of the body, send everything we can and drain
                                if (this.response_buf_owned.items.len > 0) {
                                    resp.runCorkedWithType(*RequestContext, drainResponseBufferAndMetadata, this);
                                } else {
                                    // if we only have metadata to send, send it now
                                    resp.runCorkedWithType(*RequestContext, renderMetadata, this);
                                }
                                return;
                            },
                        }
                    }

                    if (lock.onReceiveValue != null or lock.task != null) {
                        // someone else is waiting for the stream or waiting for `onStartStreaming`
                        const readable = value.toReadableStream(globalThis);
                        readable.ensureStillAlive();
                        this.doRenderWithBody(value);
                        return;
                    }

                    // when there's no stream, we need to
                    lock.onReceiveValue = doRenderWithBodyLocked;
                    lock.task = this;

                    return;
                },
                else => {},
            }

            this.doRenderBlob();
        }

        pub fn onPipe(this: *RequestContext, stream: JSC.WebCore.streams.Result, allocator: std.mem.Allocator) void {
            const stream_needs_deinit = stream == .owned or stream == .owned_and_done;
            const is_done = stream.isDone();
            defer {
                if (is_done) this.deref();
                if (stream_needs_deinit) {
                    if (is_done) {
                        stream.owned_and_done.listManaged(allocator).deinit();
                    } else {
                        stream.owned.listManaged(allocator).deinit();
                    }
                }
            }

            if (this.isAbortedOrEnded()) {
                return;
            }
            const resp = this.resp.?;

            const chunk = stream.slice();
            // on failure, it will continue to allocate
            // we can't do buffering ourselves here or it won't work
            // uSockets will append and manage the buffer
            // so any write will buffer if the write fails
            if (resp.write(chunk) == .want_more) {
                if (is_done) {
                    this.endStream(this.shouldCloseConnection());
                }
            } else {
                // when it's the last one, we just want to know if it's done
                if (is_done) {
                    this.flags.has_marked_pending = true;
                    resp.onWritable(*RequestContext, onWritableResponseBuffer, this);
                }
            }
        }

        pub fn doRenderBlob(this: *RequestContext) void {
            // We are not corked
            // The body is small
            // Faster to do the memcpy than to do the two network calls
            // We are not streaming
            // This is an important performance optimization
            if (this.flags.has_abort_handler and this.blob.fastSize() < 16384 - 1024) {
                if (this.resp) |resp| {
                    resp.runCorkedWithType(*RequestContext, doRenderBlobCorked, this);
                }
            } else {
                this.doRenderBlobCorked();
            }
        }

        pub fn doRenderBlobCorked(this: *RequestContext) void {
            this.renderMetadata();
            this.renderBytes();
        }

        pub fn doRender(this: *RequestContext) void {
            ctxLog("doRender", .{});

            if (this.isAbortedOrEnded()) {
                return;
            }
            var response = this.response_ptr.?;
            this.doRenderWithBody(&response.body.value);
        }

        pub fn renderProductionError(this: *RequestContext, status: u16) void {
            if (this.resp) |resp| {
                switch (status) {
                    404 => {
                        if (!this.flags.has_written_status) {
                            resp.writeStatus("404 Not Found");
                            this.flags.has_written_status = true;
                        }
                        this.endWithoutBody(this.shouldCloseConnection());
                    },
                    else => {
                        if (!this.flags.has_written_status) {
                            resp.writeStatus("500 Internal Server Error");
                            resp.writeHeader("content-type", "text/plain");
                            this.flags.has_written_status = true;
                        }

                        this.end("Something went wrong!", this.shouldCloseConnection());
                    },
                }
            }
        }

        pub fn runErrorHandler(
            this: *RequestContext,
            value: JSC.JSValue,
        ) void {
            runErrorHandlerWithStatusCode(this, value, 500);
        }

        const PathnameFormatter = struct {
            ctx: *RequestContext,

            pub fn format(formatter: @This(), comptime fmt: []const u8, opts: std.fmt.FormatOptions, writer: anytype) !void {
                var this = formatter.ctx;

                if (!this.pathname.isEmpty()) {
                    try this.pathname.format(fmt, opts, writer);
                    return;
                }

                if (!this.flags.has_abort_handler) {
                    if (this.req) |req| {
                        try writer.writeAll(req.url());
                        return;
                    }
                }

                try writer.writeAll("/");
            }
        };

        fn ensurePathname(this: *RequestContext) PathnameFormatter {
            return .{ .ctx = this };
        }

        pub inline fn shouldCloseConnection(this: *const RequestContext) bool {
            if (this.resp) |resp| {
                return resp.shouldCloseConnection();
            }
            return false;
        }

        fn finishRunningErrorHandler(this: *RequestContext, value: JSC.JSValue, status: u16) void {
            if (this.server == null) return this.renderProductionError(status);
            var vm: *JSC.VirtualMachine = this.server.?.vm;
            const globalThis = this.server.?.globalThis;
            if (comptime debug_mode) {
                var exception_list: std.ArrayList(Api.JsException) = std.ArrayList(Api.JsException).init(this.allocator);
                defer exception_list.deinit();
                const prev_exception_list = vm.onUnhandledRejectionExceptionList;
                vm.onUnhandledRejectionExceptionList = &exception_list;
                vm.onUnhandledRejection(vm, globalThis, value);
                vm.onUnhandledRejectionExceptionList = prev_exception_list;

                this.renderDefaultError(
                    vm.log,
                    error.ExceptionOcurred,
                    exception_list.toOwnedSlice() catch @panic("TODO"),
                    "<r><red>{s}<r> - <b>{}<r> failed",
                    .{ @as(string, @tagName(this.method)), this.ensurePathname() },
                );
            } else {
                if (status != 404) {
                    vm.onUnhandledRejection(vm, globalThis, value);
                }
                this.renderProductionError(status);
            }

            vm.log.reset();
        }

        pub fn runErrorHandlerWithStatusCodeDontCheckResponded(
            this: *RequestContext,
            value: JSC.JSValue,
            status: u16,
        ) void {
            JSC.markBinding(@src());
            if (this.server) |server| {
                if (server.config.onError != .zero and !this.flags.has_called_error_handler) {
                    this.flags.has_called_error_handler = true;
                    const result = server.config.onError.call(
                        server.globalThis,
                        server.js_value.get() orelse .undefined,
                        &.{value},
                    ) catch |err| server.globalThis.takeException(err);
                    defer result.ensureStillAlive();
                    if (!result.isEmptyOrUndefinedOrNull()) {
                        if (result.toError()) |err| {
                            this.finishRunningErrorHandler(err, status);
                            return;
                        } else if (result.asAnyPromise()) |promise| {
                            this.processOnErrorPromise(result, promise, value, status);
                            return;
                        } else if (result.as(Response)) |response| {
                            this.render(response);
                            return;
                        }
                    }
                }
            }

            this.finishRunningErrorHandler(value, status);
        }

        fn processOnErrorPromise(
            ctx: *RequestContext,
            promise_js: JSC.JSValue,
            promise: JSC.AnyPromise,
            value: JSC.JSValue,
            status: u16,
        ) void {
            assert(ctx.server != null);
            var vm = ctx.server.?.vm;

            switch (promise.unwrap(vm.global.vm(), .mark_handled)) {
                .pending => {
                    ctx.flags.is_error_promise_pending = true;
                    ctx.ref();
                    promise_js.then(
                        ctx.server.?.globalThis,
                        ctx,
                        RequestContext.onResolve,
                        RequestContext.onReject,
                    );
                },
                .fulfilled => |fulfilled_value| {
                    // if you return a Response object or a Promise<Response>
                    // but you upgraded the connection to a WebSocket
                    // just ignore the Response object. It doesn't do anything.
                    // it's better to do that than to throw an error
                    if (ctx.didUpgradeWebSocket()) {
                        return;
                    }

                    var response = fulfilled_value.as(JSC.WebCore.Response) orelse {
                        ctx.finishRunningErrorHandler(value, status);
                        return;
                    };

                    ctx.response_jsvalue = fulfilled_value;
                    ctx.response_jsvalue.ensureStillAlive();
                    ctx.flags.response_protected = false;
                    ctx.response_ptr = response;

                    response.body.value.toBlobIfPossible();
                    switch (response.body.value) {
                        .Blob => |*blob| {
                            if (blob.needsToReadFile()) {
                                fulfilled_value.protect();
                                ctx.flags.response_protected = true;
                            }
                        },
                        .Locked => {
                            fulfilled_value.protect();
                            ctx.flags.response_protected = true;
                        },
                        else => {},
                    }
                    ctx.render(response);
                    return;
                },
                .rejected => |err| {
                    ctx.finishRunningErrorHandler(err, status);
                    return;
                },
            }
        }

        pub fn runErrorHandlerWithStatusCode(
            this: *RequestContext,
            value: JSC.JSValue,
            status: u16,
        ) void {
            JSC.markBinding(@src());
            if (this.resp == null or this.resp.?.hasResponded()) return;

            runErrorHandlerWithStatusCodeDontCheckResponded(this, value, status);
        }

        pub fn renderMetadata(this: *RequestContext) void {
            if (this.resp == null) return;
            const resp = this.resp.?;

            var response: *JSC.WebCore.Response = this.response_ptr.?;
            var status = response.statusCode();
            var needs_content_range = this.flags.needs_content_range and this.sendfile.remain < this.blob.size();

            const size = if (needs_content_range)
                this.sendfile.remain
            else
                this.blob.size();

            status = if (status == 200 and size == 0 and !this.blob.isDetached())
                204
            else
                status;

            const content_type, const needs_content_type, const content_type_needs_free = getContentType(
                response.init.headers,
                &this.blob,
                this.allocator,
            );
            defer if (content_type_needs_free) content_type.deinit(this.allocator);
            var has_content_disposition = false;
            var has_content_range = false;
            if (response.init.headers) |headers_| {
                has_content_disposition = headers_.fastHas(.ContentDisposition);
                has_content_range = headers_.fastHas(.ContentRange);
                needs_content_range = needs_content_range and has_content_range;
                if (needs_content_range) {
                    status = 206;
                }

                this.doWriteStatus(status);
                this.doWriteHeaders(headers_);
                response.init.headers = null;
                headers_.deref();
            } else if (needs_content_range) {
                status = 206;
                this.doWriteStatus(status);
            } else {
                this.doWriteStatus(status);
            }

            if (this.cookies) |cookies| {
                this.cookies = null;
                defer cookies.deref();
                cookies.write(this.server.?.globalThis, ssl_enabled, @ptrCast(this.resp.?));
            }

            if (needs_content_type and
                // do not insert the content type if it is the fallback value
                // we may not know the content-type when streaming
                (!this.blob.isDetached() or content_type.value.ptr != MimeType.other.value.ptr))
            {
                resp.writeHeader("content-type", content_type.value);
            }

            // automatically include the filename when:
            // 1. Bun.file("foo")
            // 2. The content-disposition header is not present
            if (!has_content_disposition and content_type.category.autosetFilename()) {
                if (this.blob.getFileName()) |filename| {
                    const basename = std.fs.path.basename(filename);
                    if (basename.len > 0) {
                        var filename_buf: [1024]u8 = undefined;

                        resp.writeHeader(
                            "content-disposition",
                            std.fmt.bufPrint(&filename_buf, "filename=\"{s}\"", .{basename[0..@min(basename.len, 1024 - 32)]}) catch "",
                        );
                    }
                }
            }

            if (this.flags.needs_content_length) {
                resp.writeHeaderInt("content-length", size);
                this.flags.needs_content_length = false;
            }

            if (needs_content_range and !has_content_range) {
                var content_range_buf: [1024]u8 = undefined;

                resp.writeHeader(
                    "content-range",
                    std.fmt.bufPrint(
                        &content_range_buf,
                        // we omit the full size of the Blob because it could
                        // change between requests and this potentially leaks
                        // PII undesirably
                        "bytes {d}-{d}/*",
                        .{ this.sendfile.offset, this.sendfile.offset + (this.sendfile.remain -| 1) },
                    ) catch "bytes */*",
                );
                this.flags.needs_content_range = false;
            }
        }

        fn doWriteStatus(this: *RequestContext, status: u16) void {
            assert(!this.flags.has_written_status);
            this.flags.has_written_status = true;

            writeStatus(ssl_enabled, this.resp, status);
        }

        fn doWriteHeaders(this: *RequestContext, headers: *WebCore.FetchHeaders) void {
            writeHeaders(headers, ssl_enabled, this.resp);
        }

        pub fn renderBytes(this: *RequestContext) void {
            // copy it to stack memory to prevent aliasing issues in release builds
            const blob = this.blob;
            const bytes = blob.slice();
            if (this.resp) |resp| {
                if (!resp.tryEnd(
                    bytes,
                    bytes.len,
                    this.shouldCloseConnection(),
                )) {
                    this.flags.has_marked_pending = true;
                    resp.onWritable(*RequestContext, onWritableBytes, this);
                    return;
                }
            }
            this.detachResponse();
            this.endRequestStreamingAndDrain();
            this.deref();
        }

        pub fn render(this: *RequestContext, response: *JSC.WebCore.Response) void {
            ctxLog("render", .{});
            this.response_ptr = response;

            this.doRender();
        }

        pub fn onBufferedBodyChunk(this: *RequestContext, resp: *App.Response, chunk: []const u8, last: bool) void {
            ctxLog("onBufferedBodyChunk {} {}", .{ chunk.len, last });

            assert(this.resp == resp);

            this.flags.is_waiting_for_request_body = last == false;
            if (this.isAbortedOrEnded() or this.flags.has_marked_complete) return;
            if (!last and chunk.len == 0) {
                // Sometimes, we get back an empty chunk
                // We have to ignore those chunks unless it's the last one
                return;
            }
            const vm = this.server.?.vm;
            const globalThis = this.server.?.globalThis;

            // After the user does request.body,
            // if they then do .text(), .arrayBuffer(), etc
            // we can no longer hold the strong reference from the body value ref.
            if (this.request_body_readable_stream_ref.get(globalThis)) |readable| {
                assert(this.request_body_buf.items.len == 0);
                vm.eventLoop().enter();
                defer vm.eventLoop().exit();

                if (!last) {
                    readable.ptr.Bytes.onData(
                        .{
                            .temporary = bun.ByteList.initConst(chunk),
                        },
                        bun.default_allocator,
                    );
                } else {
                    var strong = this.request_body_readable_stream_ref;
                    this.request_body_readable_stream_ref = .{};
                    defer strong.deinit();
                    if (this.request_body) |request_body| {
                        _ = request_body.unref();
                        this.request_body = null;
                    }

                    readable.value.ensureStillAlive();
                    readable.ptr.Bytes.onData(
                        .{
                            .temporary_and_done = bun.ByteList.initConst(chunk),
                        },
                        bun.default_allocator,
                    );
                }

                return;
            }

            // This is the start of a task, so it's a good time to drain
            if (this.request_body != null) {
                var body = this.request_body.?;

                if (last) {
                    var bytes = &this.request_body_buf;

                    var old = body.value;

                    const total = bytes.items.len + chunk.len;
                    getter: {
                        // if (total <= JSC.WebCore.InlineBlob.available_bytes) {
                        //     if (total == 0) {
                        //         body.value = .{ .Empty = {} };
                        //         break :getter;
                        //     }

                        //     body.value = .{ .InlineBlob = JSC.WebCore.InlineBlob.concat(bytes.items, chunk) };
                        //     this.request_body_buf.clearAndFree(this.allocator);
                        // } else {
                        bytes.ensureTotalCapacityPrecise(this.allocator, total) catch |err| {
                            this.request_body_buf.clearAndFree(this.allocator);
                            body.value.toError(err, globalThis);
                            break :getter;
                        };

                        const prev_len = bytes.items.len;
                        bytes.items.len = total;
                        var slice = bytes.items[prev_len..];
                        @memcpy(slice[0..chunk.len], chunk);
                        body.value = .{
                            .InternalBlob = .{
                                .bytes = bytes.toManaged(this.allocator),
                            },
                        };
                        // }
                    }
                    this.request_body_buf = .{};

                    if (old == .Locked) {
                        var loop = vm.eventLoop();
                        loop.enter();
                        defer loop.exit();

                        old.resolve(&body.value, globalThis, null);
                    }
                    return;
                }

                if (this.request_body_buf.capacity == 0) {
                    this.request_body_buf.ensureTotalCapacityPrecise(this.allocator, @min(this.request_body_content_len, max_request_body_preallocate_length)) catch @panic("Out of memory while allocating request body buffer");
                }
                this.request_body_buf.appendSlice(this.allocator, chunk) catch @panic("Out of memory while allocating request body");
            }
        }

        pub fn onStartStreamingRequestBody(this: *RequestContext) JSC.WebCore.DrainResult {
            ctxLog("onStartStreamingRequestBody", .{});
            if (this.isAbortedOrEnded()) {
                return JSC.WebCore.DrainResult{
                    .aborted = {},
                };
            }

            // This means we have received part of the body but not the whole thing
            if (this.request_body_buf.items.len > 0) {
                var emptied = this.request_body_buf;
                this.request_body_buf = .{};
                return .{
                    .owned = .{
                        .list = emptied.toManaged(this.allocator),
                        .size_hint = if (emptied.capacity < max_request_body_preallocate_length)
                            emptied.capacity
                        else
                            0,
                    },
                };
            }

            return .{
                .estimated_size = this.request_body_content_len,
            };
        }
        const max_request_body_preallocate_length = 1024 * 256;
        pub fn onStartBuffering(this: *RequestContext) void {
            if (this.server) |server| {
                ctxLog("onStartBuffering", .{});
                // TODO: check if is someone calling onStartBuffering other than onStartBufferingCallback
                // if is not, this should be removed and only keep protect + setAbortHandler
                if (this.flags.is_transfer_encoding == false and this.request_body_content_len == 0) {
                    // no content-length or 0 content-length
                    // no transfer-encoding
                    if (this.request_body != null) {
                        var body = this.request_body.?;
                        var old = body.value;
                        old.Locked.onReceiveValue = null;
                        var new_body: WebCore.Body.Value = .{ .Null = {} };
                        old.resolve(&new_body, server.globalThis, null);
                        body.value = new_body;
                    }
                }
            }
        }

        pub fn onRequestBodyReadableStreamAvailable(ptr: *anyopaque, globalThis: *JSC.JSGlobalObject, readable: JSC.WebCore.ReadableStream) void {
            var this = bun.cast(*RequestContext, ptr);
            bun.debugAssert(this.request_body_readable_stream_ref.held.impl == null);
            this.request_body_readable_stream_ref = JSC.WebCore.ReadableStream.Strong.init(readable, globalThis);
        }

        pub fn onStartBufferingCallback(this: *anyopaque) void {
            onStartBuffering(bun.cast(*RequestContext, this));
        }

        pub fn onStartStreamingRequestBodyCallback(this: *anyopaque) JSC.WebCore.DrainResult {
            return onStartStreamingRequestBody(bun.cast(*RequestContext, this));
        }

        pub fn getRemoteSocketInfo(this: *RequestContext) ?uws.SocketAddress {
            return (this.resp orelse return null).getRemoteSocketInfo();
        }
=======
>>>>>>> 19319302

const Async = bun.Async;
const httplog = Output.scoped(.Server, false);
const ctxLog = Output.scoped(.RequestContext, false);
const SocketAddress = @import("bun/socket.zig").SocketAddress;

pub const WebSocketServerContext = @import("./server/WebSocketServerContext.zig");
pub const HTTPStatusText = @import("./server/HTTPStatusText.zig");

pub fn writeStatus(comptime ssl: bool, resp_ptr: ?*uws.NewApp(ssl).Response, status: u16) void {
    if (resp_ptr) |resp| {
        if (HTTPStatusText.get(status)) |text| {
            resp.writeStatus(text);
        } else {
            var status_text_buf: [48]u8 = undefined;
            resp.writeStatus(std.fmt.bufPrint(&status_text_buf, "{d} HM", .{status}) catch unreachable);
        }
    }
}

// TODO: rename to StaticBlobRoute? the html bundle is sometimes a static route
pub const StaticRoute = @import("./server/StaticRoute.zig");

const HTMLBundle = JSC.API.HTMLBundle;

pub const AnyRoute = union(enum) {
    /// Serve a static file
    /// "/robots.txt": new Response(...),
    static: *StaticRoute,
    /// Bundle an HTML import
    /// import html from "./index.html";
    /// "/": html,
    html: bun.ptr.RefPtr(HTMLBundle.Route),
    /// Use file system routing.
    /// "/*": {
    ///   "dir": import.meta.resolve("./pages"),
    ///   "style": "nextjs-pages",
    /// }
    framework_router: bun.bake.FrameworkRouter.Type.Index,

    pub fn memoryCost(this: AnyRoute) usize {
        return switch (this) {
            .static => |static_route| static_route.memoryCost(),
            .html => |html_bundle_route| html_bundle_route.data.memoryCost(),
            .framework_router => @sizeOf(bun.bake.Framework.FileSystemRouterType),
        };
    }

    pub fn setServer(this: AnyRoute, server: ?AnyServer) void {
        switch (this) {
            .static => |static_route| static_route.server = server,
            .html => |html_bundle_route| html_bundle_route.server = server,
            .framework_router => {}, // DevServer contains .server field
        }
    }

    pub fn deref(this: AnyRoute) void {
        switch (this) {
            .static => |static_route| static_route.deref(),
            .html => |html_bundle_route| html_bundle_route.deref(),
            .framework_router => {}, // not reference counted
        }
    }

    pub fn ref(this: AnyRoute) void {
        switch (this) {
            .static => |static_route| static_route.ref(),
            .html => |html_bundle_route| html_bundle_route.ref(),
            .framework_router => {}, // not reference counted
        }
    }

    pub fn htmlRouteFromJS(argument: JSC.JSValue, init_ctx: *ServerInitContext) ?AnyRoute {
        if (argument.as(HTMLBundle)) |html_bundle| {
            const entry = init_ctx.dedupe_html_bundle_map.getOrPut(html_bundle) catch bun.outOfMemory();
            if (!entry.found_existing) {
                entry.value_ptr.* = HTMLBundle.Route.init(html_bundle);
                return .{ .html = entry.value_ptr.* };
            } else {
                return .{ .html = entry.value_ptr.dupeRef() };
            }
        }

        return null;
    }

    pub const ServerInitContext = struct {
        arena: std.heap.ArenaAllocator,
        dedupe_html_bundle_map: std.AutoHashMap(*HTMLBundle, bun.ptr.RefPtr(HTMLBundle.Route)),
        js_string_allocations: bun.bake.StringRefList,
        framework_router_list: std.ArrayList(bun.bake.Framework.FileSystemRouterType),
    };

    pub fn fromJS(
        global: *JSC.JSGlobalObject,
        path: []const u8,
        argument: JSC.JSValue,
        init_ctx: *ServerInitContext,
    ) bun.JSError!?AnyRoute {
        if (AnyRoute.htmlRouteFromJS(argument, init_ctx)) |html_route| {
            return html_route;
        }

        if (argument.isObject()) {
            const FrameworkRouter = bun.bake.FrameworkRouter;
            if (try argument.getOptional(global, "dir", bun.String.Slice)) |dir| {
                var alloc = init_ctx.js_string_allocations;
                const relative_root = alloc.track(dir);

                var style: FrameworkRouter.Style = if (try argument.get(global, "style")) |style|
                    try FrameworkRouter.Style.fromJS(style, global)
                else
                    .nextjs_pages;
                errdefer style.deinit();

                if (!bun.strings.endsWith(path, "/*")) {
                    return global.throwInvalidArguments("To mount a directory, make sure the path ends in `/*`", .{});
                }

                try init_ctx.framework_router_list.append(.{
                    .root = relative_root,
                    .style = style,

                    // trim the /*
                    .prefix = if (path.len == 2) "/" else path[0 .. path.len - 2],

                    // TODO: customizable framework option.
                    .entry_client = "bun-framework-react/client.tsx",
                    .entry_server = "bun-framework-react/server.tsx",
                    .ignore_underscores = true,
                    .ignore_dirs = &.{ "node_modules", ".git" },
                    .extensions = &.{ ".tsx", ".jsx" },
                    .allow_layouts = true,
                });

                const limit = std.math.maxInt(@typeInfo(FrameworkRouter.Type.Index).@"enum".tag_type);
                if (init_ctx.framework_router_list.items.len > limit) {
                    return global.throwInvalidArguments("Too many framework routers. Maximum is {d}.", .{limit});
                }
                return .{ .framework_router = .init(@intCast(init_ctx.framework_router_list.items.len - 1)) };
            }
        }

        return .{ .static = try StaticRoute.fromJS(global, argument) orelse return null };
    }
};

pub const ServerConfig = @import("./server/ServerConfig.zig");
pub const ServerWebSocket = @import("./server/ServerWebSocket.zig");
pub const NodeHTTPResponse = @import("./server/NodeHTTPResponse.zig");

/// State machine to handle loading plugins asynchronously. This structure is not thread-safe.
const ServePlugins = struct {
    state: State,
    ref_count: RefCount,

    /// Reference count is incremented while there are other objects that are waiting on plugin loads.
    const RefCount = bun.ptr.RefCount(@This(), "ref_count", deinit, .{});
    pub const ref = RefCount.ref;
    pub const deref = RefCount.deref;

    pub const State = union(enum) {
        unqueued: []const []const u8,
        pending: struct {
            /// Promise may be empty if the plugin load finishes synchronously.
            plugin: *bun.JSC.API.JSBundler.Plugin,
            promise: JSC.JSPromise.Strong,
            html_bundle_routes: std.ArrayListUnmanaged(*HTMLBundle.Route),
            dev_server: ?*bun.bake.DevServer,
        },
        loaded: *bun.JSC.API.JSBundler.Plugin,
        /// Error information is not stored as it is already reported.
        err,
    };

    pub const GetOrStartLoadResult = union(enum) {
        /// null = no plugins, used by server implementation
        ready: ?*bun.JSC.API.JSBundler.Plugin,
        pending,
        err,
    };

    pub const Callback = union(enum) {
        html_bundle_route: *HTMLBundle.Route,
        dev_server: *bun.bake.DevServer,
    };

    pub fn init(plugins: []const []const u8) *ServePlugins {
        return bun.new(ServePlugins, .{ .ref_count = .init(), .state = .{ .unqueued = plugins } });
    }

    fn deinit(this: *ServePlugins) void {
        switch (this.state) {
            .unqueued => {},
            .pending => assert(false), // should have one ref while pending!
            .loaded => |loaded| loaded.deinit(),
            .err => {},
        }
        bun.destroy(this);
    }

    pub fn getOrStartLoad(this: *ServePlugins, global: *JSC.JSGlobalObject, cb: Callback) bun.JSError!GetOrStartLoadResult {
        sw: switch (this.state) {
            .unqueued => {
                try this.loadAndResolvePlugins(global);
                continue :sw this.state; // could jump to any branch if synchronously resolved
            },
            .pending => |*pending| {
                switch (cb) {
                    .html_bundle_route => |route| {
                        route.ref();
                        try pending.html_bundle_routes.append(bun.default_allocator, route);
                    },
                    .dev_server => |server| {
                        assert(pending.dev_server == null or pending.dev_server == server); // one dev server per server
                        pending.dev_server = server;
                    },
                }
                return .pending;
            },
            .loaded => |plugins| return .{ .ready = plugins },
            .err => return .err,
        }
    }

    extern fn JSBundlerPlugin__loadAndResolvePluginsForServe(
        plugin: *bun.JSC.API.JSBundler.Plugin,
        plugins: JSC.JSValue,
        bunfig_folder: JSC.JSValue,
    ) JSValue;

    fn loadAndResolvePlugins(this: *ServePlugins, global: *JSC.JSGlobalObject) bun.JSError!void {
        bun.assert(this.state == .unqueued);
        const plugin_list = this.state.unqueued;
        const bunfig_folder = bun.path.dirname(global.bunVM().transpiler.options.bunfig_path, .auto);

        this.ref();
        defer this.deref();

        const plugin = bun.JSC.API.JSBundler.Plugin.create(global, .browser);
        var sfb = std.heap.stackFallback(@sizeOf(bun.String) * 4, bun.default_allocator);
        const alloc = sfb.get();
        const bunstring_array = alloc.alloc(bun.String, plugin_list.len) catch bun.outOfMemory();
        defer alloc.free(bunstring_array);
        for (plugin_list, bunstring_array) |raw_plugin, *out| {
            out.* = bun.String.init(raw_plugin);
        }
        const plugin_js_array = try bun.String.toJSArray(global, bunstring_array);
        const bunfig_folder_bunstr = bun.String.createUTF8ForJS(global, bunfig_folder);

        this.state = .{ .pending = .{
            .promise = JSC.JSPromise.Strong.init(global),
            .plugin = plugin,
            .html_bundle_routes = .empty,
            .dev_server = null,
        } };

        global.bunVM().eventLoop().enter();
        const result = JSBundlerPlugin__loadAndResolvePluginsForServe(plugin, plugin_js_array, bunfig_folder_bunstr);
        global.bunVM().eventLoop().exit();

        // handle the case where js synchronously throws an error
        if (global.tryTakeException()) |e| {
            handleOnReject(this, global, e);
            return;
        }

        if (!result.isEmptyOrUndefinedOrNull()) {
            // handle the case where js returns a promise
            if (result.asAnyPromise()) |promise| {
                switch (promise.status(global.vm())) {
                    // promise not fulfilled yet
                    .pending => {
                        this.ref();
                        const promise_value = promise.asValue();
                        this.state.pending.promise.strong.set(global, promise_value);
                        promise_value.then(global, this, onResolveImpl, onRejectImpl);
                        return;
                    },
                    .fulfilled => {
                        handleOnResolve(this);
                        return;
                    },
                    .rejected => {
                        const value = promise.result(global.vm());
                        handleOnReject(this, global, value);
                        return;
                    },
                }
            }

            if (result.toError()) |e| {
                handleOnReject(this, global, e);
            } else {
                handleOnResolve(this);
            }
        }
    }

    pub const onResolve = JSC.toJSHostFn(onResolveImpl);
    pub const onReject = JSC.toJSHostFn(onRejectImpl);

    pub fn onResolveImpl(_: *JSC.JSGlobalObject, callframe: *JSC.CallFrame) bun.JSError!JSValue {
        ctxLog("onResolve", .{});

        const plugins_result, const plugins_js = callframe.argumentsAsArray(2);
        var plugins = plugins_js.asPromisePtr(ServePlugins);
        defer plugins.deref();
        plugins_result.ensureStillAlive();

        handleOnResolve(plugins);

        return JSValue.jsUndefined();
    }

    pub fn handleOnResolve(this: *ServePlugins) void {
        bun.assert(this.state == .pending);
        const pending = &this.state.pending;
        const plugin = pending.plugin;
        var html_bundle_routes = pending.html_bundle_routes;
        pending.html_bundle_routes = .empty;
        defer html_bundle_routes.deinit(bun.default_allocator);

        pending.promise.deinit();

        this.state = .{ .loaded = plugin };

        for (html_bundle_routes.items) |route| {
            route.onPluginsResolved(plugin) catch bun.outOfMemory();
            route.deref();
        }
        if (pending.dev_server) |server| {
            server.onPluginsResolved(plugin) catch bun.outOfMemory();
        }
    }

    pub fn onRejectImpl(globalThis: *JSC.JSGlobalObject, callframe: *JSC.CallFrame) bun.JSError!JSValue {
        ctxLog("onReject", .{});

        const error_js, const plugin_js = callframe.argumentsAsArray(2);
        const plugins = plugin_js.asPromisePtr(ServePlugins);
        handleOnReject(plugins, globalThis, error_js);

        return JSValue.jsUndefined();
    }

    pub fn handleOnReject(this: *ServePlugins, global: *JSC.JSGlobalObject, err: JSValue) void {
        bun.assert(this.state == .pending);
        const pending = &this.state.pending;
        var html_bundle_routes = pending.html_bundle_routes;
        pending.html_bundle_routes = .empty;
        defer html_bundle_routes.deinit(bun.default_allocator);
        pending.plugin.deinit();
        pending.promise.deinit();

        this.state = .err;

        for (html_bundle_routes.items) |route| {
            route.onPluginsRejected() catch bun.outOfMemory();
            route.deref();
        }
        if (pending.dev_server) |server| {
            server.onPluginsRejected() catch bun.outOfMemory();
        }

        Output.errGeneric("Failed to load plugins for Bun.serve:", .{});
        global.bunVM().runErrorHandler(err, null);
    }

    comptime {
        @export(&onResolve, .{ .name = "BunServe__onResolvePlugins" });
        @export(&onReject, .{ .name = "BunServe__onRejectPlugins" });
    }
};

const PluginsResult = union(enum) {
    pending,
    found: ?*bun.JSC.API.JSBundler.Plugin,
    err,
};

pub fn NewServer(protocol_enum: enum { http, https }, development_kind: enum { debug, production }) type {
    return struct {
        pub const js = switch (protocol_enum) {
            .http => switch (development_kind) {
                .debug => bun.JSC.Codegen.JSDebugHTTPServer,
                .production => bun.JSC.Codegen.JSHTTPServer,
            },
            .https => switch (development_kind) {
                .debug => bun.JSC.Codegen.JSDebugHTTPSServer,
                .production => bun.JSC.Codegen.JSHTTPSServer,
            },
        };
        pub const fromJS = js.fromJS;
        pub const toJS = js.toJS;
        pub const toJSDirect = js.toJSDirect;

        pub const new = bun.TrivialNew(@This());

        pub const ssl_enabled = protocol_enum == .https;
        pub const debug_mode = development_kind == .debug;

        const ThisServer = @This();
        pub const RequestContext = NewRequestContext(ssl_enabled, debug_mode, @This());

        pub const App = uws.NewApp(ssl_enabled);
        app: ?*App = null,
        listener: ?*App.ListenSocket = null,
        js_value: JSC.Strong.Optional = .empty,
        /// Potentially null before listen() is called, and once .destroy() is called.
        vm: *JSC.VirtualMachine,
        globalThis: *JSGlobalObject,
        base_url_string_for_joining: string = "",
        config: ServerConfig = ServerConfig{},
        pending_requests: usize = 0,
        request_pool_allocator: *RequestContext.RequestContextStackAllocator = undefined,
        all_closed_promise: JSC.JSPromise.Strong = .{},

        listen_callback: JSC.AnyTask = undefined,
        allocator: std.mem.Allocator,
        poll_ref: Async.KeepAlive = .{},

        cached_hostname: bun.String = bun.String.empty,

        flags: packed struct(u4) {
            deinit_scheduled: bool = false,
            terminated: bool = false,
            has_js_deinited: bool = false,
            has_handled_all_closed_promise: bool = false,
        } = .{},

        plugins: ?*ServePlugins = null,

        dev_server: ?*bun.bake.DevServer,

        /// These associate a route to the index in RouteList.cpp.
        /// User routes may get applied multiple times due to SNI.
        /// So we have to store it.
        user_routes: std.ArrayListUnmanaged(UserRoute) = .{},

        on_clienterror: JSC.Strong.Optional = .empty,

        inspector_server_id: JSC.Debugger.DebuggerId = .init(0),

        pub const doStop = host_fn.wrapInstanceMethod(ThisServer, "stopFromJS", false);
        pub const dispose = host_fn.wrapInstanceMethod(ThisServer, "disposeFromJS", false);
        pub const doUpgrade = host_fn.wrapInstanceMethod(ThisServer, "onUpgrade", false);
        pub const doPublish = host_fn.wrapInstanceMethod(ThisServer, "publish", false);
        pub const doReload = onReload;
        pub const doFetch = onFetch;
        pub const doRequestIP = host_fn.wrapInstanceMethod(ThisServer, "requestIP", false);
        pub const doTimeout = timeout;

        pub const UserRoute = struct {
            id: u32,
            server: *ThisServer,
            route: ServerConfig.RouteDeclaration,

            pub fn deinit(this: *UserRoute) void {
                this.route.deinit();
            }
        };

        /// Returns:
        /// - .ready if no plugin has to be loaded
        /// - .err if there is a cached failure. Currently, this requires restarting the entire server.
        /// - .pending if `callback` was stored. It will call `onPluginsResolved` or `onPluginsRejected` later.
        pub fn getOrLoadPlugins(server: *ThisServer, callback: ServePlugins.Callback) ServePlugins.GetOrStartLoadResult {
            if (server.plugins) |p| {
                return p.getOrStartLoad(server.globalThis, callback) catch bun.outOfMemory();
            }
            // no plugins
            return .{ .ready = null };
        }

        pub fn doSubscriberCount(this: *ThisServer, globalThis: *JSC.JSGlobalObject, callframe: *JSC.CallFrame) bun.JSError!JSC.JSValue {
            const arguments = callframe.arguments_old(1);
            if (arguments.len < 1) {
                return globalThis.throwNotEnoughArguments("subscriberCount", 1, 0);
            }

            if (arguments.ptr[0].isEmptyOrUndefinedOrNull()) {
                return globalThis.throwInvalidArguments("subscriberCount requires a topic name as a string", .{});
            }

            var topic = try arguments.ptr[0].toSlice(globalThis, bun.default_allocator);
            defer topic.deinit();

            if (topic.len == 0) {
                return JSValue.jsNumber(0);
            }

            return JSValue.jsNumber((this.app.?.numSubscribers(topic.slice())));
        }

        pub fn constructor(globalThis: *JSC.JSGlobalObject, _: *JSC.CallFrame) bun.JSError!*ThisServer {
            return globalThis.throw2("Server() is not a constructor", .{});
        }

        pub fn jsValueAssertAlive(server: *ThisServer) JSC.JSValue {
            bun.debugAssert(server.listener != null); // this assertion is only valid while listening
            return server.js_value.get() orelse brk: {
                bun.debugAssert(false);
                break :brk .undefined; // safe-ish
            };
        }

        pub fn requestIP(this: *ThisServer, request: *JSC.WebCore.Request) JSC.JSValue {
            if (this.config.address == .unix) return JSValue.jsNull();
            const info = request.request_context.getRemoteSocketInfo() orelse return JSValue.jsNull();
            return SocketAddress.createDTO(this.globalThis, info.ip, @intCast(info.port), info.is_ipv6);
        }

        pub fn memoryCost(this: *ThisServer) usize {
            return @sizeOf(ThisServer) +
                this.base_url_string_for_joining.len +
                this.config.memoryCost() +
                (if (this.dev_server) |dev| dev.memoryCost() else 0);
        }

        pub fn timeout(this: *ThisServer, globalObject: *JSC.JSGlobalObject, callframe: *JSC.CallFrame) bun.JSError!JSC.JSValue {
            const arguments = callframe.arguments_old(2).slice();
            if (arguments.len < 2 or arguments[0].isEmptyOrUndefinedOrNull()) {
                return globalObject.throwNotEnoughArguments("timeout", 2, arguments.len);
            }

            const seconds = arguments[1];

            if (this.config.address == .unix) {
                return JSValue.jsNull();
            }

            if (!seconds.isNumber()) {
                return this.globalThis.throw("timeout() requires a number", .{});
            }
            const value = seconds.to(c_uint);

            if (arguments[0].as(Request)) |request| {
                _ = request.request_context.setTimeout(value);
            } else if (arguments[0].as(NodeHTTPResponse)) |response| {
                response.setTimeout(@truncate(value % 255));
            } else {
                return this.globalThis.throwInvalidArguments("timeout() requires a Request object", .{});
            }

            return JSValue.jsUndefined();
        }

        pub fn setIdleTimeout(this: *ThisServer, seconds: c_uint) void {
            this.config.idleTimeout = @truncate(@min(seconds, 255));
        }

        pub fn setFlags(this: *ThisServer, require_host_header: bool, use_strict_method_validation: bool) void {
            if (this.app) |app| {
                app.setFlags(require_host_header, use_strict_method_validation);
            }
        }

        pub fn setMaxHTTPHeaderSize(this: *ThisServer, max_header_size: u64) void {
            if (this.app) |app| {
                app.setMaxHTTPHeaderSize(max_header_size);
            }
        }

        pub fn appendStaticRoute(this: *ThisServer, path: []const u8, route: AnyRoute, method: HTTP.Method.Optional) !void {
            try this.config.appendStaticRoute(path, route, method);
        }

        pub fn publish(this: *ThisServer, globalThis: *JSC.JSGlobalObject, topic: ZigString, message_value: JSValue, compress_value: ?JSValue) bun.JSError!JSValue {
            if (this.config.websocket == null)
                return JSValue.jsNumber(0);

            const app = this.app.?;

            if (topic.len == 0) {
                httplog("publish() topic invalid", .{});
                return globalThis.throw("publish requires a topic string", .{});
            }

            var topic_slice = topic.toSlice(bun.default_allocator);
            defer topic_slice.deinit();
            if (topic_slice.len == 0) {
                return globalThis.throw("publish requires a non-empty topic", .{});
            }

            const compress = (compress_value orelse JSValue.jsBoolean(true)).toBoolean();

            if (message_value.asArrayBuffer(globalThis)) |buffer| {
                return JSValue.jsNumber(
                    // if 0, return 0
                    // else return number of bytes sent
                    @as(i32, @intFromBool(uws.AnyWebSocket.publishWithOptions(ssl_enabled, app, topic_slice.slice(), buffer.slice(), .binary, compress))) * @as(i32, @intCast(@as(u31, @truncate(buffer.len)))),
                );
            }

            {
                var js_string = message_value.toString(globalThis);
                if (globalThis.hasException()) {
                    return .zero;
                }
                const view = js_string.view(globalThis);
                const slice = view.toSlice(bun.default_allocator);
                defer slice.deinit();

                defer js_string.ensureStillAlive();

                const buffer = slice.slice();
                return JSValue.jsNumber(
                    // if 0, return 0
                    // else return number of bytes sent
                    @as(i32, @intFromBool(uws.AnyWebSocket.publishWithOptions(ssl_enabled, app, topic_slice.slice(), buffer, .text, compress))) * @as(i32, @intCast(@as(u31, @truncate(buffer.len)))),
                );
            }
        }

        pub fn onUpgrade(
            this: *ThisServer,
            globalThis: *JSC.JSGlobalObject,
            object: JSC.JSValue,
            optional: ?JSValue,
        ) bun.JSError!JSValue {
            if (this.config.websocket == null) {
                return globalThis.throwInvalidArguments("To enable websocket support, set the \"websocket\" object in Bun.serve({})", .{});
            }

            if (this.flags.terminated) {
                return JSValue.jsBoolean(false);
            }

            if (object.as(NodeHTTPResponse)) |nodeHttpResponse| {
                if (nodeHttpResponse.flags.ended or nodeHttpResponse.flags.socket_closed) {
                    return JSC.jsBoolean(false);
                }

                var data_value = JSC.JSValue.zero;

                // if we converted a HeadersInit to a Headers object, we need to free it
                var fetch_headers_to_deref: ?*WebCore.FetchHeaders = null;

                defer {
                    if (fetch_headers_to_deref) |fh| {
                        fh.deref();
                    }
                }

                var sec_websocket_protocol = ZigString.Empty;
                var sec_websocket_extensions = ZigString.Empty;

                if (optional) |opts| {
                    getter: {
                        if (opts.isEmptyOrUndefinedOrNull()) {
                            break :getter;
                        }

                        if (!opts.isObject()) {
                            return globalThis.throwInvalidArguments("upgrade options must be an object", .{});
                        }

                        if (try opts.fastGet(globalThis, .data)) |headers_value| {
                            data_value = headers_value;
                        }

                        if (globalThis.hasException()) {
                            return error.JSError;
                        }

                        if (try opts.fastGet(globalThis, .headers)) |headers_value| {
                            if (headers_value.isEmptyOrUndefinedOrNull()) {
                                break :getter;
                            }

                            var fetch_headers_to_use: *WebCore.FetchHeaders = headers_value.as(WebCore.FetchHeaders) orelse brk: {
                                if (headers_value.isObject()) {
                                    if (WebCore.FetchHeaders.createFromJS(globalThis, headers_value)) |fetch_headers| {
                                        fetch_headers_to_deref = fetch_headers;
                                        break :brk fetch_headers;
                                    }
                                }
                                break :brk null;
                            } orelse {
                                if (!globalThis.hasException()) {
                                    return globalThis.throwInvalidArguments("upgrade options.headers must be a Headers or an object", .{});
                                }
                                return error.JSError;
                            };

                            if (globalThis.hasException()) {
                                return error.JSError;
                            }

                            if (fetch_headers_to_use.fastGet(.SecWebSocketProtocol)) |protocol| {
                                sec_websocket_protocol = protocol;
                            }

                            if (fetch_headers_to_use.fastGet(.SecWebSocketExtensions)) |protocol| {
                                sec_websocket_extensions = protocol;
                            }

                            // we must write the status first so that 200 OK isn't written
                            nodeHttpResponse.raw_response.writeStatus("101 Switching Protocols");
                            fetch_headers_to_use.toUWSResponse(comptime ssl_enabled, nodeHttpResponse.raw_response.socket());
                        }

                        if (globalThis.hasException()) {
                            return error.JSError;
                        }
                    }
                }
                return JSC.jsBoolean(nodeHttpResponse.upgrade(data_value, sec_websocket_protocol, sec_websocket_extensions));
            }

            var request = object.as(Request) orelse {
                return globalThis.throwInvalidArguments("upgrade requires a Request object", .{});
            };

            var upgrader = request.request_context.get(RequestContext) orelse return JSC.jsBoolean(false);

            if (upgrader.isAbortedOrEnded()) {
                return JSC.jsBoolean(false);
            }

            if (upgrader.upgrade_context == null or @intFromPtr(upgrader.upgrade_context) == std.math.maxInt(usize)) {
                return JSC.jsBoolean(false);
            }

            const resp = upgrader.resp.?;
            const ctx = upgrader.upgrade_context.?;

            var sec_websocket_key_str = ZigString.Empty;

            var sec_websocket_protocol = ZigString.Empty;

            var sec_websocket_extensions = ZigString.Empty;

            if (request.getFetchHeaders()) |head| {
                sec_websocket_key_str = head.fastGet(.SecWebSocketKey) orelse ZigString.Empty;
                sec_websocket_protocol = head.fastGet(.SecWebSocketProtocol) orelse ZigString.Empty;
                sec_websocket_extensions = head.fastGet(.SecWebSocketExtensions) orelse ZigString.Empty;
            }

            if (upgrader.req) |req| {
                if (sec_websocket_key_str.len == 0) {
                    sec_websocket_key_str = ZigString.init(req.header("sec-websocket-key") orelse "");
                }
                if (sec_websocket_protocol.len == 0) {
                    sec_websocket_protocol = ZigString.init(req.header("sec-websocket-protocol") orelse "");
                }

                if (sec_websocket_extensions.len == 0) {
                    sec_websocket_extensions = ZigString.init(req.header("sec-websocket-extensions") orelse "");
                }
            }

            if (sec_websocket_key_str.len == 0) {
                return JSC.jsBoolean(false);
            }

            if (sec_websocket_protocol.len > 0) {
                sec_websocket_protocol.markUTF8();
            }

            if (sec_websocket_extensions.len > 0) {
                sec_websocket_extensions.markUTF8();
            }

            var data_value = JSC.JSValue.zero;

            // if we converted a HeadersInit to a Headers object, we need to free it
            var fetch_headers_to_deref: ?*WebCore.FetchHeaders = null;

            defer {
                if (fetch_headers_to_deref) |fh| {
                    fh.deref();
                }
            }

            if (optional) |opts| {
                getter: {
                    if (opts.isEmptyOrUndefinedOrNull()) {
                        break :getter;
                    }

                    if (!opts.isObject()) {
                        return globalThis.throwInvalidArguments("upgrade options must be an object", .{});
                    }

                    if (try opts.fastGet(globalThis, .data)) |headers_value| {
                        data_value = headers_value;
                    }

                    if (globalThis.hasException()) {
                        return error.JSError;
                    }

                    if (try opts.fastGet(globalThis, .headers)) |headers_value| {
                        if (headers_value.isEmptyOrUndefinedOrNull()) {
                            break :getter;
                        }

                        var fetch_headers_to_use: *WebCore.FetchHeaders = headers_value.as(WebCore.FetchHeaders) orelse brk: {
                            if (headers_value.isObject()) {
                                if (WebCore.FetchHeaders.createFromJS(globalThis, headers_value)) |fetch_headers| {
                                    fetch_headers_to_deref = fetch_headers;
                                    break :brk fetch_headers;
                                }
                            }
                            break :brk null;
                        } orelse {
                            if (!globalThis.hasException()) {
                                return globalThis.throwInvalidArguments("upgrade options.headers must be a Headers or an object", .{});
                            }
                            return error.JSError;
                        };

                        if (globalThis.hasException()) {
                            return error.JSError;
                        }

                        if (fetch_headers_to_use.fastGet(.SecWebSocketProtocol)) |protocol| {
                            sec_websocket_protocol = protocol;
                        }

                        if (fetch_headers_to_use.fastGet(.SecWebSocketExtensions)) |protocol| {
                            sec_websocket_extensions = protocol;
                        }

                        // we must write the status first so that 200 OK isn't written
                        resp.writeStatus("101 Switching Protocols");
                        fetch_headers_to_use.toUWSResponse(comptime ssl_enabled, resp);
                    }

                    if (globalThis.hasException()) {
                        return error.JSError;
                    }
                }
            }

            // --- After this point, do not throw an exception
            // See https://github.com/oven-sh/bun/issues/1339

            // obviously invalid pointer marks it as used
            upgrader.upgrade_context = @as(*uws.SocketContext, @ptrFromInt(std.math.maxInt(usize)));
            const signal = upgrader.signal;

            upgrader.signal = null;
            upgrader.resp = null;
            request.request_context = AnyRequestContext.Null;
            upgrader.request_weakref.deref();

            data_value.ensureStillAlive();
            const ws = ServerWebSocket.new(.{
                .handler = &this.config.websocket.?.handler,
                .this_value = data_value,
                .signal = signal,
            });
            data_value.ensureStillAlive();

            var sec_websocket_protocol_str = sec_websocket_protocol.toSlice(bun.default_allocator);
            defer sec_websocket_protocol_str.deinit();
            var sec_websocket_extensions_str = sec_websocket_extensions.toSlice(bun.default_allocator);
            defer sec_websocket_extensions_str.deinit();

            resp.clearAborted();
            resp.clearOnData();
            resp.clearOnWritable();
            resp.clearTimeout();

            upgrader.deref();

            _ = resp.upgrade(
                *ServerWebSocket,
                ws,
                sec_websocket_key_str.slice(),
                sec_websocket_protocol_str.slice(),
                sec_websocket_extensions_str.slice(),
                ctx,
            );

            return JSC.jsBoolean(true);
        }

        pub fn onReloadFromZig(this: *ThisServer, new_config: *ServerConfig, globalThis: *JSC.JSGlobalObject) void {
            httplog("onReload", .{});

            this.app.?.clearRoutes();

            // only reload those two, but ignore if they're not specified.
            if (this.config.onRequest != new_config.onRequest and (new_config.onRequest != .zero and new_config.onRequest != .undefined)) {
                this.config.onRequest.unprotect();
                this.config.onRequest = new_config.onRequest;
            }
            if (this.config.onNodeHTTPRequest != new_config.onNodeHTTPRequest) {
                this.config.onNodeHTTPRequest.unprotect();
                this.config.onNodeHTTPRequest = new_config.onNodeHTTPRequest;
            }
            if (this.config.onError != new_config.onError and (new_config.onError != .zero and new_config.onError != .undefined)) {
                this.config.onError.unprotect();
                this.config.onError = new_config.onError;
            }

            if (new_config.websocket) |*ws| {
                ws.handler.flags.ssl = ssl_enabled;
                if (ws.handler.onMessage != .zero or ws.handler.onOpen != .zero) {
                    if (this.config.websocket) |old_ws| {
                        old_ws.unprotect();
                    }

                    ws.globalObject = globalThis;
                    this.config.websocket = ws.*;
                } // we don't remove it
            }

            // These get re-applied when we set the static routes again.
            if (this.dev_server) |dev_server| {
                // Prevent a use-after-free in the hash table keys.
                dev_server.html_router.clear();
                dev_server.html_router.fallback = null;
            }

            var static_routes = this.config.static_routes;
            this.config.static_routes = .init(bun.default_allocator);
            for (static_routes.items) |*route| {
                route.deinit();
            }
            static_routes.deinit();
            this.config.static_routes = new_config.static_routes;

            for (this.config.negative_routes.items) |route| {
                bun.default_allocator.free(route);
            }
            this.config.negative_routes.clearAndFree();
            this.config.negative_routes = new_config.negative_routes;

            if (new_config.had_routes_object) {
                for (this.config.user_routes_to_build.items) |*route| {
                    route.deinit();
                }
                this.config.user_routes_to_build.clearAndFree();
                this.config.user_routes_to_build = new_config.user_routes_to_build;
                for (this.user_routes.items) |*route| {
                    route.deinit();
                }
                this.user_routes.clearAndFree(bun.default_allocator);
            }

            const route_list_value = this.setRoutes();
            if (new_config.had_routes_object) {
                if (this.js_value.get()) |server_js_value| {
                    js.routeListSetCached(server_js_value, this.globalThis, route_list_value);
                }
            }

            if (this.inspector_server_id.toOptional().unwrap() != null) {
                if (this.vm.debugger) |*debugger| {
                    debugger.http_server_agent.notifyServerRoutesUpdated(
                        AnyServer.from(this),
                    ) catch bun.outOfMemory();
                }
            }
        }

        pub fn reloadStaticRoutes(this: *ThisServer) !bool {
            if (this.app == null) {
                // Static routes will get cleaned up when the server is stopped
                return false;
            }
            this.config = try this.config.cloneForReloadingStaticRoutes();
            this.app.?.clearRoutes();
            const route_list_value = this.setRoutes();
            if (route_list_value != .zero) {
                if (this.js_value.get()) |server_js_value| {
                    js.routeListSetCached(server_js_value, this.globalThis, route_list_value);
                }
            }
            return true;
        }

        pub fn onReload(this: *ThisServer, globalThis: *JSC.JSGlobalObject, callframe: *JSC.CallFrame) bun.JSError!JSC.JSValue {
            const arguments = callframe.arguments();
            if (arguments.len < 1) {
                return globalThis.throwNotEnoughArguments("reload", 1, 0);
            }

            var args_slice = JSC.CallFrame.ArgumentsSlice.init(globalThis.bunVM(), arguments);
            defer args_slice.deinit();

            var new_config: ServerConfig = .{};
            try ServerConfig.fromJS(globalThis, &new_config, &args_slice, .{
                .allow_bake_config = false,
                .is_fetch_required = true,
                .has_user_routes = this.user_routes.items.len > 0,
            });
            if (globalThis.hasException()) {
                new_config.deinit();
                return error.JSError;
            }

            this.onReloadFromZig(&new_config, globalThis);

            return this.js_value.get() orelse .undefined;
        }

        pub fn onFetch(
            this: *ThisServer,
            ctx: *JSC.JSGlobalObject,
            callframe: *JSC.CallFrame,
        ) bun.JSError!JSC.JSValue {
            JSC.markBinding(@src());

            if (this.config.onRequest == .zero) {
                return JSPromise.dangerouslyCreateRejectedPromiseValueWithoutNotifyingVM(ctx, ZigString.init("fetch() requires the server to have a fetch handler").toErrorInstance(ctx));
            }

            const arguments = callframe.arguments_old(2).slice();
            if (arguments.len == 0) {
                const fetch_error = WebCore.Fetch.fetch_error_no_args;
                return JSPromise.dangerouslyCreateRejectedPromiseValueWithoutNotifyingVM(ctx, ZigString.init(fetch_error).toErrorInstance(ctx));
            }

            var headers: ?*WebCore.FetchHeaders = null;
            var method = HTTP.Method.GET;
            var args = JSC.CallFrame.ArgumentsSlice.init(ctx.bunVM(), arguments);
            defer args.deinit();

            var first_arg = args.nextEat().?;
            var body: JSC.WebCore.Body.Value = .{ .Null = {} };
            var existing_request: WebCore.Request = undefined;
            // TODO: set Host header
            // TODO: set User-Agent header
            // TODO: unify with fetch() implementation.
            if (first_arg.isString()) {
                const url_zig_str = try arguments[0].toSlice(ctx, bun.default_allocator);
                defer url_zig_str.deinit();
                var temp_url_str = url_zig_str.slice();

                if (temp_url_str.len == 0) {
                    const fetch_error = JSC.WebCore.Fetch.fetch_error_blank_url;
                    return JSPromise.dangerouslyCreateRejectedPromiseValueWithoutNotifyingVM(ctx, ZigString.init(fetch_error).toErrorInstance(ctx));
                }

                var url = URL.parse(temp_url_str);

                if (url.hostname.len == 0) {
                    url = URL.parse(
                        strings.append(this.allocator, this.base_url_string_for_joining, url.pathname) catch unreachable,
                    );
                } else {
                    temp_url_str = this.allocator.dupe(u8, temp_url_str) catch unreachable;
                    url = URL.parse(temp_url_str);
                }

                if (arguments.len >= 2 and arguments[1].isObject()) {
                    var opts = arguments[1];
                    if (try opts.fastGet(ctx, .method)) |method_| {
                        var slice_ = try method_.toSlice(ctx, bun.default_allocator);
                        defer slice_.deinit();
                        method = HTTP.Method.which(slice_.slice()) orelse method;
                    }

                    if (try opts.fastGet(ctx, .headers)) |headers_| {
                        if (headers_.as(WebCore.FetchHeaders)) |headers__| {
                            headers = headers__;
                        } else if (WebCore.FetchHeaders.createFromJS(ctx, headers_)) |headers__| {
                            headers = headers__;
                        }
                    }

                    if (try opts.fastGet(ctx, .body)) |body__| {
                        if (Blob.get(ctx, body__, true, false)) |new_blob| {
                            body = .{ .Blob = new_blob };
                        } else |_| {
                            return JSPromise.dangerouslyCreateRejectedPromiseValueWithoutNotifyingVM(ctx, ZigString.init("fetch() received invalid body").toErrorInstance(ctx));
                        }
                    }
                }

                existing_request = Request.init(
                    bun.String.createUTF8(url.href),
                    headers,
                    this.vm.initRequestBodyValue(body) catch bun.outOfMemory(),
                    method,
                );
            } else if (first_arg.as(Request)) |request_| {
                request_.cloneInto(
                    &existing_request,
                    bun.default_allocator,
                    ctx,
                    false,
                );
            } else {
                const fetch_error = JSC.WebCore.Fetch.fetch_type_error_strings.get(bun.JSC.C.JSValueGetType(ctx, first_arg.asRef()));
                const err = ctx.toTypeError(.INVALID_ARG_TYPE, "{s}", .{fetch_error});

                return JSPromise.dangerouslyCreateRejectedPromiseValueWithoutNotifyingVM(ctx, err);
            }

            var request = Request.new(existing_request);

            bun.assert(this.config.onRequest != .zero); // confirmed above
            const response_value = this.config.onRequest.call(
                this.globalThis,
                this.jsValueAssertAlive(),
                &[_]JSC.JSValue{request.toJS(this.globalThis)},
            ) catch |err| this.globalThis.takeException(err);

            if (response_value.isAnyError()) {
                return JSC.JSPromise.dangerouslyCreateRejectedPromiseValueWithoutNotifyingVM(ctx, response_value);
            }

            if (response_value.isEmptyOrUndefinedOrNull()) {
                return JSC.JSPromise.dangerouslyCreateRejectedPromiseValueWithoutNotifyingVM(ctx, ZigString.init("fetch() returned an empty value").toErrorInstance(ctx));
            }

            if (response_value.asAnyPromise() != null) {
                return response_value;
            }

            if (response_value.as(JSC.WebCore.Response)) |resp| {
                resp.url = existing_request.url.clone();
            }
            return JSC.JSPromise.resolvedPromiseValue(ctx, response_value);
        }

        pub fn stopFromJS(this: *ThisServer, abruptly: ?JSValue) JSC.JSValue {
            const rc = this.getAllClosedPromise(this.globalThis);

            if (this.listener != null) {
                const abrupt = brk: {
                    if (abruptly) |val| {
                        if (val.isBoolean() and val.toBoolean()) {
                            break :brk true;
                        }
                    }
                    break :brk false;
                };

                this.stop(abrupt);
            }

            return rc;
        }

        pub fn disposeFromJS(this: *ThisServer) JSC.JSValue {
            if (this.listener != null) {
                this.stop(true);
            }

            return .undefined;
        }

        pub fn getPort(
            this: *ThisServer,
            _: *JSC.JSGlobalObject,
        ) JSC.JSValue {
            switch (this.config.address) {
                .unix => return .undefined,
                else => {},
            }

            var listener = this.listener orelse return JSC.JSValue.jsNumber(this.config.address.tcp.port);
            return JSC.JSValue.jsNumber(listener.getLocalPort());
        }

        pub fn getId(
            this: *ThisServer,
            globalThis: *JSC.JSGlobalObject,
        ) JSC.JSValue {
            return bun.String.createUTF8ForJS(globalThis, this.config.id);
        }

        pub fn getPendingRequests(
            this: *ThisServer,
            _: *JSC.JSGlobalObject,
        ) JSC.JSValue {
            return JSC.JSValue.jsNumber(@as(i32, @intCast(@as(u31, @truncate(this.pending_requests)))));
        }

        pub fn getPendingWebSockets(
            this: *ThisServer,
            _: *JSC.JSGlobalObject,
        ) JSC.JSValue {
            return JSC.JSValue.jsNumber(@as(i32, @intCast(@as(u31, @truncate(this.activeSocketsCount())))));
        }

        pub fn getAddress(this: *ThisServer, globalThis: *JSGlobalObject) JSC.JSValue {
            switch (this.config.address) {
                .unix => |unix| {
                    var value = bun.String.createUTF8(unix);
                    defer value.deref();
                    return value.toJS(globalThis);
                },
                .tcp => {
                    var port: u16 = this.config.address.tcp.port;

                    if (this.listener) |listener| {
                        port = @intCast(listener.getLocalPort());

                        var buf: [64]u8 = [_]u8{0} ** 64;
                        const address_bytes = listener.socket().localAddress(&buf) orelse return JSValue.jsNull();
                        var addr = SocketAddress.init(address_bytes, port) catch {
                            @branchHint(.unlikely);
                            return JSValue.jsNull();
                        };
                        return addr.intoDTO(this.globalThis);
                    }
                    return JSValue.jsNull();
                },
            }
        }

        pub fn getURLAsString(this: *const ThisServer) bun.OOM!bun.String {
            const fmt = switch (this.config.address) {
                .unix => |unix| brk: {
                    if (unix.len > 1 and unix[0] == 0) {
                        // abstract domain socket, let's give it an "abstract" URL
                        break :brk bun.fmt.URLFormatter{
                            .proto = .abstract,
                            .hostname = unix[1..],
                        };
                    }

                    break :brk bun.fmt.URLFormatter{
                        .proto = .unix,
                        .hostname = unix,
                    };
                },
                .tcp => |tcp| blk: {
                    var port: u16 = tcp.port;
                    if (this.listener) |listener| {
                        port = @intCast(listener.getLocalPort());
                    }
                    break :blk bun.fmt.URLFormatter{
                        .proto = if (comptime ssl_enabled) .https else .http,
                        .hostname = if (tcp.hostname) |hostname| bun.sliceTo(@constCast(hostname), 0) else null,
                        .port = port,
                    };
                },
            };

            const buf = try std.fmt.allocPrint(default_allocator, "{any}", .{fmt});
            defer default_allocator.free(buf);

            return bun.String.createUTF8(buf);
        }

        pub fn getURL(this: *ThisServer, globalThis: *JSGlobalObject) bun.OOM!JSC.JSValue {
            var url = try this.getURLAsString();
            defer url.deref();

            return url.toJSDOMURL(globalThis);
        }

        pub fn getHostname(this: *ThisServer, globalThis: *JSGlobalObject) JSC.JSValue {
            switch (this.config.address) {
                .unix => return .undefined,
                else => {},
            }

            if (this.cached_hostname.isEmpty()) {
                if (this.listener) |listener| {
                    var buf: [1024]u8 = [_]u8{0} ** 1024;

                    if (listener.socket().remoteAddress(buf[0..1024])) |addr| {
                        if (addr.len > 0) {
                            this.cached_hostname = bun.String.createUTF8(addr);
                        }
                    }
                }

                if (this.cached_hostname.isEmpty()) {
                    switch (this.config.address) {
                        .tcp => |tcp| {
                            if (tcp.hostname) |hostname| {
                                this.cached_hostname = bun.String.createUTF8(bun.sliceTo(hostname, 0));
                            } else {
                                this.cached_hostname = bun.String.createAtomASCII("localhost");
                            }
                        },
                        else => {},
                    }
                }
            }

            return this.cached_hostname.toJS(globalThis);
        }

        pub fn getProtocol(this: *ThisServer, globalThis: *JSGlobalObject) JSC.JSValue {
            _ = this;
            return bun.String.static(if (ssl_enabled) "https" else "http").toJS(globalThis);
        }

        pub fn getDevelopment(
            _: *ThisServer,
            _: *JSC.JSGlobalObject,
        ) JSC.JSValue {
            return JSC.JSValue.jsBoolean(debug_mode);
        }

        pub fn onStaticRequestComplete(this: *ThisServer) void {
            this.pending_requests -= 1;
            this.deinitIfWeCan();
        }

        pub fn onRequestComplete(this: *ThisServer) void {
            this.vm.eventLoop().processGCTimer();

            this.pending_requests -= 1;
            this.deinitIfWeCan();
        }

        pub fn finalize(this: *ThisServer) void {
            httplog("finalize", .{});
            this.flags.has_js_deinited = true;
            this.deinitIfWeCan();
        }

        pub fn activeSocketsCount(this: *const ThisServer) u32 {
            const websocket = &(this.config.websocket orelse return 0);
            return @as(u32, @truncate(websocket.handler.active_connections));
        }

        pub fn hasActiveWebSockets(this: *const ThisServer) bool {
            return this.activeSocketsCount() > 0;
        }

        pub fn getAllClosedPromise(this: *ThisServer, globalThis: *JSC.JSGlobalObject) JSC.JSValue {
            if (this.listener == null and this.pending_requests == 0) {
                return JSC.JSPromise.resolvedPromise(globalThis, .undefined).toJS();
            }
            const prom = &this.all_closed_promise;
            if (prom.strong.has()) {
                return prom.value();
            }
            prom.* = JSC.JSPromise.Strong.init(globalThis);
            return prom.value();
        }

        pub fn deinitIfWeCan(this: *ThisServer) void {
            if (Environment.enable_logs)
                httplog("deinitIfWeCan. requests={d}, listener={s}, websockets={s}, has_handled_all_closed_promise={}, all_closed_promise={s}, has_js_deinited={}", .{
                    this.pending_requests,
                    if (this.listener == null) "null" else "some",
                    if (this.hasActiveWebSockets()) "active" else "no",
                    this.flags.has_handled_all_closed_promise,
                    if (this.all_closed_promise.strong.has()) "has" else "no",
                    this.flags.has_js_deinited,
                });

            const vm = this.globalThis.bunVM();

            if (this.pending_requests == 0 and
                this.listener == null and
                !this.hasActiveWebSockets() and
                !this.flags.has_handled_all_closed_promise and
                this.all_closed_promise.strong.has())
            {
                httplog("schedule other promise", .{});
                const event_loop = vm.eventLoop();

                // use a flag here instead of `this.all_closed_promise.get().isHandled(vm)` to prevent the race condition of this block being called
                // again before the task has run.
                this.flags.has_handled_all_closed_promise = true;

                const task = ServerAllConnectionsClosedTask.new(.{
                    .globalObject = this.globalThis,
                    // Duplicate the Strong handle so that we can hold two independent strong references to it.
                    .promise = .{
                        .strong = .create(this.all_closed_promise.value(), this.globalThis),
                    },
                    .tracker = JSC.Debugger.AsyncTaskTracker.init(vm),
                });
                event_loop.enqueueTask(JSC.Task.init(task));
            }
            if (this.pending_requests == 0 and
                this.listener == null and
                !this.hasActiveWebSockets())
            {
                if (this.config.websocket) |*ws| {
                    ws.handler.app = null;
                }
                this.unref();

                // Detach DevServer. This is needed because there are aggressive
                // tests that check for DevServer memory soundness. This reveals
                // a larger problem, that it seems that some objects like Server
                // should be detachable from their JSValue, so that when the
                // native handle is done, keeping the JS binding doesn't use
                // `this.memoryCost()` bytes.
                if (this.dev_server) |dev| {
                    this.dev_server = null;
                    if (this.app) |app| app.clearRoutes();
                    dev.deinit();
                }

                // Only free the memory if the JS reference has been freed too
                if (this.flags.has_js_deinited) {
                    this.scheduleDeinit();
                }
            }
        }

        pub fn stopListening(this: *ThisServer, abrupt: bool) void {
            httplog("stopListening", .{});
            var listener = this.listener orelse return;
            this.listener = null;
            this.unref();

            if (!ssl_enabled)
                this.vm.removeListeningSocketForWatchMode(listener.socket().fd());

            this.notifyInspectorServerStopped();

            if (!abrupt) {
                listener.close();
            } else if (!this.flags.terminated) {
                if (this.config.websocket) |*ws| {
                    ws.handler.app = null;
                }
                this.flags.terminated = true;
                this.app.?.close();
            }
        }

        pub fn stop(this: *ThisServer, abrupt: bool) void {
            this.js_value.deinit();

            if (this.config.allow_hot and this.config.id.len > 0) {
                if (this.globalThis.bunVM().hotMap()) |hot| {
                    hot.remove(this.config.id);
                }
            }

            this.stopListening(abrupt);
            this.deinitIfWeCan();
        }

        pub fn scheduleDeinit(this: *ThisServer) void {
            if (this.flags.deinit_scheduled) {
                httplog("scheduleDeinit (again)", .{});
                return;
            }
            this.flags.deinit_scheduled = true;
            httplog("scheduleDeinit", .{});

            if (!this.flags.terminated) {
                // App.close can cause finalizers to run.
                // scheduleDeinit can be called inside a finalizer.
                // Therefore, we split it into two tasks.
                this.flags.terminated = true;
                const task = bun.default_allocator.create(JSC.AnyTask) catch unreachable;
                task.* = JSC.AnyTask.New(App, App.close).init(this.app.?);
                this.vm.enqueueTask(JSC.Task.init(task));
            }

            const task = bun.default_allocator.create(JSC.AnyTask) catch unreachable;
            task.* = JSC.AnyTask.New(ThisServer, deinit).init(this);
            this.vm.enqueueTask(JSC.Task.init(task));
        }

        fn notifyInspectorServerStopped(this: *ThisServer) void {
            if (this.inspector_server_id.toOptional().unwrap() != null) {
                @branchHint(.unlikely);
                if (this.vm.debugger) |*debugger| {
                    @branchHint(.unlikely);
                    debugger.http_server_agent.notifyServerStopped(
                        AnyServer.from(this),
                    );
                    this.inspector_server_id = .init(0);
                }
            }
        }

        pub fn deinit(this: *ThisServer) void {
            httplog("deinit", .{});

            // This should've already been handled in stopListening
            // However, when the JS VM terminates, it hypothetically might not call stopListening
            this.notifyInspectorServerStopped();

            this.cached_hostname.deref();
            this.all_closed_promise.deinit();
            for (this.user_routes.items) |*user_route| {
                user_route.deinit();
            }
            this.user_routes.deinit(bun.default_allocator);

            this.config.deinit();

            this.on_clienterror.deinit();
            if (this.app) |app| {
                this.app = null;
                app.destroy();
            }

            if (this.dev_server) |dev_server| {
                dev_server.deinit();
            }

            if (this.plugins) |plugins| {
                plugins.deref();
            }

            bun.destroy(this);
        }

        pub fn init(config: *ServerConfig, global: *JSGlobalObject) bun.JSOOM!*ThisServer {
            const base_url = try bun.default_allocator.dupe(u8, strings.trim(config.base_url.href, "/"));
            errdefer bun.default_allocator.free(base_url);

            const dev_server = if (config.bake) |*bake_options|
                try bun.bake.DevServer.init(.{
                    .arena = bake_options.arena.allocator(),
                    .root = bake_options.root,
                    .framework = bake_options.framework,
                    .bundler_options = bake_options.bundler_options,
                    .vm = global.bunVM(),
                    .broadcast_console_log_from_browser_to_server = config.broadcast_console_log_from_browser_to_server_for_bake,
                })
            else
                null;
            errdefer if (dev_server) |d| d.deinit();

            var server = ThisServer.new(.{
                .globalThis = global,
                .config = config.*,
                .base_url_string_for_joining = base_url,
                .vm = JSC.VirtualMachine.get(),
                .allocator = Arena.getThreadlocalDefault(),
                .dev_server = dev_server,
            });

            if (RequestContext.pool == null) {
                RequestContext.pool = bun.create(
                    server.allocator,
                    RequestContext.RequestContextStackAllocator,
                    RequestContext.RequestContextStackAllocator.init(bun.typedAllocator(RequestContext)),
                );
            }

            server.request_pool_allocator = RequestContext.pool.?;

            if (comptime ssl_enabled) {
                Analytics.Features.https_server += 1;
            } else {
                Analytics.Features.http_server += 1;
            }

            return server;
        }

        noinline fn onListenFailed(this: *ThisServer) void {
            httplog("onListenFailed", .{});

            const globalThis = this.globalThis;

            var error_instance = JSC.JSValue.zero;
            var output_buf: [4096]u8 = undefined;

            if (comptime ssl_enabled) {
                output_buf[0] = 0;
                var written: usize = 0;
                var ssl_error = BoringSSL.ERR_get_error();
                while (ssl_error != 0 and written < output_buf.len) : (ssl_error = BoringSSL.ERR_get_error()) {
                    if (written > 0) {
                        output_buf[written] = '\n';
                        written += 1;
                    }

                    if (BoringSSL.ERR_reason_error_string(
                        ssl_error,
                    )) |reason_ptr| {
                        const reason = std.mem.span(reason_ptr);
                        if (reason.len == 0) {
                            break;
                        }
                        @memcpy(output_buf[written..][0..reason.len], reason);
                        written += reason.len;
                    }

                    if (BoringSSL.ERR_func_error_string(
                        ssl_error,
                    )) |reason_ptr| {
                        const reason = std.mem.span(reason_ptr);
                        if (reason.len > 0) {
                            output_buf[written..][0.." via ".len].* = " via ".*;
                            written += " via ".len;
                            @memcpy(output_buf[written..][0..reason.len], reason);
                            written += reason.len;
                        }
                    }

                    if (BoringSSL.ERR_lib_error_string(
                        ssl_error,
                    )) |reason_ptr| {
                        const reason = std.mem.span(reason_ptr);
                        if (reason.len > 0) {
                            output_buf[written..][0] = ' ';
                            written += 1;
                            @memcpy(output_buf[written..][0..reason.len], reason);
                            written += reason.len;
                        }
                    }
                }

                if (written > 0) {
                    const message = output_buf[0..written];
                    error_instance = globalThis.createErrorInstance("OpenSSL {s}", .{message});
                    BoringSSL.ERR_clear_error();
                }
            }

            if (error_instance == .zero) {
                switch (this.config.address) {
                    .tcp => |tcp| {
                        error_set: {
                            if (comptime Environment.isLinux) {
                                const rc: i32 = -1;
                                const code = Sys.getErrno(rc);
                                if (code == bun.sys.E.ACCES) {
                                    error_instance = (JSC.SystemError{
                                        .message = bun.String.init(std.fmt.bufPrint(&output_buf, "permission denied {s}:{d}", .{ tcp.hostname orelse "0.0.0.0", tcp.port }) catch "Failed to start server"),
                                        .code = bun.String.static("EACCES"),
                                        .syscall = bun.String.static("listen"),
                                    }).toErrorInstance(globalThis);
                                    break :error_set;
                                }
                            }
                            error_instance = (JSC.SystemError{
                                .message = bun.String.init(std.fmt.bufPrint(&output_buf, "Failed to start server. Is port {d} in use?", .{tcp.port}) catch "Failed to start server"),
                                .code = bun.String.static("EADDRINUSE"),
                                .syscall = bun.String.static("listen"),
                            }).toErrorInstance(globalThis);
                        }
                    },
                    .unix => |unix| {
                        switch (bun.sys.getErrno(@as(i32, -1))) {
                            .SUCCESS => {
                                error_instance = (JSC.SystemError{
                                    .message = bun.String.init(std.fmt.bufPrint(&output_buf, "Failed to listen on unix socket {}", .{bun.fmt.QuotedFormatter{ .text = unix }}) catch "Failed to start server"),
                                    .code = bun.String.static("EADDRINUSE"),
                                    .syscall = bun.String.static("listen"),
                                }).toErrorInstance(globalThis);
                            },
                            else => |e| {
                                var sys_err = bun.sys.Error.fromCode(e, .listen);
                                sys_err.path = unix;
                                error_instance = sys_err.toJSC(globalThis);
                            },
                        }
                    },
                }
            }

            error_instance.ensureStillAlive();
            globalThis.throwValue(error_instance) catch {};
        }

        pub fn onListen(this: *ThisServer, socket: ?*App.ListenSocket) void {
            if (socket == null) {
                return this.onListenFailed();
            }

            this.listener = socket;
            this.vm.event_loop_handle = Async.Loop.get();
            if (!ssl_enabled)
                this.vm.addListeningSocketForWatchMode(socket.?.socket().fd());
        }

        pub fn ref(this: *ThisServer) void {
            if (this.poll_ref.isActive()) return;

            this.poll_ref.ref(this.vm);
        }

        pub fn unref(this: *ThisServer) void {
            if (!this.poll_ref.isActive()) return;

            this.poll_ref.unref(this.vm);
        }

        pub fn doRef(this: *ThisServer, _: *JSC.JSGlobalObject, callframe: *JSC.CallFrame) bun.JSError!JSC.JSValue {
            const this_value = callframe.this();
            this.ref();

            return this_value;
        }

        pub fn doUnref(this: *ThisServer, _: *JSC.JSGlobalObject, callframe: *JSC.CallFrame) bun.JSError!JSC.JSValue {
            const this_value = callframe.this();
            this.unref();

            return this_value;
        }

        pub fn onBunInfoRequest(this: *ThisServer, req: *uws.Request, resp: *App.Response) void {
            JSC.markBinding(@src());
            this.pending_requests += 1;
            defer this.pending_requests -= 1;
            req.setYield(false);
            var stack_fallback = std.heap.stackFallback(8192, this.allocator);
            const allocator = stack_fallback.get();

            const buffer_writer = js_printer.BufferWriter.init(allocator);
            var writer = js_printer.BufferPrinter.init(buffer_writer);
            defer writer.ctx.buffer.deinit();
            var source = logger.Source.initEmptyFile("info.json");
            _ = js_printer.printJSON(
                *js_printer.BufferPrinter,
                &writer,
                bun.Global.BunInfo.generate(*Transpiler, &JSC.VirtualMachine.get().transpiler, allocator) catch unreachable,
                &source,
                .{ .mangled_props = null },
            ) catch unreachable;

            resp.writeStatus("200 OK");
            resp.writeHeader("Content-Type", MimeType.json.value);
            resp.writeHeader("Cache-Control", "public, max-age=3600");
            resp.writeHeaderInt("Age", 0);
            const buffer = writer.ctx.written;
            resp.end(buffer, false);
        }

        pub fn onPendingRequest(this: *ThisServer) void {
            this.pending_requests += 1;
        }

        pub fn onNodeHTTPRequestWithUpgradeCtx(this: *ThisServer, req: *uws.Request, resp: *App.Response, upgrade_ctx: ?*uws.SocketContext) void {
            this.onPendingRequest();
            if (comptime Environment.isDebug) {
                this.vm.eventLoop().debug.enter();
            }
            defer {
                if (comptime Environment.isDebug) {
                    this.vm.eventLoop().debug.exit();
                }
            }
            req.setYield(false);
            resp.timeout(this.config.idleTimeout);

            const globalThis = this.globalThis;
            const thisObject = this.js_value.get() orelse .undefined;
            const vm = this.vm;

            var node_http_response: ?*NodeHTTPResponse = null;
            var is_async = false;
            defer {
                if (!is_async) {
                    if (node_http_response) |node_response| {
                        node_response.deref();
                    }
                }
            }

            const result: JSValue = onNodeHTTPRequestFn(
                @intFromPtr(AnyServer.from(this).ptr.ptr()),
                globalThis,
                thisObject,
                this.config.onNodeHTTPRequest,
                if (bun.http.Method.find(req.method())) |method|
                    method.toJS(globalThis)
                else
                    .undefined,
                req,
                resp,
                upgrade_ctx,
                &node_http_response,
            );

            const HTTPResult = union(enum) {
                rejection: JSC.JSValue,
                exception: JSC.JSValue,
                success: void,
                pending: JSC.JSValue,
            };
            var strong_promise: JSC.Strong.Optional = .empty;
            var needs_to_drain = true;

            defer {
                if (needs_to_drain) {
                    vm.drainMicrotasks();
                }
            }
            defer strong_promise.deinit();
            const http_result: HTTPResult = brk: {
                if (result.toError()) |err| {
                    break :brk .{ .exception = err };
                }

                if (result.asAnyPromise()) |promise| {
                    if (promise.status(globalThis.vm()) == .pending) {
                        strong_promise.set(globalThis, result);
                        needs_to_drain = false;
                        vm.drainMicrotasks();
                    }

                    switch (promise.status(globalThis.vm())) {
                        .fulfilled => {
                            globalThis.handleRejectedPromises();
                            break :brk .{ .success = {} };
                        },
                        .rejected => {
                            promise.setHandled(globalThis.vm());
                            break :brk .{ .rejection = promise.result(globalThis.vm()) };
                        },
                        .pending => {
                            globalThis.handleRejectedPromises();
                            if (node_http_response) |node_response| {
                                if (node_response.flags.request_has_completed or node_response.flags.socket_closed or node_response.flags.upgraded) {
                                    strong_promise.deinit();
                                    break :brk .{ .success = {} };
                                }

                                const strong_self = node_response.getThisValue();

                                if (strong_self.isEmptyOrUndefinedOrNull()) {
                                    strong_promise.deinit();
                                    break :brk .{ .success = {} };
                                }

                                node_response.promise = strong_promise;
                                strong_promise = .empty;
                                result._then2(globalThis, strong_self, NodeHTTPResponse.Bun__NodeHTTPRequest__onResolve, NodeHTTPResponse.Bun__NodeHTTPRequest__onReject);
                                is_async = true;
                            }

                            break :brk .{ .pending = result };
                        },
                    }
                }

                break :brk .{ .success = {} };
            };

            switch (http_result) {
                .exception, .rejection => |err| {
                    _ = vm.uncaughtException(globalThis, err, http_result == .rejection);

                    if (node_http_response) |node_response| {
                        if (!node_response.flags.request_has_completed and node_response.raw_response.state().isResponsePending()) {
                            if (node_response.raw_response.state().isHttpStatusCalled()) {
                                node_response.raw_response.writeStatus("500 Internal Server Error");
                                node_response.raw_response.endWithoutBody(true);
                            } else {
                                node_response.raw_response.endStream(true);
                            }
                        }
                        node_response.onRequestComplete();
                    }
                },
                .success => {},
                .pending => {},
            }

            if (node_http_response) |node_response| {
                if (!node_response.flags.upgraded) {
                    if (!node_response.flags.request_has_completed and node_response.raw_response.state().isResponsePending()) {
                        node_response.setOnAbortedHandler();
                    }
                    // If we ended the response without attaching an ondata handler, we discard the body read stream
                    else if (http_result != .pending) {
                        node_response.maybeStopReadingBody(vm, node_response.getThisValue());
                    }
                }
            }
        }

        pub fn onNodeHTTPRequest(
            this: *ThisServer,
            req: *uws.Request,
            resp: *App.Response,
        ) void {
            JSC.markBinding(@src());
            onNodeHTTPRequestWithUpgradeCtx(this, req, resp, null);
        }

        const onNodeHTTPRequestFn = if (ssl_enabled)
            NodeHTTPServer__onRequest_https
        else
            NodeHTTPServer__onRequest_http;

        pub fn setUsingCustomExpectHandler(this: *ThisServer, value: bool) void {
            NodeHTTP_setUsingCustomExpectHandler(ssl_enabled, this.app.?, value);
        }

        var did_send_idletimeout_warning_once = false;
        fn onTimeoutForIdleWarn(_: *anyopaque, _: *App.Response) void {
            if (debug_mode and !did_send_idletimeout_warning_once) {
                if (!bun.CLI.Command.get().debug.silent) {
                    did_send_idletimeout_warning_once = true;
                    Output.prettyErrorln("<r><yellow>[Bun.serve]<r><d>:<r> request timed out after 10 seconds. Pass <d><cyan>`idleTimeout`<r> to configure.", .{});
                    Output.flush();
                }
            }
        }

        fn shouldAddTimeoutHandlerForWarning(server: *ThisServer) bool {
            if (comptime debug_mode) {
                if (!did_send_idletimeout_warning_once and !bun.CLI.Command.get().debug.silent) {
                    return !server.config.has_idleTimeout;
                }
            }

            return false;
        }

        pub fn onUserRouteRequest(user_route: *UserRoute, req: *uws.Request, resp: *App.Response) void {
            const server = user_route.server;
            const index = user_route.id;

            var should_deinit_context = false;
            var prepared = server.prepareJsRequestContext(req, resp, &should_deinit_context, false, switch (user_route.route.method) {
                .any => null,
                .specific => |m| m,
            }) orelse return;

            const server_request_list = js.routeListGetCached(server.jsValueAssertAlive()).?;
            var response_value = Bun__ServerRouteList__callRoute(server.globalThis, index, prepared.request_object, server.jsValueAssertAlive(), server_request_list, &prepared.js_request, req);

            if (server.globalThis.tryTakeException()) |exception| {
                response_value = exception;
            }

            server.handleRequest(&should_deinit_context, prepared, req, response_value);
        }

        fn handleRequest(this: *ThisServer, should_deinit_context: *bool, prepared: PreparedRequest, req: *uws.Request, response_value: JSC.JSValue) void {
            const ctx = prepared.ctx;

            defer {
                // uWS request will not live longer than this function
                prepared.request_object.request_context.detachRequest();
            }

            ctx.onResponse(this, prepared.js_request, response_value);
            // Reference in the stack here in case it is not for whatever reason
            prepared.js_request.ensureStillAlive();

            ctx.defer_deinit_until_callback_completes = null;

            if (should_deinit_context.*) {
                ctx.deinit();
                return;
            }

            if (ctx.shouldRenderMissing()) {
                ctx.renderMissing();
                return;
            }

            // The request is asynchronous, and all information from `req` must be copied
            // since the provided uws.Request will be re-used for future requests (stack allocated).
            ctx.toAsync(req, prepared.request_object);
        }

        pub fn onRequest(
            this: *ThisServer,
            req: *uws.Request,
            resp: *App.Response,
        ) void {
            var should_deinit_context = false;
            const prepared = this.prepareJsRequestContext(req, resp, &should_deinit_context, true, null) orelse return;

            bun.assert(this.config.onRequest != .zero);

            const js_value = this.jsValueAssertAlive();
            const response_value = this.config.onRequest.call(
                this.globalThis,
                js_value,
                &.{ prepared.js_request, js_value },
            ) catch |err|
                this.globalThis.takeException(err);

            this.handleRequest(&should_deinit_context, prepared, req, response_value);
        }

        pub fn onRequestFromSaved(
            this: *ThisServer,
            req: SavedRequest.Union,
            resp: *App.Response,
            callback: JSValue,
            comptime arg_count: comptime_int,
            extra_args: [arg_count]JSValue,
        ) void {
            const prepared: PreparedRequest = switch (req) {
                .stack => |r| this.prepareJsRequestContext(r, resp, null, true, null) orelse return,
                .saved => |data| .{
                    .js_request = data.js_request.get() orelse @panic("Request was unexpectedly freed"),
                    .request_object = data.request,
                    .ctx = data.ctx.tagged_pointer.as(RequestContext),
                },
            };
            const ctx = prepared.ctx;

            bun.assert(callback != .zero);
            const args = .{prepared.js_request} ++ extra_args;
            const response_value = callback.call(
                this.globalThis,
                this.jsValueAssertAlive(),
                &args,
            ) catch |err|
                this.globalThis.takeException(err);

            defer if (req == .stack) {
                // uWS request will not live longer than this function
                prepared.request_object.request_context.detachRequest();
            };
            const original_state = ctx.defer_deinit_until_callback_completes;
            var should_deinit_context = false;
            ctx.defer_deinit_until_callback_completes = &should_deinit_context;
            ctx.onResponse(this, prepared.js_request, response_value);
            ctx.defer_deinit_until_callback_completes = original_state;

            // Reference in the stack here in case it is not for whatever reason
            prepared.js_request.ensureStillAlive();

            if (should_deinit_context) {
                ctx.deinit();
                return;
            }

            if (ctx.shouldRenderMissing()) {
                ctx.renderMissing();
                return;
            }

            // The request is asynchronous, and all information from `req` must be copied
            // since the provided uws.Request will be re-used for future requests (stack allocated).
            switch (req) {
                .stack => |r| ctx.toAsync(r, prepared.request_object),
                .saved => {}, // info already copied
            }
        }

        pub const PreparedRequest = struct {
            js_request: JSValue,
            request_object: *Request,
            ctx: *RequestContext,

            /// This is used by DevServer for deferring calling the JS handler
            /// to until the bundle is actually ready.
            pub fn save(
                prepared: PreparedRequest,
                global: *JSC.JSGlobalObject,
                req: *uws.Request,
                resp: *App.Response,
            ) SavedRequest {
                // By saving a request, all information from `req` must be
                // copied since the provided uws.Request will be re-used for
                // future requests (stack allocated).
                prepared.ctx.toAsync(req, prepared.request_object);

                return .{
                    .js_request = .create(prepared.js_request, global),
                    .request = prepared.request_object,
                    .ctx = AnyRequestContext.init(prepared.ctx),
                    .response = uws.AnyResponse.init(resp),
                };
            }
        };

        pub fn prepareJsRequestContext(this: *ThisServer, req: *uws.Request, resp: *App.Response, should_deinit_context: ?*bool, create_js_request: bool, method: ?bun.http.Method) ?PreparedRequest {
            JSC.markBinding(@src());
            this.onPendingRequest();
            if (comptime Environment.isDebug) {
                this.vm.eventLoop().debug.enter();
            }
            defer {
                if (comptime Environment.isDebug) {
                    this.vm.eventLoop().debug.exit();
                }
            }
            req.setYield(false);
            resp.timeout(this.config.idleTimeout);

            // Since we do timeouts by default, we should tell the user when
            // this happens - but limit it to only warn once.
            if (shouldAddTimeoutHandlerForWarning(this)) {
                // We need to pass it a pointer, any pointer should do.
                resp.onTimeout(*anyopaque, onTimeoutForIdleWarn, &did_send_idletimeout_warning_once);
            }

            const ctx = this.request_pool_allocator.tryGet() catch bun.outOfMemory();
            ctx.create(this, req, resp, should_deinit_context, method);
            this.vm.jsc.reportExtraMemory(@sizeOf(RequestContext));
            const body = this.vm.initRequestBodyValue(.{ .Null = {} }) catch unreachable;

            ctx.request_body = body;
            var signal = JSC.WebCore.AbortSignal.new(this.globalThis);
            ctx.signal = signal;
            signal.pendingActivityRef();

            const request_object = Request.new(.{
                .method = ctx.method,
                .request_context = AnyRequestContext.init(ctx),
                .https = ssl_enabled,
                .signal = signal.ref(),
                .body = body.ref(),
            });
            ctx.request_weakref = .initRef(request_object);

            if (comptime debug_mode) {
                ctx.flags.is_web_browser_navigation = brk: {
                    if (req.header("sec-fetch-dest")) |fetch_dest| {
                        if (strings.eqlComptime(fetch_dest, "document")) {
                            break :brk true;
                        }
                    }

                    break :brk false;
                };
            }

            // we need to do this very early unfortunately
            // it seems to work fine for synchronous requests but anything async will take too long to register the handler
            // we do this only for HTTP methods that support request bodies, so not GET, HEAD, OPTIONS, or CONNECT.
            if ((HTTP.Method.which(req.method()) orelse HTTP.Method.OPTIONS).hasRequestBody()) {
                const req_len: usize = brk: {
                    if (req.header("content-length")) |content_length| {
                        break :brk std.fmt.parseInt(usize, content_length, 10) catch 0;
                    }

                    break :brk 0;
                };

                if (req_len > this.config.max_request_body_size) {
                    resp.writeStatus("413 Request Entity Too Large");
                    resp.endWithoutBody(true);
                    this.finalize();
                    return null;
                }

                ctx.request_body_content_len = req_len;
                ctx.flags.is_transfer_encoding = req.header("transfer-encoding") != null;
                if (req_len > 0 or ctx.flags.is_transfer_encoding) {
                    // we defer pre-allocating the body until we receive the first chunk
                    // that way if the client is lying about how big the body is or the client aborts
                    // we don't waste memory
                    ctx.request_body.?.value = .{
                        .Locked = .{
                            .task = ctx,
                            .global = this.globalThis,
                            .onStartBuffering = RequestContext.onStartBufferingCallback,
                            .onStartStreaming = RequestContext.onStartStreamingRequestBodyCallback,
                            .onReadableStreamAvailable = RequestContext.onRequestBodyReadableStreamAvailable,
                        },
                    };
                    ctx.flags.is_waiting_for_request_body = true;

                    resp.onData(*RequestContext, RequestContext.onBufferedBodyChunk, ctx);
                }
            }

            return .{
                .js_request = if (create_js_request) request_object.toJS(this.globalThis) else .zero,
                .request_object = request_object,
                .ctx = ctx,
            };
        }

        fn upgradeWebSocketUserRoute(this: *UserRoute, resp: *App.Response, req: *uws.Request, upgrade_ctx: *uws.SocketContext, method: ?bun.http.Method) void {
            const server = this.server;
            const index = this.id;

            var should_deinit_context = false;
            var prepared = server.prepareJsRequestContext(req, resp, &should_deinit_context, false, method) orelse return;
            prepared.ctx.upgrade_context = upgrade_ctx; // set the upgrade context
            const server_request_list = js.routeListGetCached(server.jsValueAssertAlive()).?;
            var response_value = Bun__ServerRouteList__callRoute(server.globalThis, index, prepared.request_object, server.jsValueAssertAlive(), server_request_list, &prepared.js_request, req);

            if (server.globalThis.tryTakeException()) |exception| {
                response_value = exception;
            }

            server.handleRequest(&should_deinit_context, prepared, req, response_value);
        }

        pub fn onWebSocketUpgrade(
            this: *ThisServer,
            resp: *App.Response,
            req: *uws.Request,
            upgrade_ctx: *uws.SocketContext,
            id: usize,
        ) void {
            JSC.markBinding(@src());
            if (id == 1) {
                // This is actually a UserRoute if id is 1 so it's safe to cast
                upgradeWebSocketUserRoute(@ptrCast(this), resp, req, upgrade_ctx, null);
                return;
            }
            // Access `this` as *ThisServer only if id is 0
            bun.assert(id == 0);
            if (this.config.onNodeHTTPRequest != .zero) {
                onNodeHTTPRequestWithUpgradeCtx(this, req, resp, upgrade_ctx);
                return;
            }
            if (this.config.onRequest == .zero) {
                // require fetch method to be set otherwise we dont know what route to call
                // this should be the fallback in case no route is provided to upgrade
                resp.writeStatus("403 Forbidden");
                resp.endWithoutBody(true);
                return;
            }
            this.pending_requests += 1;
            req.setYield(false);
            var ctx = this.request_pool_allocator.tryGet() catch bun.outOfMemory();
            var should_deinit_context = false;
            ctx.create(this, req, resp, &should_deinit_context, null);
            var body = this.vm.initRequestBodyValue(.{ .Null = {} }) catch unreachable;

            ctx.request_body = body;
            var signal = JSC.WebCore.AbortSignal.new(this.globalThis);
            ctx.signal = signal;

            var request_object = Request.new(.{
                .method = ctx.method,
                .request_context = AnyRequestContext.init(ctx),
                .https = ssl_enabled,
                .signal = signal.ref(),
                .body = body.ref(),
            });
            ctx.upgrade_context = upgrade_ctx;
            ctx.request_weakref = .initRef(request_object);
            // We keep the Request object alive for the duration of the request so that we can remove the pointer to the UWS request object.
            var args = [_]JSC.JSValue{
                request_object.toJS(this.globalThis),
                this.jsValueAssertAlive(),
            };
            const request_value = args[0];
            request_value.ensureStillAlive();

            const response_value = this.config.onRequest.call(this.globalThis, this.jsValueAssertAlive(), &args) catch |err|
                this.globalThis.takeException(err);
            defer {
                // uWS request will not live longer than this function
                request_object.request_context.detachRequest();
            }
            ctx.onResponse(
                this,
                request_value,
                response_value,
            );

            ctx.defer_deinit_until_callback_completes = null;

            if (should_deinit_context) {
                ctx.deinit();
                return;
            }

            if (ctx.shouldRenderMissing()) {
                ctx.renderMissing();
                return;
            }

            ctx.toAsync(req, request_object);
        }

        // https://chromium.googlesource.com/devtools/devtools-frontend/+/main/docs/ecosystem/automatic_workspace_folders.md
        fn onChromeDevToolsJSONRequest(this: *ThisServer, req: *uws.Request, resp: *App.Response) void {
            if (comptime Environment.enable_logs)
                httplog("{s} - {s}", .{ req.method(), req.url() });

            const authorized = brk: {
                if (this.dev_server == null)
                    break :brk false;

                if (resp.getRemoteSocketInfo()) |*address| {
                    // IPv4 loopback addresses
                    if (strings.startsWith(address.ip, "127.")) {
                        break :brk true;
                    }

                    // IPv6 loopback addresses
                    if (strings.startsWith(address.ip, "::ffff:127.") or
                        strings.startsWith(address.ip, "::1") or
                        strings.eqlComptime(address.ip, "0:0:0:0:0:0:0:1"))
                    {
                        break :brk true;
                    }
                }

                break :brk false;
            };

            if (!authorized) {
                req.setYield(true);
                return;
            }

            // They need a 16 byte uuid. It needs to be somewhat consistent. We don't want to store this field anywhere.

            // So we first use a hash of the main field:
            const first_hash_segment: [8]u8 = brk: {
                const buffer = bun.PathBufferPool.get();
                defer bun.PathBufferPool.put(buffer);
                const main = JSC.VirtualMachine.get().main;
                const len = @min(main.len, buffer.len);
                break :brk @bitCast(bun.hash(bun.strings.copyLowercase(main[0..len], buffer[0..len])));
            };

            // And then we use a hash of their project root directory:
            const second_hash_segment: [8]u8 = brk: {
                const buffer = bun.PathBufferPool.get();
                defer bun.PathBufferPool.put(buffer);
                const root = this.dev_server.?.root;
                const len = @min(root.len, buffer.len);
                break :brk @bitCast(bun.hash(bun.strings.copyLowercase(root[0..len], buffer[0..len])));
            };

            // We combine it together to get a 16 byte uuid.
            const hash_bytes: [16]u8 = first_hash_segment ++ second_hash_segment;
            const uuid = bun.UUID.initWith(&hash_bytes);

            // interface DevToolsJSON {
            //   workspace?: {
            //     root: string,
            //     uuid: string,
            //   }
            // }
            const json_string = std.fmt.allocPrint(bun.default_allocator, "{{ \"workspace\": {{ \"root\": {}, \"uuid\": \"{}\" }} }}", .{
                bun.fmt.formatJSONStringUTF8(this.dev_server.?.root, .{}),
                uuid,
            }) catch bun.outOfMemory();
            defer bun.default_allocator.free(json_string);

            resp.writeStatus("200 OK");
            resp.writeHeader("Content-Type", "application/json");
            resp.end(json_string, resp.shouldCloseConnection());
        }

        fn setRoutes(this: *ThisServer) JSC.JSValue {
            var route_list_value = JSC.JSValue.zero;
            const app = this.app.?;
            const any_server = AnyServer.from(this);
            const dev_server = this.dev_server;

            // https://chromium.googlesource.com/devtools/devtools-frontend/+/main/docs/ecosystem/automatic_workspace_folders.md
            // Only enable this when we're using the dev server.
            var should_add_chrome_devtools_json_route = debug_mode and this.config.allow_hot and dev_server != null and this.config.enable_chrome_devtools_automatic_workspace_folders;
            const chrome_devtools_route = "/.well-known/appspecific/com.chrome.devtools.json";

            // --- 1. Handle user_routes_to_build (dynamic JS routes) ---
            // (This part remains conceptually the same: populate this.user_routes and route_list_value
            //  Crucially, ServerConfig.fromJS must ensure `route.method` is correctly .specific or .any)
            if (this.config.user_routes_to_build.items.len > 0) {
                var user_routes_to_build_list = this.config.user_routes_to_build.moveToUnmanaged();
                var old_user_routes = this.user_routes;
                defer {
                    for (old_user_routes.items) |*r| r.route.deinit();
                    old_user_routes.deinit(bun.default_allocator);
                }
                this.user_routes = std.ArrayListUnmanaged(UserRoute).initCapacity(bun.default_allocator, user_routes_to_build_list.items.len) catch @panic("OOM");
                const paths_zig = bun.default_allocator.alloc(ZigString, user_routes_to_build_list.items.len) catch @panic("OOM");
                defer bun.default_allocator.free(paths_zig);
                const callbacks_js = bun.default_allocator.alloc(JSC.JSValue, user_routes_to_build_list.items.len) catch @panic("OOM");
                defer bun.default_allocator.free(callbacks_js);

                for (user_routes_to_build_list.items, paths_zig, callbacks_js, 0..) |*builder, *p_zig, *cb_js, i| {
                    p_zig.* = ZigString.init(builder.route.path);
                    cb_js.* = builder.callback.get().?;
                    this.user_routes.appendAssumeCapacity(.{
                        .id = @truncate(i),
                        .server = this,
                        .route = builder.route,
                    });
                    builder.route = .{}; // Mark as moved
                }
                route_list_value = Bun__ServerRouteList__create(this.globalThis, callbacks_js.ptr, paths_zig.ptr, user_routes_to_build_list.items.len);
                for (user_routes_to_build_list.items) |*builder| builder.deinit();
                user_routes_to_build_list.deinit(bun.default_allocator);
            }

            // --- 2. Setup WebSocket handler's app reference ---
            if (this.config.websocket) |*websocket| {
                websocket.globalObject = this.globalThis;
                websocket.handler.app = app;
                websocket.handler.flags.ssl = ssl_enabled;
            }

            // --- 3. Register compiled user routes (this.user_routes) & Track "/*" Coverage ---
            var star_methods_covered_by_user = bun.http.Method.Set.initEmpty();
            var has_any_user_route_for_star_path = false; // True if "/*" path appears in user_routes at all
            var has_any_ws_route_for_star_path = false;

            for (this.user_routes.items) |*user_route| {
                const is_star_path = strings.eqlComptime(user_route.route.path, "/*");
                if (is_star_path) {
                    has_any_user_route_for_star_path = true;
                }

                if (should_add_chrome_devtools_json_route) {
                    if (strings.eqlComptime(user_route.route.path, chrome_devtools_route) or strings.hasPrefix(user_route.route.path, "/.well-known/")) {
                        should_add_chrome_devtools_json_route = false;
                    }
                }

                // Register HTTP routes
                switch (user_route.route.method) {
                    .any => {
                        app.any(user_route.route.path, *UserRoute, user_route, onUserRouteRequest);
                        if (is_star_path) {
                            star_methods_covered_by_user = .initFull();
                        }

                        if (this.config.websocket) |*websocket| {
                            if (is_star_path) {
                                has_any_ws_route_for_star_path = true;
                            }
                            app.ws(
                                user_route.route.path,
                                user_route,
                                1, // id 1 means is a user route
                                ServerWebSocket.behavior(ThisServer, ssl_enabled, websocket.toBehavior()),
                            );
                        }
                    },
                    .specific => |method_val| { // method_val is HTTP.Method here
                        app.method(method_val, user_route.route.path, *UserRoute, user_route, onUserRouteRequest);
                        if (is_star_path) {
                            star_methods_covered_by_user.insert(method_val);
                        }

                        // Setup user websocket in the route if needed.
                        if (this.config.websocket) |*websocket| {
                            // Websocket upgrade is a GET request
                            if (method_val == .GET) {
                                app.ws(
                                    user_route.route.path,
                                    user_route,
                                    1, // id 1 means is a user route
                                    ServerWebSocket.behavior(ThisServer, ssl_enabled, websocket.toBehavior()),
                                );
                            }
                        }
                    },
                }
            }

            // --- 4. Register negative routes ---
            for (this.config.negative_routes.items) |route_path| {
                app.head(route_path, *ThisServer, this, onRequest);
                app.any(route_path, *ThisServer, this, onRequest);
            }

            // --- 5. Register static routes & Track "/*" Coverage ---
            var needs_plugins = dev_server != null;
            var has_static_route_for_star_path = false;

            if (this.config.static_routes.items.len > 0) {
                for (this.config.static_routes.items) |*entry| {
                    if (strings.eqlComptime(entry.path, "/*")) {
                        has_static_route_for_star_path = true;
                        switch (entry.method) {
                            .any => {
                                star_methods_covered_by_user = .initFull();
                            },
                            .method => |method| {
                                star_methods_covered_by_user.setUnion(method);
                            },
                        }
                    }

                    if (should_add_chrome_devtools_json_route) {
                        if (strings.eqlComptime(entry.path, chrome_devtools_route) or strings.hasPrefix(entry.path, "/.well-known/")) {
                            should_add_chrome_devtools_json_route = false;
                        }
                    }

                    switch (entry.route) {
                        .static => |static_route| {
                            ServerConfig.applyStaticRoute(any_server, ssl_enabled, app, *StaticRoute, static_route, entry.path, entry.method);
                        },
                        .html => |html_bundle_route| {
                            ServerConfig.applyStaticRoute(any_server, ssl_enabled, app, *HTMLBundle.Route, html_bundle_route.data, entry.path, entry.method);
                            if (dev_server) |dev| {
                                dev.html_router.put(dev.allocator, entry.path, html_bundle_route.data) catch bun.outOfMemory();
                            }
                            needs_plugins = true;
                        },
                        .framework_router => {},
                    }
                }
            }

            // --- 6. Initialize plugins if needed ---
            if (needs_plugins and this.plugins == null) {
                if (this.vm.transpiler.options.serve_plugins) |serve_plugins_config| {
                    if (serve_plugins_config.len > 0) {
                        this.plugins = ServePlugins.init(serve_plugins_config);
                    }
                }
            }

            // --- 7. Debug mode specific routes ---
            if (debug_mode) {
                app.get("/bun:info", *ThisServer, this, onBunInfoRequest);
                if (this.config.inspector) {
                    JSC.markBinding(@src());
                    Bun__addInspector(ssl_enabled, app, this.globalThis);
                }
            }

            // --- 8. Handle DevServer routes & Track "/*" Coverage ---
            var has_dev_server_for_star_path = false;
            if (dev_server) |dev| {
                // dev.setRoutes might register its own "/*" HTTP handler
                has_dev_server_for_star_path = dev.setRoutes(this) catch bun.outOfMemory();
                if (has_dev_server_for_star_path) {
                    // Assume dev server "/*" covers all methods if it exists
                    star_methods_covered_by_user = .initFull();
                }
            }

            // Setup user websocket fallback route aka fetch function if fetch is not provided will respond with 403.
            if (!has_any_ws_route_for_star_path) {
                if (this.config.websocket) |*websocket| {
                    app.ws(
                        "/*",
                        this,
                        0, // id 0 means is a fallback route and ctx is the server
                        ServerWebSocket.behavior(ThisServer, ssl_enabled, websocket.toBehavior()),
                    );
                }
            }

            // --- 9. Consolidated "/*" HTTP Fallback Registration ---
            if (star_methods_covered_by_user.eql(bun.http.Method.Set.initFull())) {
                // User/Static/Dev has already provided a "/*" handler for ALL methods.
                // No further global "/*" HTTP fallback needed.
            } else if (has_any_user_route_for_star_path or has_static_route_for_star_path or has_dev_server_for_star_path) {
                // A "/*" route exists, but doesn't cover all methods.
                // Apply the global handler to the *remaining* methods for "/*".
                // So we flip the bits for the methods that are not covered by the user/static/dev routes
                star_methods_covered_by_user.toggleAll();
                var iter = star_methods_covered_by_user.iterator();
                while (iter.next()) |method_to_cover| {
                    switch (this.config.onNodeHTTPRequest) {
                        .zero => switch (this.config.onRequest) {
                            .zero => app.method(method_to_cover, "/*", *ThisServer, this, on404),
                            else => app.method(method_to_cover, "/*", *ThisServer, this, onRequest),
                        },
                        else => app.method(method_to_cover, "/*", *ThisServer, this, onNodeHTTPRequest),
                    }
                }
            } else {
                switch (this.config.onNodeHTTPRequest) {
                    .zero => switch (this.config.onRequest) {
                        .zero => app.any("/*", *ThisServer, this, on404),
                        else => app.any("/*", *ThisServer, this, onRequest),
                    },
                    else => app.any("/*", *ThisServer, this, onNodeHTTPRequest),
                }
            }

            if (should_add_chrome_devtools_json_route) {
                app.get(chrome_devtools_route, *ThisServer, this, onChromeDevToolsJSONRequest);
            }

            // If onNodeHTTPRequest is configured, it might be needed for Node.js compatibility layer
            // for specific Node API routes, even if it's not the main "/*" handler.
            if (this.config.onNodeHTTPRequest != .zero) {
                NodeHTTP_assignOnCloseFunction(ssl_enabled, app);
            }

            return route_list_value;
        }

        pub fn on404(_: *ThisServer, req: *uws.Request, resp: *App.Response) void {
            if (comptime Environment.enable_logs)
                httplog("{s} - {s} 404", .{ req.method(), req.url() });

            resp.writeStatus("404 Not Found");

            // Rely on browser default page for now.
            resp.end("", false);
        }

        // TODO: make this return JSError!void, and do not deinitialize on synchronous failure, to allow errdefer in caller scope
        pub fn listen(this: *ThisServer) JSC.JSValue {
            httplog("listen", .{});
            var app: *App = undefined;
            const globalThis = this.globalThis;
            var route_list_value = JSC.JSValue.zero;
            if (ssl_enabled) {
                bun.BoringSSL.load();
                const ssl_config = this.config.ssl_config orelse @panic("Assertion failure: ssl_config");
                const ssl_options = ssl_config.asUSockets();

                app = App.create(ssl_options) orelse {
                    if (!globalThis.hasException()) {
                        if (!throwSSLErrorIfNecessary(globalThis)) {
                            globalThis.throw("Failed to create HTTP server", .{}) catch {};
                        }
                    }

                    this.app = null;
                    this.deinit();
                    return .zero;
                };

                this.app = app;

                route_list_value = this.setRoutes();

                // add serverName to the SSL context using default ssl options
                if (ssl_config.server_name) |server_name_ptr| {
                    const server_name: [:0]const u8 = std.mem.span(server_name_ptr);
                    if (server_name.len > 0) {
                        app.addServerNameWithOptions(server_name, ssl_options) catch {
                            if (!globalThis.hasException()) {
                                if (!throwSSLErrorIfNecessary(globalThis)) {
                                    globalThis.throw("Failed to add serverName: {s}", .{server_name}) catch {};
                                }
                            }

                            this.deinit();
                            return .zero;
                        };
                        if (throwSSLErrorIfNecessary(globalThis)) {
                            this.deinit();
                            return .zero;
                        }

                        app.domain(server_name);
                        if (throwSSLErrorIfNecessary(globalThis)) {
                            this.deinit();
                            return .zero;
                        }

                        // Ensure the routes are set for that domain name.
                        _ = this.setRoutes();
                    }
                }

                // apply SNI routes if any
                if (this.config.sni) |*sni| {
                    for (sni.slice()) |*sni_ssl_config| {
                        const sni_servername: [:0]const u8 = std.mem.span(sni_ssl_config.server_name);
                        if (sni_servername.len > 0) {
                            app.addServerNameWithOptions(sni_servername, sni_ssl_config.asUSockets()) catch {
                                if (!globalThis.hasException()) {
                                    if (!throwSSLErrorIfNecessary(globalThis)) {
                                        globalThis.throw("Failed to add serverName: {s}", .{sni_servername}) catch {};
                                    }
                                }

                                this.deinit();
                                return .zero;
                            };

                            app.domain(sni_servername);

                            if (throwSSLErrorIfNecessary(globalThis)) {
                                this.deinit();
                                return .zero;
                            }

                            // Ensure the routes are set for that domain name.
                            _ = this.setRoutes();
                        }
                    }
                }
            } else {
                app = App.create(.{}) orelse {
                    if (!globalThis.hasException()) {
                        globalThis.throw("Failed to create HTTP server", .{}) catch {};
                    }
                    this.deinit();
                    return .zero;
                };
                this.app = app;

                route_list_value = this.setRoutes();
            }

            if (this.config.onNodeHTTPRequest != .zero) {
                this.setUsingCustomExpectHandler(true);
            }

            switch (this.config.address) {
                .tcp => |tcp| {
                    var host: ?[*:0]const u8 = null;
                    var host_buff: [1024:0]u8 = undefined;

                    if (tcp.hostname) |existing| {
                        const hostname = bun.span(existing);

                        if (hostname.len > 2 and hostname[0] == '[') {
                            // remove "[" and "]" from hostname
                            host = std.fmt.bufPrintZ(&host_buff, "{s}", .{hostname[1 .. hostname.len - 1]}) catch unreachable;
                        } else {
                            host = tcp.hostname;
                        }
                    }

                    app.listenWithConfig(*ThisServer, this, onListen, .{
                        .port = tcp.port,
                        .host = host,
                        .options = this.config.getUsocketsOptions(),
                    });
                },

                .unix => |unix| {
                    app.listenOnUnixSocket(
                        *ThisServer,
                        this,
                        onListen,
                        unix,
                        this.config.getUsocketsOptions(),
                    );
                },
            }

            if (globalThis.hasException()) {
                this.deinit();
                return .zero;
            }

            this.ref();

            // Starting up an HTTP server is a good time to GC
            if (this.vm.aggressive_garbage_collection == .aggressive) {
                this.vm.autoGarbageCollect();
            } else {
                this.vm.eventLoop().performGC();
            }

            return route_list_value;
        }

        pub fn onClientErrorCallback(this: *ThisServer, socket: *uws.Socket, error_code: u8, raw_packet: []const u8) void {
            if (this.on_clienterror.get()) |callback| {
                const is_ssl = protocol_enum == .https;
                const node_socket = Bun__createNodeHTTPServerSocket(is_ssl, socket, this.globalThis);
                if (node_socket.isEmptyOrUndefinedOrNull()) {
                    return;
                }

                const error_code_value = JSValue.jsNumber(error_code);
                const raw_packet_value = JSC.ArrayBuffer.createBuffer(this.globalThis, raw_packet);
                const loop = this.globalThis.bunVM().eventLoop();
                loop.enter();
                defer loop.exit();
                _ = callback.call(this.globalThis, .undefined, &.{ JSValue.jsBoolean(is_ssl), node_socket, error_code_value, raw_packet_value }) catch |err| {
                    this.globalThis.reportActiveExceptionAsUnhandled(err);
                };
            }
        }
    };
}

pub const AnyRequestContext = @import("./server/AnyRequestContext.zig");
pub const NewRequestContext = @import("./server/RequestContext.zig").NewRequestContext;

pub const SavedRequest = struct {
    js_request: JSC.Strong.Optional,
    request: *Request,
    ctx: AnyRequestContext,
    response: uws.AnyResponse,

    pub fn deinit(sr: *SavedRequest) void {
        sr.js_request.deinit();
        sr.ctx.deref();
    }

    pub const Union = union(enum) {
        stack: *uws.Request,
        saved: bun.JSC.API.SavedRequest,
    };
};

pub const ServerAllConnectionsClosedTask = struct {
    globalObject: *JSC.JSGlobalObject,
    promise: JSC.JSPromise.Strong,
    tracker: JSC.Debugger.AsyncTaskTracker,

    pub const new = bun.TrivialNew(@This());

    pub fn runFromJSThread(this: *ServerAllConnectionsClosedTask, vm: *JSC.VirtualMachine) void {
        httplog("ServerAllConnectionsClosedTask runFromJSThread", .{});

        const globalObject = this.globalObject;
        const tracker = this.tracker;
        tracker.willDispatch(globalObject);
        defer tracker.didDispatch(globalObject);

        var promise = this.promise;
        defer promise.deinit();
        bun.destroy(this);

        if (!vm.isShuttingDown()) {
            promise.resolve(globalObject, .undefined);
        }
    }
};

pub const HTTPServer = NewServer(.http, .production);
pub const HTTPSServer = NewServer(.https, .production);
pub const DebugHTTPServer = NewServer(.http, .debug);
pub const DebugHTTPSServer = NewServer(.https, .debug);
pub const AnyServer = struct {
    ptr: Ptr,

    pub const Ptr = bun.TaggedPointerUnion(.{
        HTTPServer,
        HTTPSServer,
        DebugHTTPServer,
        DebugHTTPSServer,
    });

    pub const AnyUserRouteList = union(enum) {
        HTTPServer: []const HTTPServer.UserRoute,
        HTTPSServer: []const HTTPSServer.UserRoute,
        DebugHTTPServer: []const DebugHTTPServer.UserRoute,
        DebugHTTPSServer: []const DebugHTTPSServer.UserRoute,
    };

    pub fn userRoutes(this: AnyServer) AnyUserRouteList {
        return switch (this.ptr.tag()) {
            Ptr.case(HTTPServer) => .{ .HTTPServer = this.ptr.as(HTTPServer).user_routes.items },
            Ptr.case(HTTPSServer) => .{ .HTTPSServer = this.ptr.as(HTTPSServer).user_routes.items },
            Ptr.case(DebugHTTPServer) => .{ .DebugHTTPServer = this.ptr.as(DebugHTTPServer).user_routes.items },
            Ptr.case(DebugHTTPSServer) => .{ .DebugHTTPSServer = this.ptr.as(DebugHTTPSServer).user_routes.items },
            else => bun.unreachablePanic("Invalid pointer tag", .{}),
        };
    }

    pub fn getURLAsString(this: AnyServer) bun.OOM!bun.String {
        return switch (this.ptr.tag()) {
            Ptr.case(HTTPServer) => this.ptr.as(HTTPServer).getURLAsString(),
            Ptr.case(HTTPSServer) => this.ptr.as(HTTPSServer).getURLAsString(),
            Ptr.case(DebugHTTPServer) => this.ptr.as(DebugHTTPServer).getURLAsString(),
            Ptr.case(DebugHTTPSServer) => this.ptr.as(DebugHTTPSServer).getURLAsString(),
            else => bun.unreachablePanic("Invalid pointer tag", .{}),
        };
    }
    pub fn vm(this: AnyServer) *JSC.VirtualMachine {
        return switch (this.ptr.tag()) {
            Ptr.case(HTTPServer) => this.ptr.as(HTTPServer).vm,
            Ptr.case(HTTPSServer) => this.ptr.as(HTTPSServer).vm,
            Ptr.case(DebugHTTPServer) => this.ptr.as(DebugHTTPServer).vm,
            Ptr.case(DebugHTTPSServer) => this.ptr.as(DebugHTTPSServer).vm,
            else => bun.unreachablePanic("Invalid pointer tag", .{}),
        };
    }
    pub fn setInspectorServerID(this: AnyServer, id: JSC.Debugger.DebuggerId) void {
        switch (this.ptr.tag()) {
            Ptr.case(HTTPServer) => {
                this.ptr.as(HTTPServer).inspector_server_id = id;
                if (this.ptr.as(HTTPServer).dev_server) |dev_server| {
                    dev_server.inspector_server_id = id;
                }
            },
            Ptr.case(HTTPSServer) => {
                this.ptr.as(HTTPSServer).inspector_server_id = id;
                if (this.ptr.as(HTTPSServer).dev_server) |dev_server| {
                    dev_server.inspector_server_id = id;
                }
            },
            Ptr.case(DebugHTTPServer) => {
                this.ptr.as(DebugHTTPServer).inspector_server_id = id;
                if (this.ptr.as(DebugHTTPServer).dev_server) |dev_server| {
                    dev_server.inspector_server_id = id;
                }
            },
            Ptr.case(DebugHTTPSServer) => {
                this.ptr.as(DebugHTTPSServer).inspector_server_id = id;
                if (this.ptr.as(DebugHTTPSServer).dev_server) |dev_server| {
                    dev_server.inspector_server_id = id;
                }
            },
            else => bun.unreachablePanic("Invalid pointer tag", .{}),
        }
    }

    pub fn inspectorServerID(this: AnyServer) JSC.Debugger.DebuggerId {
        return switch (this.ptr.tag()) {
            Ptr.case(HTTPServer) => this.ptr.as(HTTPServer).inspector_server_id,
            Ptr.case(HTTPSServer) => this.ptr.as(HTTPSServer).inspector_server_id,
            Ptr.case(DebugHTTPServer) => this.ptr.as(DebugHTTPServer).inspector_server_id,
            Ptr.case(DebugHTTPSServer) => this.ptr.as(DebugHTTPSServer).inspector_server_id,
            else => bun.unreachablePanic("Invalid pointer tag", .{}),
        };
    }

    pub fn plugins(this: AnyServer) ?*ServePlugins {
        return switch (this.ptr.tag()) {
            Ptr.case(HTTPServer) => this.ptr.as(HTTPServer).plugins,
            Ptr.case(HTTPSServer) => this.ptr.as(HTTPSServer).plugins,
            Ptr.case(DebugHTTPServer) => this.ptr.as(DebugHTTPServer).plugins,
            Ptr.case(DebugHTTPSServer) => this.ptr.as(DebugHTTPSServer).plugins,
            else => bun.unreachablePanic("Invalid pointer tag", .{}),
        };
    }

    pub fn getPlugins(this: AnyServer) PluginsResult {
        return switch (this.ptr.tag()) {
            Ptr.case(HTTPServer) => this.ptr.as(HTTPServer).getPlugins(),
            Ptr.case(HTTPSServer) => this.ptr.as(HTTPSServer).getPlugins(),
            Ptr.case(DebugHTTPServer) => this.ptr.as(DebugHTTPServer).getPlugins(),
            Ptr.case(DebugHTTPSServer) => this.ptr.as(DebugHTTPSServer).getPlugins(),
            else => bun.unreachablePanic("Invalid pointer tag", .{}),
        };
    }

    pub fn loadAndResolvePlugins(this: AnyServer, bundle: *HTMLBundle.HTMLBundleRoute, raw_plugins: []const []const u8, bunfig_path: []const u8) void {
        return switch (this.ptr.tag()) {
            Ptr.case(HTTPServer) => this.ptr.as(HTTPServer).getPluginsAsync(bundle, raw_plugins, bunfig_path),
            Ptr.case(HTTPSServer) => this.ptr.as(HTTPSServer).getPluginsAsync(bundle, raw_plugins, bunfig_path),
            Ptr.case(DebugHTTPServer) => this.ptr.as(DebugHTTPServer).getPluginsAsync(bundle, raw_plugins, bunfig_path),
            Ptr.case(DebugHTTPSServer) => this.ptr.as(DebugHTTPSServer).getPluginsAsync(bundle, raw_plugins, bunfig_path),
            else => bun.unreachablePanic("Invalid pointer tag", .{}),
        };
    }

    /// Returns:
    /// - .ready if no plugin has to be loaded
    /// - .err if there is a cached failure. Currently, this requires restarting the entire server.
    /// - .pending if `callback` was stored. It will call `onPluginsResolved` or `onPluginsRejected` later.
    pub fn getOrLoadPlugins(server: AnyServer, callback: ServePlugins.Callback) ServePlugins.GetOrStartLoadResult {
        return switch (server.ptr.tag()) {
            Ptr.case(HTTPServer) => server.ptr.as(HTTPServer).getOrLoadPlugins(callback),
            Ptr.case(HTTPSServer) => server.ptr.as(HTTPSServer).getOrLoadPlugins(callback),
            Ptr.case(DebugHTTPServer) => server.ptr.as(DebugHTTPServer).getOrLoadPlugins(callback),
            Ptr.case(DebugHTTPSServer) => server.ptr.as(DebugHTTPSServer).getOrLoadPlugins(callback),
            else => bun.unreachablePanic("Invalid pointer tag", .{}),
        };
    }

    pub fn reloadStaticRoutes(this: AnyServer) !bool {
        return switch (this.ptr.tag()) {
            Ptr.case(HTTPServer) => this.ptr.as(HTTPServer).reloadStaticRoutes(),
            Ptr.case(HTTPSServer) => this.ptr.as(HTTPSServer).reloadStaticRoutes(),
            Ptr.case(DebugHTTPServer) => this.ptr.as(DebugHTTPServer).reloadStaticRoutes(),
            Ptr.case(DebugHTTPSServer) => this.ptr.as(DebugHTTPSServer).reloadStaticRoutes(),
            else => bun.unreachablePanic("Invalid pointer tag", .{}),
        };
    }

    pub fn appendStaticRoute(this: AnyServer, path: []const u8, route: AnyRoute, method: HTTP.Method.Optional) !void {
        return switch (this.ptr.tag()) {
            Ptr.case(HTTPServer) => this.ptr.as(HTTPServer).appendStaticRoute(path, route, method),
            Ptr.case(HTTPSServer) => this.ptr.as(HTTPSServer).appendStaticRoute(path, route, method),
            Ptr.case(DebugHTTPServer) => this.ptr.as(DebugHTTPServer).appendStaticRoute(path, route, method),
            Ptr.case(DebugHTTPSServer) => this.ptr.as(DebugHTTPSServer).appendStaticRoute(path, route, method),
            else => bun.unreachablePanic("Invalid pointer tag", .{}),
        };
    }

    pub fn globalThis(this: AnyServer) *JSC.JSGlobalObject {
        return switch (this.ptr.tag()) {
            Ptr.case(HTTPServer) => this.ptr.as(HTTPServer).globalThis,
            Ptr.case(HTTPSServer) => this.ptr.as(HTTPSServer).globalThis,
            Ptr.case(DebugHTTPServer) => this.ptr.as(DebugHTTPServer).globalThis,
            Ptr.case(DebugHTTPSServer) => this.ptr.as(DebugHTTPSServer).globalThis,
            else => bun.unreachablePanic("Invalid pointer tag", .{}),
        };
    }

    pub fn config(this: AnyServer) *const ServerConfig {
        return switch (this.ptr.tag()) {
            Ptr.case(HTTPServer) => &this.ptr.as(HTTPServer).config,
            Ptr.case(HTTPSServer) => &this.ptr.as(HTTPSServer).config,
            Ptr.case(DebugHTTPServer) => &this.ptr.as(DebugHTTPServer).config,
            Ptr.case(DebugHTTPSServer) => &this.ptr.as(DebugHTTPSServer).config,
            else => bun.unreachablePanic("Invalid pointer tag", .{}),
        };
    }

    pub fn webSocketHandler(this: AnyServer) ?*WebSocketServerContext.Handler {
        const server_config: *ServerConfig = switch (this.ptr.tag()) {
            Ptr.case(HTTPServer) => &this.ptr.as(HTTPServer).config,
            Ptr.case(HTTPSServer) => &this.ptr.as(HTTPSServer).config,
            Ptr.case(DebugHTTPServer) => &this.ptr.as(DebugHTTPServer).config,
            Ptr.case(DebugHTTPSServer) => &this.ptr.as(DebugHTTPSServer).config,
            else => bun.unreachablePanic("Invalid pointer tag", .{}),
        };
        if (server_config.websocket == null) return null;
        return &server_config.websocket.?.handler;
    }

    pub fn onRequest(
        this: AnyServer,
        req: *uws.Request,
        resp: *uws.NewApp(false).Response,
    ) void {
        return switch (this.ptr.tag()) {
            Ptr.case(HTTPServer) => this.ptr.as(HTTPServer).onRequest(req, resp),
            Ptr.case(HTTPSServer) => @panic("TODO: https"),
            Ptr.case(DebugHTTPServer) => this.ptr.as(DebugHTTPServer).onRequest(req, resp),
            Ptr.case(DebugHTTPSServer) => @panic("TODO: https"),
            else => bun.unreachablePanic("Invalid pointer tag", .{}),
        };
    }

    pub fn from(server: anytype) AnyServer {
        return .{ .ptr = Ptr.init(server) };
    }

    pub fn onPendingRequest(this: AnyServer) void {
        switch (this.ptr.tag()) {
            Ptr.case(HTTPServer) => this.ptr.as(HTTPServer).onPendingRequest(),
            Ptr.case(HTTPSServer) => this.ptr.as(HTTPSServer).onPendingRequest(),
            Ptr.case(DebugHTTPServer) => this.ptr.as(DebugHTTPServer).onPendingRequest(),
            Ptr.case(DebugHTTPSServer) => this.ptr.as(DebugHTTPSServer).onPendingRequest(),
            else => bun.unreachablePanic("Invalid pointer tag", .{}),
        }
    }

    pub fn onRequestComplete(this: AnyServer) void {
        switch (this.ptr.tag()) {
            Ptr.case(HTTPServer) => this.ptr.as(HTTPServer).onRequestComplete(),
            Ptr.case(HTTPSServer) => this.ptr.as(HTTPSServer).onRequestComplete(),
            Ptr.case(DebugHTTPServer) => this.ptr.as(DebugHTTPServer).onRequestComplete(),
            Ptr.case(DebugHTTPSServer) => this.ptr.as(DebugHTTPSServer).onRequestComplete(),
            else => bun.unreachablePanic("Invalid pointer tag", .{}),
        }
    }

    pub fn onStaticRequestComplete(this: AnyServer) void {
        switch (this.ptr.tag()) {
            Ptr.case(HTTPServer) => this.ptr.as(HTTPServer).onStaticRequestComplete(),
            Ptr.case(HTTPSServer) => this.ptr.as(HTTPSServer).onStaticRequestComplete(),
            Ptr.case(DebugHTTPServer) => this.ptr.as(DebugHTTPServer).onStaticRequestComplete(),
            Ptr.case(DebugHTTPSServer) => this.ptr.as(DebugHTTPSServer).onStaticRequestComplete(),
            else => bun.unreachablePanic("Invalid pointer tag", .{}),
        }
    }

    pub fn publish(this: AnyServer, topic: []const u8, message: []const u8, opcode: uws.Opcode, compress: bool) bool {
        return switch (this.ptr.tag()) {
            Ptr.case(HTTPServer) => this.ptr.as(HTTPServer).app.?.publish(topic, message, opcode, compress),
            Ptr.case(HTTPSServer) => this.ptr.as(HTTPSServer).app.?.publish(topic, message, opcode, compress),
            Ptr.case(DebugHTTPServer) => this.ptr.as(DebugHTTPServer).app.?.publish(topic, message, opcode, compress),
            Ptr.case(DebugHTTPSServer) => this.ptr.as(DebugHTTPSServer).app.?.publish(topic, message, opcode, compress),
            else => bun.unreachablePanic("Invalid pointer tag", .{}),
        };
    }

    pub fn onRequestFromSaved(
        this: AnyServer,
        req: SavedRequest.Union,
        resp: uws.AnyResponse,
        callback: JSC.JSValue,
        comptime extra_arg_count: usize,
        extra_args: [extra_arg_count]JSValue,
    ) void {
        return switch (this.ptr.tag()) {
            Ptr.case(HTTPServer) => this.ptr.as(HTTPServer).onRequestFromSaved(req, resp.TCP, callback, extra_arg_count, extra_args),
            Ptr.case(HTTPSServer) => this.ptr.as(HTTPSServer).onRequestFromSaved(req, resp.SSL, callback, extra_arg_count, extra_args),
            Ptr.case(DebugHTTPServer) => this.ptr.as(DebugHTTPServer).onRequestFromSaved(req, resp.TCP, callback, extra_arg_count, extra_args),
            Ptr.case(DebugHTTPSServer) => this.ptr.as(DebugHTTPSServer).onRequestFromSaved(req, resp.SSL, callback, extra_arg_count, extra_args),
            else => bun.unreachablePanic("Invalid pointer tag", .{}),
        };
    }

    pub fn prepareAndSaveJsRequestContext(
        server: AnyServer,
        req: *uws.Request,
        resp: uws.AnyResponse,
        global: *JSC.JSGlobalObject,
        method: ?bun.http.Method,
    ) ?SavedRequest {
        return switch (server.ptr.tag()) {
            Ptr.case(HTTPServer) => (server.ptr.as(HTTPServer).prepareJsRequestContext(req, resp.TCP, null, true, method) orelse return null).save(global, req, resp.TCP),
            Ptr.case(HTTPSServer) => (server.ptr.as(HTTPSServer).prepareJsRequestContext(req, resp.SSL, null, true, method) orelse return null).save(global, req, resp.SSL),
            Ptr.case(DebugHTTPServer) => (server.ptr.as(DebugHTTPServer).prepareJsRequestContext(req, resp.TCP, null, true, method) orelse return null).save(global, req, resp.TCP),
            Ptr.case(DebugHTTPSServer) => (server.ptr.as(DebugHTTPSServer).prepareJsRequestContext(req, resp.SSL, null, true, method) orelse return null).save(global, req, resp.SSL),
            else => bun.unreachablePanic("Invalid pointer tag", .{}),
        };
    }
    pub fn numSubscribers(this: AnyServer, topic: []const u8) u32 {
        return switch (this.ptr.tag()) {
            Ptr.case(HTTPServer) => this.ptr.as(HTTPServer).app.?.numSubscribers(topic),
            Ptr.case(HTTPSServer) => this.ptr.as(HTTPSServer).app.?.numSubscribers(topic),
            Ptr.case(DebugHTTPServer) => this.ptr.as(DebugHTTPServer).app.?.numSubscribers(topic),
            Ptr.case(DebugHTTPSServer) => this.ptr.as(DebugHTTPSServer).app.?.numSubscribers(topic),
            else => bun.unreachablePanic("Invalid pointer tag", .{}),
        };
    }

    pub fn devServer(this: AnyServer) ?*bun.bake.DevServer {
        return switch (this.ptr.tag()) {
            Ptr.case(HTTPServer) => this.ptr.as(HTTPServer).dev_server,
            Ptr.case(HTTPSServer) => this.ptr.as(HTTPSServer).dev_server,
            Ptr.case(DebugHTTPServer) => this.ptr.as(DebugHTTPServer).dev_server,
            Ptr.case(DebugHTTPSServer) => this.ptr.as(DebugHTTPSServer).dev_server,
            else => bun.unreachablePanic("Invalid pointer tag", .{}),
        };
    }
};

extern fn Bun__addInspector(bool, *anyopaque, *JSC.JSGlobalObject) void;

const assert = bun.assert;

pub export fn Server__setIdleTimeout(server: JSC.JSValue, seconds: JSC.JSValue, globalThis: *JSC.JSGlobalObject) void {
    Server__setIdleTimeout_(server, seconds, globalThis) catch |err| switch (err) {
        error.JSError => {},
        error.OutOfMemory => {
            _ = globalThis.throwOutOfMemoryValue();
        },
    };
}

pub fn Server__setIdleTimeout_(server: JSC.JSValue, seconds: JSC.JSValue, globalThis: *JSC.JSGlobalObject) bun.JSError!void {
    if (!server.isObject()) {
        return globalThis.throw("Failed to set timeout: The 'this' value is not a Server.", .{});
    }

    if (!seconds.isNumber()) {
        return globalThis.throw("Failed to set timeout: The provided value is not of type 'number'.", .{});
    }
    const value = seconds.to(c_uint);
    if (server.as(HTTPServer)) |this| {
        this.setIdleTimeout(value);
    } else if (server.as(HTTPSServer)) |this| {
        this.setIdleTimeout(value);
    } else if (server.as(DebugHTTPServer)) |this| {
        this.setIdleTimeout(value);
    } else if (server.as(DebugHTTPSServer)) |this| {
        this.setIdleTimeout(value);
    } else {
        return globalThis.throw("Failed to set timeout: The 'this' value is not a Server.", .{});
    }
}

pub fn Server__setOnClientError_(globalThis: *JSC.JSGlobalObject, server: JSC.JSValue, callback: JSC.JSValue) bun.JSError!JSC.JSValue {
    if (!server.isObject()) {
        return globalThis.throw("Failed to set clientError: The 'this' value is not a Server.", .{});
    }

    if (!callback.isFunction()) {
        return globalThis.throw("Failed to set clientError: The provided value is not a function.", .{});
    }

    if (server.as(HTTPServer)) |this| {
        if (this.app) |app| {
            this.on_clienterror.deinit();
            this.on_clienterror = JSC.Strong.Optional.create(callback, globalThis);
            app.onClientError(*HTTPServer, this, HTTPServer.onClientErrorCallback);
        }
    } else if (server.as(HTTPSServer)) |this| {
        if (this.app) |app| {
            this.on_clienterror.deinit();
            this.on_clienterror = JSC.Strong.Optional.create(callback, globalThis);
            app.onClientError(*HTTPSServer, this, HTTPSServer.onClientErrorCallback);
        }
    } else if (server.as(DebugHTTPServer)) |this| {
        if (this.app) |app| {
            this.on_clienterror.deinit();
            this.on_clienterror = JSC.Strong.Optional.create(callback, globalThis);
            app.onClientError(*DebugHTTPServer, this, DebugHTTPServer.onClientErrorCallback);
        }
    } else if (server.as(DebugHTTPSServer)) |this| {
        if (this.app) |app| {
            this.on_clienterror.deinit();
            this.on_clienterror = JSC.Strong.Optional.create(callback, globalThis);
            app.onClientError(*DebugHTTPSServer, this, DebugHTTPSServer.onClientErrorCallback);
        }
    } else {
        bun.debugAssert(false);
    }
    return .undefined;
}

pub fn Server__setAppFlags_(globalThis: *JSC.JSGlobalObject, server: JSC.JSValue, require_host_header: bool, use_strict_method_validation: bool) bun.JSError!JSC.JSValue {
    if (!server.isObject()) {
        return globalThis.throw("Failed to set requireHostHeader: The 'this' value is not a Server.", .{});
    }

    if (server.as(HTTPServer)) |this| {
        this.setFlags(require_host_header, use_strict_method_validation);
    } else if (server.as(HTTPSServer)) |this| {
        this.setFlags(require_host_header, use_strict_method_validation);
    } else if (server.as(DebugHTTPServer)) |this| {
        this.setFlags(require_host_header, use_strict_method_validation);
    } else if (server.as(DebugHTTPSServer)) |this| {
        this.setFlags(require_host_header, use_strict_method_validation);
    } else {
        return globalThis.throw("Failed to set timeout: The 'this' value is not a Server.", .{});
    }
    return .undefined;
}

pub fn Server__setMaxHTTPHeaderSize_(globalThis: *JSC.JSGlobalObject, server: JSC.JSValue, max_header_size: u64) bun.JSError!JSC.JSValue {
    if (!server.isObject()) {
        return globalThis.throw("Failed to set maxHeaderSize: The 'this' value is not a Server.", .{});
    }

    if (server.as(HTTPServer)) |this| {
        this.setMaxHTTPHeaderSize(max_header_size);
    } else if (server.as(HTTPSServer)) |this| {
        this.setMaxHTTPHeaderSize(max_header_size);
    } else if (server.as(DebugHTTPServer)) |this| {
        this.setMaxHTTPHeaderSize(max_header_size);
    } else if (server.as(DebugHTTPSServer)) |this| {
        this.setMaxHTTPHeaderSize(max_header_size);
    } else {
        return globalThis.throw("Failed to set maxHeaderSize: The 'this' value is not a Server.", .{});
    }
    return .undefined;
}
comptime {
    _ = Server__setIdleTimeout;
    _ = NodeHTTPResponse.create;
    @export(&JSC.host_fn.wrap4(Server__setAppFlags_), .{ .name = "Server__setAppFlags" });
    @export(&JSC.host_fn.wrap3(Server__setOnClientError_), .{ .name = "Server__setOnClientError" });
    @export(&JSC.host_fn.wrap3(Server__setMaxHTTPHeaderSize_), .{ .name = "Server__setMaxHTTPHeaderSize" });
}

extern fn NodeHTTPServer__onRequest_http(
    any_server: usize,
    globalThis: *JSC.JSGlobalObject,
    this: JSC.JSValue,
    callback: JSC.JSValue,
    methodString: JSC.JSValue,
    request: *uws.Request,
    response: *uws.NewApp(false).Response,
    upgrade_ctx: ?*uws.SocketContext,
    node_response_ptr: *?*NodeHTTPResponse,
) JSC.JSValue;

extern fn NodeHTTPServer__onRequest_https(
    any_server: usize,
    globalThis: *JSC.JSGlobalObject,
    this: JSC.JSValue,
    callback: JSC.JSValue,
    methodString: JSC.JSValue,
    request: *uws.Request,
    response: *uws.NewApp(true).Response,
    upgrade_ctx: ?*uws.SocketContext,
    node_response_ptr: *?*NodeHTTPResponse,
) JSC.JSValue;

extern fn Bun__createNodeHTTPServerSocket(bool, *anyopaque, *JSC.JSGlobalObject) JSC.JSValue;
extern fn NodeHTTP_assignOnCloseFunction(bool, *anyopaque) void;
extern fn NodeHTTP_setUsingCustomExpectHandler(bool, *anyopaque, bool) void;
extern "c" fn Bun__ServerRouteList__callRoute(
    globalObject: *JSC.JSGlobalObject,
    index: u32,
    requestPtr: *Request,
    serverObject: JSC.JSValue,
    routeListObject: JSC.JSValue,
    requestObject: *JSC.JSValue,
    req: *uws.Request,
) JSC.JSValue;

extern "c" fn Bun__ServerRouteList__create(
    globalObject: *JSC.JSGlobalObject,
    callbacks: [*]JSC.JSValue,
    paths: [*]ZigString,
    pathsLength: usize,
) JSC.JSValue;

fn throwSSLErrorIfNecessary(globalThis: *JSC.JSGlobalObject) bool {
    const err_code = BoringSSL.ERR_get_error();
    if (err_code != 0) {
        defer BoringSSL.ERR_clear_error();
        globalThis.throwValue(JSC.API.Bun.Crypto.createCryptoError(globalThis, err_code)) catch {};
        return true;
    }

    return false;
}<|MERGE_RESOLUTION|>--- conflicted
+++ resolved
@@ -39,4612 +39,6 @@
 const Blob = JSC.WebCore.Blob;
 const BoringSSL = bun.BoringSSL.c;
 const Arena = @import("../../allocators/mimalloc_arena.zig").Arena;
-<<<<<<< HEAD
-const SendfileContext = struct {
-    fd: bun.FileDescriptor,
-    socket_fd: bun.FileDescriptor = bun.invalid_fd,
-    remain: Blob.SizeType = 0,
-    offset: Blob.SizeType = 0,
-    has_listener: bool = false,
-    has_set_on_writable: bool = false,
-    auto_close: bool = false,
-};
-const linux = std.os.linux;
-const Async = bun.Async;
-const httplog = Output.scoped(.Server, false);
-const ctxLog = Output.scoped(.RequestContext, false);
-const S3 = bun.S3;
-const SocketAddress = @import("bun/socket.zig").SocketAddress;
-
-const BlobFileContentResult = struct {
-    data: [:0]const u8,
-
-    fn init(comptime fieldname: []const u8, js_obj: JSC.JSValue, global: *JSC.JSGlobalObject) bun.JSError!?BlobFileContentResult {
-        {
-            const body = try JSC.WebCore.Body.Value.fromJS(global, js_obj);
-            if (body == .Blob and body.Blob.store != null and body.Blob.store.?.data == .file) {
-                var fs: JSC.Node.fs.NodeFS = .{};
-                const read = fs.readFileWithOptions(.{ .path = body.Blob.store.?.data.file.pathlike }, .sync, .null_terminated);
-                switch (read) {
-                    .err => {
-                        return global.throwValue(read.err.toJSC(global));
-                    },
-                    else => {
-                        const str = read.result.null_terminated;
-                        if (str.len > 0) {
-                            return .{ .data = str };
-                        }
-                        return global.throwInvalidArguments(std.fmt.comptimePrint("Invalid {s} file", .{fieldname}), .{});
-                    },
-                }
-            }
-        }
-
-        return null;
-    }
-};
-
-fn getContentType(headers: ?*WebCore.FetchHeaders, blob: *const WebCore.Blob.Any, allocator: std.mem.Allocator) struct { MimeType, bool, bool } {
-    var needs_content_type = true;
-    var content_type_needs_free = false;
-
-    const content_type: MimeType = brk: {
-        if (headers) |headers_| {
-            if (headers_.fastGet(.ContentType)) |content| {
-                needs_content_type = false;
-
-                var content_slice = content.toSlice(allocator);
-                defer content_slice.deinit();
-
-                const content_type_allocator = if (content_slice.allocator.isNull()) null else allocator;
-                break :brk MimeType.init(content_slice.slice(), content_type_allocator, &content_type_needs_free);
-            }
-        }
-
-        break :brk if (blob.contentType().len > 0)
-            MimeType.byName(blob.contentType())
-        else if (MimeType.sniff(blob.slice())) |content|
-            content
-        else if (blob.wasString())
-            MimeType.text
-                // TODO: should we get the mime type off of the Blob.Store if it exists?
-                // A little wary of doing this right now due to causing some breaking change
-        else
-            MimeType.other;
-    };
-
-    return .{ content_type, needs_content_type, content_type_needs_free };
-}
-
-fn validateRouteName(global: *JSC.JSGlobalObject, path: []const u8) !void {
-    // Already validated by the caller
-    bun.debugAssert(path.len > 0 and path[0] == '/');
-
-    // For now, we don't support params that start with a number.
-    // Mostly because it makes the params object more complicated to implement and it's easier to cut scope this way for now.
-    var remaining = path;
-    var duped_route_names = bun.StringHashMap(void).init(bun.default_allocator);
-    defer duped_route_names.deinit();
-    while (strings.indexOfChar(remaining, ':')) |index| {
-        remaining = remaining[index + 1 ..];
-        const end = strings.indexOfChar(remaining, '/') orelse remaining.len;
-        const route_name = remaining[0..end];
-        if (route_name.len > 0 and std.ascii.isDigit(route_name[0])) {
-            return global.throwTODO(
-                \\Route parameter names cannot start with a number.
-                \\
-                \\If you run into this, please file an issue and we will add support for it.
-            );
-        }
-
-        const entry = duped_route_names.getOrPut(route_name) catch bun.outOfMemory();
-        if (entry.found_existing) {
-            return global.throwTODO(
-                \\Support for duplicate route parameter names is not yet implemented.
-                \\
-                \\If you run into this, please file an issue and we will add support for it.
-            );
-        }
-
-        remaining = remaining[end..];
-    }
-}
-
-fn writeHeaders(
-    headers: *WebCore.FetchHeaders,
-    comptime ssl: bool,
-    resp_ptr: ?*uws.NewApp(ssl).Response,
-) void {
-    ctxLog("writeHeaders", .{});
-    headers.fastRemove(.ContentLength);
-    headers.fastRemove(.TransferEncoding);
-    if (resp_ptr) |resp| {
-        headers.toUWSResponse(ssl, resp);
-    }
-}
-
-pub fn writeStatus(comptime ssl: bool, resp_ptr: ?*uws.NewApp(ssl).Response, status: u16) void {
-    if (resp_ptr) |resp| {
-        if (HTTPStatusText.get(status)) |text| {
-            resp.writeStatus(text);
-        } else {
-            var status_text_buf: [48]u8 = undefined;
-            resp.writeStatus(std.fmt.bufPrint(&status_text_buf, "{d} HM", .{status}) catch unreachable);
-        }
-    }
-}
-
-// TODO: rename to StaticBlobRoute? the html bundle is sometimes a static route
-pub const StaticRoute = @import("./server/StaticRoute.zig");
-
-const HTMLBundle = JSC.API.HTMLBundle;
-
-pub const AnyRoute = union(enum) {
-    /// Serve a static file
-    /// "/robots.txt": new Response(...),
-    static: *StaticRoute,
-    /// Bundle an HTML import
-    /// import html from "./index.html";
-    /// "/": html,
-    html: bun.ptr.RefPtr(HTMLBundle.Route),
-    /// Use file system routing.
-    /// "/*": {
-    ///   "dir": import.meta.resolve("./pages"),
-    ///   "style": "nextjs-pages",
-    /// }
-    framework_router: bun.bake.FrameworkRouter.Type.Index,
-
-    pub fn memoryCost(this: AnyRoute) usize {
-        return switch (this) {
-            .static => |static_route| static_route.memoryCost(),
-            .html => |html_bundle_route| html_bundle_route.data.memoryCost(),
-            .framework_router => @sizeOf(bun.bake.Framework.FileSystemRouterType),
-        };
-    }
-
-    pub fn setServer(this: AnyRoute, server: ?AnyServer) void {
-        switch (this) {
-            .static => |static_route| static_route.server = server,
-            .html => |html_bundle_route| html_bundle_route.server = server,
-            .framework_router => {}, // DevServer contains .server field
-        }
-    }
-
-    pub fn deref(this: AnyRoute) void {
-        switch (this) {
-            .static => |static_route| static_route.deref(),
-            .html => |html_bundle_route| html_bundle_route.deref(),
-            .framework_router => {}, // not reference counted
-        }
-    }
-
-    pub fn ref(this: AnyRoute) void {
-        switch (this) {
-            .static => |static_route| static_route.ref(),
-            .html => |html_bundle_route| html_bundle_route.ref(),
-            .framework_router => {}, // not reference counted
-        }
-    }
-
-    pub fn htmlRouteFromJS(argument: JSC.JSValue, init_ctx: *ServerInitContext) ?AnyRoute {
-        if (argument.as(HTMLBundle)) |html_bundle| {
-            const entry = init_ctx.dedupe_html_bundle_map.getOrPut(html_bundle) catch bun.outOfMemory();
-            if (!entry.found_existing) {
-                entry.value_ptr.* = HTMLBundle.Route.init(html_bundle);
-                return .{ .html = entry.value_ptr.* };
-            } else {
-                return .{ .html = entry.value_ptr.dupeRef() };
-            }
-        }
-
-        return null;
-    }
-
-    pub fn fromJS(
-        global: *JSC.JSGlobalObject,
-        path: []const u8,
-        argument: JSC.JSValue,
-        init_ctx: *ServerInitContext,
-    ) bun.JSError!?AnyRoute {
-        if (AnyRoute.htmlRouteFromJS(argument, init_ctx)) |html_route| {
-            return html_route;
-        }
-
-        if (argument.isObject()) {
-            const FrameworkRouter = bun.bake.FrameworkRouter;
-            if (try argument.getOptional(global, "dir", bun.String.Slice)) |dir| {
-                var alloc = init_ctx.js_string_allocations;
-                const relative_root = alloc.track(dir);
-
-                var style: FrameworkRouter.Style = if (try argument.get(global, "style")) |style|
-                    try FrameworkRouter.Style.fromJS(style, global)
-                else
-                    .nextjs_pages;
-                errdefer style.deinit();
-
-                if (!bun.strings.endsWith(path, "/*")) {
-                    return global.throwInvalidArguments("To mount a directory, make sure the path ends in `/*`", .{});
-                }
-
-                try init_ctx.framework_router_list.append(.{
-                    .root = relative_root,
-                    .style = style,
-
-                    // trim the /*
-                    .prefix = if (path.len == 2) "/" else path[0 .. path.len - 2],
-
-                    // TODO: customizable framework option.
-                    .entry_client = "bun-framework-react/client.tsx",
-                    .entry_server = "bun-framework-react/server.tsx",
-                    .ignore_underscores = true,
-                    .ignore_dirs = &.{ "node_modules", ".git" },
-                    .extensions = &.{ ".tsx", ".jsx" },
-                    .allow_layouts = true,
-                });
-
-                const limit = std.math.maxInt(@typeInfo(FrameworkRouter.Type.Index).@"enum".tag_type);
-                if (init_ctx.framework_router_list.items.len > limit) {
-                    return global.throwInvalidArguments("Too many framework routers. Maximum is {d}.", .{limit});
-                }
-                return .{ .framework_router = .init(@intCast(init_ctx.framework_router_list.items.len - 1)) };
-            }
-        }
-
-        return .{ .static = try StaticRoute.fromJS(global, argument) orelse return null };
-    }
-};
-
-pub const ServerInitContext = struct {
-    arena: std.heap.ArenaAllocator,
-    dedupe_html_bundle_map: std.AutoHashMap(*HTMLBundle, bun.ptr.RefPtr(HTMLBundle.Route)),
-    js_string_allocations: bun.bake.StringRefList,
-    framework_router_list: std.ArrayList(bun.bake.Framework.FileSystemRouterType),
-};
-
-const UserRouteBuilder = struct {
-    route: ServerConfig.RouteDeclaration,
-    callback: JSC.Strong.Optional = .empty,
-
-    pub fn deinit(this: *UserRouteBuilder) void {
-        this.route.deinit();
-        this.callback.deinit();
-    }
-};
-
-pub const ServerConfig = struct {
-    address: union(enum) {
-        tcp: struct {
-            port: u16 = 0,
-            hostname: ?[*:0]const u8 = null,
-        },
-        unix: [:0]const u8,
-
-        pub fn deinit(this: *@This(), allocator: std.mem.Allocator) void {
-            switch (this.*) {
-                .tcp => |tcp| {
-                    if (tcp.hostname) |host| {
-                        allocator.free(bun.sliceTo(host, 0));
-                    }
-                },
-                .unix => |addr| {
-                    allocator.free(addr);
-                },
-            }
-            this.* = .{ .tcp = .{} };
-        }
-    } = .{
-        .tcp = .{},
-    },
-    idleTimeout: u8 = 10, //TODO: should we match websocket default idleTimeout of 120?
-    has_idleTimeout: bool = false,
-    // TODO: use webkit URL parser instead of bun's
-    base_url: URL = URL{},
-    base_uri: string = "",
-
-    ssl_config: ?SSLConfig = null,
-    sni: ?bun.BabyList(SSLConfig) = null,
-    max_request_body_size: usize = 1024 * 1024 * 128,
-    development: DevelopmentOption = .development,
-    broadcast_console_log_from_browser_to_server_for_bake: bool = false,
-
-    /// Enable automatic workspace folders for Chrome DevTools
-    /// https://chromium.googlesource.com/devtools/devtools-frontend/+/main/docs/ecosystem/automatic_workspace_folders.md
-    /// https://github.com/ChromeDevTools/vite-plugin-devtools-json/blob/76080b04422b36230d4b7a674b90d6df296cbff5/src/index.ts#L60-L77
-    ///
-    /// If HMR is not enabled, then this field is ignored.
-    enable_chrome_devtools_automatic_workspace_folders: bool = true,
-
-    onError: JSC.JSValue = JSC.JSValue.zero,
-    onRequest: JSC.JSValue = JSC.JSValue.zero,
-    onNodeHTTPRequest: JSC.JSValue = JSC.JSValue.zero,
-
-    websocket: ?WebSocketServer = null,
-
-    inspector: bool = false,
-    reuse_port: bool = false,
-    id: []const u8 = "",
-    allow_hot: bool = true,
-    ipv6_only: bool = false,
-
-    is_node_http: bool = false,
-    had_routes_object: bool = false,
-
-    static_routes: std.ArrayList(StaticRouteEntry) = std.ArrayList(StaticRouteEntry).init(bun.default_allocator),
-    negative_routes: std.ArrayList([:0]const u8) = std.ArrayList([:0]const u8).init(bun.default_allocator),
-    user_routes_to_build: std.ArrayList(UserRouteBuilder) = std.ArrayList(UserRouteBuilder).init(bun.default_allocator),
-
-    bake: ?bun.bake.UserOptions = null,
-
-    pub const DevelopmentOption = enum {
-        development,
-        production,
-        development_without_hmr,
-
-        pub fn isHMREnabled(this: DevelopmentOption) bool {
-            return this == .development;
-        }
-
-        pub fn isDevelopment(this: DevelopmentOption) bool {
-            return this == .development or this == .development_without_hmr;
-        }
-    };
-
-    pub fn isDevelopment(this: *const ServerConfig) bool {
-        return this.development.isDevelopment();
-    }
-
-    pub fn memoryCost(this: *const ServerConfig) usize {
-        // ignore @sizeOf(ServerConfig), assume already included.
-        var cost: usize = 0;
-        for (this.static_routes.items) |*entry| {
-            cost += entry.memoryCost();
-        }
-        cost += this.id.len;
-        cost += this.base_url.href.len;
-        for (this.negative_routes.items) |route| {
-            cost += route.len;
-        }
-
-        return cost;
-    }
-
-    // We need to be able to apply the route to multiple Apps even when there is only one RouteList.
-    pub const RouteDeclaration = struct {
-        path: [:0]const u8 = "",
-        method: union(enum) {
-            any: void,
-            specific: HTTP.Method,
-        } = .any,
-
-        pub fn deinit(this: *RouteDeclaration) void {
-            if (this.path.len > 0) {
-                bun.default_allocator.free(this.path);
-            }
-        }
-    };
-
-    // TODO: rename to StaticRoute.Entry
-    pub const StaticRouteEntry = struct {
-        path: []const u8,
-        route: AnyRoute,
-        method: HTTP.Method.Optional = .any,
-
-        pub fn memoryCost(this: *const StaticRouteEntry) usize {
-            return this.path.len + this.route.memoryCost();
-        }
-
-        /// Clone the path buffer and increment the ref count
-        /// This doesn't actually clone the route, it just increments the ref count
-        pub fn clone(this: StaticRouteEntry) !StaticRouteEntry {
-            this.route.ref();
-
-            return .{
-                .path = try bun.default_allocator.dupe(u8, this.path),
-                .route = this.route,
-                .method = this.method,
-            };
-        }
-
-        pub fn deinit(this: *StaticRouteEntry) void {
-            bun.default_allocator.free(this.path);
-            this.path = "";
-            this.route.deref();
-            this.* = undefined;
-        }
-
-        pub fn isLessThan(_: void, this: StaticRouteEntry, other: StaticRouteEntry) bool {
-            return strings.cmpStringsDesc({}, this.path, other.path);
-        }
-    };
-
-    fn normalizeStaticRoutesList(this: *ServerConfig) !void {
-        const Context = struct {
-            // Ac
-            pub fn hash(route: *StaticRouteEntry) u64 {
-                var hasher = std.hash.Wyhash.init(0);
-                switch (route.method) {
-                    .any => hasher.update("ANY"),
-                    .method => |*set| {
-                        var iter = set.iterator();
-                        while (iter.next()) |method| {
-                            hasher.update(@tagName(method));
-                        }
-                    },
-                }
-                hasher.update(route.path);
-                return hasher.final();
-            }
-        };
-
-        var static_routes_dedupe_list = std.ArrayList(u64).init(bun.default_allocator);
-        try static_routes_dedupe_list.ensureTotalCapacity(@truncate(this.static_routes.items.len));
-        defer static_routes_dedupe_list.deinit();
-
-        // Iterate through the list of static routes backwards
-        // Later ones added override earlier ones
-        var list = &this.static_routes;
-        if (list.items.len > 0) {
-            var index = list.items.len - 1;
-            while (true) {
-                const route = &list.items[index];
-                const hash = Context.hash(route);
-                if (std.mem.indexOfScalar(u64, static_routes_dedupe_list.items, hash) != null) {
-                    var item = list.orderedRemove(index);
-                    item.deinit();
-                } else {
-                    try static_routes_dedupe_list.append(hash);
-                }
-
-                if (index == 0) break;
-                index -= 1;
-            }
-        }
-
-        // sort the cloned static routes by name for determinism
-        std.mem.sort(StaticRouteEntry, list.items, {}, StaticRouteEntry.isLessThan);
-    }
-
-    pub fn cloneForReloadingStaticRoutes(this: *ServerConfig) !ServerConfig {
-        var that = this.*;
-        this.ssl_config = null;
-        this.sni = null;
-        this.address = .{ .tcp = .{} };
-        this.websocket = null;
-        this.bake = null;
-
-        try that.normalizeStaticRoutesList();
-
-        return that;
-    }
-
-    pub fn appendStaticRoute(this: *ServerConfig, path: []const u8, route: AnyRoute, method: HTTP.Method.Optional) !void {
-        try this.static_routes.append(StaticRouteEntry{
-            .path = try bun.default_allocator.dupe(u8, path),
-            .route = route,
-            .method = method,
-        });
-    }
-
-    fn applyStaticRoute(server: AnyServer, comptime ssl: bool, app: *uws.NewApp(ssl), comptime T: type, entry: T, path: []const u8, method: HTTP.Method.Optional) void {
-        entry.server = server;
-        const handler_wrap = struct {
-            pub fn handler(route: T, req: *uws.Request, resp: *uws.NewApp(ssl).Response) void {
-                route.onRequest(req, switch (comptime ssl) {
-                    true => .{ .SSL = resp },
-                    false => .{ .TCP = resp },
-                });
-            }
-
-            pub fn HEAD(route: T, req: *uws.Request, resp: *uws.NewApp(ssl).Response) void {
-                route.onHEADRequest(req, switch (comptime ssl) {
-                    true => .{ .SSL = resp },
-                    false => .{ .TCP = resp },
-                });
-            }
-        };
-        app.head(path, T, entry, handler_wrap.HEAD);
-        switch (method) {
-            .any => {
-                app.any(path, T, entry, handler_wrap.handler);
-            },
-            .method => |*m| {
-                var iter = m.iterator();
-                while (iter.next()) |method_| {
-                    app.method(method_, path, T, entry, handler_wrap.handler);
-                }
-            },
-        }
-    }
-
-    pub fn deinit(this: *ServerConfig) void {
-        this.address.deinit(bun.default_allocator);
-
-        for (this.negative_routes.items) |route| {
-            bun.default_allocator.free(route);
-        }
-        this.negative_routes.clearAndFree();
-
-        if (this.base_url.href.len > 0) {
-            bun.default_allocator.free(this.base_url.href);
-            this.base_url = URL{};
-        }
-        if (this.ssl_config) |*ssl_config| {
-            ssl_config.deinit();
-            this.ssl_config = null;
-        }
-        if (this.sni) |sni| {
-            for (sni.slice()) |*ssl_config| {
-                ssl_config.deinit();
-            }
-            this.sni.?.deinitWithAllocator(bun.default_allocator);
-            this.sni = null;
-        }
-
-        for (this.static_routes.items) |*entry| {
-            entry.deinit();
-        }
-        this.static_routes.clearAndFree();
-
-        if (this.bake) |*bake| {
-            bake.deinit();
-        }
-
-        for (this.user_routes_to_build.items) |*builder| {
-            builder.deinit();
-        }
-        this.user_routes_to_build.clearAndFree();
-    }
-
-    pub fn computeID(this: *const ServerConfig, allocator: std.mem.Allocator) []const u8 {
-        var arraylist = std.ArrayList(u8).init(allocator);
-        var writer = arraylist.writer();
-
-        writer.writeAll("[http]-") catch {};
-        switch (this.address) {
-            .tcp => {
-                if (this.address.tcp.hostname) |host| {
-                    writer.print("tcp:{s}:{d}", .{
-                        bun.sliceTo(host, 0),
-                        this.address.tcp.port,
-                    }) catch {};
-                } else {
-                    writer.print("tcp:localhost:{d}", .{
-                        this.address.tcp.port,
-                    }) catch {};
-                }
-            },
-            .unix => {
-                writer.print("unix:{s}", .{
-                    bun.sliceTo(this.address.unix, 0),
-                }) catch {};
-            },
-        }
-
-        return arraylist.items;
-    }
-
-    pub fn getUsocketsOptions(this: *const ServerConfig) i32 {
-        // Unlike Node.js, we set exclusive port in case reuse port is not set
-        var out: i32 = if (this.reuse_port)
-            uws.LIBUS_LISTEN_REUSE_PORT | uws.LIBUS_LISTEN_REUSE_ADDR
-        else
-            uws.LIBUS_LISTEN_EXCLUSIVE_PORT;
-
-        if (this.ipv6_only) {
-            out |= uws.LIBUS_SOCKET_IPV6_ONLY;
-        }
-
-        return out;
-    }
-
-    pub const SSLConfig = struct {
-        requires_custom_request_ctx: bool = false,
-        server_name: [*c]const u8 = null,
-
-        key_file_name: [*c]const u8 = null,
-        cert_file_name: [*c]const u8 = null,
-
-        ca_file_name: [*c]const u8 = null,
-        dh_params_file_name: [*c]const u8 = null,
-
-        passphrase: [*c]const u8 = null,
-        low_memory_mode: bool = false,
-
-        key: ?[][*c]const u8 = null,
-        key_count: u32 = 0,
-
-        cert: ?[][*c]const u8 = null,
-        cert_count: u32 = 0,
-
-        ca: ?[][*c]const u8 = null,
-        ca_count: u32 = 0,
-
-        secure_options: u32 = 0,
-        request_cert: i32 = 0,
-        reject_unauthorized: i32 = 0,
-        ssl_ciphers: ?[*:0]const u8 = null,
-        protos: ?[*:0]const u8 = null,
-        protos_len: usize = 0,
-        client_renegotiation_limit: u32 = 0,
-        client_renegotiation_window: u32 = 0,
-
-        const log = Output.scoped(.SSLConfig, false);
-
-        pub fn asUSockets(this: SSLConfig) uws.SocketContext.BunSocketContextOptions {
-            var ctx_opts: uws.SocketContext.BunSocketContextOptions = .{};
-
-            if (this.key_file_name != null)
-                ctx_opts.key_file_name = this.key_file_name;
-            if (this.cert_file_name != null)
-                ctx_opts.cert_file_name = this.cert_file_name;
-            if (this.ca_file_name != null)
-                ctx_opts.ca_file_name = this.ca_file_name;
-            if (this.dh_params_file_name != null)
-                ctx_opts.dh_params_file_name = this.dh_params_file_name;
-            if (this.passphrase != null)
-                ctx_opts.passphrase = this.passphrase;
-            ctx_opts.ssl_prefer_low_memory_usage = @intFromBool(this.low_memory_mode);
-
-            if (this.key) |key| {
-                ctx_opts.key = key.ptr;
-                ctx_opts.key_count = this.key_count;
-            }
-            if (this.cert) |cert| {
-                ctx_opts.cert = cert.ptr;
-                ctx_opts.cert_count = this.cert_count;
-            }
-            if (this.ca) |ca| {
-                ctx_opts.ca = ca.ptr;
-                ctx_opts.ca_count = this.ca_count;
-            }
-
-            if (this.ssl_ciphers != null) {
-                ctx_opts.ssl_ciphers = this.ssl_ciphers;
-            }
-            ctx_opts.request_cert = this.request_cert;
-            ctx_opts.reject_unauthorized = this.reject_unauthorized;
-
-            return ctx_opts;
-        }
-
-        pub fn isSame(thisConfig: *const SSLConfig, otherConfig: *const SSLConfig) bool {
-            { //strings
-                const fields = .{
-                    "server_name",
-                    "key_file_name",
-                    "cert_file_name",
-                    "ca_file_name",
-                    "dh_params_file_name",
-                    "passphrase",
-                    "ssl_ciphers",
-                    "protos",
-                };
-
-                inline for (fields) |field| {
-                    const lhs = @field(thisConfig, field);
-                    const rhs = @field(otherConfig, field);
-                    if (lhs != null and rhs != null) {
-                        if (!stringsEqual(lhs, rhs))
-                            return false;
-                    } else if (lhs != null or rhs != null) {
-                        return false;
-                    }
-                }
-            }
-
-            {
-                //numbers
-                const fields = .{ "secure_options", "request_cert", "reject_unauthorized", "low_memory_mode" };
-
-                inline for (fields) |field| {
-                    const lhs = @field(thisConfig, field);
-                    const rhs = @field(otherConfig, field);
-                    if (lhs != rhs)
-                        return false;
-                }
-            }
-
-            {
-                // complex fields
-                const fields = .{ "key", "ca", "cert" };
-                inline for (fields) |field| {
-                    const lhs_count = @field(thisConfig, field ++ "_count");
-                    const rhs_count = @field(otherConfig, field ++ "_count");
-                    if (lhs_count != rhs_count)
-                        return false;
-                    if (lhs_count > 0) {
-                        const lhs = @field(thisConfig, field);
-                        const rhs = @field(otherConfig, field);
-                        for (0..lhs_count) |i| {
-                            if (!stringsEqual(lhs.?[i], rhs.?[i]))
-                                return false;
-                        }
-                    }
-                }
-            }
-
-            return true;
-        }
-
-        fn stringsEqual(a: [*c]const u8, b: [*c]const u8) bool {
-            const lhs = bun.asByteSlice(a);
-            const rhs = bun.asByteSlice(b);
-            return strings.eqlLong(lhs, rhs, true);
-        }
-
-        pub fn deinit(this: *SSLConfig) void {
-            const fields = .{
-                "server_name",
-                "key_file_name",
-                "cert_file_name",
-                "ca_file_name",
-                "dh_params_file_name",
-                "passphrase",
-                "ssl_ciphers",
-                "protos",
-            };
-
-            inline for (fields) |field| {
-                if (@field(this, field)) |slice_ptr| {
-                    const slice = std.mem.span(slice_ptr);
-                    if (slice.len > 0) {
-                        bun.freeSensitive(bun.default_allocator, slice);
-                    }
-                    @field(this, field) = "";
-                }
-            }
-
-            if (this.cert) |cert| {
-                for (0..this.cert_count) |i| {
-                    const slice = std.mem.span(cert[i]);
-                    if (slice.len > 0) {
-                        bun.freeSensitive(bun.default_allocator, slice);
-                    }
-                }
-
-                bun.default_allocator.free(cert);
-                this.cert = null;
-            }
-
-            if (this.key) |key| {
-                for (0..this.key_count) |i| {
-                    const slice = std.mem.span(key[i]);
-                    if (slice.len > 0) {
-                        bun.freeSensitive(bun.default_allocator, slice);
-                    }
-                }
-
-                bun.default_allocator.free(key);
-                this.key = null;
-            }
-
-            if (this.ca) |ca| {
-                for (0..this.ca_count) |i| {
-                    const slice = std.mem.span(ca[i]);
-                    if (slice.len > 0) {
-                        bun.freeSensitive(bun.default_allocator, slice);
-                    }
-                }
-
-                bun.default_allocator.free(ca);
-                this.ca = null;
-            }
-        }
-
-        pub const zero = SSLConfig{};
-
-        pub fn fromJS(vm: *JSC.VirtualMachine, global: *JSC.JSGlobalObject, obj: JSC.JSValue) bun.JSError!?SSLConfig {
-            var result = zero;
-            errdefer result.deinit();
-
-            var arena: bun.ArenaAllocator = bun.ArenaAllocator.init(bun.default_allocator);
-            defer arena.deinit();
-
-            if (!obj.isObject()) {
-                return global.throwInvalidArguments("tls option expects an object", .{});
-            }
-
-            var any = false;
-
-            result.reject_unauthorized = @intFromBool(vm.getTLSRejectUnauthorized());
-
-            // Required
-            if (try obj.getTruthy(global, "keyFile")) |key_file_name| {
-                var sliced = try key_file_name.toSlice(global, bun.default_allocator);
-                defer sliced.deinit();
-                if (sliced.len > 0) {
-                    result.key_file_name = try bun.default_allocator.dupeZ(u8, sliced.slice());
-                    if (std.posix.system.access(result.key_file_name, std.posix.F_OK) != 0) {
-                        return global.throwInvalidArguments("Unable to access keyFile path", .{});
-                    }
-                    any = true;
-                    result.requires_custom_request_ctx = true;
-                }
-            }
-
-            if (try obj.getTruthy(global, "key")) |js_obj| {
-                if (js_obj.jsType().isArray()) {
-                    const count = js_obj.getLength(global);
-                    if (count > 0) {
-                        const native_array = try bun.default_allocator.alloc([*c]const u8, count);
-
-                        var valid_count: u32 = 0;
-                        for (0..count) |i| {
-                            const item = js_obj.getIndex(global, @intCast(i));
-                            if (try JSC.Node.StringOrBuffer.fromJS(global, arena.allocator(), item)) |sb| {
-                                defer sb.deinit();
-                                const sliced = sb.slice();
-                                if (sliced.len > 0) {
-                                    native_array[valid_count] = try bun.default_allocator.dupeZ(u8, sliced);
-                                    valid_count += 1;
-                                    any = true;
-                                    result.requires_custom_request_ctx = true;
-                                }
-                            } else if (try BlobFileContentResult.init("key", item, global)) |content| {
-                                if (content.data.len > 0) {
-                                    native_array[valid_count] = content.data.ptr;
-                                    valid_count += 1;
-                                    result.requires_custom_request_ctx = true;
-                                    any = true;
-                                } else {
-                                    // mark and free all CA's
-                                    result.cert = native_array;
-                                    result.deinit();
-                                    return null;
-                                }
-                            } else {
-                                // mark and free all keys
-                                result.key = native_array;
-                                return global.throwInvalidArguments("key argument must be an string, Buffer, TypedArray, BunFile or an array containing string, Buffer, TypedArray or BunFile", .{});
-                            }
-                        }
-
-                        if (valid_count == 0) {
-                            bun.default_allocator.free(native_array);
-                        } else {
-                            result.key = native_array;
-                        }
-
-                        result.key_count = valid_count;
-                    }
-                } else if (try BlobFileContentResult.init("key", js_obj, global)) |content| {
-                    if (content.data.len > 0) {
-                        const native_array = try bun.default_allocator.alloc([*c]const u8, 1);
-                        native_array[0] = content.data.ptr;
-                        result.key = native_array;
-                        result.key_count = 1;
-                        any = true;
-                        result.requires_custom_request_ctx = true;
-                    } else {
-                        result.deinit();
-                        return null;
-                    }
-                } else {
-                    const native_array = try bun.default_allocator.alloc([*c]const u8, 1);
-                    if (try JSC.Node.StringOrBuffer.fromJS(global, arena.allocator(), js_obj)) |sb| {
-                        defer sb.deinit();
-                        const sliced = sb.slice();
-                        if (sliced.len > 0) {
-                            native_array[0] = try bun.default_allocator.dupeZ(u8, sliced);
-                            any = true;
-                            result.requires_custom_request_ctx = true;
-                            result.key = native_array;
-                            result.key_count = 1;
-                        } else {
-                            bun.default_allocator.free(native_array);
-                        }
-                    } else {
-                        // mark and free all certs
-                        result.key = native_array;
-                        return global.throwInvalidArguments("key argument must be an string, Buffer, TypedArray, BunFile or an array containing string, Buffer, TypedArray or BunFile", .{});
-                    }
-                }
-            }
-
-            if (try obj.getTruthy(global, "certFile")) |cert_file_name| {
-                var sliced = try cert_file_name.toSlice(global, bun.default_allocator);
-                defer sliced.deinit();
-                if (sliced.len > 0) {
-                    result.cert_file_name = try bun.default_allocator.dupeZ(u8, sliced.slice());
-                    if (std.posix.system.access(result.cert_file_name, std.posix.F_OK) != 0) {
-                        return global.throwInvalidArguments("Unable to access certFile path", .{});
-                    }
-                    any = true;
-                    result.requires_custom_request_ctx = true;
-                }
-            }
-
-            if (try obj.getTruthy(global, "ALPNProtocols")) |protocols| {
-                if (try JSC.Node.StringOrBuffer.fromJS(global, arena.allocator(), protocols)) |sb| {
-                    defer sb.deinit();
-                    const sliced = sb.slice();
-                    if (sliced.len > 0) {
-                        result.protos = try bun.default_allocator.dupeZ(u8, sliced);
-                        result.protos_len = sliced.len;
-                    }
-
-                    any = true;
-                    result.requires_custom_request_ctx = true;
-                } else {
-                    return global.throwInvalidArguments("ALPNProtocols argument must be an string, Buffer or TypedArray", .{});
-                }
-            }
-
-            if (try obj.getTruthy(global, "cert")) |js_obj| {
-                if (js_obj.jsType().isArray()) {
-                    const count = js_obj.getLength(global);
-                    if (count > 0) {
-                        const native_array = try bun.default_allocator.alloc([*c]const u8, count);
-
-                        var valid_count: u32 = 0;
-                        for (0..count) |i| {
-                            const item = js_obj.getIndex(global, @intCast(i));
-                            if (try JSC.Node.StringOrBuffer.fromJS(global, arena.allocator(), item)) |sb| {
-                                defer sb.deinit();
-                                const sliced = sb.slice();
-                                if (sliced.len > 0) {
-                                    native_array[valid_count] = try bun.default_allocator.dupeZ(u8, sliced);
-                                    valid_count += 1;
-                                    any = true;
-                                    result.requires_custom_request_ctx = true;
-                                }
-                            } else if (try BlobFileContentResult.init("cert", item, global)) |content| {
-                                if (content.data.len > 0) {
-                                    native_array[valid_count] = content.data.ptr;
-                                    valid_count += 1;
-                                    result.requires_custom_request_ctx = true;
-                                    any = true;
-                                } else {
-                                    // mark and free all CA's
-                                    result.cert = native_array;
-                                    result.deinit();
-                                    return null;
-                                }
-                            } else {
-                                // mark and free all certs
-                                result.cert = native_array;
-                                return global.throwInvalidArguments("cert argument must be an string, Buffer, TypedArray, BunFile or an array containing string, Buffer, TypedArray or BunFile", .{});
-                            }
-                        }
-
-                        if (valid_count == 0) {
-                            bun.default_allocator.free(native_array);
-                        } else {
-                            result.cert = native_array;
-                        }
-
-                        result.cert_count = valid_count;
-                    }
-                } else if (try BlobFileContentResult.init("cert", js_obj, global)) |content| {
-                    if (content.data.len > 0) {
-                        const native_array = try bun.default_allocator.alloc([*c]const u8, 1);
-                        native_array[0] = content.data.ptr;
-                        result.cert = native_array;
-                        result.cert_count = 1;
-                        any = true;
-                        result.requires_custom_request_ctx = true;
-                    } else {
-                        result.deinit();
-                        return null;
-                    }
-                } else {
-                    const native_array = try bun.default_allocator.alloc([*c]const u8, 1);
-                    if (try JSC.Node.StringOrBuffer.fromJS(global, arena.allocator(), js_obj)) |sb| {
-                        defer sb.deinit();
-                        const sliced = sb.slice();
-                        if (sliced.len > 0) {
-                            native_array[0] = try bun.default_allocator.dupeZ(u8, sliced);
-                            any = true;
-                            result.requires_custom_request_ctx = true;
-                            result.cert = native_array;
-                            result.cert_count = 1;
-                        } else {
-                            bun.default_allocator.free(native_array);
-                        }
-                    } else {
-                        // mark and free all certs
-                        result.cert = native_array;
-                        return global.throwInvalidArguments("cert argument must be an string, Buffer, TypedArray, BunFile or an array containing string, Buffer, TypedArray or BunFile", .{});
-                    }
-                }
-            }
-
-            if (try obj.getBooleanStrict(global, "requestCert")) |request_cert| {
-                result.request_cert = if (request_cert) 1 else 0;
-                any = true;
-            }
-
-            if (try obj.getBooleanStrict(global, "rejectUnauthorized")) |reject_unauthorized| {
-                result.reject_unauthorized = if (reject_unauthorized) 1 else 0;
-                any = true;
-            }
-
-            if (try obj.getTruthy(global, "ciphers")) |ssl_ciphers| {
-                var sliced = try ssl_ciphers.toSlice(global, bun.default_allocator);
-                defer sliced.deinit();
-                if (sliced.len > 0) {
-                    result.ssl_ciphers = try bun.default_allocator.dupeZ(u8, sliced.slice());
-                    any = true;
-                    result.requires_custom_request_ctx = true;
-                }
-            }
-
-            if (try obj.getTruthy(global, "serverName") orelse try obj.getTruthy(global, "servername")) |server_name| {
-                var sliced = try server_name.toSlice(global, bun.default_allocator);
-                defer sliced.deinit();
-                if (sliced.len > 0) {
-                    result.server_name = try bun.default_allocator.dupeZ(u8, sliced.slice());
-                    any = true;
-                    result.requires_custom_request_ctx = true;
-                }
-            }
-
-            if (try obj.getTruthy(global, "ca")) |js_obj| {
-                if (js_obj.jsType().isArray()) {
-                    const count = js_obj.getLength(global);
-                    if (count > 0) {
-                        const native_array = try bun.default_allocator.alloc([*c]const u8, count);
-
-                        var valid_count: u32 = 0;
-                        for (0..count) |i| {
-                            const item = js_obj.getIndex(global, @intCast(i));
-                            if (try JSC.Node.StringOrBuffer.fromJS(global, arena.allocator(), item)) |sb| {
-                                defer sb.deinit();
-                                const sliced = sb.slice();
-                                if (sliced.len > 0) {
-                                    native_array[valid_count] = bun.default_allocator.dupeZ(u8, sliced) catch unreachable;
-                                    valid_count += 1;
-                                    any = true;
-                                    result.requires_custom_request_ctx = true;
-                                }
-                            } else if (try BlobFileContentResult.init("ca", item, global)) |content| {
-                                if (content.data.len > 0) {
-                                    native_array[valid_count] = content.data.ptr;
-                                    valid_count += 1;
-                                    any = true;
-                                    result.requires_custom_request_ctx = true;
-                                } else {
-                                    // mark and free all CA's
-                                    result.cert = native_array;
-                                    result.deinit();
-                                    return null;
-                                }
-                            } else {
-                                // mark and free all CA's
-                                result.cert = native_array;
-                                return global.throwInvalidArguments("ca argument must be an string, Buffer, TypedArray, BunFile or an array containing string, Buffer, TypedArray or BunFile", .{});
-                            }
-                        }
-
-                        if (valid_count == 0) {
-                            bun.default_allocator.free(native_array);
-                        } else {
-                            result.ca = native_array;
-                        }
-
-                        result.ca_count = valid_count;
-                    }
-                } else if (try BlobFileContentResult.init("ca", js_obj, global)) |content| {
-                    if (content.data.len > 0) {
-                        const native_array = try bun.default_allocator.alloc([*c]const u8, 1);
-                        native_array[0] = content.data.ptr;
-                        result.ca = native_array;
-                        result.ca_count = 1;
-                        any = true;
-                        result.requires_custom_request_ctx = true;
-                    } else {
-                        result.deinit();
-                        return null;
-                    }
-                } else {
-                    const native_array = try bun.default_allocator.alloc([*c]const u8, 1);
-                    if (try JSC.Node.StringOrBuffer.fromJS(global, arena.allocator(), js_obj)) |sb| {
-                        defer sb.deinit();
-                        const sliced = sb.slice();
-                        if (sliced.len > 0) {
-                            native_array[0] = try bun.default_allocator.dupeZ(u8, sliced);
-                            any = true;
-                            result.requires_custom_request_ctx = true;
-                            result.ca = native_array;
-                            result.ca_count = 1;
-                        } else {
-                            bun.default_allocator.free(native_array);
-                        }
-                    } else {
-                        // mark and free all certs
-                        result.ca = native_array;
-                        return global.throwInvalidArguments("ca argument must be an string, Buffer, TypedArray, BunFile or an array containing string, Buffer, TypedArray or BunFile", .{});
-                    }
-                }
-            }
-
-            if (try obj.getTruthy(global, "caFile")) |ca_file_name| {
-                var sliced = try ca_file_name.toSlice(global, bun.default_allocator);
-                defer sliced.deinit();
-                if (sliced.len > 0) {
-                    result.ca_file_name = try bun.default_allocator.dupeZ(u8, sliced.slice());
-                    if (std.posix.system.access(result.ca_file_name, std.posix.F_OK) != 0) {
-                        return global.throwInvalidArguments("Invalid caFile path", .{});
-                    }
-                }
-            }
-            // Optional
-            if (any) {
-                if (try obj.getTruthy(global, "secureOptions")) |secure_options| {
-                    if (secure_options.isNumber()) {
-                        result.secure_options = secure_options.toU32();
-                    }
-                }
-
-                if (try obj.getTruthy(global, "clientRenegotiationLimit")) |client_renegotiation_limit| {
-                    if (client_renegotiation_limit.isNumber()) {
-                        result.client_renegotiation_limit = client_renegotiation_limit.toU32();
-                    }
-                }
-
-                if (try obj.getTruthy(global, "clientRenegotiationWindow")) |client_renegotiation_window| {
-                    if (client_renegotiation_window.isNumber()) {
-                        result.client_renegotiation_window = client_renegotiation_window.toU32();
-                    }
-                }
-
-                if (try obj.getTruthy(global, "dhParamsFile")) |dh_params_file_name| {
-                    var sliced = try dh_params_file_name.toSlice(global, bun.default_allocator);
-                    defer sliced.deinit();
-                    if (sliced.len > 0) {
-                        result.dh_params_file_name = try bun.default_allocator.dupeZ(u8, sliced.slice());
-                        if (std.posix.system.access(result.dh_params_file_name, std.posix.F_OK) != 0) {
-                            return global.throwInvalidArguments("Invalid dhParamsFile path", .{});
-                        }
-                    }
-                }
-
-                if (try obj.getTruthy(global, "passphrase")) |passphrase| {
-                    var sliced = try passphrase.toSlice(global, bun.default_allocator);
-                    defer sliced.deinit();
-                    if (sliced.len > 0) {
-                        result.passphrase = try bun.default_allocator.dupeZ(u8, sliced.slice());
-                    }
-                }
-
-                if (try obj.get(global, "lowMemoryMode")) |low_memory_mode| {
-                    if (low_memory_mode.isBoolean() or low_memory_mode.isUndefined()) {
-                        result.low_memory_mode = low_memory_mode.toBoolean();
-                        any = true;
-                    } else {
-                        return global.throw("Expected lowMemoryMode to be a boolean", .{});
-                    }
-                }
-            }
-
-            if (!any)
-                return null;
-            return result;
-        }
-    };
-
-    fn getRoutesObject(global: *JSC.JSGlobalObject, arg: JSC.JSValue) bun.JSError!?JSC.JSValue {
-        inline for (.{ "routes", "static" }) |key| {
-            if (try arg.get(global, key)) |routes| {
-                // https://github.com/oven-sh/bun/issues/17568
-                if (routes.isArray()) {
-                    return null;
-                }
-                return routes;
-            }
-        }
-        return null;
-    }
-
-    pub const FromJSOptions = struct {
-        allow_bake_config: bool = true,
-        is_fetch_required: bool = true,
-        has_user_routes: bool = false,
-    };
-
-    pub fn fromJS(
-        global: *JSC.JSGlobalObject,
-        args: *ServerConfig,
-        arguments: *JSC.CallFrame.ArgumentsSlice,
-        opts: FromJSOptions,
-    ) bun.JSError!void {
-        const vm = arguments.vm;
-        const env = vm.transpiler.env;
-
-        args.* = .{
-            .address = .{
-                .tcp = .{
-                    .port = 3000,
-                    .hostname = null,
-                },
-            },
-            .development = if (vm.transpiler.options.transform_options.serve_hmr) |hmr|
-                if (!hmr) .development_without_hmr else .development
-            else
-                .development,
-
-            // If this is a node:cluster child, let's default to SO_REUSEPORT.
-            // That way you don't have to remember to set reusePort: true in Bun.serve() when using node:cluster.
-            .reuse_port = env.get("NODE_UNIQUE_ID") != null,
-        };
-        var has_hostname = false;
-
-        defer {
-            if (!args.development.isHMREnabled()) {
-                bun.assert(args.bake == null);
-            }
-        }
-
-        if (strings.eqlComptime(env.get("NODE_ENV") orelse "", "production")) {
-            args.development = .production;
-        }
-
-        if (arguments.vm.transpiler.options.production) {
-            args.development = .production;
-        }
-
-        args.address.tcp.port = brk: {
-            const PORT_ENV = .{ "BUN_PORT", "PORT", "NODE_PORT" };
-
-            inline for (PORT_ENV) |PORT| {
-                if (env.get(PORT)) |port| {
-                    if (std.fmt.parseInt(u16, port, 10)) |_port| {
-                        break :brk _port;
-                    } else |_| {}
-                }
-            }
-
-            if (arguments.vm.transpiler.options.transform_options.port) |port| {
-                break :brk port;
-            }
-
-            break :brk args.address.tcp.port;
-        };
-        var port = args.address.tcp.port;
-
-        if (arguments.vm.transpiler.options.transform_options.origin) |origin| {
-            args.base_uri = try bun.default_allocator.dupeZ(u8, origin);
-        }
-
-        defer {
-            if (global.hasException()) {
-                if (args.ssl_config) |*conf| {
-                    conf.deinit();
-                    args.ssl_config = null;
-                }
-            }
-        }
-
-        if (arguments.next()) |arg| {
-            if (!arg.isObject()) {
-                return global.throwInvalidArguments("Bun.serve expects an object", .{});
-            }
-
-            // "development" impacts other settings like bake.
-            if (try arg.get(global, "development")) |dev| {
-                if (dev.isObject()) {
-                    if (try dev.getBooleanStrict(global, "hmr")) |hmr| {
-                        args.development = if (!hmr) .development_without_hmr else .development;
-                    } else {
-                        args.development = .development;
-                    }
-
-                    if (try dev.getBooleanStrict(global, "console")) |console| {
-                        args.broadcast_console_log_from_browser_to_server_for_bake = console;
-                    }
-
-                    if (try dev.getBooleanStrict(global, "chromeDevToolsAutomaticWorkspaceFolders")) |enable_chrome_devtools_automatic_workspace_folders| {
-                        args.enable_chrome_devtools_automatic_workspace_folders = enable_chrome_devtools_automatic_workspace_folders;
-                    }
-                } else {
-                    args.development = if (dev.toBoolean()) .development else .production;
-                }
-                args.reuse_port = args.development == .production;
-            }
-            if (global.hasException()) return error.JSError;
-
-            if (try getRoutesObject(global, arg)) |static| {
-                const static_obj = static.getObject() orelse {
-                    return global.throwInvalidArguments(
-                        \\Bun.serve() expects 'routes' to be an object shaped like:
-                        \\
-                        \\  {
-                        \\    "/path": {
-                        \\      GET: (req) => new Response("Hello"),
-                        \\      POST: (req) => new Response("Hello"),
-                        \\    },
-                        \\    "/path2/:param": new Response("Hello"),
-                        \\    "/path3/:param1/:param2": (req) => new Response("Hello")
-                        \\  }
-                        \\
-                        \\Learn more at https://bun.sh/docs/api/http
-                    , .{});
-                };
-                args.had_routes_object = true;
-
-                var iter = try JSC.JSPropertyIterator(.{
-                    .skip_empty_name = true,
-                    .include_value = true,
-                }).init(global, static_obj);
-                defer iter.deinit();
-
-                var init_ctx: ServerInitContext = .{
-                    .arena = .init(bun.default_allocator),
-                    .dedupe_html_bundle_map = .init(bun.default_allocator),
-                    .framework_router_list = .init(bun.default_allocator),
-                    .js_string_allocations = .empty,
-                };
-                errdefer {
-                    init_ctx.arena.deinit();
-                    init_ctx.framework_router_list.deinit();
-                }
-                // This list is not used in the success case
-                defer init_ctx.dedupe_html_bundle_map.deinit();
-
-                var framework_router_list = std.ArrayList(bun.bake.FrameworkRouter.Type).init(bun.default_allocator);
-                errdefer framework_router_list.deinit();
-
-                errdefer {
-                    for (args.static_routes.items) |*static_route| {
-                        static_route.deinit();
-                    }
-                    args.static_routes.clearAndFree();
-                }
-
-                while (try iter.next()) |key| {
-                    const path, const is_ascii = key.toOwnedSliceReturningAllASCII(bun.default_allocator) catch bun.outOfMemory();
-                    errdefer bun.default_allocator.free(path);
-
-                    const value: JSC.JSValue = iter.value;
-
-                    if (value.isUndefined()) {
-                        continue;
-                    }
-
-                    if (path.len == 0 or (path[0] != '/')) {
-                        return global.throwInvalidArguments("Invalid route {}. Path must start with '/'", .{bun.fmt.quote(path)});
-                    }
-
-                    if (!is_ascii) {
-                        return global.throwInvalidArguments("Invalid route {}. Please encode all non-ASCII characters in the path.", .{bun.fmt.quote(path)});
-                    }
-
-                    if (value == .false) {
-                        const duped = bun.default_allocator.dupeZ(u8, path) catch bun.outOfMemory();
-                        defer bun.default_allocator.free(path);
-                        args.negative_routes.append(duped) catch bun.outOfMemory();
-                        continue;
-                    }
-
-                    if (value.isCallable()) {
-                        try validateRouteName(global, path);
-                        args.user_routes_to_build.append(.{
-                            .route = .{
-                                .path = bun.default_allocator.dupeZ(u8, path) catch bun.outOfMemory(),
-                                .method = .any,
-                            },
-                            .callback = .create(value.withAsyncContextIfNeeded(global), global),
-                        }) catch bun.outOfMemory();
-                        bun.default_allocator.free(path);
-                        continue;
-                    } else if (value.isObject()) {
-                        const methods = .{
-                            HTTP.Method.CONNECT,
-                            HTTP.Method.DELETE,
-                            HTTP.Method.GET,
-                            HTTP.Method.HEAD,
-                            HTTP.Method.OPTIONS,
-                            HTTP.Method.PATCH,
-                            HTTP.Method.POST,
-                            HTTP.Method.PUT,
-                            HTTP.Method.TRACE,
-                        };
-                        var found = false;
-                        inline for (methods) |method| {
-                            if (value.getOwn(global, @tagName(method))) |function| {
-                                if (!found) {
-                                    try validateRouteName(global, path);
-                                }
-                                found = true;
-
-                                if (function.isCallable()) {
-                                    args.user_routes_to_build.append(.{
-                                        .route = .{
-                                            .path = bun.default_allocator.dupeZ(u8, path) catch bun.outOfMemory(),
-                                            .method = .{ .specific = method },
-                                        },
-                                        .callback = .create(function.withAsyncContextIfNeeded(global), global),
-                                    }) catch bun.outOfMemory();
-                                } else if (try AnyRoute.fromJS(global, path, function, &init_ctx)) |html_route| {
-                                    var method_set = bun.http.Method.Set.initEmpty();
-                                    method_set.insert(method);
-
-                                    args.static_routes.append(.{
-                                        .path = bun.default_allocator.dupe(u8, path) catch bun.outOfMemory(),
-                                        .route = html_route,
-                                        .method = .{ .method = method_set },
-                                    }) catch bun.outOfMemory();
-                                }
-                            }
-                        }
-
-                        if (found) {
-                            bun.default_allocator.free(path);
-                            continue;
-                        }
-                    }
-
-                    const route = try AnyRoute.fromJS(global, path, value, &init_ctx) orelse {
-                        return global.throwInvalidArguments(
-                            \\'routes' expects a Record<string, Response | HTMLBundle | {[method: string]: (req: BunRequest) => Response|Promise<Response>}>
-                            \\
-                            \\To bundle frontend apps on-demand with Bun.serve(), import HTML files.
-                            \\
-                            \\Example:
-                            \\
-                            \\```js
-                            \\import { serve } from "bun";
-                            \\import app from "./app.html";
-                            \\
-                            \\serve({
-                            \\  routes: {
-                            \\    "/index.json": Response.json({ message: "Hello World" }),
-                            \\    "/app": app,
-                            \\    "/path/:param": (req) => {
-                            \\      const param = req.params.param;
-                            \\      return Response.json({ message: `Hello ${param}` });
-                            \\    },
-                            \\    "/path": {
-                            \\      GET(req) {
-                            \\        return Response.json({ message: "Hello World" });
-                            \\      },
-                            \\      POST(req) {
-                            \\        return Response.json({ message: "Hello World" });
-                            \\      },
-                            \\    },
-                            \\  },
-                            \\
-                            \\  fetch(request) {
-                            \\    return new Response("fallback response");
-                            \\  },
-                            \\});
-                            \\```
-                            \\
-                            \\See https://bun.sh/docs/api/http for more information.
-                        ,
-                            .{},
-                        );
-                    };
-                    args.static_routes.append(.{
-                        .path = path,
-                        .route = route,
-                    }) catch bun.outOfMemory();
-                }
-
-                // When HTML bundles are provided, ensure DevServer options are ready
-                // The presence of these options causes Bun.serve to initialize things.
-                if ((init_ctx.dedupe_html_bundle_map.count() > 0 or
-                    init_ctx.framework_router_list.items.len > 0))
-                {
-                    if (args.development.isHMREnabled()) {
-                        const root = bun.fs.FileSystem.instance.top_level_dir;
-                        const framework = try bun.bake.Framework.auto(
-                            init_ctx.arena.allocator(),
-                            &global.bunVM().transpiler.resolver,
-                            init_ctx.framework_router_list.items,
-                        );
-                        args.bake = .{
-                            .arena = init_ctx.arena,
-                            .allocations = init_ctx.js_string_allocations,
-                            .root = root,
-                            .framework = framework,
-                            .bundler_options = bun.bake.SplitBundlerOptions.empty,
-                        };
-                        const bake = &args.bake.?;
-
-                        const o = vm.transpiler.options.transform_options;
-
-                        switch (o.serve_env_behavior) {
-                            .prefix => {
-                                bake.bundler_options.client.env_prefix = vm.transpiler.options.transform_options.serve_env_prefix;
-                                bake.bundler_options.client.env = .prefix;
-                            },
-                            .load_all => {
-                                bake.bundler_options.client.env = .load_all;
-                            },
-                            .disable => {
-                                bake.bundler_options.client.env = .disable;
-                            },
-                            else => {},
-                        }
-
-                        if (o.serve_define) |define| {
-                            bake.bundler_options.client.define = define;
-                            bake.bundler_options.server.define = define;
-                            bake.bundler_options.ssr.define = define;
-                        }
-                    } else {
-                        if (init_ctx.framework_router_list.items.len > 0) {
-                            return global.throwInvalidArguments("FrameworkRouter is currently only supported when `development: true`", .{});
-                        }
-                        init_ctx.arena.deinit();
-                    }
-                } else {
-                    bun.debugAssert(init_ctx.arena.state.end_index == 0 and
-                        init_ctx.arena.state.buffer_list.first == null);
-                    init_ctx.arena.deinit();
-                }
-            }
-
-            if (global.hasException()) return error.JSError;
-
-            if (try arg.get(global, "idleTimeout")) |value| {
-                if (!value.isUndefinedOrNull()) {
-                    if (!value.isAnyInt()) {
-                        return global.throwInvalidArguments("Bun.serve expects idleTimeout to be an integer", .{});
-                    }
-                    args.has_idleTimeout = true;
-
-                    const idleTimeout: u64 = @intCast(@max(value.toInt64(), 0));
-                    if (idleTimeout > 255) {
-                        return global.throwInvalidArguments("Bun.serve expects idleTimeout to be 255 or less", .{});
-                    }
-
-                    args.idleTimeout = @truncate(idleTimeout);
-                }
-            }
-
-            if (try arg.getTruthy(global, "webSocket") orelse try arg.getTruthy(global, "websocket")) |websocket_object| {
-                if (!websocket_object.isObject()) {
-                    if (args.ssl_config) |*conf| {
-                        conf.deinit();
-                    }
-                    return global.throwInvalidArguments("Expected websocket to be an object", .{});
-                }
-
-                errdefer if (args.ssl_config) |*conf| conf.deinit();
-                args.websocket = try WebSocketServer.onCreate(global, websocket_object);
-            }
-            if (global.hasException()) return error.JSError;
-
-            if (try arg.getTruthy(global, "port")) |port_| {
-                args.address.tcp.port = @as(
-                    u16,
-                    @intCast(@min(
-                        @max(0, port_.coerce(i32, global)),
-                        std.math.maxInt(u16),
-                    )),
-                );
-                port = args.address.tcp.port;
-            }
-            if (global.hasException()) return error.JSError;
-
-            if (try arg.getTruthy(global, "baseURI")) |baseURI| {
-                var sliced = try baseURI.toSlice(global, bun.default_allocator);
-
-                if (sliced.len > 0) {
-                    defer sliced.deinit();
-                    if (args.base_uri.len > 0) {
-                        bun.default_allocator.free(@constCast(args.base_uri));
-                    }
-                    args.base_uri = bun.default_allocator.dupe(u8, sliced.slice()) catch unreachable;
-                }
-            }
-            if (global.hasException()) return error.JSError;
-
-            if (try arg.getStringish(global, "hostname") orelse try arg.getStringish(global, "host")) |host| {
-                defer host.deref();
-                const host_str = host.toUTF8(bun.default_allocator);
-                defer host_str.deinit();
-
-                if (host_str.len > 0) {
-                    args.address.tcp.hostname = bun.default_allocator.dupeZ(u8, host_str.slice()) catch unreachable;
-                    has_hostname = true;
-                }
-            }
-            if (global.hasException()) return error.JSError;
-
-            if (try arg.getStringish(global, "unix")) |unix| {
-                defer unix.deref();
-                const unix_str = unix.toUTF8(bun.default_allocator);
-                defer unix_str.deinit();
-                if (unix_str.len > 0) {
-                    if (has_hostname) {
-                        return global.throwInvalidArguments("Cannot specify both hostname and unix", .{});
-                    }
-
-                    args.address = .{ .unix = bun.default_allocator.dupeZ(u8, unix_str.slice()) catch unreachable };
-                }
-            }
-            if (global.hasException()) return error.JSError;
-
-            if (try arg.get(global, "id")) |id| {
-                if (id.isUndefinedOrNull()) {
-                    args.allow_hot = false;
-                } else {
-                    const id_str = try id.toSlice(
-                        global,
-                        bun.default_allocator,
-                    );
-
-                    if (id_str.len > 0) {
-                        args.id = (id_str.cloneIfNeeded(bun.default_allocator) catch unreachable).slice();
-                    } else {
-                        args.allow_hot = false;
-                    }
-                }
-            }
-            if (global.hasException()) return error.JSError;
-
-            if (opts.allow_bake_config) {
-                if (try arg.getTruthy(global, "app")) |bake_args_js| brk: {
-                    if (!bun.FeatureFlags.bake()) {
-                        break :brk;
-                    }
-                    if (args.bake != null) {
-                        // "app" is likely to be removed in favor of the HTML loader.
-                        return global.throwInvalidArguments("'app' + HTML loader not supported.", .{});
-                    }
-
-                    if (args.development == .production) {
-                        return global.throwInvalidArguments("TODO: 'development: false' in serve options with 'app'. For now, use `bun build --app` or set 'development: true'", .{});
-                    }
-
-                    args.bake = try bun.bake.UserOptions.fromJS(bake_args_js, global);
-                }
-            }
-
-            if (try arg.get(global, "reusePort")) |dev| {
-                args.reuse_port = dev.coerce(bool, global);
-            }
-            if (global.hasException()) return error.JSError;
-
-            if (try arg.get(global, "ipv6Only")) |dev| {
-                args.ipv6_only = dev.coerce(bool, global);
-            }
-            if (global.hasException()) return error.JSError;
-
-            if (try arg.get(global, "inspector")) |inspector| {
-                args.inspector = inspector.coerce(bool, global);
-
-                if (args.inspector and args.development == .production) {
-                    return global.throwInvalidArguments("Cannot enable inspector in production. Please set development: true in Bun.serve()", .{});
-                }
-            }
-            if (global.hasException()) return error.JSError;
-
-            if (try arg.getTruthy(global, "maxRequestBodySize")) |max_request_body_size| {
-                if (max_request_body_size.isNumber()) {
-                    args.max_request_body_size = @as(u64, @intCast(@max(0, max_request_body_size.toInt64())));
-                }
-            }
-            if (global.hasException()) return error.JSError;
-
-            if (try arg.getTruthyComptime(global, "error")) |onError| {
-                if (!onError.isCallable()) {
-                    return global.throwInvalidArguments("Expected error to be a function", .{});
-                }
-                const onErrorSnapshot = onError.withAsyncContextIfNeeded(global);
-                args.onError = onErrorSnapshot;
-                onErrorSnapshot.protect();
-            }
-            if (global.hasException()) return error.JSError;
-
-            if (try arg.getTruthy(global, "onNodeHTTPRequest")) |onRequest_| {
-                if (!onRequest_.isCallable()) {
-                    return global.throwInvalidArguments("Expected onNodeHTTPRequest to be a function", .{});
-                }
-                const onRequest = onRequest_.withAsyncContextIfNeeded(global);
-                onRequest.protect();
-                args.onNodeHTTPRequest = onRequest;
-            }
-
-            if (try arg.getTruthy(global, "fetch")) |onRequest_| {
-                if (!onRequest_.isCallable()) {
-                    return global.throwInvalidArguments("Expected fetch() to be a function", .{});
-                }
-                const onRequest = onRequest_.withAsyncContextIfNeeded(global);
-                onRequest.protect();
-                args.onRequest = onRequest;
-            } else if (args.bake == null and args.onNodeHTTPRequest == .zero and ((args.static_routes.items.len + args.user_routes_to_build.items.len) == 0 and !opts.has_user_routes) and opts.is_fetch_required) {
-                if (global.hasException()) return error.JSError;
-                return global.throwInvalidArguments(
-                    \\Bun.serve() needs either:
-                    \\
-                    \\  - A routes object:
-                    \\     routes: {
-                    \\       "/path": {
-                    \\         GET: (req) => new Response("Hello")
-                    \\       }
-                    \\     }
-                    \\
-                    \\  - Or a fetch handler:
-                    \\     fetch: (req) => {
-                    \\       return new Response("Hello")
-                    \\     }
-                    \\
-                    \\Learn more at https://bun.sh/docs/api/http
-                , .{});
-            } else {
-                if (global.hasException()) return error.JSError;
-            }
-
-            if (try arg.getTruthy(global, "tls")) |tls| {
-                if (tls.isFalsey()) {
-                    args.ssl_config = null;
-                } else if (tls.jsType().isArray()) {
-                    var value_iter = tls.arrayIterator(global);
-                    if (value_iter.len == 1) {
-                        return global.throwInvalidArguments("tls option expects at least 1 tls object", .{});
-                    }
-                    while (value_iter.next()) |item| {
-                        var ssl_config = try SSLConfig.fromJS(vm, global, item) orelse {
-                            if (global.hasException()) {
-                                return error.JSError;
-                            }
-
-                            // Backwards-compatibility; we ignored empty tls objects.
-                            continue;
-                        };
-
-                        if (args.ssl_config == null) {
-                            args.ssl_config = ssl_config;
-                        } else {
-                            if (ssl_config.server_name == null or std.mem.span(ssl_config.server_name).len == 0) {
-                                defer ssl_config.deinit();
-                                return global.throwInvalidArguments("SNI tls object must have a serverName", .{});
-                            }
-                            if (args.sni == null) {
-                                args.sni = bun.BabyList(SSLConfig).initCapacity(bun.default_allocator, value_iter.len - 1) catch bun.outOfMemory();
-                            }
-
-                            args.sni.?.push(bun.default_allocator, ssl_config) catch bun.outOfMemory();
-                        }
-                    }
-                } else {
-                    if (try SSLConfig.fromJS(vm, global, tls)) |ssl_config| {
-                        args.ssl_config = ssl_config;
-                    }
-                    if (global.hasException()) {
-                        return error.JSError;
-                    }
-                }
-            }
-            if (global.hasException()) return error.JSError;
-
-            // @compatibility Bun v0.x - v0.2.1
-            // this used to be top-level, now it's "tls" object
-            if (args.ssl_config == null) {
-                if (try SSLConfig.fromJS(vm, global, arg)) |ssl_config| {
-                    args.ssl_config = ssl_config;
-                }
-                if (global.hasException()) {
-                    return error.JSError;
-                }
-            }
-        } else {
-            return global.throwInvalidArguments("Bun.serve expects an object", .{});
-        }
-
-        if (args.base_uri.len > 0) {
-            args.base_url = URL.parse(args.base_uri);
-            if (args.base_url.hostname.len == 0) {
-                bun.default_allocator.free(@constCast(args.base_uri));
-                args.base_uri = "";
-                return global.throwInvalidArguments("baseURI must have a hostname", .{});
-            }
-
-            if (!strings.isAllASCII(args.base_uri)) {
-                bun.default_allocator.free(@constCast(args.base_uri));
-                args.base_uri = "";
-                return global.throwInvalidArguments("Unicode baseURI must already be encoded for now.\nnew URL(baseuRI).toString() should do the trick.", .{});
-            }
-
-            if (args.base_url.protocol.len == 0) {
-                const protocol: string = if (args.ssl_config != null) "https" else "http";
-                const hostname = args.base_url.hostname;
-                const needsBrackets: bool = strings.isIPV6Address(hostname) and hostname[0] != '[';
-                const original_base_uri = args.base_uri;
-                defer bun.default_allocator.free(@constCast(original_base_uri));
-                if (needsBrackets) {
-                    args.base_uri = (if ((port == 80 and args.ssl_config == null) or (port == 443 and args.ssl_config != null))
-                        std.fmt.allocPrint(bun.default_allocator, "{s}://[{s}]/{s}", .{
-                            protocol,
-                            hostname,
-                            strings.trimLeadingChar(args.base_url.pathname, '/'),
-                        })
-                    else
-                        std.fmt.allocPrint(bun.default_allocator, "{s}://[{s}]:{d}/{s}", .{
-                            protocol,
-                            hostname,
-                            port,
-                            strings.trimLeadingChar(args.base_url.pathname, '/'),
-                        })) catch unreachable;
-                } else {
-                    args.base_uri = (if ((port == 80 and args.ssl_config == null) or (port == 443 and args.ssl_config != null))
-                        std.fmt.allocPrint(bun.default_allocator, "{s}://{s}/{s}", .{
-                            protocol,
-                            hostname,
-                            strings.trimLeadingChar(args.base_url.pathname, '/'),
-                        })
-                    else
-                        std.fmt.allocPrint(bun.default_allocator, "{s}://{s}:{d}/{s}", .{
-                            protocol,
-                            hostname,
-                            port,
-                            strings.trimLeadingChar(args.base_url.pathname, '/'),
-                        })) catch unreachable;
-                }
-
-                args.base_url = URL.parse(args.base_uri);
-            }
-        } else {
-            const hostname: string =
-                if (has_hostname) std.mem.span(args.address.tcp.hostname.?) else "0.0.0.0";
-
-            const needsBrackets: bool = strings.isIPV6Address(hostname) and hostname[0] != '[';
-
-            const protocol: string = if (args.ssl_config != null) "https" else "http";
-            if (needsBrackets) {
-                args.base_uri = (if ((port == 80 and args.ssl_config == null) or (port == 443 and args.ssl_config != null))
-                    std.fmt.allocPrint(bun.default_allocator, "{s}://[{s}]/", .{
-                        protocol,
-                        hostname,
-                    })
-                else
-                    std.fmt.allocPrint(bun.default_allocator, "{s}://[{s}]:{d}/", .{ protocol, hostname, port })) catch unreachable;
-            } else {
-                args.base_uri = (if ((port == 80 and args.ssl_config == null) or (port == 443 and args.ssl_config != null))
-                    std.fmt.allocPrint(bun.default_allocator, "{s}://{s}/", .{
-                        protocol,
-                        hostname,
-                    })
-                else
-                    std.fmt.allocPrint(bun.default_allocator, "{s}://{s}:{d}/", .{ protocol, hostname, port })) catch unreachable;
-            }
-
-            if (!strings.isAllASCII(hostname)) {
-                bun.default_allocator.free(@constCast(args.base_uri));
-                args.base_uri = "";
-                return global.throwInvalidArguments("Unicode hostnames must already be encoded for now.\nnew URL(input).hostname should do the trick.", .{});
-            }
-
-            args.base_url = URL.parse(args.base_uri);
-        }
-
-        // I don't think there's a case where this can happen
-        // but let's check anyway, just in case
-        if (args.base_url.hostname.len == 0) {
-            bun.default_allocator.free(@constCast(args.base_uri));
-            args.base_uri = "";
-            return global.throwInvalidArguments("baseURI must have a hostname", .{});
-        }
-
-        if (args.base_url.username.len > 0 or args.base_url.password.len > 0) {
-            bun.default_allocator.free(@constCast(args.base_uri));
-            args.base_uri = "";
-            return global.throwInvalidArguments("baseURI can't have a username or password", .{});
-        }
-
-        return;
-    }
-};
-
-pub const HTTPStatusText = struct {
-    pub fn get(code: u16) ?[]const u8 {
-        return switch (code) {
-            100 => "100 Continue",
-            101 => "101 Switching protocols",
-            102 => "102 Processing",
-            103 => "103 Early Hints",
-            200 => "200 OK",
-            201 => "201 Created",
-            202 => "202 Accepted",
-            203 => "203 Non-Authoritative Information",
-            204 => "204 No Content",
-            205 => "205 Reset Content",
-            206 => "206 Partial Content",
-            207 => "207 Multi-Status",
-            208 => "208 Already Reported",
-            226 => "226 IM Used",
-            300 => "300 Multiple Choices",
-            301 => "301 Moved Permanently",
-            302 => "302 Found",
-            303 => "303 See Other",
-            304 => "304 Not Modified",
-            305 => "305 Use Proxy",
-            306 => "306 Switch Proxy",
-            307 => "307 Temporary Redirect",
-            308 => "308 Permanent Redirect",
-            400 => "400 Bad Request",
-            401 => "401 Unauthorized",
-            402 => "402 Payment Required",
-            403 => "403 Forbidden",
-            404 => "404 Not Found",
-            405 => "405 Method Not Allowed",
-            406 => "406 Not Acceptable",
-            407 => "407 Proxy Authentication Required",
-            408 => "408 Request Timeout",
-            409 => "409 Conflict",
-            410 => "410 Gone",
-            411 => "411 Length Required",
-            412 => "412 Precondition Failed",
-            413 => "413 Payload Too Large",
-            414 => "414 URI Too Long",
-            415 => "415 Unsupported Media Type",
-            416 => "416 Range Not Satisfiable",
-            417 => "417 Expectation Failed",
-            418 => "418 I'm a Teapot",
-            421 => "421 Misdirected Request",
-            422 => "422 Unprocessable Entity",
-            423 => "423 Locked",
-            424 => "424 Failed Dependency",
-            425 => "425 Too Early",
-            426 => "426 Upgrade Required",
-            428 => "428 Precondition Required",
-            429 => "429 Too Many Requests",
-            431 => "431 Request Header Fields Too Large",
-            451 => "451 Unavailable For Legal Reasons",
-            500 => "500 Internal Server Error",
-            501 => "501 Not Implemented",
-            502 => "502 Bad Gateway",
-            503 => "503 Service Unavailable",
-            504 => "504 Gateway Timeout",
-            505 => "505 HTTP Version Not Supported",
-            506 => "506 Variant Also Negotiates",
-            507 => "507 Insufficient Storage",
-            508 => "508 Loop Detected",
-            510 => "510 Not Extended",
-            511 => "511 Network Authentication Required",
-            else => null,
-        };
-    }
-};
-
-fn NewFlags(comptime debug_mode: bool) type {
-    return packed struct(u16) {
-        has_marked_complete: bool = false,
-        has_marked_pending: bool = false,
-        has_abort_handler: bool = false,
-        has_timeout_handler: bool = false,
-        has_sendfile_ctx: bool = false,
-        has_called_error_handler: bool = false,
-        needs_content_length: bool = false,
-        needs_content_range: bool = false,
-        /// Used to avoid looking at the uws.Request struct after it's been freed
-        is_transfer_encoding: bool = false,
-
-        /// Used to identify if request can be safely deinitialized
-        is_waiting_for_request_body: bool = false,
-        /// Used in renderMissing in debug mode to show the user an HTML page
-        /// Used to avoid looking at the uws.Request struct after it's been freed
-        is_web_browser_navigation: if (debug_mode) bool else void = if (debug_mode) false,
-        has_written_status: bool = false,
-        response_protected: bool = false,
-        aborted: bool = false,
-        has_finalized: bun.DebugOnly(bool) = if (Environment.isDebug) false,
-
-        is_error_promise_pending: bool = false,
-
-        _padding: PaddingInt = 0,
-
-        const PaddingInt = brk: {
-            var size: usize = 2;
-            if (Environment.isDebug) {
-                size -= 1;
-            }
-
-            if (debug_mode) {
-                size -= 1;
-            }
-
-            break :brk std.meta.Int(.unsigned, size);
-        };
-    };
-}
-
-/// A generic wrapper for the HTTP(s) Server`RequestContext`s.
-/// Only really exists because of `NewServer()` and `NewRequestContext()` generics.
-pub const AnyRequestContext = struct {
-    pub const Pointer = bun.TaggedPointerUnion(.{
-        HTTPServer.RequestContext,
-        HTTPSServer.RequestContext,
-        DebugHTTPServer.RequestContext,
-        DebugHTTPSServer.RequestContext,
-    });
-
-    tagged_pointer: Pointer,
-
-    pub const Null: @This() = .{ .tagged_pointer = Pointer.Null };
-
-    pub fn init(request_ctx: anytype) AnyRequestContext {
-        return .{ .tagged_pointer = Pointer.init(request_ctx) };
-    }
-
-    pub fn memoryCost(self: AnyRequestContext) usize {
-        if (self.tagged_pointer.isNull()) {
-            return 0;
-        }
-
-        switch (self.tagged_pointer.tag()) {
-            @field(Pointer.Tag, bun.meta.typeBaseName(@typeName(HTTPServer.RequestContext))) => {
-                return self.tagged_pointer.as(HTTPServer.RequestContext).memoryCost();
-            },
-            @field(Pointer.Tag, bun.meta.typeBaseName(@typeName(HTTPSServer.RequestContext))) => {
-                return self.tagged_pointer.as(HTTPSServer.RequestContext).memoryCost();
-            },
-            @field(Pointer.Tag, bun.meta.typeBaseName(@typeName(DebugHTTPServer.RequestContext))) => {
-                return self.tagged_pointer.as(DebugHTTPServer.RequestContext).memoryCost();
-            },
-            @field(Pointer.Tag, bun.meta.typeBaseName(@typeName(DebugHTTPSServer.RequestContext))) => {
-                return self.tagged_pointer.as(DebugHTTPSServer.RequestContext).memoryCost();
-            },
-            else => @panic("Unexpected AnyRequestContext tag"),
-        }
-    }
-
-    pub fn get(self: AnyRequestContext, comptime T: type) ?*T {
-        return self.tagged_pointer.get(T);
-    }
-
-    pub fn setTimeout(self: AnyRequestContext, seconds: c_uint) bool {
-        if (self.tagged_pointer.isNull()) {
-            return false;
-        }
-
-        switch (self.tagged_pointer.tag()) {
-            @field(Pointer.Tag, bun.meta.typeBaseName(@typeName(HTTPServer.RequestContext))) => {
-                return self.tagged_pointer.as(HTTPServer.RequestContext).setTimeout(seconds);
-            },
-            @field(Pointer.Tag, bun.meta.typeBaseName(@typeName(HTTPSServer.RequestContext))) => {
-                return self.tagged_pointer.as(HTTPSServer.RequestContext).setTimeout(seconds);
-            },
-            @field(Pointer.Tag, bun.meta.typeBaseName(@typeName(DebugHTTPServer.RequestContext))) => {
-                return self.tagged_pointer.as(DebugHTTPServer.RequestContext).setTimeout(seconds);
-            },
-            @field(Pointer.Tag, bun.meta.typeBaseName(@typeName(DebugHTTPSServer.RequestContext))) => {
-                return self.tagged_pointer.as(DebugHTTPSServer.RequestContext).setTimeout(seconds);
-            },
-            else => @panic("Unexpected AnyRequestContext tag"),
-        }
-        return false;
-    }
-
-    pub fn setCookies(self: AnyRequestContext, cookie_map: ?*JSC.WebCore.CookieMap) void {
-        if (self.tagged_pointer.isNull()) {
-            return;
-        }
-
-        switch (self.tagged_pointer.tag()) {
-            @field(Pointer.Tag, bun.meta.typeBaseName(@typeName(HTTPServer.RequestContext))) => {
-                return self.tagged_pointer.as(HTTPServer.RequestContext).setCookies(cookie_map);
-            },
-            @field(Pointer.Tag, bun.meta.typeBaseName(@typeName(HTTPSServer.RequestContext))) => {
-                return self.tagged_pointer.as(HTTPSServer.RequestContext).setCookies(cookie_map);
-            },
-            @field(Pointer.Tag, bun.meta.typeBaseName(@typeName(DebugHTTPServer.RequestContext))) => {
-                return self.tagged_pointer.as(DebugHTTPServer.RequestContext).setCookies(cookie_map);
-            },
-            @field(Pointer.Tag, bun.meta.typeBaseName(@typeName(DebugHTTPSServer.RequestContext))) => {
-                return self.tagged_pointer.as(DebugHTTPSServer.RequestContext).setCookies(cookie_map);
-            },
-            else => @panic("Unexpected AnyRequestContext tag"),
-        }
-    }
-
-    pub fn enableTimeoutEvents(self: AnyRequestContext) void {
-        if (self.tagged_pointer.isNull()) {
-            return;
-        }
-
-        switch (self.tagged_pointer.tag()) {
-            @field(Pointer.Tag, bun.meta.typeBaseName(@typeName(HTTPServer.RequestContext))) => {
-                return self.tagged_pointer.as(HTTPServer.RequestContext).setTimeoutHandler();
-            },
-            @field(Pointer.Tag, bun.meta.typeBaseName(@typeName(HTTPSServer.RequestContext))) => {
-                return self.tagged_pointer.as(HTTPSServer.RequestContext).setTimeoutHandler();
-            },
-            @field(Pointer.Tag, bun.meta.typeBaseName(@typeName(DebugHTTPServer.RequestContext))) => {
-                return self.tagged_pointer.as(DebugHTTPServer.RequestContext).setTimeoutHandler();
-            },
-            @field(Pointer.Tag, bun.meta.typeBaseName(@typeName(DebugHTTPSServer.RequestContext))) => {
-                return self.tagged_pointer.as(DebugHTTPSServer.RequestContext).setTimeoutHandler();
-            },
-            else => @panic("Unexpected AnyRequestContext tag"),
-        }
-    }
-
-    pub fn getRemoteSocketInfo(self: AnyRequestContext) ?uws.SocketAddress {
-        if (self.tagged_pointer.isNull()) {
-            return null;
-        }
-
-        switch (self.tagged_pointer.tag()) {
-            @field(Pointer.Tag, bun.meta.typeBaseName(@typeName(HTTPServer.RequestContext))) => {
-                return self.tagged_pointer.as(HTTPServer.RequestContext).getRemoteSocketInfo();
-            },
-            @field(Pointer.Tag, bun.meta.typeBaseName(@typeName(HTTPSServer.RequestContext))) => {
-                return self.tagged_pointer.as(HTTPSServer.RequestContext).getRemoteSocketInfo();
-            },
-            @field(Pointer.Tag, bun.meta.typeBaseName(@typeName(DebugHTTPServer.RequestContext))) => {
-                return self.tagged_pointer.as(DebugHTTPServer.RequestContext).getRemoteSocketInfo();
-            },
-            @field(Pointer.Tag, bun.meta.typeBaseName(@typeName(DebugHTTPSServer.RequestContext))) => {
-                return self.tagged_pointer.as(DebugHTTPSServer.RequestContext).getRemoteSocketInfo();
-            },
-            else => @panic("Unexpected AnyRequestContext tag"),
-        }
-    }
-
-    pub fn detachRequest(self: AnyRequestContext) void {
-        if (self.tagged_pointer.isNull()) {
-            return;
-        }
-        switch (self.tagged_pointer.tag()) {
-            @field(Pointer.Tag, bun.meta.typeBaseName(@typeName(HTTPServer.RequestContext))) => {
-                self.tagged_pointer.as(HTTPServer.RequestContext).req = null;
-            },
-            @field(Pointer.Tag, bun.meta.typeBaseName(@typeName(HTTPSServer.RequestContext))) => {
-                self.tagged_pointer.as(HTTPSServer.RequestContext).req = null;
-            },
-            @field(Pointer.Tag, bun.meta.typeBaseName(@typeName(DebugHTTPServer.RequestContext))) => {
-                self.tagged_pointer.as(DebugHTTPServer.RequestContext).req = null;
-            },
-            @field(Pointer.Tag, bun.meta.typeBaseName(@typeName(DebugHTTPSServer.RequestContext))) => {
-                self.tagged_pointer.as(DebugHTTPSServer.RequestContext).req = null;
-            },
-            else => @panic("Unexpected AnyRequestContext tag"),
-        }
-    }
-
-    /// Wont actually set anything if `self` is `.none`
-    pub fn setRequest(self: AnyRequestContext, req: *uws.Request) void {
-        if (self.tagged_pointer.isNull()) {
-            return;
-        }
-
-        switch (self.tagged_pointer.tag()) {
-            @field(Pointer.Tag, bun.meta.typeBaseName(@typeName(HTTPServer.RequestContext))) => {
-                self.tagged_pointer.as(HTTPServer.RequestContext).req = req;
-            },
-            @field(Pointer.Tag, bun.meta.typeBaseName(@typeName(HTTPSServer.RequestContext))) => {
-                self.tagged_pointer.as(HTTPSServer.RequestContext).req = req;
-            },
-            @field(Pointer.Tag, bun.meta.typeBaseName(@typeName(DebugHTTPServer.RequestContext))) => {
-                self.tagged_pointer.as(DebugHTTPServer.RequestContext).req = req;
-            },
-            @field(Pointer.Tag, bun.meta.typeBaseName(@typeName(DebugHTTPSServer.RequestContext))) => {
-                self.tagged_pointer.as(DebugHTTPSServer.RequestContext).req = req;
-            },
-            else => @panic("Unexpected AnyRequestContext tag"),
-        }
-    }
-
-    pub fn getRequest(self: AnyRequestContext) ?*uws.Request {
-        if (self.tagged_pointer.isNull()) {
-            return null;
-        }
-
-        switch (self.tagged_pointer.tag()) {
-            @field(Pointer.Tag, bun.meta.typeBaseName(@typeName(HTTPServer.RequestContext))) => {
-                return self.tagged_pointer.as(HTTPServer.RequestContext).req;
-            },
-            @field(Pointer.Tag, bun.meta.typeBaseName(@typeName(HTTPSServer.RequestContext))) => {
-                return self.tagged_pointer.as(HTTPSServer.RequestContext).req;
-            },
-            @field(Pointer.Tag, bun.meta.typeBaseName(@typeName(DebugHTTPServer.RequestContext))) => {
-                return self.tagged_pointer.as(DebugHTTPServer.RequestContext).req;
-            },
-            @field(Pointer.Tag, bun.meta.typeBaseName(@typeName(DebugHTTPSServer.RequestContext))) => {
-                return self.tagged_pointer.as(DebugHTTPSServer.RequestContext).req;
-            },
-            else => @panic("Unexpected AnyRequestContext tag"),
-        }
-    }
-
-    pub fn deref(self: AnyRequestContext) void {
-        if (self.tagged_pointer.isNull()) {
-            return;
-        }
-
-        switch (self.tagged_pointer.tag()) {
-            @field(Pointer.Tag, bun.meta.typeBaseName(@typeName(HTTPServer.RequestContext))) => {
-                self.tagged_pointer.as(HTTPServer.RequestContext).deref();
-            },
-            @field(Pointer.Tag, bun.meta.typeBaseName(@typeName(HTTPSServer.RequestContext))) => {
-                self.tagged_pointer.as(HTTPSServer.RequestContext).deref();
-            },
-            @field(Pointer.Tag, bun.meta.typeBaseName(@typeName(DebugHTTPServer.RequestContext))) => {
-                self.tagged_pointer.as(DebugHTTPServer.RequestContext).deref();
-            },
-            @field(Pointer.Tag, bun.meta.typeBaseName(@typeName(DebugHTTPSServer.RequestContext))) => {
-                self.tagged_pointer.as(DebugHTTPSServer.RequestContext).deref();
-            },
-            else => @panic("Unexpected AnyRequestContext tag"),
-        }
-    }
-};
-
-// This is defined separately partially to work-around an LLVM debugger bug.
-fn NewRequestContext(comptime ssl_enabled: bool, comptime debug_mode: bool, comptime ThisServer: type) type {
-    return struct {
-        const RequestContext = @This();
-
-        const App = uws.NewApp(ssl_enabled);
-        pub threadlocal var pool: ?*RequestContext.RequestContextStackAllocator = null;
-        pub const ResponseStream = JSC.WebCore.HTTPServerWritable(ssl_enabled);
-
-        // This pre-allocates up to 2,048 RequestContext structs.
-        // It costs about 655,632 bytes.
-        pub const RequestContextStackAllocator = bun.HiveArray(RequestContext, if (bun.heap_breakdown.enabled) 0 else 2048).Fallback;
-
-        server: ?*ThisServer,
-        resp: ?*App.Response,
-        /// thread-local default heap allocator
-        /// this prevents an extra pthread_getspecific() call which shows up in profiling
-        allocator: std.mem.Allocator,
-        req: ?*uws.Request,
-        request_weakref: Request.WeakRef = .empty,
-        signal: ?*JSC.WebCore.AbortSignal = null,
-        method: HTTP.Method,
-        cookies: ?*JSC.WebCore.CookieMap = null,
-
-        flags: NewFlags(debug_mode) = .{},
-
-        upgrade_context: ?*uws.SocketContext = null,
-
-        /// We can only safely free once the request body promise is finalized
-        /// and the response is rejected
-        response_jsvalue: JSC.JSValue = JSC.JSValue.zero,
-        ref_count: u8 = 1,
-
-        response_ptr: ?*JSC.WebCore.Response = null,
-        blob: JSC.WebCore.Blob.Any = JSC.WebCore.Blob.Any{ .Blob = .{} },
-
-        sendfile: SendfileContext = undefined,
-
-        request_body_readable_stream_ref: JSC.WebCore.ReadableStream.Strong = .{},
-        request_body: ?*WebCore.Body.Value.HiveRef = null,
-        request_body_buf: std.ArrayListUnmanaged(u8) = .{},
-        request_body_content_len: usize = 0,
-
-        sink: ?*ResponseStream.JSSink = null,
-        byte_stream: ?*JSC.WebCore.ByteStream = null,
-        // reference to the readable stream / byte_stream alive
-        readable_stream_ref: JSC.WebCore.ReadableStream.Strong = .{},
-
-        /// Used in errors
-        pathname: bun.String = bun.String.empty,
-
-        /// Used either for temporary blob data or fallback
-        /// When the response body is a temporary value
-        response_buf_owned: std.ArrayListUnmanaged(u8) = .{},
-
-        /// Defer finalization until after the request handler task is completed?
-        defer_deinit_until_callback_completes: ?*bool = null,
-
-        // TODO: support builtin compression
-        const can_sendfile = !ssl_enabled and !Environment.isWindows;
-
-        pub fn memoryCost(this: *const RequestContext) usize {
-            // The Sink and ByteStream aren't owned by this.
-            return @sizeOf(RequestContext) + this.request_body_buf.capacity + this.response_buf_owned.capacity + this.blob.memoryCost();
-        }
-
-        pub inline fn isAsync(this: *const RequestContext) bool {
-            return this.defer_deinit_until_callback_completes == null;
-        }
-
-        fn drainMicrotasks(this: *const RequestContext) void {
-            if (this.isAsync()) return;
-            if (this.server) |server| server.vm.drainMicrotasks();
-        }
-
-        pub fn setAbortHandler(this: *RequestContext) void {
-            if (this.flags.has_abort_handler) return;
-            if (this.resp) |resp| {
-                this.flags.has_abort_handler = true;
-                resp.onAborted(*RequestContext, RequestContext.onAbort, this);
-            }
-        }
-
-        pub fn setCookies(this: *RequestContext, cookie_map: ?*JSC.WebCore.CookieMap) void {
-            if (this.cookies) |cookies| cookies.deref();
-            this.cookies = cookie_map;
-            if (this.cookies) |cookies| cookies.ref();
-        }
-
-        pub fn setTimeoutHandler(this: *RequestContext) void {
-            if (this.flags.has_timeout_handler) return;
-            if (this.resp) |resp| {
-                this.flags.has_timeout_handler = true;
-                resp.onTimeout(*RequestContext, RequestContext.onTimeout, this);
-            }
-        }
-
-        pub fn onResolve(_: *JSC.JSGlobalObject, callframe: *JSC.CallFrame) bun.JSError!JSC.JSValue {
-            ctxLog("onResolve", .{});
-
-            const arguments = callframe.arguments_old(2);
-            var ctx = arguments.ptr[1].asPromisePtr(@This());
-            defer ctx.deref();
-
-            const result = arguments.ptr[0];
-            result.ensureStillAlive();
-
-            handleResolve(ctx, result);
-            return JSValue.jsUndefined();
-        }
-
-        fn renderMissingInvalidResponse(ctx: *RequestContext, value: JSC.JSValue) void {
-            const class_name = value.getClassInfoName() orelse "";
-
-            if (ctx.server) |server| {
-                const globalThis: *JSC.JSGlobalObject = server.globalThis;
-
-                Output.enableBuffering();
-                var writer = Output.errorWriter();
-
-                if (bun.strings.eqlComptime(class_name, "Response")) {
-                    Output.errGeneric("Expected a native Response object, but received a polyfilled Response object. Bun.serve() only supports native Response objects.", .{});
-                } else if (value != .zero and !globalThis.hasException()) {
-                    var formatter = JSC.ConsoleObject.Formatter{
-                        .globalThis = globalThis,
-                        .quote_strings = true,
-                    };
-                    defer formatter.deinit();
-                    Output.errGeneric("Expected a Response object, but received '{}'", .{value.toFmt(&formatter)});
-                } else {
-                    Output.errGeneric("Expected a Response object", .{});
-                }
-
-                Output.flush();
-                if (!globalThis.hasException()) {
-                    JSC.ConsoleObject.writeTrace(@TypeOf(&writer), &writer, globalThis, Output.enable_ansi_colors_stderr);
-                }
-                Output.flush();
-            }
-            ctx.renderMissing();
-        }
-
-        fn handleResolve(ctx: *RequestContext, value: JSC.JSValue) void {
-            if (ctx.isAbortedOrEnded() or ctx.didUpgradeWebSocket()) {
-                return;
-            }
-
-            if (ctx.server == null) {
-                ctx.renderMissingInvalidResponse(value);
-                return;
-            }
-            if (value.isEmptyOrUndefinedOrNull() or !value.isCell()) {
-                ctx.renderMissingInvalidResponse(value);
-                return;
-            }
-
-            const response = value.as(JSC.WebCore.Response) orelse {
-                ctx.renderMissingInvalidResponse(value);
-                return;
-            };
-            ctx.response_jsvalue = value;
-            assert(!ctx.flags.response_protected);
-            ctx.flags.response_protected = true;
-            value.protect();
-
-            if (ctx.method == .HEAD) {
-                if (ctx.resp) |resp| {
-                    var pair = HeaderResponsePair{ .this = ctx, .response = response };
-                    resp.runCorkedWithType(*HeaderResponsePair, doRenderHeadResponse, &pair);
-                }
-                return;
-            }
-
-            ctx.render(response);
-        }
-
-        pub fn shouldRenderMissing(this: *RequestContext) bool {
-            // If we did not respond yet, we should render missing
-            // To allow this all the conditions above should be true:
-            // 1 - still has a response (not detached)
-            // 2 - not aborted
-            // 3 - not marked completed
-            // 4 - not marked pending
-            // 5 - is the only reference of the context
-            // 6 - is not waiting for request body
-            // 7 - did not call sendfile
-            return this.resp != null and !this.flags.aborted and !this.flags.has_marked_complete and !this.flags.has_marked_pending and this.ref_count == 1 and !this.flags.is_waiting_for_request_body and !this.flags.has_sendfile_ctx;
-        }
-
-        pub fn isDeadRequest(this: *RequestContext) bool {
-            // check if has pending promise or extra reference (aka not the only reference)
-            if (this.ref_count > 1) return false;
-            // check if the body is Locked (streaming)
-            if (this.request_body) |body| {
-                if (body.value == .Locked) {
-                    return false;
-                }
-            }
-
-            return true;
-        }
-
-        /// destroy RequestContext, should be only called by deref or if defer_deinit_until_callback_completes is ref is set to true
-        fn deinit(this: *RequestContext) void {
-            this.detachResponse();
-            this.endRequestStreamingAndDrain();
-            // TODO: has_marked_complete is doing something?
-            this.flags.has_marked_complete = true;
-
-            if (this.defer_deinit_until_callback_completes) |defer_deinit| {
-                defer_deinit.* = true;
-                ctxLog("deferred deinit <d> ({*})<r>", .{this});
-                return;
-            }
-
-            ctxLog("deinit<d> ({*})<r>", .{this});
-            if (comptime Environment.isDebug)
-                assert(this.flags.has_finalized);
-
-            this.request_body_buf.clearAndFree(this.allocator);
-            this.response_buf_owned.clearAndFree(this.allocator);
-
-            if (this.request_body) |body| {
-                _ = body.unref();
-                this.request_body = null;
-            }
-
-            if (this.server) |server| {
-                this.server = null;
-                server.request_pool_allocator.put(this);
-                server.onRequestComplete();
-            }
-        }
-
-        pub fn deref(this: *RequestContext) void {
-            streamLog("deref", .{});
-            assert(this.ref_count > 0);
-            const ref_count = this.ref_count;
-            this.ref_count -= 1;
-            if (ref_count == 1) {
-                this.finalizeWithoutDeinit();
-                this.deinit();
-            }
-        }
-
-        pub fn ref(this: *RequestContext) void {
-            streamLog("ref", .{});
-            this.ref_count += 1;
-        }
-
-        pub fn onReject(_: *JSC.JSGlobalObject, callframe: *JSC.CallFrame) bun.JSError!JSC.JSValue {
-            ctxLog("onReject", .{});
-
-            const arguments = callframe.arguments_old(2);
-            const ctx = arguments.ptr[1].asPromisePtr(@This());
-            const err = arguments.ptr[0];
-            defer ctx.deref();
-            handleReject(ctx, if (!err.isEmptyOrUndefinedOrNull()) err else .undefined);
-            return JSValue.jsUndefined();
-        }
-
-        fn handleReject(ctx: *RequestContext, value: JSC.JSValue) void {
-            if (ctx.isAbortedOrEnded()) {
-                return;
-            }
-
-            const resp = ctx.resp.?;
-            const has_responded = resp.hasResponded();
-            if (!has_responded) {
-                const original_state = ctx.defer_deinit_until_callback_completes;
-                var should_deinit_context = if (original_state) |defer_deinit| defer_deinit.* else false;
-                ctx.defer_deinit_until_callback_completes = &should_deinit_context;
-                ctx.runErrorHandler(
-                    value,
-                );
-                ctx.defer_deinit_until_callback_completes = original_state;
-                // we try to deinit inside runErrorHandler so we just return here and let it deinit
-                if (should_deinit_context) {
-                    ctx.deinit();
-                    return;
-                }
-            }
-            // check again in case it get aborted after runErrorHandler
-            if (ctx.isAbortedOrEnded()) {
-                return;
-            }
-
-            // I don't think this case happens?
-            if (ctx.didUpgradeWebSocket()) {
-                return;
-            }
-
-            if (!resp.hasResponded() and !ctx.flags.has_marked_pending and !ctx.flags.is_error_promise_pending) {
-                ctx.renderMissing();
-                return;
-            }
-        }
-
-        pub fn renderMissing(ctx: *RequestContext) void {
-            if (ctx.resp) |resp| {
-                resp.runCorkedWithType(*RequestContext, renderMissingCorked, ctx);
-            }
-        }
-
-        pub fn renderMissingCorked(ctx: *RequestContext) void {
-            if (ctx.resp) |resp| {
-                if (comptime !debug_mode) {
-                    if (!ctx.flags.has_written_status)
-                        resp.writeStatus("204 No Content");
-                    ctx.flags.has_written_status = true;
-                    ctx.end("", ctx.shouldCloseConnection());
-                    return;
-                }
-                // avoid writing the status again and mismatching the content-length
-                if (ctx.flags.has_written_status) {
-                    ctx.end("", ctx.shouldCloseConnection());
-                    return;
-                }
-
-                if (ctx.flags.is_web_browser_navigation) {
-                    resp.writeStatus("200 OK");
-                    ctx.flags.has_written_status = true;
-
-                    resp.writeHeader("content-type", MimeType.html.value);
-                    resp.writeHeader("content-encoding", "gzip");
-                    resp.writeHeaderInt("content-length", welcome_page_html_gz.len);
-                    ctx.end(welcome_page_html_gz, ctx.shouldCloseConnection());
-                    return;
-                }
-                const missing_content = "Welcome to Bun! To get started, return a Response object.";
-                resp.writeStatus("200 OK");
-                resp.writeHeader("content-type", MimeType.text.value);
-                resp.writeHeaderInt("content-length", missing_content.len);
-                ctx.flags.has_written_status = true;
-                ctx.end(missing_content, ctx.shouldCloseConnection());
-            }
-        }
-
-        pub fn renderDefaultError(
-            this: *RequestContext,
-            log: *logger.Log,
-            err: anyerror,
-            exceptions: []Api.JsException,
-            comptime fmt: string,
-            args: anytype,
-        ) void {
-            if (!this.flags.has_written_status) {
-                this.flags.has_written_status = true;
-                if (this.resp) |resp| {
-                    resp.writeStatus("500 Internal Server Error");
-                    resp.writeHeader("content-type", MimeType.html.value);
-                }
-            }
-
-            const allocator = this.allocator;
-
-            const fallback_container = allocator.create(Api.FallbackMessageContainer) catch unreachable;
-            defer allocator.destroy(fallback_container);
-            fallback_container.* = Api.FallbackMessageContainer{
-                .message = std.fmt.allocPrint(allocator, comptime Output.prettyFmt(fmt, false), args) catch unreachable,
-                .router = null,
-                .reason = .fetch_event_handler,
-                .cwd = VirtualMachine.get().transpiler.fs.top_level_dir,
-                .problems = Api.Problems{
-                    .code = @as(u16, @truncate(@intFromError(err))),
-                    .name = @errorName(err),
-                    .exceptions = exceptions,
-                    .build = log.toAPI(allocator) catch unreachable,
-                },
-            };
-
-            if (comptime fmt.len > 0) Output.prettyErrorln(fmt, args);
-            Output.flush();
-
-            var bb = std.ArrayList(u8).init(allocator);
-            const bb_writer = bb.writer();
-
-            Fallback.renderBackend(
-                allocator,
-                fallback_container,
-                @TypeOf(bb_writer),
-                bb_writer,
-            ) catch unreachable;
-            if (this.resp == null or this.resp.?.tryEnd(bb.items, bb.items.len, this.shouldCloseConnection())) {
-                bb.clearAndFree();
-                this.detachResponse();
-                this.endRequestStreamingAndDrain();
-                this.finalizeWithoutDeinit();
-                this.deref();
-                return;
-            }
-
-            this.flags.has_marked_pending = true;
-            this.response_buf_owned = std.ArrayListUnmanaged(u8){ .items = bb.items, .capacity = bb.capacity };
-
-            if (this.resp) |resp| {
-                resp.onWritable(*RequestContext, onWritableCompleteResponseBuffer, this);
-            }
-        }
-
-        pub fn renderResponseBuffer(this: *RequestContext) void {
-            if (this.resp) |resp| {
-                resp.onWritable(*RequestContext, onWritableResponseBuffer, this);
-            }
-        }
-
-        /// Render a complete response buffer
-        pub fn renderResponseBufferAndMetadata(this: *RequestContext) void {
-            if (this.resp) |resp| {
-                this.renderMetadata();
-
-                if (!resp.tryEnd(
-                    this.response_buf_owned.items,
-                    this.response_buf_owned.items.len,
-                    this.shouldCloseConnection(),
-                )) {
-                    this.flags.has_marked_pending = true;
-                    resp.onWritable(*RequestContext, onWritableCompleteResponseBuffer, this);
-                    return;
-                }
-            }
-            this.detachResponse();
-            this.endRequestStreamingAndDrain();
-            this.deref();
-        }
-
-        /// Drain a partial response buffer
-        pub fn drainResponseBufferAndMetadata(this: *RequestContext) void {
-            if (this.resp) |resp| {
-                this.renderMetadata();
-
-                _ = resp.write(
-                    this.response_buf_owned.items,
-                );
-            }
-            this.response_buf_owned.items.len = 0;
-        }
-
-        pub fn end(this: *RequestContext, data: []const u8, closeConnection: bool) void {
-            if (this.resp) |resp| {
-                defer this.deref();
-
-                this.detachResponse();
-                this.endRequestStreamingAndDrain();
-                resp.end(data, closeConnection);
-            }
-        }
-
-        pub fn endStream(this: *RequestContext, closeConnection: bool) void {
-            ctxLog("endStream", .{});
-            if (this.resp) |resp| {
-                defer this.deref();
-
-                this.detachResponse();
-                this.endRequestStreamingAndDrain();
-                // This will send a terminating 0\r\n\r\n chunk to the client
-                // We only want to do that if they're still expecting a body
-                // We cannot call this function if the Content-Length header was previously set
-                if (resp.state().isResponsePending())
-                    resp.endStream(closeConnection);
-            }
-        }
-
-        pub fn endWithoutBody(this: *RequestContext, closeConnection: bool) void {
-            if (this.resp) |resp| {
-                defer this.deref();
-
-                this.detachResponse();
-                this.endRequestStreamingAndDrain();
-                resp.endWithoutBody(closeConnection);
-            }
-        }
-
-        pub fn onWritableResponseBuffer(this: *RequestContext, _: u64, resp: *App.Response) bool {
-            ctxLog("onWritableResponseBuffer", .{});
-
-            assert(this.resp == resp);
-            if (this.isAbortedOrEnded()) {
-                return false;
-            }
-            this.end("", this.shouldCloseConnection());
-            return false;
-        }
-
-        // TODO: should we cork?
-        pub fn onWritableCompleteResponseBufferAndMetadata(this: *RequestContext, write_offset: u64, resp: *App.Response) bool {
-            ctxLog("onWritableCompleteResponseBufferAndMetadata", .{});
-            assert(this.resp == resp);
-
-            if (this.isAbortedOrEnded()) {
-                return false;
-            }
-
-            if (!this.flags.has_written_status) {
-                this.renderMetadata();
-            }
-
-            if (this.method == .HEAD) {
-                this.endWithoutBody(this.shouldCloseConnection());
-                return false;
-            }
-
-            return this.sendWritableBytesForCompleteResponseBuffer(this.response_buf_owned.items, write_offset, resp);
-        }
-
-        pub fn onWritableCompleteResponseBuffer(this: *RequestContext, write_offset: u64, resp: *App.Response) bool {
-            ctxLog("onWritableCompleteResponseBuffer", .{});
-            assert(this.resp == resp);
-            if (this.isAbortedOrEnded()) {
-                return false;
-            }
-            return this.sendWritableBytesForCompleteResponseBuffer(this.response_buf_owned.items, write_offset, resp);
-        }
-
-        pub fn create(this: *RequestContext, server: *ThisServer, req: *uws.Request, resp: *App.Response, should_deinit_context: ?*bool, method: ?bun.http.Method) void {
-            this.* = .{
-                .allocator = server.allocator,
-                .resp = resp,
-                .req = req,
-                .method = method orelse HTTP.Method.which(req.method()) orelse .GET,
-                .server = server,
-                .defer_deinit_until_callback_completes = should_deinit_context,
-            };
-
-            ctxLog("create<d> ({*})<r>", .{this});
-        }
-
-        pub fn onTimeout(this: *RequestContext, resp: *App.Response) void {
-            assert(this.resp == resp);
-            assert(this.server != null);
-
-            var any_js_calls = false;
-            var vm = this.server.?.vm;
-            const globalThis = this.server.?.globalThis;
-            defer {
-                // This is a task in the event loop.
-                // If we called into JavaScript, we must drain the microtask queue
-                if (any_js_calls) {
-                    vm.drainMicrotasks();
-                }
-            }
-
-            if (this.request_weakref.get()) |request| {
-                if (request.internal_event_callback.trigger(Request.InternalJSEventCallback.EventType.timeout, globalThis)) {
-                    any_js_calls = true;
-                }
-            }
-        }
-
-        pub fn onAbort(this: *RequestContext, resp: *App.Response) void {
-            assert(this.resp == resp);
-            assert(!this.flags.aborted);
-            assert(this.server != null);
-            // mark request as aborted
-            this.flags.aborted = true;
-
-            this.detachResponse();
-            var any_js_calls = false;
-            var vm = this.server.?.vm;
-            const globalThis = this.server.?.globalThis;
-            defer {
-                // This is a task in the event loop.
-                // If we called into JavaScript, we must drain the microtask queue
-                if (any_js_calls) {
-                    vm.drainMicrotasks();
-                }
-                this.deref();
-            }
-
-            if (this.request_weakref.get()) |request| {
-                request.request_context = AnyRequestContext.Null;
-                if (request.internal_event_callback.trigger(Request.InternalJSEventCallback.EventType.abort, globalThis)) {
-                    any_js_calls = true;
-                }
-                // we can already clean this strong refs
-                request.internal_event_callback.deinit();
-                this.request_weakref.deref();
-            }
-            // if signal is not aborted, abort the signal
-            if (this.signal) |signal| {
-                this.signal = null;
-                defer {
-                    signal.pendingActivityUnref();
-                    signal.unref();
-                }
-                if (!signal.aborted()) {
-                    signal.signal(globalThis, .ConnectionClosed);
-                    any_js_calls = true;
-                }
-            }
-
-            //if have sink, call onAborted on sink
-            if (this.sink) |wrapper| {
-                wrapper.sink.abort();
-                return;
-            }
-
-            // if we can, free the request now.
-            if (this.isDeadRequest()) {
-                this.finalizeWithoutDeinit();
-            } else {
-                if (this.endRequestStreaming()) {
-                    any_js_calls = true;
-                }
-
-                if (this.response_ptr) |response| {
-                    if (response.body.value == .Locked) {
-                        var strong_readable = response.body.value.Locked.readable;
-                        response.body.value.Locked.readable = .{};
-                        defer strong_readable.deinit();
-                        if (strong_readable.get(globalThis)) |readable| {
-                            readable.abort(globalThis);
-                            any_js_calls = true;
-                        }
-                    }
-                }
-            }
-        }
-
-        // This function may be called multiple times
-        // so it's important that we can safely do that
-        pub fn finalizeWithoutDeinit(this: *RequestContext) void {
-            ctxLog("finalizeWithoutDeinit<d> ({*})<r>", .{this});
-            this.blob.detach();
-            assert(this.server != null);
-            const globalThis = this.server.?.globalThis;
-
-            if (comptime Environment.isDebug) {
-                ctxLog("finalizeWithoutDeinit: has_finalized {any}", .{this.flags.has_finalized});
-                this.flags.has_finalized = true;
-            }
-
-            if (this.response_jsvalue != .zero) {
-                ctxLog("finalizeWithoutDeinit: response_jsvalue != .zero", .{});
-                if (this.flags.response_protected) {
-                    this.response_jsvalue.unprotect();
-                    this.flags.response_protected = false;
-                }
-                this.response_jsvalue = JSC.JSValue.zero;
-            }
-
-            this.request_body_readable_stream_ref.deinit();
-
-            if (this.cookies) |cookies| {
-                this.cookies = null;
-                cookies.deref();
-            }
-
-            if (this.request_weakref.get()) |request| {
-                request.request_context = AnyRequestContext.Null;
-                // we can already clean this strong refs
-                request.internal_event_callback.deinit();
-                this.request_weakref.deref();
-            }
-
-            // if signal is not aborted, abort the signal
-            if (this.signal) |signal| {
-                this.signal = null;
-                defer {
-                    signal.pendingActivityUnref();
-                    signal.unref();
-                }
-                if (this.flags.aborted and !signal.aborted()) {
-                    signal.signal(globalThis, .ConnectionClosed);
-                }
-            }
-
-            // Case 1:
-            // User called .blob(), .json(), text(), or .arrayBuffer() on the Request object
-            // but we received nothing or the connection was aborted
-            // the promise is pending
-            // Case 2:
-            // User ignored the body and the connection was aborted or ended
-            // Case 3:
-            // Stream was not consumed and the connection was aborted or ended
-            _ = this.endRequestStreaming();
-
-            if (this.byte_stream) |stream| {
-                ctxLog("finalizeWithoutDeinit: stream != null", .{});
-
-                this.byte_stream = null;
-                stream.unpipeWithoutDeref();
-            }
-
-            this.readable_stream_ref.deinit();
-
-            if (!this.pathname.isEmpty()) {
-                this.pathname.deref();
-                this.pathname = bun.String.empty;
-            }
-        }
-
-        pub fn endSendFile(this: *RequestContext, writeOffSet: usize, closeConnection: bool) void {
-            if (this.resp) |resp| {
-                defer this.deref();
-
-                this.detachResponse();
-                this.endRequestStreamingAndDrain();
-                resp.endSendFile(writeOffSet, closeConnection);
-            }
-        }
-
-        fn cleanupAndFinalizeAfterSendfile(this: *RequestContext) void {
-            const sendfile = this.sendfile;
-            this.endSendFile(sendfile.offset, this.shouldCloseConnection());
-
-            // use node syscall so that we don't segfault on BADF
-            if (sendfile.auto_close)
-                sendfile.fd.close();
-        }
-        const separator: string = "\r\n";
-        const separator_iovec = [1]std.posix.iovec_const{.{
-            .iov_base = separator.ptr,
-            .iov_len = separator.len,
-        }};
-
-        pub fn onSendfile(this: *RequestContext) bool {
-            if (this.isAbortedOrEnded()) {
-                this.cleanupAndFinalizeAfterSendfile();
-                return false;
-            }
-            const resp = this.resp.?;
-
-            const adjusted_count_temporary = @min(@as(u64, this.sendfile.remain), @as(u63, std.math.maxInt(u63)));
-            // TODO we should not need this int cast; improve the return type of `@min`
-            const adjusted_count = @as(u63, @intCast(adjusted_count_temporary));
-
-            if (Environment.isLinux) {
-                var signed_offset = @as(i64, @intCast(this.sendfile.offset));
-                const start = this.sendfile.offset;
-                const val = linux.sendfile(this.sendfile.socket_fd.cast(), this.sendfile.fd.cast(), &signed_offset, this.sendfile.remain);
-                this.sendfile.offset = @as(Blob.SizeType, @intCast(signed_offset));
-
-                const errcode = bun.sys.getErrno(val);
-
-                this.sendfile.remain -|= @as(Blob.SizeType, @intCast(this.sendfile.offset -| start));
-
-                if (errcode != .SUCCESS or this.isAbortedOrEnded() or this.sendfile.remain == 0 or val == 0) {
-                    if (errcode != .AGAIN and errcode != .SUCCESS and errcode != .PIPE and errcode != .NOTCONN) {
-                        Output.prettyErrorln("Error: {s}", .{@tagName(errcode)});
-                        Output.flush();
-                    }
-                    this.cleanupAndFinalizeAfterSendfile();
-                    return errcode != .SUCCESS;
-                }
-            } else {
-                var sbytes: std.posix.off_t = adjusted_count;
-                const signed_offset = @as(i64, @bitCast(@as(u64, this.sendfile.offset)));
-                const errcode = bun.sys.getErrno(std.c.sendfile(
-                    this.sendfile.fd.cast(),
-                    this.sendfile.socket_fd.cast(),
-                    signed_offset,
-                    &sbytes,
-                    null,
-                    0,
-                ));
-                const wrote = @as(Blob.SizeType, @intCast(sbytes));
-                this.sendfile.offset +|= wrote;
-                this.sendfile.remain -|= wrote;
-                if (errcode != .AGAIN or this.isAbortedOrEnded() or this.sendfile.remain == 0 or sbytes == 0) {
-                    if (errcode != .AGAIN and errcode != .SUCCESS and errcode != .PIPE and errcode != .NOTCONN) {
-                        Output.prettyErrorln("Error: {s}", .{@tagName(errcode)});
-                        Output.flush();
-                    }
-                    this.cleanupAndFinalizeAfterSendfile();
-                    return errcode == .SUCCESS;
-                }
-            }
-
-            if (!this.sendfile.has_set_on_writable) {
-                this.sendfile.has_set_on_writable = true;
-                this.flags.has_marked_pending = true;
-                resp.onWritable(*RequestContext, onWritableSendfile, this);
-            }
-
-            resp.markNeedsMore();
-
-            return true;
-        }
-
-        pub fn onWritableBytes(this: *RequestContext, write_offset: u64, resp: *App.Response) bool {
-            ctxLog("onWritableBytes", .{});
-            assert(this.resp == resp);
-            if (this.isAbortedOrEnded()) {
-                return false;
-            }
-
-            // Copy to stack memory to prevent aliasing issues in release builds
-            const blob = this.blob;
-            const bytes = blob.slice();
-
-            _ = this.sendWritableBytesForBlob(bytes, write_offset, resp);
-            return true;
-        }
-
-        pub fn sendWritableBytesForBlob(this: *RequestContext, bytes_: []const u8, write_offset_: u64, resp: *App.Response) bool {
-            assert(this.resp == resp);
-            const write_offset: usize = write_offset_;
-
-            const bytes = bytes_[@min(bytes_.len, @as(usize, @truncate(write_offset)))..];
-            if (resp.tryEnd(bytes, bytes_.len, this.shouldCloseConnection())) {
-                this.detachResponse();
-                this.endRequestStreamingAndDrain();
-                this.deref();
-                return true;
-            } else {
-                this.flags.has_marked_pending = true;
-                resp.onWritable(*RequestContext, onWritableBytes, this);
-                return true;
-            }
-        }
-
-        pub fn sendWritableBytesForCompleteResponseBuffer(this: *RequestContext, bytes_: []const u8, write_offset_: u64, resp: *App.Response) bool {
-            const write_offset: usize = write_offset_;
-            assert(this.resp == resp);
-
-            const bytes = bytes_[@min(bytes_.len, @as(usize, @truncate(write_offset)))..];
-            if (resp.tryEnd(bytes, bytes_.len, this.shouldCloseConnection())) {
-                this.response_buf_owned.items.len = 0;
-                this.detachResponse();
-                this.endRequestStreamingAndDrain();
-                this.deref();
-            } else {
-                this.flags.has_marked_pending = true;
-                resp.onWritable(*RequestContext, onWritableCompleteResponseBuffer, this);
-            }
-
-            return true;
-        }
-
-        pub fn onWritableSendfile(this: *RequestContext, _: u64, _: *App.Response) bool {
-            ctxLog("onWritableSendfile", .{});
-            return this.onSendfile();
-        }
-
-        // We tried open() in another thread for this
-        // it was not faster due to the mountain of syscalls
-        pub fn renderSendFile(this: *RequestContext, blob: JSC.WebCore.Blob) void {
-            if (this.resp == null or this.server == null) return;
-            const globalThis = this.server.?.globalThis;
-            const resp = this.resp.?;
-
-            this.blob = .{ .Blob = blob };
-            const file = &this.blob.store().?.data.file;
-            var file_buf: bun.PathBuffer = undefined;
-            const auto_close = file.pathlike != .fd;
-            const fd = if (!auto_close)
-                file.pathlike.fd
-            else switch (bun.sys.open(file.pathlike.path.sliceZ(&file_buf), bun.O.RDONLY | bun.O.NONBLOCK | bun.O.CLOEXEC, 0)) {
-                .result => |_fd| _fd,
-                .err => |err| return this.runErrorHandler(err.withPath(file.pathlike.path.slice()).toJSC(globalThis)),
-            };
-
-            // stat only blocks if the target is a file descriptor
-            const stat: bun.Stat = switch (bun.sys.fstat(fd)) {
-                .result => |result| result,
-                .err => |err| {
-                    this.runErrorHandler(err.withPathLike(file.pathlike).toJSC(globalThis));
-                    if (auto_close) {
-                        fd.close();
-                    }
-                    return;
-                },
-            };
-
-            if (Environment.isMac) {
-                if (!bun.isRegularFile(stat.mode)) {
-                    if (auto_close) {
-                        fd.close();
-                    }
-
-                    var err = bun.sys.Error{
-                        .errno = @as(bun.sys.Error.Int, @intCast(@intFromEnum(std.posix.E.INVAL))),
-                        .syscall = .sendfile,
-                    };
-                    var sys = err.withPathLike(file.pathlike).toSystemError();
-                    sys.message = bun.String.static("MacOS does not support sending non-regular files");
-                    this.runErrorHandler(sys.toErrorInstance(
-                        globalThis,
-                    ));
-                    return;
-                }
-            }
-
-            if (Environment.isLinux) {
-                if (!(bun.isRegularFile(stat.mode) or std.posix.S.ISFIFO(stat.mode) or std.posix.S.ISSOCK(stat.mode))) {
-                    if (auto_close) {
-                        fd.close();
-                    }
-
-                    var err = bun.sys.Error{
-                        .errno = @as(bun.sys.Error.Int, @intCast(@intFromEnum(std.posix.E.INVAL))),
-                        .syscall = .sendfile,
-                    };
-                    var sys = err.withPathLike(file.pathlike).toShellSystemError();
-                    sys.message = bun.String.static("File must be regular or FIFO");
-                    this.runErrorHandler(sys.toErrorInstance(globalThis));
-                    return;
-                }
-            }
-
-            const original_size = this.blob.Blob.size;
-            const stat_size = @as(Blob.SizeType, @intCast(stat.size));
-            this.blob.Blob.size = if (bun.isRegularFile(stat.mode))
-                stat_size
-            else
-                @min(original_size, stat_size);
-
-            this.flags.needs_content_length = true;
-
-            this.sendfile = .{
-                .fd = fd,
-                .remain = this.blob.Blob.offset + original_size,
-                .offset = this.blob.Blob.offset,
-                .auto_close = auto_close,
-                .socket_fd = if (!this.isAbortedOrEnded()) resp.getNativeHandle() else bun.invalid_fd,
-            };
-
-            // if we are sending only part of a file, include the content-range header
-            // only include content-range automatically when using a file path instead of an fd
-            // this is to better support manually controlling the behavior
-            if (bun.isRegularFile(stat.mode) and auto_close) {
-                this.flags.needs_content_range = (this.sendfile.remain -| this.sendfile.offset) != stat_size;
-            }
-
-            // we know the bounds when we are sending a regular file
-            if (bun.isRegularFile(stat.mode)) {
-                this.sendfile.offset = @min(this.sendfile.offset, stat_size);
-                this.sendfile.remain = @min(@max(this.sendfile.remain, this.sendfile.offset), stat_size) -| this.sendfile.offset;
-            }
-
-            resp.runCorkedWithType(*RequestContext, renderMetadataAndNewline, this);
-
-            if (this.sendfile.remain == 0 or !this.method.hasBody()) {
-                this.cleanupAndFinalizeAfterSendfile();
-                return;
-            }
-
-            _ = this.onSendfile();
-        }
-
-        pub fn renderMetadataAndNewline(this: *RequestContext) void {
-            if (this.resp) |resp| {
-                this.renderMetadata();
-                resp.prepareForSendfile();
-            }
-        }
-
-        pub fn doSendfile(this: *RequestContext, blob: Blob) void {
-            if (this.isAbortedOrEnded()) {
-                return;
-            }
-
-            if (this.flags.has_sendfile_ctx) return;
-
-            this.flags.has_sendfile_ctx = true;
-
-            if (comptime can_sendfile) {
-                return this.renderSendFile(blob);
-            }
-            if (this.server) |server| {
-                this.ref();
-                this.blob.Blob.doReadFileInternal(*RequestContext, this, onReadFile, server.globalThis);
-            }
-        }
-
-        pub fn onReadFile(this: *RequestContext, result: Blob.read_file.ReadFileResultType) void {
-            defer this.deref();
-
-            if (this.isAbortedOrEnded()) {
-                return;
-            }
-
-            if (result == .err) {
-                if (this.server) |server| {
-                    this.runErrorHandler(result.err.toErrorInstance(server.globalThis));
-                }
-                return;
-            }
-
-            const is_temporary = result.result.is_temporary;
-
-            if (comptime Environment.allow_assert) {
-                assert(this.blob == .Blob);
-            }
-
-            if (!is_temporary) {
-                this.blob.Blob.resolveSize();
-                this.doRenderBlob();
-            } else {
-                const stat_size = @as(Blob.SizeType, @intCast(result.result.total_size));
-
-                if (this.blob == .Blob) {
-                    const original_size = this.blob.Blob.size;
-                    // if we dont know the size we use the stat size
-                    this.blob.Blob.size = if (original_size == 0 or original_size == Blob.max_size)
-                        stat_size
-                    else // the blob can be a slice of a file
-                        @max(original_size, stat_size);
-                }
-
-                if (!this.flags.has_written_status)
-                    this.flags.needs_content_range = true;
-
-                // this is used by content-range
-                this.sendfile = .{
-                    .fd = bun.invalid_fd,
-                    .remain = @as(Blob.SizeType, @truncate(result.result.buf.len)),
-                    .offset = if (this.blob == .Blob) this.blob.Blob.offset else 0,
-                    .auto_close = false,
-                    .socket_fd = bun.invalid_fd,
-                };
-
-                this.response_buf_owned = .{ .items = result.result.buf, .capacity = result.result.buf.len };
-                this.resp.?.runCorkedWithType(*RequestContext, renderResponseBufferAndMetadata, this);
-            }
-        }
-
-        pub fn doRenderWithBodyLocked(this: *anyopaque, value: *JSC.WebCore.Body.Value) void {
-            doRenderWithBody(bun.cast(*RequestContext, this), value);
-        }
-
-        fn renderWithBlobFromBodyValue(this: *RequestContext) void {
-            if (this.isAbortedOrEnded()) {
-                return;
-            }
-
-            if (this.blob.needsToReadFile()) {
-                if (!this.flags.has_sendfile_ctx)
-                    this.doSendfile(this.blob.Blob);
-                return;
-            }
-
-            this.doRenderBlob();
-        }
-
-        const StreamPair = struct { this: *RequestContext, stream: JSC.WebCore.ReadableStream };
-
-        fn handleFirstStreamWrite(this: *@This()) void {
-            if (!this.flags.has_written_status) {
-                this.renderMetadata();
-            }
-        }
-
-        fn doRenderStream(pair: *StreamPair) void {
-            ctxLog("doRenderStream", .{});
-            var this = pair.this;
-            var stream = pair.stream;
-            assert(this.server != null);
-            const globalThis = this.server.?.globalThis;
-
-            if (this.isAbortedOrEnded()) {
-                stream.cancel(globalThis);
-                this.readable_stream_ref.deinit();
-                return;
-            }
-            const resp = this.resp.?;
-
-            stream.value.ensureStillAlive();
-
-            var response_stream = this.allocator.create(ResponseStream.JSSink) catch unreachable;
-            response_stream.* = ResponseStream.JSSink{
-                .sink = .{
-                    .res = resp,
-                    .allocator = this.allocator,
-                    .buffer = bun.ByteList{},
-                    .onFirstWrite = @ptrCast(&handleFirstStreamWrite),
-                    .ctx = this,
-                    .globalThis = globalThis,
-                },
-            };
-            var signal = &response_stream.sink.signal;
-            this.sink = response_stream;
-
-            signal.* = ResponseStream.JSSink.SinkSignal.init(JSValue.zero);
-
-            // explicitly set it to a dead pointer
-            // we use this memory address to disable signals being sent
-            signal.clear();
-            assert(signal.isDead());
-            // we need to render metadata before assignToStream because the stream can call res.end
-            // and this would auto write an 200 status
-            if (!this.flags.has_written_status) {
-                this.renderMetadata();
-            }
-
-            // We are already corked!
-            const assignment_result: JSValue = ResponseStream.JSSink.assignToStream(
-                globalThis,
-                stream.value,
-                response_stream,
-                @as(**anyopaque, @ptrCast(&signal.ptr)),
-            );
-
-            assignment_result.ensureStillAlive();
-
-            // assert that it was updated
-            assert(!signal.isDead());
-
-            if (comptime Environment.allow_assert) {
-                if (resp.hasResponded()) {
-                    streamLog("responded", .{});
-                }
-            }
-
-            this.flags.aborted = this.flags.aborted or response_stream.sink.aborted;
-
-            if (assignment_result.toError()) |err_value| {
-                streamLog("returned an error", .{});
-                response_stream.detach();
-                this.sink = null;
-                response_stream.sink.destroy();
-                return this.handleReject(err_value);
-            }
-
-            if (resp.hasResponded()) {
-                streamLog("done", .{});
-                response_stream.detach();
-                this.sink = null;
-                response_stream.sink.destroy();
-                stream.done(globalThis);
-                this.readable_stream_ref.deinit();
-                this.endStream(this.shouldCloseConnection());
-                return;
-            }
-
-            if (!assignment_result.isEmptyOrUndefinedOrNull()) {
-                assignment_result.ensureStillAlive();
-                // it returns a Promise when it goes through ReadableStreamDefaultReader
-                if (assignment_result.asAnyPromise()) |promise| {
-                    streamLog("returned a promise", .{});
-                    this.drainMicrotasks();
-
-                    switch (promise.status(globalThis.vm())) {
-                        .pending => {
-                            streamLog("promise still Pending", .{});
-                            if (!this.flags.has_written_status) {
-                                response_stream.sink.onFirstWrite = null;
-                                response_stream.sink.ctx = null;
-                                this.renderMetadata();
-                            }
-
-                            // TODO: should this timeout?
-                            this.response_ptr.?.body.value = .{
-                                .Locked = .{
-                                    .readable = JSC.WebCore.ReadableStream.Strong.init(stream, globalThis),
-                                    .global = globalThis,
-                                },
-                            };
-                            this.ref();
-                            assignment_result.then(
-                                globalThis,
-                                this,
-                                onResolveStream,
-                                onRejectStream,
-                            );
-                            // the response_stream should be GC'd
-
-                        },
-                        .fulfilled => {
-                            streamLog("promise Fulfilled", .{});
-                            var readable_stream_ref = this.readable_stream_ref;
-                            this.readable_stream_ref = .{};
-                            defer {
-                                stream.done(globalThis);
-                                readable_stream_ref.deinit();
-                            }
-
-                            this.handleResolveStream();
-                        },
-                        .rejected => {
-                            streamLog("promise Rejected", .{});
-                            var readable_stream_ref = this.readable_stream_ref;
-                            this.readable_stream_ref = .{};
-                            defer {
-                                stream.cancel(globalThis);
-                                readable_stream_ref.deinit();
-                            }
-                            this.handleRejectStream(globalThis, promise.result(globalThis.vm()));
-                        },
-                    }
-                    return;
-                } else {
-                    // if is not a promise we treat it as Error
-                    streamLog("returned an error", .{});
-                    response_stream.detach();
-                    this.sink = null;
-                    response_stream.sink.destroy();
-                    return this.handleReject(assignment_result);
-                }
-            }
-
-            if (this.isAbortedOrEnded()) {
-                response_stream.detach();
-                stream.cancel(globalThis);
-                defer this.readable_stream_ref.deinit();
-
-                response_stream.sink.markDone();
-                response_stream.sink.onFirstWrite = null;
-
-                response_stream.sink.finalize();
-                return;
-            }
-            var readable_stream_ref = this.readable_stream_ref;
-            this.readable_stream_ref = .{};
-            defer readable_stream_ref.deinit();
-
-            const is_in_progress = response_stream.sink.has_backpressure or !(response_stream.sink.wrote == 0 and
-                response_stream.sink.buffer.len == 0);
-
-            if (!stream.isLocked(globalThis) and !is_in_progress) {
-                if (JSC.WebCore.ReadableStream.fromJS(stream.value, globalThis)) |comparator| {
-                    if (std.meta.activeTag(comparator.ptr) == std.meta.activeTag(stream.ptr)) {
-                        streamLog("is not locked", .{});
-                        this.renderMissing();
-                        return;
-                    }
-                }
-            }
-
-            streamLog("is in progress, but did not return a Promise. Finalizing request context", .{});
-            response_stream.sink.onFirstWrite = null;
-            response_stream.sink.ctx = null;
-            response_stream.detach();
-            stream.cancel(globalThis);
-            response_stream.sink.markDone();
-            this.renderMissing();
-        }
-
-        const streamLog = Output.scoped(.ReadableStream, false);
-
-        pub fn didUpgradeWebSocket(this: *RequestContext) bool {
-            return @intFromPtr(this.upgrade_context) == std.math.maxInt(usize);
-        }
-
-        fn toAsyncWithoutAbortHandler(ctx: *RequestContext, req: *uws.Request, request_object: *Request) void {
-            request_object.request_context.setRequest(req);
-            assert(ctx.server != null);
-
-            request_object.ensureURL() catch {
-                request_object.url = bun.String.empty;
-            };
-
-            // we have to clone the request headers here since they will soon belong to a different request
-            if (!request_object.hasFetchHeaders()) {
-                request_object.setFetchHeaders(.createFromUWS(req));
-            }
-
-            // This object dies after the stack frame is popped
-            // so we have to clear it in here too
-            request_object.request_context.detachRequest();
-        }
-
-        fn toAsync(
-            ctx: *RequestContext,
-            req: *uws.Request,
-            request_object: *Request,
-        ) void {
-            ctxLog("toAsync", .{});
-            ctx.toAsyncWithoutAbortHandler(req, request_object);
-            if (comptime debug_mode) {
-                ctx.pathname = request_object.url.clone();
-            }
-            ctx.setAbortHandler();
-        }
-
-        fn endRequestStreamingAndDrain(this: *RequestContext) void {
-            assert(this.server != null);
-
-            if (this.endRequestStreaming()) {
-                this.server.?.vm.drainMicrotasks();
-            }
-        }
-        fn endRequestStreaming(this: *RequestContext) bool {
-            assert(this.server != null);
-
-            this.request_body_buf.clearAndFree(bun.default_allocator);
-
-            // if we cannot, we have to reject pending promises
-            // first, we reject the request body promise
-            if (this.request_body) |body| {
-                // User called .blob(), .json(), text(), or .arrayBuffer() on the Request object
-                // but we received nothing or the connection was aborted
-                if (body.value == .Locked) {
-                    body.value.toErrorInstance(.{ .AbortReason = .ConnectionClosed }, this.server.?.globalThis);
-                    return true;
-                }
-            }
-            return false;
-        }
-        fn detachResponse(this: *RequestContext) void {
-            this.request_body_buf.clearAndFree(bun.default_allocator);
-
-            if (this.resp) |resp| {
-                this.resp = null;
-
-                if (this.flags.is_waiting_for_request_body) {
-                    this.flags.is_waiting_for_request_body = false;
-                    resp.clearOnData();
-                }
-                if (this.flags.has_abort_handler) {
-                    resp.clearAborted();
-                    this.flags.has_abort_handler = false;
-                }
-                if (this.flags.has_timeout_handler) {
-                    resp.clearTimeout();
-                    this.flags.has_timeout_handler = false;
-                }
-            }
-        }
-
-        fn isAbortedOrEnded(this: *const RequestContext) bool {
-            // resp == null or aborted or server.stop(true)
-            return this.resp == null or this.flags.aborted or this.server == null or this.server.?.flags.terminated;
-        }
-        const HeaderResponseSizePair = struct { this: *RequestContext, size: usize };
-        pub fn doRenderHeadResponseAfterS3SizeResolved(pair: *HeaderResponseSizePair) void {
-            var this = pair.this;
-            this.renderMetadata();
-
-            if (this.resp) |resp| {
-                resp.writeHeaderInt("content-length", pair.size);
-            }
-            this.endWithoutBody(this.shouldCloseConnection());
-            this.deref();
-        }
-        pub fn onS3SizeResolved(result: S3.S3StatResult, this: *RequestContext) void {
-            defer {
-                this.deref();
-            }
-            if (this.resp) |resp| {
-                var pair = HeaderResponseSizePair{ .this = this, .size = switch (result) {
-                    .failure, .not_found => 0,
-                    .success => |stat| stat.size,
-                } };
-                resp.runCorkedWithType(*HeaderResponseSizePair, doRenderHeadResponseAfterS3SizeResolved, &pair);
-            }
-        }
-        const HeaderResponsePair = struct { this: *RequestContext, response: *JSC.WebCore.Response };
-
-        fn doRenderHeadResponse(pair: *HeaderResponsePair) void {
-            var this = pair.this;
-            var response = pair.response;
-            if (this.resp == null) {
-                return;
-            }
-            // we will render the content-length header later manually so we set this to false
-            this.flags.needs_content_length = false;
-            // Always this.renderMetadata() before sending the content-length or transfer-encoding header so status is sent first
-
-            const resp = this.resp.?;
-            this.response_ptr = response;
-            const server = this.server orelse {
-                // server detached?
-                this.renderMetadata();
-                resp.writeHeaderInt("content-length", 0);
-                this.endWithoutBody(this.shouldCloseConnection());
-                return;
-            };
-            const globalThis = server.globalThis;
-            if (response.getFetchHeaders()) |headers| {
-                // first respect the headers
-                if (headers.fastGet(.TransferEncoding)) |transfer_encoding| {
-                    const transfer_encoding_str = transfer_encoding.toSlice(server.allocator);
-                    defer transfer_encoding_str.deinit();
-                    this.renderMetadata();
-                    resp.writeHeader("transfer-encoding", transfer_encoding_str.slice());
-                    this.endWithoutBody(this.shouldCloseConnection());
-
-                    return;
-                }
-                if (headers.fastGet(.ContentLength)) |content_length| {
-                    const content_length_str = content_length.toSlice(server.allocator);
-                    defer content_length_str.deinit();
-                    this.renderMetadata();
-
-                    const len = std.fmt.parseInt(usize, content_length_str.slice(), 10) catch 0;
-                    resp.writeHeaderInt("content-length", len);
-                    this.endWithoutBody(this.shouldCloseConnection());
-                    return;
-                }
-            }
-            // not content-length or transfer-encoding so we need to respect the body
-            response.body.value.toBlobIfPossible();
-            switch (response.body.value) {
-                .InternalBlob, .WTFStringImpl => {
-                    var blob = response.body.value.useAsAnyBlobAllowNonUTF8String();
-                    defer blob.detach();
-                    const size = blob.size();
-                    this.renderMetadata();
-
-                    if (size == Blob.max_size) {
-                        resp.writeHeaderInt("content-length", 0);
-                    } else {
-                        resp.writeHeaderInt("content-length", size);
-                    }
-                    this.endWithoutBody(this.shouldCloseConnection());
-                },
-
-                .Blob => |*blob| {
-                    if (blob.isS3()) {
-                        // we need to read the size asynchronously
-                        // in this case should always be a redirect so should not hit this path, but in case we change it in the future lets handle it
-                        this.ref();
-
-                        const credentials = blob.store.?.data.s3.getCredentials();
-                        const path = blob.store.?.data.s3.path();
-                        const env = globalThis.bunVM().transpiler.env;
-
-                        S3.stat(credentials, path, @ptrCast(&onS3SizeResolved), this, if (env.getHttpProxy(true, null)) |proxy| proxy.href else null);
-
-                        return;
-                    }
-                    this.renderMetadata();
-
-                    blob.resolveSize();
-                    if (blob.size == Blob.max_size) {
-                        resp.writeHeaderInt("content-length", 0);
-                    } else {
-                        resp.writeHeaderInt("content-length", blob.size);
-                    }
-                    this.endWithoutBody(this.shouldCloseConnection());
-                },
-                .Locked => {
-                    this.renderMetadata();
-                    resp.writeHeader("transfer-encoding", "chunked");
-                    this.endWithoutBody(this.shouldCloseConnection());
-                },
-                .Used, .Null, .Empty, .Error => {
-                    this.renderMetadata();
-                    resp.writeHeaderInt("content-length", 0);
-                    this.endWithoutBody(this.shouldCloseConnection());
-                },
-            }
-        }
-
-        // Each HTTP request or TCP socket connection is effectively a "task".
-        //
-        // However, unlike the regular task queue, we don't drain the microtask
-        // queue at the end.
-        //
-        // Instead, we drain it multiple times, at the points that would
-        // otherwise "halt" the Response from being rendered.
-        //
-        // - If you return a Promise, we drain the microtask queue once
-        // - If you return a streaming Response, we drain the microtask queue (possibly the 2nd time this task!)
-        pub fn onResponse(
-            ctx: *RequestContext,
-            this: *ThisServer,
-            request_value: JSValue,
-            response_value: JSValue,
-        ) void {
-            request_value.ensureStillAlive();
-            response_value.ensureStillAlive();
-            ctx.drainMicrotasks();
-
-            if (ctx.isAbortedOrEnded()) {
-                return;
-            }
-            // if you return a Response object or a Promise<Response>
-            // but you upgraded the connection to a WebSocket
-            // just ignore the Response object. It doesn't do anything.
-            // it's better to do that than to throw an error
-            if (ctx.didUpgradeWebSocket()) {
-                return;
-            }
-
-            if (response_value.isEmptyOrUndefinedOrNull()) {
-                ctx.renderMissingInvalidResponse(response_value);
-                return;
-            }
-
-            if (response_value.toError()) |err_value| {
-                ctx.runErrorHandler(err_value);
-                return;
-            }
-
-            if (response_value.as(JSC.WebCore.Response)) |response| {
-                ctx.response_jsvalue = response_value;
-                ctx.response_jsvalue.ensureStillAlive();
-                ctx.flags.response_protected = false;
-                if (ctx.method == .HEAD) {
-                    if (ctx.resp) |resp| {
-                        var pair = HeaderResponsePair{ .this = ctx, .response = response };
-                        resp.runCorkedWithType(*HeaderResponsePair, doRenderHeadResponse, &pair);
-                    }
-                    return;
-                } else {
-                    response.body.value.toBlobIfPossible();
-
-                    switch (response.body.value) {
-                        .Blob => |*blob| {
-                            if (blob.needsToReadFile()) {
-                                response_value.protect();
-                                ctx.flags.response_protected = true;
-                            }
-                        },
-                        .Locked => {
-                            response_value.protect();
-                            ctx.flags.response_protected = true;
-                        },
-                        else => {},
-                    }
-                    ctx.render(response);
-                }
-                return;
-            }
-
-            var vm = this.vm;
-
-            if (response_value.asAnyPromise()) |promise| {
-                // If we immediately have the value available, we can skip the extra event loop tick
-                switch (promise.unwrap(vm.global.vm(), .mark_handled)) {
-                    .pending => {
-                        ctx.ref();
-                        response_value.then(this.globalThis, ctx, RequestContext.onResolve, RequestContext.onReject);
-                        return;
-                    },
-                    .fulfilled => |fulfilled_value| {
-                        // if you return a Response object or a Promise<Response>
-                        // but you upgraded the connection to a WebSocket
-                        // just ignore the Response object. It doesn't do anything.
-                        // it's better to do that than to throw an error
-                        if (ctx.didUpgradeWebSocket()) {
-                            return;
-                        }
-
-                        if (fulfilled_value.isEmptyOrUndefinedOrNull()) {
-                            ctx.renderMissingInvalidResponse(fulfilled_value);
-                            return;
-                        }
-                        var response = fulfilled_value.as(JSC.WebCore.Response) orelse {
-                            ctx.renderMissingInvalidResponse(fulfilled_value);
-                            return;
-                        };
-
-                        ctx.response_jsvalue = fulfilled_value;
-                        ctx.response_jsvalue.ensureStillAlive();
-                        ctx.flags.response_protected = false;
-                        ctx.response_ptr = response;
-                        if (ctx.method == .HEAD) {
-                            if (ctx.resp) |resp| {
-                                var pair = HeaderResponsePair{ .this = ctx, .response = response };
-                                resp.runCorkedWithType(*HeaderResponsePair, doRenderHeadResponse, &pair);
-                            }
-                            return;
-                        }
-                        response.body.value.toBlobIfPossible();
-                        switch (response.body.value) {
-                            .Blob => |*blob| {
-                                if (blob.needsToReadFile()) {
-                                    fulfilled_value.protect();
-                                    ctx.flags.response_protected = true;
-                                }
-                            },
-                            .Locked => {
-                                fulfilled_value.protect();
-                                ctx.flags.response_protected = true;
-                            },
-                            else => {},
-                        }
-                        ctx.render(response);
-                        return;
-                    },
-                    .rejected => |err| {
-                        ctx.handleReject(err);
-                        return;
-                    },
-                }
-            }
-        }
-
-        pub fn handleResolveStream(req: *RequestContext) void {
-            streamLog("handleResolveStream", .{});
-
-            var wrote_anything = false;
-            if (req.sink) |wrapper| {
-                req.flags.aborted = req.flags.aborted or wrapper.sink.aborted;
-                wrote_anything = wrapper.sink.wrote > 0;
-
-                wrapper.sink.finalize();
-                wrapper.detach();
-                req.sink = null;
-                wrapper.sink.destroy();
-            }
-
-            if (req.response_ptr) |resp| {
-                assert(req.server != null);
-
-                if (resp.body.value == .Locked) {
-                    const global = resp.body.value.Locked.global;
-                    if (resp.body.value.Locked.readable.get(global)) |stream| {
-                        stream.done(global);
-                    }
-                    resp.body.value.Locked.readable.deinit();
-                    resp.body.value = .{ .Used = {} };
-                }
-            }
-
-            if (req.isAbortedOrEnded()) {
-                return;
-            }
-
-            streamLog("onResolve({any})", .{wrote_anything});
-            if (!req.flags.has_written_status) {
-                req.renderMetadata();
-            }
-            req.endStream(req.shouldCloseConnection());
-        }
-
-        pub fn onResolveStream(_: *JSC.JSGlobalObject, callframe: *JSC.CallFrame) bun.JSError!JSC.JSValue {
-            streamLog("onResolveStream", .{});
-            var args = callframe.arguments_old(2);
-            var req: *@This() = args.ptr[args.len - 1].asPromisePtr(@This());
-            defer req.deref();
-            req.handleResolveStream();
-            return JSValue.jsUndefined();
-        }
-        pub fn onRejectStream(globalThis: *JSC.JSGlobalObject, callframe: *JSC.CallFrame) bun.JSError!JSC.JSValue {
-            streamLog("onRejectStream", .{});
-            const args = callframe.arguments_old(2);
-            var req = args.ptr[args.len - 1].asPromisePtr(@This());
-            const err = args.ptr[0];
-            defer req.deref();
-
-            req.handleRejectStream(globalThis, err);
-            return JSValue.jsUndefined();
-        }
-
-        pub fn handleRejectStream(req: *@This(), globalThis: *JSC.JSGlobalObject, err: JSValue) void {
-            streamLog("handleRejectStream", .{});
-
-            if (req.sink) |wrapper| {
-                wrapper.sink.pending_flush = null;
-                wrapper.sink.done = true;
-                req.flags.aborted = req.flags.aborted or wrapper.sink.aborted;
-                wrapper.sink.finalize();
-                wrapper.detach();
-                req.sink = null;
-                wrapper.sink.destroy();
-            }
-
-            if (req.response_ptr) |resp| {
-                if (resp.body.value == .Locked) {
-                    if (resp.body.value.Locked.readable.get(globalThis)) |stream| {
-                        stream.done(globalThis);
-                    }
-                    resp.body.value.Locked.readable.deinit();
-                    resp.body.value = .{ .Used = {} };
-                }
-            }
-
-            // aborted so call finalizeForAbort
-            if (req.isAbortedOrEnded()) {
-                return;
-            }
-
-            streamLog("onReject()", .{});
-
-            if (!req.flags.has_written_status) {
-                req.renderMetadata();
-            }
-
-            if (comptime debug_mode) {
-                if (req.server) |server| {
-                    if (!err.isEmptyOrUndefinedOrNull()) {
-                        var exception_list: std.ArrayList(Api.JsException) = std.ArrayList(Api.JsException).init(req.allocator);
-                        defer exception_list.deinit();
-                        server.vm.runErrorHandler(err, &exception_list);
-                    }
-                }
-            }
-            req.endStream(req.shouldCloseConnection());
-        }
-
-        pub fn doRenderWithBody(this: *RequestContext, value: *JSC.WebCore.Body.Value) void {
-            this.drainMicrotasks();
-
-            // If a ReadableStream can trivially be converted to a Blob, do so.
-            // If it's a WTFStringImpl and it cannot be used as a UTF-8 string, convert it to a Blob.
-            value.toBlobIfPossible();
-            const globalThis = this.server.?.globalThis;
-            switch (value.*) {
-                .Error => |*err_ref| {
-                    _ = value.use();
-                    if (this.isAbortedOrEnded()) {
-                        return;
-                    }
-                    this.runErrorHandler(err_ref.toJS(globalThis));
-                    return;
-                },
-                // .InlineBlob,
-                .WTFStringImpl,
-                .InternalBlob,
-                .Blob,
-                => {
-                    // toBlobIfPossible checks for WTFString needing a conversion.
-                    this.blob = value.useAsAnyBlobAllowNonUTF8String();
-                    this.renderWithBlobFromBodyValue();
-                    return;
-                },
-                .Locked => |*lock| {
-                    if (this.isAbortedOrEnded()) {
-                        return;
-                    }
-
-                    if (lock.readable.get(globalThis)) |stream_| {
-                        const stream: JSC.WebCore.ReadableStream = stream_;
-                        // we hold the stream alive until we're done with it
-                        this.readable_stream_ref = lock.readable;
-                        value.* = .{ .Used = {} };
-
-                        if (stream.isLocked(globalThis)) {
-                            streamLog("was locked but it shouldn't be", .{});
-                            var err = JSC.SystemError{
-                                .code = bun.String.static(@tagName(JSC.Node.ErrorCode.ERR_STREAM_CANNOT_PIPE)),
-                                .message = bun.String.static("Stream already used, please create a new one"),
-                            };
-                            stream.value.unprotect();
-                            this.runErrorHandler(err.toErrorInstance(globalThis));
-                            return;
-                        }
-
-                        switch (stream.ptr) {
-                            .Invalid => {
-                                this.readable_stream_ref.deinit();
-                            },
-                            // toBlobIfPossible will typically convert .Blob streams, or .File streams into a Blob object, but cannot always.
-                            .Blob,
-                            .File,
-                            // These are the common scenario:
-                            .JavaScript,
-                            .Direct,
-                            => {
-                                if (this.resp) |resp| {
-                                    var pair = StreamPair{ .stream = stream, .this = this };
-                                    resp.runCorkedWithType(*StreamPair, doRenderStream, &pair);
-                                }
-                                return;
-                            },
-
-                            .Bytes => |byte_stream| {
-                                assert(byte_stream.pipe.ctx == null);
-                                assert(this.byte_stream == null);
-                                if (this.resp == null) {
-                                    // we don't have a response, so we can discard the stream
-                                    stream.done(globalThis);
-                                    this.readable_stream_ref.deinit();
-                                    return;
-                                }
-                                const resp = this.resp.?;
-                                // If we've received the complete body by the time this function is called
-                                // we can avoid streaming it and just send it all at once.
-                                if (byte_stream.has_received_last_chunk) {
-                                    this.blob = .fromArrayList(byte_stream.drain().listManaged(bun.default_allocator));
-                                    this.readable_stream_ref.deinit();
-                                    this.doRenderBlob();
-                                    return;
-                                }
-                                this.ref();
-                                byte_stream.pipe = JSC.WebCore.Pipe.Wrap(@This(), onPipe).init(this);
-                                this.readable_stream_ref = JSC.WebCore.ReadableStream.Strong.init(stream, globalThis);
-
-                                this.byte_stream = byte_stream;
-                                this.response_buf_owned = byte_stream.drain().list();
-
-                                // we don't set size here because even if we have a hint
-                                // uWebSockets won't let us partially write streaming content
-                                this.blob.detach();
-
-                                // if we've received metadata and part of the body, send everything we can and drain
-                                if (this.response_buf_owned.items.len > 0) {
-                                    resp.runCorkedWithType(*RequestContext, drainResponseBufferAndMetadata, this);
-                                } else {
-                                    // if we only have metadata to send, send it now
-                                    resp.runCorkedWithType(*RequestContext, renderMetadata, this);
-                                }
-                                return;
-                            },
-                        }
-                    }
-
-                    if (lock.onReceiveValue != null or lock.task != null) {
-                        // someone else is waiting for the stream or waiting for `onStartStreaming`
-                        const readable = value.toReadableStream(globalThis);
-                        readable.ensureStillAlive();
-                        this.doRenderWithBody(value);
-                        return;
-                    }
-
-                    // when there's no stream, we need to
-                    lock.onReceiveValue = doRenderWithBodyLocked;
-                    lock.task = this;
-
-                    return;
-                },
-                else => {},
-            }
-
-            this.doRenderBlob();
-        }
-
-        pub fn onPipe(this: *RequestContext, stream: JSC.WebCore.streams.Result, allocator: std.mem.Allocator) void {
-            const stream_needs_deinit = stream == .owned or stream == .owned_and_done;
-            const is_done = stream.isDone();
-            defer {
-                if (is_done) this.deref();
-                if (stream_needs_deinit) {
-                    if (is_done) {
-                        stream.owned_and_done.listManaged(allocator).deinit();
-                    } else {
-                        stream.owned.listManaged(allocator).deinit();
-                    }
-                }
-            }
-
-            if (this.isAbortedOrEnded()) {
-                return;
-            }
-            const resp = this.resp.?;
-
-            const chunk = stream.slice();
-            // on failure, it will continue to allocate
-            // we can't do buffering ourselves here or it won't work
-            // uSockets will append and manage the buffer
-            // so any write will buffer if the write fails
-            if (resp.write(chunk) == .want_more) {
-                if (is_done) {
-                    this.endStream(this.shouldCloseConnection());
-                }
-            } else {
-                // when it's the last one, we just want to know if it's done
-                if (is_done) {
-                    this.flags.has_marked_pending = true;
-                    resp.onWritable(*RequestContext, onWritableResponseBuffer, this);
-                }
-            }
-        }
-
-        pub fn doRenderBlob(this: *RequestContext) void {
-            // We are not corked
-            // The body is small
-            // Faster to do the memcpy than to do the two network calls
-            // We are not streaming
-            // This is an important performance optimization
-            if (this.flags.has_abort_handler and this.blob.fastSize() < 16384 - 1024) {
-                if (this.resp) |resp| {
-                    resp.runCorkedWithType(*RequestContext, doRenderBlobCorked, this);
-                }
-            } else {
-                this.doRenderBlobCorked();
-            }
-        }
-
-        pub fn doRenderBlobCorked(this: *RequestContext) void {
-            this.renderMetadata();
-            this.renderBytes();
-        }
-
-        pub fn doRender(this: *RequestContext) void {
-            ctxLog("doRender", .{});
-
-            if (this.isAbortedOrEnded()) {
-                return;
-            }
-            var response = this.response_ptr.?;
-            this.doRenderWithBody(&response.body.value);
-        }
-
-        pub fn renderProductionError(this: *RequestContext, status: u16) void {
-            if (this.resp) |resp| {
-                switch (status) {
-                    404 => {
-                        if (!this.flags.has_written_status) {
-                            resp.writeStatus("404 Not Found");
-                            this.flags.has_written_status = true;
-                        }
-                        this.endWithoutBody(this.shouldCloseConnection());
-                    },
-                    else => {
-                        if (!this.flags.has_written_status) {
-                            resp.writeStatus("500 Internal Server Error");
-                            resp.writeHeader("content-type", "text/plain");
-                            this.flags.has_written_status = true;
-                        }
-
-                        this.end("Something went wrong!", this.shouldCloseConnection());
-                    },
-                }
-            }
-        }
-
-        pub fn runErrorHandler(
-            this: *RequestContext,
-            value: JSC.JSValue,
-        ) void {
-            runErrorHandlerWithStatusCode(this, value, 500);
-        }
-
-        const PathnameFormatter = struct {
-            ctx: *RequestContext,
-
-            pub fn format(formatter: @This(), comptime fmt: []const u8, opts: std.fmt.FormatOptions, writer: anytype) !void {
-                var this = formatter.ctx;
-
-                if (!this.pathname.isEmpty()) {
-                    try this.pathname.format(fmt, opts, writer);
-                    return;
-                }
-
-                if (!this.flags.has_abort_handler) {
-                    if (this.req) |req| {
-                        try writer.writeAll(req.url());
-                        return;
-                    }
-                }
-
-                try writer.writeAll("/");
-            }
-        };
-
-        fn ensurePathname(this: *RequestContext) PathnameFormatter {
-            return .{ .ctx = this };
-        }
-
-        pub inline fn shouldCloseConnection(this: *const RequestContext) bool {
-            if (this.resp) |resp| {
-                return resp.shouldCloseConnection();
-            }
-            return false;
-        }
-
-        fn finishRunningErrorHandler(this: *RequestContext, value: JSC.JSValue, status: u16) void {
-            if (this.server == null) return this.renderProductionError(status);
-            var vm: *JSC.VirtualMachine = this.server.?.vm;
-            const globalThis = this.server.?.globalThis;
-            if (comptime debug_mode) {
-                var exception_list: std.ArrayList(Api.JsException) = std.ArrayList(Api.JsException).init(this.allocator);
-                defer exception_list.deinit();
-                const prev_exception_list = vm.onUnhandledRejectionExceptionList;
-                vm.onUnhandledRejectionExceptionList = &exception_list;
-                vm.onUnhandledRejection(vm, globalThis, value);
-                vm.onUnhandledRejectionExceptionList = prev_exception_list;
-
-                this.renderDefaultError(
-                    vm.log,
-                    error.ExceptionOcurred,
-                    exception_list.toOwnedSlice() catch @panic("TODO"),
-                    "<r><red>{s}<r> - <b>{}<r> failed",
-                    .{ @as(string, @tagName(this.method)), this.ensurePathname() },
-                );
-            } else {
-                if (status != 404) {
-                    vm.onUnhandledRejection(vm, globalThis, value);
-                }
-                this.renderProductionError(status);
-            }
-
-            vm.log.reset();
-        }
-
-        pub fn runErrorHandlerWithStatusCodeDontCheckResponded(
-            this: *RequestContext,
-            value: JSC.JSValue,
-            status: u16,
-        ) void {
-            JSC.markBinding(@src());
-            if (this.server) |server| {
-                if (server.config.onError != .zero and !this.flags.has_called_error_handler) {
-                    this.flags.has_called_error_handler = true;
-                    const result = server.config.onError.call(
-                        server.globalThis,
-                        server.js_value.get() orelse .undefined,
-                        &.{value},
-                    ) catch |err| server.globalThis.takeException(err);
-                    defer result.ensureStillAlive();
-                    if (!result.isEmptyOrUndefinedOrNull()) {
-                        if (result.toError()) |err| {
-                            this.finishRunningErrorHandler(err, status);
-                            return;
-                        } else if (result.asAnyPromise()) |promise| {
-                            this.processOnErrorPromise(result, promise, value, status);
-                            return;
-                        } else if (result.as(Response)) |response| {
-                            this.render(response);
-                            return;
-                        }
-                    }
-                }
-            }
-
-            this.finishRunningErrorHandler(value, status);
-        }
-
-        fn processOnErrorPromise(
-            ctx: *RequestContext,
-            promise_js: JSC.JSValue,
-            promise: JSC.AnyPromise,
-            value: JSC.JSValue,
-            status: u16,
-        ) void {
-            assert(ctx.server != null);
-            var vm = ctx.server.?.vm;
-
-            switch (promise.unwrap(vm.global.vm(), .mark_handled)) {
-                .pending => {
-                    ctx.flags.is_error_promise_pending = true;
-                    ctx.ref();
-                    promise_js.then(
-                        ctx.server.?.globalThis,
-                        ctx,
-                        RequestContext.onResolve,
-                        RequestContext.onReject,
-                    );
-                },
-                .fulfilled => |fulfilled_value| {
-                    // if you return a Response object or a Promise<Response>
-                    // but you upgraded the connection to a WebSocket
-                    // just ignore the Response object. It doesn't do anything.
-                    // it's better to do that than to throw an error
-                    if (ctx.didUpgradeWebSocket()) {
-                        return;
-                    }
-
-                    var response = fulfilled_value.as(JSC.WebCore.Response) orelse {
-                        ctx.finishRunningErrorHandler(value, status);
-                        return;
-                    };
-
-                    ctx.response_jsvalue = fulfilled_value;
-                    ctx.response_jsvalue.ensureStillAlive();
-                    ctx.flags.response_protected = false;
-                    ctx.response_ptr = response;
-
-                    response.body.value.toBlobIfPossible();
-                    switch (response.body.value) {
-                        .Blob => |*blob| {
-                            if (blob.needsToReadFile()) {
-                                fulfilled_value.protect();
-                                ctx.flags.response_protected = true;
-                            }
-                        },
-                        .Locked => {
-                            fulfilled_value.protect();
-                            ctx.flags.response_protected = true;
-                        },
-                        else => {},
-                    }
-                    ctx.render(response);
-                    return;
-                },
-                .rejected => |err| {
-                    ctx.finishRunningErrorHandler(err, status);
-                    return;
-                },
-            }
-        }
-
-        pub fn runErrorHandlerWithStatusCode(
-            this: *RequestContext,
-            value: JSC.JSValue,
-            status: u16,
-        ) void {
-            JSC.markBinding(@src());
-            if (this.resp == null or this.resp.?.hasResponded()) return;
-
-            runErrorHandlerWithStatusCodeDontCheckResponded(this, value, status);
-        }
-
-        pub fn renderMetadata(this: *RequestContext) void {
-            if (this.resp == null) return;
-            const resp = this.resp.?;
-
-            var response: *JSC.WebCore.Response = this.response_ptr.?;
-            var status = response.statusCode();
-            var needs_content_range = this.flags.needs_content_range and this.sendfile.remain < this.blob.size();
-
-            const size = if (needs_content_range)
-                this.sendfile.remain
-            else
-                this.blob.size();
-
-            status = if (status == 200 and size == 0 and !this.blob.isDetached())
-                204
-            else
-                status;
-
-            const content_type, const needs_content_type, const content_type_needs_free = getContentType(
-                response.init.headers,
-                &this.blob,
-                this.allocator,
-            );
-            defer if (content_type_needs_free) content_type.deinit(this.allocator);
-            var has_content_disposition = false;
-            var has_content_range = false;
-            if (response.init.headers) |headers_| {
-                has_content_disposition = headers_.fastHas(.ContentDisposition);
-                has_content_range = headers_.fastHas(.ContentRange);
-                needs_content_range = needs_content_range and has_content_range;
-                if (needs_content_range) {
-                    status = 206;
-                }
-
-                this.doWriteStatus(status);
-                this.doWriteHeaders(headers_);
-                response.init.headers = null;
-                headers_.deref();
-            } else if (needs_content_range) {
-                status = 206;
-                this.doWriteStatus(status);
-            } else {
-                this.doWriteStatus(status);
-            }
-
-            if (this.cookies) |cookies| {
-                this.cookies = null;
-                defer cookies.deref();
-                cookies.write(this.server.?.globalThis, ssl_enabled, @ptrCast(this.resp.?));
-            }
-
-            if (needs_content_type and
-                // do not insert the content type if it is the fallback value
-                // we may not know the content-type when streaming
-                (!this.blob.isDetached() or content_type.value.ptr != MimeType.other.value.ptr))
-            {
-                resp.writeHeader("content-type", content_type.value);
-            }
-
-            // automatically include the filename when:
-            // 1. Bun.file("foo")
-            // 2. The content-disposition header is not present
-            if (!has_content_disposition and content_type.category.autosetFilename()) {
-                if (this.blob.getFileName()) |filename| {
-                    const basename = std.fs.path.basename(filename);
-                    if (basename.len > 0) {
-                        var filename_buf: [1024]u8 = undefined;
-
-                        resp.writeHeader(
-                            "content-disposition",
-                            std.fmt.bufPrint(&filename_buf, "filename=\"{s}\"", .{basename[0..@min(basename.len, 1024 - 32)]}) catch "",
-                        );
-                    }
-                }
-            }
-
-            if (this.flags.needs_content_length) {
-                resp.writeHeaderInt("content-length", size);
-                this.flags.needs_content_length = false;
-            }
-
-            if (needs_content_range and !has_content_range) {
-                var content_range_buf: [1024]u8 = undefined;
-
-                resp.writeHeader(
-                    "content-range",
-                    std.fmt.bufPrint(
-                        &content_range_buf,
-                        // we omit the full size of the Blob because it could
-                        // change between requests and this potentially leaks
-                        // PII undesirably
-                        "bytes {d}-{d}/*",
-                        .{ this.sendfile.offset, this.sendfile.offset + (this.sendfile.remain -| 1) },
-                    ) catch "bytes */*",
-                );
-                this.flags.needs_content_range = false;
-            }
-        }
-
-        fn doWriteStatus(this: *RequestContext, status: u16) void {
-            assert(!this.flags.has_written_status);
-            this.flags.has_written_status = true;
-
-            writeStatus(ssl_enabled, this.resp, status);
-        }
-
-        fn doWriteHeaders(this: *RequestContext, headers: *WebCore.FetchHeaders) void {
-            writeHeaders(headers, ssl_enabled, this.resp);
-        }
-
-        pub fn renderBytes(this: *RequestContext) void {
-            // copy it to stack memory to prevent aliasing issues in release builds
-            const blob = this.blob;
-            const bytes = blob.slice();
-            if (this.resp) |resp| {
-                if (!resp.tryEnd(
-                    bytes,
-                    bytes.len,
-                    this.shouldCloseConnection(),
-                )) {
-                    this.flags.has_marked_pending = true;
-                    resp.onWritable(*RequestContext, onWritableBytes, this);
-                    return;
-                }
-            }
-            this.detachResponse();
-            this.endRequestStreamingAndDrain();
-            this.deref();
-        }
-
-        pub fn render(this: *RequestContext, response: *JSC.WebCore.Response) void {
-            ctxLog("render", .{});
-            this.response_ptr = response;
-
-            this.doRender();
-        }
-
-        pub fn onBufferedBodyChunk(this: *RequestContext, resp: *App.Response, chunk: []const u8, last: bool) void {
-            ctxLog("onBufferedBodyChunk {} {}", .{ chunk.len, last });
-
-            assert(this.resp == resp);
-
-            this.flags.is_waiting_for_request_body = last == false;
-            if (this.isAbortedOrEnded() or this.flags.has_marked_complete) return;
-            if (!last and chunk.len == 0) {
-                // Sometimes, we get back an empty chunk
-                // We have to ignore those chunks unless it's the last one
-                return;
-            }
-            const vm = this.server.?.vm;
-            const globalThis = this.server.?.globalThis;
-
-            // After the user does request.body,
-            // if they then do .text(), .arrayBuffer(), etc
-            // we can no longer hold the strong reference from the body value ref.
-            if (this.request_body_readable_stream_ref.get(globalThis)) |readable| {
-                assert(this.request_body_buf.items.len == 0);
-                vm.eventLoop().enter();
-                defer vm.eventLoop().exit();
-
-                if (!last) {
-                    readable.ptr.Bytes.onData(
-                        .{
-                            .temporary = bun.ByteList.initConst(chunk),
-                        },
-                        bun.default_allocator,
-                    );
-                } else {
-                    var strong = this.request_body_readable_stream_ref;
-                    this.request_body_readable_stream_ref = .{};
-                    defer strong.deinit();
-                    if (this.request_body) |request_body| {
-                        _ = request_body.unref();
-                        this.request_body = null;
-                    }
-
-                    readable.value.ensureStillAlive();
-                    readable.ptr.Bytes.onData(
-                        .{
-                            .temporary_and_done = bun.ByteList.initConst(chunk),
-                        },
-                        bun.default_allocator,
-                    );
-                }
-
-                return;
-            }
-
-            // This is the start of a task, so it's a good time to drain
-            if (this.request_body != null) {
-                var body = this.request_body.?;
-
-                if (last) {
-                    var bytes = &this.request_body_buf;
-
-                    var old = body.value;
-
-                    const total = bytes.items.len + chunk.len;
-                    getter: {
-                        // if (total <= JSC.WebCore.InlineBlob.available_bytes) {
-                        //     if (total == 0) {
-                        //         body.value = .{ .Empty = {} };
-                        //         break :getter;
-                        //     }
-
-                        //     body.value = .{ .InlineBlob = JSC.WebCore.InlineBlob.concat(bytes.items, chunk) };
-                        //     this.request_body_buf.clearAndFree(this.allocator);
-                        // } else {
-                        bytes.ensureTotalCapacityPrecise(this.allocator, total) catch |err| {
-                            this.request_body_buf.clearAndFree(this.allocator);
-                            body.value.toError(err, globalThis);
-                            break :getter;
-                        };
-
-                        const prev_len = bytes.items.len;
-                        bytes.items.len = total;
-                        var slice = bytes.items[prev_len..];
-                        @memcpy(slice[0..chunk.len], chunk);
-                        body.value = .{
-                            .InternalBlob = .{
-                                .bytes = bytes.toManaged(this.allocator),
-                            },
-                        };
-                        // }
-                    }
-                    this.request_body_buf = .{};
-
-                    if (old == .Locked) {
-                        var loop = vm.eventLoop();
-                        loop.enter();
-                        defer loop.exit();
-
-                        old.resolve(&body.value, globalThis, null);
-                    }
-                    return;
-                }
-
-                if (this.request_body_buf.capacity == 0) {
-                    this.request_body_buf.ensureTotalCapacityPrecise(this.allocator, @min(this.request_body_content_len, max_request_body_preallocate_length)) catch @panic("Out of memory while allocating request body buffer");
-                }
-                this.request_body_buf.appendSlice(this.allocator, chunk) catch @panic("Out of memory while allocating request body");
-            }
-        }
-
-        pub fn onStartStreamingRequestBody(this: *RequestContext) JSC.WebCore.DrainResult {
-            ctxLog("onStartStreamingRequestBody", .{});
-            if (this.isAbortedOrEnded()) {
-                return JSC.WebCore.DrainResult{
-                    .aborted = {},
-                };
-            }
-
-            // This means we have received part of the body but not the whole thing
-            if (this.request_body_buf.items.len > 0) {
-                var emptied = this.request_body_buf;
-                this.request_body_buf = .{};
-                return .{
-                    .owned = .{
-                        .list = emptied.toManaged(this.allocator),
-                        .size_hint = if (emptied.capacity < max_request_body_preallocate_length)
-                            emptied.capacity
-                        else
-                            0,
-                    },
-                };
-            }
-
-            return .{
-                .estimated_size = this.request_body_content_len,
-            };
-        }
-        const max_request_body_preallocate_length = 1024 * 256;
-        pub fn onStartBuffering(this: *RequestContext) void {
-            if (this.server) |server| {
-                ctxLog("onStartBuffering", .{});
-                // TODO: check if is someone calling onStartBuffering other than onStartBufferingCallback
-                // if is not, this should be removed and only keep protect + setAbortHandler
-                if (this.flags.is_transfer_encoding == false and this.request_body_content_len == 0) {
-                    // no content-length or 0 content-length
-                    // no transfer-encoding
-                    if (this.request_body != null) {
-                        var body = this.request_body.?;
-                        var old = body.value;
-                        old.Locked.onReceiveValue = null;
-                        var new_body: WebCore.Body.Value = .{ .Null = {} };
-                        old.resolve(&new_body, server.globalThis, null);
-                        body.value = new_body;
-                    }
-                }
-            }
-        }
-
-        pub fn onRequestBodyReadableStreamAvailable(ptr: *anyopaque, globalThis: *JSC.JSGlobalObject, readable: JSC.WebCore.ReadableStream) void {
-            var this = bun.cast(*RequestContext, ptr);
-            bun.debugAssert(this.request_body_readable_stream_ref.held.impl == null);
-            this.request_body_readable_stream_ref = JSC.WebCore.ReadableStream.Strong.init(readable, globalThis);
-        }
-
-        pub fn onStartBufferingCallback(this: *anyopaque) void {
-            onStartBuffering(bun.cast(*RequestContext, this));
-        }
-
-        pub fn onStartStreamingRequestBodyCallback(this: *anyopaque) JSC.WebCore.DrainResult {
-            return onStartStreamingRequestBody(bun.cast(*RequestContext, this));
-        }
-
-        pub fn getRemoteSocketInfo(this: *RequestContext) ?uws.SocketAddress {
-            return (this.resp orelse return null).getRemoteSocketInfo();
-        }
-=======
->>>>>>> 19319302
 
 const Async = bun.Async;
 const httplog = Output.scoped(.Server, false);
