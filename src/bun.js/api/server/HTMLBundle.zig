//! This object is a description of an HTML bundle. It is created by importing an
//! HTML file, and can be passed to the `static` option in `Bun.serve`. The build
//! is done lazily (state held in HTMLBundle.Route or DevServer.RouteBundle.HTML).
pub const HTMLBundle = @This();
pub usingnamespace JSC.Codegen.JSHTMLBundle;
// HTMLBundle can be owned by JavaScript as well as any number of Server instances.
pub usingnamespace bun.NewRefCounted(HTMLBundle, deinit);

ref_count: u32 = 1,
globalObject: *JSGlobalObject,
path: []const u8,
// TODO: move these three options from the HTML bundle to the server.
// Downside would be that the process bunfig would be used, but upside is it
// allows DevServer to merge shared assets between HTML routes.
config: bun.JSC.API.JSBundler.Config,
plugins: union(enum) {
    pending: ?[]const []const u8,
    result: ?*bun.JSC.API.JSBundler.Plugin,
},
bunfig_dir: []const u8,

/// Initialize an HTMLBundle.
///
/// `plugins` is array of serve plugins defined in the bunfig.toml file. They will be resolved and loaded.
/// `bunfig_path` is the path to the bunfig.toml configuration file. It used to resolve the plugins relative
/// to the bunfig.toml file.
pub fn init(
    globalObject: *JSGlobalObject,
    path: []const u8,
    bunfig_path: []const u8,
    plugins: ?[]const []const u8,
) !*HTMLBundle {
    var config = bun.JSC.API.JSBundler.Config{};
    try config.entry_points.insert(path);
    config.target = .browser;
    try config.public_path.appendChar('/');
    return HTMLBundle.new(.{
        .globalObject = globalObject,
        .path = try bun.default_allocator.dupe(u8, path),
        .config = config,
        .plugins = .{
            .pending = plugins,
        },
        .bunfig_dir = bun.path.dirname(bunfig_path, .auto),
    });
}

pub fn finalize(this: *HTMLBundle) void {
    this.deref();
}

pub fn deinit(this: *HTMLBundle) void {
    bun.default_allocator.free(this.path);
    this.config.deinit(bun.default_allocator);
    this.destroy();
}

pub fn getIndex(this: *HTMLBundle, globalObject: *JSGlobalObject) JSValue {
    var str = bun.String.createUTF8(this.path);
    return str.transferToJS(globalObject);
}

/// Rename to `Route`
pub const HTMLBundleRoute = struct {
    html_bundle: *HTMLBundle,
    pending_responses: std.ArrayListUnmanaged(*PendingResponse) = .{},
    ref_count: u32 = 1,
    server: ?AnyServer = null,
    value: Value = .pending_plugins,
    /// Written and read by DevServer to identify if this route has been registered with the bundler.
    dev_server_id: bun.bake.DevServer.RouteBundle.Index.Optional = .none,
    /// Used by DevServer
    // TODO: design flaw: HTMLBundleRoute can be present at multiple paths
    pattern: []const u8,

    pub fn memoryCost(this: *const HTMLBundleRoute) usize {
        var cost: usize = 0;
        cost += @sizeOf(HTMLBundleRoute);
        cost += this.pending_responses.items.len * @sizeOf(PendingResponse);
        cost += this.value.memoryCost();
        return cost;
    }

    pub fn init(html_bundle: *HTMLBundle) *HTMLBundleRoute {
        html_bundle.ref();
        return HTMLBundleRoute.new(.{
            .html_bundle = html_bundle,
            .pending_responses = .{},
            .ref_count = 1,
            .server = null,
            .value = .pending_plugins,
            .pattern = "/", // TODO: design flaw: HTMLBundleRoute can be present at multiple paths
        });
    }

    pub usingnamespace bun.NewRefCounted(@This(), _deinit, null);

    pub const Value = union(enum) {
        pending_plugins,
        pending: void,
        building: *bun.BundleV2.JSBundleCompletionTask,
        err: bun.logger.Log,
        html: *StaticRoute,

        pub fn deinit(this: *Value) void {
            switch (this.*) {
                .err => |*log| {
                    log.deinit();
                },
                .pending_plugins => {},
                .building => |completion| {
                    completion.cancelled = true;
                    completion.deref();
                },
                .html => {
                    this.html.deref();
                },
                .pending => {},
            }
        }

        pub fn memoryCost(this: *const Value) usize {
            return switch (this.*) {
                .pending_plugins => 0,
                .pending => 0,
                .building => 0,
                .err => |log| log.memoryCost(),
                .html => |html| html.memoryCost(),
            };
        }
    };

    fn _deinit(this: *HTMLBundleRoute) void {
        for (this.pending_responses.items) |pending_response| {
            pending_response.deref();
        }
        this.pending_responses.deinit(bun.default_allocator);
        this.html_bundle.deref();
        this.value.deinit();
        this.destroy();
    }

    pub fn onRequest(this: *HTMLBundleRoute, req: *uws.Request, resp: HTTPResponse) void {
        this.onAnyRequest(req, resp, false);
    }

    pub fn onHEADRequest(this: *HTMLBundleRoute, req: *uws.Request, resp: HTTPResponse) void {
        this.onAnyRequest(req, resp, true);
    }

    fn onAnyRequest(this: *HTMLBundleRoute, req: *uws.Request, resp: HTTPResponse, is_head: bool) void {
        this.ref();
        defer this.deref();
        const server: AnyServer = this.server orelse {
            resp.endWithoutBody(true);
            return;
        };

        if (server.config().development) {
            if (server.devServer()) |dev| {
                dev.respondForHTMLBundle(this, req, resp);
                return;
            }

            // Simple development workflow which rebundles on every request.
            if (this.value == .html) {
                this.value.html.deref();
                this.value = .pending_plugins;
            } else if (this.value == .err) {
                this.value.err.deinit();
                this.value = .pending_plugins;
            }
        }

        if (this.value == .pending_plugins) out_of_pending_plugins: {
            var plugins: ?*bun.JSC.API.JSBundler.Plugin = null;
            switch (this.html_bundle.plugins) {
                .pending => |raw_plugins| have_plugins: {
                    if (raw_plugins == null or raw_plugins.?.len == 0) {
                        break :have_plugins;
                    }

                    switch (server.getPlugins()) {
                        .pending => {},
                        .err => {
                            this.value = .{ .err = bun.logger.Log.init(bun.default_allocator) };
                            break :out_of_pending_plugins;
                        },
                        .found => |result| {
                            plugins = result;
                            break :have_plugins;
                        },
                    }

                    this.value = .pending_plugins;
                    break :out_of_pending_plugins;
                },
                .result => |existing_plugins| {
                    plugins = existing_plugins;
                },
            }
            debug("HTMLBundleRoute(0x{x}) plugins resolved", .{@intFromPtr(this)});
            this.html_bundle.plugins = .{ .result = plugins };
            this.value = .pending;
        }

        if (this.value == .pending) {
            if (bun.Environment.enable_logs)
                debug("onRequest: {s} - pending", .{req.url()});

            const success = this.scheduleBundle(server);
            if (!success) {
                resp.endWithoutBody(true);
                bun.outOfMemory();
                return;
            }
        }

        switch (this.value) {
            .pending => unreachable,

            .building, .pending_plugins => {
                if (bun.Environment.enable_logs)
                    debug("onRequest: {s} - building", .{req.url()});
                // create the PendingResponse, add it to the list
                var pending = PendingResponse.new(.{
                    .method = bun.http.Method.which(req.method()) orelse {
                        resp.writeStatus("405 Method Not Allowed");
                        resp.endWithoutBody(true);
                        return;
                    },
                    .resp = resp,
                    .server = this.server,
                    .route = this,
                    .ref_count = 1,
                });

                this.pending_responses.append(bun.default_allocator, pending) catch {
                    pending.deref();
                    resp.endWithoutBody(true);
                    bun.outOfMemory();
                    return;
                };

                this.ref();
                pending.ref();
                resp.onAborted(*PendingResponse, PendingResponse.onAborted, pending);
                req.setYield(false);

                if (this.value == .pending_plugins) {
                    const raw_plugins = this.html_bundle.plugins.pending.?;
                    const bunfig_folder = this.html_bundle.bunfig_dir;
                    this.ref();
                    debug("HTMLBundleRoute(0x{x}) resolving plugins...", .{@intFromPtr(this)});
                    server.loadAndResolvePlugins(this, raw_plugins, bunfig_folder);
                }
            },
            .err => |log| {
                if (bun.Environment.enable_logs)
                    debug("onRequest: {s} - err", .{req.url()});
                _ = log; // autofix
                // use the code from server.zig to render the error
                resp.endWithoutBody(true);
            },
            .html => |html| {
                if (bun.Environment.enable_logs)
                    debug("onRequest: {s} - html", .{req.url()});
                // we already have the html, so we can just serve it
                if (is_head) {
                    html.onHEADRequest(req, resp);
                } else {
                    html.onRequest(req, resp);
                }
            },
        }
    }

    /// Schedule a bundle to be built.
    /// If success, bumps the ref count and returns true;
    /// Returns false if the bundle task could not be scheduled.
    fn scheduleBundle(this: *HTMLBundleRoute, server: AnyServer) bool {
        const globalThis = server.globalThis();
        const vm = globalThis.bunVM();
        const plugins = this.html_bundle.plugins.result;

        var config = this.html_bundle.config;
        config.entry_points = config.entry_points.clone() catch bun.outOfMemory();
        config.public_path = config.public_path.clone() catch bun.outOfMemory();
        config.define = config.define.clone() catch bun.outOfMemory();

        if (bun.CLI.Command.get().args.serve_minify_identifiers) |minify_identifiers| {
            config.minify.identifiers = minify_identifiers;
        } else if (!server.config().development) {
            config.minify.identifiers = true;
        }

        if (bun.CLI.Command.get().args.serve_minify_whitespace) |minify_whitespace| {
            config.minify.whitespace = minify_whitespace;
        } else if (!server.config().development) {
            config.minify.whitespace = true;
        }

        if (bun.CLI.Command.get().args.serve_minify_syntax) |minify_syntax| {
            config.minify.syntax = minify_syntax;
        } else if (!server.config().development) {
            config.minify.syntax = true;
        }

        if (!server.config().development) {
            config.define.put("process.env.NODE_ENV", "\"production\"") catch bun.outOfMemory();
        }

        config.source_map = .linked;

        const completion_task = bun.BundleV2.createAndScheduleCompletionTask(
            config,
            plugins,
            globalThis,
            vm.eventLoop(),
            bun.default_allocator,
        ) catch {
            return false;
        };
        completion_task.started_at_ns = bun.getRoughTickCount().ns();
        completion_task.html_build_task = this;
        this.value = .{ .building = completion_task };

        // While we're building, ensure this doesn't get freed.
        this.ref();
        return true;
    }

    pub fn onPluginsResolved(this: *HTMLBundleRoute, plugins: ?*bun.JSC.API.JSBundler.Plugin) void {
        debug("HTMLBundleRoute(0x{x}) plugins resolved", .{@intFromPtr(this)});
        this.html_bundle.plugins = .{ .result = plugins };
        // TODO: is this even possible?
        if (this.value != .pending_plugins) {
            return;
        }

        const server: AnyServer = this.server orelse return;
        const success = this.scheduleBundle(server);

        if (!success) {
            var pending = this.pending_responses;
            defer pending.deinit(bun.default_allocator);
            this.pending_responses = .{};
            for (pending.items) |pending_response| {
                // for the list of pending responses
                defer pending_response.deref();
                pending_response.resp.endWithoutBody(true);
            }
        }
    }

    pub fn onPluginsRejected(this: *HTMLBundleRoute) void {
        debug("HTMLBundleRoute(0x{x}) plugins rejected", .{@intFromPtr(this)});
        this.value = .{ .err = bun.logger.Log.init(bun.default_allocator) };

        this.resumePendingResponses();
    }

    pub fn onComplete(this: *HTMLBundleRoute, completion_task: *bun.BundleV2.JSBundleCompletionTask) void {
        // To ensure it stays alive for the deuration of this function.
        this.ref();
        defer this.deref();

        // For the build task.
        defer this.deref();

        switch (completion_task.result) {
            .err => |err| {
                if (bun.Environment.enable_logs)
                    debug("onComplete: err - {s}", .{@errorName(err)});
                this.value = .{ .err = bun.logger.Log.init(bun.default_allocator) };
                completion_task.log.cloneToWithRecycled(&this.value.err, true) catch bun.outOfMemory();

                if (this.server) |server| {
                    if (server.config().development) {
                        switch (bun.Output.enable_ansi_colors_stderr) {
                            inline else => |enable_ansi_colors| {
                                var writer = bun.Output.errorWriterBuffered();
                                this.value.err.printWithEnableAnsiColors(&writer, enable_ansi_colors) catch {};
                                writer.context.flush() catch {};
                            },
                        }
                    }
                }
            },
            .value => |bundle| {
                if (bun.Environment.enable_logs)
                    debug("onComplete: success", .{});
                // Find the HTML entry point and create static routes
                const server: AnyServer = this.server orelse return;
                const globalThis = server.globalThis();
                const output_files = bundle.output_files.items;

                if (server.config().development) {
                    const now = bun.getRoughTickCount().ns();
                    const duration = now - completion_task.started_at_ns;
                    var duration_f64: f64 = @floatFromInt(duration);
                    duration_f64 /= std.time.ns_per_s;

                    bun.Output.printElapsed(duration_f64);
                    var byte_length: u64 = 0;
                    for (output_files) |*output_file| {
                        byte_length += output_file.size_without_sourcemap;
                    }

                    bun.Output.prettyErrorln(" <green>bundle<r> {s} <d>{d:.2} KB<r>", .{ std.fs.path.basename(this.html_bundle.path), @as(f64, @floatFromInt(byte_length)) / 1000.0 });
                    bun.Output.flush();
                }

                var this_html_route: ?*StaticRoute = null;

                // Create static routes for each output file
                for (output_files) |*output_file| {
                    const blob = JSC.WebCore.AnyBlob{ .Blob = output_file.toBlob(bun.default_allocator, globalThis) catch bun.outOfMemory() };
                    var headers = JSC.WebCore.Headers{ .allocator = bun.default_allocator };
                    headers.append("Content-Type", blob.Blob.contentTypeOrMimeType() orelse output_file.loader.toMimeType().value) catch bun.outOfMemory();
                    // Do not apply etags to html.
                    if (output_file.loader != .html and output_file.value == .buffer) {
                        var hashbuf: [64]u8 = undefined;
                        const etag_str = std.fmt.bufPrint(&hashbuf, "{}", .{bun.fmt.hexIntLower(output_file.hash)}) catch bun.outOfMemory();
                        headers.append("ETag", etag_str) catch bun.outOfMemory();
                        if (!server.config().development and (output_file.output_kind == .chunk))
                            headers.append("Cache-Control", "public, max-age=31536000") catch bun.outOfMemory();
                    }

                    // Add a SourceMap header if we have a source map index
                    // and it's in development mode.
                    if (server.config().development) {
                        if (output_file.source_map_index != std.math.maxInt(u32)) {
                            var route_path = output_files[output_file.source_map_index].dest_path;
                            if (strings.hasPrefixComptime(route_path, "./") or strings.hasPrefixComptime(route_path, ".\\")) {
                                route_path = route_path[1..];
                            }
                            headers.append("SourceMap", route_path) catch bun.outOfMemory();
                        }
                    }

                    const static_route = StaticRoute.new(.{
                        .blob = blob,
                        .server = server,
                        .status_code = 200,
                        .headers = headers,
                        .cached_blob_size = blob.size(),
                    });

                    if (this_html_route == null and output_file.output_kind == .@"entry-point") {
                        if (output_file.loader == .html) {
                            this_html_route = static_route;
                        }
                    }

                    var route_path = output_file.dest_path;

                    // The route path gets cloned inside of appendStaticRoute.
                    if (strings.hasPrefixComptime(route_path, "./") or strings.hasPrefixComptime(route_path, ".\\")) {
                        route_path = route_path[1..];
                    }

                    server.appendStaticRoute(route_path, .{ .StaticRoute = static_route }) catch bun.outOfMemory();
                }

                const html_route: *StaticRoute = this_html_route orelse @panic("Internal assertion failure: HTML entry point not found in HTMLBundle.");
                const html_route_clone = html_route.clone(globalThis) catch bun.outOfMemory();
                this.value = .{ .html = html_route_clone };

                if (!(server.reloadStaticRoutes() catch bun.outOfMemory())) {
                    // Server has shutdown, so it won't receive any new requests
                    // TODO: handle this case
                }
            },
            .pending => unreachable,
        }

        // Handle pending responses
        this.resumePendingResponses();
    }

    pub fn resumePendingResponses(this: *HTMLBundleRoute) void {
        var pending = this.pending_responses;
        defer pending.deinit(bun.default_allocator);
        this.pending_responses = .{};
        for (pending.items) |pending_response| {
            // for the list of pending responses
            defer pending_response.deref();

            const resp = pending_response.resp;
            const method = pending_response.method;

            if (!pending_response.is_response_pending) {
                // request already aborted
                continue;
            }

            pending_response.is_response_pending = false;
            resp.clearAborted();

            switch (this.value) {
                .pending_plugins => {
                    // this.onAnyRequest(req: *uws.Request, resp: HTTPResponse, is_head: bool)
                },
                .html => |html| {
                    if (method == .HEAD) {
                        html.onHEAD(resp);
                    } else {
                        html.on(resp);
                    }
                },
                .err => |log| {
                    _ = log; // autofix
                    resp.writeStatus("500 Build Failed");
                    resp.endWithoutBody(false);
                },
                else => {
                    resp.endWithoutBody(false);
                },
            }

            // for the HTTP response.
            pending_response.deref();
        }
    }

    // Represents an in-flight response before the bundle has finished building.
    pub const PendingResponse = struct {
        method: bun.http.Method,
        resp: HTTPResponse,
        ref_count: u32 = 1,
        is_response_pending: bool = true,
        server: ?AnyServer = null,
        route: *HTMLBundleRoute,

        pub usingnamespace bun.NewRefCounted(@This(), __deinit, null);

        fn __deinit(this: *PendingResponse) void {
            if (this.is_response_pending) {
                this.resp.clearAborted();
                this.resp.clearOnWritable();
                this.resp.endWithoutBody(true);
            }
            this.route.deref();
            this.destroy();
        }

        pub fn onAborted(this: *PendingResponse, resp: HTTPResponse) void {
            _ = resp; // autofix
            bun.debugAssert(this.is_response_pending == true);
            this.is_response_pending = false;

            // Technically, this could be the final ref count, but we don't want to risk it
            this.route.ref();
            defer this.route.deref();

            while (std.mem.indexOfScalar(*PendingResponse, this.route.pending_responses.items, this)) |index| {
                _ = this.route.pending_responses.orderedRemove(index);
                this.route.deref();
            }

            this.deref();
        }
    };
};

<<<<<<< HEAD
=======
pub usingnamespace JSC.Codegen.JSHTMLBundle;
pub usingnamespace bun.NewRefCounted(HTMLBundle, deinit, null);
>>>>>>> 7bef4622
const bun = @import("root").bun;
const std = @import("std");
const JSC = bun.JSC;
const JSValue = JSC.JSValue;
const JSGlobalObject = JSC.JSGlobalObject;
const JSString = JSC.JSString;
const JSValueRef = JSC.JSValueRef;
const JSBundler = JSC.API.JSBundler;
const HTTPResponse = bun.uws.AnyResponse;
const uws = bun.uws;
const AnyServer = JSC.API.AnyServer;
const StaticRoute = @import("./StaticRoute.zig");

const debug = bun.Output.scoped(.HTMLBundle, true);
const strings = bun.strings;<|MERGE_RESOLUTION|>--- conflicted
+++ resolved
@@ -4,7 +4,7 @@
 pub const HTMLBundle = @This();
 pub usingnamespace JSC.Codegen.JSHTMLBundle;
 // HTMLBundle can be owned by JavaScript as well as any number of Server instances.
-pub usingnamespace bun.NewRefCounted(HTMLBundle, deinit);
+pub usingnamespace bun.NewRefCounted(HTMLBundle, deinit, null);
 
 ref_count: u32 = 1,
 globalObject: *JSGlobalObject,
@@ -564,11 +564,6 @@
     };
 };
 
-<<<<<<< HEAD
-=======
-pub usingnamespace JSC.Codegen.JSHTMLBundle;
-pub usingnamespace bun.NewRefCounted(HTMLBundle, deinit, null);
->>>>>>> 7bef4622
 const bun = @import("root").bun;
 const std = @import("std");
 const JSC = bun.JSC;
