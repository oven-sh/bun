--- conflicted
+++ resolved
@@ -202,11 +202,7 @@
 pub fn maybeStopReadingBody(this: *NodeHTTPResponse, vm: *JSC.VirtualMachine, thisValue: JSC.JSValue) void {
     this.upgrade_context.deinit(); // we can discard the upgrade context now
 
-<<<<<<< HEAD
-    if ((this.socket_closed or this.ended) and (this.body_read_ref.has or this.body_read_state == .pending) and (!this.hasCustomOnData or NodeHTTPResponse.onDataGetCached(thisValue) == null)) {
-=======
-    if ((this.flags.socket_closed or this.flags.ended) and (this.body_read_ref.has or this.body_read_state == .pending) and (!this.flags.hasCustomOnData or !this.onDataCallback.has())) {
->>>>>>> ee891309
+    if ((this.flags.socket_closed or this.flags.ended) and (this.body_read_ref.has or this.body_read_state == .pending) and (!this.flags.hasCustomOnData or NodeHTTPResponse.onDataGetCached(thisValue) == null)) {
         const had_ref = this.body_read_ref.has;
         this.raw_response.clearOnData();
         this.body_read_ref.unref(vm);
@@ -237,13 +233,8 @@
     if (this.buffered_request_body_data_during_pause.len > 0) {
         this.buffered_request_body_data_during_pause.deinitWithAllocator(bun.default_allocator);
     }
-<<<<<<< HEAD
-    if (!this.request_has_completed) {
+    if (!this.flags.request_has_completed) {
         this.clearOnDataCallback(thisValue, globalObject);
-=======
-    if (!this.flags.request_has_completed) {
-        this.clearOnDataCallback();
->>>>>>> ee891309
     }
 
     return .undefined;
@@ -844,11 +835,7 @@
     if (is_end) {
         // Discard the body read ref if it's pending and no onData callback is set at this point.
         // This is the equivalent of req._dump().
-<<<<<<< HEAD
-        if (this.body_read_ref.has and this.body_read_state == .pending and (!this.hasCustomOnData or NodeHTTPResponse.onDataGetCached(this_value) == null)) {
-=======
-        if (this.body_read_ref.has and this.body_read_state == .pending and (!this.flags.hasCustomOnData or !this.onDataCallback.has())) {
->>>>>>> ee891309
+        if (this.body_read_ref.has and this.body_read_state == .pending and (!this.flags.hasCustomOnData or NodeHTTPResponse.onDataGetCached(this_value) == null)) {
             this.body_read_ref.unref(JSC.VirtualMachine.get());
             this.deref();
             this.body_read_state = .none;
@@ -944,15 +931,10 @@
 
 fn clearOnDataCallback(this: *NodeHTTPResponse, thisValue: JSC.JSValue, globalObject: *JSC.JSGlobalObject) void {
     if (this.body_read_state != .none) {
-<<<<<<< HEAD
         if (thisValue != .zero) {
             NodeHTTPResponse.onDataSetCached(thisValue, globalObject, .undefined);
         }
-        if (!this.socket_closed)
-=======
-        this.onDataCallback.deinit();
         if (!this.flags.socket_closed)
->>>>>>> ee891309
             this.raw_response.clearOnData();
         if (this.body_read_state != .done) {
             this.body_read_state = .done;
@@ -960,15 +942,9 @@
     }
 }
 
-<<<<<<< HEAD
 pub fn setOnData(this: *NodeHTTPResponse, thisValue: JSC.JSValue, globalObject: *JSC.JSGlobalObject, value: JSValue) bool {
-    if (value == .undefined or this.ended or this.socket_closed or this.body_read_state == .none or this.is_data_buffered_during_pause_last) {
+    if (value == .undefined or this.flags.ended or this.flags.socket_closed or this.body_read_state == .none or this.is_data_buffered_during_pause_last) {
         NodeHTTPResponse.onDataSetCached(thisValue, globalObject, .undefined);
-=======
-pub fn setOnData(this: *NodeHTTPResponse, globalObject: *JSC.JSGlobalObject, value: JSValue) bool {
-    if (value == .undefined or this.flags.ended or this.flags.socket_closed or this.body_read_state == .none or this.is_data_buffered_during_pause_last) {
-        this.onDataCallback.deinit();
->>>>>>> ee891309
         defer {
             if (this.body_read_ref.has) {
                 this.body_read_ref.unref(globalObject.bunVM());
@@ -987,13 +963,8 @@
         return true;
     }
 
-<<<<<<< HEAD
     NodeHTTPResponse.onDataSetCached(thisValue, globalObject, value.withAsyncContextIfNeeded(globalObject));
-    this.hasCustomOnData = true;
-=======
-    this.onDataCallback.set(globalObject, value.withAsyncContextIfNeeded(globalObject));
     this.flags.hasCustomOnData = true;
->>>>>>> ee891309
     this.raw_response.onData(*NodeHTTPResponse, onData, this);
     this.is_data_buffered_during_pause = false;
 
