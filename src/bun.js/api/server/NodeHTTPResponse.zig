const NodeHTTPResponse = @This();
const log = bun.Output.scoped(.NodeHTTPResponse, false);

pub usingnamespace JSC.Codegen.JSNodeHTTPResponse;
const RefCount = bun.ptr.RefCount(@This(), "ref_count", deinit);
pub const ref = RefCount.ref;
pub const deref = RefCount.deref;

raw_response: uws.AnyResponse,

ref_count: RefCount,
js_ref: JSC.Ref = .{},

flags: Flags = .{},
body_read_state: BodyReadState = .none,
body_read_ref: JSC.Ref = .{},
promise: JSC.Strong = .empty,
server: AnyServer,

/// When you call pause() on the node:http IncomingMessage
/// We might've already read from the socket.
/// So we need to buffer that data.
/// This should be pretty uncommon though.
buffered_request_body_data_during_pause: bun.ByteList = .{},

upgrade_context: UpgradeCTX = .{},

<<<<<<< HEAD
=======
const log = bun.Output.scoped(.NodeHTTPResponse, false);
pub usingnamespace JSC.Codegen.JSNodeHTTPResponse;
pub usingnamespace bun.NewRefCounted(@This(), deinit, null);
pub const Flags = packed struct(u8) {
    socket_closed: bool = false,
    request_has_completed: bool = false,
    ended: bool = false,
    upgraded: bool = false,
    hasCustomOnData: bool = false,
    is_request_pending: bool = true,
    is_data_buffered_during_pause: bool = false,
    /// Did we receive the last chunk of data during pause?
    is_data_buffered_during_pause_last: bool = false,
};
>>>>>>> 323d78df
pub const UpgradeCTX = struct {
    context: ?*uws.uws_socket_context_t = null,
    // request will be detached when go async
    request: ?*uws.Request = null,

    // we need to store this, if we wanna to enable async upgrade
    sec_websocket_key: []const u8 = "",
    sec_websocket_protocol: []const u8 = "",
    sec_websocket_extensions: []const u8 = "",

    // this can be called multiple times
    pub fn deinit(this: *UpgradeCTX) void {
        const sec_websocket_key = this.sec_websocket_key;
        const sec_websocket_protocol = this.sec_websocket_protocol;
        const sec_websocket_extensions = this.sec_websocket_extensions;
        this.* = .{};
        if (sec_websocket_extensions.len > 0) bun.default_allocator.free(sec_websocket_extensions);
        if (sec_websocket_protocol.len > 0) bun.default_allocator.free(sec_websocket_protocol);
        if (sec_websocket_key.len > 0) bun.default_allocator.free(sec_websocket_key);
    }

    pub fn preserveWebSocketHeadersIfNeeded(this: *UpgradeCTX) void {
        if (this.request) |request| {
            this.request = null;

            const sec_websocket_key = request.header("sec-websocket-key") orelse "";
            const sec_websocket_protocol = request.header("sec-websocket-protocol") orelse "";
            const sec_websocket_extensions = request.header("sec-websocket-extensions") orelse "";

            if (sec_websocket_key.len > 0) {
                this.sec_websocket_key = bun.default_allocator.dupe(u8, sec_websocket_key) catch bun.outOfMemory();
            }
            if (sec_websocket_protocol.len > 0) {
                this.sec_websocket_protocol = bun.default_allocator.dupe(u8, sec_websocket_protocol) catch bun.outOfMemory();
            }
            if (sec_websocket_extensions.len > 0) {
                this.sec_websocket_extensions = bun.default_allocator.dupe(u8, sec_websocket_extensions) catch bun.outOfMemory();
            }
        }
    }
};

pub const BodyReadState = enum(u8) {
    none = 0,
    pending = 1,
    done = 2,
};

extern "C" fn Bun__getNodeHTTPResponseThisValue(bool, *anyopaque) JSC.JSValue;
pub fn getThisValue(this: *NodeHTTPResponse) JSC.JSValue {
    if (this.flags.socket_closed) {
        return .zero;
    }

    return Bun__getNodeHTTPResponseThisValue(this.raw_response == .SSL, this.raw_response.socket());
}

extern "C" fn Bun__getNodeHTTPServerSocketThisValue(bool, *anyopaque) JSC.JSValue;
pub fn getServerSocketValue(this: *NodeHTTPResponse) JSC.JSValue {
    if (this.flags.socket_closed) {
        return .zero;
    }

    return Bun__getNodeHTTPServerSocketThisValue(this.raw_response == .SSL, this.raw_response.socket());
}

pub fn upgrade(this: *NodeHTTPResponse, data_value: JSValue, sec_websocket_protocol: ZigString, sec_websocket_extensions: ZigString) bool {
    const upgrade_ctx = this.upgrade_context.context orelse return false;
    const ws_handler = this.server.webSocketHandler() orelse return false;
    const socketValue = this.getServerSocketValue();
    if (socketValue == .zero) {
        return false;
    }
    this.raw_response.@"resume"();

    defer {
        this.setOnAbortedHandler();
        this.upgrade_context.deinit();
    }
    data_value.ensureStillAlive();

    const ws = ServerWebSocket.new(.{
        .handler = ws_handler,
        .this_value = data_value,
    });

    var new_socket: ?*uws.Socket = null;
    defer if (new_socket) |socket| {
        this.flags.upgraded = true;
        Bun__setNodeHTTPServerSocketUsSocketValue(socketValue, socket);
        ServerWebSocket.socketSetCached(ws.getThisValue(), ws_handler.globalObject, socketValue);
        defer this.js_ref.unref(JSC.VirtualMachine.get());
        switch (this.raw_response) {
            .SSL => this.raw_response = uws.AnyResponse.init(uws.NewApp(true).Response.castRes(@alignCast(@ptrCast(socket)))),
            .TCP => this.raw_response = uws.AnyResponse.init(uws.NewApp(false).Response.castRes(@alignCast(@ptrCast(socket)))),
        }
    };

    if (this.upgrade_context.request) |request| {
        this.upgrade_context = .{};

        var sec_websocket_protocol_str: ?ZigString.Slice = null;
        var sec_websocket_extensions_str: ?ZigString.Slice = null;

        const sec_websocket_protocol_value = brk: {
            if (sec_websocket_protocol.isEmpty()) {
                break :brk request.header("sec-websocket-protocol") orelse "";
            }
            sec_websocket_protocol_str = sec_websocket_protocol.toSlice(bun.default_allocator);
            break :brk sec_websocket_protocol_str.?.slice();
        };

        const sec_websocket_extensions_value = brk: {
            if (sec_websocket_extensions.isEmpty()) {
                break :brk request.header("sec-websocket-extensions") orelse "";
            }
            sec_websocket_extensions_str = sec_websocket_protocol.toSlice(bun.default_allocator);
            break :brk sec_websocket_extensions_str.?.slice();
        };
        defer {
            if (sec_websocket_protocol_str) |str| str.deinit();
            if (sec_websocket_extensions_str) |str| str.deinit();
        }

        new_socket = this.raw_response.upgrade(
            *ServerWebSocket,
            ws,
            request.header("sec-websocket-key") orelse "",
            sec_websocket_protocol_value,
            sec_websocket_extensions_value,
            upgrade_ctx,
        );
        return true;
    }

    var sec_websocket_protocol_str: ?ZigString.Slice = null;
    var sec_websocket_extensions_str: ?ZigString.Slice = null;

    const sec_websocket_protocol_value = brk: {
        if (sec_websocket_protocol.isEmpty()) {
            break :brk this.upgrade_context.sec_websocket_protocol;
        }
        sec_websocket_protocol_str = sec_websocket_protocol.toSlice(bun.default_allocator);
        break :brk sec_websocket_protocol_str.?.slice();
    };

    const sec_websocket_extensions_value = brk: {
        if (sec_websocket_extensions.isEmpty()) {
            break :brk this.upgrade_context.sec_websocket_extensions;
        }
        sec_websocket_extensions_str = sec_websocket_protocol.toSlice(bun.default_allocator);
        break :brk sec_websocket_extensions_str.?.slice();
    };
    defer {
        if (sec_websocket_protocol_str) |str| str.deinit();
        if (sec_websocket_extensions_str) |str| str.deinit();
    }

    new_socket = this.raw_response.upgrade(
        *ServerWebSocket,
        ws,
        this.upgrade_context.sec_websocket_key,
        sec_websocket_protocol_value,
        sec_websocket_extensions_value,
        upgrade_ctx,
    );
    return true;
}
pub fn maybeStopReadingBody(this: *NodeHTTPResponse, vm: *JSC.VirtualMachine, thisValue: JSC.JSValue) void {
    this.upgrade_context.deinit(); // we can discard the upgrade context now

    if ((this.flags.socket_closed or this.flags.ended) and (this.body_read_ref.has or this.body_read_state == .pending) and (!this.flags.hasCustomOnData or NodeHTTPResponse.onDataGetCached(thisValue) == null)) {
        const had_ref = this.body_read_ref.has;
        this.raw_response.clearOnData();
        this.body_read_ref.unref(vm);
        this.body_read_state = .done;

        if (had_ref) {
            this.markRequestAsDoneIfNecessary();
        }
    }
}

pub fn shouldRequestBePending(this: *const NodeHTTPResponse) bool {
    if (this.flags.socket_closed) {
        return false;
    }

    if (this.flags.ended) {
        return this.body_read_state == .pending;
    }

    return true;
}

pub fn dumpRequestBody(this: *NodeHTTPResponse, globalObject: *JSC.JSGlobalObject, callframe: *JSC.CallFrame, thisValue: JSC.JSValue) bun.JSError!JSC.JSValue {
    _ = callframe; // autofix
    if (this.buffered_request_body_data_during_pause.len > 0) {
        this.buffered_request_body_data_during_pause.deinitWithAllocator(bun.default_allocator);
    }
    if (!this.flags.request_has_completed) {
        this.clearOnDataCallback(thisValue, globalObject);
    }

    return .undefined;
}

fn markRequestAsDone(this: *NodeHTTPResponse) void {
    log("markRequestAsDone()", .{});
    this.flags.is_request_pending = false;

    this.clearOnDataCallback(this.getThisValue(), JSC.VirtualMachine.get().global);
    this.upgrade_context.deinit();

    this.buffered_request_body_data_during_pause.deinitWithAllocator(bun.default_allocator);
    const server = this.server;
    this.js_ref.unref(JSC.VirtualMachine.get());
    this.deref();
    server.onRequestComplete();
}

fn markRequestAsDoneIfNecessary(this: *NodeHTTPResponse) void {
    if (this.flags.is_request_pending and !this.shouldRequestBePending()) {
        this.markRequestAsDone();
    }
}

pub fn create(
    any_server_tag: u64,
    globalObject: *JSC.JSGlobalObject,
    has_body: *bool,
    request: *uws.Request,
    is_ssl: i32,
    response_ptr: *anyopaque,
    upgrade_ctx: ?*anyopaque,
    node_response_ptr: *?*NodeHTTPResponse,
) callconv(.C) JSC.JSValue {
    const vm = globalObject.bunVM();
    if ((HTTP.Method.which(request.method()) orelse HTTP.Method.OPTIONS).hasRequestBody()) {
        const req_len: usize = brk: {
            if (request.header("content-length")) |content_length| {
                break :brk std.fmt.parseInt(usize, content_length, 10) catch 0;
            }

            break :brk 0;
        };

        has_body.* = req_len > 0 or request.header("transfer-encoding") != null;
    }

    const response = bun.new(NodeHTTPResponse, .{
        // 1 - the HTTP response
        // 1 - the JS object
        // 1 - the Server handler.
        // 1 - the onData callback (request body)
        .ref_count = .initExactRefs(if (has_body.*) 4 else 3),
        .upgrade_context = .{
            .context = @ptrCast(upgrade_ctx),
            .request = request,
        },
        .server = AnyServer{ .ptr = AnyServer.Ptr.from(@ptrFromInt(any_server_tag)) },
        .raw_response = switch (is_ssl != 0) {
            true => uws.AnyResponse{ .SSL = @ptrCast(response_ptr) },
            false => uws.AnyResponse{ .TCP = @ptrCast(response_ptr) },
        },
        .body_read_state = if (has_body.*) .pending else .none,
<<<<<<< HEAD
=======
        // 1 - the HTTP response
        // 1 - the JS object
        // 1 - the Server handler.
        // 1 - the onData callback (request body)
        .ref_count = 3,
>>>>>>> 323d78df
    });
    if (has_body.*) {
        response.body_read_ref.ref(vm);
    }
    response.js_ref.ref(vm);
    const js_this = response.toJS(globalObject);
    node_response_ptr.* = response;
    return js_this;
}

pub fn setOnAbortedHandler(this: *NodeHTTPResponse) void {
    if (this.flags.socket_closed) {
        return;
    }
    // Don't overwrite WebSocket user data
    if (!this.flags.upgraded) {
        this.raw_response.onTimeout(*NodeHTTPResponse, onTimeout, this);
    }
    // detach and
    this.upgrade_context.preserveWebSocketHeadersIfNeeded();
}

fn isDone(this: *const NodeHTTPResponse) bool {
    return this.flags.request_has_completed or this.flags.ended or this.flags.socket_closed;
}

pub fn getEnded(this: *const NodeHTTPResponse, _: *JSC.JSGlobalObject) JSC.JSValue {
    return JSC.JSValue.jsBoolean(this.flags.ended);
}

pub fn getFinished(this: *const NodeHTTPResponse, _: *JSC.JSGlobalObject) JSC.JSValue {
    return JSC.JSValue.jsBoolean(this.flags.request_has_completed);
}

pub fn getFlags(this: *const NodeHTTPResponse, _: *JSC.JSGlobalObject) JSC.JSValue {
    return JSC.JSValue.jsNumber(@as(u8, @bitCast(this.flags)));
}

pub fn getAborted(this: *const NodeHTTPResponse, _: *JSC.JSGlobalObject) JSC.JSValue {
    return JSC.JSValue.jsBoolean(this.flags.socket_closed);
}

pub fn getHasBody(this: *const NodeHTTPResponse, _: *JSC.JSGlobalObject) JSC.JSValue {
    var result: i32 = 0;
    switch (this.body_read_state) {
        .none => {},
        .pending => result |= 1 << 1,
        .done => result |= 1 << 2,
    }
    if (this.buffered_request_body_data_during_pause.len > 0) {
        result |= 1 << 3;
    }
    if (this.flags.is_data_buffered_during_pause_last) {
        result |= 1 << 2;
    }

    return JSC.JSValue.jsNumber(result);
}

pub fn getBufferedAmount(this: *const NodeHTTPResponse, _: *JSC.JSGlobalObject) JSC.JSValue {
    if (this.flags.request_has_completed or this.flags.socket_closed) {
        return JSC.JSValue.jsNull();
    }

    return JSC.JSValue.jsNumber(this.raw_response.getBufferedAmount());
}

pub fn jsRef(this: *NodeHTTPResponse, globalObject: *JSC.JSGlobalObject, _: *JSC.CallFrame) bun.JSError!JSC.JSValue {
    if (!this.isDone()) {
        this.js_ref.ref(globalObject.bunVM());
    }
    return .undefined;
}

pub fn jsUnref(this: *NodeHTTPResponse, globalObject: *JSC.JSGlobalObject, _: *JSC.CallFrame) bun.JSError!JSC.JSValue {
    if (!this.isDone()) {
        this.js_ref.unref(globalObject.bunVM());
    }
    return .undefined;
}

fn handleEndedIfNecessary(state: uws.State, globalObject: *JSC.JSGlobalObject) bun.JSError!void {
    if (!state.isResponsePending()) {
        return globalObject.ERR_HTTP_HEADERS_SENT("Stream is already ended", .{}).throw();
    }
}

extern "C" fn NodeHTTPServer__writeHead_http(
    globalObject: *JSC.JSGlobalObject,
    statusMessage: [*]const u8,
    statusMessageLength: usize,
    headersObjectValue: JSC.JSValue,
    response: *anyopaque,
) void;

extern "C" fn NodeHTTPServer__writeHead_https(
    globalObject: *JSC.JSGlobalObject,
    statusMessage: [*]const u8,
    statusMessageLength: usize,
    headersObjectValue: JSC.JSValue,
    response: *anyopaque,
) void;

pub fn writeHead(this: *NodeHTTPResponse, globalObject: *JSC.JSGlobalObject, callframe: *JSC.CallFrame) bun.JSError!JSC.JSValue {
    const arguments = callframe.argumentsUndef(3).slice();

    if (this.isDone()) {
        return globalObject.ERR_STREAM_ALREADY_FINISHED("Stream is already ended", .{}).throw();
    }

    const state = this.raw_response.state();
    try handleEndedIfNecessary(state, globalObject);

    const status_code_value = if (arguments.len > 0) arguments[0] else .undefined;
    const status_message_value = if (arguments.len > 1 and arguments[1] != .null) arguments[1] else .undefined;
    const headers_object_value = if (arguments.len > 2 and arguments[2] != .null) arguments[2] else .undefined;

    const status_code: i32 = brk: {
        if (status_code_value != .undefined) {
            break :brk globalObject.validateIntegerRange(status_code_value, i32, 200, .{
                .min = 100,
                .max = 599,
            }) catch return error.JSError;
        }

        break :brk 200;
    };

    var stack_fallback = std.heap.stackFallback(256, bun.default_allocator);
    const allocator = stack_fallback.get();
    const status_message_slice = if (status_message_value != .undefined)
        try status_message_value.toSlice(globalObject, allocator)
    else
        ZigString.Slice.empty;
    defer status_message_slice.deinit();

    if (globalObject.hasException()) {
        return error.JSError;
    }

    if (state.isHttpStatusCalled()) {
        return globalObject.ERR_HTTP_HEADERS_SENT("Stream already started", .{}).throw();
    }

    do_it: {
        if (status_message_slice.len == 0) {
            if (HTTPStatusText.get(@intCast(status_code))) |status_message| {
                writeHeadInternal(this.raw_response, globalObject, status_message, headers_object_value);
                break :do_it;
            }
        }

        const message = if (status_message_slice.len > 0) status_message_slice.slice() else "HM";
        const status_message = std.fmt.allocPrint(allocator, "{d} {s}", .{ status_code, message }) catch bun.outOfMemory();
        defer allocator.free(status_message);
        writeHeadInternal(this.raw_response, globalObject, status_message, headers_object_value);
        break :do_it;
    }

    return .undefined;
}

fn writeHeadInternal(response: uws.AnyResponse, globalObject: *JSC.JSGlobalObject, status_message: []const u8, headers: JSC.JSValue) void {
    log("writeHeadInternal({s})", .{status_message});
    switch (response) {
        .TCP => NodeHTTPServer__writeHead_http(globalObject, status_message.ptr, status_message.len, headers, @ptrCast(response.TCP)),
        .SSL => NodeHTTPServer__writeHead_https(globalObject, status_message.ptr, status_message.len, headers, @ptrCast(response.SSL)),
    }
}

pub fn writeContinue(this: *NodeHTTPResponse, globalObject: *JSC.JSGlobalObject, callframe: *JSC.CallFrame) bun.JSError!JSC.JSValue {
    const arguments = callframe.arguments_old(1).slice();
    _ = arguments; // autofix
    if (this.isDone()) {
        return .undefined;
    }

    const state = this.raw_response.state();
    try handleEndedIfNecessary(state, globalObject);

    this.raw_response.writeContinue();
    return .undefined;
}

pub const AbortEvent = enum(u8) {
    none = 0,
    abort = 1,
    timeout = 2,
};

fn handleAbortOrTimeout(this: *NodeHTTPResponse, comptime event: AbortEvent, js_value: JSC.JSValue) void {
    if (this.flags.request_has_completed) {
        return;
    }

    if (event == .abort) {
        this.flags.socket_closed = true;
    }

    this.ref();
    defer this.deref();
    defer if (event == .abort) this.markRequestAsDoneIfNecessary();

    const js_this: JSValue = if (js_value == .zero) this.getThisValue() else js_value;
    if (NodeHTTPResponse.onAbortedGetCached(js_this)) |on_aborted| {
        const globalThis = JSC.VirtualMachine.get().global;
        defer {
            if (event == .abort) {
                NodeHTTPResponse.onAbortedSetCached(js_this, globalThis, .zero);
            }
        }

        const vm = globalThis.bunVM();
        const event_loop = vm.eventLoop();

        event_loop.runCallback(on_aborted, globalThis, js_this, &.{
            JSC.JSValue.jsNumber(@intFromEnum(event)),
        });
    }

    if (event == .abort) {
        this.onDataOrAborted("", true, .abort, js_this);
    }
}

pub fn onAbort(this: *NodeHTTPResponse, js_value: JSC.JSValue) void {
    log("onAbort", .{});
    this.handleAbortOrTimeout(.abort, js_value);
}

pub fn onTimeout(this: *NodeHTTPResponse, _: uws.AnyResponse) void {
    log("onTimeout", .{});
    this.handleAbortOrTimeout(.timeout, .zero);
}

pub fn doPause(this: *NodeHTTPResponse, globalObject: *JSC.JSGlobalObject, callframe: *JSC.CallFrame, thisValue: JSC.JSValue) bun.JSError!JSC.JSValue {
    _ = globalObject; // autofix
    _ = callframe; // autofix

    if (this.flags.request_has_completed or this.flags.socket_closed) {
        return .false;
    }
    if (this.body_read_ref.has and NodeHTTPResponse.onDataGetCached(thisValue) == null) {
        this.flags.is_data_buffered_during_pause = true;
        this.raw_response.onData(*NodeHTTPResponse, onBufferRequestBodyWhilePaused, this);
    }

    if (!Environment.isWindows) {
        // TODO: figure out why windows is not emitting EOF with UV_DISCONNECT
        this.raw_response.pause();
    }
    return .true;
}

pub fn drainRequestBody(this: *NodeHTTPResponse, globalObject: *JSC.JSGlobalObject, _: *JSC.CallFrame) bun.JSError!JSC.JSValue {
    return this.drainBufferedRequestBodyFromPause(globalObject) orelse .undefined;
}

fn drainBufferedRequestBodyFromPause(this: *NodeHTTPResponse, globalObject: *JSC.JSGlobalObject) ?JSC.JSValue {
    if (this.buffered_request_body_data_during_pause.len > 0) {
        const result = JSC.JSValue.createBuffer(globalObject, this.buffered_request_body_data_during_pause.slice(), bun.default_allocator);
        this.buffered_request_body_data_during_pause = .{};
        return result;
    }
    return null;
}

pub fn doResume(this: *NodeHTTPResponse, globalObject: *JSC.JSGlobalObject, callframe: *JSC.CallFrame) bun.JSError!JSC.JSValue {
    _ = callframe; // autofix
    if (this.flags.request_has_completed or this.flags.socket_closed) {
        return .false;
    }

    var result = JSC.JSValue.true;
    if (this.flags.is_data_buffered_during_pause) {
        this.raw_response.clearOnData();
        this.flags.is_data_buffered_during_pause = false;
    }

    if (this.drainBufferedRequestBodyFromPause(globalObject)) |buffered_data| {
        result = buffered_data;
    }

    this.raw_response.@"resume"();
    return result;
}

pub fn onRequestComplete(this: *NodeHTTPResponse) void {
    if (this.flags.request_has_completed) {
        return;
    }
    log("onRequestComplete", .{});
    this.flags.request_has_completed = true;
    this.js_ref.unref(JSC.VirtualMachine.get());

    this.markRequestAsDoneIfNecessary();
}

pub export fn Bun__NodeHTTPRequest__onResolve(globalObject: *JSC.JSGlobalObject, callframe: *JSC.CallFrame) callconv(JSC.conv) JSC.JSValue {
    log("onResolve", .{});
    const arguments = callframe.arguments_old(2).slice();
    const this: *NodeHTTPResponse = arguments[1].as(NodeHTTPResponse).?;
    this.promise.deinit();
    defer this.deref();
    this.maybeStopReadingBody(globalObject.bunVM(), arguments[1]);

    if (!this.flags.request_has_completed and !this.flags.socket_closed) {
        const this_value = this.getThisValue();
        if (this_value != .zero) {
            NodeHTTPResponse.onAbortedSetCached(this_value, globalObject, .zero);
        }
        this.raw_response.clearOnData();
        this.raw_response.clearOnWritable();
        this.raw_response.clearTimeout();
        if (this.raw_response.state().isResponsePending()) {
            this.raw_response.endWithoutBody(this.raw_response.state().isHttpConnectionClose());
        }
        this.onRequestComplete();
    }

    return .undefined;
}

pub export fn Bun__NodeHTTPRequest__onReject(globalObject: *JSC.JSGlobalObject, callframe: *JSC.CallFrame) callconv(JSC.conv) JSC.JSValue {
    const arguments = callframe.arguments_old(2).slice();
    const err = arguments[0];
    const this: *NodeHTTPResponse = arguments[1].as(NodeHTTPResponse).?;
    this.promise.deinit();
    this.maybeStopReadingBody(globalObject.bunVM(), arguments[1]);

    defer this.deref();

    if (!this.flags.request_has_completed and !this.flags.socket_closed) {
        const this_value = this.getThisValue();
        if (this_value != .zero) {
            NodeHTTPResponse.onAbortedSetCached(this_value, globalObject, .zero);
        }
        this.raw_response.clearOnData();
        this.raw_response.clearOnWritable();
        this.raw_response.clearTimeout();
        if (!this.raw_response.state().isHttpStatusCalled()) {
            this.raw_response.writeStatus("500 Internal Server Error");
        }
        this.raw_response.endStream(this.raw_response.state().isHttpConnectionClose());
        this.onRequestComplete();
    }

    _ = globalObject.bunVM().uncaughtException(globalObject, err, true);
    return .undefined;
}

pub fn abort(this: *NodeHTTPResponse, globalObject: *JSC.JSGlobalObject, callframe: *JSC.CallFrame) bun.JSError!JSC.JSValue {
    _ = globalObject; // autofix
    _ = callframe; // autofix
    if (this.isDone()) {
        return .undefined;
    }

    this.flags.socket_closed = true;
    const state = this.raw_response.state();
    if (state.isHttpEndCalled()) {
        return .undefined;
    }
    this.raw_response.@"resume"();
    this.raw_response.clearOnData();
    this.raw_response.clearOnWritable();
    this.raw_response.clearTimeout();
    this.raw_response.endWithoutBody(true);
    this.onRequestComplete();
    return .undefined;
}

fn onBufferRequestBodyWhilePaused(this: *NodeHTTPResponse, chunk: []const u8, last: bool) void {
    log("onBufferRequestBodyWhilePaused({d}, {})", .{ chunk.len, last });
    this.buffered_request_body_data_during_pause.append(bun.default_allocator, chunk) catch bun.outOfMemory();
    if (last) {
        this.flags.is_data_buffered_during_pause_last = true;
        if (this.body_read_ref.has) {
            this.body_read_ref.unref(JSC.VirtualMachine.get());
            this.markRequestAsDoneIfNecessary();
        }
    }
}

fn onDataOrAborted(this: *NodeHTTPResponse, chunk: []const u8, last: bool, event: AbortEvent, thisValue: JSC.JSValue) void {
    if (last) {
        this.ref();
        this.body_read_state = .done;
    }

    defer {
        if (last) {
            if (this.body_read_ref.has) {
                this.body_read_ref.unref(JSC.VirtualMachine.get());
                this.markRequestAsDoneIfNecessary();
            }

            this.deref();
        }
    }

    if (NodeHTTPResponse.onDataGetCached(thisValue)) |callback| {
        if (callback == .undefined) {
            return;
        }

        const globalThis = JSC.VirtualMachine.get().global;
        const event_loop = globalThis.bunVM().eventLoop();

        const bytes: JSC.JSValue = brk: {
            if (chunk.len > 0 and this.buffered_request_body_data_during_pause.len > 0) {
                const buffer = JSC.JSValue.createBufferFromLength(globalThis, chunk.len + this.buffered_request_body_data_during_pause.len);
                this.buffered_request_body_data_during_pause.deinitWithAllocator(bun.default_allocator);
                if (buffer.asArrayBuffer(globalThis)) |array_buffer| {
                    var input = array_buffer.slice();
                    @memcpy(input[0..this.buffered_request_body_data_during_pause.len], this.buffered_request_body_data_during_pause.slice());
                    @memcpy(input[this.buffered_request_body_data_during_pause.len..], chunk);
                    break :brk buffer;
                }
            }

            if (this.drainBufferedRequestBodyFromPause(globalThis)) |buffered_data| {
                break :brk buffered_data;
            }

            if (chunk.len > 0) {
                break :brk JSC.ArrayBuffer.createBuffer(globalThis, chunk);
            }
            break :brk .undefined;
        };

        event_loop.runCallback(callback, globalThis, .undefined, &.{
            bytes,
            JSC.JSValue.jsBoolean(last),
            JSC.JSValue.jsNumber(@intFromEnum(event)),
        });
    }
}
pub const BUN_DEBUG_REFCOUNT_NAME = "NodeHTTPServerResponse";
pub fn onData(this: *NodeHTTPResponse, chunk: []const u8, last: bool) void {
    log("onData({d} bytes, is_last = {d})", .{ chunk.len, @intFromBool(last) });

    onDataOrAborted(this, chunk, last, .none, this.getThisValue());
}

fn onDrain(this: *NodeHTTPResponse, offset: u64, response: uws.AnyResponse) bool {
    log("onDrain({d})", .{offset});
    this.ref();
    defer this.deref();
    response.clearOnWritable();
    if (this.flags.socket_closed or this.flags.request_has_completed) {
        // return false means we don't have anything to drain
        return false;
    }
    const thisValue = this.getThisValue();
    const on_writable = NodeHTTPResponse.onWritableGetCached(thisValue) orelse return false;
    const globalThis = JSC.VirtualMachine.get().global;
    NodeHTTPResponse.onWritableSetCached(thisValue, globalThis, .undefined); // TODO(@heimskr): is this necessary?
    const vm = globalThis.bunVM();

    response.corked(JSC.EventLoop.runCallback, .{ vm.eventLoop(), on_writable, globalThis, .undefined, &.{JSC.JSValue.jsNumberFromUint64(offset)} });
    // return true means we may have something to drain
    return true;
}

fn writeOrEnd(
    this: *NodeHTTPResponse,
    globalObject: *JSC.JSGlobalObject,
    arguments: []const JSC.JSValue,
    this_value: JSC.JSValue,
    comptime is_end: bool,
) bun.JSError!JSC.JSValue {
    if (this.isDone()) {
        return globalObject.ERR_STREAM_WRITE_AFTER_END("Stream already ended", .{}).throw();
    }

    const state = this.raw_response.state();
    if (!state.isResponsePending()) {
        return globalObject.ERR_STREAM_WRITE_AFTER_END("Stream already ended", .{}).throw();
    }

    const input_value = if (arguments.len > 0) arguments[0] else .undefined;
    var encoding_value = if (arguments.len > 1) arguments[1] else .undefined;
    const callback_value = brk: {
        if ((encoding_value != .null and encoding_value != .undefined) and encoding_value.isCallable()) {
            encoding_value = .undefined;
            break :brk arguments[1];
        }

        if (arguments.len > 2 and arguments[2] != .undefined) {
            if (!arguments[2].isCallable()) {
                return globalObject.throwInvalidArgumentTypeValue("callback", "function", arguments[2]);
            }

            break :brk arguments[2];
        }

        break :brk .undefined;
    };

    const string_or_buffer: JSC.Node.StringOrBuffer = brk: {
        if (input_value == .null or input_value == .undefined) {
            break :brk JSC.Node.StringOrBuffer.empty;
        }

        var encoding: JSC.Node.Encoding = .utf8;
        if (encoding_value != .undefined and encoding_value != .null) {
            if (!encoding_value.isString()) {
                return globalObject.throwInvalidArgumentTypeValue("encoding", "string", encoding_value);
            }

            encoding = try JSC.Node.Encoding.fromJS(encoding_value, globalObject) orelse {
                return globalObject.throwInvalidArguments("Invalid encoding", .{});
            };
        }

        const result = try JSC.Node.StringOrBuffer.fromJSWithEncoding(globalObject, bun.default_allocator, input_value, encoding);
        break :brk result orelse {
            return globalObject.throwInvalidArgumentTypeValue("input", "string or buffer", input_value);
        };
    };
    defer string_or_buffer.deinit();

    if (globalObject.hasException()) {
        return error.JSError;
    }

    const bytes = string_or_buffer.slice();

    if (comptime is_end) {
        log("end('{s}', {d})", .{ bytes[0..@min(bytes.len, 128)], bytes.len });
    } else {
        log("write('{s}', {d})", .{ bytes[0..@min(bytes.len, 128)], bytes.len });
    }

    if (is_end) {
        // Discard the body read ref if it's pending and no onData callback is set at this point.
        // This is the equivalent of req._dump().
        if (this.body_read_ref.has and this.body_read_state == .pending and (!this.flags.hasCustomOnData or NodeHTTPResponse.onDataGetCached(this_value) == null)) {
            this.body_read_ref.unref(JSC.VirtualMachine.get());
            this.body_read_state = .none;
        }

        if (this_value != .zero) {
            NodeHTTPResponse.onAbortedSetCached(this_value, globalObject, .zero);
        }

        this.raw_response.clearAborted();
        this.raw_response.clearOnWritable();
        this.raw_response.clearTimeout();
        this.flags.ended = true;
        if (!state.isHttpWriteCalled() or bytes.len > 0) {
            this.raw_response.end(bytes, state.isHttpConnectionClose());
        } else {
            this.raw_response.endStream(state.isHttpConnectionClose());
        }
        this.onRequestComplete();

        return JSC.JSValue.jsNumberFromUint64(bytes.len);
    } else {
        const js_this = if (this_value != .zero) this_value else this.getThisValue();
        switch (this.raw_response.write(bytes)) {
            .want_more => |written| {
                this.raw_response.clearOnWritable();
                NodeHTTPResponse.onWritableSetCached(js_this, globalObject, .undefined);
                return JSC.JSValue.jsNumberFromUint64(written);
            },
            .backpressure => |written| {
                if (callback_value != .undefined) {
                    NodeHTTPResponse.onWritableSetCached(js_this, globalObject, callback_value.withAsyncContextIfNeeded(globalObject));
                    this.raw_response.onWritable(*NodeHTTPResponse, onDrain, this);
                }

                return JSC.JSValue.jsNumberFromInt64(-@as(i64, @intCast(@min(written, std.math.maxInt(i64)))));
            },
        }
    }
}

pub fn setOnWritable(this: *NodeHTTPResponse, thisValue: JSC.JSValue, globalObject: *JSC.JSGlobalObject, value: JSValue) bool {
    if (this.isDone() or value == .undefined) {
        NodeHTTPResponse.onWritableSetCached(thisValue, globalObject, .undefined);
    } else {
        NodeHTTPResponse.onWritableSetCached(thisValue, globalObject, value.withAsyncContextIfNeeded(globalObject));
    }

    return true;
}

pub fn getOnWritable(_: *NodeHTTPResponse, thisValue: JSC.JSValue, _: *JSC.JSGlobalObject) JSC.JSValue {
    return NodeHTTPResponse.onWritableGetCached(thisValue) orelse .undefined;
}

pub fn getOnAbort(this: *NodeHTTPResponse, _: *JSC.JSGlobalObject) JSC.JSValue {
    if (this.flags.socket_closed) {
        return .undefined;
    }
    return NodeHTTPResponse.onAbortedGetCached(this.getThisValue()) orelse .undefined;
}

pub fn setOnAbort(this: *NodeHTTPResponse, globalObject: *JSC.JSGlobalObject, value: JSValue) bool {
    if (this.flags.socket_closed) {
        return true;
    }

    if (this.isDone() or value == .undefined) {
        NodeHTTPResponse.onAbortedSetCached(this.getThisValue(), globalObject, .zero);
    } else {
        NodeHTTPResponse.onAbortedSetCached(this.getThisValue(), globalObject, value.withAsyncContextIfNeeded(globalObject));
    }

    return true;
}

pub fn getOnData(_: *NodeHTTPResponse, thisValue: JSC.JSValue, _: *JSC.JSGlobalObject) JSC.JSValue {
    return NodeHTTPResponse.onDataGetCached(thisValue) orelse .undefined;
}

pub fn getHasCustomOnData(this: *NodeHTTPResponse, _: *JSC.JSGlobalObject) JSC.JSValue {
    return JSC.jsBoolean(this.flags.hasCustomOnData);
}

pub fn getUpgraded(this: *NodeHTTPResponse, _: *JSC.JSGlobalObject) JSC.JSValue {
    return JSC.jsBoolean(this.flags.upgraded);
}

pub fn setHasCustomOnData(this: *NodeHTTPResponse, _: *JSC.JSGlobalObject, value: JSValue) bool {
    this.flags.hasCustomOnData = value.toBoolean();
    return true;
}

fn clearOnDataCallback(this: *NodeHTTPResponse, thisValue: JSC.JSValue, globalObject: *JSC.JSGlobalObject) void {
    if (this.body_read_state != .none) {
        if (thisValue != .zero) {
            NodeHTTPResponse.onDataSetCached(thisValue, globalObject, .undefined);
        }
        if (!this.flags.socket_closed)
            this.raw_response.clearOnData();
        if (this.body_read_state != .done) {
            this.body_read_state = .done;
        }
    }
}

pub fn setOnData(this: *NodeHTTPResponse, thisValue: JSC.JSValue, globalObject: *JSC.JSGlobalObject, value: JSValue) bool {
    if (value == .undefined or this.flags.ended or this.flags.socket_closed or this.body_read_state == .none or this.flags.is_data_buffered_during_pause_last) {
        NodeHTTPResponse.onDataSetCached(thisValue, globalObject, .undefined);
        defer {
            if (this.body_read_ref.has) {
                this.body_read_ref.unref(globalObject.bunVM());
            }
        }
        switch (this.body_read_state) {
            .pending, .done => {
                if (!this.flags.request_has_completed and !this.flags.socket_closed) {
                    this.raw_response.clearOnData();
                }
                this.body_read_state = .done;
            },
            .none => {},
        }
        return true;
    }

    NodeHTTPResponse.onDataSetCached(thisValue, globalObject, value.withAsyncContextIfNeeded(globalObject));
    this.flags.hasCustomOnData = true;
    this.raw_response.onData(*NodeHTTPResponse, onData, this);
    this.flags.is_data_buffered_during_pause = false;

    if (!this.body_read_ref.has) {
        this.ref();
        this.body_read_ref.ref(globalObject.bunVM());
    }

    return true;
}

pub fn write(this: *NodeHTTPResponse, globalObject: *JSC.JSGlobalObject, callframe: *JSC.CallFrame) bun.JSError!JSC.JSValue {
    const arguments = callframe.arguments_old(3).slice();

    return writeOrEnd(this, globalObject, arguments, .zero, false);
}

pub fn end(this: *NodeHTTPResponse, globalObject: *JSC.JSGlobalObject, callframe: *JSC.CallFrame) bun.JSError!JSC.JSValue {
    const arguments = callframe.arguments_old(3).slice();
    //We dont wanna a paused socket when we call end, so is important to resume the socket
    this.raw_response.@"resume"();
    return writeOrEnd(this, globalObject, arguments, callframe.this(), true);
}

fn handleCorked(globalObject: *JSC.JSGlobalObject, function: JSC.JSValue, result: *JSValue, is_exception: *bool) void {
    result.* = function.call(globalObject, .undefined, &.{}) catch |err| {
        result.* = globalObject.takeException(err);
        is_exception.* = true;
        return;
    };
}

pub fn setTimeout(this: *NodeHTTPResponse, seconds: u8) void {
    if (this.flags.request_has_completed or this.flags.socket_closed) {
        return;
    }

    this.raw_response.timeout(seconds);
}

export fn NodeHTTPResponse__setTimeout(this: *NodeHTTPResponse, seconds: JSC.JSValue, globalThis: *JSC.JSGlobalObject) bool {
    if (!seconds.isNumber()) {
        globalThis.throwInvalidArgumentTypeValue("timeout", "number", seconds) catch {};
        return false;
    }

    if (this.flags.request_has_completed or this.flags.socket_closed) {
        return false;
    }

    this.raw_response.timeout(@intCast(@min(seconds.to(c_uint), 255)));
    return true;
}

pub fn cork(this: *NodeHTTPResponse, globalObject: *JSC.JSGlobalObject, callframe: *JSC.CallFrame) bun.JSError!JSC.JSValue {
    const arguments = callframe.arguments_old(1).slice();
    if (arguments.len == 0) {
        return globalObject.throwNotEnoughArguments("cork", 1, 0);
    }

    if (!arguments[0].isCallable()) {
        return globalObject.throwInvalidArgumentTypeValue("cork", "function", arguments[0]);
    }

    if (this.flags.request_has_completed or this.flags.socket_closed) {
        return globalObject.ERR_STREAM_ALREADY_FINISHED("Stream is already ended", .{}).throw();
    }

    var result: JSC.JSValue = .zero;
    var is_exception: bool = false;
    this.ref();
    defer this.deref();

    this.raw_response.corked(handleCorked, .{ globalObject, arguments[0], &result, &is_exception });

    if (is_exception) {
        if (result != .zero) {
            return globalObject.throwValue(result);
        } else {
            return globalObject.throw("unknown error", .{});
        }
    }

    if (result == .zero) {
        return .undefined;
    }

    return result;
}
pub fn finalize(this: *NodeHTTPResponse) void {
    this.deref();
}

fn deinit(this: *NodeHTTPResponse) void {
    bun.debugAssert(!this.body_read_ref.has);
    bun.debugAssert(!this.js_ref.has);
    bun.debugAssert(!this.flags.is_request_pending);
    bun.debugAssert(this.flags.socket_closed or this.flags.request_has_completed);

    this.buffered_request_body_data_during_pause.deinitWithAllocator(bun.default_allocator);
    this.js_ref.unref(JSC.VirtualMachine.get());
    this.body_read_ref.unref(JSC.VirtualMachine.get());

    this.promise.deinit();
    bun.destroy(this);
}

comptime {
    @export(&create, .{ .name = "NodeHTTPResponse__createForJS" });
}
extern "c" fn Bun__setNodeHTTPServerSocketUsSocketValue(JSC.JSValue, ?*anyopaque) void;

pub export fn Bun__NodeHTTPResponse_onClose(response: *NodeHTTPResponse, js_value: JSC.JSValue) void {
    response.onAbort(js_value);
}

pub export fn Bun__NodeHTTPResponse_setClosed(response: *NodeHTTPResponse) void {
    response.flags.socket_closed = true;
}

const JSGlobalObject = JSC.JSGlobalObject;
const JSObject = JSC.JSObject;
const JSValue = JSC.JSValue;
const JSC = bun.JSC;
const bun = @import("root").bun;
const string = []const u8;
const Bun = JSC.API.Bun;
const max_addressable_memory = bun.max_addressable_memory;
const Environment = bun.Environment;
const std = @import("std");
const assert = bun.assert;
const ZigString = JSC.ZigString;
const WebSocketServer = @import("../server.zig").WebSocketServer;
const uws = bun.uws;
const Output = bun.Output;
const AnyServer = JSC.API.AnyServer;
const HTTP = bun.http;
const HTTPStatusText = @import("../server.zig").HTTPStatusText;
const ServerWebSocket = JSC.API.ServerWebSocket;<|MERGE_RESOLUTION|>--- conflicted
+++ resolved
@@ -25,11 +25,6 @@
 
 upgrade_context: UpgradeCTX = .{},
 
-<<<<<<< HEAD
-=======
-const log = bun.Output.scoped(.NodeHTTPResponse, false);
-pub usingnamespace JSC.Codegen.JSNodeHTTPResponse;
-pub usingnamespace bun.NewRefCounted(@This(), deinit, null);
 pub const Flags = packed struct(u8) {
     socket_closed: bool = false,
     request_has_completed: bool = false,
@@ -41,7 +36,7 @@
     /// Did we receive the last chunk of data during pause?
     is_data_buffered_during_pause_last: bool = false,
 };
->>>>>>> 323d78df
+
 pub const UpgradeCTX = struct {
     context: ?*uws.uws_socket_context_t = null,
     // request will be detached when go async
@@ -296,8 +291,7 @@
         // 1 - the HTTP response
         // 1 - the JS object
         // 1 - the Server handler.
-        // 1 - the onData callback (request body)
-        .ref_count = .initExactRefs(if (has_body.*) 4 else 3),
+        .ref_count = .initExactRefs(3),
         .upgrade_context = .{
             .context = @ptrCast(upgrade_ctx),
             .request = request,
@@ -308,14 +302,6 @@
             false => uws.AnyResponse{ .TCP = @ptrCast(response_ptr) },
         },
         .body_read_state = if (has_body.*) .pending else .none,
-<<<<<<< HEAD
-=======
-        // 1 - the HTTP response
-        // 1 - the JS object
-        // 1 - the Server handler.
-        // 1 - the onData callback (request body)
-        .ref_count = 3,
->>>>>>> 323d78df
     });
     if (has_body.*) {
         response.body_read_ref.ref(vm);
