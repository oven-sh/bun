pub fn NewRequestContext(comptime ssl_enabled: bool, comptime debug_mode: bool, comptime ThisServer: type) type {
    return struct {
        const RequestContext = @This();

        const App = uws.NewApp(ssl_enabled);
        pub threadlocal var pool: ?*RequestContext.RequestContextStackAllocator = null;
        pub const ResponseStream = jsc.WebCore.HTTPServerWritable(ssl_enabled);

        // This pre-allocates up to 2,048 RequestContext structs.
        // It costs about 655,632 bytes.
        pub const RequestContextStackAllocator = bun.HiveArray(RequestContext, if (bun.heap_breakdown.enabled) 0 else 2048).Fallback;

        server: ?*ThisServer,
        resp: ?*App.Response,
        /// thread-local default heap allocator
        /// this prevents an extra pthread_getspecific() call which shows up in profiling
        allocator: std.mem.Allocator,
        req: ?*uws.Request,
        request_weakref: Request.WeakRef = .empty,
        signal: ?*jsc.WebCore.AbortSignal = null,
        method: HTTP.Method,
        cookies: ?*jsc.WebCore.CookieMap = null,

        flags: NewFlags(debug_mode) = .{},

        upgrade_context: ?*uws.SocketContext = null,

        /// We can only safely free once the request body promise is finalized
        /// and the response is rejected
        response_jsvalue: jsc.JSValue = jsc.JSValue.zero,
        ref_count: u8 = 1,

        response_ptr: ?*jsc.WebCore.Response = null,
        blob: jsc.WebCore.Blob.Any = jsc.WebCore.Blob.Any{ .Blob = .{} },

        sendfile: SendfileContext = undefined,

        request_body_readable_stream_ref: jsc.WebCore.ReadableStream.Strong = .{},
        request_body: ?*WebCore.Body.Value.HiveRef = null,
        request_body_buf: std.ArrayListUnmanaged(u8) = .{},
        request_body_content_len: usize = 0,

        sink: ?*ResponseStream.JSSink = null,
        byte_stream: ?*jsc.WebCore.ByteStream = null,
        // reference to the readable stream / byte_stream alive
        readable_stream_ref: jsc.WebCore.ReadableStream.Strong = .{},

        /// Used in errors
        pathname: bun.String = bun.String.empty,

        /// Used either for temporary blob data or fallback
        /// When the response body is a temporary value
        response_buf_owned: std.ArrayListUnmanaged(u8) = .{},

        /// Defer finalization until after the request handler task is completed?
        defer_deinit_until_callback_completes: ?*bool = null,

        // TODO: support builtin compression
        const can_sendfile = !ssl_enabled and !Environment.isWindows;

        pub fn memoryCost(this: *const RequestContext) usize {
            // The Sink and ByteStream aren't owned by this.
            return @sizeOf(RequestContext) + this.request_body_buf.capacity + this.response_buf_owned.capacity + this.blob.memoryCost();
        }

        pub inline fn isAsync(this: *const RequestContext) bool {
            return this.defer_deinit_until_callback_completes == null;
        }

        fn drainMicrotasks(this: *const RequestContext) void {
            if (this.isAsync()) return;
            if (this.server) |server| server.vm.drainMicrotasks();
        }

        pub fn setAbortHandler(this: *RequestContext) void {
            if (this.flags.has_abort_handler) return;
            if (this.resp) |resp| {
                this.flags.has_abort_handler = true;
                resp.onAborted(*RequestContext, RequestContext.onAbort, this);
            }
        }

        pub fn setCookies(this: *RequestContext, cookie_map: ?*jsc.WebCore.CookieMap) void {
            if (this.cookies) |cookies| cookies.deref();
            this.cookies = cookie_map;
            if (this.cookies) |cookies| cookies.ref();
        }

        pub fn setTimeoutHandler(this: *RequestContext) void {
            if (this.flags.has_timeout_handler) return;
            if (this.resp) |resp| {
                this.flags.has_timeout_handler = true;
                resp.onTimeout(*RequestContext, RequestContext.onTimeout, this);
            }
        }

        pub fn onResolve(_: *jsc.JSGlobalObject, callframe: *jsc.CallFrame) bun.JSError!jsc.JSValue {
            ctxLog("onResolve", .{});

            const arguments = callframe.arguments_old(2);
            var ctx = arguments.ptr[1].asPromisePtr(@This());
            defer ctx.deref();

            const result = arguments.ptr[0];
            result.ensureStillAlive();

            try handleResolve(ctx, result);
            return .js_undefined;
        }

        fn renderMissingInvalidResponse(ctx: *RequestContext, value: jsc.JSValue) void {
            const class_name = value.getClassInfoName() orelse "";

            if (ctx.server) |server| {
                const globalThis: *jsc.JSGlobalObject = server.globalThis;

                Output.enableBuffering();
                var writer = Output.errorWriter();

                if (bun.strings.eqlComptime(class_name, "Response")) {
                    Output.errGeneric("Expected a native Response object, but received a polyfilled Response object. Bun.serve() only supports native Response objects.", .{});
                } else if (value != .zero and !globalThis.hasException()) {
                    var formatter = jsc.ConsoleObject.Formatter{
                        .globalThis = globalThis,
                        .quote_strings = true,
                    };
                    defer formatter.deinit();
                    Output.errGeneric("Expected a Response object, but received '{}'", .{value.toFmt(&formatter)});
                } else {
                    Output.errGeneric("Expected a Response object", .{});
                }

                Output.flush();
                if (!globalThis.hasException()) {
                    jsc.ConsoleObject.writeTrace(@TypeOf(&writer), &writer, globalThis);
                }
                Output.flush();
            }
            ctx.renderMissing();
        }

<<<<<<< HEAD
        fn handleResolve(ctx: *RequestContext, value: JSC.JSValue) bun.JSError!void {
=======
        fn handleResolve(ctx: *RequestContext, value: jsc.JSValue) void {
>>>>>>> 71e21615
            if (ctx.isAbortedOrEnded() or ctx.didUpgradeWebSocket()) {
                return;
            }

            if (ctx.server == null) {
                ctx.renderMissingInvalidResponse(value);
                return;
            }
            if (value.isEmptyOrUndefinedOrNull() or !value.isCell()) {
                ctx.renderMissingInvalidResponse(value);
                return;
            }

            const response = value.as(jsc.WebCore.Response) orelse {
                ctx.renderMissingInvalidResponse(value);
                return;
            };
            ctx.response_jsvalue = value;
            assert(!ctx.flags.response_protected);
            ctx.flags.response_protected = true;
            value.protect();

            if (ctx.method == .HEAD) {
                if (ctx.resp) |resp| {
                    var pair = HeaderResponsePair{ .this = ctx, .response = response };
                    resp.runCorkedWithType(*HeaderResponsePair, doRenderHeadResponse, &pair);
                }
                return;
            }

            return ctx.render(response);
        }

        pub fn shouldRenderMissing(this: *RequestContext) bool {
            // If we did not respond yet, we should render missing
            // To allow this all the conditions above should be true:
            // 1 - still has a response (not detached)
            // 2 - not aborted
            // 3 - not marked completed
            // 4 - not marked pending
            // 5 - is the only reference of the context
            // 6 - is not waiting for request body
            // 7 - did not call sendfile
            return this.resp != null and !this.flags.aborted and !this.flags.has_marked_complete and !this.flags.has_marked_pending and this.ref_count == 1 and !this.flags.is_waiting_for_request_body and !this.flags.has_sendfile_ctx;
        }

        pub fn isDeadRequest(this: *RequestContext) bool {
            // check if has pending promise or extra reference (aka not the only reference)
            if (this.ref_count > 1) return false;
            // check if the body is Locked (streaming)
            if (this.request_body) |body| {
                if (body.value == .Locked) {
                    return false;
                }
            }

            return true;
        }

        /// destroy RequestContext, should be only called by deref or if defer_deinit_until_callback_completes is ref is set to true
        pub fn deinit(this: *RequestContext) void {
            this.detachResponse();
            this.endRequestStreamingAndDrain();
            // TODO: has_marked_complete is doing something?
            this.flags.has_marked_complete = true;

            if (this.defer_deinit_until_callback_completes) |defer_deinit| {
                defer_deinit.* = true;
                ctxLog("deferred deinit <d> ({*})<r>", .{this});
                return;
            }

            ctxLog("deinit<d> ({*})<r>", .{this});
            if (comptime Environment.isDebug)
                assert(this.flags.has_finalized);

            this.request_body_buf.clearAndFree(this.allocator);
            this.response_buf_owned.clearAndFree(this.allocator);

            if (this.request_body) |body| {
                _ = body.unref();
                this.request_body = null;
            }

            if (this.server) |server| {
                this.server = null;
                server.request_pool_allocator.put(this);
                server.onRequestComplete();
            }
        }

        pub fn deref(this: *RequestContext) void {
            streamLog("deref", .{});
            assert(this.ref_count > 0);
            const ref_count = this.ref_count;
            this.ref_count -= 1;
            if (ref_count == 1) {
                this.finalizeWithoutDeinit();
                this.deinit();
            }
        }

        pub fn ref(this: *RequestContext) void {
            streamLog("ref", .{});
            this.ref_count += 1;
        }

        pub fn onReject(_: *jsc.JSGlobalObject, callframe: *jsc.CallFrame) bun.JSError!jsc.JSValue {
            ctxLog("onReject", .{});

            const arguments = callframe.arguments_old(2);
            const ctx = arguments.ptr[1].asPromisePtr(@This());
            const err = arguments.ptr[0];
            defer ctx.deref();
            try handleReject(ctx, if (!err.isEmptyOrUndefinedOrNull()) err else .js_undefined);
            return .js_undefined;
        }

<<<<<<< HEAD
        fn handleReject(ctx: *RequestContext, value: JSC.JSValue) bun.JSExecutionTerminated!void {
=======
        fn handleReject(ctx: *RequestContext, value: jsc.JSValue) void {
>>>>>>> 71e21615
            if (ctx.isAbortedOrEnded()) {
                return;
            }

            const resp = ctx.resp.?;
            const has_responded = resp.hasResponded();
            if (!has_responded) {
                const original_state = ctx.defer_deinit_until_callback_completes;
                var should_deinit_context = if (original_state) |defer_deinit| defer_deinit.* else false;
                ctx.defer_deinit_until_callback_completes = &should_deinit_context;
                try ctx.runErrorHandler(value);
                ctx.defer_deinit_until_callback_completes = original_state;
                // we try to deinit inside runErrorHandler so we just return here and let it deinit
                if (should_deinit_context) {
                    ctx.deinit();
                    return;
                }
            }
            // check again in case it get aborted after runErrorHandler
            if (ctx.isAbortedOrEnded()) {
                return;
            }

            // I don't think this case happens?
            if (ctx.didUpgradeWebSocket()) {
                return;
            }

            if (!resp.hasResponded() and !ctx.flags.has_marked_pending and !ctx.flags.is_error_promise_pending) {
                ctx.renderMissing();
                return;
            }
        }

        pub fn renderMissing(ctx: *RequestContext) void {
            if (ctx.resp) |resp| {
                resp.runCorkedWithType(*RequestContext, renderMissingCorked, ctx);
            }
        }

        pub fn renderMissingCorked(ctx: *RequestContext) void {
            if (ctx.resp) |resp| {
                if (comptime !debug_mode) {
                    if (!ctx.flags.has_written_status)
                        resp.writeStatus("204 No Content");
                    ctx.flags.has_written_status = true;
                    ctx.end("", ctx.shouldCloseConnection());
                    return;
                }
                // avoid writing the status again and mismatching the content-length
                if (ctx.flags.has_written_status) {
                    ctx.end("", ctx.shouldCloseConnection());
                    return;
                }

                if (ctx.flags.is_web_browser_navigation) {
                    resp.writeStatus("200 OK");
                    ctx.flags.has_written_status = true;

                    resp.writeHeader("content-type", MimeType.html.value);
                    resp.writeHeader("content-encoding", "gzip");
                    resp.writeHeaderInt("content-length", welcome_page_html_gz.len);
                    ctx.end(welcome_page_html_gz, ctx.shouldCloseConnection());
                    return;
                }
                const missing_content = "Welcome to Bun! To get started, return a Response object.";
                resp.writeStatus("200 OK");
                resp.writeHeader("content-type", MimeType.text.value);
                resp.writeHeaderInt("content-length", missing_content.len);
                ctx.flags.has_written_status = true;
                ctx.end(missing_content, ctx.shouldCloseConnection());
            }
        }

        pub fn renderDefaultError(
            this: *RequestContext,
            log: *logger.Log,
            err: anyerror,
            exceptions: []Api.JsException,
            comptime fmt: string,
            args: anytype,
        ) void {
            if (!this.flags.has_written_status) {
                this.flags.has_written_status = true;
                if (this.resp) |resp| {
                    resp.writeStatus("500 Internal Server Error");
                    resp.writeHeader("content-type", MimeType.html.value);
                }
            }

            const allocator = this.allocator;

            const fallback_container = allocator.create(Api.FallbackMessageContainer) catch unreachable;
            defer allocator.destroy(fallback_container);
            fallback_container.* = Api.FallbackMessageContainer{
                .message = std.fmt.allocPrint(allocator, comptime Output.prettyFmt(fmt, false), args) catch unreachable,
                .router = null,
                .reason = .fetch_event_handler,
                .cwd = VirtualMachine.get().transpiler.fs.top_level_dir,
                .problems = Api.Problems{
                    .code = @as(u16, @truncate(@intFromError(err))),
                    .name = @errorName(err),
                    .exceptions = exceptions,
                    .build = log.toAPI(allocator) catch unreachable,
                },
            };

            if (comptime fmt.len > 0) Output.prettyErrorln(fmt, args);
            Output.flush();

            var bb = std.ArrayList(u8).init(allocator);
            const bb_writer = bb.writer();

            Fallback.renderBackend(
                allocator,
                fallback_container,
                @TypeOf(bb_writer),
                bb_writer,
            ) catch unreachable;
            if (this.resp == null or this.resp.?.tryEnd(bb.items, bb.items.len, this.shouldCloseConnection())) {
                bb.clearAndFree();
                this.detachResponse();
                this.endRequestStreamingAndDrain();
                this.finalizeWithoutDeinit();
                this.deref();
                return;
            }

            this.flags.has_marked_pending = true;
            this.response_buf_owned = std.ArrayListUnmanaged(u8){ .items = bb.items, .capacity = bb.capacity };

            if (this.resp) |resp| {
                resp.onWritable(*RequestContext, onWritableCompleteResponseBuffer, this);
            }
        }

        pub fn renderResponseBuffer(this: *RequestContext) void {
            if (this.resp) |resp| {
                resp.onWritable(*RequestContext, onWritableResponseBuffer, this);
            }
        }

        /// Render a complete response buffer
        pub fn renderResponseBufferAndMetadata(this: *RequestContext) void {
            if (this.resp) |resp| {
                this.renderMetadata();

                if (!resp.tryEnd(
                    this.response_buf_owned.items,
                    this.response_buf_owned.items.len,
                    this.shouldCloseConnection(),
                )) {
                    this.flags.has_marked_pending = true;
                    resp.onWritable(*RequestContext, onWritableCompleteResponseBuffer, this);
                    return;
                }
            }
            this.detachResponse();
            this.endRequestStreamingAndDrain();
            this.deref();
        }

        /// Drain a partial response buffer
        pub fn drainResponseBufferAndMetadata(this: *RequestContext) void {
            if (this.resp) |resp| {
                this.renderMetadata();

                _ = resp.write(
                    this.response_buf_owned.items,
                );
            }
            this.response_buf_owned.items.len = 0;
        }

        pub fn end(this: *RequestContext, data: []const u8, closeConnection: bool) void {
            if (this.resp) |resp| {
                defer this.deref();

                this.detachResponse();
                this.endRequestStreamingAndDrain();
                resp.end(data, closeConnection);
            }
        }

        pub fn endStream(this: *RequestContext, closeConnection: bool) void {
            ctxLog("endStream", .{});
            if (this.resp) |resp| {
                defer this.deref();

                this.detachResponse();
                this.endRequestStreamingAndDrain();
                // This will send a terminating 0\r\n\r\n chunk to the client
                // We only want to do that if they're still expecting a body
                // We cannot call this function if the Content-Length header was previously set
                if (resp.state().isResponsePending())
                    resp.endStream(closeConnection);
            }
        }

        pub fn endWithoutBody(this: *RequestContext, closeConnection: bool) void {
            if (this.resp) |resp| {
                defer this.deref();

                this.detachResponse();
                this.endRequestStreamingAndDrain();
                resp.endWithoutBody(closeConnection);
            }
        }

        pub fn forceClose(this: *RequestContext) void {
            if (this.resp) |resp| {
                defer this.deref();
                this.detachResponse();
                this.endRequestStreamingAndDrain();
                resp.forceClose();
            }
        }

        pub fn onWritableResponseBuffer(this: *RequestContext, _: u64, resp: *App.Response) bool {
            ctxLog("onWritableResponseBuffer", .{});

            assert(this.resp == resp);
            if (this.isAbortedOrEnded()) {
                return false;
            }
            this.end("", this.shouldCloseConnection());
            return false;
        }

        // TODO: should we cork?
        pub fn onWritableCompleteResponseBufferAndMetadata(this: *RequestContext, write_offset: u64, resp: *App.Response) bool {
            ctxLog("onWritableCompleteResponseBufferAndMetadata", .{});
            assert(this.resp == resp);

            if (this.isAbortedOrEnded()) {
                return false;
            }

            if (!this.flags.has_written_status) {
                this.renderMetadata();
            }

            if (this.method == .HEAD) {
                this.endWithoutBody(this.shouldCloseConnection());
                return false;
            }

            return this.sendWritableBytesForCompleteResponseBuffer(this.response_buf_owned.items, write_offset, resp);
        }

        pub fn onWritableCompleteResponseBuffer(this: *RequestContext, write_offset: u64, resp: *App.Response) bool {
            ctxLog("onWritableCompleteResponseBuffer", .{});
            assert(this.resp == resp);
            if (this.isAbortedOrEnded()) {
                return false;
            }
            return this.sendWritableBytesForCompleteResponseBuffer(this.response_buf_owned.items, write_offset, resp);
        }

        pub fn create(this: *RequestContext, server: *ThisServer, req: *uws.Request, resp: *App.Response, should_deinit_context: ?*bool, method: ?bun.http.Method) void {
            this.* = .{
                .allocator = server.allocator,
                .resp = resp,
                .req = req,
                .method = method orelse HTTP.Method.which(req.method()) orelse .GET,
                .server = server,
                .defer_deinit_until_callback_completes = should_deinit_context,
            };

            ctxLog("create<d> ({*})<r>", .{this});
        }

        pub fn onTimeout(this: *RequestContext, resp: *App.Response) void {
            assert(this.resp == resp);
            assert(this.server != null);

            var any_js_calls = false;
            var vm = this.server.?.vm;
            const globalThis = this.server.?.globalThis;
            defer {
                // This is a task in the event loop.
                // If we called into JavaScript, we must drain the microtask queue
                if (any_js_calls) {
                    vm.drainMicrotasks();
                }
            }

            if (this.request_weakref.get()) |request| {
                if (request.internal_event_callback.trigger(Request.InternalJSEventCallback.EventType.timeout, globalThis) catch return) { // TODO: properly propagate exception upwards
                    any_js_calls = true;
                }
            }
        }

        pub fn onAbort(this: *RequestContext, resp: *App.Response) void {
            assert(this.resp == resp);
            assert(!this.flags.aborted);
            assert(this.server != null);
            // mark request as aborted
            this.flags.aborted = true;

            this.detachResponse();
            var any_js_calls = false;
            var vm = this.server.?.vm;
            const globalThis = this.server.?.globalThis;
            defer {
                // This is a task in the event loop.
                // If we called into JavaScript, we must drain the microtask queue
                if (any_js_calls) {
                    vm.drainMicrotasks();
                }
                this.deref();
            }

            if (this.request_weakref.get()) |request| {
                request.request_context = AnyRequestContext.Null;
                if (request.internal_event_callback.trigger(Request.InternalJSEventCallback.EventType.abort, globalThis) catch return) { // TODO: properly propagate exception upwards
                    any_js_calls = true;
                }
                // we can already clean this strong refs
                request.internal_event_callback.deinit();
                this.request_weakref.deref();
            }
            // if signal is not aborted, abort the signal
            if (this.signal) |signal| {
                this.signal = null;
                defer {
                    signal.pendingActivityUnref();
                    signal.unref();
                }
                if (!signal.aborted()) {
                    signal.signal(globalThis, .ConnectionClosed);
                    any_js_calls = true;
                }
            }

            //if have sink, call onAborted on sink
            if (this.sink) |wrapper| {
                wrapper.sink.abort();
                return;
            }

            // if we can, free the request now.
            if (this.isDeadRequest()) {
                this.finalizeWithoutDeinit();
            } else {
                if (this.endRequestStreaming()) {
                    any_js_calls = true;
                }

                if (this.response_ptr) |response| {
                    if (response.body.value == .Locked) {
                        var strong_readable = response.body.value.Locked.readable;
                        response.body.value.Locked.readable = .{};
                        defer strong_readable.deinit();
                        if (strong_readable.get(globalThis)) |readable| {
                            readable.abort(globalThis);
                            any_js_calls = true;
                        }
                    }
                }
            }
        }

        // This function may be called multiple times
        // so it's important that we can safely do that
        pub fn finalizeWithoutDeinit(this: *RequestContext) void {
            ctxLog("finalizeWithoutDeinit<d> ({*})<r>", .{this});
            this.blob.detach();
            assert(this.server != null);
            const globalThis = this.server.?.globalThis;

            if (comptime Environment.isDebug) {
                ctxLog("finalizeWithoutDeinit: has_finalized {any}", .{this.flags.has_finalized});
                this.flags.has_finalized = true;
            }

            if (this.response_jsvalue != .zero) {
                ctxLog("finalizeWithoutDeinit: response_jsvalue != .zero", .{});
                if (this.flags.response_protected) {
                    this.response_jsvalue.unprotect();
                    this.flags.response_protected = false;
                }
                this.response_jsvalue = jsc.JSValue.zero;
            }

            this.request_body_readable_stream_ref.deinit();

            if (this.cookies) |cookies| {
                this.cookies = null;
                cookies.deref();
            }

            if (this.request_weakref.get()) |request| {
                request.request_context = AnyRequestContext.Null;
                // we can already clean this strong refs
                request.internal_event_callback.deinit();
                this.request_weakref.deref();
            }

            // if signal is not aborted, abort the signal
            if (this.signal) |signal| {
                this.signal = null;
                defer {
                    signal.pendingActivityUnref();
                    signal.unref();
                }
                if (this.flags.aborted and !signal.aborted()) {
                    signal.signal(globalThis, .ConnectionClosed);
                }
            }

            // Case 1:
            // User called .blob(), .json(), text(), or .arrayBuffer() on the Request object
            // but we received nothing or the connection was aborted
            // the promise is pending
            // Case 2:
            // User ignored the body and the connection was aborted or ended
            // Case 3:
            // Stream was not consumed and the connection was aborted or ended
            _ = this.endRequestStreaming();

            if (this.byte_stream) |stream| {
                ctxLog("finalizeWithoutDeinit: stream != null", .{});

                this.byte_stream = null;
                stream.unpipeWithoutDeref();
            }

            this.readable_stream_ref.deinit();

            if (!this.pathname.isEmpty()) {
                this.pathname.deref();
                this.pathname = bun.String.empty;
            }
        }

        pub fn endSendFile(this: *RequestContext, writeOffSet: usize, closeConnection: bool) void {
            if (this.resp) |resp| {
                defer this.deref();

                this.detachResponse();
                this.endRequestStreamingAndDrain();
                resp.endSendFile(writeOffSet, closeConnection);
            }
        }

        fn cleanupAndFinalizeAfterSendfile(this: *RequestContext) void {
            const sendfile = this.sendfile;
            this.endSendFile(sendfile.offset, this.shouldCloseConnection());

            // use node syscall so that we don't segfault on BADF
            if (sendfile.auto_close)
                sendfile.fd.close();
        }
        const separator: string = "\r\n";
        const separator_iovec = [1]std.posix.iovec_const{.{
            .iov_base = separator.ptr,
            .iov_len = separator.len,
        }};

        pub fn onSendfile(this: *RequestContext) bool {
            if (this.isAbortedOrEnded()) {
                this.cleanupAndFinalizeAfterSendfile();
                return false;
            }
            const resp = this.resp.?;

            const adjusted_count_temporary = @min(@as(u64, this.sendfile.remain), @as(u63, std.math.maxInt(u63)));
            // TODO we should not need this int cast; improve the return type of `@min`
            const adjusted_count = @as(u63, @intCast(adjusted_count_temporary));

            if (Environment.isLinux) {
                var signed_offset = @as(i64, @intCast(this.sendfile.offset));
                const start = this.sendfile.offset;
                const val = linux.sendfile(this.sendfile.socket_fd.cast(), this.sendfile.fd.cast(), &signed_offset, this.sendfile.remain);
                this.sendfile.offset = @as(Blob.SizeType, @intCast(signed_offset));

                const errcode = bun.sys.getErrno(val);

                this.sendfile.remain -|= @as(Blob.SizeType, @intCast(this.sendfile.offset -| start));

                if (errcode != .SUCCESS or this.isAbortedOrEnded() or this.sendfile.remain == 0 or val == 0) {
                    if (errcode != .AGAIN and errcode != .SUCCESS and errcode != .PIPE and errcode != .NOTCONN) {
                        Output.prettyErrorln("Error: {s}", .{@tagName(errcode)});
                        Output.flush();
                    }
                    this.cleanupAndFinalizeAfterSendfile();
                    return errcode != .SUCCESS;
                }
            } else {
                var sbytes: std.posix.off_t = adjusted_count;
                const signed_offset = @as(i64, @bitCast(@as(u64, this.sendfile.offset)));
                const errcode = bun.sys.getErrno(std.c.sendfile(
                    this.sendfile.fd.cast(),
                    this.sendfile.socket_fd.cast(),
                    signed_offset,
                    &sbytes,
                    null,
                    0,
                ));
                const wrote = @as(Blob.SizeType, @intCast(sbytes));
                this.sendfile.offset +|= wrote;
                this.sendfile.remain -|= wrote;
                if (errcode != .AGAIN or this.isAbortedOrEnded() or this.sendfile.remain == 0 or sbytes == 0) {
                    if (errcode != .AGAIN and errcode != .SUCCESS and errcode != .PIPE and errcode != .NOTCONN) {
                        Output.prettyErrorln("Error: {s}", .{@tagName(errcode)});
                        Output.flush();
                    }
                    this.cleanupAndFinalizeAfterSendfile();
                    return errcode == .SUCCESS;
                }
            }

            if (!this.sendfile.has_set_on_writable) {
                this.sendfile.has_set_on_writable = true;
                this.flags.has_marked_pending = true;
                resp.onWritable(*RequestContext, onWritableSendfile, this);
            }

            resp.markNeedsMore();

            return true;
        }

        pub fn onWritableBytes(this: *RequestContext, write_offset: u64, resp: *App.Response) bool {
            ctxLog("onWritableBytes", .{});
            assert(this.resp == resp);
            if (this.isAbortedOrEnded()) {
                return false;
            }

            // Copy to stack memory to prevent aliasing issues in release builds
            const blob = this.blob;
            const bytes = blob.slice();

            _ = this.sendWritableBytesForBlob(bytes, write_offset, resp);
            return true;
        }

        pub fn sendWritableBytesForBlob(this: *RequestContext, bytes_: []const u8, write_offset_: u64, resp: *App.Response) bool {
            assert(this.resp == resp);
            const write_offset: usize = write_offset_;

            const bytes = bytes_[@min(bytes_.len, @as(usize, @truncate(write_offset)))..];
            if (resp.tryEnd(bytes, bytes_.len, this.shouldCloseConnection())) {
                this.detachResponse();
                this.endRequestStreamingAndDrain();
                this.deref();
                return true;
            } else {
                this.flags.has_marked_pending = true;
                resp.onWritable(*RequestContext, onWritableBytes, this);
                return true;
            }
        }

        pub fn sendWritableBytesForCompleteResponseBuffer(this: *RequestContext, bytes_: []const u8, write_offset_: u64, resp: *App.Response) bool {
            const write_offset: usize = write_offset_;
            assert(this.resp == resp);

            const bytes = bytes_[@min(bytes_.len, @as(usize, @truncate(write_offset)))..];
            if (resp.tryEnd(bytes, bytes_.len, this.shouldCloseConnection())) {
                this.response_buf_owned.items.len = 0;
                this.detachResponse();
                this.endRequestStreamingAndDrain();
                this.deref();
            } else {
                this.flags.has_marked_pending = true;
                resp.onWritable(*RequestContext, onWritableCompleteResponseBuffer, this);
            }

            return true;
        }

        pub fn onWritableSendfile(this: *RequestContext, _: u64, _: *App.Response) bool {
            ctxLog("onWritableSendfile", .{});
            return this.onSendfile();
        }

        // We tried open() in another thread for this
        // it was not faster due to the mountain of syscalls
<<<<<<< HEAD
        pub fn renderSendFile(this: *RequestContext, blob: JSC.WebCore.Blob) bun.JSExecutionTerminated!void {
=======
        pub fn renderSendFile(this: *RequestContext, blob: jsc.WebCore.Blob) void {
>>>>>>> 71e21615
            if (this.resp == null or this.server == null) return;
            const globalThis = this.server.?.globalThis;
            const resp = this.resp.?;

            this.blob = .{ .Blob = blob };
            const file = &this.blob.store().?.data.file;
            var file_buf: bun.PathBuffer = undefined;
            const auto_close = file.pathlike != .fd;
            const fd = if (!auto_close)
                file.pathlike.fd
            else switch (bun.sys.open(file.pathlike.path.sliceZ(&file_buf), bun.O.RDONLY | bun.O.NONBLOCK | bun.O.CLOEXEC, 0)) {
                .result => |_fd| _fd,
                .err => |err| return this.runErrorHandler(err.withPath(file.pathlike.path.slice()).toJS(globalThis)),
            };

            // stat only blocks if the target is a file descriptor
            const stat: bun.Stat = switch (bun.sys.fstat(fd)) {
                .result => |result| result,
                .err => |err| {
                    defer if (auto_close) fd.close();
                    return this.runErrorHandler(err.withPathLike(file.pathlike).toJS(globalThis));
                },
            };

            if (Environment.isMac) {
                if (!bun.isRegularFile(stat.mode)) {
                    if (auto_close) {
                        fd.close();
                    }

                    var err = bun.sys.Error{
                        .errno = @as(bun.sys.Error.Int, @intCast(@intFromEnum(std.posix.E.INVAL))),
                        .syscall = .sendfile,
                    };
                    var sys = err.withPathLike(file.pathlike).toSystemError();
                    sys.message = bun.String.static("MacOS does not support sending non-regular files");
                    return this.runErrorHandler(sys.toErrorInstance(globalThis));
                }
            }

            if (Environment.isLinux) {
                if (!(bun.isRegularFile(stat.mode) or std.posix.S.ISFIFO(stat.mode) or std.posix.S.ISSOCK(stat.mode))) {
                    if (auto_close) {
                        fd.close();
                    }

                    var err = bun.sys.Error{
                        .errno = @as(bun.sys.Error.Int, @intCast(@intFromEnum(std.posix.E.INVAL))),
                        .syscall = .sendfile,
                    };
                    var sys = err.withPathLike(file.pathlike).toShellSystemError();
                    sys.message = bun.String.static("File must be regular or FIFO");
                    return this.runErrorHandler(sys.toErrorInstance(globalThis));
                }
            }

            const original_size = this.blob.Blob.size;
            const stat_size = @as(Blob.SizeType, @intCast(stat.size));
            this.blob.Blob.size = if (bun.isRegularFile(stat.mode))
                stat_size
            else
                @min(original_size, stat_size);

            this.flags.needs_content_length = true;

            this.sendfile = .{
                .fd = fd,
                .remain = this.blob.Blob.offset + original_size,
                .offset = this.blob.Blob.offset,
                .auto_close = auto_close,
                .socket_fd = if (!this.isAbortedOrEnded()) resp.getNativeHandle() else bun.invalid_fd,
            };

            // if we are sending only part of a file, include the content-range header
            // only include content-range automatically when using a file path instead of an fd
            // this is to better support manually controlling the behavior
            if (bun.isRegularFile(stat.mode) and auto_close) {
                this.flags.needs_content_range = (this.sendfile.remain -| this.sendfile.offset) != stat_size;
            }

            // we know the bounds when we are sending a regular file
            if (bun.isRegularFile(stat.mode)) {
                this.sendfile.offset = @min(this.sendfile.offset, stat_size);
                this.sendfile.remain = @min(@max(this.sendfile.remain, this.sendfile.offset), stat_size) -| this.sendfile.offset;
            }

            resp.runCorkedWithType(*RequestContext, renderMetadataAndNewline, this);

            if (this.sendfile.remain == 0 or !this.method.hasBody()) {
                this.cleanupAndFinalizeAfterSendfile();
                return;
            }

            _ = this.onSendfile();
        }

        pub fn renderMetadataAndNewline(this: *RequestContext) void {
            if (this.resp) |resp| {
                this.renderMetadata();
                resp.prepareForSendfile();
            }
        }

        pub fn doSendfile(this: *RequestContext, blob: Blob) bun.JSExecutionTerminated!void {
            if (this.isAbortedOrEnded()) {
                return;
            }

            if (this.flags.has_sendfile_ctx) return;

            this.flags.has_sendfile_ctx = true;

            if (comptime can_sendfile) {
                return this.renderSendFile(blob);
            }
            if (this.server) |server| {
                this.ref();
                this.blob.Blob.doReadFileInternal(*RequestContext, this, onReadFile, server.globalThis);
            }
        }

        pub fn onReadFile(this: *RequestContext, result: Blob.read_file.ReadFileResultType) void {
            defer this.deref();

            if (this.isAbortedOrEnded()) {
                return;
            }

            if (result == .err) {
                if (this.server) |server| {
                    return this.runErrorHandler(result.err.toErrorInstance(server.globalThis)) catch return; // TODO: properly propagate exception upwards
                }
                return;
            }

            const is_temporary = result.result.is_temporary;

            if (comptime Environment.allow_assert) {
                assert(this.blob == .Blob);
            }

            if (!is_temporary) {
                this.blob.Blob.resolveSize();
                this.doRenderBlob();
            } else {
                const stat_size = @as(Blob.SizeType, @intCast(result.result.total_size));

                if (this.blob == .Blob) {
                    const original_size = this.blob.Blob.size;
                    // if we dont know the size we use the stat size
                    this.blob.Blob.size = if (original_size == 0 or original_size == Blob.max_size)
                        stat_size
                    else // the blob can be a slice of a file
                        @max(original_size, stat_size);
                }

                if (!this.flags.has_written_status)
                    this.flags.needs_content_range = true;

                // this is used by content-range
                this.sendfile = .{
                    .fd = bun.invalid_fd,
                    .remain = @as(Blob.SizeType, @truncate(result.result.buf.len)),
                    .offset = if (this.blob == .Blob) this.blob.Blob.offset else 0,
                    .auto_close = false,
                    .socket_fd = bun.invalid_fd,
                };

                this.response_buf_owned = .{ .items = result.result.buf, .capacity = result.result.buf.len };
                this.resp.?.runCorkedWithType(*RequestContext, renderResponseBufferAndMetadata, this);
            }
        }

<<<<<<< HEAD
        pub fn doRenderWithBodyLocked(this: *anyopaque, value: *JSC.WebCore.Body.Value) bun.JSExecutionTerminated!void {
            return doRenderWithBody(bun.cast(*RequestContext, this), value);
=======
        pub fn doRenderWithBodyLocked(this: *anyopaque, value: *jsc.WebCore.Body.Value) void {
            doRenderWithBody(bun.cast(*RequestContext, this), value);
>>>>>>> 71e21615
        }

        fn renderWithBlobFromBodyValue(this: *RequestContext) bun.JSExecutionTerminated!void {
            if (this.isAbortedOrEnded()) {
                return;
            }

            if (this.blob.needsToReadFile()) {
                if (!this.flags.has_sendfile_ctx)
                    try this.doSendfile(this.blob.Blob);
                return;
            }

            this.doRenderBlob();
        }

        const StreamPair = struct { this: *RequestContext, stream: jsc.WebCore.ReadableStream };

        fn handleFirstStreamWrite(this: *@This()) void {
            if (!this.flags.has_written_status) {
                this.renderMetadata();
            }
        }

        fn doRenderStream(pair: *StreamPair) void {
            ctxLog("doRenderStream", .{});
            var this = pair.this;
            var stream = pair.stream;
            assert(this.server != null);
            const globalThis = this.server.?.globalThis;

            if (this.isAbortedOrEnded()) {
                stream.cancel(globalThis);
                this.readable_stream_ref.deinit();
                return;
            }
            const resp = this.resp.?;

            stream.value.ensureStillAlive();

            var response_stream = this.allocator.create(ResponseStream.JSSink) catch unreachable;
            response_stream.* = ResponseStream.JSSink{
                .sink = .{
                    .res = resp,
                    .allocator = this.allocator,
                    .buffer = bun.ByteList{},
                    .onFirstWrite = @ptrCast(&handleFirstStreamWrite),
                    .ctx = this,
                    .globalThis = globalThis,
                },
            };
            var signal = &response_stream.sink.signal;
            this.sink = response_stream;

            signal.* = ResponseStream.JSSink.SinkSignal.init(JSValue.zero);

            // explicitly set it to a dead pointer
            // we use this memory address to disable signals being sent
            signal.clear();
            assert(signal.isDead());
            // we need to render metadata before assignToStream because the stream can call res.end
            // and this would auto write an 200 status
            if (!this.flags.has_written_status) {
                this.renderMetadata();
            }

            // We are already corked!
            const assignment_result: JSValue = ResponseStream.JSSink.assignToStream(
                globalThis,
                stream.value,
                response_stream,
                @as(**anyopaque, @ptrCast(&signal.ptr)),
            );

            assignment_result.ensureStillAlive();

            // assert that it was updated
            assert(!signal.isDead());

            if (comptime Environment.allow_assert) {
                if (resp.hasResponded()) {
                    streamLog("responded", .{});
                }
            }

            this.flags.aborted = this.flags.aborted or response_stream.sink.aborted;

            if (assignment_result.toError()) |err_value| {
                streamLog("returned an error", .{});
                response_stream.detach(globalThis);
                this.sink = null;
                response_stream.sink.destroy();
                return this.handleReject(err_value) catch return; // TODO: properly propagate exception upwards
            }

            if (resp.hasResponded()) {
                streamLog("done", .{});
                response_stream.detach(globalThis);
                this.sink = null;
                response_stream.sink.destroy();
                stream.done(globalThis);
                this.readable_stream_ref.deinit();
                this.endStream(this.shouldCloseConnection());
                return;
            }

            if (!assignment_result.isEmptyOrUndefinedOrNull()) {
                assignment_result.ensureStillAlive();
                // it returns a Promise when it goes through ReadableStreamDefaultReader
                if (assignment_result.asAnyPromise()) |promise| {
                    streamLog("returned a promise", .{});
                    this.drainMicrotasks();

                    switch (promise.status(globalThis.vm())) {
                        .pending => {
                            streamLog("promise still Pending", .{});
                            if (!this.flags.has_written_status) {
                                response_stream.sink.onFirstWrite = null;
                                response_stream.sink.ctx = null;
                                this.renderMetadata();
                            }

                            // TODO: should this timeout?
                            this.response_ptr.?.body.value = .{
                                .Locked = .{
                                    .readable = jsc.WebCore.ReadableStream.Strong.init(stream, globalThis),
                                    .global = globalThis,
                                },
                            };
                            this.ref();
                            assignment_result.then(
                                globalThis,
                                this,
                                onResolveStream,
                                onRejectStream,
                            );
                            // the response_stream should be GC'd

                        },
                        .fulfilled => {
                            streamLog("promise Fulfilled", .{});
                            var readable_stream_ref = this.readable_stream_ref;
                            this.readable_stream_ref = .{};
                            defer {
                                stream.done(globalThis);
                                readable_stream_ref.deinit();
                            }

                            this.handleResolveStream();
                        },
                        .rejected => {
                            streamLog("promise Rejected", .{});
                            var readable_stream_ref = this.readable_stream_ref;
                            this.readable_stream_ref = .{};
                            defer {
                                stream.cancel(globalThis);
                                readable_stream_ref.deinit();
                            }
                            this.handleRejectStream(globalThis, promise.result(globalThis.vm()));
                        },
                    }
                    return;
                } else {
                    // if is not a promise we treat it as Error
                    streamLog("returned an error", .{});
                    response_stream.detach(globalThis);
                    this.sink = null;
                    response_stream.sink.destroy();
                    return this.handleReject(assignment_result) catch return; // TODO: properly propagate exception upwards
                }
            }

            if (this.isAbortedOrEnded()) {
                response_stream.detach(globalThis);
                stream.cancel(globalThis);
                defer this.readable_stream_ref.deinit();

                response_stream.sink.markDone();
                response_stream.sink.onFirstWrite = null;

                response_stream.sink.finalize();
                return;
            }
            var readable_stream_ref = this.readable_stream_ref;
            this.readable_stream_ref = .{};
            defer readable_stream_ref.deinit();

            const is_in_progress = response_stream.sink.has_backpressure or !(response_stream.sink.wrote == 0 and
                response_stream.sink.buffer.len == 0);

            if (!stream.isLocked(globalThis) and !is_in_progress) {
                if (jsc.WebCore.ReadableStream.fromJS(stream.value, globalThis) catch null) |comparator| { // TODO: properly propagate exception upwards
                    if (std.meta.activeTag(comparator.ptr) == std.meta.activeTag(stream.ptr)) {
                        streamLog("is not locked", .{});
                        this.renderMissing();
                        return;
                    }
                }
            }

            streamLog("is in progress, but did not return a Promise. Finalizing request context", .{});
            response_stream.sink.onFirstWrite = null;
            response_stream.sink.ctx = null;
            response_stream.detach(globalThis);
            stream.cancel(globalThis);
            response_stream.sink.markDone();
            this.renderMissing();
        }

        const streamLog = Output.scoped(.ReadableStream, false);

        pub fn didUpgradeWebSocket(this: *RequestContext) bool {
            return @intFromPtr(this.upgrade_context) == std.math.maxInt(usize);
        }

        fn toAsyncWithoutAbortHandler(ctx: *RequestContext, req: *uws.Request, request_object: *Request) void {
            request_object.request_context.setRequest(req);
            assert(ctx.server != null);

            request_object.ensureURL() catch {
                request_object.url = bun.String.empty;
            };

            // we have to clone the request headers here since they will soon belong to a different request
            if (!request_object.hasFetchHeaders()) {
                request_object.setFetchHeaders(.createFromUWS(req));
            }

            // This object dies after the stack frame is popped
            // so we have to clear it in here too
            request_object.request_context.detachRequest();
        }

        pub fn toAsync(
            ctx: *RequestContext,
            req: *uws.Request,
            request_object: *Request,
        ) void {
            ctxLog("toAsync", .{});
            ctx.toAsyncWithoutAbortHandler(req, request_object);
            if (comptime debug_mode) {
                ctx.pathname = request_object.url.clone();
            }
            ctx.setAbortHandler();
        }

        fn endRequestStreamingAndDrain(this: *RequestContext) void {
            assert(this.server != null);

            if (this.endRequestStreaming()) {
                this.server.?.vm.drainMicrotasks();
            }
        }
        fn endRequestStreaming(this: *RequestContext) bool {
            assert(this.server != null);

            this.request_body_buf.clearAndFree(bun.default_allocator);

            // if we cannot, we have to reject pending promises
            // first, we reject the request body promise
            if (this.request_body) |body| {
                // User called .blob(), .json(), text(), or .arrayBuffer() on the Request object
                // but we received nothing or the connection was aborted
                if (body.value == .Locked) {
                    body.value.toErrorInstance(.{ .AbortReason = .ConnectionClosed }, this.server.?.globalThis) catch {}; // TODO: properly propagate exception upwards
                    return true;
                }
            }
            return false;
        }
        fn detachResponse(this: *RequestContext) void {
            this.request_body_buf.clearAndFree(bun.default_allocator);

            if (this.resp) |resp| {
                this.resp = null;

                if (this.flags.is_waiting_for_request_body) {
                    this.flags.is_waiting_for_request_body = false;
                    resp.clearOnData();
                }
                if (this.flags.has_abort_handler) {
                    resp.clearAborted();
                    this.flags.has_abort_handler = false;
                }
                if (this.flags.has_timeout_handler) {
                    resp.clearTimeout();
                    this.flags.has_timeout_handler = false;
                }
            }
        }

        pub fn isAbortedOrEnded(this: *const RequestContext) bool {
            // resp == null or aborted or server.stop(true)
            return this.resp == null or this.flags.aborted or this.server == null or this.server.?.flags.terminated;
        }
        const HeaderResponseSizePair = struct { this: *RequestContext, size: usize };
        pub fn doRenderHeadResponseAfterS3SizeResolved(pair: *HeaderResponseSizePair) void {
            var this = pair.this;
            this.renderMetadata();

            if (this.resp) |resp| {
                resp.writeHeaderInt("content-length", pair.size);
            }
            this.endWithoutBody(this.shouldCloseConnection());
            this.deref();
        }
        pub fn onS3SizeResolved(result: S3.S3StatResult, this: *RequestContext) void {
            defer {
                this.deref();
            }
            if (this.resp) |resp| {
                var pair = HeaderResponseSizePair{ .this = this, .size = switch (result) {
                    .failure, .not_found => 0,
                    .success => |stat| stat.size,
                } };
                resp.runCorkedWithType(*HeaderResponseSizePair, doRenderHeadResponseAfterS3SizeResolved, &pair);
            }
        }
        const HeaderResponsePair = struct { this: *RequestContext, response: *jsc.WebCore.Response };

        fn doRenderHeadResponse(pair: *HeaderResponsePair) void {
            var this = pair.this;
            var response = pair.response;
            if (this.resp == null) {
                return;
            }
            // we will render the content-length header later manually so we set this to false
            this.flags.needs_content_length = false;
            // Always this.renderMetadata() before sending the content-length or transfer-encoding header so status is sent first

            const resp = this.resp.?;
            this.response_ptr = response;
            const server = this.server orelse {
                // server detached?
                this.renderMetadata();
                resp.writeHeaderInt("content-length", 0);
                this.endWithoutBody(this.shouldCloseConnection());
                return;
            };
            const globalThis = server.globalThis;
            if (response.getFetchHeaders()) |headers| {
                // first respect the headers
                if (headers.fastGet(.TransferEncoding)) |transfer_encoding| {
                    const transfer_encoding_str = transfer_encoding.toSlice(server.allocator);
                    defer transfer_encoding_str.deinit();
                    this.renderMetadata();
                    resp.writeHeader("transfer-encoding", transfer_encoding_str.slice());
                    this.endWithoutBody(this.shouldCloseConnection());

                    return;
                }
                if (headers.fastGet(.ContentLength)) |content_length| {
                    const content_length_str = content_length.toSlice(server.allocator);
                    defer content_length_str.deinit();
                    this.renderMetadata();

                    const len = std.fmt.parseInt(usize, content_length_str.slice(), 10) catch 0;
                    resp.writeHeaderInt("content-length", len);
                    this.endWithoutBody(this.shouldCloseConnection());
                    return;
                }
            }
            // not content-length or transfer-encoding so we need to respect the body
            response.body.value.toBlobIfPossible();
            switch (response.body.value) {
                .InternalBlob, .WTFStringImpl => {
                    var blob = response.body.value.useAsAnyBlobAllowNonUTF8String();
                    defer blob.detach();
                    const size = blob.size();
                    this.renderMetadata();

                    if (size == Blob.max_size) {
                        resp.writeHeaderInt("content-length", 0);
                    } else {
                        resp.writeHeaderInt("content-length", size);
                    }
                    this.endWithoutBody(this.shouldCloseConnection());
                },

                .Blob => |*blob| {
                    if (blob.isS3()) {
                        // we need to read the size asynchronously
                        // in this case should always be a redirect so should not hit this path, but in case we change it in the future lets handle it
                        this.ref();

                        const credentials = blob.store.?.data.s3.getCredentials();
                        const path = blob.store.?.data.s3.path();
                        const env = globalThis.bunVM().transpiler.env;

                        S3.stat(credentials, path, @ptrCast(&onS3SizeResolved), this, if (env.getHttpProxy(true, null)) |proxy| proxy.href else null);

                        return;
                    }
                    this.renderMetadata();

                    blob.resolveSize();
                    if (blob.size == Blob.max_size) {
                        resp.writeHeaderInt("content-length", 0);
                    } else {
                        resp.writeHeaderInt("content-length", blob.size);
                    }
                    this.endWithoutBody(this.shouldCloseConnection());
                },
                .Locked => {
                    this.renderMetadata();
                    resp.writeHeader("transfer-encoding", "chunked");
                    this.endWithoutBody(this.shouldCloseConnection());
                },
                .Used, .Null, .Empty, .Error => {
                    this.renderMetadata();
                    resp.writeHeaderInt("content-length", 0);
                    this.endWithoutBody(this.shouldCloseConnection());
                },
            }
        }

        // Each HTTP request or TCP socket connection is effectively a "task".
        //
        // However, unlike the regular task queue, we don't drain the microtask
        // queue at the end.
        //
        // Instead, we drain it multiple times, at the points that would
        // otherwise "halt" the Response from being rendered.
        //
        // - If you return a Promise, we drain the microtask queue once
        // - If you return a streaming Response, we drain the microtask queue (possibly the 2nd time this task!)
        pub fn onResponse(
            ctx: *RequestContext,
            this: *ThisServer,
            request_value: JSValue,
            response_value: JSValue,
        ) bun.JSExecutionTerminated!void {
            request_value.ensureStillAlive();
            response_value.ensureStillAlive();
            ctx.drainMicrotasks();

            if (ctx.isAbortedOrEnded()) {
                return;
            }
            // if you return a Response object or a Promise<Response>
            // but you upgraded the connection to a WebSocket
            // just ignore the Response object. It doesn't do anything.
            // it's better to do that than to throw an error
            if (ctx.didUpgradeWebSocket()) {
                return;
            }

            if (response_value.isEmptyOrUndefinedOrNull()) {
                ctx.renderMissingInvalidResponse(response_value);
                return;
            }

            if (response_value.toError()) |err_value| {
                return ctx.runErrorHandler(err_value);
            }

            if (response_value.as(jsc.WebCore.Response)) |response| {
                ctx.response_jsvalue = response_value;
                ctx.response_jsvalue.ensureStillAlive();
                ctx.flags.response_protected = false;
                if (ctx.method == .HEAD) {
                    if (ctx.resp) |resp| {
                        var pair = HeaderResponsePair{ .this = ctx, .response = response };
                        resp.runCorkedWithType(*HeaderResponsePair, doRenderHeadResponse, &pair);
                    }
                    return;
                } else {
                    response.body.value.toBlobIfPossible();

                    switch (response.body.value) {
                        .Blob => |*blob| {
                            if (blob.needsToReadFile()) {
                                response_value.protect();
                                ctx.flags.response_protected = true;
                            }
                        },
                        .Locked => {
                            response_value.protect();
                            ctx.flags.response_protected = true;
                        },
                        else => {},
                    }
                    try ctx.render(response);
                }
                return;
            }

            var vm = this.vm;

            if (response_value.asAnyPromise()) |promise| {
                // If we immediately have the value available, we can skip the extra event loop tick
                switch (promise.unwrap(vm.global.vm(), .mark_handled)) {
                    .pending => {
                        ctx.ref();
                        response_value.then(this.globalThis, ctx, RequestContext.onResolve, RequestContext.onReject);
                        return;
                    },
                    .fulfilled => |fulfilled_value| {
                        // if you return a Response object or a Promise<Response>
                        // but you upgraded the connection to a WebSocket
                        // just ignore the Response object. It doesn't do anything.
                        // it's better to do that than to throw an error
                        if (ctx.didUpgradeWebSocket()) {
                            return;
                        }

                        if (fulfilled_value.isEmptyOrUndefinedOrNull()) {
                            ctx.renderMissingInvalidResponse(fulfilled_value);
                            return;
                        }
                        var response = fulfilled_value.as(jsc.WebCore.Response) orelse {
                            ctx.renderMissingInvalidResponse(fulfilled_value);
                            return;
                        };

                        ctx.response_jsvalue = fulfilled_value;
                        ctx.response_jsvalue.ensureStillAlive();
                        ctx.flags.response_protected = false;
                        ctx.response_ptr = response;
                        if (ctx.method == .HEAD) {
                            if (ctx.resp) |resp| {
                                var pair = HeaderResponsePair{ .this = ctx, .response = response };
                                resp.runCorkedWithType(*HeaderResponsePair, doRenderHeadResponse, &pair);
                            }
                            return;
                        }
                        response.body.value.toBlobIfPossible();
                        switch (response.body.value) {
                            .Blob => |*blob| {
                                if (blob.needsToReadFile()) {
                                    fulfilled_value.protect();
                                    ctx.flags.response_protected = true;
                                }
                            },
                            .Locked => {
                                fulfilled_value.protect();
                                ctx.flags.response_protected = true;
                            },
                            else => {},
                        }
                        return ctx.render(response);
                    },
                    .rejected => |err| {
                        return ctx.handleReject(err);
                    },
                }
            }
        }

        pub fn handleResolveStream(req: *RequestContext) void {
            streamLog("handleResolveStream", .{});

            var wrote_anything = false;
            if (req.sink) |wrapper| {
                req.flags.aborted = req.flags.aborted or wrapper.sink.aborted;
                wrote_anything = wrapper.sink.wrote > 0;

                wrapper.sink.finalize();
                wrapper.detach(wrapper.sink.globalThis);
                req.sink = null;
                wrapper.sink.destroy();
            }

            if (req.response_ptr) |resp| {
                assert(req.server != null);

                if (resp.body.value == .Locked) {
                    const global = resp.body.value.Locked.global;
                    if (resp.body.value.Locked.readable.get(global)) |stream| {
                        stream.done(global);
                    }
                    resp.body.value.Locked.readable.deinit();
                    resp.body.value = .{ .Used = {} };
                }
            }

            if (req.isAbortedOrEnded()) {
                return;
            }

            streamLog("onResolve({any})", .{wrote_anything});
            if (!req.flags.has_written_status) {
                req.renderMetadata();
            }
            req.endStream(req.shouldCloseConnection());
        }

        pub fn onResolveStream(_: *jsc.JSGlobalObject, callframe: *jsc.CallFrame) bun.JSError!jsc.JSValue {
            streamLog("onResolveStream", .{});
            var args = callframe.arguments_old(2);
            var req: *@This() = args.ptr[args.len - 1].asPromisePtr(@This());
            defer req.deref();
            req.handleResolveStream();
            return .js_undefined;
        }
        pub fn onRejectStream(globalThis: *jsc.JSGlobalObject, callframe: *jsc.CallFrame) bun.JSError!jsc.JSValue {
            streamLog("onRejectStream", .{});
            const args = callframe.arguments_old(2);
            var req = args.ptr[args.len - 1].asPromisePtr(@This());
            const err = args.ptr[0];
            defer req.deref();

            req.handleRejectStream(globalThis, err);
            return .js_undefined;
        }

        pub fn handleRejectStream(req: *@This(), globalThis: *jsc.JSGlobalObject, err: JSValue) void {
            streamLog("handleRejectStream", .{});

            if (req.sink) |wrapper| {
                wrapper.sink.pending_flush = null;
                wrapper.sink.done = true;
                req.flags.aborted = req.flags.aborted or wrapper.sink.aborted;
                wrapper.sink.finalize();
                wrapper.detach(wrapper.sink.globalThis);
                req.sink = null;
                wrapper.sink.destroy();
            }

            if (req.response_ptr) |resp| {
                if (resp.body.value == .Locked) {
                    if (resp.body.value.Locked.readable.get(globalThis)) |stream| {
                        stream.done(globalThis);
                    }
                    resp.body.value.Locked.readable.deinit();
                    resp.body.value = .{ .Used = {} };
                }
            }

            // aborted so call finalizeForAbort
            if (req.isAbortedOrEnded()) {
                return;
            }

            streamLog("onReject()", .{});

            if (!req.flags.has_written_status) {
                req.renderMetadata();
            }

            if (comptime debug_mode) {
                if (req.server) |server| {
                    if (!err.isEmptyOrUndefinedOrNull()) {
                        var exception_list: std.ArrayList(Api.JsException) = std.ArrayList(Api.JsException).init(req.allocator);
                        defer exception_list.deinit();
                        server.vm.runErrorHandler(err, &exception_list);
                    }
                }
            }
            req.endStream(req.shouldCloseConnection());
        }

<<<<<<< HEAD
        pub fn doRenderWithBody(this: *RequestContext, value: *JSC.WebCore.Body.Value) bun.JSExecutionTerminated!void {
=======
        pub fn doRenderWithBody(this: *RequestContext, value: *jsc.WebCore.Body.Value) void {
>>>>>>> 71e21615
            this.drainMicrotasks();

            // If a ReadableStream can trivially be converted to a Blob, do so.
            // If it's a WTFStringImpl and it cannot be used as a UTF-8 string, convert it to a Blob.
            value.toBlobIfPossible();
            const globalThis = this.server.?.globalThis;
            switch (value.*) {
                .Error => |*err_ref| {
                    _ = value.use();
                    if (this.isAbortedOrEnded()) {
                        return;
                    }
                    return this.runErrorHandler(err_ref.toJS(globalThis));
                },
                // .InlineBlob,
                .WTFStringImpl,
                .InternalBlob,
                .Blob,
                => {
                    // toBlobIfPossible checks for WTFString needing a conversion.
                    this.blob = value.useAsAnyBlobAllowNonUTF8String();
                    try this.renderWithBlobFromBodyValue();
                    return;
                },
                .Locked => |*lock| {
                    if (this.isAbortedOrEnded()) {
                        return;
                    }

                    if (lock.readable.get(globalThis)) |stream_| {
                        const stream: jsc.WebCore.ReadableStream = stream_;
                        // we hold the stream alive until we're done with it
                        this.readable_stream_ref = lock.readable;
                        value.* = .{ .Used = {} };

                        if (stream.isLocked(globalThis)) {
                            streamLog("was locked but it shouldn't be", .{});
                            var err = jsc.SystemError{
                                .code = bun.String.static(@tagName(jsc.Node.ErrorCode.ERR_STREAM_CANNOT_PIPE)),
                                .message = bun.String.static("Stream already used, please create a new one"),
                            };
                            stream.value.unprotect();
                            return this.runErrorHandler(err.toErrorInstance(globalThis));
                        }

                        switch (stream.ptr) {
                            .Invalid => {
                                this.readable_stream_ref.deinit();
                            },
                            // toBlobIfPossible will typically convert .Blob streams, or .File streams into a Blob object, but cannot always.
                            .Blob,
                            .File,
                            // These are the common scenario:
                            .JavaScript,
                            .Direct,
                            => {
                                if (this.resp) |resp| {
                                    var pair = StreamPair{ .stream = stream, .this = this };
                                    resp.runCorkedWithType(*StreamPair, doRenderStream, &pair);
                                }
                                return;
                            },

                            .Bytes => |byte_stream| {
                                assert(byte_stream.pipe.ctx == null);
                                assert(this.byte_stream == null);
                                if (this.resp == null) {
                                    // we don't have a response, so we can discard the stream
                                    stream.done(globalThis);
                                    this.readable_stream_ref.deinit();
                                    return;
                                }
                                const resp = this.resp.?;
                                // If we've received the complete body by the time this function is called
                                // we can avoid streaming it and just send it all at once.
                                if (byte_stream.has_received_last_chunk) {
                                    this.blob = .fromArrayList(byte_stream.drain().listManaged(bun.default_allocator));
                                    this.readable_stream_ref.deinit();
                                    this.doRenderBlob();
                                    return;
                                }
                                this.ref();
                                byte_stream.pipe = jsc.WebCore.Pipe.Wrap(@This(), onPipe).init(this);
                                this.readable_stream_ref = jsc.WebCore.ReadableStream.Strong.init(stream, globalThis);

                                this.byte_stream = byte_stream;
                                this.response_buf_owned = byte_stream.drain().list();

                                // we don't set size here because even if we have a hint
                                // uWebSockets won't let us partially write streaming content
                                this.blob.detach();

                                // if we've received metadata and part of the body, send everything we can and drain
                                if (this.response_buf_owned.items.len > 0) {
                                    resp.runCorkedWithType(*RequestContext, drainResponseBufferAndMetadata, this);
                                } else {
                                    // if we only have metadata to send, send it now
                                    resp.runCorkedWithType(*RequestContext, renderMetadata, this);
                                }
                                return;
                            },
                        }
                    }

                    if (lock.onReceiveValue != null or lock.task != null) {
                        // someone else is waiting for the stream or waiting for `onStartStreaming`
                        const readable = value.toReadableStream(globalThis) catch return; // TODO: properly propagate exception upwards
                        readable.ensureStillAlive();
                        return this.doRenderWithBody(value);
                    }

                    // when there's no stream, we need to
                    lock.onReceiveValue = doRenderWithBodyLocked;
                    lock.task = this;

                    return;
                },
                else => {},
            }

            this.doRenderBlob();
        }

        pub fn onPipe(this: *RequestContext, stream: jsc.WebCore.streams.Result, allocator: std.mem.Allocator) void {
            const stream_needs_deinit = stream == .owned or stream == .owned_and_done;
            const is_done = stream.isDone();
            defer {
                if (is_done) this.deref();
                if (stream_needs_deinit) {
                    if (is_done) {
                        stream.owned_and_done.listManaged(allocator).deinit();
                    } else {
                        stream.owned.listManaged(allocator).deinit();
                    }
                }
            }

            if (this.isAbortedOrEnded()) {
                return;
            }
            const resp = this.resp.?;

            const chunk = stream.slice();
            // on failure, it will continue to allocate
            // we can't do buffering ourselves here or it won't work
            // uSockets will append and manage the buffer
            // so any write will buffer if the write fails
            if (resp.write(chunk) == .want_more) {
                if (is_done) {
                    this.endStream(this.shouldCloseConnection());
                }
            } else {
                // when it's the last one, we just want to know if it's done
                if (is_done) {
                    this.flags.has_marked_pending = true;
                    resp.onWritable(*RequestContext, onWritableResponseBuffer, this);
                }
            }
        }

        pub fn doRenderBlob(this: *RequestContext) void {
            // We are not corked
            // The body is small
            // Faster to do the memcpy than to do the two network calls
            // We are not streaming
            // This is an important performance optimization
            if (this.flags.has_abort_handler and this.blob.fastSize() < 16384 - 1024) {
                if (this.resp) |resp| {
                    resp.runCorkedWithType(*RequestContext, doRenderBlobCorked, this);
                }
            } else {
                this.doRenderBlobCorked();
            }
        }

        pub fn doRenderBlobCorked(this: *RequestContext) void {
            this.renderMetadata();
            this.renderBytes();
        }

        pub fn doRender(this: *RequestContext) bun.JSExecutionTerminated!void {
            ctxLog("doRender", .{});

            if (this.isAbortedOrEnded()) {
                return;
            }
            var response = this.response_ptr.?;
            return this.doRenderWithBody(&response.body.value);
        }

        pub fn renderProductionError(this: *RequestContext, status: u16) void {
            if (this.resp) |resp| {
                switch (status) {
                    404 => {
                        if (!this.flags.has_written_status) {
                            resp.writeStatus("404 Not Found");
                            this.flags.has_written_status = true;
                        }
                        this.endWithoutBody(this.shouldCloseConnection());
                    },
                    else => {
                        if (!this.flags.has_written_status) {
                            resp.writeStatus("500 Internal Server Error");
                            resp.writeHeader("content-type", "text/plain");
                            this.flags.has_written_status = true;
                        }

                        this.end("Something went wrong!", this.shouldCloseConnection());
                    },
                }
            }
        }

<<<<<<< HEAD
        pub fn runErrorHandler(this: *RequestContext, value: JSC.JSValue) bun.JSExecutionTerminated!void {
            return runErrorHandlerWithStatusCode(this, value, 500);
=======
        pub fn runErrorHandler(
            this: *RequestContext,
            value: jsc.JSValue,
        ) void {
            runErrorHandlerWithStatusCode(this, value, 500);
>>>>>>> 71e21615
        }

        const PathnameFormatter = struct {
            ctx: *RequestContext,

            pub fn format(formatter: @This(), comptime fmt: []const u8, opts: std.fmt.FormatOptions, writer: anytype) !void {
                var this = formatter.ctx;

                if (!this.pathname.isEmpty()) {
                    try this.pathname.format(fmt, opts, writer);
                    return;
                }

                if (!this.flags.has_abort_handler) {
                    if (this.req) |req| {
                        try writer.writeAll(req.url());
                        return;
                    }
                }

                try writer.writeAll("/");
            }
        };

        fn ensurePathname(this: *RequestContext) PathnameFormatter {
            return .{ .ctx = this };
        }

        pub inline fn shouldCloseConnection(this: *const RequestContext) bool {
            if (this.resp) |resp| {
                return resp.shouldCloseConnection();
            }
            return false;
        }

        fn finishRunningErrorHandler(this: *RequestContext, value: jsc.JSValue, status: u16) void {
            if (this.server == null) return this.renderProductionError(status);
            var vm: *jsc.VirtualMachine = this.server.?.vm;
            const globalThis = this.server.?.globalThis;
            if (comptime debug_mode) {
                var exception_list: std.ArrayList(Api.JsException) = std.ArrayList(Api.JsException).init(this.allocator);
                defer exception_list.deinit();
                const prev_exception_list = vm.onUnhandledRejectionExceptionList;
                vm.onUnhandledRejectionExceptionList = &exception_list;
                vm.onUnhandledRejection(vm, globalThis, value);
                vm.onUnhandledRejectionExceptionList = prev_exception_list;

                this.renderDefaultError(
                    vm.log,
                    error.ExceptionOcurred,
                    exception_list.toOwnedSlice() catch @panic("TODO"),
                    "<r><red>{s}<r> - <b>{}<r> failed",
                    .{ @as(string, @tagName(this.method)), this.ensurePathname() },
                );
            } else {
                if (status != 404) {
                    vm.onUnhandledRejection(vm, globalThis, value);
                }
                this.renderProductionError(status);
            }

            vm.log.reset();
        }

        pub fn runErrorHandlerWithStatusCodeDontCheckResponded(
            this: *RequestContext,
            value: jsc.JSValue,
            status: u16,
<<<<<<< HEAD
        ) bun.JSExecutionTerminated!void {
            JSC.markBinding(@src());
=======
        ) void {
            jsc.markBinding(@src());
>>>>>>> 71e21615
            if (this.server) |server| {
                if (server.config.onError != .zero and !this.flags.has_called_error_handler) {
                    this.flags.has_called_error_handler = true;
                    const result = server.config.onError.call(
                        server.globalThis,
                        server.js_value.get() orelse .js_undefined,
                        &.{value},
                    ) catch |err| server.globalThis.takeException(err);
                    defer result.ensureStillAlive();
                    if (!result.isEmptyOrUndefinedOrNull()) {
                        if (result.toError()) |err| {
                            this.finishRunningErrorHandler(err, status);
                            return;
                        } else if (result.asAnyPromise()) |promise| {
                            return this.processOnErrorPromise(result, promise, value, status);
                        } else if (result.as(Response)) |response| {
                            return this.render(response);
                        }
                    }
                }
            }

            this.finishRunningErrorHandler(value, status);
        }

        fn processOnErrorPromise(
            ctx: *RequestContext,
            promise_js: jsc.JSValue,
            promise: jsc.AnyPromise,
            value: jsc.JSValue,
            status: u16,
        ) bun.JSExecutionTerminated!void {
            assert(ctx.server != null);
            var vm = ctx.server.?.vm;

            switch (promise.unwrap(vm.global.vm(), .mark_handled)) {
                .pending => {
                    ctx.flags.is_error_promise_pending = true;
                    ctx.ref();
                    promise_js.then(
                        ctx.server.?.globalThis,
                        ctx,
                        RequestContext.onResolve,
                        RequestContext.onReject,
                    );
                },
                .fulfilled => |fulfilled_value| {
                    // if you return a Response object or a Promise<Response>
                    // but you upgraded the connection to a WebSocket
                    // just ignore the Response object. It doesn't do anything.
                    // it's better to do that than to throw an error
                    if (ctx.didUpgradeWebSocket()) {
                        return;
                    }

                    var response = fulfilled_value.as(jsc.WebCore.Response) orelse {
                        ctx.finishRunningErrorHandler(value, status);
                        return;
                    };

                    ctx.response_jsvalue = fulfilled_value;
                    ctx.response_jsvalue.ensureStillAlive();
                    ctx.flags.response_protected = false;
                    ctx.response_ptr = response;

                    response.body.value.toBlobIfPossible();
                    switch (response.body.value) {
                        .Blob => |*blob| {
                            if (blob.needsToReadFile()) {
                                fulfilled_value.protect();
                                ctx.flags.response_protected = true;
                            }
                        },
                        .Locked => {
                            fulfilled_value.protect();
                            ctx.flags.response_protected = true;
                        },
                        else => {},
                    }
                    return ctx.render(response);
                },
                .rejected => |err| {
                    ctx.finishRunningErrorHandler(err, status);
                    return;
                },
            }
        }

        pub fn runErrorHandlerWithStatusCode(
            this: *RequestContext,
            value: jsc.JSValue,
            status: u16,
<<<<<<< HEAD
        ) bun.JSExecutionTerminated!void {
            JSC.markBinding(@src());
=======
        ) void {
            jsc.markBinding(@src());
>>>>>>> 71e21615
            if (this.resp == null or this.resp.?.hasResponded()) return;
            return runErrorHandlerWithStatusCodeDontCheckResponded(this, value, status);
        }

        pub fn renderMetadata(this: *RequestContext) void {
            if (this.resp == null) return;
            const resp = this.resp.?;

            var response: *jsc.WebCore.Response = this.response_ptr.?;
            var status = response.statusCode();
            var needs_content_range = this.flags.needs_content_range and this.sendfile.remain < this.blob.size();

            const size = if (needs_content_range)
                this.sendfile.remain
            else
                this.blob.size();

            status = if (status == 200 and size == 0 and !this.blob.isDetached())
                204
            else
                status;

            const content_type, const needs_content_type, const content_type_needs_free = getContentType(
                response.init.headers,
                &this.blob,
                this.allocator,
            );
            defer if (content_type_needs_free) content_type.deinit(this.allocator);
            var has_content_disposition = false;
            var has_content_range = false;
            if (response.init.headers) |headers_| {
                has_content_disposition = headers_.fastHas(.ContentDisposition);
                has_content_range = headers_.fastHas(.ContentRange);
                needs_content_range = needs_content_range and has_content_range;
                if (needs_content_range) {
                    status = 206;
                }

                this.doWriteStatus(status);
                this.doWriteHeaders(headers_);
                response.init.headers = null;
                headers_.deref();
            } else if (needs_content_range) {
                status = 206;
                this.doWriteStatus(status);
            } else {
                this.doWriteStatus(status);
            }

            if (this.cookies) |cookies| {
                this.cookies = null;
                defer cookies.deref();
                cookies.write(this.server.?.globalThis, ssl_enabled, @ptrCast(this.resp.?)) catch return; // TODO: properly propagate exception upwards
            }

            if (needs_content_type and
                // do not insert the content type if it is the fallback value
                // we may not know the content-type when streaming
                (!this.blob.isDetached() or content_type.value.ptr != MimeType.other.value.ptr))
            {
                resp.writeHeader("content-type", content_type.value);
            }

            // automatically include the filename when:
            // 1. Bun.file("foo")
            // 2. The content-disposition header is not present
            if (!has_content_disposition and content_type.category.autosetFilename()) {
                if (this.blob.getFileName()) |filename| {
                    const basename = std.fs.path.basename(filename);
                    if (basename.len > 0) {
                        var filename_buf: [1024]u8 = undefined;

                        resp.writeHeader(
                            "content-disposition",
                            std.fmt.bufPrint(&filename_buf, "filename=\"{s}\"", .{basename[0..@min(basename.len, 1024 - 32)]}) catch "",
                        );
                    }
                }
            }

            if (this.flags.needs_content_length) {
                resp.writeHeaderInt("content-length", size);
                this.flags.needs_content_length = false;
            }

            if (needs_content_range and !has_content_range) {
                var content_range_buf: [1024]u8 = undefined;

                resp.writeHeader(
                    "content-range",
                    std.fmt.bufPrint(
                        &content_range_buf,
                        // we omit the full size of the Blob because it could
                        // change between requests and this potentially leaks
                        // PII undesirably
                        "bytes {d}-{d}/*",
                        .{ this.sendfile.offset, this.sendfile.offset + (this.sendfile.remain -| 1) },
                    ) catch "bytes */*",
                );
                this.flags.needs_content_range = false;
            }
        }

        fn doWriteStatus(this: *RequestContext, status: u16) void {
            assert(!this.flags.has_written_status);
            this.flags.has_written_status = true;

            writeStatus(ssl_enabled, this.resp, status);
        }

        fn doWriteHeaders(this: *RequestContext, headers: *WebCore.FetchHeaders) void {
            writeHeaders(headers, ssl_enabled, this.resp);
        }

        pub fn renderBytes(this: *RequestContext) void {
            // copy it to stack memory to prevent aliasing issues in release builds
            const blob = this.blob;
            const bytes = blob.slice();
            if (this.resp) |resp| {
                if (!resp.tryEnd(
                    bytes,
                    bytes.len,
                    this.shouldCloseConnection(),
                )) {
                    this.flags.has_marked_pending = true;
                    resp.onWritable(*RequestContext, onWritableBytes, this);
                    return;
                }
            }
            this.detachResponse();
            this.endRequestStreamingAndDrain();
            this.deref();
        }

<<<<<<< HEAD
        pub fn render(this: *RequestContext, response: *JSC.WebCore.Response) bun.JSExecutionTerminated!void {
=======
        pub fn render(this: *RequestContext, response: *jsc.WebCore.Response) void {
>>>>>>> 71e21615
            ctxLog("render", .{});
            this.response_ptr = response;
            return this.doRender();
        }

        pub fn onBufferedBodyChunk(this: *RequestContext, resp: *App.Response, chunk: []const u8, last: bool) void {
            ctxLog("onBufferedBodyChunk {} {}", .{ chunk.len, last });

            assert(this.resp == resp);

            this.flags.is_waiting_for_request_body = last == false;
            if (this.isAbortedOrEnded() or this.flags.has_marked_complete) return;
            if (!last and chunk.len == 0) {
                // Sometimes, we get back an empty chunk
                // We have to ignore those chunks unless it's the last one
                return;
            }
            const vm = this.server.?.vm;
            const globalThis = this.server.?.globalThis;

            // After the user does request.body,
            // if they then do .text(), .arrayBuffer(), etc
            // we can no longer hold the strong reference from the body value ref.
            if (this.request_body_readable_stream_ref.get(globalThis)) |readable| {
                assert(this.request_body_buf.items.len == 0);
                vm.eventLoop().enter();
                defer vm.eventLoop().exit();

                if (!last) {
                    readable.ptr.Bytes.onData(.{ .temporary = bun.ByteList.initConst(chunk) }, bun.default_allocator) catch {}; // TODO: properly propagate exception upwards
                } else {
                    var strong = this.request_body_readable_stream_ref;
                    this.request_body_readable_stream_ref = .{};
                    defer strong.deinit();
                    if (this.request_body) |request_body| {
                        _ = request_body.unref();
                        this.request_body = null;
                    }

                    readable.value.ensureStillAlive();
                    readable.ptr.Bytes.onData(.{ .temporary_and_done = bun.ByteList.initConst(chunk) }, bun.default_allocator) catch {}; // TODO: properly propagate exception upwards
                }

                return;
            }

            // This is the start of a task, so it's a good time to drain
            if (this.request_body != null) {
                var body = this.request_body.?;

                if (last) {
                    var bytes = &this.request_body_buf;

                    var old = body.value;

                    const total = bytes.items.len + chunk.len;
                    getter: {
                        // if (total <= jsc.WebCore.InlineBlob.available_bytes) {
                        //     if (total == 0) {
                        //         body.value = .{ .Empty = {} };
                        //         break :getter;
                        //     }

                        //     body.value = .{ .InlineBlob = jsc.WebCore.InlineBlob.concat(bytes.items, chunk) };
                        //     this.request_body_buf.clearAndFree(this.allocator);
                        // } else {
                        bytes.ensureTotalCapacityPrecise(this.allocator, total) catch |err| {
                            this.request_body_buf.clearAndFree(this.allocator);
                            body.value.toError(err, globalThis) catch return; // TODO: properly propagate exception upwards
                            break :getter;
                        };

                        const prev_len = bytes.items.len;
                        bytes.items.len = total;
                        var slice = bytes.items[prev_len..];
                        @memcpy(slice[0..chunk.len], chunk);
                        body.value = .{
                            .InternalBlob = .{
                                .bytes = bytes.toManaged(this.allocator),
                            },
                        };
                        // }
                    }
                    this.request_body_buf = .{};

                    if (old == .Locked) {
                        var loop = vm.eventLoop();
                        loop.enter();
                        defer loop.exit();

                        old.resolve(&body.value, globalThis, null) catch return; // TODO: properly propagate exception upwards
                    }
                    return;
                }

                if (this.request_body_buf.capacity == 0) {
                    this.request_body_buf.ensureTotalCapacityPrecise(this.allocator, @min(this.request_body_content_len, max_request_body_preallocate_length)) catch @panic("Out of memory while allocating request body buffer");
                }
                this.request_body_buf.appendSlice(this.allocator, chunk) catch @panic("Out of memory while allocating request body");
            }
        }

        pub fn onStartStreamingRequestBody(this: *RequestContext) jsc.WebCore.DrainResult {
            ctxLog("onStartStreamingRequestBody", .{});
            if (this.isAbortedOrEnded()) {
                return jsc.WebCore.DrainResult{
                    .aborted = {},
                };
            }

            // This means we have received part of the body but not the whole thing
            if (this.request_body_buf.items.len > 0) {
                var emptied = this.request_body_buf;
                this.request_body_buf = .{};
                return .{
                    .owned = .{
                        .list = emptied.toManaged(this.allocator),
                        .size_hint = if (emptied.capacity < max_request_body_preallocate_length)
                            emptied.capacity
                        else
                            0,
                    },
                };
            }

            return .{
                .estimated_size = this.request_body_content_len,
            };
        }
        const max_request_body_preallocate_length = 1024 * 256;
        pub fn onStartBuffering(this: *RequestContext) void {
            if (this.server) |server| {
                ctxLog("onStartBuffering", .{});
                // TODO: check if is someone calling onStartBuffering other than onStartBufferingCallback
                // if is not, this should be removed and only keep protect + setAbortHandler
                if (this.flags.is_transfer_encoding == false and this.request_body_content_len == 0) {
                    // no content-length or 0 content-length
                    // no transfer-encoding
                    if (this.request_body != null) {
                        var body = this.request_body.?;
                        var old = body.value;
                        old.Locked.onReceiveValue = null;
                        var new_body: WebCore.Body.Value = .{ .Null = {} };
                        old.resolve(&new_body, server.globalThis, null) catch return; // TODO: properly propagate exception upwards
                        body.value = new_body;
                    }
                }
            }
        }

        pub fn onRequestBodyReadableStreamAvailable(ptr: *anyopaque, globalThis: *jsc.JSGlobalObject, readable: jsc.WebCore.ReadableStream) void {
            var this = bun.cast(*RequestContext, ptr);
            bun.debugAssert(this.request_body_readable_stream_ref.held.impl == null);
            this.request_body_readable_stream_ref = jsc.WebCore.ReadableStream.Strong.init(readable, globalThis);
        }

        pub fn onStartBufferingCallback(this: *anyopaque) void {
            onStartBuffering(bun.cast(*RequestContext, this));
        }

        pub fn onStartStreamingRequestBodyCallback(this: *anyopaque) jsc.WebCore.DrainResult {
            return onStartStreamingRequestBody(bun.cast(*RequestContext, this));
        }

        pub fn getRemoteSocketInfo(this: *RequestContext) ?uws.SocketAddress {
            return (this.resp orelse return null).getRemoteSocketInfo();
        }

        pub fn setTimeout(this: *RequestContext, seconds: c_uint) bool {
            if (this.resp) |resp| {
                resp.timeout(@min(seconds, 255));
                if (seconds > 0) {

                    // we only set the timeout callback if we wanna the timeout event to be triggered
                    // the connection will be closed so the abort handler will be called after the timeout
                    if (this.request_weakref.get()) |req| {
                        if (req.internal_event_callback.hasCallback()) {
                            this.setTimeoutHandler();
                        }
                    }
                } else {
                    // if the timeout is 0, we don't need to trigger the timeout event
                    resp.clearTimeout();
                }
                return true;
            }
            return false;
        }

        comptime {
            const export_prefix = "Bun__HTTPRequestContext" ++ (if (debug_mode) "Debug" else "") ++ (if (ThisServer.ssl_enabled) "TLS" else "");
            if (bun.Environment.export_cpp_apis) {
                @export(&jsc.toJSHostFn(onResolve), .{ .name = export_prefix ++ "__onResolve" });
                @export(&jsc.toJSHostFn(onReject), .{ .name = export_prefix ++ "__onReject" });
                @export(&jsc.toJSHostFn(onResolveStream), .{ .name = export_prefix ++ "__onResolveStream" });
                @export(&jsc.toJSHostFn(onRejectStream), .{ .name = export_prefix ++ "__onRejectStream" });
            }
        }
    };
}

const SendfileContext = struct {
    fd: bun.FileDescriptor,
    socket_fd: bun.FileDescriptor = bun.invalid_fd,
    remain: Blob.SizeType = 0,
    offset: Blob.SizeType = 0,
    has_listener: bool = false,
    has_set_on_writable: bool = false,
    auto_close: bool = false,
};

fn NewFlags(comptime debug_mode: bool) type {
    return packed struct(u16) {
        has_marked_complete: bool = false,
        has_marked_pending: bool = false,
        has_abort_handler: bool = false,
        has_timeout_handler: bool = false,
        has_sendfile_ctx: bool = false,
        has_called_error_handler: bool = false,
        needs_content_length: bool = false,
        needs_content_range: bool = false,
        /// Used to avoid looking at the uws.Request struct after it's been freed
        is_transfer_encoding: bool = false,

        /// Used to identify if request can be safely deinitialized
        is_waiting_for_request_body: bool = false,
        /// Used in renderMissing in debug mode to show the user an HTML page
        /// Used to avoid looking at the uws.Request struct after it's been freed
        is_web_browser_navigation: if (debug_mode) bool else void = if (debug_mode) false,
        has_written_status: bool = false,
        response_protected: bool = false,
        aborted: bool = false,
        has_finalized: bun.DebugOnly(bool) = if (Environment.isDebug) false,

        is_error_promise_pending: bool = false,

        _padding: PaddingInt = 0,

        const PaddingInt = brk: {
            var size: usize = 2;
            if (Environment.isDebug) {
                size -= 1;
            }

            if (debug_mode) {
                size -= 1;
            }

            break :brk std.meta.Int(.unsigned, size);
        };
    };
}

fn getContentType(headers: ?*WebCore.FetchHeaders, blob: *const WebCore.Blob.Any, allocator: std.mem.Allocator) struct { MimeType, bool, bool } {
    var needs_content_type = true;
    var content_type_needs_free = false;

    const content_type: MimeType = brk: {
        if (headers) |headers_| {
            if (headers_.fastGet(.ContentType)) |content| {
                needs_content_type = false;

                var content_slice = content.toSlice(allocator);
                defer content_slice.deinit();

                const content_type_allocator = if (content_slice.allocator.isNull()) null else allocator;
                break :brk MimeType.init(content_slice.slice(), content_type_allocator, &content_type_needs_free);
            }
        }

        break :brk if (blob.contentType().len > 0)
            MimeType.byName(blob.contentType())
        else if (MimeType.sniff(blob.slice())) |content|
            content
        else if (blob.wasString())
            MimeType.text
                // TODO: should we get the mime type off of the Blob.Store if it exists?
                // A little wary of doing this right now due to causing some breaking change
        else
            MimeType.other;
    };

    return .{ content_type, needs_content_type, content_type_needs_free };
}

const welcome_page_html_gz = @embedFile("../welcome-page.html.gz");

fn writeHeaders(
    headers: *WebCore.FetchHeaders,
    comptime ssl: bool,
    resp_ptr: ?*uws.NewApp(ssl).Response,
) void {
    ctxLog("writeHeaders", .{});
    headers.fastRemove(.ContentLength);
    headers.fastRemove(.TransferEncoding);
    if (resp_ptr) |resp| {
        headers.toUWSResponse(ssl, resp);
    }
}

const ctxLog = Output.scoped(.RequestContext, false);
const string = []const u8;

const std = @import("std");
const Fallback = @import("../../../runtime.zig").Fallback;
const linux = std.os.linux;

const bun = @import("bun");
const Environment = bun.Environment;
const JSError = bun.JSError;
const Output = bun.Output;
const S3 = bun.S3;
const String = bun.String;
const assert = bun.assert;
const logger = bun.logger;
const uws = bun.uws;
const Api = bun.schema.api;
const writeStatus = bun.api.server.writeStatus;

const HTTP = bun.http;
const MimeType = bun.http.MimeType;

const jsc = bun.jsc;
const JSGlobalObject = jsc.JSGlobalObject;
const JSValue = jsc.JSValue;
const VirtualMachine = jsc.VirtualMachine;
const AnyRequestContext = jsc.API.AnyRequestContext;

const WebCore = jsc.WebCore;
const Blob = jsc.WebCore.Blob;
const Body = jsc.WebCore.Body;
const FetchHeaders = jsc.WebCore.FetchHeaders;
const Request = jsc.WebCore.Request;
const Response = jsc.WebCore.Response;<|MERGE_RESOLUTION|>--- conflicted
+++ resolved
@@ -139,11 +139,7 @@
             ctx.renderMissing();
         }
 
-<<<<<<< HEAD
-        fn handleResolve(ctx: *RequestContext, value: JSC.JSValue) bun.JSError!void {
-=======
-        fn handleResolve(ctx: *RequestContext, value: jsc.JSValue) void {
->>>>>>> 71e21615
+        fn handleResolve(ctx: *RequestContext, value: jsc.JSValue) bun.JSError!void {
             if (ctx.isAbortedOrEnded() or ctx.didUpgradeWebSocket()) {
                 return;
             }
@@ -262,11 +258,7 @@
             return .js_undefined;
         }
 
-<<<<<<< HEAD
-        fn handleReject(ctx: *RequestContext, value: JSC.JSValue) bun.JSExecutionTerminated!void {
-=======
-        fn handleReject(ctx: *RequestContext, value: jsc.JSValue) void {
->>>>>>> 71e21615
+        fn handleReject(ctx: *RequestContext, value: jsc.JSValue) bun.JSExecutionTerminated!void {
             if (ctx.isAbortedOrEnded()) {
                 return;
             }
@@ -849,11 +841,7 @@
 
         // We tried open() in another thread for this
         // it was not faster due to the mountain of syscalls
-<<<<<<< HEAD
-        pub fn renderSendFile(this: *RequestContext, blob: JSC.WebCore.Blob) bun.JSExecutionTerminated!void {
-=======
-        pub fn renderSendFile(this: *RequestContext, blob: jsc.WebCore.Blob) void {
->>>>>>> 71e21615
+        pub fn renderSendFile(this: *RequestContext, blob: jsc.WebCore.Blob) bun.JSExecutionTerminated!void {
             if (this.resp == null or this.server == null) return;
             const globalThis = this.server.?.globalThis;
             const resp = this.resp.?;
@@ -1027,13 +1015,8 @@
             }
         }
 
-<<<<<<< HEAD
-        pub fn doRenderWithBodyLocked(this: *anyopaque, value: *JSC.WebCore.Body.Value) bun.JSExecutionTerminated!void {
+        pub fn doRenderWithBodyLocked(this: *anyopaque, value: *jsc.WebCore.Body.Value) bun.JSExecutionTerminated!void {
             return doRenderWithBody(bun.cast(*RequestContext, this), value);
-=======
-        pub fn doRenderWithBodyLocked(this: *anyopaque, value: *jsc.WebCore.Body.Value) void {
-            doRenderWithBody(bun.cast(*RequestContext, this), value);
->>>>>>> 71e21615
         }
 
         fn renderWithBlobFromBodyValue(this: *RequestContext) bun.JSExecutionTerminated!void {
@@ -1686,11 +1669,7 @@
             req.endStream(req.shouldCloseConnection());
         }
 
-<<<<<<< HEAD
-        pub fn doRenderWithBody(this: *RequestContext, value: *JSC.WebCore.Body.Value) bun.JSExecutionTerminated!void {
-=======
-        pub fn doRenderWithBody(this: *RequestContext, value: *jsc.WebCore.Body.Value) void {
->>>>>>> 71e21615
+        pub fn doRenderWithBody(this: *RequestContext, value: *jsc.WebCore.Body.Value) bun.JSExecutionTerminated!void {
             this.drainMicrotasks();
 
             // If a ReadableStream can trivially be converted to a Blob, do so.
@@ -1904,16 +1883,8 @@
             }
         }
 
-<<<<<<< HEAD
-        pub fn runErrorHandler(this: *RequestContext, value: JSC.JSValue) bun.JSExecutionTerminated!void {
+        pub fn runErrorHandler(this: *RequestContext, value: jsc.JSValue) bun.JSExecutionTerminated!void {
             return runErrorHandlerWithStatusCode(this, value, 500);
-=======
-        pub fn runErrorHandler(
-            this: *RequestContext,
-            value: jsc.JSValue,
-        ) void {
-            runErrorHandlerWithStatusCode(this, value, 500);
->>>>>>> 71e21615
         }
 
         const PathnameFormatter = struct {
@@ -1982,13 +1953,8 @@
             this: *RequestContext,
             value: jsc.JSValue,
             status: u16,
-<<<<<<< HEAD
         ) bun.JSExecutionTerminated!void {
-            JSC.markBinding(@src());
-=======
-        ) void {
             jsc.markBinding(@src());
->>>>>>> 71e21615
             if (this.server) |server| {
                 if (server.config.onError != .zero and !this.flags.has_called_error_handler) {
                     this.flags.has_called_error_handler = true;
@@ -2081,13 +2047,8 @@
             this: *RequestContext,
             value: jsc.JSValue,
             status: u16,
-<<<<<<< HEAD
         ) bun.JSExecutionTerminated!void {
-            JSC.markBinding(@src());
-=======
-        ) void {
             jsc.markBinding(@src());
->>>>>>> 71e21615
             if (this.resp == null or this.resp.?.hasResponded()) return;
             return runErrorHandlerWithStatusCodeDontCheckResponded(this, value, status);
         }
@@ -2222,11 +2183,7 @@
             this.deref();
         }
 
-<<<<<<< HEAD
-        pub fn render(this: *RequestContext, response: *JSC.WebCore.Response) bun.JSExecutionTerminated!void {
-=======
-        pub fn render(this: *RequestContext, response: *jsc.WebCore.Response) void {
->>>>>>> 71e21615
+        pub fn render(this: *RequestContext, response: *jsc.WebCore.Response) bun.JSExecutionTerminated!void {
             ctxLog("render", .{});
             this.response_ptr = response;
             return this.doRender();
