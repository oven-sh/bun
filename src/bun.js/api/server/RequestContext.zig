pub fn NewRequestContext(comptime ssl_enabled: bool, comptime debug_mode: bool, comptime ThisServer: type) type {
    return struct {
        const RequestContext = @This();

        const App = uws.NewApp(ssl_enabled);
        pub threadlocal var pool: ?*RequestContext.RequestContextStackAllocator = null;
        pub const ResponseStream = jsc.WebCore.HTTPServerWritable(ssl_enabled);

        // This pre-allocates up to 2,048 RequestContext structs.
        // It costs about 655,632 bytes.
        pub const RequestContextStackAllocator = bun.HiveArray(RequestContext, if (bun.heap_breakdown.enabled) 0 else 2048).Fallback;

        server: ?*ThisServer,
        resp: ?*App.Response,
        /// thread-local default heap allocator
        /// this prevents an extra pthread_getspecific() call which shows up in profiling
        allocator: std.mem.Allocator,
        req: ?*uws.Request,
        request_weakref: Request.WeakRef = .empty,
        signal: ?*jsc.WebCore.AbortSignal = null,
        method: HTTP.Method,
        cookies: ?*jsc.WebCore.CookieMap = null,

        flags: NewFlags(debug_mode) = .{},

        upgrade_context: ?*uws.SocketContext = null,

        /// We can only safely free once the request body promise is finalized
        /// and the response is rejected
        response_jsvalue: jsc.JSValue = jsc.JSValue.zero,
        ref_count: u8 = 1,

        response_ptr: ?*jsc.WebCore.Response = null,
        blob: jsc.WebCore.Blob.Any = jsc.WebCore.Blob.Any{ .Blob = .{} },

        sendfile: SendfileContext = undefined,

        request_body_readable_stream_ref: jsc.WebCore.ReadableStream.Strong = .{},
        request_body: ?*WebCore.Body.Value.HiveRef = null,
        request_body_buf: std.ArrayListUnmanaged(u8) = .{},
        request_body_content_len: usize = 0,

        sink: ?*ResponseStream.JSSink = null,
        byte_stream: ?*jsc.WebCore.ByteStream = null,
        // reference to the readable stream / byte_stream alive
        readable_stream_ref: jsc.WebCore.ReadableStream.Strong = .{},

        /// Used in errors
        pathname: bun.String = bun.String.empty,

        /// Used either for temporary blob data or fallback
        /// When the response body is a temporary value
        response_buf_owned: std.ArrayListUnmanaged(u8) = .{},

        /// Defer finalization until after the request handler task is completed?
        defer_deinit_until_callback_completes: ?*bool = null,

        // TODO: support builtin compression
        const can_sendfile = !ssl_enabled and !Environment.isWindows;

        pub fn memoryCost(this: *const RequestContext) usize {
            // The Sink and ByteStream aren't owned by this.
            return @sizeOf(RequestContext) + this.request_body_buf.capacity + this.response_buf_owned.capacity + this.blob.memoryCost();
        }

        pub inline fn isAsync(this: *const RequestContext) bool {
            return this.defer_deinit_until_callback_completes == null;
        }

        fn drainMicrotasks(this: *const RequestContext) void {
            if (this.isAsync()) return;
            if (this.server) |server| server.vm.drainMicrotasks();
        }

        pub fn setAbortHandler(this: *RequestContext) void {
            if (this.flags.has_abort_handler) return;
            if (this.resp) |resp| {
                this.flags.has_abort_handler = true;
                resp.onAborted(*RequestContext, RequestContext.onAbort, this);
            }
        }

        pub fn setCookies(this: *RequestContext, cookie_map: ?*jsc.WebCore.CookieMap) void {
            if (this.cookies) |cookies| cookies.deref();
            this.cookies = cookie_map;
            if (this.cookies) |cookies| cookies.ref();
        }

        pub fn setTimeoutHandler(this: *RequestContext) void {
            if (this.flags.has_timeout_handler) return;
            if (this.resp) |resp| {
                this.flags.has_timeout_handler = true;
                resp.onTimeout(*RequestContext, RequestContext.onTimeout, this);
            }
        }

        pub fn onResolve(_: *jsc.JSGlobalObject, callframe: *jsc.CallFrame) bun.JSError!jsc.JSValue {
            ctxLog("onResolve", .{});

            const arguments = callframe.arguments_old(2);
            var ctx = arguments.ptr[1].asPromisePtr(@This());
            defer ctx.deref();

            const result = arguments.ptr[0];
            result.ensureStillAlive();

            handleResolve(ctx, result);
            return .js_undefined;
        }

        fn renderMissingInvalidResponse(ctx: *RequestContext, value: jsc.JSValue) void {
            const class_name = value.getClassInfoName() orelse "";

            if (ctx.server) |server| {
                const globalThis: *jsc.JSGlobalObject = server.globalThis;

                Output.enableBuffering();
                var writer = Output.errorWriter();

                if (bun.strings.eqlComptime(class_name, "Response")) {
                    Output.errGeneric("Expected a native Response object, but received a polyfilled Response object. Bun.serve() only supports native Response objects.", .{});
                } else if (value != .zero and !globalThis.hasException()) {
                    var formatter = jsc.ConsoleObject.Formatter{
                        .globalThis = globalThis,
                        .quote_strings = true,
                    };
                    defer formatter.deinit();
                    Output.errGeneric("Expected a Response object, but received '{}'", .{value.toFmt(&formatter)});
                } else {
                    Output.errGeneric("Expected a Response object", .{});
                }

                Output.flush();
                if (!globalThis.hasException()) {
                    jsc.ConsoleObject.writeTrace(@TypeOf(&writer), &writer, globalThis);
                }
                Output.flush();
            }
            ctx.renderMissing();
        }

        fn handleResolve(ctx: *RequestContext, value: jsc.JSValue) void {
            if (ctx.isAbortedOrEnded() or ctx.didUpgradeWebSocket()) {
                return;
            }

            if (ctx.server == null) {
                ctx.renderMissingInvalidResponse(value);
                return;
            }
            if (value.isEmptyOrUndefinedOrNull() or !value.isCell()) {
                ctx.renderMissingInvalidResponse(value);
                return;
            }

            const response = value.as(jsc.WebCore.Response) orelse {
                ctx.renderMissingInvalidResponse(value);
                return;
            };
            ctx.response_jsvalue = value;
            assert(!ctx.flags.response_protected);
            ctx.flags.response_protected = true;
            value.protect();

            if (ctx.method == .HEAD) {
                if (ctx.resp) |resp| {
                    var pair = HeaderResponsePair{ .this = ctx, .response = response };
                    resp.runCorkedWithType(*HeaderResponsePair, doRenderHeadResponse, &pair);
                }
                return;
            }

            ctx.render(response);
        }

        pub fn shouldRenderMissing(this: *RequestContext) bool {
            // If we did not respond yet, we should render missing
            // To allow this all the conditions above should be true:
            // 1 - still has a response (not detached)
            // 2 - not aborted
            // 3 - not marked completed
            // 4 - not marked pending
            // 5 - is the only reference of the context
            // 6 - is not waiting for request body
            // 7 - did not call sendfile
            return this.resp != null and !this.flags.aborted and !this.flags.has_marked_complete and !this.flags.has_marked_pending and this.ref_count == 1 and !this.flags.is_waiting_for_request_body and !this.flags.has_sendfile_ctx;
        }

        pub fn isDeadRequest(this: *RequestContext) bool {
            // check if has pending promise or extra reference (aka not the only reference)
            if (this.ref_count > 1) return false;
            // check if the body is Locked (streaming)
            if (this.request_body) |body| {
                if (body.value == .Locked) {
                    return false;
                }
            }

            return true;
        }

        /// destroy RequestContext, should be only called by deref or if defer_deinit_until_callback_completes is ref is set to true
        pub fn deinit(this: *RequestContext) void {
            this.detachResponse();
            this.endRequestStreamingAndDrain();
            // TODO: has_marked_complete is doing something?
            this.flags.has_marked_complete = true;

            if (this.defer_deinit_until_callback_completes) |defer_deinit| {
                defer_deinit.* = true;
                ctxLog("deferred deinit <d> ({*})<r>", .{this});
                return;
            }

            ctxLog("deinit<d> ({*})<r>", .{this});
            if (comptime Environment.isDebug)
                assert(this.flags.has_finalized);

            this.request_body_buf.clearAndFree(this.allocator);
            this.response_buf_owned.clearAndFree(this.allocator);

            if (this.request_body) |body| {
                _ = body.unref();
                this.request_body = null;
            }

            if (this.server) |server| {
                this.server = null;
                server.request_pool_allocator.put(this);
                server.onRequestComplete();
            }
        }

        pub fn deref(this: *RequestContext) void {
            streamLog("deref", .{});
            assert(this.ref_count > 0);
            const ref_count = this.ref_count;
            this.ref_count -= 1;
            if (ref_count == 1) {
                this.finalizeWithoutDeinit();
                this.deinit();
            }
        }

        pub fn ref(this: *RequestContext) void {
            streamLog("ref", .{});
            this.ref_count += 1;
        }

        pub fn onReject(_: *jsc.JSGlobalObject, callframe: *jsc.CallFrame) bun.JSError!jsc.JSValue {
            ctxLog("onReject", .{});

            const arguments = callframe.arguments_old(2);
            const ctx = arguments.ptr[1].asPromisePtr(@This());
            const err = arguments.ptr[0];
            defer ctx.deref();
            handleReject(ctx, if (!err.isEmptyOrUndefinedOrNull()) err else .js_undefined);
            return .js_undefined;
        }

        fn handleReject(ctx: *RequestContext, value: jsc.JSValue) void {
            if (ctx.isAbortedOrEnded()) {
                return;
            }

            const resp = ctx.resp.?;
            const has_responded = resp.hasResponded();
            if (!has_responded) {
                const original_state = ctx.defer_deinit_until_callback_completes;
                var should_deinit_context = if (original_state) |defer_deinit| defer_deinit.* else false;
                ctx.defer_deinit_until_callback_completes = &should_deinit_context;
                ctx.runErrorHandler(
                    value,
                );
                ctx.defer_deinit_until_callback_completes = original_state;
                // we try to deinit inside runErrorHandler so we just return here and let it deinit
                if (should_deinit_context) {
                    ctx.deinit();
                    return;
                }
            }
            // check again in case it get aborted after runErrorHandler
            if (ctx.isAbortedOrEnded()) {
                return;
            }

            // I don't think this case happens?
            if (ctx.didUpgradeWebSocket()) {
                return;
            }

            if (!resp.hasResponded() and !ctx.flags.has_marked_pending and !ctx.flags.is_error_promise_pending) {
                ctx.renderMissing();
                return;
            }
        }

        pub fn renderMissing(ctx: *RequestContext) void {
            if (ctx.resp) |resp| {
                resp.runCorkedWithType(*RequestContext, renderMissingCorked, ctx);
            }
        }

        pub fn renderMissingCorked(ctx: *RequestContext) void {
            if (ctx.resp) |resp| {
                if (comptime !debug_mode) {
                    if (!ctx.flags.has_written_status)
                        resp.writeStatus("204 No Content");
                    ctx.flags.has_written_status = true;
                    ctx.end("", ctx.shouldCloseConnection());
                    return;
                }
                // avoid writing the status again and mismatching the content-length
                if (ctx.flags.has_written_status) {
                    ctx.end("", ctx.shouldCloseConnection());
                    return;
                }

                if (ctx.flags.is_web_browser_navigation) {
                    resp.writeStatus("200 OK");
                    ctx.flags.has_written_status = true;

                    resp.writeHeader("content-type", MimeType.html.value);
                    resp.writeHeader("content-encoding", "gzip");
                    resp.writeHeaderInt("content-length", welcome_page_html_gz.len);
                    ctx.end(welcome_page_html_gz, ctx.shouldCloseConnection());
                    return;
                }
                const missing_content = "Welcome to Bun! To get started, return a Response object.";
                resp.writeStatus("200 OK");
                resp.writeHeader("content-type", MimeType.text.value);
                resp.writeHeaderInt("content-length", missing_content.len);
                ctx.flags.has_written_status = true;
                ctx.end(missing_content, ctx.shouldCloseConnection());
            }
        }

        pub fn renderDefaultError(
            this: *RequestContext,
            log: *logger.Log,
            err: anyerror,
            exceptions: []Api.JsException,
            comptime fmt: string,
            args: anytype,
        ) void {
            if (!this.flags.has_written_status) {
                this.flags.has_written_status = true;
                if (this.resp) |resp| {
                    resp.writeStatus("500 Internal Server Error");
                    resp.writeHeader("content-type", MimeType.html.value);
                }
            }

            const allocator = this.allocator;

            const fallback_container = allocator.create(Api.FallbackMessageContainer) catch unreachable;
            defer allocator.destroy(fallback_container);
            fallback_container.* = Api.FallbackMessageContainer{
                .message = std.fmt.allocPrint(allocator, comptime Output.prettyFmt(fmt, false), args) catch unreachable,
                .router = null,
                .reason = .fetch_event_handler,
                .cwd = VirtualMachine.get().transpiler.fs.top_level_dir,
                .problems = Api.Problems{
                    .code = @as(u16, @truncate(@intFromError(err))),
                    .name = @errorName(err),
                    .exceptions = exceptions,
                    .build = log.toAPI(allocator) catch unreachable,
                },
            };

            if (comptime fmt.len > 0) Output.prettyErrorln(fmt, args);
            Output.flush();

            var bb = std.ArrayList(u8).init(allocator);
            const bb_writer = bb.writer();

            Fallback.renderBackend(
                allocator,
                fallback_container,
                @TypeOf(bb_writer),
                bb_writer,
            ) catch unreachable;
            if (this.resp == null or this.resp.?.tryEnd(bb.items, bb.items.len, this.shouldCloseConnection())) {
                bb.clearAndFree();
                this.detachResponse();
                this.endRequestStreamingAndDrain();
                this.finalizeWithoutDeinit();
                this.deref();
                return;
            }

            this.flags.has_marked_pending = true;
            this.response_buf_owned = std.ArrayListUnmanaged(u8){ .items = bb.items, .capacity = bb.capacity };

            if (this.resp) |resp| {
                resp.onWritable(*RequestContext, onWritableCompleteResponseBuffer, this);
            }
        }

        pub fn renderResponseBuffer(this: *RequestContext) void {
            if (this.resp) |resp| {
                resp.onWritable(*RequestContext, onWritableResponseBuffer, this);
            }
        }

        /// Render a complete response buffer
        pub fn renderResponseBufferAndMetadata(this: *RequestContext) void {
            if (this.resp) |resp| {
                this.renderMetadata();

                if (!resp.tryEnd(
                    this.response_buf_owned.items,
                    this.response_buf_owned.items.len,
                    this.shouldCloseConnection(),
                )) {
                    this.flags.has_marked_pending = true;
                    resp.onWritable(*RequestContext, onWritableCompleteResponseBuffer, this);
                    return;
                }
            }
            this.detachResponse();
            this.endRequestStreamingAndDrain();
            this.deref();
        }

        /// Drain a partial response buffer
        pub fn drainResponseBufferAndMetadata(this: *RequestContext) void {
            if (this.resp) |resp| {
                this.renderMetadata();

                _ = resp.write(
                    this.response_buf_owned.items,
                );
            }
            this.response_buf_owned.items.len = 0;
        }

        pub fn end(this: *RequestContext, data: []const u8, closeConnection: bool) void {
            if (this.resp) |resp| {
                defer this.deref();

                this.detachResponse();
                this.endRequestStreamingAndDrain();
                resp.end(data, closeConnection);
            }
        }

        pub fn endStream(this: *RequestContext, closeConnection: bool) void {
            ctxLog("endStream", .{});
            if (this.resp) |resp| {
                defer this.deref();

                this.detachResponse();
                this.endRequestStreamingAndDrain();
                // This will send a terminating 0\r\n\r\n chunk to the client
                // We only want to do that if they're still expecting a body
                // We cannot call this function if the Content-Length header was previously set
                if (resp.state().isResponsePending())
                    resp.endStream(closeConnection);
            }
        }

        pub fn endWithoutBody(this: *RequestContext, closeConnection: bool) void {
            if (this.resp) |resp| {
                defer this.deref();

                this.detachResponse();
                this.endRequestStreamingAndDrain();
                resp.endWithoutBody(closeConnection);
            }
        }

        pub fn forceClose(this: *RequestContext) void {
            if (this.resp) |resp| {
                defer this.deref();
                this.detachResponse();
                this.endRequestStreamingAndDrain();
                resp.forceClose();
            }
        }

        pub fn onWritableResponseBuffer(this: *RequestContext, _: u64, resp: *App.Response) bool {
            ctxLog("onWritableResponseBuffer", .{});

            assert(this.resp == resp);
            if (this.isAbortedOrEnded()) {
                return false;
            }
            this.end("", this.shouldCloseConnection());
            return false;
        }

        // TODO: should we cork?
        pub fn onWritableCompleteResponseBufferAndMetadata(this: *RequestContext, write_offset: u64, resp: *App.Response) bool {
            ctxLog("onWritableCompleteResponseBufferAndMetadata", .{});
            assert(this.resp == resp);

            if (this.isAbortedOrEnded()) {
                return false;
            }

            if (!this.flags.has_written_status) {
                this.renderMetadata();
            }

            if (this.method == .HEAD) {
                this.endWithoutBody(this.shouldCloseConnection());
                return false;
            }

            return this.sendWritableBytesForCompleteResponseBuffer(this.response_buf_owned.items, write_offset, resp);
        }

        pub fn onWritableCompleteResponseBuffer(this: *RequestContext, write_offset: u64, resp: *App.Response) bool {
            ctxLog("onWritableCompleteResponseBuffer", .{});
            assert(this.resp == resp);
            if (this.isAbortedOrEnded()) {
                return false;
            }
            return this.sendWritableBytesForCompleteResponseBuffer(this.response_buf_owned.items, write_offset, resp);
        }

        pub fn create(this: *RequestContext, server: *ThisServer, req: *uws.Request, resp: *App.Response, should_deinit_context: ?*bool, method: ?bun.http.Method) void {
            this.* = .{
                .allocator = server.allocator,
                .resp = resp,
                .req = req,
                .method = method orelse HTTP.Method.which(req.method()) orelse .GET,
                .server = server,
                .defer_deinit_until_callback_completes = should_deinit_context,
            };

            ctxLog("create<d> ({*})<r>", .{this});
        }

        pub fn onTimeout(this: *RequestContext, resp: *App.Response) void {
            assert(this.resp == resp);
            assert(this.server != null);

            var any_js_calls = false;
            var vm = this.server.?.vm;
            const globalThis = this.server.?.globalThis;
            defer {
                // This is a task in the event loop.
                // If we called into JavaScript, we must drain the microtask queue
                if (any_js_calls) {
                    vm.drainMicrotasks();
                }
            }

            if (this.request_weakref.get()) |request| {
                if (request.internal_event_callback.trigger(Request.InternalJSEventCallback.EventType.timeout, globalThis)) {
                    any_js_calls = true;
                }
            }
        }

        pub fn onAbort(this: *RequestContext, resp: *App.Response) void {
            assert(this.resp == resp);
            assert(!this.flags.aborted);
            assert(this.server != null);
            // mark request as aborted
            this.flags.aborted = true;

            this.detachResponse();
            var any_js_calls = false;
            var vm = this.server.?.vm;
            const globalThis = this.server.?.globalThis;
            defer {
                // This is a task in the event loop.
                // If we called into JavaScript, we must drain the microtask queue
                if (any_js_calls) {
                    vm.drainMicrotasks();
                }
                this.deref();
            }

            if (this.request_weakref.get()) |request| {
                request.request_context = AnyRequestContext.Null;
                if (request.internal_event_callback.trigger(Request.InternalJSEventCallback.EventType.abort, globalThis)) {
                    any_js_calls = true;
                }
                // we can already clean this strong refs
                request.internal_event_callback.deinit();
                this.request_weakref.deref();
            }
            // if signal is not aborted, abort the signal
            if (this.signal) |signal| {
                this.signal = null;
                defer {
                    signal.pendingActivityUnref();
                    signal.unref();
                }
                if (!signal.aborted()) {
                    signal.signal(globalThis, .ConnectionClosed);
                    any_js_calls = true;
                }
            }

            //if have sink, call onAborted on sink
            if (this.sink) |wrapper| {
                wrapper.sink.abort();
                return;
            }

            // if we can, free the request now.
            if (this.isDeadRequest()) {
                this.finalizeWithoutDeinit();
            } else {
                if (this.endRequestStreaming()) {
                    any_js_calls = true;
                }

                if (this.response_ptr) |response| {
                    if (response.body.value == .Locked) {
                        var strong_readable = response.body.value.Locked.readable;
                        response.body.value.Locked.readable = .{};
                        defer strong_readable.deinit();
                        if (strong_readable.get(globalThis)) |readable| {
                            readable.abort(globalThis);
                            any_js_calls = true;
                        }
                    }
                }
            }
        }

        // This function may be called multiple times
        // so it's important that we can safely do that
        pub fn finalizeWithoutDeinit(this: *RequestContext) void {
            ctxLog("finalizeWithoutDeinit<d> ({*})<r>", .{this});
            this.blob.detach();
            assert(this.server != null);
            const globalThis = this.server.?.globalThis;

            if (comptime Environment.isDebug) {
                ctxLog("finalizeWithoutDeinit: has_finalized {any}", .{this.flags.has_finalized});
                this.flags.has_finalized = true;
            }

            if (this.response_jsvalue != .zero) {
                ctxLog("finalizeWithoutDeinit: response_jsvalue != .zero", .{});
                if (this.flags.response_protected) {
                    this.response_jsvalue.unprotect();
                    this.flags.response_protected = false;
                }
                this.response_jsvalue = jsc.JSValue.zero;
            }

            this.request_body_readable_stream_ref.deinit();

            if (this.cookies) |cookies| {
                this.cookies = null;
                cookies.deref();
            }

            if (this.request_weakref.get()) |request| {
                request.request_context = AnyRequestContext.Null;
                // we can already clean this strong refs
                request.internal_event_callback.deinit();
                this.request_weakref.deref();
            }

            // if signal is not aborted, abort the signal
            if (this.signal) |signal| {
                this.signal = null;
                defer {
                    signal.pendingActivityUnref();
                    signal.unref();
                }
                if (this.flags.aborted and !signal.aborted()) {
                    signal.signal(globalThis, .ConnectionClosed);
                }
            }

            // Case 1:
            // User called .blob(), .json(), text(), or .arrayBuffer() on the Request object
            // but we received nothing or the connection was aborted
            // the promise is pending
            // Case 2:
            // User ignored the body and the connection was aborted or ended
            // Case 3:
            // Stream was not consumed and the connection was aborted or ended
            _ = this.endRequestStreaming();

            if (this.byte_stream) |stream| {
                ctxLog("finalizeWithoutDeinit: stream != null", .{});

                this.byte_stream = null;
                stream.unpipeWithoutDeref();
            }

            this.readable_stream_ref.deinit();

            if (!this.pathname.isEmpty()) {
                this.pathname.deref();
                this.pathname = bun.String.empty;
            }
        }

        pub fn endSendFile(this: *RequestContext, writeOffSet: usize, closeConnection: bool) void {
            if (this.resp) |resp| {
                defer this.deref();

                this.detachResponse();
                this.endRequestStreamingAndDrain();
                resp.endSendFile(writeOffSet, closeConnection);
            }
        }

        fn cleanupAndFinalizeAfterSendfile(this: *RequestContext) void {
            const sendfile = this.sendfile;
            this.endSendFile(sendfile.offset, this.shouldCloseConnection());

            // use node syscall so that we don't segfault on BADF
            if (sendfile.auto_close)
                sendfile.fd.close();
        }
        const separator: string = "\r\n";
        const separator_iovec = [1]std.posix.iovec_const{.{
            .iov_base = separator.ptr,
            .iov_len = separator.len,
        }};

        pub fn onSendfile(this: *RequestContext) bool {
            if (this.isAbortedOrEnded()) {
                this.cleanupAndFinalizeAfterSendfile();
                return false;
            }
            const resp = this.resp.?;

            const adjusted_count_temporary = @min(@as(u64, this.sendfile.remain), @as(u63, std.math.maxInt(u63)));
            // TODO we should not need this int cast; improve the return type of `@min`
            const adjusted_count = @as(u63, @intCast(adjusted_count_temporary));

            if (Environment.isLinux) {
                var signed_offset = @as(i64, @intCast(this.sendfile.offset));
                const start = this.sendfile.offset;
                const val = linux.sendfile(this.sendfile.socket_fd.cast(), this.sendfile.fd.cast(), &signed_offset, this.sendfile.remain);
                this.sendfile.offset = @as(Blob.SizeType, @intCast(signed_offset));

                const errcode = bun.sys.getErrno(val);

                this.sendfile.remain -|= @as(Blob.SizeType, @intCast(this.sendfile.offset -| start));

                if (errcode != .SUCCESS or this.isAbortedOrEnded() or this.sendfile.remain == 0 or val == 0) {
                    if (errcode != .AGAIN and errcode != .SUCCESS and errcode != .PIPE and errcode != .NOTCONN) {
                        Output.prettyErrorln("Error: {s}", .{@tagName(errcode)});
                        Output.flush();
                    }
                    this.cleanupAndFinalizeAfterSendfile();
                    return errcode != .SUCCESS;
                }
            } else {
                var sbytes: std.posix.off_t = adjusted_count;
                const signed_offset = @as(i64, @bitCast(@as(u64, this.sendfile.offset)));
                const errcode = bun.sys.getErrno(std.c.sendfile(
                    this.sendfile.fd.cast(),
                    this.sendfile.socket_fd.cast(),
                    signed_offset,
                    &sbytes,
                    null,
                    0,
                ));
                const wrote = @as(Blob.SizeType, @intCast(sbytes));
                this.sendfile.offset +|= wrote;
                this.sendfile.remain -|= wrote;
                if (errcode != .AGAIN or this.isAbortedOrEnded() or this.sendfile.remain == 0 or sbytes == 0) {
                    if (errcode != .AGAIN and errcode != .SUCCESS and errcode != .PIPE and errcode != .NOTCONN) {
                        Output.prettyErrorln("Error: {s}", .{@tagName(errcode)});
                        Output.flush();
                    }
                    this.cleanupAndFinalizeAfterSendfile();
                    return errcode == .SUCCESS;
                }
            }

            if (!this.sendfile.has_set_on_writable) {
                this.sendfile.has_set_on_writable = true;
                this.flags.has_marked_pending = true;
                resp.onWritable(*RequestContext, onWritableSendfile, this);
            }

            resp.markNeedsMore();

            return true;
        }

        pub fn onWritableBytes(this: *RequestContext, write_offset: u64, resp: *App.Response) bool {
            ctxLog("onWritableBytes", .{});
            assert(this.resp == resp);
            if (this.isAbortedOrEnded()) {
                return false;
            }

            // Copy to stack memory to prevent aliasing issues in release builds
            const blob = this.blob;
            const bytes = blob.slice();

            _ = this.sendWritableBytesForBlob(bytes, write_offset, resp);
            return true;
        }

        pub fn sendWritableBytesForBlob(this: *RequestContext, bytes_: []const u8, write_offset_: u64, resp: *App.Response) bool {
            assert(this.resp == resp);
            const write_offset: usize = write_offset_;

            const bytes = bytes_[@min(bytes_.len, @as(usize, @truncate(write_offset)))..];
            if (resp.tryEnd(bytes, bytes_.len, this.shouldCloseConnection())) {
                this.detachResponse();
                this.endRequestStreamingAndDrain();
                this.deref();
                return true;
            } else {
                this.flags.has_marked_pending = true;
                resp.onWritable(*RequestContext, onWritableBytes, this);
                return true;
            }
        }

        pub fn sendWritableBytesForCompleteResponseBuffer(this: *RequestContext, bytes_: []const u8, write_offset_: u64, resp: *App.Response) bool {
            const write_offset: usize = write_offset_;
            assert(this.resp == resp);

            const bytes = bytes_[@min(bytes_.len, @as(usize, @truncate(write_offset)))..];
            if (resp.tryEnd(bytes, bytes_.len, this.shouldCloseConnection())) {
                this.response_buf_owned.items.len = 0;
                this.detachResponse();
                this.endRequestStreamingAndDrain();
                this.deref();
            } else {
                this.flags.has_marked_pending = true;
                resp.onWritable(*RequestContext, onWritableCompleteResponseBuffer, this);
            }

            return true;
        }

        pub fn onWritableSendfile(this: *RequestContext, _: u64, _: *App.Response) bool {
            ctxLog("onWritableSendfile", .{});
            return this.onSendfile();
        }

        // We tried open() in another thread for this
        // it was not faster due to the mountain of syscalls
        pub fn renderSendFile(this: *RequestContext, blob: jsc.WebCore.Blob) void {
            if (this.resp == null or this.server == null) return;
            const globalThis = this.server.?.globalThis;
            const resp = this.resp.?;

            this.blob = .{ .Blob = blob };
            const file = &this.blob.store().?.data.file;
            var file_buf: bun.PathBuffer = undefined;
            const auto_close = file.pathlike != .fd;
            const fd = if (!auto_close)
                file.pathlike.fd
            else switch (bun.sys.open(file.pathlike.path.sliceZ(&file_buf), bun.O.RDONLY | bun.O.NONBLOCK | bun.O.CLOEXEC, 0)) {
                .result => |_fd| _fd,
                .err => |err| return this.runErrorHandler(err.withPath(file.pathlike.path.slice()).toJS(globalThis)),
            };

            // stat only blocks if the target is a file descriptor
            const stat: bun.Stat = switch (bun.sys.fstat(fd)) {
                .result => |result| result,
                .err => |err| {
                    this.runErrorHandler(err.withPathLike(file.pathlike).toJS(globalThis));
                    if (auto_close) {
                        fd.close();
                    }
                    return;
                },
            };

            if (Environment.isMac) {
                if (!bun.isRegularFile(stat.mode)) {
                    if (auto_close) {
                        fd.close();
                    }

                    var err = bun.sys.Error{
                        .errno = @as(bun.sys.Error.Int, @intCast(@intFromEnum(std.posix.E.INVAL))),
                        .syscall = .sendfile,
                    };
                    var sys = err.withPathLike(file.pathlike).toSystemError();
                    sys.message = bun.String.static("MacOS does not support sending non-regular files");
                    this.runErrorHandler(sys.toErrorInstance(
                        globalThis,
                    ));
                    return;
                }
            }

            if (Environment.isLinux) {
                if (!(bun.isRegularFile(stat.mode) or std.posix.S.ISFIFO(stat.mode) or std.posix.S.ISSOCK(stat.mode))) {
                    if (auto_close) {
                        fd.close();
                    }

                    var err = bun.sys.Error{
                        .errno = @as(bun.sys.Error.Int, @intCast(@intFromEnum(std.posix.E.INVAL))),
                        .syscall = .sendfile,
                    };
                    var sys = err.withPathLike(file.pathlike).toShellSystemError();
                    sys.message = bun.String.static("File must be regular or FIFO");
                    this.runErrorHandler(sys.toErrorInstance(globalThis));
                    return;
                }
            }

            const original_size = this.blob.Blob.size;
            const stat_size = @as(Blob.SizeType, @intCast(stat.size));
            this.blob.Blob.size = if (bun.isRegularFile(stat.mode))
                stat_size
            else
                @min(original_size, stat_size);

            this.flags.needs_content_length = true;

            this.sendfile = .{
                .fd = fd,
                .remain = this.blob.Blob.offset + original_size,
                .offset = this.blob.Blob.offset,
                .auto_close = auto_close,
                .socket_fd = if (!this.isAbortedOrEnded()) resp.getNativeHandle() else bun.invalid_fd,
            };

            // if we are sending only part of a file, include the content-range header
            // only include content-range automatically when using a file path instead of an fd
            // this is to better support manually controlling the behavior
            if (bun.isRegularFile(stat.mode) and auto_close) {
                this.flags.needs_content_range = (this.sendfile.remain -| this.sendfile.offset) != stat_size;
            }

            // we know the bounds when we are sending a regular file
            if (bun.isRegularFile(stat.mode)) {
                this.sendfile.offset = @min(this.sendfile.offset, stat_size);
                this.sendfile.remain = @min(@max(this.sendfile.remain, this.sendfile.offset), stat_size) -| this.sendfile.offset;
            }

            resp.runCorkedWithType(*RequestContext, renderMetadataAndNewline, this);

            if (this.sendfile.remain == 0 or !this.method.hasBody()) {
                this.cleanupAndFinalizeAfterSendfile();
                return;
            }

            _ = this.onSendfile();
        }

        pub fn renderMetadataAndNewline(this: *RequestContext) void {
            if (this.resp) |resp| {
                this.renderMetadata();
                resp.prepareForSendfile();
            }
        }

        pub fn doSendfile(this: *RequestContext, blob: Blob) void {
            if (this.isAbortedOrEnded()) {
                return;
            }

            if (this.flags.has_sendfile_ctx) return;

            this.flags.has_sendfile_ctx = true;

            if (comptime can_sendfile) {
                return this.renderSendFile(blob);
            }
            if (this.server) |server| {
                this.ref();
                this.blob.Blob.doReadFileInternal(*RequestContext, this, onReadFile, server.globalThis);
            }
        }

        pub fn onReadFile(this: *RequestContext, result: Blob.read_file.ReadFileResultType) void {
            defer this.deref();

            if (this.isAbortedOrEnded()) {
                return;
            }

            if (result == .err) {
                if (this.server) |server| {
                    this.runErrorHandler(result.err.toErrorInstance(server.globalThis));
                }
                return;
            }

            const is_temporary = result.result.is_temporary;

            if (comptime Environment.allow_assert) {
                assert(this.blob == .Blob);
            }

            if (!is_temporary) {
                this.blob.Blob.resolveSize();
                this.doRenderBlob();
            } else {
                const stat_size = @as(Blob.SizeType, @intCast(result.result.total_size));

                if (this.blob == .Blob) {
                    const original_size = this.blob.Blob.size;
                    // if we dont know the size we use the stat size
                    this.blob.Blob.size = if (original_size == 0 or original_size == Blob.max_size)
                        stat_size
                    else // the blob can be a slice of a file
                        @max(original_size, stat_size);
                }

                if (!this.flags.has_written_status)
                    this.flags.needs_content_range = true;

                // this is used by content-range
                this.sendfile = .{
                    .fd = bun.invalid_fd,
                    .remain = @as(Blob.SizeType, @truncate(result.result.buf.len)),
                    .offset = if (this.blob == .Blob) this.blob.Blob.offset else 0,
                    .auto_close = false,
                    .socket_fd = bun.invalid_fd,
                };

                this.response_buf_owned = .{ .items = result.result.buf, .capacity = result.result.buf.len };
                this.resp.?.runCorkedWithType(*RequestContext, renderResponseBufferAndMetadata, this);
            }
        }

        pub fn doRenderWithBodyLocked(this: *anyopaque, value: *jsc.WebCore.Body.Value) void {
            doRenderWithBody(bun.cast(*RequestContext, this), value);
        }

        fn renderWithBlobFromBodyValue(this: *RequestContext) void {
            if (this.isAbortedOrEnded()) {
                return;
            }

            if (this.blob.needsToReadFile()) {
                if (!this.flags.has_sendfile_ctx)
                    this.doSendfile(this.blob.Blob);
                return;
            }

            this.doRenderBlob();
        }

        const StreamPair = struct { this: *RequestContext, stream: jsc.WebCore.ReadableStream };

        fn handleFirstStreamWrite(this: *@This()) void {
            if (!this.flags.has_written_status) {
                this.renderMetadata();
            }
        }

        fn doRenderStream(pair: *StreamPair) void {
            ctxLog("doRenderStream", .{});
            var this = pair.this;
            var stream = pair.stream;
            assert(this.server != null);
            const globalThis = this.server.?.globalThis;

            if (this.isAbortedOrEnded()) {
                stream.cancel(globalThis);
                this.readable_stream_ref.deinit();
                return;
            }
            const resp = this.resp.?;

            stream.value.ensureStillAlive();

            var response_stream = this.allocator.create(ResponseStream.JSSink) catch unreachable;
            response_stream.* = ResponseStream.JSSink{
                .sink = .{
                    .res = resp,
                    .allocator = this.allocator,
                    .buffer = bun.ByteList{},
                    .onFirstWrite = @ptrCast(&handleFirstStreamWrite),
                    .ctx = this,
                    .globalThis = globalThis,
                },
            };
            var signal = &response_stream.sink.signal;
            this.sink = response_stream;

            signal.* = ResponseStream.JSSink.SinkSignal.init(JSValue.zero);

            // explicitly set it to a dead pointer
            // we use this memory address to disable signals being sent
            signal.clear();
            assert(signal.isDead());
            // we need to render metadata before assignToStream because the stream can call res.end
            // and this would auto write an 200 status
            if (!this.flags.has_written_status) {
                this.renderMetadata();
            }

            // We are already corked!
            const assignment_result: JSValue = ResponseStream.JSSink.assignToStream(
                globalThis,
                stream.value,
                response_stream,
                @as(**anyopaque, @ptrCast(&signal.ptr)),
            );

            assignment_result.ensureStillAlive();

            // assert that it was updated
            assert(!signal.isDead());

            if (comptime Environment.allow_assert) {
                if (resp.hasResponded()) {
                    streamLog("responded", .{});
                }
            }

            this.flags.aborted = this.flags.aborted or response_stream.sink.aborted;

            if (assignment_result.toError()) |err_value| {
                streamLog("returned an error", .{});
                response_stream.detach(globalThis);
                this.sink = null;
                response_stream.sink.destroy();
                return this.handleReject(err_value);
            }

            if (resp.hasResponded()) {
                streamLog("done", .{});
                response_stream.detach(globalThis);
                this.sink = null;
                response_stream.sink.destroy();
                stream.done(globalThis);
                this.readable_stream_ref.deinit();
                this.endStream(this.shouldCloseConnection());
                return;
            }

            if (!assignment_result.isEmptyOrUndefinedOrNull()) {
                assignment_result.ensureStillAlive();
                // it returns a Promise when it goes through ReadableStreamDefaultReader
                if (assignment_result.asAnyPromise()) |promise| {
                    streamLog("returned a promise", .{});
                    this.drainMicrotasks();

                    switch (promise.status(globalThis.vm())) {
                        .pending => {
                            streamLog("promise still Pending", .{});
                            if (!this.flags.has_written_status) {
                                response_stream.sink.onFirstWrite = null;
                                response_stream.sink.ctx = null;
                                this.renderMetadata();
                            }

                            // TODO: should this timeout?
                            this.response_ptr.?.body.value = .{
                                .Locked = .{
                                    .readable = jsc.WebCore.ReadableStream.Strong.init(stream, globalThis),
                                    .global = globalThis,
                                },
                            };
                            this.ref();
                            assignment_result.then(
                                globalThis,
                                this,
                                onResolveStream,
                                onRejectStream,
                            );
                            // the response_stream should be GC'd

                        },
                        .fulfilled => {
                            streamLog("promise Fulfilled", .{});
                            var readable_stream_ref = this.readable_stream_ref;
                            this.readable_stream_ref = .{};
                            defer {
                                stream.done(globalThis);
                                readable_stream_ref.deinit();
                            }

                            this.handleResolveStream();
                        },
                        .rejected => {
                            streamLog("promise Rejected", .{});
                            var readable_stream_ref = this.readable_stream_ref;
                            this.readable_stream_ref = .{};
                            defer {
                                stream.cancel(globalThis);
                                readable_stream_ref.deinit();
                            }
                            this.handleRejectStream(globalThis, promise.result(globalThis.vm()));
                        },
                    }
                    return;
                } else {
                    // if is not a promise we treat it as Error
                    streamLog("returned an error", .{});
                    response_stream.detach(globalThis);
                    this.sink = null;
                    response_stream.sink.destroy();
                    return this.handleReject(assignment_result);
                }
            }

            if (this.isAbortedOrEnded()) {
                response_stream.detach(globalThis);
                stream.cancel(globalThis);
                defer this.readable_stream_ref.deinit();

                response_stream.sink.markDone();
                response_stream.sink.onFirstWrite = null;

                response_stream.sink.finalize();
                return;
            }
            var readable_stream_ref = this.readable_stream_ref;
            this.readable_stream_ref = .{};
            defer readable_stream_ref.deinit();

            const is_in_progress = response_stream.sink.has_backpressure or !(response_stream.sink.wrote == 0 and
                response_stream.sink.buffer.len == 0);

            if (!stream.isLocked(globalThis) and !is_in_progress) {
                if (jsc.WebCore.ReadableStream.fromJS(stream.value, globalThis) catch null) |comparator| { // TODO: properly propagate exception upwards
                    if (std.meta.activeTag(comparator.ptr) == std.meta.activeTag(stream.ptr)) {
                        streamLog("is not locked", .{});
                        this.renderMissing();
                        return;
                    }
                }
            }

            streamLog("is in progress, but did not return a Promise. Finalizing request context", .{});
            response_stream.sink.onFirstWrite = null;
            response_stream.sink.ctx = null;
            response_stream.detach(globalThis);
            stream.cancel(globalThis);
            response_stream.sink.markDone();
            this.renderMissing();
        }

        const streamLog = Output.scoped(.ReadableStream, false);

        pub fn didUpgradeWebSocket(this: *RequestContext) bool {
            return @intFromPtr(this.upgrade_context) == std.math.maxInt(usize);
        }

        fn toAsyncWithoutAbortHandler(ctx: *RequestContext, req: *uws.Request, request_object: *Request) void {
            request_object.request_context.setRequest(req);
            assert(ctx.server != null);

            request_object.ensureURL() catch {
                request_object.url = bun.String.empty;
            };

            // we have to clone the request headers here since they will soon belong to a different request
            if (!request_object.hasFetchHeaders()) {
                request_object.setFetchHeaders(.createFromUWS(req));
            }

            // This object dies after the stack frame is popped
            // so we have to clear it in here too
            request_object.request_context.detachRequest();
        }

        pub fn toAsync(
            ctx: *RequestContext,
            req: *uws.Request,
            request_object: *Request,
        ) void {
            ctxLog("toAsync", .{});
            ctx.toAsyncWithoutAbortHandler(req, request_object);
            if (comptime debug_mode) {
                ctx.pathname = request_object.url.clone();
            }
            ctx.setAbortHandler();
        }

        fn endRequestStreamingAndDrain(this: *RequestContext) void {
            assert(this.server != null);

            if (this.endRequestStreaming()) {
                this.server.?.vm.drainMicrotasks();
            }
        }
        fn endRequestStreaming(this: *RequestContext) bool {
            assert(this.server != null);

            this.request_body_buf.clearAndFree(bun.default_allocator);

            // if we cannot, we have to reject pending promises
            // first, we reject the request body promise
            if (this.request_body) |body| {
                // User called .blob(), .json(), text(), or .arrayBuffer() on the Request object
                // but we received nothing or the connection was aborted
                if (body.value == .Locked) {
                    body.value.toErrorInstance(.{ .AbortReason = .ConnectionClosed }, this.server.?.globalThis);
                    return true;
                }
            }
            return false;
        }
        fn detachResponse(this: *RequestContext) void {
            this.request_body_buf.clearAndFree(bun.default_allocator);

            if (this.resp) |resp| {
                this.resp = null;

                if (this.flags.is_waiting_for_request_body) {
                    this.flags.is_waiting_for_request_body = false;
                    resp.clearOnData();
                }
                if (this.flags.has_abort_handler) {
                    resp.clearAborted();
                    this.flags.has_abort_handler = false;
                }
                if (this.flags.has_timeout_handler) {
                    resp.clearTimeout();
                    this.flags.has_timeout_handler = false;
                }
            }
        }

        pub fn isAbortedOrEnded(this: *const RequestContext) bool {
            // resp == null or aborted or server.stop(true)
            return this.resp == null or this.flags.aborted or this.server == null or this.server.?.flags.terminated;
        }
        const HeaderResponseSizePair = struct { this: *RequestContext, size: usize };
        pub fn doRenderHeadResponseAfterS3SizeResolved(pair: *HeaderResponseSizePair) void {
            var this = pair.this;
            this.renderMetadata();

            if (this.resp) |resp| {
                resp.writeHeaderInt("content-length", pair.size);
            }
            this.endWithoutBody(this.shouldCloseConnection());
            this.deref();
        }
        pub fn onS3SizeResolved(result: S3.S3StatResult, this: *RequestContext) void {
            defer {
                this.deref();
            }
            if (this.resp) |resp| {
                var pair = HeaderResponseSizePair{ .this = this, .size = switch (result) {
                    .failure, .not_found => 0,
                    .success => |stat| stat.size,
                } };
                resp.runCorkedWithType(*HeaderResponseSizePair, doRenderHeadResponseAfterS3SizeResolved, &pair);
            }
        }
        const HeaderResponsePair = struct { this: *RequestContext, response: *jsc.WebCore.Response };

        fn doRenderHeadResponse(pair: *HeaderResponsePair) void {
            var this = pair.this;
            var response = pair.response;
            if (this.resp == null) {
                return;
            }
            // we will render the content-length header later manually so we set this to false
            this.flags.needs_content_length = false;
            // Always this.renderMetadata() before sending the content-length or transfer-encoding header so status is sent first

            const resp = this.resp.?;
            this.response_ptr = response;
            const server = this.server orelse {
                // server detached?
                this.renderMetadata();
                resp.writeHeaderInt("content-length", 0);
                this.endWithoutBody(this.shouldCloseConnection());
                return;
            };
            const globalThis = server.globalThis;
            if (response.getFetchHeaders()) |headers| {
                // first respect the headers
                if (headers.fastGet(.TransferEncoding)) |transfer_encoding| {
                    const transfer_encoding_str = transfer_encoding.toSlice(server.allocator);
                    defer transfer_encoding_str.deinit();
                    this.renderMetadata();
                    resp.writeHeader("transfer-encoding", transfer_encoding_str.slice());
                    this.endWithoutBody(this.shouldCloseConnection());

                    return;
                }
                if (headers.fastGet(.ContentLength)) |content_length| {
                    const content_length_str = content_length.toSlice(server.allocator);
                    defer content_length_str.deinit();
                    this.renderMetadata();

                    const len = std.fmt.parseInt(usize, content_length_str.slice(), 10) catch 0;
                    resp.writeHeaderInt("content-length", len);
                    this.endWithoutBody(this.shouldCloseConnection());
                    return;
                }
            }
            // not content-length or transfer-encoding so we need to respect the body
            response.body.value.toBlobIfPossible();
            switch (response.body.value) {
                .InternalBlob, .WTFStringImpl => {
                    var blob = response.body.value.useAsAnyBlobAllowNonUTF8String();
                    defer blob.detach();
                    const size = blob.size();
                    this.renderMetadata();

                    if (size == Blob.max_size) {
                        resp.writeHeaderInt("content-length", 0);
                    } else {
                        resp.writeHeaderInt("content-length", size);
                    }
                    this.endWithoutBody(this.shouldCloseConnection());
                },

                .Blob => |*blob| {
                    if (blob.isS3()) {
                        // we need to read the size asynchronously
                        // in this case should always be a redirect so should not hit this path, but in case we change it in the future lets handle it
                        this.ref();

                        const credentials = blob.store.?.data.s3.getCredentials();
                        const path = blob.store.?.data.s3.path();
                        const env = globalThis.bunVM().transpiler.env;

                        S3.stat(credentials, path, @ptrCast(&onS3SizeResolved), this, if (env.getHttpProxy(true, null)) |proxy| proxy.href else null);

                        return;
                    }
                    this.renderMetadata();

                    blob.resolveSize();
                    if (blob.size == Blob.max_size) {
                        resp.writeHeaderInt("content-length", 0);
                    } else {
                        resp.writeHeaderInt("content-length", blob.size);
                    }
                    this.endWithoutBody(this.shouldCloseConnection());
                },
                .Locked => {
                    this.renderMetadata();
                    resp.writeHeader("transfer-encoding", "chunked");
                    this.endWithoutBody(this.shouldCloseConnection());
                },
                .Used, .Null, .Empty, .Error => {
                    this.renderMetadata();
                    resp.writeHeaderInt("content-length", 0);
                    this.endWithoutBody(this.shouldCloseConnection());
                },
            }
        }

        // Each HTTP request or TCP socket connection is effectively a "task".
        //
        // However, unlike the regular task queue, we don't drain the microtask
        // queue at the end.
        //
        // Instead, we drain it multiple times, at the points that would
        // otherwise "halt" the Response from being rendered.
        //
        // - If you return a Promise, we drain the microtask queue once
        // - If you return a streaming Response, we drain the microtask queue (possibly the 2nd time this task!)
        pub fn onResponse(
            ctx: *RequestContext,
            this: *ThisServer,
            request_value: JSValue,
            response_value: JSValue,
        ) void {
            request_value.ensureStillAlive();
            response_value.ensureStillAlive();
            ctx.drainMicrotasks();

            if (ctx.isAbortedOrEnded()) {
                return;
            }
            // if you return a Response object or a Promise<Response>
            // but you upgraded the connection to a WebSocket
            // just ignore the Response object. It doesn't do anything.
            // it's better to do that than to throw an error
            if (ctx.didUpgradeWebSocket()) {
                return;
            }

            if (response_value.isEmptyOrUndefinedOrNull()) {
                ctx.renderMissingInvalidResponse(response_value);
                return;
            }

            if (response_value.toError()) |err_value| {
                ctx.runErrorHandler(err_value);
                return;
            }

            if (response_value.as(jsc.WebCore.Response)) |response| {
                ctx.response_jsvalue = response_value;
                ctx.response_jsvalue.ensureStillAlive();
                ctx.flags.response_protected = false;
                if (ctx.method == .HEAD) {
                    if (ctx.resp) |resp| {
                        var pair = HeaderResponsePair{ .this = ctx, .response = response };
                        resp.runCorkedWithType(*HeaderResponsePair, doRenderHeadResponse, &pair);
                    }
                    return;
                } else {
                    response.body.value.toBlobIfPossible();

                    switch (response.body.value) {
                        .Blob => |*blob| {
                            if (blob.needsToReadFile()) {
                                response_value.protect();
                                ctx.flags.response_protected = true;
                            }
                        },
                        .Locked => {
                            response_value.protect();
                            ctx.flags.response_protected = true;
                        },
                        else => {},
                    }
                    ctx.render(response);
                }
                return;
            }

            var vm = this.vm;

            if (response_value.asAnyPromise()) |promise| {
                // If we immediately have the value available, we can skip the extra event loop tick
                switch (promise.unwrap(vm.global.vm(), .mark_handled)) {
                    .pending => {
                        ctx.ref();
                        response_value.then(this.globalThis, ctx, RequestContext.onResolve, RequestContext.onReject);
                        return;
                    },
                    .fulfilled => |fulfilled_value| {
                        // if you return a Response object or a Promise<Response>
                        // but you upgraded the connection to a WebSocket
                        // just ignore the Response object. It doesn't do anything.
                        // it's better to do that than to throw an error
                        if (ctx.didUpgradeWebSocket()) {
                            return;
                        }

                        if (fulfilled_value.isEmptyOrUndefinedOrNull()) {
                            ctx.renderMissingInvalidResponse(fulfilled_value);
                            return;
                        }
                        var response = fulfilled_value.as(jsc.WebCore.Response) orelse {
                            ctx.renderMissingInvalidResponse(fulfilled_value);
                            return;
                        };

                        ctx.response_jsvalue = fulfilled_value;
                        ctx.response_jsvalue.ensureStillAlive();
                        ctx.flags.response_protected = false;
                        ctx.response_ptr = response;
                        if (ctx.method == .HEAD) {
                            if (ctx.resp) |resp| {
                                var pair = HeaderResponsePair{ .this = ctx, .response = response };
                                resp.runCorkedWithType(*HeaderResponsePair, doRenderHeadResponse, &pair);
                            }
                            return;
                        }
                        response.body.value.toBlobIfPossible();
                        switch (response.body.value) {
                            .Blob => |*blob| {
                                if (blob.needsToReadFile()) {
                                    fulfilled_value.protect();
                                    ctx.flags.response_protected = true;
                                }
                            },
                            .Locked => {
                                fulfilled_value.protect();
                                ctx.flags.response_protected = true;
                            },
                            else => {},
                        }
                        ctx.render(response);
                        return;
                    },
                    .rejected => |err| {
                        ctx.handleReject(err);
                        return;
                    },
                }
            }
        }

        pub fn handleResolveStream(req: *RequestContext) void {
            streamLog("handleResolveStream", .{});

            var wrote_anything = false;
            if (req.sink) |wrapper| {
                req.flags.aborted = req.flags.aborted or wrapper.sink.aborted;
                wrote_anything = wrapper.sink.wrote > 0;

                wrapper.sink.finalize();
                wrapper.detach(wrapper.sink.globalThis);
                req.sink = null;
                wrapper.sink.destroy();
            }

            if (req.response_ptr) |resp| {
                assert(req.server != null);

                if (resp.body.value == .Locked) {
                    const global = resp.body.value.Locked.global;
                    if (resp.body.value.Locked.readable.get(global)) |stream| {
                        stream.done(global);
                    }
                    resp.body.value.Locked.readable.deinit();
                    resp.body.value = .{ .Used = {} };
                }
            }

            if (req.isAbortedOrEnded()) {
                return;
            }

            streamLog("onResolve({any})", .{wrote_anything});
            if (!req.flags.has_written_status) {
                req.renderMetadata();
            }
            req.endStream(req.shouldCloseConnection());
        }

        pub fn onResolveStream(_: *jsc.JSGlobalObject, callframe: *jsc.CallFrame) bun.JSError!jsc.JSValue {
            streamLog("onResolveStream", .{});
            var args = callframe.arguments_old(2);
            var req: *@This() = args.ptr[args.len - 1].asPromisePtr(@This());
            defer req.deref();
            req.handleResolveStream();
            return .js_undefined;
        }
        pub fn onRejectStream(globalThis: *jsc.JSGlobalObject, callframe: *jsc.CallFrame) bun.JSError!jsc.JSValue {
            streamLog("onRejectStream", .{});
            const args = callframe.arguments_old(2);
            var req = args.ptr[args.len - 1].asPromisePtr(@This());
            const err = args.ptr[0];
            defer req.deref();

            req.handleRejectStream(globalThis, err);
            return .js_undefined;
        }

        pub fn handleRejectStream(req: *@This(), globalThis: *jsc.JSGlobalObject, err: JSValue) void {
            streamLog("handleRejectStream", .{});

            if (req.sink) |wrapper| {
                wrapper.sink.pending_flush = null;
                wrapper.sink.done = true;
                req.flags.aborted = req.flags.aborted or wrapper.sink.aborted;
                wrapper.sink.finalize();
                wrapper.detach(wrapper.sink.globalThis);
                req.sink = null;
                wrapper.sink.destroy();
            }

            if (req.response_ptr) |resp| {
                if (resp.body.value == .Locked) {
                    if (resp.body.value.Locked.readable.get(globalThis)) |stream| {
                        stream.done(globalThis);
                    }
                    resp.body.value.Locked.readable.deinit();
                    resp.body.value = .{ .Used = {} };
                }
            }

            // aborted so call finalizeForAbort
            if (req.isAbortedOrEnded()) {
                return;
            }

            streamLog("onReject()", .{});

            if (!req.flags.has_written_status) {
                req.renderMetadata();
            }

            if (comptime debug_mode) {
                if (req.server) |server| {
                    if (!err.isEmptyOrUndefinedOrNull()) {
                        var exception_list: std.ArrayList(Api.JsException) = std.ArrayList(Api.JsException).init(req.allocator);
                        defer exception_list.deinit();
                        server.vm.runErrorHandler(err, &exception_list);
                    }
                }
            }
            req.endStream(req.shouldCloseConnection());
        }

        pub fn doRenderWithBody(this: *RequestContext, value: *jsc.WebCore.Body.Value) void {
            this.drainMicrotasks();

            // If a ReadableStream can trivially be converted to a Blob, do so.
            // If it's a WTFStringImpl and it cannot be used as a UTF-8 string, convert it to a Blob.
            value.toBlobIfPossible();
            const globalThis = this.server.?.globalThis;
            switch (value.*) {
                .Error => |*err_ref| {
                    _ = value.use();
                    if (this.isAbortedOrEnded()) {
                        return;
                    }
                    this.runErrorHandler(err_ref.toJS(globalThis));
                    return;
                },
                // .InlineBlob,
                .WTFStringImpl,
                .InternalBlob,
                .Blob,
                => {
                    // toBlobIfPossible checks for WTFString needing a conversion.
                    this.blob = value.useAsAnyBlobAllowNonUTF8String();
                    this.renderWithBlobFromBodyValue();
                    return;
                },
                .Locked => |*lock| {
                    if (this.isAbortedOrEnded()) {
                        return;
                    }

                    if (lock.readable.get(globalThis)) |stream_| {
                        const stream: jsc.WebCore.ReadableStream = stream_;
                        // we hold the stream alive until we're done with it
                        this.readable_stream_ref = lock.readable;
                        value.* = .{ .Used = {} };

                        if (stream.isLocked(globalThis)) {
                            streamLog("was locked but it shouldn't be", .{});
                            var err = jsc.SystemError{
                                .code = bun.String.static(@tagName(jsc.Node.ErrorCode.ERR_STREAM_CANNOT_PIPE)),
                                .message = bun.String.static("Stream already used, please create a new one"),
                            };
                            stream.value.unprotect();
                            this.runErrorHandler(err.toErrorInstance(globalThis));
                            return;
                        }

                        switch (stream.ptr) {
                            .Invalid => {
                                this.readable_stream_ref.deinit();
                            },
                            // toBlobIfPossible will typically convert .Blob streams, or .File streams into a Blob object, but cannot always.
                            .Blob,
                            .File,
                            // These are the common scenario:
                            .JavaScript,
                            .Direct,
                            => {
                                if (this.resp) |resp| {
                                    var pair = StreamPair{ .stream = stream, .this = this };
                                    resp.runCorkedWithType(*StreamPair, doRenderStream, &pair);
                                }
                                return;
                            },

                            .Bytes => |byte_stream| {
                                assert(byte_stream.pipe.ctx == null);
                                assert(this.byte_stream == null);
                                if (this.resp == null) {
                                    // we don't have a response, so we can discard the stream
                                    stream.done(globalThis);
                                    this.readable_stream_ref.deinit();
                                    return;
                                }
                                const resp = this.resp.?;
                                // If we've received the complete body by the time this function is called
                                // we can avoid streaming it and just send it all at once.
                                if (byte_stream.has_received_last_chunk) {
                                    var byte_list = byte_stream.drain();
                                    this.blob = .fromArrayList(byte_list.listManaged(bun.default_allocator));
                                    this.readable_stream_ref.deinit();
                                    this.doRenderBlob();
                                    return;
                                }
                                this.ref();
                                byte_stream.pipe = jsc.WebCore.Pipe.Wrap(@This(), onPipe).init(this);
                                this.readable_stream_ref = jsc.WebCore.ReadableStream.Strong.init(stream, globalThis);

                                this.byte_stream = byte_stream;
                                this.response_buf_owned = byte_stream.drain().list();

                                // we don't set size here because even if we have a hint
                                // uWebSockets won't let us partially write streaming content
                                this.blob.detach();

                                // if we've received metadata and part of the body, send everything we can and drain
                                if (this.response_buf_owned.items.len > 0) {
                                    resp.runCorkedWithType(*RequestContext, drainResponseBufferAndMetadata, this);
                                } else {
                                    // if we only have metadata to send, send it now
                                    resp.runCorkedWithType(*RequestContext, renderMetadata, this);
                                }
                                return;
                            },
                        }
                    }

                    if (lock.onReceiveValue != null or lock.task != null) {
                        // someone else is waiting for the stream or waiting for `onStartStreaming`
                        const readable = value.toReadableStream(globalThis) catch return; // TODO: properly propagate exception upwards
                        readable.ensureStillAlive();
                        this.doRenderWithBody(value);
                        return;
                    }

                    // when there's no stream, we need to
                    lock.onReceiveValue = doRenderWithBodyLocked;
                    lock.task = this;

                    return;
                },
                else => {},
            }

            this.doRenderBlob();
        }

<<<<<<< HEAD
        pub fn onPipe(this: *RequestContext, stream: JSC.WebCore.streams.Result, allocator: std.mem.Allocator) void {
            var stream_ = stream;
=======
        pub fn onPipe(this: *RequestContext, stream: jsc.WebCore.streams.Result, allocator: std.mem.Allocator) void {
>>>>>>> e8d09357
            const stream_needs_deinit = stream == .owned or stream == .owned_and_done;
            const is_done = stream.isDone();
            defer {
                if (is_done) this.deref();
                if (stream_needs_deinit) {
                    switch (stream_) {
                        .owned_and_done => |*owned| owned.listManaged(allocator).deinit(),
                        .owned => |*owned| owned.listManaged(allocator).deinit(),
                        else => unreachable,
                    }
                }
            }

            if (this.isAbortedOrEnded()) {
                return;
            }
            const resp = this.resp.?;

            const chunk = stream.slice();
            // on failure, it will continue to allocate
            // we can't do buffering ourselves here or it won't work
            // uSockets will append and manage the buffer
            // so any write will buffer if the write fails
            if (resp.write(chunk) == .want_more) {
                if (is_done) {
                    this.endStream(this.shouldCloseConnection());
                }
            } else {
                // when it's the last one, we just want to know if it's done
                if (is_done) {
                    this.flags.has_marked_pending = true;
                    resp.onWritable(*RequestContext, onWritableResponseBuffer, this);
                }
            }
        }

        pub fn doRenderBlob(this: *RequestContext) void {
            // We are not corked
            // The body is small
            // Faster to do the memcpy than to do the two network calls
            // We are not streaming
            // This is an important performance optimization
            if (this.flags.has_abort_handler and this.blob.fastSize() < 16384 - 1024) {
                if (this.resp) |resp| {
                    resp.runCorkedWithType(*RequestContext, doRenderBlobCorked, this);
                }
            } else {
                this.doRenderBlobCorked();
            }
        }

        pub fn doRenderBlobCorked(this: *RequestContext) void {
            this.renderMetadata();
            this.renderBytes();
        }

        pub fn doRender(this: *RequestContext) void {
            ctxLog("doRender", .{});

            if (this.isAbortedOrEnded()) {
                return;
            }
            var response = this.response_ptr.?;
            this.doRenderWithBody(&response.body.value);
        }

        pub fn renderProductionError(this: *RequestContext, status: u16) void {
            if (this.resp) |resp| {
                switch (status) {
                    404 => {
                        if (!this.flags.has_written_status) {
                            resp.writeStatus("404 Not Found");
                            this.flags.has_written_status = true;
                        }
                        this.endWithoutBody(this.shouldCloseConnection());
                    },
                    else => {
                        if (!this.flags.has_written_status) {
                            resp.writeStatus("500 Internal Server Error");
                            resp.writeHeader("content-type", "text/plain");
                            this.flags.has_written_status = true;
                        }

                        this.end("Something went wrong!", this.shouldCloseConnection());
                    },
                }
            }
        }

        pub fn runErrorHandler(
            this: *RequestContext,
            value: jsc.JSValue,
        ) void {
            runErrorHandlerWithStatusCode(this, value, 500);
        }

        const PathnameFormatter = struct {
            ctx: *RequestContext,

            pub fn format(formatter: @This(), comptime fmt: []const u8, opts: std.fmt.FormatOptions, writer: anytype) !void {
                var this = formatter.ctx;

                if (!this.pathname.isEmpty()) {
                    try this.pathname.format(fmt, opts, writer);
                    return;
                }

                if (!this.flags.has_abort_handler) {
                    if (this.req) |req| {
                        try writer.writeAll(req.url());
                        return;
                    }
                }

                try writer.writeAll("/");
            }
        };

        fn ensurePathname(this: *RequestContext) PathnameFormatter {
            return .{ .ctx = this };
        }

        pub inline fn shouldCloseConnection(this: *const RequestContext) bool {
            if (this.resp) |resp| {
                return resp.shouldCloseConnection();
            }
            return false;
        }

        fn finishRunningErrorHandler(this: *RequestContext, value: jsc.JSValue, status: u16) void {
            if (this.server == null) return this.renderProductionError(status);
            var vm: *jsc.VirtualMachine = this.server.?.vm;
            const globalThis = this.server.?.globalThis;
            if (comptime debug_mode) {
                var exception_list: std.ArrayList(Api.JsException) = std.ArrayList(Api.JsException).init(this.allocator);
                defer exception_list.deinit();
                const prev_exception_list = vm.onUnhandledRejectionExceptionList;
                vm.onUnhandledRejectionExceptionList = &exception_list;
                vm.onUnhandledRejection(vm, globalThis, value);
                vm.onUnhandledRejectionExceptionList = prev_exception_list;

                this.renderDefaultError(
                    vm.log,
                    error.ExceptionOcurred,
                    exception_list.toOwnedSlice() catch @panic("TODO"),
                    "<r><red>{s}<r> - <b>{}<r> failed",
                    .{ @as(string, @tagName(this.method)), this.ensurePathname() },
                );
            } else {
                if (status != 404) {
                    vm.onUnhandledRejection(vm, globalThis, value);
                }
                this.renderProductionError(status);
            }

            vm.log.reset();
        }

        pub fn runErrorHandlerWithStatusCodeDontCheckResponded(
            this: *RequestContext,
            value: jsc.JSValue,
            status: u16,
        ) void {
            jsc.markBinding(@src());
            if (this.server) |server| {
                if (server.config.onError != .zero and !this.flags.has_called_error_handler) {
                    this.flags.has_called_error_handler = true;
                    const result = server.config.onError.call(
                        server.globalThis,
                        server.js_value.get() orelse .js_undefined,
                        &.{value},
                    ) catch |err| server.globalThis.takeException(err);
                    defer result.ensureStillAlive();
                    if (!result.isEmptyOrUndefinedOrNull()) {
                        if (result.toError()) |err| {
                            this.finishRunningErrorHandler(err, status);
                            return;
                        } else if (result.asAnyPromise()) |promise| {
                            this.processOnErrorPromise(result, promise, value, status);
                            return;
                        } else if (result.as(Response)) |response| {
                            this.render(response);
                            return;
                        }
                    }
                }
            }

            this.finishRunningErrorHandler(value, status);
        }

        fn processOnErrorPromise(
            ctx: *RequestContext,
            promise_js: jsc.JSValue,
            promise: jsc.AnyPromise,
            value: jsc.JSValue,
            status: u16,
        ) void {
            assert(ctx.server != null);
            var vm = ctx.server.?.vm;

            switch (promise.unwrap(vm.global.vm(), .mark_handled)) {
                .pending => {
                    ctx.flags.is_error_promise_pending = true;
                    ctx.ref();
                    promise_js.then(
                        ctx.server.?.globalThis,
                        ctx,
                        RequestContext.onResolve,
                        RequestContext.onReject,
                    );
                },
                .fulfilled => |fulfilled_value| {
                    // if you return a Response object or a Promise<Response>
                    // but you upgraded the connection to a WebSocket
                    // just ignore the Response object. It doesn't do anything.
                    // it's better to do that than to throw an error
                    if (ctx.didUpgradeWebSocket()) {
                        return;
                    }

                    var response = fulfilled_value.as(jsc.WebCore.Response) orelse {
                        ctx.finishRunningErrorHandler(value, status);
                        return;
                    };

                    ctx.response_jsvalue = fulfilled_value;
                    ctx.response_jsvalue.ensureStillAlive();
                    ctx.flags.response_protected = false;
                    ctx.response_ptr = response;

                    response.body.value.toBlobIfPossible();
                    switch (response.body.value) {
                        .Blob => |*blob| {
                            if (blob.needsToReadFile()) {
                                fulfilled_value.protect();
                                ctx.flags.response_protected = true;
                            }
                        },
                        .Locked => {
                            fulfilled_value.protect();
                            ctx.flags.response_protected = true;
                        },
                        else => {},
                    }
                    ctx.render(response);
                    return;
                },
                .rejected => |err| {
                    ctx.finishRunningErrorHandler(err, status);
                    return;
                },
            }
        }

        pub fn runErrorHandlerWithStatusCode(
            this: *RequestContext,
            value: jsc.JSValue,
            status: u16,
        ) void {
            jsc.markBinding(@src());
            if (this.resp == null or this.resp.?.hasResponded()) return;

            runErrorHandlerWithStatusCodeDontCheckResponded(this, value, status);
        }

        pub fn renderMetadata(this: *RequestContext) void {
            if (this.resp == null) return;
            const resp = this.resp.?;

            var response: *jsc.WebCore.Response = this.response_ptr.?;
            var status = response.statusCode();
            var needs_content_range = this.flags.needs_content_range and this.sendfile.remain < this.blob.size();

            const size = if (needs_content_range)
                this.sendfile.remain
            else
                this.blob.size();

            status = if (status == 200 and size == 0 and !this.blob.isDetached())
                204
            else
                status;

            const content_type, const needs_content_type, const content_type_needs_free = getContentType(
                response.init.headers,
                &this.blob,
                this.allocator,
            );
            defer if (content_type_needs_free) content_type.deinit(this.allocator);
            var has_content_disposition = false;
            var has_content_range = false;
            if (response.init.headers) |headers_| {
                has_content_disposition = headers_.fastHas(.ContentDisposition);
                has_content_range = headers_.fastHas(.ContentRange);
                needs_content_range = needs_content_range and has_content_range;
                if (needs_content_range) {
                    status = 206;
                }

                this.doWriteStatus(status);
                this.doWriteHeaders(headers_);
                response.init.headers = null;
                headers_.deref();
            } else if (needs_content_range) {
                status = 206;
                this.doWriteStatus(status);
            } else {
                this.doWriteStatus(status);
            }

            if (this.cookies) |cookies| {
                this.cookies = null;
                defer cookies.deref();
                cookies.write(this.server.?.globalThis, ssl_enabled, @ptrCast(this.resp.?)) catch return; // TODO: properly propagate exception upwards
            }

            if (needs_content_type and
                // do not insert the content type if it is the fallback value
                // we may not know the content-type when streaming
                (!this.blob.isDetached() or content_type.value.ptr != MimeType.other.value.ptr))
            {
                resp.writeHeader("content-type", content_type.value);
            }

            // automatically include the filename when:
            // 1. Bun.file("foo")
            // 2. The content-disposition header is not present
            if (!has_content_disposition and content_type.category.autosetFilename()) {
                if (this.blob.getFileName()) |filename| {
                    const basename = std.fs.path.basename(filename);
                    if (basename.len > 0) {
                        var filename_buf: [1024]u8 = undefined;

                        resp.writeHeader(
                            "content-disposition",
                            std.fmt.bufPrint(&filename_buf, "filename=\"{s}\"", .{basename[0..@min(basename.len, 1024 - 32)]}) catch "",
                        );
                    }
                }
            }

            if (this.flags.needs_content_length) {
                resp.writeHeaderInt("content-length", size);
                this.flags.needs_content_length = false;
            }

            if (needs_content_range and !has_content_range) {
                var content_range_buf: [1024]u8 = undefined;

                resp.writeHeader(
                    "content-range",
                    std.fmt.bufPrint(
                        &content_range_buf,
                        // we omit the full size of the Blob because it could
                        // change between requests and this potentially leaks
                        // PII undesirably
                        "bytes {d}-{d}/*",
                        .{ this.sendfile.offset, this.sendfile.offset + (this.sendfile.remain -| 1) },
                    ) catch "bytes */*",
                );
                this.flags.needs_content_range = false;
            }
        }

        fn doWriteStatus(this: *RequestContext, status: u16) void {
            assert(!this.flags.has_written_status);
            this.flags.has_written_status = true;

            writeStatus(ssl_enabled, this.resp, status);
        }

        fn doWriteHeaders(this: *RequestContext, headers: *WebCore.FetchHeaders) void {
            writeHeaders(headers, ssl_enabled, this.resp);
        }

        pub fn renderBytes(this: *RequestContext) void {
            // copy it to stack memory to prevent aliasing issues in release builds
            const blob = this.blob;
            const bytes = blob.slice();
            if (this.resp) |resp| {
                if (!resp.tryEnd(
                    bytes,
                    bytes.len,
                    this.shouldCloseConnection(),
                )) {
                    this.flags.has_marked_pending = true;
                    resp.onWritable(*RequestContext, onWritableBytes, this);
                    return;
                }
            }
            this.detachResponse();
            this.endRequestStreamingAndDrain();
            this.deref();
        }

        pub fn render(this: *RequestContext, response: *jsc.WebCore.Response) void {
            ctxLog("render", .{});
            this.response_ptr = response;

            this.doRender();
        }

        pub fn onBufferedBodyChunk(this: *RequestContext, resp: *App.Response, chunk: []const u8, last: bool) void {
            ctxLog("onBufferedBodyChunk {} {}", .{ chunk.len, last });

            assert(this.resp == resp);

            this.flags.is_waiting_for_request_body = last == false;
            if (this.isAbortedOrEnded() or this.flags.has_marked_complete) return;
            if (!last and chunk.len == 0) {
                // Sometimes, we get back an empty chunk
                // We have to ignore those chunks unless it's the last one
                return;
            }
            const vm = this.server.?.vm;
            const globalThis = this.server.?.globalThis;

            // After the user does request.body,
            // if they then do .text(), .arrayBuffer(), etc
            // we can no longer hold the strong reference from the body value ref.
            if (this.request_body_readable_stream_ref.get(globalThis)) |readable| {
                assert(this.request_body_buf.items.len == 0);
                vm.eventLoop().enter();
                defer vm.eventLoop().exit();

                if (!last) {
                    readable.ptr.Bytes.onData(
                        .{
                            .temporary = bun.ByteList.initConst(chunk),
                        },
                        bun.default_allocator,
                    );
                } else {
                    var strong = this.request_body_readable_stream_ref;
                    this.request_body_readable_stream_ref = .{};
                    defer strong.deinit();
                    if (this.request_body) |request_body| {
                        _ = request_body.unref();
                        this.request_body = null;
                    }

                    readable.value.ensureStillAlive();
                    readable.ptr.Bytes.onData(
                        .{
                            .temporary_and_done = bun.ByteList.initConst(chunk),
                        },
                        bun.default_allocator,
                    );
                }

                return;
            }

            // This is the start of a task, so it's a good time to drain
            if (this.request_body != null) {
                var body = this.request_body.?;

                if (last) {
                    var bytes = &this.request_body_buf;

                    var old = body.value;

                    const total = bytes.items.len + chunk.len;
                    getter: {
                        // if (total <= jsc.WebCore.InlineBlob.available_bytes) {
                        //     if (total == 0) {
                        //         body.value = .{ .Empty = {} };
                        //         break :getter;
                        //     }

                        //     body.value = .{ .InlineBlob = jsc.WebCore.InlineBlob.concat(bytes.items, chunk) };
                        //     this.request_body_buf.clearAndFree(this.allocator);
                        // } else {
                        bytes.ensureTotalCapacityPrecise(this.allocator, total) catch |err| {
                            this.request_body_buf.clearAndFree(this.allocator);
                            body.value.toError(err, globalThis);
                            break :getter;
                        };

                        const prev_len = bytes.items.len;
                        bytes.items.len = total;
                        var slice = bytes.items[prev_len..];
                        @memcpy(slice[0..chunk.len], chunk);
                        body.value = .{
                            .InternalBlob = .{
                                .bytes = bytes.toManaged(this.allocator),
                            },
                        };
                        // }
                    }
                    this.request_body_buf = .{};

                    if (old == .Locked) {
                        var loop = vm.eventLoop();
                        loop.enter();
                        defer loop.exit();

                        old.resolve(&body.value, globalThis, null);
                    }
                    return;
                }

                if (this.request_body_buf.capacity == 0) {
                    this.request_body_buf.ensureTotalCapacityPrecise(this.allocator, @min(this.request_body_content_len, max_request_body_preallocate_length)) catch @panic("Out of memory while allocating request body buffer");
                }
                this.request_body_buf.appendSlice(this.allocator, chunk) catch @panic("Out of memory while allocating request body");
            }
        }

        pub fn onStartStreamingRequestBody(this: *RequestContext) jsc.WebCore.DrainResult {
            ctxLog("onStartStreamingRequestBody", .{});
            if (this.isAbortedOrEnded()) {
                return jsc.WebCore.DrainResult{
                    .aborted = {},
                };
            }

            // This means we have received part of the body but not the whole thing
            if (this.request_body_buf.items.len > 0) {
                var emptied = this.request_body_buf;
                this.request_body_buf = .{};
                return .{
                    .owned = .{
                        .list = emptied.toManaged(this.allocator),
                        .size_hint = if (emptied.capacity < max_request_body_preallocate_length)
                            emptied.capacity
                        else
                            0,
                    },
                };
            }

            return .{
                .estimated_size = this.request_body_content_len,
            };
        }
        const max_request_body_preallocate_length = 1024 * 256;
        pub fn onStartBuffering(this: *RequestContext) void {
            if (this.server) |server| {
                ctxLog("onStartBuffering", .{});
                // TODO: check if is someone calling onStartBuffering other than onStartBufferingCallback
                // if is not, this should be removed and only keep protect + setAbortHandler
                if (this.flags.is_transfer_encoding == false and this.request_body_content_len == 0) {
                    // no content-length or 0 content-length
                    // no transfer-encoding
                    if (this.request_body != null) {
                        var body = this.request_body.?;
                        var old = body.value;
                        old.Locked.onReceiveValue = null;
                        var new_body: WebCore.Body.Value = .{ .Null = {} };
                        old.resolve(&new_body, server.globalThis, null);
                        body.value = new_body;
                    }
                }
            }
        }

        pub fn onRequestBodyReadableStreamAvailable(ptr: *anyopaque, globalThis: *jsc.JSGlobalObject, readable: jsc.WebCore.ReadableStream) void {
            var this = bun.cast(*RequestContext, ptr);
            bun.debugAssert(this.request_body_readable_stream_ref.held.impl == null);
            this.request_body_readable_stream_ref = jsc.WebCore.ReadableStream.Strong.init(readable, globalThis);
        }

        pub fn onStartBufferingCallback(this: *anyopaque) void {
            onStartBuffering(bun.cast(*RequestContext, this));
        }

        pub fn onStartStreamingRequestBodyCallback(this: *anyopaque) jsc.WebCore.DrainResult {
            return onStartStreamingRequestBody(bun.cast(*RequestContext, this));
        }

        pub fn getRemoteSocketInfo(this: *RequestContext) ?uws.SocketAddress {
            return (this.resp orelse return null).getRemoteSocketInfo();
        }

        pub fn setTimeout(this: *RequestContext, seconds: c_uint) bool {
            if (this.resp) |resp| {
                resp.timeout(@min(seconds, 255));
                if (seconds > 0) {

                    // we only set the timeout callback if we wanna the timeout event to be triggered
                    // the connection will be closed so the abort handler will be called after the timeout
                    if (this.request_weakref.get()) |req| {
                        if (req.internal_event_callback.hasCallback()) {
                            this.setTimeoutHandler();
                        }
                    }
                } else {
                    // if the timeout is 0, we don't need to trigger the timeout event
                    resp.clearTimeout();
                }
                return true;
            }
            return false;
        }

        comptime {
            const export_prefix = "Bun__HTTPRequestContext" ++ (if (debug_mode) "Debug" else "") ++ (if (ThisServer.ssl_enabled) "TLS" else "");
            if (bun.Environment.export_cpp_apis) {
                @export(&jsc.toJSHostFn(onResolve), .{ .name = export_prefix ++ "__onResolve" });
                @export(&jsc.toJSHostFn(onReject), .{ .name = export_prefix ++ "__onReject" });
                @export(&jsc.toJSHostFn(onResolveStream), .{ .name = export_prefix ++ "__onResolveStream" });
                @export(&jsc.toJSHostFn(onRejectStream), .{ .name = export_prefix ++ "__onRejectStream" });
            }
        }
    };
}

const SendfileContext = struct {
    fd: bun.FileDescriptor,
    socket_fd: bun.FileDescriptor = bun.invalid_fd,
    remain: Blob.SizeType = 0,
    offset: Blob.SizeType = 0,
    has_listener: bool = false,
    has_set_on_writable: bool = false,
    auto_close: bool = false,
};

fn NewFlags(comptime debug_mode: bool) type {
    return packed struct(u16) {
        has_marked_complete: bool = false,
        has_marked_pending: bool = false,
        has_abort_handler: bool = false,
        has_timeout_handler: bool = false,
        has_sendfile_ctx: bool = false,
        has_called_error_handler: bool = false,
        needs_content_length: bool = false,
        needs_content_range: bool = false,
        /// Used to avoid looking at the uws.Request struct after it's been freed
        is_transfer_encoding: bool = false,

        /// Used to identify if request can be safely deinitialized
        is_waiting_for_request_body: bool = false,
        /// Used in renderMissing in debug mode to show the user an HTML page
        /// Used to avoid looking at the uws.Request struct after it's been freed
        is_web_browser_navigation: if (debug_mode) bool else void = if (debug_mode) false,
        has_written_status: bool = false,
        response_protected: bool = false,
        aborted: bool = false,
        has_finalized: bun.DebugOnly(bool) = if (Environment.isDebug) false,

        is_error_promise_pending: bool = false,

        _padding: PaddingInt = 0,

        const PaddingInt = brk: {
            var size: usize = 2;
            if (Environment.isDebug) {
                size -= 1;
            }

            if (debug_mode) {
                size -= 1;
            }

            break :brk std.meta.Int(.unsigned, size);
        };
    };
}

fn getContentType(headers: ?*WebCore.FetchHeaders, blob: *const WebCore.Blob.Any, allocator: std.mem.Allocator) struct { MimeType, bool, bool } {
    var needs_content_type = true;
    var content_type_needs_free = false;

    const content_type: MimeType = brk: {
        if (headers) |headers_| {
            if (headers_.fastGet(.ContentType)) |content| {
                needs_content_type = false;

                var content_slice = content.toSlice(allocator);
                defer content_slice.deinit();

                const content_type_allocator = if (content_slice.allocator.isNull()) null else allocator;
                break :brk MimeType.init(content_slice.slice(), content_type_allocator, &content_type_needs_free);
            }
        }

        break :brk if (blob.contentType().len > 0)
            MimeType.byName(blob.contentType())
        else if (MimeType.sniff(blob.slice())) |content|
            content
        else if (blob.wasString())
            MimeType.text
                // TODO: should we get the mime type off of the Blob.Store if it exists?
                // A little wary of doing this right now due to causing some breaking change
        else
            MimeType.other;
    };

    return .{ content_type, needs_content_type, content_type_needs_free };
}

const welcome_page_html_gz = @embedFile("../welcome-page.html.gz");

fn writeHeaders(
    headers: *WebCore.FetchHeaders,
    comptime ssl: bool,
    resp_ptr: ?*uws.NewApp(ssl).Response,
) void {
    ctxLog("writeHeaders", .{});
    headers.fastRemove(.ContentLength);
    headers.fastRemove(.TransferEncoding);
    if (resp_ptr) |resp| {
        headers.toUWSResponse(ssl, resp);
    }
}

const ctxLog = Output.scoped(.RequestContext, false);
const string = []const u8;

const std = @import("std");
const Fallback = @import("../../../runtime.zig").Fallback;
const linux = std.os.linux;

const bun = @import("bun");
const Environment = bun.Environment;
const JSError = bun.JSError;
const Output = bun.Output;
const S3 = bun.S3;
const String = bun.String;
const assert = bun.assert;
const logger = bun.logger;
const uws = bun.uws;
const Api = bun.schema.api;
const writeStatus = bun.api.server.writeStatus;

const HTTP = bun.http;
const MimeType = bun.http.MimeType;

const jsc = bun.jsc;
const JSGlobalObject = jsc.JSGlobalObject;
const JSValue = jsc.JSValue;
const VirtualMachine = jsc.VirtualMachine;
const AnyRequestContext = jsc.API.AnyRequestContext;

const WebCore = jsc.WebCore;
const Blob = jsc.WebCore.Blob;
const Body = jsc.WebCore.Body;
const FetchHeaders = jsc.WebCore.FetchHeaders;
const Request = jsc.WebCore.Request;
const Response = jsc.WebCore.Response;<|MERGE_RESOLUTION|>--- conflicted
+++ resolved
@@ -1809,12 +1809,8 @@
             this.doRenderBlob();
         }
 
-<<<<<<< HEAD
-        pub fn onPipe(this: *RequestContext, stream: JSC.WebCore.streams.Result, allocator: std.mem.Allocator) void {
+        pub fn onPipe(this: *RequestContext, stream: jsc.WebCore.streams.Result, allocator: std.mem.Allocator) void {
             var stream_ = stream;
-=======
-        pub fn onPipe(this: *RequestContext, stream: jsc.WebCore.streams.Result, allocator: std.mem.Allocator) void {
->>>>>>> e8d09357
             const stream_needs_deinit = stream == .owned or stream == .owned_and_done;
             const is_done = stream.isDone();
             defer {
