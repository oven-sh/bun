/// Q: Why is this needed?
/// A: The dev server needs to attach its own callback when the request is
///    aborted.
///
/// Q: Why can't the dev server just call `.setAbortHandler(...)` then?
/// A: It can't, because that is *already* called by the RequestContext, setting
///    the callback and the user data context pointer.
///
///    If it did, it would *overwrite* the user data context pointer (this
///    is what it did before), causing segfaults.
pub const AdditionalOnAbortCallback = struct {
    cb: *const fn (this: *anyopaque) void,
    data: *anyopaque,
    deref_fn: *const fn (this: *anyopaque) void,

    pub fn deref(this: AdditionalOnAbortCallback) void {
        this.deref_fn(this.data);
    }
};

pub fn NewRequestContext(comptime ssl_enabled: bool, comptime debug_mode: bool, comptime ThisServer: type) type {
    return struct {
        const RequestContext = @This();

        const App = uws.NewApp(ssl_enabled);
        pub threadlocal var pool: ?*RequestContext.RequestContextStackAllocator = null;
        pub const ResponseStream = jsc.WebCore.HTTPServerWritable(ssl_enabled);

        // This pre-allocates up to 2,048 RequestContext structs.
        // It costs about 655,632 bytes.
        pub const RequestContextStackAllocator = bun.HiveArray(RequestContext, if (bun.heap_breakdown.enabled) 0 else 2048).Fallback;

        server: ?*ThisServer,
        resp: ?*App.Response,
        /// thread-local default heap allocator
        /// this prevents an extra pthread_getspecific() call which shows up in profiling
        allocator: std.mem.Allocator,
        req: ?*uws.Request,
        request_weakref: Request.WeakRef = .empty,
        signal: ?*jsc.WebCore.AbortSignal = null,
        method: HTTP.Method,
        cookies: ?*jsc.WebCore.CookieMap = null,

        flags: NewFlags(debug_mode) = .{},

        upgrade_context: ?*uws.SocketContext = null,

        /// We can only safely free once the request body promise is finalized
        /// and the response is rejected
        response_jsvalue: jsc.JSValue = jsc.JSValue.zero,
        ref_count: u8 = 1,

        response_ptr: ?*jsc.WebCore.Response = null,
        blob: jsc.WebCore.Blob.Any = jsc.WebCore.Blob.Any{ .Blob = .{} },

        sendfile: SendfileContext = undefined,

        request_body_readable_stream_ref: jsc.WebCore.ReadableStream.Strong = .{},
        request_body: ?*WebCore.Body.Value.HiveRef = null,
        request_body_buf: std.ArrayListUnmanaged(u8) = .{},
        request_body_content_len: usize = 0,

        sink: ?*ResponseStream.JSSink = null,
        byte_stream: ?*jsc.WebCore.ByteStream = null,
        /// This keeps the Response body's ReadableStream alive.
        response_body_readable_stream_ref: jsc.WebCore.ReadableStream.Strong = .{},

        /// Used in errors
        pathname: bun.String = bun.String.empty,

        /// Used either for temporary blob data or fallback
        /// When the response body is a temporary value
        response_buf_owned: std.ArrayListUnmanaged(u8) = .{},

        /// Defer finalization until after the request handler task is completed?
        defer_deinit_until_callback_completes: ?*bool = null,

        additional_on_abort: ?AdditionalOnAbortCallback = null,

        // TODO: support builtin compression
        const can_sendfile = !ssl_enabled and !Environment.isWindows;

        pub fn setSignalAborted(this: *RequestContext, reason: bun.jsc.CommonAbortReason) void {
            if (this.signal) |signal| {
                if (this.server) |server| {
                    signal.signal(server.globalThis, reason);
                }
            }
        }

        pub fn devServer(this: *const RequestContext) ?*bun.bake.DevServer {
            const server = this.server orelse return null;
            return server.dev_server;
        }

        pub fn memoryCost(this: *const RequestContext) usize {
            // The Sink and ByteStream aren't owned by this.
            return @sizeOf(RequestContext) + this.request_body_buf.capacity + this.response_buf_owned.capacity + this.blob.memoryCost();
        }

        pub inline fn isAsync(this: *const RequestContext) bool {
            return this.defer_deinit_until_callback_completes == null;
        }

        fn drainMicrotasks(this: *const RequestContext) void {
            if (this.isAsync()) return;
            if (this.server) |server| server.vm.drainMicrotasks();
        }

        pub fn setAbortHandler(this: *RequestContext) void {
            if (this.flags.has_abort_handler) return;
            if (this.resp) |resp| {
                this.flags.has_abort_handler = true;
                resp.onAborted(*RequestContext, RequestContext.onAbort, this);
            }
        }

        pub fn setCookies(this: *RequestContext, cookie_map: ?*jsc.WebCore.CookieMap) void {
            if (this.cookies) |cookies| cookies.deref();
            this.cookies = cookie_map;
            if (this.cookies) |cookies| cookies.ref();
        }

        pub fn setTimeoutHandler(this: *RequestContext) void {
            if (this.flags.has_timeout_handler) return;
            if (this.resp) |resp| {
                this.flags.has_timeout_handler = true;
                resp.onTimeout(*RequestContext, RequestContext.onTimeout, this);
            }
        }

        pub fn onResolve(_: *jsc.JSGlobalObject, callframe: *jsc.CallFrame) bun.JSError!jsc.JSValue {
            ctxLog("onResolve", .{});

            const arguments = callframe.arguments_old(2);
            var ctx = arguments.ptr[1].asPromisePtr(@This());
            defer ctx.deref();

            const result = arguments.ptr[0];
            result.ensureStillAlive();

            handleResolve(ctx, result);
            return .js_undefined;
        }

        fn renderMissingInvalidResponse(ctx: *RequestContext, value: jsc.JSValue) void {
            const class_name = value.getClassInfoName() orelse "";

            if (ctx.server) |server| {
                const globalThis: *jsc.JSGlobalObject = server.globalThis;

                Output.enableBuffering();
                var writer = Output.errorWriter();

                if (bun.strings.eqlComptime(class_name, "Response")) {
                    Output.errGeneric("Expected a native Response object, but received a polyfilled Response object. Bun.serve() only supports native Response objects.", .{});
                } else if (value != .zero and !globalThis.hasException()) {
                    var formatter = jsc.ConsoleObject.Formatter{
                        .globalThis = globalThis,
                        .quote_strings = true,
                    };
                    defer formatter.deinit();
                    Output.errGeneric("Expected a Response object, but received '{}'", .{value.toFmt(&formatter)});
                } else {
                    Output.errGeneric("Expected a Response object", .{});
                }

                Output.flush();
                if (!globalThis.hasException()) {
                    jsc.ConsoleObject.writeTrace(@TypeOf(&writer), &writer, globalThis);
                }
                Output.flush();
            }
            ctx.renderMissing();
        }

        fn handleResolve(ctx: *RequestContext, value: jsc.JSValue) void {
            if (ctx.isAbortedOrEnded() or ctx.didUpgradeWebSocket()) {
                return;
            }

            if (ctx.server == null) {
                ctx.renderMissingInvalidResponse(value);
                return;
            }
            if (value.isEmptyOrUndefinedOrNull() or !value.isCell()) {
                ctx.renderMissingInvalidResponse(value);
                return;
            }

            const response = value.as(jsc.WebCore.Response) orelse {
                ctx.renderMissingInvalidResponse(value);
                return;
            };
            ctx.response_jsvalue = value;
            assert(!ctx.flags.response_protected);
            ctx.flags.response_protected = true;
            value.protect();

            if (ctx.method == .HEAD) {
                if (ctx.resp) |resp| {
                    var pair = HeaderResponsePair{ .this = ctx, .response = response };
                    resp.runCorkedWithType(*HeaderResponsePair, doRenderHeadResponse, &pair);
                }
                return;
            }

            ctx.render(response);
        }

        pub fn shouldRenderMissing(this: *RequestContext) bool {
            // If we did not respond yet, we should render missing
            // To allow this all the conditions above should be true:
            // 1 - still has a response (not detached)
            // 2 - not aborted
            // 3 - not marked completed
            // 4 - not marked pending
            // 5 - is the only reference of the context
            // 6 - is not waiting for request body
            // 7 - did not call sendfile
            ctxLog("RequestContext(0x{x}).shouldRenderMissing {s} {s} {s} {s} {s} {s} {s}", .{
                @intFromPtr(this),
                if (this.resp != null) "has response" else "no response",
                if (this.flags.aborted) "aborted" else "not aborted",
                if (this.flags.has_marked_complete) "marked complete" else "not marked complete",
                if (this.flags.has_marked_pending) "marked pending" else "not marked pending",
                if (this.ref_count == 1) "only reference" else "not only reference",
                if (this.flags.is_waiting_for_request_body) "waiting for request body" else "not waiting for request body",
                if (this.flags.has_sendfile_ctx) "has sendfile context" else "no sendfile context",
            });
            return this.resp != null and
                !this.flags.aborted and
                !this.flags.has_marked_complete and
                !this.flags.has_marked_pending and
                this.ref_count == 1 and
                !this.flags.is_waiting_for_request_body and
                !this.flags.has_sendfile_ctx;
        }

        pub fn isDeadRequest(this: *RequestContext) bool {
            // check if has pending promise or extra reference (aka not the only reference)
            if (this.ref_count > 1) return false;
            // check if the body is Locked (streaming)
            if (this.request_body) |body| {
                if (body.value == .Locked) {
                    return false;
                }
            }

            return true;
        }

        /// destroy RequestContext, should be only called by deref or if defer_deinit_until_callback_completes is ref is set to true
        pub fn deinit(this: *RequestContext) void {
            ctxLog("deinit", .{});
            this.detachResponse();
            this.endRequestStreamingAndDrain();
            // TODO: has_marked_complete is doing something?
            this.flags.has_marked_complete = true;

            if (this.defer_deinit_until_callback_completes) |defer_deinit| {
                defer_deinit.* = true;
                ctxLog("deferred deinit <d> ({*})<r>", .{this});
                return;
            }

            ctxLog("deinit<d> ({*})<r>", .{this});
            if (comptime Environment.isDebug)
                assert(this.flags.has_finalized);

            this.request_body_buf.clearAndFree(this.allocator);
            this.response_buf_owned.clearAndFree(this.allocator);

            if (this.request_body) |body| {
                _ = body.unref();
                this.request_body = null;
            }

            if (this.additional_on_abort) |cb| {
                cb.deref();
                this.additional_on_abort = null;
            }

            if (this.server) |server| {
                this.server = null;
                server.request_pool_allocator.put(this);
                server.onRequestComplete();
            }
        }

        pub fn deref(this: *RequestContext) void {
            streamLog("deref {d} -> {d}", .{ this.ref_count, this.ref_count - 1 });
            assert(this.ref_count > 0);
            const ref_count = this.ref_count;
            this.ref_count -= 1;
            if (ref_count == 1) {
                this.finalizeWithoutDeinit();
                this.deinit();
            }
        }

        pub fn ref(this: *RequestContext) void {
            streamLog("ref {d} -> {d}", .{ this.ref_count, this.ref_count + 1 });
            this.ref_count += 1;
        }

        pub fn onReject(_: *jsc.JSGlobalObject, callframe: *jsc.CallFrame) bun.JSError!jsc.JSValue {
            ctxLog("onReject", .{});

            const arguments = callframe.arguments_old(2);
            const ctx = arguments.ptr[1].asPromisePtr(@This());
            const err = arguments.ptr[0];
            defer ctx.deref();
            handleReject(ctx, if (!err.isEmptyOrUndefinedOrNull()) err else .js_undefined);
            return .js_undefined;
        }

        fn handleReject(ctx: *RequestContext, value: jsc.JSValue) void {
            if (ctx.isAbortedOrEnded()) {
                return;
            }

            const resp = ctx.resp.?;
            const has_responded = resp.hasResponded();
            if (!has_responded) {
                const original_state = ctx.defer_deinit_until_callback_completes;
                var should_deinit_context = if (original_state) |defer_deinit| defer_deinit.* else false;
                ctx.defer_deinit_until_callback_completes = &should_deinit_context;
                ctx.runErrorHandler(
                    value,
                );
                ctx.defer_deinit_until_callback_completes = original_state;
                // we try to deinit inside runErrorHandler so we just return here and let it deinit
                if (should_deinit_context) {
                    ctx.deinit();
                    return;
                }
            }
            // check again in case it get aborted after runErrorHandler
            if (ctx.isAbortedOrEnded()) {
                return;
            }

            // I don't think this case happens?
            if (ctx.didUpgradeWebSocket()) {
                return;
            }

            if (!resp.hasResponded() and !ctx.flags.has_marked_pending and !ctx.flags.is_error_promise_pending) {
                ctx.renderMissing();
                return;
            }
        }

        pub fn renderMissing(ctx: *RequestContext) void {
            if (ctx.resp) |resp| {
                resp.runCorkedWithType(*RequestContext, renderMissingCorked, ctx);
            }
        }

        pub fn renderMissingCorked(ctx: *RequestContext) void {
            if (ctx.resp) |resp| {
                if (comptime !debug_mode) {
                    if (!ctx.flags.has_written_status)
                        resp.writeStatus("204 No Content");
                    ctx.flags.has_written_status = true;
                    ctx.end("", ctx.shouldCloseConnection());
                    return;
                }
                // avoid writing the status again and mismatching the content-length
                if (ctx.flags.has_written_status) {
                    ctx.end("", ctx.shouldCloseConnection());
                    return;
                }

                if (ctx.flags.is_web_browser_navigation) {
                    resp.writeStatus("200 OK");
                    ctx.flags.has_written_status = true;

                    resp.writeHeader("content-type", MimeType.html.value);
                    resp.writeHeader("content-encoding", "gzip");
                    resp.writeHeaderInt("content-length", welcome_page_html_gz.len);
                    ctx.end(welcome_page_html_gz, ctx.shouldCloseConnection());
                    return;
                }
                const missing_content = "Welcome to Bun! To get started, return a Response object.";
                resp.writeStatus("200 OK");
                resp.writeHeader("content-type", MimeType.text.value);
                resp.writeHeaderInt("content-length", missing_content.len);
                ctx.flags.has_written_status = true;
                ctx.end(missing_content, ctx.shouldCloseConnection());
            }
        }

        pub fn renderDefaultError(
            this: *RequestContext,
            arena_allocator: std.mem.Allocator, // used for to allocate memory to render the fallback
            log: *logger.Log,
            err: anyerror,
            exceptions: []Api.JsException,
            comptime fmt: string,
            args: anytype,
        ) void {
            if (!this.flags.has_written_status) {
                this.flags.has_written_status = true;
                if (this.resp) |resp| {
                    resp.writeStatus("500 Internal Server Error");
                    resp.writeHeader("content-type", MimeType.html.value);
                }
            }

            const fallback_container = arena_allocator.create(Api.FallbackMessageContainer) catch unreachable;
            defer arena_allocator.destroy(fallback_container);
            fallback_container.* = Api.FallbackMessageContainer{
                .message = std.fmt.allocPrint(arena_allocator, comptime Output.prettyFmt(fmt, false), args) catch unreachable,
                .router = null,
                .reason = .fetch_event_handler,
                .cwd = VirtualMachine.get().transpiler.fs.top_level_dir,
                .problems = Api.Problems{
                    .code = @as(u16, @truncate(@intFromError(err))),
                    .name = @errorName(err),
                    .exceptions = exceptions,
                    .build = log.toAPI(arena_allocator) catch unreachable,
                },
            };

            if (comptime fmt.len > 0) Output.prettyErrorln(fmt, args);
            Output.flush();

            // Explicitly use `this.allocator` and *not* the arena
            var bb = std.ArrayList(u8).init(this.allocator);
            const bb_writer = bb.writer();

            Fallback.renderBackend(
                arena_allocator,
                fallback_container,
                @TypeOf(bb_writer),
                bb_writer,
            ) catch unreachable;
            if (this.resp == null or this.resp.?.tryEnd(bb.items, bb.items.len, this.shouldCloseConnection())) {
                bb.clearAndFree();
                this.detachResponse();
                this.endRequestStreamingAndDrain();
                this.finalizeWithoutDeinit();
                this.deref();
                return;
            }

            this.flags.has_marked_pending = true;
            this.response_buf_owned = std.ArrayListUnmanaged(u8){ .items = bb.items, .capacity = bb.capacity };

            if (this.resp) |resp| {
                resp.onWritable(*RequestContext, onWritableCompleteResponseBuffer, this);
            }
        }

        pub fn renderResponseBuffer(this: *RequestContext) void {
            if (this.resp) |resp| {
                resp.onWritable(*RequestContext, onWritableResponseBuffer, this);
            }
        }

        /// Render a complete response buffer
        pub fn renderResponseBufferAndMetadata(this: *RequestContext) void {
            if (this.resp) |resp| {
                this.renderMetadata();

                if (!resp.tryEnd(
                    this.response_buf_owned.items,
                    this.response_buf_owned.items.len,
                    this.shouldCloseConnection(),
                )) {
                    this.flags.has_marked_pending = true;
                    resp.onWritable(*RequestContext, onWritableCompleteResponseBuffer, this);
                    return;
                }
            }
            this.detachResponse();
            this.endRequestStreamingAndDrain();
            this.deref();
        }

        /// Drain a partial response buffer
        pub fn drainResponseBufferAndMetadata(this: *RequestContext) void {
            if (this.resp) |resp| {
                this.renderMetadata();

                _ = resp.write(
                    this.response_buf_owned.items,
                );
            }
            this.response_buf_owned.items.len = 0;
        }

        pub fn end(this: *RequestContext, data: []const u8, closeConnection: bool) void {
            ctxLog("end", .{});
            if (this.resp) |resp| {
                defer this.deref();

                this.detachResponse();
                this.endRequestStreamingAndDrain();
                resp.end(data, closeConnection);
            }
        }

        pub fn endStream(this: *RequestContext, closeConnection: bool) void {
            ctxLog("endStream", .{});
            if (this.resp) |resp| {
                defer this.deref();

                this.detachResponse();
                this.endRequestStreamingAndDrain();
                // This will send a terminating 0\r\n\r\n chunk to the client
                // We only want to do that if they're still expecting a body
                // We cannot call this function if the Content-Length header was previously set
                if (resp.state().isResponsePending())
                    resp.endStream(closeConnection);
            }
        }

        pub fn endWithoutBody(this: *RequestContext, closeConnection: bool) void {
            ctxLog("endWithoutBody", .{});
            if (this.resp) |resp| {
                defer this.deref();

                this.detachResponse();
                this.endRequestStreamingAndDrain();
                resp.endWithoutBody(closeConnection);
            }
        }

        pub fn forceClose(this: *RequestContext) void {
            if (this.resp) |resp| {
                defer this.deref();
                this.detachResponse();
                this.endRequestStreamingAndDrain();
                resp.forceClose();
            }
        }

        pub fn onWritableResponseBuffer(this: *RequestContext, _: u64, resp: *App.Response) bool {
            ctxLog("onWritableResponseBuffer", .{});

            assert(this.resp == resp);
            if (this.isAbortedOrEnded()) {
                return false;
            }
            this.end("", this.shouldCloseConnection());
            return false;
        }

        // TODO: should we cork?
        pub fn onWritableCompleteResponseBufferAndMetadata(this: *RequestContext, write_offset: u64, resp: *App.Response) bool {
            ctxLog("onWritableCompleteResponseBufferAndMetadata", .{});
            assert(this.resp == resp);

            if (this.isAbortedOrEnded()) {
                return false;
            }

            if (!this.flags.has_written_status) {
                this.renderMetadata();
            }

            if (this.method == .HEAD) {
                this.endWithoutBody(this.shouldCloseConnection());
                return false;
            }

            return this.sendWritableBytesForCompleteResponseBuffer(this.response_buf_owned.items, write_offset, resp);
        }

        pub fn onWritableCompleteResponseBuffer(this: *RequestContext, write_offset: u64, resp: *App.Response) bool {
            ctxLog("onWritableCompleteResponseBuffer", .{});
            assert(this.resp == resp);
            if (this.isAbortedOrEnded()) {
                return false;
            }
            return this.sendWritableBytesForCompleteResponseBuffer(this.response_buf_owned.items, write_offset, resp);
        }

        pub fn create(this: *RequestContext, server: *ThisServer, req: *uws.Request, resp: *App.Response, should_deinit_context: ?*bool, method: ?bun.http.Method) void {
            this.* = .{
                .allocator = server.allocator,
                .resp = resp,
                .req = req,
                .method = method orelse HTTP.Method.which(req.method()) orelse .GET,
                .server = server,
                .defer_deinit_until_callback_completes = should_deinit_context,
            };

            ctxLog("create<d> ({*})<r>", .{this});
        }

        pub fn onTimeout(this: *RequestContext, resp: *App.Response) void {
            assert(this.resp == resp);
            assert(this.server != null);

            var any_js_calls = false;
            var vm = this.server.?.vm;
            const globalThis = this.server.?.globalThis;
            defer {
                // This is a task in the event loop.
                // If we called into JavaScript, we must drain the microtask queue
                if (any_js_calls) {
                    vm.drainMicrotasks();
                }
            }

            if (this.request_weakref.get()) |request| {
                if (request.internal_event_callback.trigger(Request.InternalJSEventCallback.EventType.timeout, globalThis)) {
                    any_js_calls = true;
                }
            }
        }

        pub fn onAbort(this: *RequestContext, resp: *App.Response) void {
            ctxLog("onAbort", .{});
            assert(this.resp == resp);
            assert(!this.flags.aborted);
            assert(this.server != null);
            // mark request as aborted
            this.flags.aborted = true;
            if (this.additional_on_abort) |abort| {
                defer abort.deref();
                this.additional_on_abort = null;
                abort.cb(abort.data);
            }

            this.detachResponse();
            var any_js_calls = false;
            var vm = this.server.?.vm;
            const globalThis = this.server.?.globalThis;
            defer {
                // This is a task in the event loop.
                // If we called into JavaScript, we must drain the microtask queue
                if (any_js_calls) {
                    vm.drainMicrotasks();
                }
                this.deref();
            }

            if (this.request_weakref.get()) |request| {
                request.request_context = AnyRequestContext.Null;
                if (request.internal_event_callback.trigger(Request.InternalJSEventCallback.EventType.abort, globalThis)) {
                    any_js_calls = true;
                }
                // we can already clean this strong refs
                request.internal_event_callback.deinit();
                this.request_weakref.deref();
            }
            // if signal is not aborted, abort the signal
            if (this.signal) |signal| {
                this.signal = null;
                defer {
                    signal.pendingActivityUnref();
                    signal.unref();
                }
                if (!signal.aborted()) {
                    signal.signal(globalThis, .ConnectionClosed);
                    any_js_calls = true;
                }
            }

            //if have sink, call onAborted on sink
            if (this.sink) |wrapper| {
                wrapper.sink.abort();
                return;
            }

            // if we can, free the request now.
            if (this.isDeadRequest()) {
                this.finalizeWithoutDeinit();
            } else {
                if (this.endRequestStreaming() catch true) { // TODO: properly propagate exception upwards
                    any_js_calls = true;
                }

                if (this.response_ptr) |response| {
                    if (response.getBodyReadableStream(globalThis)) |stream| {
                        defer stream.value.ensureStillAlive();
                        response.detachReadableStream(globalThis);
                        stream.abort(globalThis);
                        any_js_calls = true;
                    }
                }
            }
        }

        // This function may be called multiple times
        // so it's important that we can safely do that
        pub fn finalizeWithoutDeinit(this: *RequestContext) void {
            ctxLog("finalizeWithoutDeinit<d> ({*})<r>", .{this});
            this.blob.detach();
            assert(this.server != null);
            const globalThis = this.server.?.globalThis;

            if (comptime Environment.isDebug) {
                ctxLog("finalizeWithoutDeinit: has_finalized {any}", .{this.flags.has_finalized});
                this.flags.has_finalized = true;
            }

            if (this.response_jsvalue != .zero) {
                ctxLog("finalizeWithoutDeinit: response_jsvalue != .zero", .{});
                if (this.flags.response_protected) {
                    this.response_jsvalue.unprotect();
                    this.flags.response_protected = false;
                }
                this.response_jsvalue = jsc.JSValue.zero;
            }

            this.request_body_readable_stream_ref.deinit();

            if (this.cookies) |cookies| {
                this.cookies = null;
                cookies.deref();
            }

            if (this.request_weakref.get()) |request| {
                request.request_context = AnyRequestContext.Null;
                // we can already clean this strong refs
                request.internal_event_callback.deinit();
                this.request_weakref.deref();
            }

            // if signal is not aborted, abort the signal
            if (this.signal) |signal| {
                this.signal = null;
                defer {
                    signal.pendingActivityUnref();
                    signal.unref();
                }
                if (this.flags.aborted and !signal.aborted()) {
                    signal.signal(globalThis, .ConnectionClosed);
                }
            }

            // Case 1:
            // User called .blob(), .json(), text(), or .arrayBuffer() on the Request object
            // but we received nothing or the connection was aborted
            // the promise is pending
            // Case 2:
            // User ignored the body and the connection was aborted or ended
            // Case 3:
            // Stream was not consumed and the connection was aborted or ended
            _ = this.endRequestStreaming() catch {}; // TODO: properly propagate exception upwards

            if (this.byte_stream) |stream| {
                ctxLog("finalizeWithoutDeinit: stream != null", .{});

                this.byte_stream = null;
                stream.unpipeWithoutDeref();
            }

            this.response_body_readable_stream_ref.deinit();

            if (!this.pathname.isEmpty()) {
                this.pathname.deref();
                this.pathname = bun.String.empty;
            }
        }

        pub fn endSendFile(this: *RequestContext, writeOffSet: usize, closeConnection: bool) void {
            if (this.resp) |resp| {
                defer this.deref();

                this.detachResponse();
                this.endRequestStreamingAndDrain();
                resp.endSendFile(writeOffSet, closeConnection);
            }
        }

        fn cleanupAndFinalizeAfterSendfile(this: *RequestContext) void {
            const sendfile = this.sendfile;
            this.endSendFile(sendfile.offset, this.shouldCloseConnection());

            // use node syscall so that we don't segfault on BADF
            if (sendfile.auto_close)
                sendfile.fd.close();
        }
        const separator: string = "\r\n";
        const separator_iovec = [1]std.posix.iovec_const{.{
            .iov_base = separator.ptr,
            .iov_len = separator.len,
        }};

        pub fn onSendfile(this: *RequestContext) bool {
            if (this.isAbortedOrEnded()) {
                this.cleanupAndFinalizeAfterSendfile();
                return false;
            }
            const resp = this.resp.?;

            const adjusted_count_temporary = @min(@as(u64, this.sendfile.remain), @as(u63, std.math.maxInt(u63)));
            // TODO we should not need this int cast; improve the return type of `@min`
            const adjusted_count = @as(u63, @intCast(adjusted_count_temporary));

            if (Environment.isLinux) {
                var signed_offset = @as(i64, @intCast(this.sendfile.offset));
                const start = this.sendfile.offset;
                const val = linux.sendfile(this.sendfile.socket_fd.cast(), this.sendfile.fd.cast(), &signed_offset, this.sendfile.remain);
                this.sendfile.offset = @as(Blob.SizeType, @intCast(signed_offset));

                const errcode = bun.sys.getErrno(val);

                this.sendfile.remain -|= @as(Blob.SizeType, @intCast(this.sendfile.offset -| start));

                if (errcode != .SUCCESS or this.isAbortedOrEnded() or this.sendfile.remain == 0 or val == 0) {
                    if (errcode != .AGAIN and errcode != .SUCCESS and errcode != .PIPE and errcode != .NOTCONN) {
                        Output.prettyErrorln("Error: {s}", .{@tagName(errcode)});
                        Output.flush();
                    }
                    this.cleanupAndFinalizeAfterSendfile();
                    return errcode != .SUCCESS;
                }
            } else {
                var sbytes: std.posix.off_t = adjusted_count;
                const signed_offset = @as(i64, @bitCast(@as(u64, this.sendfile.offset)));
                const errcode = bun.sys.getErrno(std.c.sendfile(
                    this.sendfile.fd.cast(),
                    this.sendfile.socket_fd.cast(),
                    signed_offset,
                    &sbytes,
                    null,
                    0,
                ));
                const wrote = @as(Blob.SizeType, @intCast(sbytes));
                this.sendfile.offset +|= wrote;
                this.sendfile.remain -|= wrote;
                if (errcode != .AGAIN or this.isAbortedOrEnded() or this.sendfile.remain == 0 or sbytes == 0) {
                    if (errcode != .AGAIN and errcode != .SUCCESS and errcode != .PIPE and errcode != .NOTCONN) {
                        Output.prettyErrorln("Error: {s}", .{@tagName(errcode)});
                        Output.flush();
                    }
                    this.cleanupAndFinalizeAfterSendfile();
                    return errcode == .SUCCESS;
                }
            }

            if (!this.sendfile.has_set_on_writable) {
                this.sendfile.has_set_on_writable = true;
                this.flags.has_marked_pending = true;
                resp.onWritable(*RequestContext, onWritableSendfile, this);
            }

            resp.markNeedsMore();

            return true;
        }

        pub fn onWritableBytes(this: *RequestContext, write_offset: u64, resp: *App.Response) bool {
            ctxLog("onWritableBytes", .{});
            assert(this.resp == resp);
            if (this.isAbortedOrEnded()) {
                return false;
            }

            // Copy to stack memory to prevent aliasing issues in release builds
            const blob = this.blob;
            const bytes = blob.slice();

            _ = this.sendWritableBytesForBlob(bytes, write_offset, resp);
            return true;
        }

        pub fn sendWritableBytesForBlob(this: *RequestContext, bytes_: []const u8, write_offset_: u64, resp: *App.Response) bool {
            assert(this.resp == resp);
            const write_offset: usize = write_offset_;

            const bytes = bytes_[@min(bytes_.len, @as(usize, @truncate(write_offset)))..];
            if (resp.tryEnd(bytes, bytes_.len, this.shouldCloseConnection())) {
                this.detachResponse();
                this.endRequestStreamingAndDrain();
                this.deref();
                return true;
            } else {
                this.flags.has_marked_pending = true;
                resp.onWritable(*RequestContext, onWritableBytes, this);
                return true;
            }
        }

        pub fn sendWritableBytesForCompleteResponseBuffer(this: *RequestContext, bytes_: []const u8, write_offset_: u64, resp: *App.Response) bool {
            const write_offset: usize = write_offset_;
            assert(this.resp == resp);

            const bytes = bytes_[@min(bytes_.len, @as(usize, @truncate(write_offset)))..];
            if (resp.tryEnd(bytes, bytes_.len, this.shouldCloseConnection())) {
                this.response_buf_owned.items.len = 0;
                this.detachResponse();
                this.endRequestStreamingAndDrain();
                this.deref();
            } else {
                this.flags.has_marked_pending = true;
                resp.onWritable(*RequestContext, onWritableCompleteResponseBuffer, this);
            }

            return true;
        }

        pub fn onWritableSendfile(this: *RequestContext, _: u64, _: *App.Response) bool {
            ctxLog("onWritableSendfile", .{});
            return this.onSendfile();
        }

        // We tried open() in another thread for this
        // it was not faster due to the mountain of syscalls
        pub fn renderSendFile(this: *RequestContext, blob: jsc.WebCore.Blob) void {
            if (this.resp == null or this.server == null) return;
            const globalThis = this.server.?.globalThis;
            const resp = this.resp.?;

            this.blob = .{ .Blob = blob };
            const file = &this.blob.store().?.data.file;
            var file_buf: bun.PathBuffer = undefined;
            const auto_close = file.pathlike != .fd;
            const fd = if (!auto_close)
                file.pathlike.fd
            else switch (bun.sys.open(file.pathlike.path.sliceZ(&file_buf), bun.O.RDONLY | bun.O.NONBLOCK | bun.O.CLOEXEC, 0)) {
                .result => |_fd| _fd,
                .err => |err| return this.runErrorHandler(err.withPath(file.pathlike.path.slice()).toJS(globalThis)),
            };

            // stat only blocks if the target is a file descriptor
            const stat: bun.Stat = switch (bun.sys.fstat(fd)) {
                .result => |result| result,
                .err => |err| {
                    this.runErrorHandler(err.withPathLike(file.pathlike).toJS(globalThis));
                    if (auto_close) {
                        fd.close();
                    }
                    return;
                },
            };

            if (Environment.isMac) {
                if (!bun.isRegularFile(stat.mode)) {
                    if (auto_close) {
                        fd.close();
                    }

                    var err = bun.sys.Error{
                        .errno = @as(bun.sys.Error.Int, @intCast(@intFromEnum(std.posix.E.INVAL))),
                        .syscall = .sendfile,
                    };
                    var sys = err.withPathLike(file.pathlike).toSystemError();
                    sys.message = bun.String.static("MacOS does not support sending non-regular files");
                    this.runErrorHandler(sys.toErrorInstance(
                        globalThis,
                    ));
                    return;
                }
            }

            if (Environment.isLinux) {
                if (!(bun.isRegularFile(stat.mode) or std.posix.S.ISFIFO(stat.mode) or std.posix.S.ISSOCK(stat.mode))) {
                    if (auto_close) {
                        fd.close();
                    }

                    var err = bun.sys.Error{
                        .errno = @as(bun.sys.Error.Int, @intCast(@intFromEnum(std.posix.E.INVAL))),
                        .syscall = .sendfile,
                    };
                    var sys = err.withPathLike(file.pathlike).toShellSystemError();
                    sys.message = bun.String.static("File must be regular or FIFO");
                    this.runErrorHandler(sys.toErrorInstance(globalThis));
                    return;
                }
            }

            const original_size = this.blob.Blob.size;
            const stat_size = @as(Blob.SizeType, @intCast(stat.size));
            this.blob.Blob.size = if (bun.isRegularFile(stat.mode))
                stat_size
            else
                @min(original_size, stat_size);

            this.flags.needs_content_length = true;

            this.sendfile = .{
                .fd = fd,
                .remain = this.blob.Blob.offset + original_size,
                .offset = this.blob.Blob.offset,
                .auto_close = auto_close,
                .socket_fd = if (!this.isAbortedOrEnded()) resp.getNativeHandle() else bun.invalid_fd,
            };

            // if we are sending only part of a file, include the content-range header
            // only include content-range automatically when using a file path instead of an fd
            // this is to better support manually controlling the behavior
            if (bun.isRegularFile(stat.mode) and auto_close) {
                this.flags.needs_content_range = (this.sendfile.remain -| this.sendfile.offset) != stat_size;
            }

            // we know the bounds when we are sending a regular file
            if (bun.isRegularFile(stat.mode)) {
                this.sendfile.offset = @min(this.sendfile.offset, stat_size);
                this.sendfile.remain = @min(@max(this.sendfile.remain, this.sendfile.offset), stat_size) -| this.sendfile.offset;
            }

            resp.runCorkedWithType(*RequestContext, renderMetadataAndNewline, this);

            if (this.sendfile.remain == 0 or !this.method.hasBody()) {
                this.cleanupAndFinalizeAfterSendfile();
                return;
            }

            _ = this.onSendfile();
        }

        pub fn renderMetadataAndNewline(this: *RequestContext) void {
            if (this.resp) |resp| {
                this.renderMetadata();
                resp.prepareForSendfile();
            }
        }

        pub fn doSendfile(this: *RequestContext, blob: Blob) void {
            if (this.isAbortedOrEnded()) {
                return;
            }

            if (this.flags.has_sendfile_ctx) return;

            this.flags.has_sendfile_ctx = true;

            if (comptime can_sendfile) {
                return this.renderSendFile(blob);
            }
            if (this.server) |server| {
                this.ref();
                this.blob.Blob.doReadFileInternal(*RequestContext, this, onReadFile, server.globalThis);
            }
        }

        pub fn onReadFile(this: *RequestContext, result: Blob.read_file.ReadFileResultType) void {
            defer this.deref();

            if (this.isAbortedOrEnded()) {
                return;
            }

            if (result == .err) {
                if (this.server) |server| {
                    this.runErrorHandler(result.err.toErrorInstance(server.globalThis));
                }
                return;
            }

            const is_temporary = result.result.is_temporary;

            if (comptime Environment.allow_assert) {
                assert(this.blob == .Blob);
            }

            if (!is_temporary) {
                this.blob.Blob.resolveSize();
                this.doRenderBlob();
            } else {
                const stat_size = @as(Blob.SizeType, @intCast(result.result.total_size));

                if (this.blob == .Blob) {
                    const original_size = this.blob.Blob.size;
                    // if we dont know the size we use the stat size
                    this.blob.Blob.size = if (original_size == 0 or original_size == Blob.max_size)
                        stat_size
                    else // the blob can be a slice of a file
                        @max(original_size, stat_size);
                }

                if (!this.flags.has_written_status)
                    this.flags.needs_content_range = true;

                // this is used by content-range
                this.sendfile = .{
                    .fd = bun.invalid_fd,
                    .remain = @as(Blob.SizeType, @truncate(result.result.buf.len)),
                    .offset = if (this.blob == .Blob) this.blob.Blob.offset else 0,
                    .auto_close = false,
                    .socket_fd = bun.invalid_fd,
                };

                this.response_buf_owned = .{ .items = result.result.buf, .capacity = result.result.buf.len };
                this.resp.?.runCorkedWithType(*RequestContext, renderResponseBufferAndMetadata, this);
            }
        }

        pub fn doRenderWithBodyLocked(this: *anyopaque, value: *jsc.WebCore.Body.Value) void {
            doRenderWithBody(bun.cast(*RequestContext, this), value, null);
        }

        fn renderWithBlobFromBodyValue(this: *RequestContext) void {
            if (this.isAbortedOrEnded()) {
                return;
            }

            if (this.blob.needsToReadFile()) {
                if (!this.flags.has_sendfile_ctx)
                    this.doSendfile(this.blob.Blob);
                return;
            }

            this.doRenderBlob();
        }

        const StreamPair = struct { this: *RequestContext, stream: jsc.WebCore.ReadableStream };

        fn handleFirstStreamWrite(this: *@This()) void {
            if (!this.flags.has_written_status) {
                this.renderMetadata();
            }
        }

        fn doRenderStream(pair: *StreamPair) void {
            ctxLog("doRenderStream", .{});
            var this = pair.this;
            var stream = pair.stream;
            assert(this.server != null);
            const globalThis = this.server.?.globalThis;

            if (this.isAbortedOrEnded()) {
                stream.cancel(globalThis);
                this.response_body_readable_stream_ref.deinit();
                return;
            }
            const resp = this.resp.?;

            stream.value.ensureStillAlive();

            var response_stream = this.allocator.create(ResponseStream.JSSink) catch unreachable;
            response_stream.* = ResponseStream.JSSink{
                .sink = .{
                    .res = resp,
                    .allocator = this.allocator,
                    .buffer = bun.ByteList{},
                    .onFirstWrite = @ptrCast(&handleFirstStreamWrite),
                    .ctx = this,
                    .globalThis = globalThis,
                },
            };
            var signal = &response_stream.sink.signal;
            this.sink = response_stream;

            signal.* = ResponseStream.JSSink.SinkSignal.init(JSValue.zero);

            // explicitly set it to a dead pointer
            // we use this memory address to disable signals being sent
            signal.clear();
            assert(signal.isDead());
            // we need to render metadata before assignToStream because the stream can call res.end
            // and this would auto write an 200 status
            if (!this.flags.has_written_status) {
                this.renderMetadata();
            }

            // We are already corked!
            const assignment_result: JSValue = ResponseStream.JSSink.assignToStream(
                globalThis,
                stream.value,
                response_stream,
                @as(**anyopaque, @ptrCast(&signal.ptr)),
            );

            assignment_result.ensureStillAlive();

            // assert that it was updated
            assert(!signal.isDead());

            if (comptime Environment.allow_assert) {
                if (resp.hasResponded()) {
                    streamLog("responded", .{});
                }
            }

            this.flags.aborted = this.flags.aborted or response_stream.sink.aborted;

            if (assignment_result.toError()) |err_value| {
                streamLog("returned an error", .{});
                response_stream.detach(globalThis);
                this.sink = null;
                response_stream.sink.destroy();
                return this.handleReject(err_value);
            }

            if (resp.hasResponded()) {
                streamLog("done", .{});
                response_stream.detach(globalThis);
                this.sink = null;
                response_stream.sink.destroy();
                stream.done(globalThis);
                this.response_body_readable_stream_ref.deinit();
                this.endStream(this.shouldCloseConnection());
                return;
            }

            if (!assignment_result.isEmptyOrUndefinedOrNull()) {
                assignment_result.ensureStillAlive();
                // it returns a Promise when it goes through ReadableStreamDefaultReader
                if (assignment_result.asAnyPromise()) |promise| {
                    streamLog("returned a promise", .{});
                    this.drainMicrotasks();

                    switch (promise.status(globalThis.vm())) {
                        .pending => {
                            streamLog("promise still Pending", .{});
                            if (!this.flags.has_written_status) {
                                response_stream.sink.onFirstWrite = null;
                                response_stream.sink.ctx = null;
                                this.renderMetadata();
                            }

                            // TODO: should this timeout?
                            const bodyValue = this.response_ptr.?.getBodyValue();
                            bodyValue.* = .{
                                .Locked = .{
                                    .readable = jsc.WebCore.ReadableStream.Strong.init(stream, globalThis),
                                    .global = globalThis,
                                },
                            };
                            this.ref();
                            assignment_result.then(
                                globalThis,
                                this,
                                onResolveStream,
                                onRejectStream,
                            ) catch {}; // TODO: properly propagate exception upwards
                            // the response_stream should be GC'd

                        },
                        .fulfilled => {
                            streamLog("promise Fulfilled", .{});
                            var response_body_readable_stream_ref = this.response_body_readable_stream_ref;
                            this.response_body_readable_stream_ref = .{};
                            defer {
                                stream.done(globalThis);
                                response_body_readable_stream_ref.deinit();
                            }

                            this.handleResolveStream();
                        },
                        .rejected => {
                            streamLog("promise Rejected", .{});
                            var response_body_readable_stream_ref = this.response_body_readable_stream_ref;
                            this.response_body_readable_stream_ref = .{};
                            defer {
                                stream.cancel(globalThis);
                                response_body_readable_stream_ref.deinit();
                            }
                            this.handleRejectStream(globalThis, promise.result(globalThis.vm()));
                        },
                    }
                    return;
                } else {
                    // if is not a promise we treat it as Error
                    streamLog("returned an error", .{});
                    response_stream.detach(globalThis);
                    this.sink = null;
                    response_stream.sink.destroy();
                    return this.handleReject(assignment_result);
                }
            }

            if (this.isAbortedOrEnded()) {
                response_stream.detach(globalThis);
                stream.cancel(globalThis);
                defer this.response_body_readable_stream_ref.deinit();

                response_stream.sink.markDone();
                response_stream.sink.onFirstWrite = null;

                response_stream.sink.finalize();
                return;
            }
            var response_body_readable_stream_ref = this.response_body_readable_stream_ref;
            this.response_body_readable_stream_ref = .{};
            defer response_body_readable_stream_ref.deinit();

            const is_in_progress = response_stream.sink.has_backpressure or !(response_stream.sink.wrote == 0 and
                response_stream.sink.buffer.len == 0);

            if (!stream.isLocked(globalThis) and !is_in_progress) {
                if (jsc.WebCore.ReadableStream.fromJS(stream.value, globalThis) catch null) |comparator| { // TODO: properly propagate exception upwards
                    if (std.meta.activeTag(comparator.ptr) == std.meta.activeTag(stream.ptr)) {
                        streamLog("is not locked", .{});
                        this.renderMissing();
                        return;
                    }
                }
            }

            streamLog("is in progress, but did not return a Promise. Finalizing request context", .{});
            response_stream.sink.onFirstWrite = null;
            response_stream.sink.ctx = null;
            response_stream.detach(globalThis);
            stream.cancel(globalThis);
            response_stream.sink.markDone();
            this.renderMissing();
        }

        const streamLog = Output.scoped(.ReadableStream, .visible);

        pub fn didUpgradeWebSocket(this: *RequestContext) bool {
            return @intFromPtr(this.upgrade_context) == std.math.maxInt(usize);
        }

        fn toAsyncWithoutAbortHandler(ctx: *RequestContext, req: *uws.Request, request_object: *Request) void {
            request_object.request_context.setRequest(req);
            assert(ctx.server != null);

            request_object.ensureURL() catch {
                request_object.url = bun.String.empty;
            };

            // we have to clone the request headers here since they will soon belong to a different request
            if (!request_object.hasFetchHeaders()) {
                request_object.setFetchHeaders(.createFromUWS(req));
            }

            // This object dies after the stack frame is popped
            // so we have to clear it in here too
            request_object.request_context.detachRequest();
        }

        pub fn toAsync(
            ctx: *RequestContext,
            req: *uws.Request,
            request_object: *Request,
        ) void {
            ctxLog("toAsync", .{});
            ctx.toAsyncWithoutAbortHandler(req, request_object);
            if (comptime debug_mode) {
                ctx.pathname = request_object.url.clone();
            }
            ctx.setAbortHandler();
        }

        fn endRequestStreamingAndDrain(this: *RequestContext) void {
            assert(this.server != null);

            if (this.endRequestStreaming() catch true) { // TODO: properly propagate exception upwards
                this.server.?.vm.drainMicrotasks();
            }
        }
        fn endRequestStreaming(this: *RequestContext) bun.JSTerminated!bool {
            assert(this.server != null);

            this.request_body_buf.clearAndFree(this.allocator);

            // if we cannot, we have to reject pending promises
            // first, we reject the request body promise
            if (this.request_body) |body| {
                // User called .blob(), .json(), text(), or .arrayBuffer() on the Request object
                // but we received nothing or the connection was aborted
                if (body.value == .Locked) {
                    try body.value.toErrorInstance(.{ .AbortReason = .ConnectionClosed }, this.server.?.globalThis);
                    return true;
                }
            }
            return false;
        }
        fn detachResponse(this: *RequestContext) void {
            this.request_body_buf.clearAndFree(this.allocator);

            if (this.resp) |resp| {
                this.resp = null;

                if (this.flags.is_waiting_for_request_body) {
                    this.flags.is_waiting_for_request_body = false;
                    resp.clearOnData();
                }
                if (this.flags.has_abort_handler) {
                    resp.clearAborted();
                    this.flags.has_abort_handler = false;
                }
                if (this.flags.has_timeout_handler) {
                    resp.clearTimeout();
                    this.flags.has_timeout_handler = false;
                }
            }
        }

        pub fn isAbortedOrEnded(this: *const RequestContext) bool {
            // resp == null or aborted or server.stop(true)
            return this.resp == null or this.flags.aborted or this.server == null or this.server.?.flags.terminated;
        }
        const HeaderResponseSizePair = struct { this: *RequestContext, size: usize };
        pub fn doRenderHeadResponseAfterS3SizeResolved(pair: *HeaderResponseSizePair) void {
            var this = pair.this;
            this.renderMetadata();

            if (this.resp) |resp| {
                resp.writeHeaderInt("content-length", pair.size);
            }
            this.endWithoutBody(this.shouldCloseConnection());
            this.deref();
        }
        pub fn onS3SizeResolved(result: S3.S3StatResult, this: *RequestContext) void {
            defer {
                this.deref();
            }
            if (this.resp) |resp| {
                var pair = HeaderResponseSizePair{ .this = this, .size = switch (result) {
                    .failure, .not_found => 0,
                    .success => |stat| stat.size,
                } };
                resp.runCorkedWithType(*HeaderResponseSizePair, doRenderHeadResponseAfterS3SizeResolved, &pair);
            }
        }
        const HeaderResponsePair = struct { this: *RequestContext, response: *jsc.WebCore.Response };

        fn doRenderHeadResponse(pair: *HeaderResponsePair) void {
            var this = pair.this;
            var response = pair.response;
            if (this.resp == null) {
                return;
            }
            // we will render the content-length header later manually so we set this to false
            this.flags.needs_content_length = false;
            // Always this.renderMetadata() before sending the content-length or transfer-encoding header so status is sent first

            const resp = this.resp.?;
            this.response_ptr = response;
            const server = this.server orelse {
                // server detached?
                this.renderMetadata();
                resp.writeHeaderInt("content-length", 0);
                this.endWithoutBody(this.shouldCloseConnection());
                return;
            };
            const globalThis = server.globalThis;
            if (response.getFetchHeaders()) |headers| {
                // first respect the headers
                if (headers.fastGet(.TransferEncoding)) |transfer_encoding| {
                    const transfer_encoding_str = transfer_encoding.toSlice(server.allocator);
                    defer transfer_encoding_str.deinit();
                    this.renderMetadata();
                    resp.writeHeader("transfer-encoding", transfer_encoding_str.slice());
                    this.endWithoutBody(this.shouldCloseConnection());

                    return;
                }
                if (headers.fastGet(.ContentLength)) |content_length| {
                    const content_length_str = content_length.toSlice(server.allocator);
                    defer content_length_str.deinit();
                    this.renderMetadata();

                    const len = std.fmt.parseInt(usize, content_length_str.slice(), 10) catch 0;
                    resp.writeHeaderInt("content-length", len);
                    this.endWithoutBody(this.shouldCloseConnection());
                    return;
                }
            }
            // not content-length or transfer-encoding so we need to respect the body
            const bodyValue = response.getBodyValue();
            bodyValue.toBlobIfPossible();
            switch (bodyValue.*) {
                .InternalBlob, .WTFStringImpl => {
                    var blob = bodyValue.useAsAnyBlobAllowNonUTF8String();
                    defer blob.detach();
                    const size = blob.size();
                    this.renderMetadata();

                    if (size == Blob.max_size) {
                        resp.writeHeaderInt("content-length", 0);
                    } else {
                        resp.writeHeaderInt("content-length", size);
                    }
                    this.endWithoutBody(this.shouldCloseConnection());
                },

                .Blob => |*blob| {
                    if (blob.isS3()) {
                        // we need to read the size asynchronously
                        // in this case should always be a redirect so should not hit this path, but in case we change it in the future lets handle it
                        this.ref();

                        const credentials = blob.store.?.data.s3.getCredentials();
                        const path = blob.store.?.data.s3.path();
                        const env = globalThis.bunVM().transpiler.env;

                        S3.stat(credentials, path, @ptrCast(&onS3SizeResolved), this, if (env.getHttpProxy(true, null)) |proxy| proxy.href else null) catch {}; // TODO: properly propagate exception upwards
                        return;
                    }
                    this.renderMetadata();

                    blob.resolveSize();
                    if (blob.size == Blob.max_size) {
                        resp.writeHeaderInt("content-length", 0);
                    } else {
                        resp.writeHeaderInt("content-length", blob.size);
                    }
                    this.endWithoutBody(this.shouldCloseConnection());
                },
                .Locked => {
                    this.renderMetadata();
                    resp.writeHeader("transfer-encoding", "chunked");
                    this.endWithoutBody(this.shouldCloseConnection());
                },
                .Used, .Null, .Empty, .Error => {
                    this.renderMetadata();
                    resp.writeHeaderInt("content-length", 0);
                    this.endWithoutBody(this.shouldCloseConnection());
                },
            }
        }

        // Each HTTP request or TCP socket connection is effectively a "task".
        //
        // However, unlike the regular task queue, we don't drain the microtask
        // queue at the end.
        //
        // Instead, we drain it multiple times, at the points that would
        // otherwise "halt" the Response from being rendered.
        //
        // - If you return a Promise, we drain the microtask queue once
        // - If you return a streaming Response, we drain the microtask queue (possibly the 2nd time this task!)
        pub fn onResponse(
            ctx: *RequestContext,
            this: *ThisServer,
            request_value: JSValue,
            response_value: JSValue,
        ) void {
            request_value.ensureStillAlive();
            response_value.ensureStillAlive();
            ctx.drainMicrotasks();

            if (ctx.isAbortedOrEnded()) {
                return;
            }
            // if you return a Response object or a Promise<Response>
            // but you upgraded the connection to a WebSocket
            // just ignore the Response object. It doesn't do anything.
            // it's better to do that than to throw an error
            if (ctx.didUpgradeWebSocket()) {
                return;
            }

            if (response_value.isEmptyOrUndefinedOrNull()) {
                ctx.renderMissingInvalidResponse(response_value);
                return;
            }

            if (response_value.toError()) |err_value| {
                ctx.runErrorHandler(err_value);
                return;
            }

            if (response_value.as(jsc.WebCore.Response)) |response| {
                ctx.response_jsvalue = response_value;
                ctx.response_jsvalue.ensureStillAlive();
                ctx.flags.response_protected = false;
                if (ctx.method == .HEAD) {
                    if (ctx.resp) |resp| {
                        var pair = HeaderResponsePair{ .this = ctx, .response = response };
                        resp.runCorkedWithType(*HeaderResponsePair, doRenderHeadResponse, &pair);
                    }
                    return;
                } else {
                    const bodyValue = response.getBodyValue();
                    bodyValue.toBlobIfPossible();

                    switch (bodyValue.*) {
                        .Blob => |*blob| {
                            if (blob.needsToReadFile()) {
                                response_value.protect();
                                ctx.flags.response_protected = true;
                            }
                        },
                        .Locked => {
                            response_value.protect();
                            ctx.flags.response_protected = true;
                        },
                        else => {},
                    }
                    ctx.render(response);
                }
                return;
            }

            var vm = this.vm;

            if (response_value.asAnyPromise()) |promise| {
                // If we immediately have the value available, we can skip the extra event loop tick
                switch (promise.unwrap(vm.global.vm(), .mark_handled)) {
                    .pending => {
                        ctx.ref();
                        response_value.then(this.globalThis, ctx, RequestContext.onResolve, RequestContext.onReject) catch {}; // TODO: properly propagate exception upwards
                        return;
                    },
                    .fulfilled => |fulfilled_value| {
                        // if you return a Response object or a Promise<Response>
                        // but you upgraded the connection to a WebSocket
                        // just ignore the Response object. It doesn't do anything.
                        // it's better to do that than to throw an error
                        if (ctx.didUpgradeWebSocket()) {
                            return;
                        }

                        if (fulfilled_value.isEmptyOrUndefinedOrNull()) {
                            ctx.renderMissingInvalidResponse(fulfilled_value);
                            return;
                        }
                        var response = fulfilled_value.as(jsc.WebCore.Response) orelse {
                            ctx.renderMissingInvalidResponse(fulfilled_value);
                            return;
                        };

                        ctx.response_jsvalue = fulfilled_value;
                        ctx.response_jsvalue.ensureStillAlive();
                        ctx.flags.response_protected = false;
                        ctx.response_ptr = response;
                        if (ctx.method == .HEAD) {
                            if (ctx.resp) |resp| {
                                var pair = HeaderResponsePair{ .this = ctx, .response = response };
                                resp.runCorkedWithType(*HeaderResponsePair, doRenderHeadResponse, &pair);
                            }
                            return;
                        }
                        const bodyValue = response.getBodyValue();
                        bodyValue.toBlobIfPossible();
                        switch (bodyValue.*) {
                            .Blob => |*blob| {
                                if (blob.needsToReadFile()) {
                                    fulfilled_value.protect();
                                    ctx.flags.response_protected = true;
                                }
                            },
                            .Locked => {
                                fulfilled_value.protect();
                                ctx.flags.response_protected = true;
                            },
                            else => {},
                        }
                        ctx.render(response);
                        return;
                    },
                    .rejected => |err| {
                        ctx.handleReject(err);
                        return;
                    },
                }
            }
        }

        pub fn handleResolveStream(req: *RequestContext) void {
            streamLog("handleResolveStream", .{});

            var wrote_anything = false;
            if (req.sink) |wrapper| {
                req.flags.aborted = req.flags.aborted or wrapper.sink.aborted;
                wrote_anything = wrapper.sink.wrote > 0;

                wrapper.sink.finalize();
                wrapper.detach(wrapper.sink.globalThis);
                req.sink = null;
                wrapper.sink.destroy();
            }

            if (req.response_ptr) |resp| {
                assert(req.server != null);
                const globalThis = req.server.?.globalThis;
                const bodyValue = resp.getBodyValue();
                if (resp.getBodyReadableStream(globalThis)) |stream| {
                    stream.value.ensureStillAlive();
                    resp.detachReadableStream(globalThis);

                    stream.done(globalThis);
                }

                bodyValue.* = .Used;
            }

            if (req.isAbortedOrEnded()) {
                return;
            }

            streamLog("onResolve({any})", .{wrote_anything});
            if (!req.flags.has_written_status) {
                req.renderMetadata();
            }
            req.endStream(req.shouldCloseConnection());
        }

        pub fn onResolveStream(_: *jsc.JSGlobalObject, callframe: *jsc.CallFrame) bun.JSError!jsc.JSValue {
            streamLog("onResolveStream", .{});
            var args = callframe.arguments_old(2);
            var req: *@This() = args.ptr[args.len - 1].asPromisePtr(@This());
            defer req.deref();
            req.handleResolveStream();
            return .js_undefined;
        }
        pub fn onRejectStream(globalThis: *jsc.JSGlobalObject, callframe: *jsc.CallFrame) bun.JSError!jsc.JSValue {
            streamLog("onRejectStream", .{});
            const args = callframe.arguments_old(2);
            var req = args.ptr[args.len - 1].asPromisePtr(@This());
            const err = args.ptr[0];
            defer req.deref();

            req.handleRejectStream(globalThis, err);
            return .js_undefined;
        }

        pub fn handleRejectStream(req: *@This(), globalThis: *jsc.JSGlobalObject, err: JSValue) void {
            streamLog("handleRejectStream", .{});

            if (req.sink) |wrapper| {
                wrapper.sink.pending_flush = null;
                wrapper.sink.done = true;
                req.flags.aborted = req.flags.aborted or wrapper.sink.aborted;
                wrapper.sink.finalize();
                wrapper.detach(wrapper.sink.globalThis);
                req.sink = null;
                wrapper.sink.destroy();
            }

            if (req.response_ptr) |resp| {
                const bodyValue = resp.getBodyValue();

                if (resp.getBodyReadableStream(globalThis)) |stream| {
                    stream.value.ensureStillAlive();
                    resp.detachReadableStream(globalThis);
                    stream.done(globalThis);
                }

                if (bodyValue.* == .Locked)
                    bodyValue.* = .{ .Used = {} };
            }

            // aborted so call finalizeForAbort
            if (req.isAbortedOrEnded()) {
                return;
            }

            streamLog("onReject()", .{});

            if (!req.flags.has_written_status) {
                req.renderMetadata();
            }

            if (comptime debug_mode) {
                if (req.server) |server| {
                    if (!err.isEmptyOrUndefinedOrNull()) {
                        var exception_list: std.ArrayList(Api.JsException) = std.ArrayList(Api.JsException).init(req.allocator);
                        defer exception_list.deinit();
                        server.vm.runErrorHandler(err, &exception_list);

                        if (server.dev_server) |dev_server| {
                            _ = dev_server;
                            // Render the error fallback HTML page like renderDefaultError does
                            if (!req.flags.has_written_status) {
                                req.flags.has_written_status = true;
                                if (req.resp) |resp| {
                                    resp.writeStatus("500 Internal Server Error");
                                    resp.writeHeader("content-type", MimeType.html.value);
                                }
                            }

                            const allocator = req.allocator;
                            const fallback_container = bun.handleOom(allocator.create(Api.FallbackMessageContainer));
                            defer allocator.destroy(fallback_container);

                            // Create error message for the stream rejection
                            fallback_container.* = Api.FallbackMessageContainer{
                                .message = "Stream error during server-side rendering",
                                .router = null,
                                .reason = .fetch_event_handler,
                                .cwd = server.vm.transpiler.fs.top_level_dir,
                                .problems = Api.Problems{
                                    .code = 500,
                                    .name = "StreamError",
                                    .exceptions = exception_list.items,
                                    .build = .{
                                        .msgs = &.{},
                                    },
                                },
                            };

                            var bb = std.ArrayList(u8).init(allocator);
                            defer bb.clearAndFree();
                            const bb_writer = bb.writer();

                            Fallback.renderBackend(
                                allocator,
                                fallback_container,
                                @TypeOf(bb_writer),
                                bb_writer,
                            ) catch unreachable;

                            if (req.resp) |resp| {
                                _ = resp.write(bb.items);
                            }

                            req.endStream(req.shouldCloseConnection());
                            return;
                        }
                    }
                }
            }
            req.endStream(req.shouldCloseConnection());
        }

        pub fn doRenderWithBody(this: *RequestContext, value: *jsc.WebCore.Body.Value, owned_readable: ?jsc.WebCore.ReadableStream) void {
            this.drainMicrotasks();

            // If a ReadableStream can trivially be converted to a Blob, do so.
            // If it's a WTFStringImpl and it cannot be used as a UTF-8 string, convert it to a Blob.
            value.toBlobIfPossible();
            const globalThis = this.server.?.globalThis;
            switch (value.*) {
                .Error => |*err_ref| {
                    _ = value.use();
                    if (this.isAbortedOrEnded()) {
                        return;
                    }
                    this.runErrorHandler(err_ref.toJS(globalThis));
                    return;
                },
                // .InlineBlob,
                .WTFStringImpl,
                .InternalBlob,
                .Blob,
                => {
                    // toBlobIfPossible checks for WTFString needing a conversion.
                    this.blob = value.useAsAnyBlobAllowNonUTF8String();
                    this.renderWithBlobFromBodyValue();
                    return;
                },
                .Locked => |*lock| {
                    if (this.isAbortedOrEnded()) {
                        return;
                    }
                    const readable_stream = brk: {
                        if (lock.readable.get(globalThis)) |stream| {
                            // we hold the stream alive until we're done with it
                            this.response_body_readable_stream_ref = lock.readable;
                            break :brk stream;
                        }
                        if (owned_readable) |stream| {
                            // response owns the stream, so we hold a strong reference to it
                            this.response_body_readable_stream_ref = .init(stream, globalThis);
                            break :brk stream;
                        }
                        break :brk null;
                    };
                    if (readable_stream) |stream| {
                        value.* = .{ .Used = {} };

                        if (stream.isLocked(globalThis)) {
                            streamLog("was locked but it shouldn't be", .{});
                            var err = jsc.SystemError{
                                .code = bun.String.static(@tagName(jsc.Node.ErrorCode.ERR_STREAM_CANNOT_PIPE)),
                                .message = bun.String.static("Stream already used, please create a new one"),
                            };
                            stream.value.unprotect();
                            this.runErrorHandler(err.toErrorInstance(globalThis));
                            return;
                        }

                        switch (stream.ptr) {
                            .Invalid => {
                                this.response_body_readable_stream_ref.deinit();
                            },
                            // toBlobIfPossible will typically convert .Blob streams, or .File streams into a Blob object, but cannot always.
                            .Blob,
                            .File,
                            // These are the common scenario:
                            .JavaScript,
                            .Direct,
                            => {
                                if (this.resp) |resp| {
                                    var pair = StreamPair{ .stream = stream, .this = this };
                                    resp.runCorkedWithType(*StreamPair, doRenderStream, &pair);
                                }
                                return;
                            },

                            .Bytes => |byte_stream| {
                                assert(byte_stream.pipe.ctx == null);
                                assert(this.byte_stream == null);
                                if (this.resp == null) {
                                    // we don't have a response, so we can discard the stream
                                    stream.done(globalThis);
                                    this.response_body_readable_stream_ref.deinit();
                                    return;
                                }
                                const resp = this.resp.?;
                                // If we've received the complete body by the time this function is called
                                // we can avoid streaming it and just send it all at once.
                                if (byte_stream.has_received_last_chunk) {
                                    var byte_list = byte_stream.drain();
                                    this.blob = .fromArrayList(byte_list.moveToListManaged(bun.default_allocator));
                                    this.response_body_readable_stream_ref.deinit();
                                    this.doRenderBlob();
                                    return;
                                }
                                this.ref();
                                byte_stream.pipe = jsc.WebCore.Pipe.Wrap(@This(), onPipe).init(this);
                                this.response_body_readable_stream_ref = jsc.WebCore.ReadableStream.Strong.init(stream, globalThis);

                                this.byte_stream = byte_stream;
                                var response_buf = byte_stream.drain();
                                this.response_buf_owned = response_buf.moveToList();

                                // we don't set size here because even if we have a hint
                                // uWebSockets won't let us partially write streaming content
                                this.blob.detach();

                                // if we've received metadata and part of the body, send everything we can and drain
                                if (this.response_buf_owned.items.len > 0) {
                                    resp.runCorkedWithType(*RequestContext, drainResponseBufferAndMetadata, this);
                                } else {
                                    // if we only have metadata to send, send it now
                                    resp.runCorkedWithType(*RequestContext, renderMetadata, this);
                                }
                                return;
                            },
                        }
                    }

                    if (lock.onReceiveValue != null or lock.task != null) {
                        // someone else is waiting for the stream or waiting for `onStartStreaming`
                        const readable = value.toReadableStream(globalThis) catch return; // TODO: properly propagate exception upwards
                        readable.ensureStillAlive();
                        this.doRenderWithBody(value, null);
                        return;
                    }

                    // when there's no stream, we need to
                    lock.onReceiveValue = doRenderWithBodyLocked;
                    lock.task = this;

                    return;
                },
                else => {},
            }

            this.doRenderBlob();
        }

        pub fn onPipe(this: *RequestContext, stream: jsc.WebCore.streams.Result, allocator: std.mem.Allocator) void {
            var stream_ = stream;
            const stream_needs_deinit = stream == .owned or stream == .owned_and_done;
            const is_done = stream.isDone();
            defer {
                if (is_done) this.deref();
                if (stream_needs_deinit) {
                    switch (stream_) {
                        .owned_and_done => |*owned| owned.deinit(allocator),
                        .owned => |*owned| owned.deinit(allocator),
                        else => unreachable,
                    }
                }
            }

            if (this.isAbortedOrEnded()) {
                return;
            }
            const resp = this.resp.?;

            const chunk = stream.slice();
            // on failure, it will continue to allocate
            // we can't do buffering ourselves here or it won't work
            // uSockets will append and manage the buffer
            // so any write will buffer if the write fails
            if (resp.write(chunk) == .want_more) {
                if (is_done) {
                    this.endStream(this.shouldCloseConnection());
                }
            } else {
                // when it's the last one, we just want to know if it's done
                if (is_done) {
                    this.flags.has_marked_pending = true;
                    resp.onWritable(*RequestContext, onWritableResponseBuffer, this);
                }
            }
        }

        pub fn doRenderBlob(this: *RequestContext) void {
            // We are not corked
            // The body is small
            // Faster to do the memcpy than to do the two network calls
            // We are not streaming
            // This is an important performance optimization
            if (this.flags.has_abort_handler and this.blob.fastSize() < 16384 - 1024) {
                if (this.resp) |resp| {
                    resp.runCorkedWithType(*RequestContext, doRenderBlobCorked, this);
                }
            } else {
                this.doRenderBlobCorked();
            }
        }

        pub fn doRenderBlobCorked(this: *RequestContext) void {
            this.renderMetadata();
            this.renderBytes();
        }

        pub fn doRender(this: *RequestContext) void {
            ctxLog("doRender", .{});

            if (this.isAbortedOrEnded()) {
                return;
            }
            var response = this.response_ptr.?;
            this.doRenderWithBody(response.getBodyValue(), response.getBodyReadableStream(this.server.?.globalThis));
        }

        pub fn renderProductionError(this: *RequestContext, status: u16) void {
            if (this.resp) |resp| {
                switch (status) {
                    404 => {
                        if (!this.flags.has_written_status) {
                            resp.writeStatus("404 Not Found");
                            this.flags.has_written_status = true;
                        }
                        this.endWithoutBody(this.shouldCloseConnection());
                    },
                    else => {
                        if (!this.flags.has_written_status) {
                            resp.writeStatus("500 Internal Server Error");
                            resp.writeHeader("content-type", "text/plain");
                            this.flags.has_written_status = true;
                        }

                        this.end("Something went wrong!", this.shouldCloseConnection());
                    },
                }
            }
        }

        pub fn runErrorHandler(
            this: *RequestContext,
            value: jsc.JSValue,
        ) void {
            runErrorHandlerWithStatusCode(this, value, 500);
        }

        const PathnameFormatter = struct {
            ctx: *RequestContext,

            pub fn format(formatter: @This(), comptime fmt: []const u8, opts: std.fmt.FormatOptions, writer: anytype) !void {
                var this = formatter.ctx;

                if (!this.pathname.isEmpty()) {
                    try this.pathname.format(fmt, opts, writer);
                    return;
                }

                if (!this.flags.has_abort_handler) {
                    if (this.req) |req| {
                        try writer.writeAll(req.url());
                        return;
                    }
                }

                try writer.writeAll("/");
            }
        };

        fn ensurePathname(this: *RequestContext) PathnameFormatter {
            return .{ .ctx = this };
        }

        pub inline fn shouldCloseConnection(this: *const RequestContext) bool {
            if (this.resp) |resp| {
                return resp.shouldCloseConnection();
            }
            return false;
        }

        fn finishRunningErrorHandler(this: *RequestContext, value: jsc.JSValue, status: u16) void {
            if (this.server == null) return this.renderProductionError(status);
            var vm: *jsc.VirtualMachine = this.server.?.vm;
            const globalThis = this.server.?.globalThis;
            if (comptime debug_mode) {
                var arena = std.heap.ArenaAllocator.init(this.allocator);
                defer arena.deinit();
                const allocator = arena.allocator();
                var exception_list: std.ArrayList(Api.JsException) = std.ArrayList(Api.JsException).init(allocator);
                defer exception_list.deinit();
                const prev_exception_list = vm.onUnhandledRejectionExceptionList;
                vm.onUnhandledRejectionExceptionList = &exception_list;
                vm.onUnhandledRejection(vm, globalThis, value);
                vm.onUnhandledRejectionExceptionList = prev_exception_list;

                this.renderDefaultError(
                    allocator,
                    vm.log,
                    error.ExceptionOcurred,
                    exception_list.items,
                    "<r><red>{s}<r> - <b>{}<r> failed",
                    .{ @as(string, @tagName(this.method)), this.ensurePathname() },
                );
            } else {
                if (status != 404) {
                    vm.onUnhandledRejection(vm, globalThis, value);
                }
                this.renderProductionError(status);
            }

            vm.log.reset();
        }

        pub fn runErrorHandlerWithStatusCodeDontCheckResponded(
            this: *RequestContext,
            value: jsc.JSValue,
            status: u16,
        ) void {
            jsc.markBinding(@src());
            if (this.server) |server| {
                if (server.config.onError != .zero and !this.flags.has_called_error_handler) {
                    this.flags.has_called_error_handler = true;
                    const result = server.config.onError.call(
                        server.globalThis,
                        server.js_value.tryGet() orelse .js_undefined,
                        &.{value},
                    ) catch |err| server.globalThis.takeException(err);
                    defer result.ensureStillAlive();
                    if (!result.isEmptyOrUndefinedOrNull()) {
                        if (result.toError()) |err| {
                            this.finishRunningErrorHandler(err, status);
                            return;
                        } else if (result.asAnyPromise()) |promise| {
                            this.processOnErrorPromise(result, promise, value, status);
                            return;
                        } else if (result.as(Response)) |response| {
                            this.render(response);
                            return;
                        }
                    }
                }
            }

            this.finishRunningErrorHandler(value, status);
        }

        fn processOnErrorPromise(
            ctx: *RequestContext,
            promise_js: jsc.JSValue,
            promise: jsc.AnyPromise,
            value: jsc.JSValue,
            status: u16,
        ) void {
            assert(ctx.server != null);
            var vm = ctx.server.?.vm;

            switch (promise.unwrap(vm.global.vm(), .mark_handled)) {
                .pending => {
                    ctx.flags.is_error_promise_pending = true;
                    ctx.ref();
                    promise_js.then(
                        ctx.server.?.globalThis,
                        ctx,
                        RequestContext.onResolve,
                        RequestContext.onReject,
                    ) catch {}; // TODO: properly propagate exception upwards
                },
                .fulfilled => |fulfilled_value| {
                    // if you return a Response object or a Promise<Response>
                    // but you upgraded the connection to a WebSocket
                    // just ignore the Response object. It doesn't do anything.
                    // it's better to do that than to throw an error
                    if (ctx.didUpgradeWebSocket()) {
                        return;
                    }

                    var response = fulfilled_value.as(jsc.WebCore.Response) orelse {
                        ctx.finishRunningErrorHandler(value, status);
                        return;
                    };

                    ctx.response_jsvalue = fulfilled_value;
                    ctx.response_jsvalue.ensureStillAlive();
                    ctx.flags.response_protected = false;
                    ctx.response_ptr = response;

                    const bodyValue = response.getBodyValue();
                    bodyValue.toBlobIfPossible();
                    switch (bodyValue.*) {
                        .Blob => |*blob| {
                            if (blob.needsToReadFile()) {
                                fulfilled_value.protect();
                                ctx.flags.response_protected = true;
                            }
                        },
                        .Locked => {
                            fulfilled_value.protect();
                            ctx.flags.response_protected = true;
                        },
                        else => {},
                    }
                    ctx.render(response);
                    return;
                },
                .rejected => |err| {
                    ctx.finishRunningErrorHandler(err, status);
                    return;
                },
            }
        }

        pub fn runErrorHandlerWithStatusCode(
            this: *RequestContext,
            value: jsc.JSValue,
            status: u16,
        ) void {
            jsc.markBinding(@src());
            if (this.resp == null or this.resp.?.hasResponded()) return;

            runErrorHandlerWithStatusCodeDontCheckResponded(this, value, status);
        }

        pub fn renderMetadata(this: *RequestContext) void {
            if (this.resp == null) return;
            const resp = this.resp.?;

            var response: *jsc.WebCore.Response = this.response_ptr.?;
            var status = response.statusCode();
            var needs_content_range = this.flags.needs_content_range and this.sendfile.remain < this.blob.size();

            const size = if (needs_content_range)
                this.sendfile.remain
            else
                this.blob.size();

            status = if (status == 200 and size == 0 and !this.blob.isDetached())
                204
            else
                status;

            const content_type, const needs_content_type, const content_type_needs_free = getContentType(
                response.getInitHeaders(),
                &this.blob,
                this.allocator,
            );
            defer if (content_type_needs_free) content_type.deinit(this.allocator);
            var has_content_disposition = false;
            var has_content_range = false;
            if (response.swapInitHeaders()) |headers_| {
                defer headers_.deref();
                has_content_disposition = headers_.fastHas(.ContentDisposition);
                has_content_range = headers_.fastHas(.ContentRange);
                needs_content_range = needs_content_range and has_content_range;
                if (needs_content_range) {
                    status = 206;
                }

                this.doWriteStatus(status);
                this.doWriteHeaders(headers_);
            } else if (needs_content_range) {
                status = 206;
                this.doWriteStatus(status);
            } else {
                this.doWriteStatus(status);
            }

            if (this.cookies) |cookies| {
                this.cookies = null;
                defer cookies.deref();
                cookies.write(this.server.?.globalThis, ssl_enabled, @ptrCast(this.resp.?)) catch return; // TODO: properly propagate exception upwards
            }

            if (needs_content_type and
                // do not insert the content type if it is the fallback value
                // we may not know the content-type when streaming
                (!this.blob.isDetached() or content_type.value.ptr != MimeType.other.value.ptr))
            {
                resp.writeHeader("content-type", content_type.value);
            }

            // automatically include the filename when:
            // 1. Bun.file("foo")
            // 2. The content-disposition header is not present
            if (!has_content_disposition and content_type.category.autosetFilename()) {
                if (this.blob.getFileName()) |filename| {
                    const basename = std.fs.path.basename(filename);
                    if (basename.len > 0) {
                        var filename_buf: [1024]u8 = undefined;

                        resp.writeHeader(
                            "content-disposition",
                            std.fmt.bufPrint(&filename_buf, "filename=\"{s}\"", .{basename[0..@min(basename.len, 1024 - 32)]}) catch "",
                        );
                    }
                }
            }

            if (this.flags.needs_content_length) {
                resp.writeHeaderInt("content-length", size);
                this.flags.needs_content_length = false;
            }

            if (needs_content_range and !has_content_range) {
                var content_range_buf: [1024]u8 = undefined;

                resp.writeHeader(
                    "content-range",
                    std.fmt.bufPrint(
                        &content_range_buf,
                        // we omit the full size of the Blob because it could
                        // change between requests and this potentially leaks
                        // PII undesirably
                        "bytes {d}-{d}/*",
                        .{ this.sendfile.offset, this.sendfile.offset + (this.sendfile.remain -| 1) },
                    ) catch "bytes */*",
                );
                this.flags.needs_content_range = false;
            }
        }

        fn doWriteStatus(this: *RequestContext, status: u16) void {
            assert(!this.flags.has_written_status);
            this.flags.has_written_status = true;

            writeStatus(ssl_enabled, this.resp, status);
        }

        fn doWriteHeaders(this: *RequestContext, headers: *WebCore.FetchHeaders) void {
            writeHeaders(headers, ssl_enabled, this.resp);
        }

        pub fn renderBytes(this: *RequestContext) void {
            // copy it to stack memory to prevent aliasing issues in release builds
            const blob = this.blob;
            const bytes = blob.slice();
            if (this.resp) |resp| {
                if (!resp.tryEnd(
                    bytes,
                    bytes.len,
                    this.shouldCloseConnection(),
                )) {
                    this.flags.has_marked_pending = true;
                    resp.onWritable(*RequestContext, onWritableBytes, this);
                    return;
                }
            }
            this.detachResponse();
            this.endRequestStreamingAndDrain();
            this.deref();
        }

        pub fn render(this: *RequestContext, response: *jsc.WebCore.Response) void {
            ctxLog("render", .{});
            this.response_ptr = response;

            this.doRender();
        }

        pub fn onBufferedBodyChunk(this: *RequestContext, resp: *App.Response, chunk: []const u8, last: bool) void {
            ctxLog("onBufferedBodyChunk {} {}", .{ chunk.len, last });

            assert(this.resp == resp);

            this.flags.is_waiting_for_request_body = last == false;
            if (this.isAbortedOrEnded() or this.flags.has_marked_complete) return;
            if (!last and chunk.len == 0) {
                // Sometimes, we get back an empty chunk
                // We have to ignore those chunks unless it's the last one
                return;
            }
            const vm = this.server.?.vm;
            const globalThis = this.server.?.globalThis;

            // After the user does request.body,
            // if they then do .text(), .arrayBuffer(), etc
            // we can no longer hold the strong reference from the body value ref.
            if (this.request_body_readable_stream_ref.get(globalThis)) |readable| {
                assert(this.request_body_buf.items.len == 0);
                vm.eventLoop().enter();
                defer vm.eventLoop().exit();

                if (!last) {
                    readable.ptr.Bytes.onData(
                        .{
                            .temporary = bun.ByteList.fromBorrowedSliceDangerous(chunk),
                        },
<<<<<<< HEAD
                        this.allocator,
                    );
=======
                        bun.default_allocator,
                    ) catch {}; // TODO: properly propagate exception upwards
>>>>>>> 26870c90
                } else {
                    var strong = this.request_body_readable_stream_ref;
                    this.request_body_readable_stream_ref = .{};
                    defer strong.deinit();
                    if (this.request_body) |request_body| {
                        _ = request_body.unref();
                        this.request_body = null;
                    }

                    readable.value.ensureStillAlive();
                    readable.ptr.Bytes.onData(
                        .{
                            .temporary_and_done = bun.ByteList.fromBorrowedSliceDangerous(chunk),
                        },
<<<<<<< HEAD
                        this.allocator,
                    );
=======
                        bun.default_allocator,
                    ) catch {}; // TODO: properly propagate exception upwards
>>>>>>> 26870c90
                }

                return;
            }

            // This is the start of a task, so it's a good time to drain
            if (this.request_body != null) {
                var body = this.request_body.?;

                if (last) {
                    var bytes = &this.request_body_buf;

                    var old = body.value;

                    const total = bytes.items.len + chunk.len;
                    getter: {
                        // if (total <= jsc.WebCore.InlineBlob.available_bytes) {
                        //     if (total == 0) {
                        //         body.value = .{ .Empty = {} };
                        //         break :getter;
                        //     }

                        //     body.value = .{ .InlineBlob = jsc.WebCore.InlineBlob.concat(bytes.items, chunk) };
                        //     this.request_body_buf.clearAndFree(this.allocator);
                        // } else {
                        bytes.ensureTotalCapacityPrecise(this.allocator, total) catch |err| {
                            this.request_body_buf.clearAndFree(this.allocator);
                            body.value.toError(err, globalThis) catch {}; // TODO: properly propagate exception upwards
                            break :getter;
                        };

                        const prev_len = bytes.items.len;
                        bytes.items.len = total;
                        var slice = bytes.items[prev_len..];
                        @memcpy(slice[0..chunk.len], chunk);
                        body.value = .{
                            .InternalBlob = .{
                                .bytes = bytes.toManaged(this.allocator),
                            },
                        };
                        // }
                    }
                    this.request_body_buf = .{};

                    if (old == .Locked) {
                        var loop = vm.eventLoop();
                        loop.enter();
                        defer loop.exit();

                        old.resolve(&body.value, globalThis, null) catch {}; // TODO: properly propagate exception upwards
                    }
                    return;
                }

                if (this.request_body_buf.capacity == 0) {
                    this.request_body_buf.ensureTotalCapacityPrecise(this.allocator, @min(this.request_body_content_len, max_request_body_preallocate_length)) catch @panic("Out of memory while allocating request body buffer");
                }
                this.request_body_buf.appendSlice(this.allocator, chunk) catch @panic("Out of memory while allocating request body");
            }
        }

        pub fn onStartStreamingRequestBody(this: *RequestContext) jsc.WebCore.DrainResult {
            ctxLog("onStartStreamingRequestBody", .{});
            if (this.isAbortedOrEnded()) {
                return jsc.WebCore.DrainResult{
                    .aborted = {},
                };
            }

            // This means we have received part of the body but not the whole thing
            if (this.request_body_buf.items.len > 0) {
                var emptied = this.request_body_buf;
                this.request_body_buf = .{};
                return .{
                    .owned = .{
                        .list = emptied.toManaged(this.allocator),
                        .size_hint = if (emptied.capacity < max_request_body_preallocate_length)
                            emptied.capacity
                        else
                            0,
                    },
                };
            }

            return .{
                .estimated_size = this.request_body_content_len,
            };
        }
        const max_request_body_preallocate_length = 1024 * 256;
        pub fn onStartBuffering(this: *RequestContext) void {
            if (this.server) |server| {
                ctxLog("onStartBuffering", .{});
                // TODO: check if is someone calling onStartBuffering other than onStartBufferingCallback
                // if is not, this should be removed and only keep protect + setAbortHandler
                if (this.flags.is_transfer_encoding == false and this.request_body_content_len == 0) {
                    // no content-length or 0 content-length
                    // no transfer-encoding
                    if (this.request_body != null) {
                        var body = this.request_body.?;
                        var old = body.value;
                        old.Locked.onReceiveValue = null;
                        var new_body: WebCore.Body.Value = .{ .Null = {} };
                        old.resolve(&new_body, server.globalThis, null) catch {}; // TODO: properly propagate exception upwards
                        body.value = new_body;
                    }
                }
            }
        }

        pub fn onRequestBodyReadableStreamAvailable(ptr: *anyopaque, globalThis: *jsc.JSGlobalObject, readable: jsc.WebCore.ReadableStream) void {
            var this = bun.cast(*RequestContext, ptr);
            bun.debugAssert(this.request_body_readable_stream_ref.held.impl == null);
            this.request_body_readable_stream_ref = jsc.WebCore.ReadableStream.Strong.init(readable, globalThis);
        }

        pub fn onStartBufferingCallback(this: *anyopaque) void {
            onStartBuffering(bun.cast(*RequestContext, this));
        }

        pub fn onStartStreamingRequestBodyCallback(this: *anyopaque) jsc.WebCore.DrainResult {
            return onStartStreamingRequestBody(bun.cast(*RequestContext, this));
        }

        pub fn getRemoteSocketInfo(this: *RequestContext) ?uws.SocketAddress {
            return (this.resp orelse return null).getRemoteSocketInfo();
        }

        pub fn setTimeout(this: *RequestContext, seconds: c_uint) bool {
            if (this.resp) |resp| {
                resp.timeout(@min(seconds, 255));
                if (seconds > 0) {

                    // we only set the timeout callback if we wanna the timeout event to be triggered
                    // the connection will be closed so the abort handler will be called after the timeout
                    if (this.request_weakref.get()) |req| {
                        if (req.internal_event_callback.hasCallback()) {
                            this.setTimeoutHandler();
                        }
                    }
                } else {
                    // if the timeout is 0, we don't need to trigger the timeout event
                    resp.clearTimeout();
                }
                return true;
            }
            return false;
        }

        comptime {
            const export_prefix = "Bun__HTTPRequestContext" ++ (if (debug_mode) "Debug" else "") ++ (if (ThisServer.ssl_enabled) "TLS" else "");
            if (bun.Environment.export_cpp_apis) {
                @export(&jsc.toJSHostFn(onResolve), .{ .name = export_prefix ++ "__onResolve" });
                @export(&jsc.toJSHostFn(onReject), .{ .name = export_prefix ++ "__onReject" });
                @export(&jsc.toJSHostFn(onResolveStream), .{ .name = export_prefix ++ "__onResolveStream" });
                @export(&jsc.toJSHostFn(onRejectStream), .{ .name = export_prefix ++ "__onRejectStream" });
            }
        }
    };
}

const SendfileContext = struct {
    fd: bun.FileDescriptor,
    socket_fd: bun.FileDescriptor = bun.invalid_fd,
    remain: Blob.SizeType = 0,
    offset: Blob.SizeType = 0,
    has_listener: bool = false,
    has_set_on_writable: bool = false,
    auto_close: bool = false,
};

fn NewFlags(comptime debug_mode: bool) type {
    return packed struct(u16) {
        has_marked_complete: bool = false,
        has_marked_pending: bool = false,
        has_abort_handler: bool = false,
        has_timeout_handler: bool = false,
        has_sendfile_ctx: bool = false,
        has_called_error_handler: bool = false,
        needs_content_length: bool = false,
        needs_content_range: bool = false,
        /// Used to avoid looking at the uws.Request struct after it's been freed
        is_transfer_encoding: bool = false,

        /// Used to identify if request can be safely deinitialized
        is_waiting_for_request_body: bool = false,
        /// Used in renderMissing in debug mode to show the user an HTML page
        /// Used to avoid looking at the uws.Request struct after it's been freed
        is_web_browser_navigation: if (debug_mode) bool else void = if (debug_mode) false,
        has_written_status: bool = false,
        response_protected: bool = false,
        aborted: bool = false,
        has_finalized: bun.DebugOnly(bool) = if (Environment.isDebug) false,

        is_error_promise_pending: bool = false,

        _padding: PaddingInt = 0,

        const PaddingInt = brk: {
            var size: usize = 2;
            if (Environment.isDebug) {
                size -= 1;
            }

            if (debug_mode) {
                size -= 1;
            }

            break :brk std.meta.Int(.unsigned, size);
        };
    };
}

fn getContentType(headers: ?*WebCore.FetchHeaders, blob: *const WebCore.Blob.Any, allocator: std.mem.Allocator) struct { MimeType, bool, bool } {
    var needs_content_type = true;
    var content_type_needs_free = false;

    const content_type: MimeType = brk: {
        if (headers) |headers_| {
            if (headers_.fastGet(.ContentType)) |content| {
                needs_content_type = false;

                var content_slice = content.toSlice(allocator);
                defer content_slice.deinit();

                const content_type_allocator = if (content_slice.allocator.isNull()) null else allocator;
                break :brk MimeType.init(content_slice.slice(), content_type_allocator, &content_type_needs_free);
            }
        }

        break :brk if (blob.contentType().len > 0)
            MimeType.byName(blob.contentType())
        else if (MimeType.sniff(blob.slice())) |content|
            content
        else if (blob.wasString())
            MimeType.text
                // TODO: should we get the mime type off of the Blob.Store if it exists?
                // A little wary of doing this right now due to causing some breaking change
        else
            MimeType.other;
    };

    return .{ content_type, needs_content_type, content_type_needs_free };
}

const welcome_page_html_gz = @embedFile("../welcome-page.html.gz");

fn writeHeaders(
    headers: *WebCore.FetchHeaders,
    comptime ssl: bool,
    resp_ptr: ?*uws.NewApp(ssl).Response,
) void {
    ctxLog("writeHeaders", .{});
    headers.fastRemove(.ContentLength);
    headers.fastRemove(.TransferEncoding);
    if (resp_ptr) |resp| {
        headers.toUWSResponse(ssl, resp);
    }
}

const ctxLog = Output.scoped(.RequestContext, .visible);
const string = []const u8;

const std = @import("std");
const Fallback = @import("../../../runtime.zig").Fallback;
const linux = std.os.linux;

const bun = @import("bun");
const Environment = bun.Environment;
const JSError = bun.JSError;
const Output = bun.Output;
const S3 = bun.S3;
const String = bun.String;
const assert = bun.assert;
const logger = bun.logger;
const uws = bun.uws;
const Api = bun.schema.api;
const writeStatus = bun.api.server.writeStatus;

const HTTP = bun.http;
const MimeType = bun.http.MimeType;

const jsc = bun.jsc;
const JSGlobalObject = jsc.JSGlobalObject;
const JSValue = jsc.JSValue;
const VirtualMachine = jsc.VirtualMachine;
const AnyRequestContext = jsc.API.AnyRequestContext;

const WebCore = jsc.WebCore;
const Blob = jsc.WebCore.Blob;
const Body = jsc.WebCore.Body;
const FetchHeaders = jsc.WebCore.FetchHeaders;
const Request = jsc.WebCore.Request;
const Response = jsc.WebCore.Response;<|MERGE_RESOLUTION|>--- conflicted
+++ resolved
@@ -2375,13 +2375,8 @@
                         .{
                             .temporary = bun.ByteList.fromBorrowedSliceDangerous(chunk),
                         },
-<<<<<<< HEAD
                         this.allocator,
-                    );
-=======
-                        bun.default_allocator,
                     ) catch {}; // TODO: properly propagate exception upwards
->>>>>>> 26870c90
                 } else {
                     var strong = this.request_body_readable_stream_ref;
                     this.request_body_readable_stream_ref = .{};
@@ -2396,13 +2391,8 @@
                         .{
                             .temporary_and_done = bun.ByteList.fromBorrowedSliceDangerous(chunk),
                         },
-<<<<<<< HEAD
                         this.allocator,
-                    );
-=======
-                        bun.default_allocator,
                     ) catch {}; // TODO: properly propagate exception upwards
->>>>>>> 26870c90
                 }
 
                 return;
