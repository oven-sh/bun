--- conflicted
+++ resolved
@@ -970,15 +970,8 @@
         pub const Extern = [_][]const u8{"put"};
 
         comptime {
-<<<<<<< HEAD
-            if (!JSC.is_bindgen) {
-                @export(&slowpath, .{ .name = shim.symbolName("slowpath") });
-                @export(&fastpath, .{ .name = shim.symbolName("fastpath") });
-            }
-=======
-            @export(slowpath, .{ .name = shim.symbolName("slowpath") });
-            @export(fastpath, .{ .name = shim.symbolName("fastpath") });
->>>>>>> 676e8d16
+            @export(&slowpath, .{ .name = shim.symbolName("slowpath") });
+            @export(&fastpath, .{ .name = shim.symbolName("fastpath") });
         }
     };
 }
