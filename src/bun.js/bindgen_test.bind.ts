--- conflicted
+++ resolved
@@ -19,16 +19,6 @@
   ret: t.i32,
 });
 
-<<<<<<< HEAD
-// export const HeadersInit = t.oneOf(t.sequence(t.sequence(t.ByteString)), t.record(t.ByteString));
-export const HeadersInit = t.sequence(t.DOMString);
-
-export const headersInit = fn({
-  args: {
-    a: HeadersInit,
-  },
-  ret: t.i32,
-=======
 export const customDeserializer = Fn({
   args: {
     a: t.StringOrBuffer,
@@ -45,5 +35,13 @@
     len: t.u32.enforceRange(),
   },
   ret: t.DOMString,
->>>>>>> d55cb6e4
+});
+
+export const HeadersInit = t.sequence(t.DOMString);
+
+export const headersInit = fn({
+  args: {
+    a: HeadersInit,
+  },
+  ret: t.i32,
 });