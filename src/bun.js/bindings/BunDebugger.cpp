--- conflicted
+++ resolved
@@ -15,11 +15,7 @@
 #include "InspectorLifecycleAgent.h"
 #include "InspectorTestReporterAgent.h"
 #include "InspectorBunFrontendDevServerAgent.h"
-<<<<<<< HEAD
-#include "InspectorHTTPServerAgent.h"
-=======
-
->>>>>>> 44c97fa5
+
 extern "C" void Bun__tickWhilePaused(bool*);
 extern "C" void Bun__eventLoop__incrementRefConcurrently(void* bunVM, int delta);
 
@@ -119,11 +115,6 @@
                 WTF::makeUnique<Inspector::InspectorTestReporterAgent>(*globalObject));
             globalObject->inspectorController().registerAlternateAgent(
                 WTF::makeUnique<Inspector::InspectorBunFrontendDevServerAgent>(*globalObject));
-<<<<<<< HEAD
-            globalObject->inspectorController().registerAlternateAgent(
-                WTF::makeUnique<Inspector::InspectorHTTPServerAgent>(*globalObject));
-=======
->>>>>>> 44c97fa5
         }
 
         this->hasEverConnected = true;
