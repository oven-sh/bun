--- conflicted
+++ resolved
@@ -1158,15 +1158,8 @@
     if (!lexicalGlobalObject->inherits(Zig::GlobalObject::info()))
         return false;
     auto* globalObject = jsCast<Zig::GlobalObject*>(lexicalGlobalObject);
-<<<<<<< HEAD
-    auto* process = jsCast<Process*>(globalObject->processObject());
-
-=======
     auto* process = globalObject->processObject();
-    MarkedArgumentBuffer args;
-    args.append(reason);
-    args.append(promise);
->>>>>>> e6ab6363
+
     auto eventType = Identifier::fromString(JSC::getVM(globalObject), "unhandledRejection"_s);
     auto& wrapped = process->wrapped();
     if (wrapped.listenerCount(eventType) > 0) {
