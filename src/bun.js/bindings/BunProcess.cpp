#include "napi.h"

#include "BunProcess.h"
#include <JavaScriptCore/InternalFieldTuple.h>
#include <JavaScriptCore/JSMicrotask.h>
#include <JavaScriptCore/ObjectConstructor.h>
#include <JavaScriptCore/NumberPrototype.h>
#include "CommonJSModuleRecord.h"
#include "ErrorCode+List.h"
#include "JavaScriptCore/ArgList.h"
#include "JavaScriptCore/CallData.h"
#include "JavaScriptCore/CatchScope.h"
#include "JavaScriptCore/JSCJSValue.h"
#include "JavaScriptCore/JSCast.h"
#include "JavaScriptCore/JSMap.h"
#include "JavaScriptCore/JSMapInlines.h"
#include "JavaScriptCore/JSObjectInlines.h"
#include "JavaScriptCore/JSString.h"
#include "JavaScriptCore/JSType.h"
#include "JavaScriptCore/MathCommon.h"
#include "JavaScriptCore/Protect.h"
#include "JavaScriptCore/PutPropertySlot.h"
#include "ScriptExecutionContext.h"
#include "headers-handwritten.h"
#include "ZigGlobalObject.h"
#include "headers.h"
#include "JSEnvironmentVariableMap.h"
#include "ImportMetaObject.h"
#include "JavaScriptCore/ScriptCallStackFactory.h"
#include "JavaScriptCore/ConsoleMessage.h"
#include "JavaScriptCore/InspectorConsoleAgent.h"
#include "JavaScriptCore/JSGlobalObjectDebuggable.h"
#include <JavaScriptCore/StackFrame.h>
#include <sys/stat.h>
#include "ConsoleObject.h"
#include <JavaScriptCore/GetterSetter.h>
#include <JavaScriptCore/JSSet.h>
#include <JavaScriptCore/LazyProperty.h>
#include <JavaScriptCore/LazyPropertyInlines.h>
#include <JavaScriptCore/VMTrapsInlines.h>
#include "wtf-bindings.h"
#include "EventLoopTask.h"

#include <webcore/SerializedScriptValue.h>
#include "ProcessBindingTTYWrap.h"
#include "wtf/text/ASCIILiteral.h"
#include "wtf/text/StringToIntegerConversion.h"
#include "wtf/text/OrdinalNumber.h"
#include "NodeValidator.h"
#include "NodeModuleModule.h"
#include "JSX509Certificate.h"

#include "AsyncContextFrame.h"
#include "ErrorCode.h"

#include "napi_handle_scope.h"
#include "napi_external.h"

#ifndef WIN32
#include <errno.h>
#include <dlfcn.h>
#include <sys/ioctl.h>
#include <termios.h>
#include <netdb.h>
#include <unistd.h>
#include <sys/utsname.h>
#include <sys/types.h>
#include <pwd.h>
#include <grp.h>
#else
#include <uv.h>
#include <io.h>
#include <fcntl.h>
// Using the same typedef and define for `mode_t` and `umask` as node on windows.
// https://github.com/nodejs/node/blob/ad5e2dab4c8306183685973387829c2f69e793da/src/node_process_methods.cc#L29
#define umask _umask
typedef int mode_t;
#endif
#include "JSNextTickQueue.h"
#include "ProcessBindingUV.h"
#include "ProcessBindingNatives.h"

#if OS(LINUX)
#include <features.h>
#ifdef __GNU_LIBRARY__
#include <gnu/libc-version.h>
#endif
#endif

#pragma mark - Node.js Process

#if defined(__APPLE__)
#include <mach/mach.h>
#include <mach/mach_time.h>
#endif

#if defined(__linux__)
#include <sys/resource.h>
#include <sys/time.h>
#include <sys/stat.h>
#include <fcntl.h>
#endif

#if !defined(_MSC_VER)
#include <unistd.h> // setuid, getuid
#endif

#include <cstring>
extern "C" bool Bun__Node__ProcessNoDeprecation;
extern "C" bool Bun__Node__ProcessThrowDeprecation;
extern "C" int32_t bun_stdio_tty[3];

namespace Bun {

using namespace JSC;

#define processObjectBindingCodeGenerator processObjectInternalsBindingCodeGenerator
#define setProcessObjectInternalsMainModuleCodeGenerator processObjectInternalsSetMainModuleCodeGenerator
#define setProcessObjectMainModuleCodeGenerator setMainModuleCodeGenerator

#if !defined(BUN_WEBKIT_VERSION)
#define BUN_WEBKIT_VERSION "unknown"
#endif

using JSGlobalObject = JSC::JSGlobalObject;
using Exception = JSC::Exception;
using JSValue = JSC::JSValue;
using JSString = JSC::JSString;
using JSModuleLoader = JSC::JSModuleLoader;
using JSModuleRecord = JSC::JSModuleRecord;
using Identifier = JSC::Identifier;
using SourceOrigin = JSC::SourceOrigin;
using JSObject = JSC::JSObject;
using JSNonFinalObject = JSC::JSNonFinalObject;
namespace JSCastingHelpers = JSC::JSCastingHelpers;

JSC_DECLARE_CUSTOM_SETTER(Process_setTitle);
JSC_DECLARE_CUSTOM_GETTER(Process_getArgv);
JSC_DECLARE_CUSTOM_SETTER(Process_setArgv);
JSC_DECLARE_CUSTOM_GETTER(Process_getTitle);
JSC_DECLARE_CUSTOM_GETTER(Process_getPID);
JSC_DECLARE_CUSTOM_GETTER(Process_getPPID);
JSC_DECLARE_HOST_FUNCTION(Process_functionCwd);
JSC_DEFINE_HOST_FUNCTION(jsFunction_ERR_IPC_DISCONNECTED, (JSC::JSGlobalObject * globalObject, JSC::CallFrame*));

extern "C" uint8_t Bun__getExitCode(void*);
extern "C" uint8_t Bun__setExitCode(void*, uint8_t);
extern "C" bool Bun__closeChildIPC(JSGlobalObject*);

extern "C" bool Bun__GlobalObject__hasIPC(JSGlobalObject*);
extern "C" bool Bun__ensureProcessIPCInitialized(JSGlobalObject*);
extern "C" const char* Bun__githubURL;
BUN_DECLARE_HOST_FUNCTION(Bun__Process__send);

extern "C" void Process__emitDisconnectEvent(Zig::GlobalObject* global);
extern "C" void Process__emitErrorEvent(Zig::GlobalObject* global, EncodedJSValue value);

bool setProcessExitCodeInner(JSC::JSGlobalObject* lexicalGlobalObject, Process* process, JSValue code);

static JSValue constructArch(VM& vm, JSObject* processObject)
{
#if CPU(X86_64)
    return JSC::jsString(vm, makeAtomString("x64"_s));
#elif CPU(ARM64)
    return JSC::jsString(vm, makeAtomString("arm64"_s));
#else
#error "Unknown architecture"
#endif
}

static JSValue constructPlatform(VM& vm, JSObject* processObject)
{
#if defined(__APPLE__)
    return JSC::jsString(vm, makeAtomString("darwin"_s));
#elif defined(__linux__)
    return JSC::jsString(vm, makeAtomString("linux"_s));
#elif OS(WINDOWS)
    return JSC::jsString(vm, makeAtomString("win32"_s));
#else
#error "Unknown platform"
#endif
}

static JSValue constructVersions(VM& vm, JSObject* processObject)
{
    auto* globalObject = processObject->globalObject();
    JSC::JSObject* object = JSC::constructEmptyObject(globalObject, globalObject->objectPrototype(), 24);

    object->putDirect(vm, JSC::Identifier::fromString(vm, "node"_s),
        JSC::JSValue(JSC::jsOwnedString(vm, makeAtomString(ASCIILiteral::fromLiteralUnsafe(REPORTED_NODEJS_VERSION)))));
    object->putDirect(
        vm, JSC::Identifier::fromString(vm, "bun"_s),
        JSC::JSValue(JSC::jsOwnedString(vm, String(ASCIILiteral::fromLiteralUnsafe(Bun__version)).substring(1))));
    object->putDirect(vm, JSC::Identifier::fromString(vm, "boringssl"_s),
        JSC::JSValue(JSC::jsOwnedString(vm, String(ASCIILiteral::fromLiteralUnsafe(Bun__versions_boringssl)))), 0);
    object->putDirect(vm, JSC::Identifier::fromString(vm, "openssl"_s),
        // https://github.com/oven-sh/bun/issues/7921
        // BoringSSL is a fork of OpenSSL 1.1.0, so we can report OpenSSL 1.1.0
        JSC::JSValue(JSC::jsOwnedString(vm, String("1.1.0"_s))));
    object->putDirect(vm, JSC::Identifier::fromString(vm, "libarchive"_s),
        JSC::JSValue(JSC::jsOwnedString(vm, ASCIILiteral::fromLiteralUnsafe(Bun__versions_libarchive))), 0);
    object->putDirect(vm, JSC::Identifier::fromString(vm, "mimalloc"_s),
        JSC::JSValue(JSC::jsOwnedString(vm, ASCIILiteral::fromLiteralUnsafe(Bun__versions_mimalloc))), 0);
    object->putDirect(vm, JSC::Identifier::fromString(vm, "picohttpparser"_s),
        JSC::JSValue(JSC::jsOwnedString(vm, ASCIILiteral::fromLiteralUnsafe(Bun__versions_picohttpparser))), 0);
    object->putDirect(vm, JSC::Identifier::fromString(vm, "uwebsockets"_s),
        JSC::JSValue(JSC::jsOwnedString(vm, ASCIILiteral::fromLiteralUnsafe(Bun__versions_uws))), 0);
    object->putDirect(vm, JSC::Identifier::fromString(vm, "webkit"_s),
        JSC::JSValue(JSC::jsOwnedString(vm, ASCIILiteral::fromLiteralUnsafe(BUN_WEBKIT_VERSION))), 0);
    object->putDirect(vm, JSC::Identifier::fromString(vm, "zig"_s),
        JSC::JSValue(JSC::jsOwnedString(vm, ASCIILiteral::fromLiteralUnsafe(Bun__versions_zig))), 0);
    object->putDirect(vm, JSC::Identifier::fromString(vm, "zlib"_s),
        JSC::JSValue(JSC::jsOwnedString(vm, ASCIILiteral::fromLiteralUnsafe(Bun__versions_zlib))), 0);
    object->putDirect(vm, JSC::Identifier::fromString(vm, "tinycc"_s),
        JSC::JSValue(JSC::jsOwnedString(vm, ASCIILiteral::fromLiteralUnsafe(Bun__versions_tinycc))), 0);
    object->putDirect(vm, JSC::Identifier::fromString(vm, "lolhtml"_s),
        JSC::JSValue(JSC::jsOwnedString(vm, ASCIILiteral::fromLiteralUnsafe(Bun__versions_lolhtml))), 0);
    object->putDirect(vm, JSC::Identifier::fromString(vm, "ares"_s),
        JSC::JSValue(JSC::jsOwnedString(vm, ASCIILiteral::fromLiteralUnsafe(Bun__versions_c_ares))), 0);
    object->putDirect(vm, JSC::Identifier::fromString(vm, "libdeflate"_s),
        JSC::JSValue(JSC::jsOwnedString(vm, ASCIILiteral::fromLiteralUnsafe(Bun__versions_libdeflate))), 0);
    object->putDirect(vm, JSC::Identifier::fromString(vm, "usockets"_s),
        JSC::JSValue(JSC::jsOwnedString(vm, ASCIILiteral::fromLiteralUnsafe(Bun__versions_usockets))), 0);
    object->putDirect(vm, JSC::Identifier::fromString(vm, "lshpack"_s),
        JSC::JSValue(JSC::jsOwnedString(vm, ASCIILiteral::fromLiteralUnsafe(Bun__versions_lshpack))), 0);
    object->putDirect(vm, JSC::Identifier::fromString(vm, "zstd"_s),
        JSC::JSValue(JSC::jsOwnedString(vm, ASCIILiteral::fromLiteralUnsafe(Bun__versions_zstd))), 0);
    object->putDirect(vm, JSC::Identifier::fromString(vm, "v8"_s), JSValue(JSC::jsOwnedString(vm, String("12.4.254.14-node.12"_s))), 0);
#if OS(WINDOWS)
    object->putDirect(vm, JSC::Identifier::fromString(vm, "uv"_s), JSValue(JSC::jsOwnedString(vm, String::fromLatin1(uv_version_string()))), 0);
#else
    object->putDirect(vm, JSC::Identifier::fromString(vm, "uv"_s), JSValue(JSC::jsOwnedString(vm, String("1.48.0"_s))), 0);
#endif
    object->putDirect(vm, JSC::Identifier::fromString(vm, "napi"_s), JSValue(JSC::jsOwnedString(vm, String("9"_s))), 0);

    object->putDirect(vm, JSC::Identifier::fromString(vm, "icu"_s), JSValue(JSC::jsOwnedString(vm, String(ASCIILiteral::fromLiteralUnsafe(U_ICU_VERSION)))), 0);
    object->putDirect(vm, JSC::Identifier::fromString(vm, "unicode"_s), JSValue(JSC::jsOwnedString(vm, String(ASCIILiteral::fromLiteralUnsafe(U_UNICODE_VERSION)))), 0);

#define STRINGIFY_IMPL(x) #x
#define STRINGIFY(x) STRINGIFY_IMPL(x)
    object->putDirect(vm, JSC::Identifier::fromString(vm, "modules"_s),
        JSC::JSValue(JSC::jsOwnedString(vm, String(ASCIILiteral::fromLiteralUnsafe(STRINGIFY(REPORTED_NODEJS_ABI_VERSION))))));
#undef STRINGIFY
#undef STRINGIFY_IMPL

    return object;
}

static JSValue constructProcessReleaseObject(VM& vm, JSObject* processObject)
{
    auto* globalObject = processObject->globalObject();
    auto* release = JSC::constructEmptyObject(globalObject);

    release->putDirect(vm, vm.propertyNames->name, jsOwnedString(vm, String("node"_s)), 0); // maybe this should be 'bun' eventually
    release->putDirect(vm, Identifier::fromString(vm, "sourceUrl"_s), jsOwnedString(vm, WTF::String(std::span { Bun__githubURL, strlen(Bun__githubURL) })), 0);
    release->putDirect(vm, Identifier::fromString(vm, "headersUrl"_s), jsOwnedString(vm, String("https://nodejs.org/download/release/v" REPORTED_NODEJS_VERSION "/node-v" REPORTED_NODEJS_VERSION "-headers.tar.gz"_s)), 0);

    return release;
}

static void dispatchExitInternal(JSC::JSGlobalObject* globalObject, Process* process, int exitCode)
{
    static bool processIsExiting = false;
    if (processIsExiting)
        return;
    processIsExiting = true;
    auto& emitter = process->wrapped();
    auto& vm = JSC::getVM(globalObject);

    if (vm.hasTerminationRequest() || vm.hasExceptionsAfterHandlingTraps())
        return;

    auto event = Identifier::fromString(vm, "exit"_s);
    if (!emitter.hasEventListeners(event)) {
        return;
    }
    process->putDirect(vm, Identifier::fromString(vm, "_exiting"_s), jsBoolean(true), 0);

    MarkedArgumentBuffer arguments;
    arguments.append(jsNumber(exitCode));
    emitter.emit(event, arguments);
}

JSC_DEFINE_CUSTOM_SETTER(Process_defaultSetter, (JSC::JSGlobalObject * globalObject, JSC::EncodedJSValue thisValue, JSC::EncodedJSValue value, JSC::PropertyName propertyName))
{
    auto& vm = JSC::getVM(globalObject);

    JSC::JSObject* thisObject = JSC::jsDynamicCast<JSC::JSObject*>(JSValue::decode(thisValue));
    if (value)
        thisObject->putDirect(vm, propertyName, JSValue::decode(value), 0);

    return true;
}

extern "C" bool Bun__resolveEmbeddedNodeFile(void*, BunString*);
#if OS(WINDOWS)
extern "C" HMODULE Bun__LoadLibraryBunString(BunString*);
#endif

/// Returns a pointer that needs to be freed with `delete[]`.
static char* toFileURI(std::string_view path)
{
    auto needs_escape = [](char ch) {
        return !(('a' <= ch && ch <= 'z') || ('A' <= ch && ch <= 'Z') || ('0' <= ch && ch <= '9')
            || ch == '_' || ch == '-' || ch == '.' || ch == '!' || ch == '~' || ch == '*' || ch == '\'' || ch == '(' || ch == ')' || ch == '/' || ch == ':');
    };

    auto to_hex = [](uint8_t nybble) -> char {
        if (nybble < 0xa) {
            return '0' + nybble;
        }

        return 'a' + (nybble - 0xa);
    };

    size_t escape_count = 0;
    for (char ch : path) {
#if OS(WINDOWS)
        if (needs_escape(ch) && ch != '\\') {
#else
        if (needs_escape(ch)) {
#endif
            ++escape_count;
        }
    }

#if OS(WINDOWS)
#define FILE_URI_START "file:///"
#else
#define FILE_URI_START "file://"
#endif

    const size_t string_size = sizeof(FILE_URI_START) + path.size() + 2 * escape_count; // null byte is included in the sizeof expression
    char* characters = new char[string_size];
    strncpy(characters, FILE_URI_START, sizeof(FILE_URI_START));
    size_t i = sizeof(FILE_URI_START) - 1;
    for (char ch : path) {
#if OS(WINDOWS)
        if (ch == '\\') {
            characters[i++] = '/';
            continue;
        }
#endif
        if (needs_escape(ch)) {
            characters[i++] = '%';
            characters[i++] = to_hex(static_cast<uint8_t>(ch) >> 4);
            characters[i++] = to_hex(ch & 0xf);
        } else {
            characters[i++] = ch;
        }
    }

    characters[i] = '\0';
    ASSERT(i + 1 == string_size);
    return characters;
}

static char* toFileURI(std::span<const char> span)
{
    return toFileURI(std::string_view(span.data(), span.size()));
}

extern "C" size_t Bun__process_dlopen_count;

JSC_DEFINE_HOST_FUNCTION(Process_functionDlopen, (JSC::JSGlobalObject * globalObject_, JSC::CallFrame* callFrame))
{
    Zig::GlobalObject* globalObject = reinterpret_cast<Zig::GlobalObject*>(globalObject_);
    auto callCountAtStart = globalObject->napiModuleRegisterCallCount;
    auto scope = DECLARE_THROW_SCOPE(JSC::getVM(globalObject));
    auto& vm = JSC::getVM(globalObject);

    auto argCount = callFrame->argumentCount();
    if (argCount < 2) {
        JSC::throwTypeError(globalObject, scope, "dlopen requires 2 arguments"_s);
        return {};
    }

    JSC::JSValue moduleValue = callFrame->uncheckedArgument(0);
    JSC::JSObject* moduleObject = jsDynamicCast<JSC::JSObject*>(moduleValue);
    if (UNLIKELY(!moduleObject)) {
        JSC::throwTypeError(globalObject, scope, "dlopen requires an object as first argument"_s);
        return {};
    }

    JSValue exports = moduleObject->getIfPropertyExists(globalObject, builtinNames(vm).exportsPublicName());
    RETURN_IF_EXCEPTION(scope, {});

    if (UNLIKELY(!exports)) {
        JSC::throwTypeError(globalObject, scope, "dlopen requires an object with an exports property"_s);
        return {};
    }

    globalObject->m_pendingNapiModuleAndExports[0].set(vm, globalObject, moduleObject);
    globalObject->m_pendingNapiModuleAndExports[1].set(vm, globalObject, exports);

    Strong<JSC::Unknown> strongExports;

    if (exports.isCell()) {
        strongExports = { vm, exports.asCell() };
    }

    Strong<JSC::JSObject> strongModule = { vm, moduleObject };

    WTF::String filename = callFrame->uncheckedArgument(1).toWTFString(globalObject);
    if (filename.isEmpty()) {
        JSC::throwTypeError(globalObject, scope, "dlopen requires a non-empty string as the second argument"_s);
        return {};
    }

    if (filename.startsWith("file://"_s)) {
        WTF::URL fileURL = WTF::URL(filename);
        if (!fileURL.isValid() || !fileURL.protocolIsFile()) {
            JSC::throwTypeError(globalObject, scope, "invalid file: URL passed to dlopen"_s);
            return {};
        }

        filename = fileURL.fileSystemPath();
    }

    // Support embedded .node files
    // See StandaloneModuleGraph.zig for what this "$bunfs" thing is
#if OS(WINDOWS)
#define StandaloneModuleGraph__base_path "B:/~BUN/"_s
#else
#define StandaloneModuleGraph__base_path "/$bunfs/"_s
#endif
    if (filename.startsWith(StandaloneModuleGraph__base_path)) {
        BunString bunStr = Bun::toString(filename);
        if (Bun__resolveEmbeddedNodeFile(globalObject->bunVM(), &bunStr)) {
            filename = bunStr.toWTFString(BunString::ZeroCopy);
        }
    }

    RETURN_IF_EXCEPTION(scope, {});
#if OS(WINDOWS)
    BunString filename_str = Bun::toString(filename);
    HMODULE handle = Bun__LoadLibraryBunString(&filename_str);
#else
    CString utf8 = filename.utf8();
    void* handle = dlopen(utf8.data(), RTLD_LAZY);
#endif

    globalObject->m_pendingNapiModuleDlopenHandle = handle;

    Bun__process_dlopen_count++;

    if (!handle) {
#if OS(WINDOWS)
        DWORD errorId = GetLastError();
        LPWSTR messageBuffer = nullptr;
        size_t size = FormatMessageW(FORMAT_MESSAGE_ALLOCATE_BUFFER | FORMAT_MESSAGE_FROM_SYSTEM | FORMAT_MESSAGE_IGNORE_INSERTS,
            NULL, errorId, MAKELANGID(LANG_NEUTRAL, SUBLANG_DEFAULT), (LPWSTR)&messageBuffer, 0, NULL);
        WTF::String msg = makeString("LoadLibrary failed: "_s, WTF::StringView(std::span { (UCHAR*)messageBuffer, size }));
        LocalFree(messageBuffer);
#else
        WTF::String msg = WTF::String::fromUTF8(dlerror());
#endif
        return throwError(globalObject, scope, ErrorCode::ERR_DLOPEN_FAILED, msg);
    }

    if (callCountAtStart != globalObject->napiModuleRegisterCallCount) {
        JSValue resultValue = globalObject->m_pendingNapiModuleAndExports[0].get();
        globalObject->napiModuleRegisterCallCount = 0;
        globalObject->m_pendingNapiModuleAndExports[0].clear();
        globalObject->m_pendingNapiModuleAndExports[1].clear();

        RETURN_IF_EXCEPTION(scope, {});

        if (resultValue && resultValue != strongModule.get()) {
            if (resultValue.isCell() && resultValue.getObject()->isErrorInstance()) {
                JSC::throwException(globalObject, scope, resultValue);
                return {};
            }
        }

        return JSValue::encode(jsUndefined());
    }

#if OS(WINDOWS)
#define dlsym GetProcAddress
#endif

    // TODO(@190n) look for node_register_module_vXYZ according to BuildOptions.reported_nodejs_version
    // (bun/src/env.zig:36) and the table at https://github.com/nodejs/node/blob/main/doc/abi_version_registry.json
    auto napi_register_module_v1 = reinterpret_cast<napi_value (*)(napi_env, napi_value)>(
        dlsym(handle, "napi_register_module_v1"));

    auto node_api_module_get_api_version_v1 = reinterpret_cast<int32_t (*)()>(dlsym(handle, "node_api_module_get_api_version_v1"));

#if OS(WINDOWS)
#undef dlsym
#endif

    if (!napi_register_module_v1) {
#if OS(WINDOWS)
        FreeLibrary(handle);
#else
        dlclose(handle);
#endif

        JSC::throwTypeError(globalObject, scope, "symbol 'napi_register_module_v1' not found in native module. Is this a Node API (napi) module?"_s);
        return {};
    }

    // TODO(@heimskr): get the API version without node_api_module_get_api_version_v1 a different way
    int module_version = 8;
    if (node_api_module_get_api_version_v1) {
        module_version = node_api_module_get_api_version_v1();
    }

    NapiHandleScope handleScope(globalObject);

    EncodedJSValue exportsValue = JSC::JSValue::encode(exports);

    char* filename_cstr = toFileURI(filename.utf8().span());

    napi_module nmodule {
        .nm_version = module_version,
        .nm_flags = 0,
        .nm_filename = filename_cstr,
        .nm_register_func = nullptr,
        .nm_modname = "[no modname]",
        .nm_priv = nullptr,
        .reserved = {},
    };

    static_assert(sizeof(napi_value) == sizeof(EncodedJSValue), "EncodedJSValue must be reinterpretable as a pointer");

    auto env = globalObject->makeNapiEnv(nmodule);
    env->filename = filename_cstr;

    auto encoded = reinterpret_cast<EncodedJSValue>(napi_register_module_v1(env, reinterpret_cast<napi_value>(exportsValue)));
    RETURN_IF_EXCEPTION(scope, {});
    JSC::JSValue resultValue = encoded == 0 ? exports : JSValue::decode(encoded);

    if (auto resultObject = resultValue.getObject()) {
#if OS(DARWIN) || OS(LINUX)
        // If this is a native bundler plugin we want to store the handle from dlopen
        // as we are going to call `dlsym()` on it later to get the plugin implementation.
        const char** pointer_to_plugin_name = (const char**)dlsym(handle, "BUN_PLUGIN_NAME");
#elif OS(WINDOWS)
        const char** pointer_to_plugin_name = (const char**)GetProcAddress(handle, "BUN_PLUGIN_NAME");
#endif
        if (pointer_to_plugin_name) {
            // TODO: think about the finalizer here
            // currently we do not dealloc napi modules so we don't have to worry about it right now
            auto* meta = new Bun::NapiModuleMeta(globalObject->m_pendingNapiModuleDlopenHandle);
            Bun::NapiExternal* napi_external = Bun::NapiExternal::create(vm, globalObject->NapiExternalStructure(), meta, nullptr, env, nullptr);
            bool success = resultObject->putDirect(vm, WebCore::builtinNames(vm).napiDlopenHandlePrivateName(), napi_external, JSC::PropertyAttribute::DontDelete | JSC::PropertyAttribute::ReadOnly);
            ASSERT(success);
            RETURN_IF_EXCEPTION(scope, {});
        }
    }

    globalObject->m_pendingNapiModuleAndExports[0].clear();
    globalObject->m_pendingNapiModuleAndExports[1].clear();
    globalObject->m_pendingNapiModuleDlopenHandle = nullptr;

    // https://github.com/nodejs/node/blob/2eff28fb7a93d3f672f80b582f664a7c701569fb/src/node_api.cc#L734-L742
    // https://github.com/oven-sh/bun/issues/1288
    if (!resultValue.isEmpty() && !scope.exception() && (!strongExports || resultValue != strongExports.get())) {
        PutPropertySlot slot(strongModule.get(), false);
        strongModule->put(strongModule.get(), globalObject, builtinNames(vm).exportsPublicName(), resultValue, slot);
    }

    return JSValue::encode(resultValue);
}

JSC_DEFINE_HOST_FUNCTION(Process_functionUmask, (JSGlobalObject * globalObject, CallFrame* callFrame))
{
    if (callFrame->argumentCount() == 0 || callFrame->argument(0).isUndefined()) {
        mode_t currentMask = umask(0);
        umask(currentMask);
        return JSValue::encode(jsNumber(currentMask));
    }

    auto& vm = JSC::getVM(globalObject);
    auto throwScope = DECLARE_THROW_SCOPE(vm);
    auto value = callFrame->argument(0);

    mode_t newUmask;
    if (value.isString()) {
        auto str = value.getString(globalObject);
        auto policy = WTF::TrailingJunkPolicy::Disallow;
        auto opt = str.is8Bit() ? WTF::parseInteger<mode_t, uint8_t>(str.span8(), 8, policy) : WTF::parseInteger<mode_t, UChar>(str.span16(), 8, policy);
        if (!opt.has_value()) return Bun::ERR::INVALID_ARG_VALUE(throwScope, globalObject, "mask"_s, value, "must be a 32-bit unsigned integer or an octal string"_s);
        newUmask = opt.value();
    } else {
        Bun::V::validateUint32(throwScope, globalObject, value, "mask"_s, jsUndefined());
        RETURN_IF_EXCEPTION(throwScope, {});
        newUmask = value.toUInt32(globalObject);
    }

    return JSC::JSValue::encode(JSC::jsNumber(umask(newUmask)));
}

extern "C" uint64_t Bun__readOriginTimer(void*);
extern "C" double Bun__readOriginTimerStart(void*);
extern "C" void Bun__VirtualMachine__exitDuringUncaughtException(void*);

// https://github.com/nodejs/node/blob/1936160c31afc9780e4365de033789f39b7cbc0c/src/api/hooks.cc#L49
extern "C" void Process__dispatchOnBeforeExit(Zig::GlobalObject* globalObject, uint8_t exitCode)
{
    if (!globalObject->hasProcessObject()) {
        return;
    }
    auto& vm = JSC::getVM(globalObject);
    auto* process = jsCast<Process*>(globalObject->processObject());
    MarkedArgumentBuffer arguments;
    arguments.append(jsNumber(exitCode));
    Bun__VirtualMachine__exitDuringUncaughtException(bunVM(vm));
    auto fired = process->wrapped().emit(Identifier::fromString(vm, "beforeExit"_s), arguments);
    if (fired) {
        if (globalObject->m_nextTickQueue) {
            auto nextTickQueue = jsDynamicCast<JSNextTickQueue*>(globalObject->m_nextTickQueue.get());
            if (nextTickQueue) nextTickQueue->drain(vm, globalObject);
        }
    }
}

extern "C" void Process__dispatchOnExit(Zig::GlobalObject* globalObject, uint8_t exitCode)
{
    if (!globalObject->hasProcessObject()) {
        return;
    }

    auto* process = jsCast<Process*>(globalObject->processObject());
    if (exitCode > 0)
        process->m_isExitCodeObservable = true;
    dispatchExitInternal(globalObject, process, exitCode);
}

JSC_DEFINE_HOST_FUNCTION(Process_functionUptime, (JSC::JSGlobalObject * lexicalGlobalObject, JSC::CallFrame* callFrame))
{
    double now = static_cast<double>(Bun__readOriginTimer(bunVM(lexicalGlobalObject)));
    double result = (now / 1000000.0) / 1000.0;
    return JSC::JSValue::encode(JSC::jsNumber(result));
}

JSC_DEFINE_HOST_FUNCTION(Process_functionExit, (JSC::JSGlobalObject * globalObject, JSC::CallFrame* callFrame))
{
    auto& vm = JSC::getVM(globalObject);
    auto throwScope = DECLARE_THROW_SCOPE(vm);
    auto* zigGlobal = defaultGlobalObject(globalObject);
    auto process = jsCast<Process*>(zigGlobal->processObject());

    auto code = callFrame->argument(0);

    setProcessExitCodeInner(globalObject, process, code);
    RETURN_IF_EXCEPTION(throwScope, {});

    auto exitCode = Bun__getExitCode(bunVM(zigGlobal));
    Process__dispatchOnExit(zigGlobal, exitCode);

    // process.reallyExit(exitCode);
    auto reallyExitVal = process->get(globalObject, Identifier::fromString(vm, "reallyExit"_s));
    RETURN_IF_EXCEPTION(throwScope, {});
    MarkedArgumentBuffer args;
    args.append(jsNumber(exitCode));
    JSC::call(globalObject, reallyExitVal, args, ""_s);
    RETURN_IF_EXCEPTION(throwScope, {});

    return JSC::JSValue::encode(jsUndefined());
}

JSC_DEFINE_HOST_FUNCTION(Process_setUncaughtExceptionCaptureCallback, (JSC::JSGlobalObject * lexicalGlobalObject, JSC::CallFrame* callFrame))
{
    auto* globalObject = reinterpret_cast<Zig::GlobalObject*>(lexicalGlobalObject);
    auto& vm = JSC::getVM(globalObject);
    auto throwScope = DECLARE_THROW_SCOPE(vm);
    auto arg0 = callFrame->argument(0);
    auto process = jsCast<Process*>(globalObject->processObject());

    if (arg0.isNull()) {
        process->setUncaughtExceptionCaptureCallback(arg0);
        process->m_reportOnUncaughtException = false;
        return JSC::JSValue::encode(jsUndefined());
    }
    if (!arg0.isCallable()) {
        return Bun::ERR::INVALID_ARG_TYPE(throwScope, globalObject, "fn"_s, "function or null"_s, arg0);
    }
    if (process->m_reportOnUncaughtException) {
        return Bun::ERR::UNCAUGHT_EXCEPTION_CAPTURE_ALREADY_SET(throwScope, globalObject);
    }

    process->setUncaughtExceptionCaptureCallback(arg0);
    process->m_reportOnUncaughtException = true;
    return JSC::JSValue::encode(jsUndefined());
}

JSC_DEFINE_HOST_FUNCTION(Process_hasUncaughtExceptionCaptureCallback, (JSC::JSGlobalObject * globalObject, JSC::CallFrame* callFrame))
{
    auto* zigGlobal = defaultGlobalObject(globalObject);
    JSValue cb = jsCast<Process*>(zigGlobal->processObject())->getUncaughtExceptionCaptureCallback();
    if (cb.isEmpty() || !cb.isCell()) {
        return JSValue::encode(jsBoolean(false));
    }

    return JSValue::encode(jsBoolean(true));
}

extern "C" uint64_t Bun__readOriginTimer(void*);

JSC_DEFINE_HOST_FUNCTION(Process_functionHRTime, (JSC::JSGlobalObject * globalObject_, JSC::CallFrame* callFrame))
{
    Zig::GlobalObject* globalObject = reinterpret_cast<Zig::GlobalObject*>(globalObject_);
    auto& vm = JSC::getVM(globalObject);
    auto throwScope = DECLARE_THROW_SCOPE(vm);

    uint64_t time = Bun__readOriginTimer(globalObject->bunVM());
    int64_t seconds = static_cast<int64_t>(time / 1000000000);
    int64_t nanoseconds = time % 1000000000;

    auto arg0 = callFrame->argument(0);
    if (callFrame->argumentCount() > 0 && !arg0.isUndefined()) {
        JSArray* relativeArray = JSC::jsDynamicCast<JSC::JSArray*>(arg0);
        if (!relativeArray) {
            return Bun::ERR::INVALID_ARG_TYPE(throwScope, globalObject, "time"_s, "Array"_s, arg0);
        }
        if (relativeArray->length() != 2) return Bun::ERR::OUT_OF_RANGE(throwScope, globalObject_, "time"_s, "2"_s, jsNumber(relativeArray->length()));

        JSValue relativeSecondsValue = relativeArray->getIndexQuickly(0);
        JSValue relativeNanosecondsValue = relativeArray->getIndexQuickly(1);

        int64_t relativeSeconds = JSC__JSValue__toInt64(JSC::JSValue::encode(relativeSecondsValue));
        int64_t relativeNanoseconds = JSC__JSValue__toInt64(JSC::JSValue::encode(relativeNanosecondsValue));
        seconds -= relativeSeconds;
        nanoseconds -= relativeNanoseconds;
        if (nanoseconds < 0) {
            seconds--;
            nanoseconds += 1000000000;
        }
    }

    JSC::JSArray* array = nullptr;
    {
        JSC::ObjectInitializationScope initializationScope(vm);
        if ((array = JSC::JSArray::tryCreateUninitializedRestricted(
                 initializationScope, nullptr,
                 globalObject->arrayStructureForIndexingTypeDuringAllocation(JSC::ArrayWithContiguous),
                 2))) {

            array->initializeIndex(initializationScope, 0, JSC::jsNumber(seconds));
            array->initializeIndex(initializationScope, 1, JSC::jsNumber(nanoseconds));
        }
    }

    if (UNLIKELY(!array)) {
        JSC::throwOutOfMemoryError(globalObject, throwScope);
        return {};
    }

    RELEASE_AND_RETURN(throwScope, JSC::JSValue::encode(array));
}

JSC_DEFINE_HOST_FUNCTION(Process_functionHRTimeBigInt, (JSC::JSGlobalObject * globalObject_, JSC::CallFrame* callFrame))
{
    Zig::GlobalObject* globalObject = reinterpret_cast<Zig::GlobalObject*>(globalObject_);
    return JSC::JSValue::encode(JSValue(JSC::JSBigInt::createFrom(globalObject, Bun__readOriginTimer(globalObject->bunVM()))));
}

JSC_DEFINE_HOST_FUNCTION(Process_functionChdir, (JSC::JSGlobalObject * globalObject, JSC::CallFrame* callFrame))
{
    auto& vm = JSC::getVM(globalObject);
    auto scope = DECLARE_THROW_SCOPE(vm);

    auto value = callFrame->argument(0);
    Bun::V::validateString(scope, globalObject, value, "directory"_s);
    RETURN_IF_EXCEPTION(scope, {});

    ZigString str = Zig::toZigString(value.toWTFString(globalObject));
    JSC::JSValue result = JSC::JSValue::decode(Bun__Process__setCwd(globalObject, &str));
    RETURN_IF_EXCEPTION(scope, {});

    auto* processObject = jsCast<Process*>(defaultGlobalObject(globalObject)->processObject());
    processObject->setCachedCwd(vm, result.toStringOrNull(globalObject));
    RELEASE_AND_RETURN(scope, JSC::JSValue::encode(result));
}

static HashMap<String, int>* signalNameToNumberMap = nullptr;
static HashMap<int, String>* signalNumberToNameMap = nullptr;

// On windows, signals need to have a handle to the uv_signal_t. When sigaction is used, this is kept track globally for you.
struct SignalHandleValue {
#if OS(WINDOWS)
    uv_signal_t* handle;
#endif
};
static HashMap<int, SignalHandleValue>* signalToContextIdsMap = nullptr;

static const NeverDestroyed<String>* getSignalNames()
{
    static const NeverDestroyed<String> signalNames[] = {
        MAKE_STATIC_STRING_IMPL("SIGHUP"),
        MAKE_STATIC_STRING_IMPL("SIGINT"),
        MAKE_STATIC_STRING_IMPL("SIGQUIT"),
        MAKE_STATIC_STRING_IMPL("SIGILL"),
        MAKE_STATIC_STRING_IMPL("SIGTRAP"),
        MAKE_STATIC_STRING_IMPL("SIGABRT"),
        MAKE_STATIC_STRING_IMPL("SIGIOT"),
        MAKE_STATIC_STRING_IMPL("SIGBUS"),
        MAKE_STATIC_STRING_IMPL("SIGFPE"),
        MAKE_STATIC_STRING_IMPL("SIGKILL"),
        MAKE_STATIC_STRING_IMPL("SIGUSR1"),
        MAKE_STATIC_STRING_IMPL("SIGSEGV"),
        MAKE_STATIC_STRING_IMPL("SIGUSR2"),
        MAKE_STATIC_STRING_IMPL("SIGPIPE"),
        MAKE_STATIC_STRING_IMPL("SIGALRM"),
        MAKE_STATIC_STRING_IMPL("SIGTERM"),
        MAKE_STATIC_STRING_IMPL("SIGCHLD"),
        MAKE_STATIC_STRING_IMPL("SIGCONT"),
        MAKE_STATIC_STRING_IMPL("SIGSTOP"),
        MAKE_STATIC_STRING_IMPL("SIGTSTP"),
        MAKE_STATIC_STRING_IMPL("SIGTTIN"),
        MAKE_STATIC_STRING_IMPL("SIGTTOU"),
        MAKE_STATIC_STRING_IMPL("SIGURG"),
        MAKE_STATIC_STRING_IMPL("SIGXCPU"),
        MAKE_STATIC_STRING_IMPL("SIGXFSZ"),
        MAKE_STATIC_STRING_IMPL("SIGVTALRM"),
        MAKE_STATIC_STRING_IMPL("SIGPROF"),
        MAKE_STATIC_STRING_IMPL("SIGWINCH"),
        MAKE_STATIC_STRING_IMPL("SIGIO"),
        MAKE_STATIC_STRING_IMPL("SIGINFO"),
        MAKE_STATIC_STRING_IMPL("SIGSYS"),
    };

    return signalNames;
}

static void loadSignalNumberMap()
{

    static std::once_flag signalNameToNumberMapOnceFlag;
    std::call_once(signalNameToNumberMapOnceFlag, [] {
        auto signalNames = getSignalNames();
        signalNameToNumberMap = new HashMap<String, int>();
        signalNameToNumberMap->reserveInitialCapacity(31);
#if OS(WINDOWS)
        // libuv supported signals
        signalNameToNumberMap->add(signalNames[1], SIGINT);
        signalNameToNumberMap->add(signalNames[2], SIGQUIT);
        signalNameToNumberMap->add(signalNames[9], SIGKILL);
        signalNameToNumberMap->add(signalNames[15], SIGTERM);
#else
        signalNameToNumberMap->add(signalNames[0], SIGHUP);
        signalNameToNumberMap->add(signalNames[1], SIGINT);
        signalNameToNumberMap->add(signalNames[2], SIGQUIT);
        signalNameToNumberMap->add(signalNames[3], SIGILL);
#ifdef SIGTRAP
        signalNameToNumberMap->add(signalNames[4], SIGTRAP);
#endif
        signalNameToNumberMap->add(signalNames[5], SIGABRT);
#ifdef SIGIOT
        signalNameToNumberMap->add(signalNames[6], SIGIOT);
#endif
#ifdef SIGBUS
        signalNameToNumberMap->add(signalNames[7], SIGBUS);
#endif
        signalNameToNumberMap->add(signalNames[8], SIGFPE);
        signalNameToNumberMap->add(signalNames[9], SIGKILL);
#ifdef SIGUSR1
        signalNameToNumberMap->add(signalNames[10], SIGUSR1);
#endif
        signalNameToNumberMap->add(signalNames[11], SIGSEGV);
#ifdef SIGUSR2
        signalNameToNumberMap->add(signalNames[12], SIGUSR2);
#endif
#ifdef SIGPIPE
        signalNameToNumberMap->add(signalNames[13], SIGPIPE);
#endif
#ifdef SIGALRM
        signalNameToNumberMap->add(signalNames[14], SIGALRM);
#endif
        signalNameToNumberMap->add(signalNames[15], SIGTERM);
#ifdef SIGCHLD
        signalNameToNumberMap->add(signalNames[16], SIGCHLD);
#endif
#ifdef SIGCONT
        signalNameToNumberMap->add(signalNames[17], SIGCONT);
#endif
#ifdef SIGSTOP
        signalNameToNumberMap->add(signalNames[18], SIGSTOP);
#endif
#ifdef SIGTSTP
        signalNameToNumberMap->add(signalNames[19], SIGTSTP);
#endif
#ifdef SIGTTIN
        signalNameToNumberMap->add(signalNames[20], SIGTTIN);
#endif
#ifdef SIGTTOU
        signalNameToNumberMap->add(signalNames[21], SIGTTOU);
#endif
#ifdef SIGURG
        signalNameToNumberMap->add(signalNames[22], SIGURG);
#endif
#ifdef SIGXCPU
        signalNameToNumberMap->add(signalNames[23], SIGXCPU);
#endif
#ifdef SIGXFSZ
        signalNameToNumberMap->add(signalNames[24], SIGXFSZ);
#endif
#ifdef SIGVTALRM
        signalNameToNumberMap->add(signalNames[25], SIGVTALRM);
#endif
#ifdef SIGPROF
        signalNameToNumberMap->add(signalNames[26], SIGPROF);
#endif
        signalNameToNumberMap->add(signalNames[27], SIGWINCH);
#ifdef SIGIO
        signalNameToNumberMap->add(signalNames[28], SIGIO);
#endif
#ifdef SIGINFO
        signalNameToNumberMap->add(signalNames[29], SIGINFO);
#endif

#ifndef SIGINFO
        signalNameToNumberMap->add(signalNames[29], 255);
#endif
#ifdef SIGSYS
        signalNameToNumberMap->add(signalNames[30], SIGSYS);
#endif
#endif
    });
}

bool isSignalName(WTF::String input)
{
    loadSignalNumberMap();
    return signalNameToNumberMap->contains(input);
}

extern "C" void Bun__onSignalForJS(int signalNumber, Zig::GlobalObject* globalObject)
{
    Process* process = jsCast<Process*>(globalObject->processObject());

    String signalName = signalNumberToNameMap->get(signalNumber);
    Identifier signalNameIdentifier = Identifier::fromString(JSC::getVM(globalObject), signalName);
    MarkedArgumentBuffer args;
    args.append(jsString(JSC::getVM(globalObject), signalNameIdentifier.string()));
    args.append(jsNumber(signalNumber));

    process->wrapped().emitForBindings(signalNameIdentifier, args);
}

#if OS(WINDOWS)
extern "C" uv_signal_t* Bun__UVSignalHandle__init(JSC::JSGlobalObject* lexicalGlobalObject, int signalNumber, void (*callback)(uv_signal_t*, int));
extern "C" uv_signal_t* Bun__UVSignalHandle__close(uv_signal_t*);
#endif

#if !OS(WINDOWS)
void signalHandler(int signalNumber)
#else
void signalHandler(uv_signal_t* signal, int signalNumber)
#endif
{
#if OS(WINDOWS)
    if (UNLIKELY(signalNumberToNameMap->find(signalNumber) == signalNumberToNameMap->end()))
        return;

    auto* context = ScriptExecutionContext::getMainThreadScriptExecutionContext();
    if (UNLIKELY(!context))
        return;
    // signal handlers can be run on any thread
    context->postTaskConcurrently([signalNumber](ScriptExecutionContext& context) {
        Bun__onSignalForJS(signalNumber, jsCast<Zig::GlobalObject*>(context.jsGlobalObject()));
    });
#else

#endif
};

extern "C" void Bun__logUnhandledException(JSC::EncodedJSValue exception);

extern "C" int Bun__handleUncaughtException(JSC::JSGlobalObject* lexicalGlobalObject, JSC::JSValue exception, int isRejection)
{
    if (!lexicalGlobalObject->inherits(Zig::GlobalObject::info()))
        return false;
    auto* globalObject = jsCast<Zig::GlobalObject*>(lexicalGlobalObject);
    auto* process = jsCast<Process*>(globalObject->processObject());
    auto& wrapped = process->wrapped();
    auto& vm = JSC::getVM(globalObject);

    MarkedArgumentBuffer args;
    args.append(exception);
    if (isRejection) {
        args.append(jsString(vm, String("unhandledRejection"_s)));
    } else {
        args.append(jsString(vm, String("uncaughtException"_s)));
    }

    auto uncaughtExceptionMonitor = Identifier::fromString(JSC::getVM(globalObject), "uncaughtExceptionMonitor"_s);
    if (wrapped.listenerCount(uncaughtExceptionMonitor) > 0) {
        wrapped.emit(uncaughtExceptionMonitor, args);
    }

    auto uncaughtExceptionIdent = Identifier::fromString(JSC::getVM(globalObject), "uncaughtException"_s);

    // if there is an uncaughtExceptionCaptureCallback, call it and consider the exception handled
    auto capture = process->getUncaughtExceptionCaptureCallback();
    if (!capture.isEmpty() && !capture.isUndefinedOrNull()) {
        auto scope = DECLARE_CATCH_SCOPE(vm);
        (void)call(lexicalGlobalObject, capture, args, "uncaughtExceptionCaptureCallback"_s);
        if (auto ex = scope.exception()) {
            scope.clearException();
            // if an exception is thrown in the uncaughtException handler, we abort
            Bun__logUnhandledException(JSValue::encode(JSValue(ex)));
            Bun__Process__exit(lexicalGlobalObject, 1);
        }
    } else if (wrapped.listenerCount(uncaughtExceptionIdent) > 0) {
        wrapped.emit(uncaughtExceptionIdent, args);
    } else {
        return false;
    }

    return true;
}

extern "C" int Bun__handleUnhandledRejection(JSC::JSGlobalObject* lexicalGlobalObject, JSC::JSValue reason, JSC::JSValue promise)
{
    if (!lexicalGlobalObject->inherits(Zig::GlobalObject::info()))
        return false;
    auto* globalObject = jsCast<Zig::GlobalObject*>(lexicalGlobalObject);
    auto* process = jsCast<Process*>(globalObject->processObject());
    MarkedArgumentBuffer args;
    args.append(reason);
    args.append(promise);
    auto eventType = Identifier::fromString(JSC::getVM(globalObject), "unhandledRejection"_s);
    auto& wrapped = process->wrapped();
    if (wrapped.listenerCount(eventType) > 0) {
        wrapped.emit(eventType, args);
        return true;
    } else {
        return false;
    }
}

extern "C" void Bun__setChannelRef(GlobalObject* globalObject, bool enabled)
{
    auto process = jsCast<Process*>(globalObject->processObject());
    process->wrapped().m_hasIPCRef = enabled;

    if (enabled) {
        process->scriptExecutionContext()->refEventLoop();
    } else {
        process->scriptExecutionContext()->unrefEventLoop();
    }
}
extern "C" void Bun__ensureSignalHandler();
extern "C" bool Bun__isMainThreadVM();
extern "C" void Bun__onPosixSignal(int signalNumber);
static void onDidChangeListeners(EventEmitter& eventEmitter, const Identifier& eventName, bool isAdded)
{
    if (Bun__isMainThreadVM()) {
        // IPC handlers
        if (eventName.string() == "message"_s || eventName.string() == "disconnect"_s) {
            auto* global = jsCast<GlobalObject*>(eventEmitter.scriptExecutionContext()->jsGlobalObject());
            if (isAdded) {
                if (Bun__GlobalObject__hasIPC(global)
                    && eventEmitter.listenerCount(eventName) == 1) {
                    Bun__ensureProcessIPCInitialized(global);
                    Bun__setChannelRef(global, true);
                }
            } else {
                if (eventEmitter.listenerCount(eventName) == 0) {
                    Bun__setChannelRef(global, false);
                }
            }
            return;
        }

        // Signal Handlers
        loadSignalNumberMap();
        static std::once_flag signalNumberToNameMapOnceFlag;
        std::call_once(signalNumberToNameMapOnceFlag, [] {
            auto signalNames = getSignalNames();
            signalNumberToNameMap = new HashMap<int, String>();
            signalNumberToNameMap->reserveInitialCapacity(31);
            signalNumberToNameMap->add(SIGHUP, signalNames[0]);
            signalNumberToNameMap->add(SIGINT, signalNames[1]);
            signalNumberToNameMap->add(SIGQUIT, signalNames[2]);
            signalNumberToNameMap->add(SIGILL, signalNames[3]);
#ifdef SIGTRAP
            signalNumberToNameMap->add(SIGTRAP, signalNames[4]);
#endif
            signalNumberToNameMap->add(SIGABRT, signalNames[5]);
#ifdef SIGIOT
            signalNumberToNameMap->add(SIGIOT, signalNames[6]);
#endif
#ifdef SIGBUS
            signalNumberToNameMap->add(SIGBUS, signalNames[7]);
#endif
            signalNumberToNameMap->add(SIGFPE, signalNames[8]);
            signalNumberToNameMap->add(SIGKILL, signalNames[9]);
#ifdef SIGUSR1
            signalNumberToNameMap->add(SIGUSR1, signalNames[10]);
#endif
            signalNumberToNameMap->add(SIGSEGV, signalNames[11]);
#ifdef SIGUSR2
            signalNumberToNameMap->add(SIGUSR2, signalNames[12]);
#endif
#ifdef SIGPIPE
            signalNumberToNameMap->add(SIGPIPE, signalNames[13]);
#endif
#ifdef SIGALRM
            signalNumberToNameMap->add(SIGALRM, signalNames[14]);
#endif
            signalNumberToNameMap->add(SIGTERM, signalNames[15]);
#ifdef SIGCHLD
            signalNumberToNameMap->add(SIGCHLD, signalNames[16]);
#endif
#ifdef SIGCONT
            signalNumberToNameMap->add(SIGCONT, signalNames[17]);
#endif
#ifdef SIGSTOP
            signalNumberToNameMap->add(SIGSTOP, signalNames[18]);
#endif
#ifdef SIGTSTP
            signalNumberToNameMap->add(SIGTSTP, signalNames[19]);
#endif
#ifdef SIGTTIN
            signalNumberToNameMap->add(SIGTTIN, signalNames[20]);
#endif
#ifdef SIGTTOU
            signalNumberToNameMap->add(SIGTTOU, signalNames[21]);
#endif
#ifdef SIGURG
            signalNumberToNameMap->add(SIGURG, signalNames[22]);
#endif
#ifdef SIGXCPU
            signalNumberToNameMap->add(SIGXCPU, signalNames[23]);
#endif
#ifdef SIGXFSZ
            signalNumberToNameMap->add(SIGXFSZ, signalNames[24]);
#endif
#ifdef SIGVTALRM
            signalNumberToNameMap->add(SIGVTALRM, signalNames[25]);
#endif
#ifdef SIGPROF
            signalNumberToNameMap->add(SIGPROF, signalNames[26]);
#endif
            signalNumberToNameMap->add(SIGWINCH, signalNames[27]);
#ifdef SIGIO
            signalNumberToNameMap->add(SIGIO, signalNames[28]);
#endif
#ifdef SIGINFO
            signalNumberToNameMap->add(SIGINFO, signalNames[29]);
#endif
#ifdef SIGSYS
            signalNumberToNameMap->add(SIGSYS, signalNames[30]);
#endif
        });

        if (!signalToContextIdsMap) {
            signalToContextIdsMap = new HashMap<int, SignalHandleValue>();
        }

        if (auto signalNumber = signalNameToNumberMap->get(eventName.string())) {
#if OS(LINUX)
            // SIGKILL and SIGSTOP cannot be handled, and JSC needs its own signal handler to
            // suspend and resume the JS thread which we must not override.
            if (signalNumber != SIGKILL && signalNumber != SIGSTOP && signalNumber != g_wtfConfig.sigThreadSuspendResume) {
#elif OS(DARWIN)
            // these signals cannot be handled
            if (signalNumber != SIGKILL && signalNumber != SIGSTOP) {
#elif OS(WINDOWS)
            // windows has no SIGSTOP
            if (signalNumber != SIGKILL) {
#else
#error unknown OS
#endif

                if (isAdded) {
                    if (!signalToContextIdsMap->contains(signalNumber)) {
                        SignalHandleValue signal_handle = {
#if OS(WINDOWS)
                            .handle = nullptr,
#endif
                        };
#if !OS(WINDOWS)
                        Bun__ensureSignalHandler();
                        struct sigaction action;
                        memset(&action, 0, sizeof(struct sigaction));

                        // Set the handler in the action struct
                        action.sa_handler = [](int signalNumber) {
                            Bun__onPosixSignal(signalNumber);
                        };

                        // Clear the sa_mask
                        sigemptyset(&action.sa_mask);
                        sigaddset(&action.sa_mask, signalNumber);
                        action.sa_flags = SA_RESTART;

                        sigaction(signalNumber, &action, nullptr);
#else
                        signal_handle.handle = Bun__UVSignalHandle__init(
                            eventEmitter.scriptExecutionContext()->jsGlobalObject(),
                            signalNumber,
                            &signalHandler);

                        if (UNLIKELY(!signal_handle.handle))
                            return;
#endif

                        signalToContextIdsMap->set(signalNumber, signal_handle);
                    }
                } else {
                    if (signalToContextIdsMap->find(signalNumber) != signalToContextIdsMap->end()) {

#if !OS(WINDOWS)
                        signal(signalNumber, SIG_DFL);
#else
                        SignalHandleValue signal_handle = signalToContextIdsMap->get(signalNumber);
                        Bun__UVSignalHandle__close(signal_handle.handle);
#endif
                        signalToContextIdsMap->remove(signalNumber);
                    }
                }
            }
        }
    }
}

Process::~Process()
{
}

JSC_DEFINE_HOST_FUNCTION(jsFunction_emitWarning, (JSC::JSGlobalObject * lexicalGlobalObject, CallFrame* callFrame))
{
    auto* globalObject = defaultGlobalObject(lexicalGlobalObject);
    auto& vm = JSC::getVM(globalObject);
    auto scope = DECLARE_THROW_SCOPE(vm);
    auto* process = jsCast<Process*>(globalObject->processObject());
    auto value = callFrame->argument(0);

    auto ident = builtinNames(vm).warningPublicName();
    if (process->wrapped().hasEventListeners(ident)) {
        JSC::MarkedArgumentBuffer args;
        args.append(value);
        process->wrapped().emit(ident, args);
        return JSValue::encode(jsUndefined());
    }

    auto jsArgs = JSValue::encode(value);
    Bun__ConsoleObject__messageWithTypeAndLevel(reinterpret_cast<Bun::ConsoleObject*>(globalObject->consoleClient().get())->m_client, static_cast<uint32_t>(MessageType::Log), static_cast<uint32_t>(MessageLevel::Warning), globalObject, &jsArgs, 1);
    RETURN_IF_EXCEPTION(scope, {});
    return JSValue::encode(jsUndefined());
}

JSC_DEFINE_HOST_FUNCTION(jsFunction_throwValue, (JSGlobalObject * globalObject, CallFrame* callFrame))
{
    auto& vm = JSC::getVM(globalObject);
    auto scope = DECLARE_THROW_SCOPE(vm);
    auto value = callFrame->argument(0);
    scope.throwException(globalObject, value);
    return {};
}

JSC_DEFINE_HOST_FUNCTION(Process_functionAbort, (JSGlobalObject * globalObject, CallFrame*))
{
#if OS(WINDOWS)
    // Raising SIGABRT is handled in the CRT in windows, calling _exit() with ambiguous code "3" by default.
    // This adjustment to the abort behavior gives a more sane exit code on abort, by calling _exit directly with code 134.
    _exit(134);
#endif
    abort();
}

static bool isJSValueEqualToASCIILiteral(JSC::JSGlobalObject* globalObject, JSC::JSValue value, const ASCIILiteral literal)
{
    if (!value.isString()) {
        return false;
    }

    auto* str = value.toStringOrNull(globalObject);
    if (!str) {
        return false;
    }
    auto view = str->view(globalObject);
    return view == literal;
}

extern "C" void Bun__Process__emitWarning(Zig::GlobalObject* globalObject, EncodedJSValue warning, EncodedJSValue type, EncodedJSValue code, EncodedJSValue ctor)
{
<<<<<<< HEAD
    Zig::GlobalObject* globalObject = jsCast<Zig::GlobalObject*>(lexicalGlobalObject);
    VM& vm = JSC::getVM(globalObject);
=======
    // ignoring return value -- emitWarning only ever returns undefined or throws
    (void)Process::emitWarning(
        globalObject,
        JSValue::decode(warning),
        JSValue::decode(type),
        JSValue::decode(code),
        JSValue::decode(ctor));
}

JSValue Process::emitWarning(JSC::JSGlobalObject* lexicalGlobalObject, JSValue warning, JSValue type, JSValue code, JSValue ctor)
{
    Zig::GlobalObject* globalObject = defaultGlobalObject(lexicalGlobalObject);
    VM& vm = getVM(globalObject);
>>>>>>> d09daca8
    auto scope = DECLARE_THROW_SCOPE(vm);
    auto* process = jsCast<Process*>(globalObject->processObject());
    JSValue detail = jsUndefined();

    if (Bun__Node__ProcessNoDeprecation && isJSValueEqualToASCIILiteral(globalObject, type, "DeprecationWarning"_s)) {
        return jsUndefined();
    }

    if (!type.isNull() && type.isObject() && !isJSArray(type)) {
        ctor = type.get(globalObject, Identifier::fromString(vm, "ctor"_s));
        RETURN_IF_EXCEPTION(scope, {});

        code = type.get(globalObject, builtinNames(vm).codePublicName());
        RETURN_IF_EXCEPTION(scope, {});

        detail = type.get(globalObject, vm.propertyNames->detail);
        RETURN_IF_EXCEPTION(scope, {});
        if (!detail.isString()) detail = jsUndefined();

        type = type.get(globalObject, vm.propertyNames->type);
        RETURN_IF_EXCEPTION(scope, {});
        if (!type.toBoolean(globalObject)) type = jsString(vm, String("Warning"_s));
    } else if (type.isCallable()) {
        ctor = type;
        code = jsUndefined();
        type = jsString(vm, String("Warning"_s));
    }

    if (!type.isUndefined()) {
        Bun::V::validateString(scope, globalObject, type, "type"_s);
        RETURN_IF_EXCEPTION(scope, {});
    } else {
        type = jsString(vm, String("Warning"_s));
    }

    if (code.isCallable()) {
        ctor = code;
        code = jsUndefined();
    } else if (!code.isUndefined()) {
        Bun::V::validateString(scope, globalObject, code, "code"_s);
        RETURN_IF_EXCEPTION(scope, {});
    }

    JSObject* errorInstance;

    if (warning.isString()) {
        auto s = warning.getString(globalObject);
        errorInstance = createError(globalObject, !s.isEmpty() ? s : "Warning"_s);
        errorInstance->putDirect(vm, vm.propertyNames->name, type, JSC::PropertyAttribute::DontEnum | 0);
    } else if (warning.isCell() && warning.asCell()->type() == ErrorInstanceType) {
        errorInstance = warning.getObject();
    } else {
        return JSValue::decode(Bun::ERR::INVALID_ARG_TYPE(scope, globalObject, "warning"_s, "string or Error"_s, warning));
    }

    if (!code.isUndefined()) errorInstance->putDirect(vm, builtinNames(vm).codePublicName(), code, JSC::PropertyAttribute::DontEnum | 0);
    if (!detail.isUndefined()) errorInstance->putDirect(vm, vm.propertyNames->detail, detail, JSC::PropertyAttribute::DontEnum | 0);
    // ErrorCaptureStackTrace(warning, ctor || process.emitWarning);

    if (isJSValueEqualToASCIILiteral(globalObject, type, "DeprecationWarning"_s)) {
        if (Bun__Node__ProcessNoDeprecation) {
            return jsUndefined();
        }
        if (Bun__Node__ProcessThrowDeprecation) {
            // // Delay throwing the error to guarantee that all former warnings were properly logged.
            // return process.nextTick(() => {
            //    throw warning;
            // });
            auto func = JSFunction::create(vm, globalObject, 1, ""_s, jsFunction_throwValue, JSC::ImplementationVisibility::Private);
            process->queueNextTick(vm, globalObject, func, errorInstance);
            return jsUndefined();
        }
    }

    //   process.nextTick(doEmitWarning, warning);
    auto func = JSFunction::create(vm, globalObject, 1, ""_s, jsFunction_emitWarning, JSC::ImplementationVisibility::Private);
    process->queueNextTick(vm, globalObject, func, errorInstance);
    return jsUndefined();
}

JSC_DEFINE_HOST_FUNCTION(Process_emitWarning, (JSGlobalObject * lexicalGlobalObject, CallFrame* callFrame))
{
    Zig::GlobalObject* globalObject = jsCast<Zig::GlobalObject*>(lexicalGlobalObject);
    auto warning = callFrame->argument(0);
    auto type = callFrame->argument(1);
    auto code = callFrame->argument(2);
    auto ctor = callFrame->argument(3);
    return JSValue::encode(Process::emitWarning(globalObject, warning, type, code, ctor));
}

JSC_DEFINE_CUSTOM_GETTER(processExitCode, (JSC::JSGlobalObject * lexicalGlobalObject, JSC::EncodedJSValue thisValue, JSC::PropertyName name))
{
    Process* process = jsDynamicCast<Process*>(JSValue::decode(thisValue));
    if (!process) {
        return JSValue::encode(jsUndefined());
    }
    if (!process->m_isExitCodeObservable) {
        return JSValue::encode(jsUndefined());
    }

    return JSValue::encode(jsNumber(Bun__getExitCode(jsCast<Zig::GlobalObject*>(process->globalObject())->bunVM())));
}

bool setProcessExitCodeInner(JSC::JSGlobalObject* lexicalGlobalObject, Process* process, JSValue code)
{
    auto throwScope = DECLARE_THROW_SCOPE(process->vm());

    if (!code.isUndefinedOrNull()) {
        if (code.isString() && !code.getString(lexicalGlobalObject).isEmpty()) {
            auto num = code.toNumber(lexicalGlobalObject);
            if (!std::isnan(num)) {
                code = jsDoubleNumber(num);
            }
        }
        ssize_t exitCodeInt;
        Bun::V::validateInteger(throwScope, lexicalGlobalObject, code, "code"_s, jsUndefined(), jsUndefined(), &exitCodeInt);
        RETURN_IF_EXCEPTION(throwScope, false);

        process->m_isExitCodeObservable = true;
        void* ptr = jsCast<Zig::GlobalObject*>(process->globalObject())->bunVM();
        Bun__setExitCode(ptr, static_cast<uint8_t>(exitCodeInt % 256));
    }
    return true;
}
JSC_DEFINE_CUSTOM_SETTER(setProcessExitCode, (JSC::JSGlobalObject * lexicalGlobalObject, JSC::EncodedJSValue thisValue, JSC::EncodedJSValue value, JSC::PropertyName))
{
    Process* process = jsDynamicCast<Process*>(JSValue::decode(thisValue));
    if (!process) {
        return false;
    }
    auto throwScope = DECLARE_THROW_SCOPE(process->vm());
    auto code = JSValue::decode(value);

    return setProcessExitCodeInner(lexicalGlobalObject, process, code);
}

JSC_DEFINE_CUSTOM_GETTER(processConnected, (JSC::JSGlobalObject * lexicalGlobalObject, JSC::EncodedJSValue thisValue, JSC::PropertyName name))
{
    Process* process = jsDynamicCast<Process*>(JSValue::decode(thisValue));
    if (!process) {
        return JSValue::encode(jsUndefined());
    }

    return JSValue::encode(jsBoolean(Bun__GlobalObject__hasIPC(process->globalObject())));
}
JSC_DEFINE_CUSTOM_SETTER(setProcessConnected, (JSC::JSGlobalObject * lexicalGlobalObject, JSC::EncodedJSValue thisValue, JSC::EncodedJSValue value, JSC::PropertyName))
{
    return false;
}

static JSValue constructReportObjectComplete(VM& vm, Zig::GlobalObject* globalObject, const String& fileName)
{
#if !OS(WINDOWS)
    // macOS output:
    // {
    //   header: {
    //     reportVersion: 3,
    //     event: 'JavaScript API',
    //     trigger: 'GetReport',
    //     filename: null,
    //     dumpEventTime: '2023-11-16T17:56:55Z',
    //     dumpEventTimeStamp: '1700186215013',
    //     processId: 18234,
    //     threadId: 0,
    //     cwd: '/Users/jarred/Code/bun',
    //     commandLine: [ 'node' ],
    //     nodejsVersion: 'v20.8.0',
    //     wordSize: 64,
    //     arch: 'arm64',
    //     platform: 'darwin',
    //     componentVersions: process.versions,
    //     release: {
    //       name: 'node',
    //       headersUrl: 'https://nodejs.org/download/release/v20.8.0/node-v20.8.0-headers.tar.gz',
    //       sourceUrl: 'https://nodejs.org/download/release/v20.8.0/node-v20.8.0.tar.gz'
    //     },
    //     osName: 'Darwin',
    //     osRelease: '22.6.0',
    //     osVersion: 'Darwin Kernel Version 22.6.0: Wed Jul  5 22:22:05 PDT 2023; root:xnu-8796.141.3~6/RELEASE_ARM64_T6000',
    //     osMachine: 'arm64',
    //     cpus: [],
    //     networkInterfaces: [],
    //     host: 'macbook.local'
    //   },
    //   javascriptStack: {
    //     message: 'Error [ERR_SYNTHETIC]: JavaScript Callstack',
    //     stack: [
    //       'at new NodeError (node:internal/errors:406:5)',
    //       'at Object.getReport (node:internal/process/report:36:13)',
    //       'at REPL68:1:16',
    //       'at Script.runInThisContext (node:vm:122:12)',
    //       'at REPLServer.defaultEval (node:repl:594:29)',
    //       'at bound (node:domain:432:15)',
    //       'at REPLServer.runBound [as eval] (node:domain:443:12)',
    //       'at REPLServer.onLine (node:repl:924:10)',
    //       'at REPLServer.emit (node:events:526:35)'
    //     ],
    //     errorProperties: { code: 'ERR_SYNTHETIC' }
    //   },
    //   javascriptHeap: {
    //     totalMemory: 5734400,
    //     executableMemory: 524288,
    //     totalCommittedMemory: 4931584,
    //     availableMemory: 4341838112,
    //     totalGlobalHandlesMemory: 8192,
    //     usedGlobalHandlesMemory: 8000,
    //     usedMemory: 4304384,
    //     memoryLimit: 4345298944,
    //     mallocedMemory: 147560,
    //     externalMemory: 2152593,
    //     peakMallocedMemory: 892416,
    //     nativeContextCount: 1,
    //     detachedContextCount: 0,
    //     doesZapGarbage: 0,
    //     heapSpaces: {
    //       read_only_space: [Object],
    //       new_space: [Object],
    //       old_space: [Object],
    //       code_space: [Object],
    //       shared_space: [Object],
    //       new_large_object_space: [Object],
    //       large_object_space: [Object],
    //       code_large_object_space: [Object],
    //       shared_large_object_space: [Object]
    //     }
    //   },
    //   nativeStack: [
    //     {
    //       pc: '0x0000000105293a44',
    //       symbol: 'node::GetNodeReport(node::Environment*, char const*, char const*, v8::Local<v8::Value>, std::__1::basic_ostream<char, std::__1::char_traits<char>>&) [/opt/homebrew/Cellar/node/20.8.0/bin/node]'
    //     },
    //   ],
    //   resourceUsage: {
    //     free_memory: 14188216320,
    //     total_memory: 68719476736,
    //     rss: 40009728,
    //     available_memory: 14188216320,
    //     userCpuSeconds: 0.244133,
    //     kernelCpuSeconds: 0.058853,
    //     cpuConsumptionPercent: 1.16533,
    //     userCpuConsumptionPercent: 0.938973,
    //     kernelCpuConsumptionPercent: 0.226358,
    //     maxRss: 41697280,
    //     pageFaults: { IORequired: 1465, IONotRequired: 1689 },
    //     fsActivity: { reads: 0, writes: 0 }
    //   },
    //   libuv: [],
    //   workers: [],
    //   environmentVariables: {
    //     PATH: '',
    //   },
    //   userLimits: {
    //     core_file_size_blocks: { soft: 0, hard: 'unlimited' },
    //     data_seg_size_kbytes: { soft: 'unlimited', hard: 'unlimited' },
    //     file_size_blocks: { soft: 'unlimited', hard: 'unlimited' },
    //     max_locked_memory_bytes: { soft: 'unlimited', hard: 'unlimited' },
    //     max_memory_size_kbytes: { soft: 'unlimited', hard: 'unlimited' },
    //     open_files: { soft: 2147483646, hard: 2147483646 },
    //     stack_size_bytes: { soft: 8372224, hard: 67092480 },
    //     cpu_time_seconds: { soft: 'unlimited', hard: 'unlimited' },
    //     max_user_processes: { soft: 10666, hard: 16000 },
    //     virtual_memory_kbytes: { soft: 'unlimited', hard: 'unlimited' }
    //   },
    //   sharedObjects: [
    //     '/opt/homebrew/Cellar/node/20.8.0/bin/node',
    //   ]

    // linux:
    // {
    //   header: {
    //     reportVersion: 3,
    //     event: 'JavaScript API',
    //     trigger: 'GetReport',
    //     filename: null,
    //     dumpEventTime: '2023-11-16T18:41:38Z',
    //     dumpEventTimeStamp: '1700188898941',
    //     processId: 1621753,
    //     threadId: 0,
    //     cwd: '/home/jarred',
    //     commandLine: [ 'node' ],
    //     nodejsVersion: 'v20.5.0',
    //     glibcVersionRuntime: '2.35',
    //     glibcVersionCompiler: '2.28',
    //     wordSize: 64,
    //     arch: 'x64',
    //     platform: 'linux',
    //     componentVersions: {
    //       acorn: '8.10.0',
    //       ada: '2.5.1',
    //       ares: '1.19.1',
    //       base64: '0.5.0',
    //       brotli: '1.0.9',
    //       cjs_module_lexer: '1.2.2',
    //       cldr: '43.1',
    //       icu: '73.2',
    //       llhttp: '8.1.1',
    //       modules: '115',
    //       napi: '9',
    //       nghttp2: '1.55.1',
    //       nghttp3: '0.7.0',
    //       ngtcp2: '0.8.1',
    //       node: '20.5.0',
    //       openssl: '3.0.9+quic',
    //       simdutf: '3.2.14',
    //       tz: '2023c',
    //       undici: '5.22.1',
    //       unicode: '15.0',
    //       uv: '1.46.0',
    //       uvwasi: '0.0.18',
    //       v8: '11.3.244.8-node.10',
    //       zlib: '1.2.13.1-motley'
    //     },
    //     release: {
    //       name: 'node',
    //       headersUrl: 'https://nodejs.org/download/release/v20.5.0/node-v20.5.0-headers.tar.gz',
    //       sourceUrl: 'https://nodejs.org/download/release/v20.5.0/node-v20.5.0.tar.gz'
    //     },
    //     osName: 'Linux',
    //     osRelease: '5.17.0-1016-oem',
    //     osVersion: '#17-Ubuntu SMP PREEMPT Mon Aug 22 11:31:08 UTC 2022',
    //     osMachine: 'x86_64',
    //     cpus: [
    //     ],
    //     networkInterfaces: [

    //     ],
    //     host: 'jarred-desktop'
    //   },
    //   javascriptStack: {
    //     message: 'Error [ERR_SYNTHETIC]: JavaScript Callstack',
    //     stack: [
    //       'at new NodeError (node:internal/errors:405:5)',
    //       'at Object.getReport (node:internal/process/report:36:13)',
    //       'at REPL18:1:16',
    //       'at Script.runInThisContext (node:vm:122:12)',
    //       'at REPLServer.defaultEval (node:repl:593:29)',
    //       'at bound (node:domain:433:15)',
    //       'at REPLServer.runBound [as eval] (node:domain:444:12)',
    //       'at REPLServer.onLine (node:repl:923:10)',
    //       'at REPLServer.emit (node:events:526:35)'
    //     ],
    //     errorProperties: { code: 'ERR_SYNTHETIC' }
    //   },
    //   javascriptHeap: {
    //     totalMemory: 6696960,
    //     executableMemory: 262144,
    //     totalCommittedMemory: 6811648,
    //     availableMemory: 4339915016,
    //     totalGlobalHandlesMemory: 8192,
    //     usedGlobalHandlesMemory: 4416,
    //     usedMemory: 5251032,
    //     memoryLimit: 4345298944,
    //     mallocedMemory: 262312,
    //     externalMemory: 2120511,
    //     peakMallocedMemory: 521312,
    //     nativeContextCount: 2,
    //     detachedContextCount: 0,
    //     doesZapGarbage: 0,
    //     heapSpaces: {
    //       read_only_space: [Object],
    //       new_space: [Object],
    //       old_space: [Object],
    //       code_space: [Object],
    //       shared_space: [Object],
    //       new_large_object_space: [Object],
    //       large_object_space: [Object],
    //       code_large_object_space: [Object],
    //       shared_large_object_space: [Object]
    //     }
    //   },
    //   nativeStack: [

    //   ],
    //   resourceUsage: {
    //     free_memory: 64445558784,
    //     total_memory: 67358441472,
    //     rss: 52109312,
    //     constrained_memory: 18446744073709552000,
    //     available_memory: 18446744073657442000,
    //     userCpuSeconds: 0.105635,
    //     kernelCpuSeconds: 0.033611,
    //     cpuConsumptionPercent: 4.64153,
    //     userCpuConsumptionPercent: 3.52117,
    //     kernelCpuConsumptionPercent: 1.12037,
    //     maxRss: 52150272,
    //     pageFaults: { IORequired: 26, IONotRequired: 3917 },
    //     fsActivity: { reads: 3536, writes: 24 }
    //   },
    //   uvthreadResourceUsage: {
    //     userCpuSeconds: 0.088644,
    //     kernelCpuSeconds: 0.005214,
    //     cpuConsumptionPercent: 3.1286,
    //     userCpuConsumptionPercent: 2.9548,
    //     kernelCpuConsumptionPercent: 0.1738,
    //     fsActivity: { reads: 3512, writes: 0 }
    //   },
    //   libuv: [

    //   ],
    //   workers: [],
    //   environmentVariables: {
    //   },
    //   userLimits: {
    //     core_file_size_blocks: { soft: 'unlimited', hard: 'unlimited' },
    //     data_seg_size_kbytes: { soft: 'unlimited', hard: 'unlimited' },
    //     file_size_blocks: { soft: 'unlimited', hard: 'unlimited' },
    //     max_locked_memory_bytes: { soft: 8419803136, hard: 8419803136 },
    //     max_memory_size_kbytes: { soft: 'unlimited', hard: 'unlimited' },
    //     open_files: { soft: 1048576, hard: 1048576 },
    //     stack_size_bytes: { soft: 8388608, hard: 'unlimited' },
    //     cpu_time_seconds: { soft: 'unlimited', hard: 'unlimited' },
    //     max_user_processes: { soft: 256637, hard: 256637 },
    //     virtual_memory_kbytes: { soft: 'unlimited', hard: 'unlimited' }
    //   },
    //   sharedObjects: [
    //
    //   ]
    // }
    auto constructUserLimits = [&]() -> JSValue {
        JSC::JSObject* userLimits = JSC::constructEmptyObject(globalObject, globalObject->objectPrototype(), 11);

        static constexpr int resourceLimits[] = {
            RLIMIT_CORE,
            RLIMIT_DATA,
            RLIMIT_FSIZE,
            RLIMIT_MEMLOCK,
            RLIMIT_RSS,
            RLIMIT_NOFILE,
            RLIMIT_STACK,
            RLIMIT_CPU,
            RLIMIT_NPROC,
            RLIMIT_AS,
        };

        static constexpr ASCIILiteral labels[] = {
            "core_file_size_blocks"_s,
            "data_seg_size_kbytes"_s,
            "file_size_blocks"_s,
            "max_locked_memory_bytes"_s,
            "max_memory_size_kbytes"_s,
            "open_files"_s,
            "stack_size_bytes"_s,
            "cpu_time_seconds"_s,
            "max_user_processes"_s,
            "virtual_memory_kbytes"_s,
        };

        for (size_t i = 0; i < std::size(resourceLimits); i++) {
            JSC::JSObject* limitObject = JSC::constructEmptyObject(globalObject, globalObject->objectPrototype(), 2);
            struct rlimit limit;
            getrlimit(resourceLimits[i], &limit);

            JSValue soft = limit.rlim_cur == RLIM_INFINITY ? JSC::jsString(vm, String("unlimited"_s)) : limit.rlim_cur > INT32_MAX ? JSC::jsNumber(limit.rlim_cur)
                                                                                                                                   : JSC::jsDoubleNumber(static_cast<double>(limit.rlim_cur));

            JSValue hard = limit.rlim_max == RLIM_INFINITY ? JSC::jsString(vm, String("unlimited"_s)) : limit.rlim_max > INT32_MAX ? JSC::jsNumber(limit.rlim_max)
                                                                                                                                   : JSC::jsDoubleNumber(static_cast<double>(limit.rlim_max));

            limitObject->putDirect(vm, JSC::Identifier::fromString(vm, "soft"_s), soft, 0);
            limitObject->putDirect(vm, JSC::Identifier::fromString(vm, "hard"_s), hard, 0);

            userLimits->putDirect(vm, JSC::Identifier::fromString(vm, labels[i]), limitObject, 0);
        }

        return userLimits;
    };

    auto constructResourceUsage = [&]() -> JSC::JSValue {
        JSC::JSObject* resourceUsage = JSC::constructEmptyObject(globalObject, globalObject->objectPrototype(), 11);

        rusage usage;

        getrusage(RUSAGE_SELF, &usage);

        resourceUsage->putDirect(vm, JSC::Identifier::fromString(vm, "free_memory"_s), JSC::jsNumber(usage.ru_maxrss), 0);
        resourceUsage->putDirect(vm, JSC::Identifier::fromString(vm, "total_memory"_s), JSC::jsNumber(usage.ru_maxrss), 0);
        resourceUsage->putDirect(vm, JSC::Identifier::fromString(vm, "rss"_s), JSC::jsNumber(usage.ru_maxrss), 0);
        resourceUsage->putDirect(vm, JSC::Identifier::fromString(vm, "available_memory"_s), JSC::jsNumber(usage.ru_maxrss), 0);
        resourceUsage->putDirect(vm, JSC::Identifier::fromString(vm, "userCpuSeconds"_s), JSC::jsNumber(usage.ru_utime.tv_sec), 0);
        resourceUsage->putDirect(vm, JSC::Identifier::fromString(vm, "kernelCpuSeconds"_s), JSC::jsNumber(usage.ru_stime.tv_sec), 0);
        resourceUsage->putDirect(vm, JSC::Identifier::fromString(vm, "cpuConsumptionPercent"_s), JSC::jsNumber(usage.ru_utime.tv_sec), 0);
        resourceUsage->putDirect(vm, JSC::Identifier::fromString(vm, "userCpuConsumptionPercent"_s), JSC::jsNumber(usage.ru_utime.tv_sec), 0);
        resourceUsage->putDirect(vm, JSC::Identifier::fromString(vm, "kernelCpuConsumptionPercent"_s), JSC::jsNumber(usage.ru_utime.tv_sec), 0);
        resourceUsage->putDirect(vm, JSC::Identifier::fromString(vm, "maxRss"_s), JSC::jsNumber(usage.ru_maxrss), 0);

        JSC::JSObject* pageFaults = JSC::constructEmptyObject(globalObject, globalObject->objectPrototype(), 2);
        pageFaults->putDirect(vm, JSC::Identifier::fromString(vm, "IORequired"_s), JSC::jsNumber(usage.ru_majflt), 0);
        pageFaults->putDirect(vm, JSC::Identifier::fromString(vm, "IONotRequired"_s), JSC::jsNumber(usage.ru_minflt), 0);

        resourceUsage->putDirect(vm, JSC::Identifier::fromString(vm, "pageFaults"_s), pageFaults, 0);

        JSC::JSObject* fsActivity = JSC::constructEmptyObject(globalObject, globalObject->objectPrototype(), 2);
        fsActivity->putDirect(vm, JSC::Identifier::fromString(vm, "reads"_s), JSC::jsNumber(usage.ru_inblock), 0);
        fsActivity->putDirect(vm, JSC::Identifier::fromString(vm, "writes"_s), JSC::jsNumber(usage.ru_oublock), 0);

        resourceUsage->putDirect(vm, JSC::Identifier::fromString(vm, "fsActivity"_s), fsActivity, 0);

        return resourceUsage;
    };

    auto constructHeader = [&]() -> JSC::JSValue {
        JSC::JSObject* header = JSC::constructEmptyObject(globalObject, globalObject->objectPrototype());

        header->putDirect(vm, JSC::Identifier::fromString(vm, "reportVersion"_s), JSC::jsNumber(3), 0);
        header->putDirect(vm, JSC::Identifier::fromString(vm, "event"_s), JSC::jsString(vm, String("JavaScript API"_s)), 0);
        header->putDirect(vm, JSC::Identifier::fromString(vm, "trigger"_s), JSC::jsString(vm, String("GetReport"_s)), 0);
        if (fileName.isEmpty()) {
            header->putDirect(vm, JSC::Identifier::fromString(vm, "filename"_s), JSC::jsNull(), 0);
        } else {
            header->putDirect(vm, JSC::Identifier::fromString(vm, "filename"_s), JSC::jsString(vm, fileName), 0);
        }

        double time = WTF::jsCurrentTime();
        char timeBuf[64] = { 0 };
        Bun::toISOString(vm, time, timeBuf);
        auto timeStamp = WTF::String::fromLatin1(timeBuf);

        header->putDirect(vm, JSC::Identifier::fromString(vm, "dumpEventTime"_s), JSC::numberToString(vm, time, 10), 0);
        header->putDirect(vm, JSC::Identifier::fromString(vm, "dumpEventTimeStamp"_s), JSC::jsString(vm, timeStamp));
        header->putDirect(vm, JSC::Identifier::fromString(vm, "processId"_s), JSC::jsNumber(getpid()), 0);
        // TODO:
        header->putDirect(vm, JSC::Identifier::fromString(vm, "threadId"_s), JSC::jsNumber(0), 0);

        {
            char cwd[PATH_MAX] = { 0 };

            if (getcwd(cwd, PATH_MAX) == nullptr) {
                cwd[0] = '.';
                cwd[1] = '\0';
            }

            header->putDirect(vm, JSC::Identifier::fromString(vm, "cwd"_s), JSC::jsString(vm, String::fromUTF8ReplacingInvalidSequences(std::span { reinterpret_cast<const LChar*>(cwd), strlen(cwd) })), 0);
        }

        header->putDirect(vm, JSC::Identifier::fromString(vm, "commandLine"_s), JSValue::decode(Bun__Process__getExecArgv(globalObject)), 0);
        header->putDirect(vm, JSC::Identifier::fromString(vm, "nodejsVersion"_s), JSC::jsString(vm, String::fromLatin1(REPORTED_NODEJS_VERSION)), 0);
        header->putDirect(vm, JSC::Identifier::fromString(vm, "wordSize"_s), JSC::jsNumber(64), 0);
        header->putDirect(vm, JSC::Identifier::fromString(vm, "arch"_s), constructArch(vm, header), 0);
        header->putDirect(vm, JSC::Identifier::fromString(vm, "platform"_s), constructPlatform(vm, header), 0);
        header->putDirect(vm, JSC::Identifier::fromString(vm, "componentVersions"_s), constructVersions(vm, header), 0);
        header->putDirect(vm, JSC::Identifier::fromString(vm, "release"_s), constructProcessReleaseObject(vm, header), 0);

        {
            // uname
            struct utsname buf;
            if (uname(&buf) != 0) {
                memset(&buf, 0, sizeof(buf));
            }

            header->putDirect(vm, JSC::Identifier::fromString(vm, "osName"_s), JSC::jsString(vm, String::fromUTF8ReplacingInvalidSequences(std::span { reinterpret_cast<const LChar*>(buf.sysname), strlen(buf.sysname) })), 0);
            header->putDirect(vm, JSC::Identifier::fromString(vm, "osRelease"_s), JSC::jsString(vm, String::fromUTF8ReplacingInvalidSequences(std::span { reinterpret_cast<const LChar*>(buf.release), strlen(buf.release) })), 0);
            header->putDirect(vm, JSC::Identifier::fromString(vm, "osVersion"_s), JSC::jsString(vm, String::fromUTF8ReplacingInvalidSequences(std::span { reinterpret_cast<const LChar*>(buf.version), strlen(buf.version) })), 0);
            header->putDirect(vm, JSC::Identifier::fromString(vm, "osMachine"_s), JSC::jsString(vm, String::fromUTF8ReplacingInvalidSequences(std::span { reinterpret_cast<const LChar*>(buf.machine), strlen(buf.machine) })), 0);
        }

        // host
        {
            // TODO: use HOSTNAME_MAX
            char host[1024] = { 0 };
            if (gethostname(host, 1024) != 0) {
                host[0] = '0';
            }

            header->putDirect(vm, JSC::Identifier::fromString(vm, "host"_s), JSC::jsString(vm, String::fromUTF8ReplacingInvalidSequences(std::span { reinterpret_cast<const LChar*>(host), strlen(host) })), 0);
        }

#if OS(LINUX)
#ifdef __GNU_LIBRARY__
        header->putDirect(vm, JSC::Identifier::fromString(vm, "glibcVersionCompiler"_s), JSC::jsString(vm, makeString(__GLIBC__, '.', __GLIBC_MINOR__)), 0);
        header->putDirect(vm, JSC::Identifier::fromString(vm, "glibcVersionRuntime"_s), JSC::jsString(vm, String::fromUTF8(gnu_get_libc_version())), 0);
#else
#endif
#endif

        header->putDirect(vm, Identifier::fromString(vm, "cpus"_s), JSC::constructEmptyArray(globalObject, nullptr), 0);
        header->putDirect(vm, Identifier::fromString(vm, "networkInterfaces"_s), JSC::constructEmptyArray(globalObject, nullptr), 0);

        return header;
    };

    auto constructJavaScriptHeap = [&]() -> JSC::JSValue {
        JSC::JSObject* heap = JSC::constructEmptyObject(globalObject, globalObject->objectPrototype(), 16);

        JSC::JSObject* heapSpaces = JSC::constructEmptyObject(globalObject, globalObject->objectPrototype(), 9);
        heapSpaces->putDirect(vm, JSC::Identifier::fromString(vm, "read_only_space"_s), JSC::constructEmptyObject(globalObject), 0);
        heapSpaces->putDirect(vm, JSC::Identifier::fromString(vm, "new_space"_s), JSC::constructEmptyObject(globalObject), 0);
        heapSpaces->putDirect(vm, JSC::Identifier::fromString(vm, "old_space"_s), JSC::constructEmptyObject(globalObject), 0);
        heapSpaces->putDirect(vm, JSC::Identifier::fromString(vm, "code_space"_s), JSC::constructEmptyObject(globalObject), 0);
        heapSpaces->putDirect(vm, JSC::Identifier::fromString(vm, "shared_space"_s), JSC::constructEmptyObject(globalObject), 0);
        heapSpaces->putDirect(vm, JSC::Identifier::fromString(vm, "new_large_object_space"_s), JSC::constructEmptyObject(globalObject), 0);
        heapSpaces->putDirect(vm, JSC::Identifier::fromString(vm, "large_object_space"_s), JSC::constructEmptyObject(globalObject), 0);
        heapSpaces->putDirect(vm, JSC::Identifier::fromString(vm, "code_large_object_space"_s), JSC::constructEmptyObject(globalObject), 0);
        heapSpaces->putDirect(vm, JSC::Identifier::fromString(vm, "shared_large_object_space"_s), JSC::constructEmptyObject(globalObject), 0);

        heap->putDirect(vm, JSC::Identifier::fromString(vm, "totalMemory"_s), JSC::jsDoubleNumber(static_cast<double>(WTF::ramSize())), 0);
        heap->putDirect(vm, JSC::Identifier::fromString(vm, "executableMemory"_s), jsNumber(0), 0);
        heap->putDirect(vm, JSC::Identifier::fromString(vm, "totalCommittedMemory"_s), jsNumber(0), 0);
        heap->putDirect(vm, JSC::Identifier::fromString(vm, "availableMemory"_s), jsNumber(0), 0);
        heap->putDirect(vm, JSC::Identifier::fromString(vm, "totalGlobalHandlesMemory"_s), jsNumber(0), 0);
        heap->putDirect(vm, JSC::Identifier::fromString(vm, "usedGlobalHandlesMemory"_s), jsNumber(0), 0);
        heap->putDirect(vm, JSC::Identifier::fromString(vm, "usedMemory"_s), jsNumber(0), 0);
        heap->putDirect(vm, JSC::Identifier::fromString(vm, "memoryLimit"_s), jsNumber(0), 0);
        heap->putDirect(vm, JSC::Identifier::fromString(vm, "mallocedMemory"_s), jsNumber(0), 0);
        heap->putDirect(vm, JSC::Identifier::fromString(vm, "externalMemory"_s), JSC::jsDoubleNumber(static_cast<double>(vm.heap.externalMemorySize())), 0);
        heap->putDirect(vm, JSC::Identifier::fromString(vm, "peakMallocedMemory"_s), jsNumber(0), 0);
        heap->putDirect(vm, JSC::Identifier::fromString(vm, "nativeContextCount"_s), JSC::jsNumber(1), 0);
        heap->putDirect(vm, JSC::Identifier::fromString(vm, "detachedContextCount"_s), JSC::jsNumber(0), 0);
        heap->putDirect(vm, JSC::Identifier::fromString(vm, "doesZapGarbage"_s), JSC::jsNumber(0), 0);
        heap->putDirect(vm, JSC::Identifier::fromString(vm, "heapSpaces"_s), heapSpaces, 0);

        return heap;
    };

    auto constructUVThreadResourceUsage = [&]() -> JSC::JSValue {
        JSC::JSObject* uvthreadResourceUsage = JSC::constructEmptyObject(globalObject, globalObject->objectPrototype(), 6);

        uvthreadResourceUsage->putDirect(vm, JSC::Identifier::fromString(vm, "userCpuSeconds"_s), JSC::jsNumber(0), 0);
        uvthreadResourceUsage->putDirect(vm, JSC::Identifier::fromString(vm, "kernelCpuSeconds"_s), JSC::jsNumber(0), 0);
        uvthreadResourceUsage->putDirect(vm, JSC::Identifier::fromString(vm, "cpuConsumptionPercent"_s), JSC::jsNumber(0), 0);
        uvthreadResourceUsage->putDirect(vm, JSC::Identifier::fromString(vm, "userCpuConsumptionPercent"_s), JSC::jsNumber(0), 0);
        uvthreadResourceUsage->putDirect(vm, JSC::Identifier::fromString(vm, "kernelCpuConsumptionPercent"_s), JSC::jsNumber(0), 0);

        JSC::JSObject* fsActivity = JSC::constructEmptyObject(globalObject, globalObject->objectPrototype(), 2);
        fsActivity->putDirect(vm, JSC::Identifier::fromString(vm, "reads"_s), JSC::jsNumber(0), 0);
        fsActivity->putDirect(vm, JSC::Identifier::fromString(vm, "writes"_s), JSC::jsNumber(0), 0);

        uvthreadResourceUsage->putDirect(vm, JSC::Identifier::fromString(vm, "fsActivity"_s), fsActivity, 0);

        return uvthreadResourceUsage;
    };

    auto constructJavaScriptStack = [&]() -> JSC::JSValue {
        JSC::JSObject* javascriptStack = JSC::constructEmptyObject(globalObject, globalObject->objectPrototype(), 3);

        javascriptStack->putDirect(vm, vm.propertyNames->message, JSC::jsString(vm, String("Error [ERR_SYNTHETIC]: JavaScript Callstack"_s)), 0);

        // TODO: allow errors as an argument
        {
            WTF::Vector<JSC::StackFrame> stackFrames;
            vm.interpreter.getStackTrace(javascriptStack, stackFrames, 1);
            String name = "Error"_s;
            String message = "JavaScript Callstack"_s;
            OrdinalNumber line = OrdinalNumber::beforeFirst();
            OrdinalNumber column = OrdinalNumber::beforeFirst();
            WTF::String sourceURL;
            WTF::String stackProperty = Bun::formatStackTrace(
                vm, globalObject, globalObject, name, message,
                line, column,
                sourceURL, stackFrames, nullptr);

            WTF::String stack;
            // first line after "Error:"
            size_t firstLine = stackProperty.find('\n');
            if (firstLine != WTF::notFound) {
                stack = stackProperty.substring(firstLine + 1);
            }

            JSC::JSArray* stackArray = JSC::constructEmptyArray(globalObject, nullptr);

            stack.split('\n', [&](const WTF::StringView& line) {
                stackArray->push(globalObject, JSC::jsString(vm, line.toString().trim(isASCIIWhitespace)));
            });

            javascriptStack->putDirect(vm, JSC::Identifier::fromString(vm, "stack"_s), stackArray, 0);
        }

        JSC::JSObject* errorProperties = JSC::constructEmptyObject(globalObject, globalObject->objectPrototype(), 1);
        errorProperties->putDirect(vm, JSC::Identifier::fromString(vm, "code"_s), JSC::jsString(vm, String("ERR_SYNTHETIC"_s)), 0);
        javascriptStack->putDirect(vm, JSC::Identifier::fromString(vm, "errorProperties"_s), errorProperties, 0);
        return javascriptStack;
    };

    auto constructSharedObjects = [&]() -> JSC::JSValue {
        JSC::JSObject* sharedObjects = JSC::constructEmptyArray(globalObject, nullptr);

        // TODO:

        return sharedObjects;
    };

    auto constructLibUV = [&]() -> JSC::JSValue {
        JSC::JSObject* libuv = JSC::constructEmptyArray(globalObject, nullptr);

        // TODO:

        return libuv;
    };

    auto constructWorkers = [&]() -> JSC::JSValue {
        JSC::JSObject* workers = JSC::constructEmptyArray(globalObject, nullptr);

        // TODO:

        return workers;
    };

    auto constructEnvironmentVariables = [&]() -> JSC::JSValue {
        return globalObject->processEnvObject();
    };

    auto constructCpus = [&]() -> JSC::JSValue {
        JSC::JSObject* cpus = JSC::constructEmptyArray(globalObject, nullptr);

        // TODO:

        return cpus;
    };

    auto constructNetworkInterfaces = [&]() -> JSC::JSValue {
        JSC::JSObject* networkInterfaces = JSC::constructEmptyArray(globalObject, nullptr);

        // TODO:

        return networkInterfaces;
    };

    auto constructNativeStack = [&]() -> JSC::JSValue {
        JSC::JSObject* nativeStack = JSC::constructEmptyArray(globalObject, nullptr);

        // TODO:

        return nativeStack;
    };

    {
        JSC::JSObject* report = JSC::constructEmptyObject(globalObject, globalObject->objectPrototype(), 19);

        report->putDirect(vm, JSC::Identifier::fromString(vm, "header"_s), constructHeader(), 0);
        report->putDirect(vm, JSC::Identifier::fromString(vm, "javascriptStack"_s), constructJavaScriptStack(), 0);
        report->putDirect(vm, JSC::Identifier::fromString(vm, "javascriptHeap"_s), constructJavaScriptHeap(), 0);
        report->putDirect(vm, JSC::Identifier::fromString(vm, "nativeStack"_s), constructNativeStack(), 0);
        report->putDirect(vm, JSC::Identifier::fromString(vm, "resourceUsage"_s), constructResourceUsage(), 0);
        report->putDirect(vm, JSC::Identifier::fromString(vm, "uvthreadResourceUsage"_s), constructUVThreadResourceUsage(), 0);
        report->putDirect(vm, JSC::Identifier::fromString(vm, "libuv"_s), constructLibUV(), 0);
        report->putDirect(vm, JSC::Identifier::fromString(vm, "workers"_s), constructWorkers(), 0);
        report->putDirect(vm, JSC::Identifier::fromString(vm, "environmentVariables"_s), constructEnvironmentVariables(), 0);
        report->putDirect(vm, JSC::Identifier::fromString(vm, "userLimits"_s), constructUserLimits(), 0);
        report->putDirect(vm, JSC::Identifier::fromString(vm, "sharedObjects"_s), constructSharedObjects(), 0);
        report->putDirect(vm, JSC::Identifier::fromString(vm, "cpus"_s), constructCpus(), 0);
        report->putDirect(vm, JSC::Identifier::fromString(vm, "networkInterfaces"_s), constructNetworkInterfaces(), 0);

        return report;
    }
#else // !OS(WINDOWS)
    return jsString(vm, String("Not implemented. blame @paperclover"_s));
#endif
}

JSC_DEFINE_HOST_FUNCTION(Process_functionGetReport, (JSGlobalObject * globalObject, JSC::CallFrame* callFrame))
{
    auto& vm = JSC::getVM(globalObject);
    auto scope = DECLARE_THROW_SCOPE(vm);
    // TODO: node:vm
    return JSValue::encode(constructReportObjectComplete(vm, jsCast<Zig::GlobalObject*>(globalObject), String()));
}

JSC_DEFINE_HOST_FUNCTION(Process_functionWriteReport, (JSGlobalObject * globalObject, JSC::CallFrame* callFrame))
{
    auto& vm = JSC::getVM(globalObject);
    auto scope = DECLARE_THROW_SCOPE(vm);
    // TODO:
    return JSValue::encode(callFrame->argument(0));
}

static JSValue constructProcessReportObject(VM& vm, JSObject* processObject)
{
    auto* globalObject = processObject->globalObject();
    // auto* globalObject = reinterpret_cast<Zig::GlobalObject*>(lexicalGlobalObject);
    auto process = jsCast<Process*>(processObject);

    auto* report = JSC::constructEmptyObject(globalObject, globalObject->objectPrototype(), 10);
    report->putDirect(vm, JSC::Identifier::fromString(vm, "compact"_s), JSC::jsBoolean(false), 0);
    report->putDirect(vm, JSC::Identifier::fromString(vm, "directory"_s), JSC::jsEmptyString(vm), 0);
    report->putDirect(vm, JSC::Identifier::fromString(vm, "filename"_s), JSC::jsEmptyString(vm), 0);
    report->putDirect(vm, JSC::Identifier::fromString(vm, "getReport"_s), JSC::JSFunction::create(vm, globalObject, 0, String("getReport"_s), Process_functionGetReport, ImplementationVisibility::Public), 0);
    report->putDirect(vm, JSC::Identifier::fromString(vm, "reportOnFatalError"_s), JSC::jsBoolean(false), 0);
    report->putDirect(vm, JSC::Identifier::fromString(vm, "reportOnSignal"_s), JSC::jsBoolean(false), 0);
    report->putDirect(vm, JSC::Identifier::fromString(vm, "reportOnUncaughtException"_s), JSC::jsBoolean(process->m_reportOnUncaughtException), 0);
    report->putDirect(vm, JSC::Identifier::fromString(vm, "excludeEnv"_s), JSC::jsBoolean(false), 0);
    report->putDirect(vm, JSC::Identifier::fromString(vm, "excludeEnv"_s), JSC::jsString(vm, String("SIGUSR2"_s)), 0);
    report->putDirect(vm, JSC::Identifier::fromString(vm, "writeReport"_s), JSC::JSFunction::create(vm, globalObject, 1, String("writeReport"_s), Process_functionWriteReport, ImplementationVisibility::Public), 0);
    return report;
}

static JSValue constructProcessConfigObject(VM& vm, JSObject* processObject)
{
    auto* globalObject = processObject->globalObject();
    //   target_defaults:
    //    { cflags: [],
    //      default_configuration: 'Release',
    //      defines: [],
    //      include_dirs: [],
    //      libraries: [] },
    //   variables:
    //    {
    //      host_arch: 'x64',
    //      napi_build_version: 5,
    //      node_install_npm: 'true',
    //      node_prefix: '',
    //      node_shared_cares: 'false',
    //      node_shared_http_parser: 'false',
    //      node_shared_libuv: 'false',
    //      node_shared_zlib: 'false',
    //      node_use_openssl: 'true',
    //      node_shared_openssl: 'false',
    //      strict_aliasing: 'true',
    //      target_arch: 'x64',
    //      v8_use_snapshot: 1
    //    }
    // }
    JSC::JSObject* config = JSC::constructEmptyObject(globalObject, globalObject->objectPrototype(), 2);
    JSC::JSObject* variables = JSC::constructEmptyObject(globalObject, globalObject->objectPrototype(), 2);
    variables->putDirect(vm, JSC::Identifier::fromString(vm, "v8_enable_i8n_support"_s), JSC::jsNumber(1), 0);
    variables->putDirect(vm, JSC::Identifier::fromString(vm, "enable_lto"_s), JSC::jsBoolean(false), 0);
    config->putDirect(vm, JSC::Identifier::fromString(vm, "target_defaults"_s), JSC::constructEmptyObject(globalObject), 0);
    config->putDirect(vm, JSC::Identifier::fromString(vm, "variables"_s), variables, 0);

    config->freeze(vm);
    return config;
}

static JSValue constructProcessHrtimeObject(VM& vm, JSObject* processObject)
{
    auto* globalObject = processObject->globalObject();
    JSC::JSFunction* hrtime = JSC::JSFunction::create(vm, globalObject, 0, String("hrtime"_s), Process_functionHRTime, ImplementationVisibility::Public);

    JSC::JSFunction* hrtimeBigInt = JSC::JSFunction::create(vm, globalObject, 0, String("bigint"_s), Process_functionHRTimeBigInt, ImplementationVisibility::Public);

    hrtime->putDirect(vm, JSC::Identifier::fromString(vm, "bigint"_s), hrtimeBigInt);

    return hrtime;
}
enum class BunProcessStdinFdType : int32_t {
    file = 0,
    pipe = 1,
    socket = 2,
};
extern "C" BunProcessStdinFdType Bun__Process__getStdinFdType(void*, int fd);

extern "C" void Bun__ForceFileSinkToBeSynchronousForProcessObjectStdio(JSC::JSGlobalObject*, JSC::EncodedJSValue);
static JSValue constructStdioWriteStream(JSC::JSGlobalObject* globalObject, int fd)
{
    auto& vm = JSC::getVM(globalObject);
    auto scope = DECLARE_THROW_SCOPE(vm);

    JSC::JSFunction* getStdioWriteStream = JSC::JSFunction::create(vm, globalObject, processObjectInternalsGetStdioWriteStreamCodeGenerator(vm), globalObject);
    JSC::MarkedArgumentBuffer args;
    args.append(JSC::jsNumber(fd));
    args.append(jsBoolean(bun_stdio_tty[fd]));
    BunProcessStdinFdType fdType = Bun__Process__getStdinFdType(Bun::vm(vm), fd);
    args.append(jsNumber(static_cast<int32_t>(fdType)));

    JSC::CallData callData = JSC::getCallData(getStdioWriteStream);

    NakedPtr<JSC::Exception> returnedException = nullptr;
    auto result = JSC::profiledCall(globalObject, ProfilingReason::API, getStdioWriteStream, callData, globalObject->globalThis(), args, returnedException);
    RETURN_IF_EXCEPTION(scope, {});

    if (auto* exception = returnedException.get()) {
#if BUN_DEBUG
        Zig::GlobalObject::reportUncaughtExceptionAtEventLoop(globalObject, exception);
#endif
        scope.throwException(globalObject, exception->value());
        returnedException.clear();
        return {};
    }

    ASSERT_WITH_MESSAGE(JSC::isJSArray(result), "Expected an array from getStdioWriteStream");
    JSC::JSArray* resultObject = JSC::jsCast<JSC::JSArray*>(result);

    // process.stdout and process.stderr differ from other Node.js streams in important ways:
    // 1. They are used internally by console.log() and console.error(), respectively.
    // 2. Writes may be synchronous depending on what the stream is connected to and whether the system is Windows or POSIX:
    // Files: synchronous on Windows and POSIX
    // TTYs (Terminals): asynchronous on Windows, synchronous on POSIX
    // Pipes (and sockets): synchronous on Windows, asynchronous on POSIX
    bool forceSync = false;
#if OS(WINDOWS)
    forceSync = fdType == BunProcessStdinFdType::file || fdType == BunProcessStdinFdType::pipe;
#else
    // Note: files are always sync anyway.
    // forceSync = fdType == BunProcessStdinFdType::file || bun_stdio_tty[fd];

    // TDOO: once console.* is wired up to write/read through the same buffering mechanism as FileSink for process.stdout, process.stderr, we can make this non-blocking for sockets on POSIX.
    // Until then, we have to force it to be sync EVEN for sockets or else console.log() may flush at a different time than process.stdout.write.
    forceSync = true;
#endif
    if (forceSync) {
        Bun__ForceFileSinkToBeSynchronousForProcessObjectStdio(globalObject, JSValue::encode(resultObject->getIndex(globalObject, 1)));
    }

    return resultObject->getIndex(globalObject, 0);
}

static JSValue constructStdout(VM& vm, JSObject* processObject)
{
    return constructStdioWriteStream(processObject->globalObject(), 1);
}

static JSValue constructStderr(VM& vm, JSObject* processObject)
{
    return constructStdioWriteStream(processObject->globalObject(), 2);
}

#if OS(WINDOWS)
#define STDIN_FILENO 0
#endif

static JSValue constructStdin(VM& vm, JSObject* processObject)
{
    auto* globalObject = processObject->globalObject();
    auto scope = DECLARE_THROW_SCOPE(vm);
    JSC::JSFunction* getStdioWriteStream = JSC::JSFunction::create(vm, globalObject, processObjectInternalsGetStdinStreamCodeGenerator(vm), globalObject);
    JSC::MarkedArgumentBuffer args;
    args.append(JSC::jsNumber(STDIN_FILENO));
    args.append(jsBoolean(bun_stdio_tty[STDIN_FILENO]));
    BunProcessStdinFdType fdType = Bun__Process__getStdinFdType(Bun::vm(vm), STDIN_FILENO);
    args.append(jsNumber(static_cast<int32_t>(fdType)));
    JSC::CallData callData = JSC::getCallData(getStdioWriteStream);

    NakedPtr<JSC::Exception> returnedException = nullptr;
    auto result = JSC::profiledCall(globalObject, ProfilingReason::API, getStdioWriteStream, callData, globalObject, args, returnedException);
    RETURN_IF_EXCEPTION(scope, {});

    if (auto* exception = returnedException.get()) {
#if BUN_DEBUG
        Zig::GlobalObject::reportUncaughtExceptionAtEventLoop(globalObject, exception);
#endif
        scope.throwException(globalObject, exception->value());
        returnedException.clear();
        return {};
    }

    RELEASE_AND_RETURN(scope, result);
}

JSC_DEFINE_CUSTOM_GETTER(processThrowDeprecation, (JSC::JSGlobalObject * lexicalGlobalObject, JSC::EncodedJSValue thisValue, JSC::PropertyName name))
{
    return JSValue::encode(jsBoolean(Bun__Node__ProcessThrowDeprecation));
}

JSC_DEFINE_CUSTOM_SETTER(setProcessThrowDeprecation, (JSC::JSGlobalObject * globalObject, JSC::EncodedJSValue thisValue, JSC::EncodedJSValue encodedValue, JSC::PropertyName))
{
    return true;
}

static JSValue constructProcessSend(VM& vm, JSObject* processObject)
{
    auto* globalObject = processObject->globalObject();
    if (Bun__GlobalObject__hasIPC(globalObject)) {
        return JSC::JSFunction::create(vm, globalObject, 1, String("send"_s), Bun__Process__send, ImplementationVisibility::Public);
    } else {
        return jsUndefined();
    }
}

JSC_DEFINE_HOST_FUNCTION(processDisonnectFinish, (JSGlobalObject * globalObject, JSC::CallFrame* callFrame))
{
    Bun__closeChildIPC(globalObject);
    return JSC::JSValue::encode(jsUndefined());
}

JSC_DEFINE_HOST_FUNCTION(Bun__Process__disconnect, (JSGlobalObject * globalObject, JSC::CallFrame* callFrame))
{
    auto& vm = JSC::getVM(globalObject);
    auto global = jsCast<GlobalObject*>(globalObject);

    if (!Bun__GlobalObject__hasIPC(globalObject)) {
        Process__emitErrorEvent(global, JSValue::encode(createError(globalObject, ErrorCode::ERR_IPC_DISCONNECTED, "IPC channel is already disconnected"_s)));
        return JSC::JSValue::encode(jsUndefined());
    }

    auto finishFn = JSC::JSFunction::create(vm, globalObject, 0, String("finish"_s), processDisonnectFinish, ImplementationVisibility::Public);
    auto process = jsCast<Process*>(global->processObject());

    process->queueNextTick(vm, globalObject, finishFn);
    return JSC::JSValue::encode(jsUndefined());
}

static JSValue constructProcessDisconnect(VM& vm, JSObject* processObject)
{
    auto* globalObject = processObject->globalObject();
    if (Bun__GlobalObject__hasIPC(globalObject)) {
        return JSC::JSFunction::create(vm, globalObject, 1, String("disconnect"_s), Bun__Process__disconnect, ImplementationVisibility::Public);
    } else {
        return jsUndefined();
    }
}

static JSValue constructProcessChannel(VM& vm, JSObject* processObject)
{
    auto* globalObject = processObject->globalObject();
    if (Bun__GlobalObject__hasIPC(globalObject)) {
        auto& vm = JSC::getVM(globalObject);
        auto scope = DECLARE_THROW_SCOPE(vm);

        JSC::JSFunction* getControl = JSC::JSFunction::create(vm, globalObject, processObjectInternalsGetChannelCodeGenerator(vm), globalObject);
        JSC::MarkedArgumentBuffer args;
        JSC::CallData callData = JSC::getCallData(getControl);

        NakedPtr<JSC::Exception> returnedException = nullptr;
        auto result = JSC::profiledCall(globalObject, ProfilingReason::API, getControl, callData, globalObject->globalThis(), args, returnedException);
        RETURN_IF_EXCEPTION(scope, {});

        if (auto* exception = returnedException.get()) {
#if BUN_DEBUG
            Zig::GlobalObject::reportUncaughtExceptionAtEventLoop(globalObject, exception);
#endif
            scope.throwException(globalObject, exception->value());
            returnedException.clear();
            return {};
        }

        return result;
    } else {
        return jsUndefined();
    }
}

#if OS(WINDOWS)
#define getpid _getpid
#endif

static JSValue constructPid(VM& vm, JSObject* processObject)
{
    return jsNumber(getpid());
}

static JSValue constructPpid(VM& vm, JSObject* processObject)
{
#if OS(WINDOWS)
    return jsNumber(uv_os_getppid());
#else
    return jsNumber(getppid());
#endif
}

static JSValue constructArgv0(VM& vm, JSObject* processObject)
{
    auto* globalObject = processObject->globalObject();
    return JSValue::decode(Bun__Process__getArgv0(globalObject));
}

static JSValue constructExecArgv(VM& vm, JSObject* processObject)
{
    auto* globalObject = processObject->globalObject();
    return JSValue::decode(Bun__Process__getExecArgv(globalObject));
}

static JSValue constructExecPath(VM& vm, JSObject* processObject)
{
    auto* globalObject = processObject->globalObject();
    return JSValue::decode(Bun__Process__getExecPath(globalObject));
}

static JSValue constructArgv(VM& vm, JSObject* processObject)
{
    auto* globalObject = processObject->globalObject();
    return JSValue::decode(Bun__Process__getArgv(globalObject));
}

static JSValue constructBrowser(VM& vm, JSObject* processObject)
{
    return jsBoolean(false);
}

static JSValue constructVersion(VM& vm, JSObject* processObject)
{
    return JSC::jsString(vm, makeString("v"_s, ASCIILiteral::fromLiteralUnsafe(REPORTED_NODEJS_VERSION)));
}

static JSValue constructIsBun(VM& vm, JSObject* processObject)
{
    return jsBoolean(true);
}

static JSValue constructRevision(VM& vm, JSObject* processObject)
{
    return JSC::jsString(vm, makeAtomString(ASCIILiteral::fromLiteralUnsafe(Bun__version_sha)));
}

static JSValue constructEnv(VM& vm, JSObject* processObject)
{
    auto* globalObject = jsCast<Zig::GlobalObject*>(processObject->globalObject());
    return globalObject->processEnvObject();
}

#if !OS(WINDOWS)

JSC_DEFINE_HOST_FUNCTION(Process_functiongetuid, (JSGlobalObject * globalObject, CallFrame* callFrame))
{
    return JSValue::encode(jsNumber(getuid()));
}

JSC_DEFINE_HOST_FUNCTION(Process_functiongeteuid, (JSGlobalObject * globalObject, CallFrame* callFrame))
{
    return JSValue::encode(jsNumber(geteuid()));
}

JSC_DEFINE_HOST_FUNCTION(Process_functiongetegid, (JSGlobalObject * globalObject, CallFrame* callFrame))
{
    return JSValue::encode(jsNumber(getegid()));
}

JSC_DEFINE_HOST_FUNCTION(Process_functiongetgid, (JSGlobalObject * globalObject, CallFrame* callFrame))
{
    return JSValue::encode(jsNumber(getgid()));
}

JSC_DEFINE_HOST_FUNCTION(Process_functiongetgroups, (JSGlobalObject * globalObject, CallFrame* callFrame))
{
    auto& vm = JSC::getVM(globalObject);
    int ngroups = getgroups(0, nullptr);
    auto throwScope = DECLARE_THROW_SCOPE(vm);
    if (ngroups == -1) {
        throwSystemError(throwScope, globalObject, "getgroups"_s, errno);
        return {};
    }
    JSArray* groups = constructEmptyArray(globalObject, nullptr, ngroups);
    Vector<gid_t> groupVector(ngroups);
    getgroups(ngroups, groupVector.data());
    for (unsigned i = 0; i < ngroups; i++) {
        groups->putDirectIndex(globalObject, i, jsNumber(groupVector[i]));
    }
    return JSValue::encode(groups);
}

static JSValue maybe_uid_by_name(JSC::ThrowScope& throwScope, JSGlobalObject* globalObject, JSValue value)
{
    if (!value.isNumber() && !value.isString()) return JSValue::decode(Bun::ERR::INVALID_ARG_TYPE(throwScope, globalObject, "id"_s, "number or string"_s, value));
    if (!value.isString()) return value;

    auto str = value.getString(globalObject);
    RETURN_IF_EXCEPTION(throwScope, {});
    auto utf8 = str.utf8();
    auto name = utf8.data();
    struct passwd pwd;
    struct passwd* pp = nullptr;
    char buf[8192];

    if (getpwnam_r(name, &pwd, buf, sizeof(buf), &pp) == 0 && pp != nullptr) {
        return jsNumber(pp->pw_uid);
    }

    auto message = makeString("User identifier does not exist: "_s, str);
    throwScope.throwException(globalObject, createError(globalObject, ErrorCode::ERR_UNKNOWN_CREDENTIAL, message));
    return {};
}

static JSValue maybe_gid_by_name(JSC::ThrowScope& throwScope, JSGlobalObject* globalObject, JSValue value)
{
    if (!value.isNumber() && !value.isString()) return JSValue::decode(Bun::ERR::INVALID_ARG_TYPE(throwScope, globalObject, "id"_s, "number or string"_s, value));
    if (!value.isString()) return value;

    auto str = value.getString(globalObject);
    RETURN_IF_EXCEPTION(throwScope, {});
    auto utf8 = str.utf8();
    auto name = utf8.data();
    struct group pwd;
    struct group* pp = nullptr;
    char buf[8192];

    if (getgrnam_r(name, &pwd, buf, sizeof(buf), &pp) == 0 && pp != nullptr) {
        return jsNumber(pp->gr_gid);
    }

    auto message = makeString("Group identifier does not exist: "_s, str);
    throwScope.throwException(globalObject, createError(globalObject, ErrorCode::ERR_UNKNOWN_CREDENTIAL, message));
    return {};
}

JSC_DEFINE_HOST_FUNCTION(Process_functionsetuid, (JSGlobalObject * globalObject, CallFrame* callFrame))
{
    auto& vm = JSC::getVM(globalObject);
    auto scope = DECLARE_THROW_SCOPE(vm);
    auto value = callFrame->argument(0);
    uint32_t id = 0;
    auto is_number = value.isNumber();
    value = maybe_uid_by_name(scope, globalObject, value);
    RETURN_IF_EXCEPTION(scope, {});
    if (is_number) Bun::V::validateInteger(scope, globalObject, value, "id"_s, jsNumber(0), jsNumber(std::pow(2, 31) - 1), &id);
    if (!is_number) id = value.toUInt32(globalObject);
    RETURN_IF_EXCEPTION(scope, {});
    auto result = setuid(id);
    if (result != 0) throwSystemError(scope, globalObject, "setuid"_s, errno);
    RETURN_IF_EXCEPTION(scope, {});
    return JSValue::encode(jsNumber(result));
}

JSC_DEFINE_HOST_FUNCTION(Process_functionseteuid, (JSGlobalObject * globalObject, CallFrame* callFrame))
{
    auto& vm = JSC::getVM(globalObject);
    auto scope = DECLARE_THROW_SCOPE(vm);
    auto value = callFrame->argument(0);
    uint32_t id = 0;
    auto is_number = value.isNumber();
    value = maybe_uid_by_name(scope, globalObject, value);
    RETURN_IF_EXCEPTION(scope, {});
    if (is_number) Bun::V::validateInteger(scope, globalObject, value, "id"_s, jsNumber(0), jsNumber(std::pow(2, 31) - 1), &id);
    if (!is_number) id = value.toUInt32(globalObject);
    RETURN_IF_EXCEPTION(scope, {});
    auto result = seteuid(id);
    if (result != 0) throwSystemError(scope, globalObject, "seteuid"_s, errno);
    RETURN_IF_EXCEPTION(scope, {});
    return JSValue::encode(jsNumber(result));
}

JSC_DEFINE_HOST_FUNCTION(Process_functionsetegid, (JSGlobalObject * globalObject, CallFrame* callFrame))
{
    auto& vm = JSC::getVM(globalObject);
    auto scope = DECLARE_THROW_SCOPE(vm);
    auto value = callFrame->argument(0);
    uint32_t id = 0;
    auto is_number = value.isNumber();
    value = maybe_gid_by_name(scope, globalObject, value);
    RETURN_IF_EXCEPTION(scope, {});
    if (is_number) Bun::V::validateInteger(scope, globalObject, value, "id"_s, jsNumber(0), jsNumber(std::pow(2, 31) - 1), &id);
    if (!is_number) id = value.toUInt32(globalObject);
    RETURN_IF_EXCEPTION(scope, {});
    auto result = setegid(id);
    if (result != 0) throwSystemError(scope, globalObject, "setegid"_s, errno);
    RETURN_IF_EXCEPTION(scope, {});
    return JSValue::encode(jsNumber(result));
}

JSC_DEFINE_HOST_FUNCTION(Process_functionsetgid, (JSGlobalObject * globalObject, CallFrame* callFrame))
{
    auto& vm = JSC::getVM(globalObject);
    auto scope = DECLARE_THROW_SCOPE(vm);
    auto value = callFrame->argument(0);
    uint32_t id = 0;
    auto is_number = value.isNumber();
    value = maybe_gid_by_name(scope, globalObject, value);
    RETURN_IF_EXCEPTION(scope, {});
    if (is_number) Bun::V::validateInteger(scope, globalObject, value, "id"_s, jsNumber(0), jsNumber(std::pow(2, 31) - 1), &id);
    if (!is_number) id = value.toUInt32(globalObject);
    RETURN_IF_EXCEPTION(scope, {});
    auto result = setgid(id);
    if (result != 0) throwSystemError(scope, globalObject, "setgid"_s, errno);
    RETURN_IF_EXCEPTION(scope, {});
    return JSValue::encode(jsNumber(result));
}

JSC_DEFINE_HOST_FUNCTION(Process_functionsetgroups, (JSGlobalObject * globalObject, CallFrame* callFrame))
{
    auto& vm = JSC::getVM(globalObject);
    auto scope = DECLARE_THROW_SCOPE(vm);
    auto groups = callFrame->argument(0);
    Bun::V::validateArray(scope, globalObject, groups, "groups"_s, jsUndefined());
    RETURN_IF_EXCEPTION(scope, {});
    auto groupsArray = JSC::jsDynamicCast<JSC::JSArray*>(groups);
    auto count = groupsArray->length();
    gid_t groupsStack[64];
    if (count > 64) return Bun::ERR::OUT_OF_RANGE(scope, globalObject, "groups.length"_s, 0, 64, groups);

    for (unsigned i = 0; i < count; i++) {
        auto item = groupsArray->getIndexQuickly(i);
        auto name = makeString("groups["_s, i, "]"_s);

        if (item.isNumber()) {
            Bun::V::validateUint32(scope, globalObject, item, jsString(vm, name), jsUndefined());
            RETURN_IF_EXCEPTION(scope, {});
            groupsStack[i] = item.toUInt32(globalObject);
            continue;
        } else if (item.isString()) {
            item = maybe_gid_by_name(scope, globalObject, item);
            RETURN_IF_EXCEPTION(scope, {});
            groupsStack[i] = item.toUInt32(globalObject);
            continue;
        }
        return Bun::ERR::INVALID_ARG_TYPE(scope, globalObject, name, "number or string"_s, item);
    }

    auto result = setgroups(count, groupsStack);
    if (result != 0) throwSystemError(scope, globalObject, "setgid"_s, errno);
    RETURN_IF_EXCEPTION(scope, {});
    return JSValue::encode(jsNumber(result));
}

#endif

JSC_DEFINE_HOST_FUNCTION(Process_functionAssert, (JSGlobalObject * globalObject, CallFrame* callFrame))
{
    auto& vm = JSC::getVM(globalObject);
    auto throwScope = DECLARE_THROW_SCOPE(vm);

    JSValue arg0 = callFrame->argument(0);
    bool condition = arg0.toBoolean(globalObject);
    if (condition) {
        return JSValue::encode(jsUndefined());
    }

    auto msg = callFrame->argument(1);
    auto msgb = msg.toBoolean(globalObject);
    if (msgb) {
        return Bun::ERR::ASSERTION(throwScope, globalObject, msg);
    }
    return Bun::ERR::ASSERTION(throwScope, globalObject, "assertion error"_s);
}

extern "C" uint64_t Bun__Os__getFreeMemory(void);
JSC_DEFINE_HOST_FUNCTION(Process_availableMemory, (JSGlobalObject * globalObject, CallFrame* callFrame))
{
    return JSValue::encode(jsDoubleNumber(Bun__Os__getFreeMemory()));
}

#define PROCESS_BINDING_NOT_IMPLEMENTED_ISSUE(str, issue)                                                                                                                                                                                \
    {                                                                                                                                                                                                                                    \
        throwScope.throwException(globalObject, createError(globalObject, String("process.binding(\"" str "\") is not implemented in Bun. Track the status & thumbs up the issue: https://github.com/oven-sh/bun/issues/" issue ""_s))); \
        return JSValue::encode(JSValue {});                                                                                                                                                                                              \
    }

#define PROCESS_BINDING_NOT_IMPLEMENTED(str)                                                                                                                                                                                            \
    {                                                                                                                                                                                                                                   \
        throwScope.throwException(globalObject, createError(globalObject, String("process.binding(\"" str "\") is not implemented in Bun. If that breaks something, please file an issue and include a reproducible code sample."_s))); \
        return JSValue::encode(JSValue {});                                                                                                                                                                                             \
    }

inline JSValue processBindingUtil(Zig::GlobalObject* globalObject, JSC::VM& vm)
{
    auto& builtinNames = WebCore::builtinNames(vm);
    auto fn = globalObject->getDirect(vm, builtinNames.requireNativeModulePrivateName());
    auto callData = JSC::getCallData(fn);
    JSC::MarkedArgumentBuffer args;
    args.append(jsString(vm, String("util/types"_s)));
    return JSC::profiledCall(globalObject, ProfilingReason::API, fn, callData, globalObject, args);
}

inline JSValue processBindingConfig(Zig::GlobalObject* globalObject, JSC::VM& vm)
{
    auto config = JSC::constructEmptyObject(globalObject, globalObject->objectPrototype(), 9);
#ifdef BUN_DEBUG
    config->putDirect(vm, Identifier::fromString(vm, "isDebugBuild"_s), jsBoolean(true), 0);
#else
    config->putDirect(vm, Identifier::fromString(vm, "isDebugBuild"_s), jsBoolean(false), 0);
#endif
    config->putDirect(vm, Identifier::fromString(vm, "hasOpenSSL"_s), jsBoolean(true), 0);
    config->putDirect(vm, Identifier::fromString(vm, "fipsMode"_s), jsBoolean(true), 0);
    config->putDirect(vm, Identifier::fromString(vm, "hasIntl"_s), jsBoolean(true), 0);
    config->putDirect(vm, Identifier::fromString(vm, "hasTracing"_s), jsBoolean(true), 0);
    config->putDirect(vm, Identifier::fromString(vm, "hasNodeOptions"_s), jsBoolean(true), 0);
    config->putDirect(vm, Identifier::fromString(vm, "hasInspector"_s), jsBoolean(true), 0);
    config->putDirect(vm, Identifier::fromString(vm, "noBrowserGlobals"_s), jsBoolean(false), 0);
    config->putDirect(vm, Identifier::fromString(vm, "bits"_s), jsNumber(64), 0);
    return config;
}

JSValue createCryptoX509Object(JSGlobalObject* globalObject)
{
    auto& vm = JSC::getVM(globalObject);
    auto scope = DECLARE_THROW_SCOPE(vm);
    auto cryptoX509 = JSC::constructEmptyObject(globalObject, globalObject->objectPrototype(), 1);
    cryptoX509->putDirect(vm, JSC::Identifier::fromString(vm, "isX509Certificate"_s), JSC::JSFunction::create(vm, globalObject, 1, String("isX509Certificate"_s), jsIsX509Certificate, ImplementationVisibility::Public), 0);
    return cryptoX509;
}

JSC_DEFINE_HOST_FUNCTION(Process_functionBinding, (JSGlobalObject * jsGlobalObject, CallFrame* callFrame))
{
    auto& vm = JSC::getVM(jsGlobalObject);
    auto throwScope = DECLARE_THROW_SCOPE(vm);
    auto globalObject = jsCast<Zig::GlobalObject*>(jsGlobalObject);
    auto process = jsCast<Process*>(globalObject->processObject());
    auto moduleName = callFrame->argument(0).toWTFString(globalObject);
    RETURN_IF_EXCEPTION(throwScope, {});

    // clang-format off
    if (moduleName == "async_wrap"_s) PROCESS_BINDING_NOT_IMPLEMENTED("async_wrap");
    if (moduleName == "buffer"_s) return JSValue::encode(globalObject->processBindingBuffer());
    if (moduleName == "cares_wrap"_s) PROCESS_BINDING_NOT_IMPLEMENTED("cares_wrap");
    if (moduleName == "config"_s) return JSValue::encode(processBindingConfig(globalObject, vm));
    if (moduleName == "constants"_s) return JSValue::encode(globalObject->processBindingConstants());
    if (moduleName == "contextify"_s) PROCESS_BINDING_NOT_IMPLEMENTED("contextify");
    if (moduleName == "crypto"_s) PROCESS_BINDING_NOT_IMPLEMENTED("crypto");
    if (moduleName == "crypto/x509"_s) return JSValue::encode(createCryptoX509Object(globalObject));
    if (moduleName == "fs"_s) return JSValue::encode(globalObject->processBindingFs());
    if (moduleName == "fs_event_wrap"_s) PROCESS_BINDING_NOT_IMPLEMENTED("fs_event_wrap");
    if (moduleName == "http_parser"_s) PROCESS_BINDING_NOT_IMPLEMENTED("http_parser");
    if (moduleName == "icu"_s) PROCESS_BINDING_NOT_IMPLEMENTED("icu");
    if (moduleName == "inspector"_s) PROCESS_BINDING_NOT_IMPLEMENTED("inspector");
    if (moduleName == "js_stream"_s) PROCESS_BINDING_NOT_IMPLEMENTED("js_stream");
    if (moduleName == "natives"_s) return JSValue::encode(process->bindingNatives());
    if (moduleName == "os"_s) PROCESS_BINDING_NOT_IMPLEMENTED("os");
    if (moduleName == "pipe_wrap"_s) PROCESS_BINDING_NOT_IMPLEMENTED("pipe_wrap");
    if (moduleName == "process_wrap"_s) PROCESS_BINDING_NOT_IMPLEMENTED("process_wrap");
    if (moduleName == "signal_wrap"_s) PROCESS_BINDING_NOT_IMPLEMENTED("signal_wrap");
    if (moduleName == "spawn_sync"_s) PROCESS_BINDING_NOT_IMPLEMENTED("spawn_sync");
    if (moduleName == "stream_wrap"_s) PROCESS_BINDING_NOT_IMPLEMENTED_ISSUE("stream_wrap", "4957");
    if (moduleName == "tcp_wrap"_s) PROCESS_BINDING_NOT_IMPLEMENTED("tcp_wrap");
    if (moduleName == "tls_wrap"_s) PROCESS_BINDING_NOT_IMPLEMENTED("tls_wrap");
    if (moduleName == "tty_wrap"_s) return JSValue::encode(Bun::createNodeTTYWrapObject(globalObject));
    if (moduleName == "udp_wrap"_s) PROCESS_BINDING_NOT_IMPLEMENTED("udp_wrap");
    if (moduleName == "url"_s) PROCESS_BINDING_NOT_IMPLEMENTED("url");
    if (moduleName == "util"_s) return JSValue::encode(processBindingUtil(globalObject, vm));
    if (moduleName == "uv"_s) return JSValue::encode(process->bindingUV());
    if (moduleName == "v8"_s) PROCESS_BINDING_NOT_IMPLEMENTED("v8");
    if (moduleName == "zlib"_s) PROCESS_BINDING_NOT_IMPLEMENTED("zlib");
    // clang-format on

    throwScope.throwException(globalObject, createError(globalObject, makeString("No such module: "_s, moduleName)));
    return {};
}

JSC_DEFINE_HOST_FUNCTION(Process_functionReallyExit, (JSGlobalObject * globalObject, CallFrame* callFrame))
{
    auto& vm = JSC::getVM(globalObject);
    auto throwScope = DECLARE_THROW_SCOPE(vm);
    uint8_t exitCode = 0;
    JSValue arg0 = callFrame->argument(0);
    if (arg0.isAnyInt()) {
        exitCode = static_cast<uint8_t>(arg0.toInt32(globalObject) % 256);
        RETURN_IF_EXCEPTION(throwScope, {});
    }

    auto* zigGlobal = defaultGlobalObject(globalObject);
    Bun__Process__exit(zigGlobal, exitCode);
    return JSC::JSValue::encode(jsUndefined());
}

template<typename Visitor>
void Process::visitChildrenImpl(JSCell* cell, Visitor& visitor)
{
    Process* thisObject = jsCast<Process*>(cell);
    ASSERT_GC_OBJECT_INHERITS(thisObject, info());
    Base::visitChildren(thisObject, visitor);
    visitor.append(thisObject->m_uncaughtExceptionCaptureCallback);
    visitor.append(thisObject->m_nextTickFunction);
    visitor.append(thisObject->m_cachedCwd);

    thisObject->m_cpuUsageStructure.visit(visitor);
    thisObject->m_memoryUsageStructure.visit(visitor);
    thisObject->m_bindingUV.visit(visitor);
    thisObject->m_bindingNatives.visit(visitor);
}

DEFINE_VISIT_CHILDREN(Process);

static Structure* constructCPUUsageStructure(JSC::VM& vm, JSC::JSGlobalObject* globalObject)
{
    JSC::Structure* structure = globalObject->structureCache().emptyObjectStructureForPrototype(globalObject, globalObject->objectPrototype(), 2);
    PropertyOffset offset;
    structure = structure->addPropertyTransition(
        vm,
        structure,
        JSC::Identifier::fromString(vm, "user"_s),
        0,
        offset);
    structure = structure->addPropertyTransition(
        vm,
        structure,
        JSC::Identifier::fromString(vm, "system"_s),
        0,
        offset);
    return structure;
}
static Structure* constructMemoryUsageStructure(JSC::VM& vm, JSC::JSGlobalObject* globalObject)
{
    JSC::Structure* structure = globalObject->structureCache().emptyObjectStructureForPrototype(globalObject, globalObject->objectPrototype(), 5);
    PropertyOffset offset;
    structure = structure->addPropertyTransition(vm, structure, JSC::Identifier::fromString(vm, "rss"_s), 0, offset);
    structure = structure->addPropertyTransition(vm, structure, JSC::Identifier::fromString(vm, "heapTotal"_s), 0, offset);
    structure = structure->addPropertyTransition(vm, structure, JSC::Identifier::fromString(vm, "heapUsed"_s), 0, offset);
    structure = structure->addPropertyTransition(vm, structure, JSC::Identifier::fromString(vm, "external"_s), 0, offset);
    structure = structure->addPropertyTransition(vm, structure, JSC::Identifier::fromString(vm, "arrayBuffers"_s), 0, offset);
    return structure;
}

static Process* getProcessObject(JSC::JSGlobalObject* lexicalGlobalObject, JSValue thisValue)
{
    Process* process = jsDynamicCast<Process*>(thisValue);

    // Handle "var memoryUsage = process.memoryUsage; memoryUsage()"
    if (UNLIKELY(!process)) {
        // Handle calling this function from inside a node:vm
        Zig::GlobalObject* zigGlobalObject = defaultGlobalObject(lexicalGlobalObject);

        return jsCast<Process*>(zigGlobalObject->processObject());
    }

    return process;
}

JSC_DEFINE_HOST_FUNCTION(Process_functionConstrainedMemory, (JSC::JSGlobalObject * globalObject, JSC::CallFrame* callFrame))
{
    return JSValue::encode(jsDoubleNumber(static_cast<double>(WTF::ramSize())));
}

JSC_DEFINE_HOST_FUNCTION(Process_functionCpuUsage, (JSC::JSGlobalObject * globalObject, JSC::CallFrame* callFrame))
{
    auto& vm = JSC::getVM(globalObject);
    auto throwScope = DECLARE_THROW_SCOPE(vm);
#if !OS(WINDOWS)
    struct rusage rusage;
    if (getrusage(RUSAGE_SELF, &rusage) != 0) {
        throwSystemError(throwScope, globalObject, "Failed to get CPU usage"_s, "getrusage"_s, errno);
        return {};
    }
#else
    uv_rusage_t rusage;
    if (uv_getrusage(&rusage) != 0) {
        throwSystemError(throwScope, globalObject, "Failed to get CPU usage"_s, "uv_getrusage"_s, errno);
        return {};
    }
#endif

    auto* process = getProcessObject(globalObject, callFrame->thisValue());

    Structure* cpuUsageStructure = process->cpuUsageStructure();

    constexpr double MICROS_PER_SEC = 1000000.0;

    double user = MICROS_PER_SEC * rusage.ru_utime.tv_sec + rusage.ru_utime.tv_usec;
    double system = MICROS_PER_SEC * rusage.ru_stime.tv_sec + rusage.ru_stime.tv_usec;

    if (callFrame->argumentCount() > 0) {
        JSValue comparatorValue = callFrame->argument(0);
        if (!comparatorValue.isUndefined()) {
            JSC::JSObject* comparator = comparatorValue.getObject();
            if (UNLIKELY(!comparator)) {
                return Bun::ERR::INVALID_ARG_TYPE(throwScope, globalObject, "prevValue"_s, "object"_s, comparatorValue);
            }

            JSValue userValue;
            JSValue systemValue;

            if (LIKELY(comparator->structureID() == cpuUsageStructure->id())) {
                userValue = comparator->getDirect(0);
                systemValue = comparator->getDirect(1);
            } else {
                userValue = comparator->getIfPropertyExists(globalObject, JSC::Identifier::fromString(vm, "user"_s));
                RETURN_IF_EXCEPTION(throwScope, {});
                if (userValue.isEmpty()) userValue = jsUndefined();

                systemValue = comparator->getIfPropertyExists(globalObject, JSC::Identifier::fromString(vm, "system"_s));
                RETURN_IF_EXCEPTION(throwScope, {});
                if (systemValue.isEmpty()) systemValue = jsUndefined();
            }

            Bun::V::validateNumber(throwScope, globalObject, userValue, "prevValue.user"_s, jsUndefined(), jsUndefined());
            RETURN_IF_EXCEPTION(throwScope, {});

            Bun::V::validateNumber(throwScope, globalObject, systemValue, "prevValue.system"_s, jsUndefined(), jsUndefined());
            RETURN_IF_EXCEPTION(throwScope, {});

            double userComparator = userValue.toNumber(globalObject);
            double systemComparator = systemValue.toNumber(globalObject);

            if (!(userComparator >= 0 && userComparator <= JSC::maxSafeInteger())) {
                return Bun::ERR::INVALID_ARG_VALUE_RangeError(throwScope, globalObject, "prevValue.user"_s, userValue, "is invalid"_s);
            }

            if (!(systemComparator >= 0 && systemComparator <= JSC::maxSafeInteger())) {
                return Bun::ERR::INVALID_ARG_VALUE_RangeError(throwScope, globalObject, "prevValue.system"_s, systemValue, "is invalid"_s);
            }

            user -= userComparator;
            system -= systemComparator;
        }
    }

    JSC::JSObject* result = JSC::constructEmptyObject(vm, cpuUsageStructure);
    RETURN_IF_EXCEPTION(throwScope, JSC::JSValue::encode(JSC::jsUndefined()));

    result->putDirectOffset(vm, 0, JSC::jsDoubleNumber(user));
    result->putDirectOffset(vm, 1, JSC::jsDoubleNumber(system));

    RELEASE_AND_RETURN(throwScope, JSC::JSValue::encode(result));
}

extern "C" int getRSS(size_t* rss)
{
#if defined(__APPLE__)
    mach_msg_type_number_t count;
    task_basic_info_data_t info;
    kern_return_t err;

    count = TASK_BASIC_INFO_COUNT;
    err = task_info(mach_task_self(),
        TASK_BASIC_INFO,
        reinterpret_cast<task_info_t>(&info),
        &count);

    if (err == KERN_SUCCESS) {
        *rss = (size_t)info.resident_size;
        return 0;
    }

    return -1;
#elif defined(__linux__)
    // Taken from libuv.
    char buf[1024];
    const char* s;
    ssize_t n;
    long val;
    int fd;
    int i;

    do
        fd = open("/proc/self/stat", O_RDONLY);
    while (fd == -1 && errno == EINTR);

    if (fd == -1)
        return errno;

    do
        n = read(fd, buf, sizeof(buf) - 1);
    while (n == -1 && errno == EINTR);

    int closeErrno = 0;
    do {
        closeErrno = close(fd);
    } while (closeErrno == -1 && errno == EINTR);

    if (n == -1)
        return errno;
    buf[n] = '\0';

    s = strchr(buf, ' ');
    if (s == NULL)
        goto err;

    s += 1;
    if (*s != '(')
        goto err;

    s = strchr(s, ')');
    if (s == NULL)
        goto err;

    for (i = 1; i <= 22; i++) {
        s = strchr(s + 1, ' ');
        if (s == NULL)
            goto err;
    }

    errno = 0;
    val = strtol(s, NULL, 10);
    if (errno != 0)
        goto err;
    if (val < 0)
        goto err;

    *rss = val * getpagesize();
    return 0;

err:
    return EINVAL;
#elif OS(WINDOWS)
    return uv_resident_set_memory(rss);
#else
#error "Unknown platform"
#endif
}

JSC_DEFINE_HOST_FUNCTION(Process_functionMemoryUsage, (JSC::JSGlobalObject * globalObject, JSC::CallFrame* callFrame))
{
    auto& vm = JSC::getVM(globalObject);
    auto throwScope = DECLARE_THROW_SCOPE(vm);
    auto* process = getProcessObject(globalObject, callFrame->thisValue());

    size_t current_rss = 0;
    if (getRSS(&current_rss) != 0) {
        throwSystemError(throwScope, globalObject, "Failed to get memory usage"_s, "memoryUsage"_s, errno);
        return {};
    }

    JSC::JSObject* result = JSC::constructEmptyObject(vm, process->memoryUsageStructure());
    if (UNLIKELY(throwScope.exception())) {
        return {};
    }

    // Node.js:
    // {
    //    rss: 4935680,
    //    heapTotal: 1826816,
    //    heapUsed: 650472,
    //    external: 49879,
    //    arrayBuffers: 9386
    // }

    result->putDirectOffset(vm, 0, JSC::jsDoubleNumber(current_rss));
    result->putDirectOffset(vm, 1, JSC::jsDoubleNumber(vm.heap.blockBytesAllocated()));

    // heap.size() loops through every cell...
    // TODO: add a binding for heap.sizeAfterLastCollection()
    result->putDirectOffset(vm, 2, JSC::jsDoubleNumber(vm.heap.sizeAfterLastEdenCollection()));

    result->putDirectOffset(vm, 3, JSC::jsDoubleNumber(vm.heap.extraMemorySize() + vm.heap.externalMemorySize()));

    // JSC won't count this number until vm.heap.addReference() is called.
    // That will only happen in cases like:
    // - new ArrayBuffer()
    // - new Uint8Array(42).buffer
    // - fs.readFile(path, "utf-8") (sometimes)
    // - ...
    //
    // But it won't happen in cases like:
    // - new Uint8Array(42)
    // - Buffer.alloc(42)
    // - new Uint8Array(42).slice()
    result->putDirectOffset(vm, 4, JSC::jsDoubleNumber(vm.heap.arrayBufferSize()));

    RELEASE_AND_RETURN(throwScope, JSC::JSValue::encode(result));
}

JSC_DEFINE_HOST_FUNCTION(Process_functionMemoryUsageRSS, (JSC::JSGlobalObject * globalObject, JSC::CallFrame* callFrame))
{
    auto& vm = JSC::getVM(globalObject);
    auto throwScope = DECLARE_THROW_SCOPE(vm);

    size_t current_rss = 0;
    if (getRSS(&current_rss) != 0) {
        throwSystemError(throwScope, globalObject, "Failed to get memory usage"_s, "memoryUsage"_s, errno);
        return {};
    }

    RELEASE_AND_RETURN(throwScope, JSValue::encode(jsNumber(current_rss)));
}

JSC_DEFINE_HOST_FUNCTION(Process_functionOpenStdin, (JSGlobalObject * globalObject, CallFrame* callFrame))
{
    auto& vm = JSC::getVM(globalObject);
    Zig::GlobalObject* global = defaultGlobalObject(globalObject);
    auto throwScope = DECLARE_THROW_SCOPE(vm);

    if (JSValue stdinValue = global->processObject()->getIfPropertyExists(globalObject, Identifier::fromString(vm, "stdin"_s))) {
        RETURN_IF_EXCEPTION(throwScope, {});

        if (!stdinValue.isObject()) {
            throwTypeError(globalObject, throwScope, "stdin is not an object"_s);
            return {};
        }

        JSValue resumeValue = stdinValue.getObject()->getIfPropertyExists(globalObject, Identifier::fromString(vm, "resume"_s));
        RETURN_IF_EXCEPTION(throwScope, {});
        if (!resumeValue.isUndefinedOrNull()) {
            auto resumeFunction = jsDynamicCast<JSFunction*>(resumeValue);
            if (UNLIKELY(!resumeFunction)) {
                throwTypeError(globalObject, throwScope, "stdin.resume is not a function"_s);
                return {};
            }

            auto callData = getCallData(resumeFunction);

            MarkedArgumentBuffer args;
            JSC::profiledCall(globalObject, ProfilingReason::API, resumeFunction, callData, stdinValue, args);
            RETURN_IF_EXCEPTION(throwScope, {});
        }

        RELEASE_AND_RETURN(throwScope, JSValue::encode(stdinValue));
    }

    RELEASE_AND_RETURN(throwScope, JSValue::encode(jsUndefined()));
}

JSC_DEFINE_HOST_FUNCTION(Process_stubEmptyFunction, (JSGlobalObject * globalObject, CallFrame* callFrame))
{
    return JSValue::encode(jsUndefined());
}

JSC_DEFINE_HOST_FUNCTION(Process_stubFunctionReturningArray, (JSGlobalObject * globalObject, CallFrame* callFrame))
{
    return JSValue::encode(JSC::constructEmptyArray(globalObject, nullptr));
}

static JSValue Process_stubEmptyArray(VM& vm, JSObject* processObject)
{
    return JSC::constructEmptyArray(processObject->globalObject(), nullptr);
}

static JSValue Process_stubEmptySet(VM& vm, JSObject* processObject)
{
    auto* globalObject = processObject->globalObject();
    return JSSet::create(vm, globalObject->setStructure());
}

static JSValue constructMemoryUsage(VM& vm, JSObject* processObject)
{
    auto* globalObject = processObject->globalObject();
    JSC::JSFunction* memoryUsage = JSC::JSFunction::create(vm, globalObject, 0, String("memoryUsage"_s), Process_functionMemoryUsage, ImplementationVisibility::Public);

    JSC::JSFunction* rss = JSC::JSFunction::create(vm, globalObject, 0, String("rss"_s), Process_functionMemoryUsageRSS, ImplementationVisibility::Public);

    memoryUsage->putDirect(vm, JSC::Identifier::fromString(vm, "rss"_s), rss, 0);
    return memoryUsage;
}

JSC_DEFINE_HOST_FUNCTION(jsFunctionReportUncaughtException, (JSC::JSGlobalObject * globalObject, JSC::CallFrame* callFrame))
{
    JSValue arg0 = callFrame->argument(0);
    Bun__reportUnhandledError(globalObject, JSValue::encode(arg0));
    return JSValue::encode(jsUndefined());
}

JSC_DEFINE_HOST_FUNCTION(jsFunctionDrainMicrotaskQueue, (JSC::JSGlobalObject * globalObject, JSC::CallFrame* callFrame))
{
    JSC::getVM(globalObject).drainMicrotasks();
    return JSValue::encode(jsUndefined());
}

void Process::queueNextTick(JSC::VM& vm, JSC::JSGlobalObject* globalObject, const ArgList& args)
{
    auto scope = DECLARE_THROW_SCOPE(vm);
    if (!this->m_nextTickFunction) {
        this->get(globalObject, Identifier::fromString(vm, "nextTick"_s));
        RETURN_IF_EXCEPTION(scope, void());
    }

    ASSERT(!args.isEmpty());
    JSObject* nextTickFn = this->m_nextTickFunction.get();
    AsyncContextFrame::call(globalObject, nextTickFn, jsUndefined(), args);
    RELEASE_AND_RETURN(scope, void());
}

void Process::queueNextTick(JSC::VM& vm, JSC::JSGlobalObject* globalObject, JSValue value)
{
    ASSERT_WITH_MESSAGE(value.isCallable(), "Must be a function for us to call");
    MarkedArgumentBuffer args;
    if (value != 0)
        args.append(value);
    this->queueNextTick(vm, globalObject, args);
}

void Process::queueNextTick(JSC::VM& vm, JSC::JSGlobalObject* globalObject, JSValue value, JSValue arg1)
{
    ASSERT_WITH_MESSAGE(value.isCallable(), "Must be a function for us to call");
    MarkedArgumentBuffer args;
    if (value != 0) {
        args.append(value);
        if (arg1 != 0) {
            args.append(arg1);
        }
    }
    this->queueNextTick(vm, globalObject, args);
}

extern "C" void Bun__Process__queueNextTick1(GlobalObject* globalObject, EncodedJSValue value, EncodedJSValue arg1)
{
    auto process = jsCast<Process*>(globalObject->processObject());
    auto& vm = JSC::getVM(globalObject);
    process->queueNextTick(vm, globalObject, JSValue::decode(value), JSValue::decode(arg1));
}
JSC_DECLARE_HOST_FUNCTION(Bun__Process__queueNextTick1);

JSValue Process::constructNextTickFn(JSC::VM& vm, Zig::GlobalObject* globalObject)
{
    JSValue nextTickQueueObject;
    if (!globalObject->m_nextTickQueue) {
        auto nextTickQueue = Bun::JSNextTickQueue::create(globalObject);
        nextTickQueueObject = nextTickQueue;
        globalObject->m_nextTickQueue.set(vm, globalObject, nextTickQueueObject);
    } else {
        nextTickQueueObject = jsCast<Bun::JSNextTickQueue*>(globalObject->m_nextTickQueue.get());
    }

    JSC::JSFunction* initializer = JSC::JSFunction::create(vm, globalObject, processObjectInternalsInitializeNextTickQueueCodeGenerator(vm), globalObject);

    JSC::MarkedArgumentBuffer args;
    args.append(this);
    args.append(nextTickQueueObject);
    args.append(JSC::JSFunction::create(vm, globalObject, 1, String(), jsFunctionDrainMicrotaskQueue, ImplementationVisibility::Private));
    args.append(JSC::JSFunction::create(vm, globalObject, 1, String(), jsFunctionReportUncaughtException, ImplementationVisibility::Private));

    JSValue nextTickFunction = JSC::profiledCall(globalObject, ProfilingReason::API, initializer, JSC::getCallData(initializer), globalObject->globalThis(), args);
    if (nextTickFunction && nextTickFunction.isObject()) {
        this->m_nextTickFunction.set(vm, this, nextTickFunction.getObject());
    }

    return nextTickFunction;
}

static JSValue constructProcessNextTickFn(VM& vm, JSObject* processObject)
{
    JSGlobalObject* lexicalGlobalObject = processObject->globalObject();
    Zig::GlobalObject* globalObject = jsCast<Zig::GlobalObject*>(lexicalGlobalObject);
    return jsCast<Process*>(processObject)->constructNextTickFn(JSC::getVM(globalObject), globalObject);
}

JSC_DEFINE_CUSTOM_GETTER(processNoDeprecation, (JSC::JSGlobalObject * lexicalGlobalObject, JSC::EncodedJSValue thisValue, JSC::PropertyName name))
{
    return JSValue::encode(jsBoolean(Bun__Node__ProcessNoDeprecation));
}

JSC_DEFINE_CUSTOM_SETTER(setProcessNoDeprecation, (JSC::JSGlobalObject * globalObject, JSC::EncodedJSValue thisValue, JSC::EncodedJSValue encodedValue, JSC::PropertyName))
{
    Bun__Node__ProcessNoDeprecation = JSC::JSValue::decode(encodedValue).toBoolean(globalObject);
    return true;
}

static JSValue constructFeatures(VM& vm, JSObject* processObject)
{
    // {
    //     inspector: true,
    //     debug: false,
    //     uv: true,
    //     ipv6: true,
    //     tls_alpn: true,
    //     tls_sni: true,
    //     tls_ocsp: true,
    //     tls: true,
    //     cached_builtins: [Getter]
    // }
    auto* globalObject = processObject->globalObject();
    auto* object = constructEmptyObject(globalObject);

    object->putDirect(vm, Identifier::fromString(vm, "inspector"_s), jsBoolean(true));
#ifdef BUN_DEBUG
    object->putDirect(vm, Identifier::fromString(vm, "debug"_s), jsBoolean(true));
#else
    object->putDirect(vm, Identifier::fromString(vm, "debug"_s), jsBoolean(false));
#endif
    // lying
    object->putDirect(vm, Identifier::fromString(vm, "uv"_s), jsBoolean(true));

    object->putDirect(vm, Identifier::fromString(vm, "ipv6"_s), jsBoolean(true));
    object->putDirect(vm, Identifier::fromString(vm, "tls_alpn"_s), jsBoolean(true));
    object->putDirect(vm, Identifier::fromString(vm, "tls_sni"_s), jsBoolean(true));
    object->putDirect(vm, Identifier::fromString(vm, "tls_ocsp"_s), jsBoolean(true));
    object->putDirect(vm, Identifier::fromString(vm, "tls"_s), jsBoolean(true));
    object->putDirect(vm, Identifier::fromString(vm, "cached_builtins"_s), jsBoolean(true));

    return object;
}

static int _debugPort;

JSC_DEFINE_CUSTOM_GETTER(processDebugPort, (JSC::JSGlobalObject * globalObject, JSC::EncodedJSValue thisValue, JSC::PropertyName))
{
    if (_debugPort == 0) {
        _debugPort = 9229;
    }

    return JSC::JSValue::encode(jsNumber(_debugPort));
}

JSC_DEFINE_CUSTOM_SETTER(setProcessDebugPort, (JSC::JSGlobalObject * globalObject, JSC::EncodedJSValue thisValue, JSC::EncodedJSValue encodedValue, JSC::PropertyName))
{
    auto& vm = JSC::getVM(globalObject);
    auto scope = DECLARE_THROW_SCOPE(vm);
    JSValue value = JSValue::decode(encodedValue);

    if (!value.isInt32AsAnyInt()) {
        throwNodeRangeError(globalObject, scope, "debugPort must be 0 or in range 1024 to 65535"_s);
        return false;
    }

    int port = value.toInt32(globalObject);

    if (port != 0) {
        if (port < 1024 || port > 65535) {
            throwNodeRangeError(globalObject, scope, "debugPort must be 0 or in range 1024 to 65535"_s);
            return false;
        }
    }

    _debugPort = port;
    return true;
}

JSC_DEFINE_CUSTOM_GETTER(processTitle, (JSC::JSGlobalObject * globalObject, JSC::EncodedJSValue thisValue, JSC::PropertyName))
{
#if !OS(WINDOWS)
    ZigString str;
    Bun__Process__getTitle(globalObject, &str);
    return JSValue::encode(Zig::toJSStringValue(str, globalObject));
#else
    auto& vm = JSC::getVM(globalObject);
    char title[1024];
    if (uv_get_process_title(title, sizeof(title)) != 0) {
        return JSValue::encode(jsString(vm, String("bun"_s)));
    }

    return JSValue::encode(jsString(vm, WTF::String::fromUTF8(title)));
#endif
}

JSC_DEFINE_CUSTOM_SETTER(setProcessTitle, (JSC::JSGlobalObject * globalObject, JSC::EncodedJSValue thisValue, JSC::EncodedJSValue value, JSC::PropertyName))
{
    auto& vm = JSC::getVM(globalObject);
    auto scope = DECLARE_THROW_SCOPE(vm);
    JSC::JSObject* thisObject = JSC::jsDynamicCast<JSC::JSObject*>(JSValue::decode(thisValue));
    JSC::JSString* jsString = JSC::jsDynamicCast<JSC::JSString*>(JSValue::decode(value));
    if (!thisObject || !jsString) {
        return false;
    }
#if !OS(WINDOWS)
    ZigString str = Zig::toZigString(jsString, globalObject);
    Bun__Process__setTitle(globalObject, &str);
    return true;
#else
    WTF::String str = jsString->value(globalObject);
    RETURN_IF_EXCEPTION(scope, false);
    CString cstr = str.utf8();
    return uv_set_process_title(cstr.data()) == 0;
#endif
}

static inline JSValue getCachedCwd(JSC::JSGlobalObject* globalObject)
{
    auto& vm = JSC::getVM(globalObject);
    auto scope = DECLARE_THROW_SCOPE(vm);

    // https://github.com/nodejs/node/blob/2eff28fb7a93d3f672f80b582f664a7c701569fb/lib/internal/bootstrap/switches/does_own_process_state.js#L142-L146
    auto* processObject = jsCast<Process*>(defaultGlobalObject(globalObject)->processObject());
    if (auto* cached = processObject->cachedCwd()) {
        return cached;
    }

    auto cwd = Bun__Process__getCwd(globalObject);
    RETURN_IF_EXCEPTION(scope, {});
    JSString* cwdStr = jsCast<JSString*>(JSValue::decode(cwd));
    processObject->setCachedCwd(vm, cwdStr);
    RELEASE_AND_RETURN(scope, cwdStr);
}

extern "C" EncodedJSValue Process__getCachedCwd(JSC::JSGlobalObject* globalObject)
{
    return JSValue::encode(getCachedCwd(globalObject));
}

JSC_DEFINE_HOST_FUNCTION(Process_functionCwd, (JSC::JSGlobalObject * globalObject, JSC::CallFrame* callFrame))
{
    return JSValue::encode(getCachedCwd(globalObject));
}

JSC_DEFINE_HOST_FUNCTION(Process_functionReallyKill, (JSC::JSGlobalObject * globalObject, JSC::CallFrame* callFrame))
{
    auto scope = DECLARE_THROW_SCOPE(JSC::getVM(globalObject));

    if (callFrame->argumentCount() < 2) {
        throwVMError(globalObject, scope, "Not enough arguments"_s);
        return {};
    }

    int pid = callFrame->argument(0).toInt32(globalObject);
    RETURN_IF_EXCEPTION(scope, {});

    int signal = callFrame->argument(1).toInt32(globalObject);
    RETURN_IF_EXCEPTION(scope, {});

#if !OS(WINDOWS)
    int result = kill(pid, signal);
    if (result < 0)
        result = errno;
#else
    int result = uv_kill(pid, signal);
#endif

    RELEASE_AND_RETURN(scope, JSValue::encode(jsNumber(result)));
}

JSC_DEFINE_HOST_FUNCTION(Process_functionKill, (JSC::JSGlobalObject * globalObject, JSC::CallFrame* callFrame))
{
    auto scope = DECLARE_THROW_SCOPE(JSC::getVM(globalObject));
    auto pid_value = callFrame->argument(0);

    // this is mimicking `if (pid != (pid | 0)) {`
    int pid = pid_value.toInt32(globalObject);
    RETURN_IF_EXCEPTION(scope, {});
    if (!JSC::JSValue::equal(globalObject, pid_value, jsNumber(pid))) {
        return Bun::ERR::INVALID_ARG_TYPE(scope, globalObject, "pid"_s, "number"_s, pid_value);
    }

    JSC::JSValue signalValue = callFrame->argument(1);
    int signal = SIGTERM;
    if (signalValue.isNumber()) {
        signal = signalValue.toInt32(globalObject);
        RETURN_IF_EXCEPTION(scope, {});
    } else if (signalValue.isString()) {
        loadSignalNumberMap();
        if (auto num = signalNameToNumberMap->get(signalValue.toWTFString(globalObject))) {
            signal = num;
            RETURN_IF_EXCEPTION(scope, {});
        } else {
            return Bun::ERR::UNKNOWN_SIGNAL(scope, globalObject, signalValue);
        }
        RETURN_IF_EXCEPTION(scope, {});
    } else if (!signalValue.isUndefinedOrNull()) {
        return Bun::ERR::INVALID_ARG_TYPE(scope, globalObject, "signal"_s, "string or number"_s, signalValue);
    }

    auto global = jsCast<Zig::GlobalObject*>(globalObject);
    auto& vm = JSC::getVM(global);
    JSValue _killFn = global->processObject()->get(globalObject, Identifier::fromString(vm, "_kill"_s));
    RETURN_IF_EXCEPTION(scope, {});
    if (!_killFn.isCallable()) {
        throwTypeError(globalObject, scope, "process._kill is not a function"_s);
        return {};
    }

    JSC::MarkedArgumentBuffer args;
    args.append(jsNumber(pid));
    args.append(jsNumber(signal));
    JSC::CallData callData = JSC::getCallData(_killFn);

    NakedPtr<JSC::Exception> returnedException = nullptr;
    auto result = JSC::profiledCall(globalObject, ProfilingReason::API, _killFn, callData, globalObject->globalThis(), args, returnedException);
    RETURN_IF_EXCEPTION(scope, {});

    if (auto* exception = returnedException.get()) {
        scope.throwException(globalObject, exception->value());
        returnedException.clear();
        return {};
    }
    auto err = result.toInt32(globalObject);
    if (err) {
        throwSystemError(scope, globalObject, "kill"_s, err);
        return {};
    }

    return JSValue::encode(jsBoolean(true));
}

extern "C" void Process__emitMessageEvent(Zig::GlobalObject* global, EncodedJSValue value)
{
    auto* process = static_cast<Process*>(global->processObject());
    auto& vm = JSC::getVM(global);

    auto ident = vm.propertyNames->message;
    if (process->wrapped().hasEventListeners(ident)) {
        JSC::MarkedArgumentBuffer args;
        args.append(JSValue::decode(value));
        process->wrapped().emit(ident, args);
    }
}

extern "C" void Process__emitDisconnectEvent(Zig::GlobalObject* global)
{
    auto* process = static_cast<Process*>(global->processObject());
    auto& vm = JSC::getVM(global);
    auto ident = Identifier::fromString(vm, "disconnect"_s);
    if (process->wrapped().hasEventListeners(ident)) {
        JSC::MarkedArgumentBuffer args;
        process->wrapped().emit(ident, args);
    }
}

extern "C" void Process__emitErrorEvent(Zig::GlobalObject* global, EncodedJSValue value)
{
    auto* process = static_cast<Process*>(global->processObject());
    auto& vm = JSC::getVM(global);
    if (process->wrapped().hasEventListeners(vm.propertyNames->error)) {
        JSC::MarkedArgumentBuffer args;
        args.append(JSValue::decode(value));
        process->wrapped().emit(vm.propertyNames->error, args);
    }
}

/* Source for Process.lut.h
@begin processObjectTable
  abort                            Process_functionAbort                               Function 1
  allowedNodeEnvironmentFlags      Process_stubEmptySet                                PropertyCallback
  arch                             constructArch                                       PropertyCallback
  argv                             constructArgv                                       PropertyCallback
  argv0                            constructArgv0                                      PropertyCallback
  assert                           Process_functionAssert                              Function 1
  availableMemory                  Process_availableMemory                             Function 0
  binding                          Process_functionBinding                             Function 1
  browser                          constructBrowser                                    PropertyCallback
  chdir                            Process_functionChdir                               Function 1
  channel                          constructProcessChannel                             PropertyCallback
  config                           constructProcessConfigObject                        PropertyCallback
  connected                        processConnected                                    CustomAccessor
  constrainedMemory                Process_functionConstrainedMemory                   Function 0
  cpuUsage                         Process_functionCpuUsage                            Function 1
  cwd                              Process_functionCwd                                 Function 1
  debugPort                        processDebugPort                                    CustomAccessor
  disconnect                       constructProcessDisconnect                          PropertyCallback
  dlopen                           Process_functionDlopen                              Function 1
  emitWarning                      Process_emitWarning                                 Function 1
  env                              constructEnv                                        PropertyCallback
  execArgv                         constructExecArgv                                   PropertyCallback
  execPath                         constructExecPath                                   PropertyCallback
  exit                             Process_functionExit                                Function 1
  exitCode                         processExitCode                                     CustomAccessor|DontDelete
  features                         constructFeatures                                   PropertyCallback
  getActiveResourcesInfo           Process_stubFunctionReturningArray                  Function 0
  hasUncaughtExceptionCaptureCallback Process_hasUncaughtExceptionCaptureCallback      Function 0
  hrtime                           constructProcessHrtimeObject                        PropertyCallback
  isBun                            constructIsBun                                      PropertyCallback
  kill                             Process_functionKill                                Function 2
  mainModule                       processObjectInternalsMainModuleCodeGenerator       Builtin|Accessor
  memoryUsage                      constructMemoryUsage                                PropertyCallback
  moduleLoadList                   Process_stubEmptyArray                              PropertyCallback
  nextTick                         constructProcessNextTickFn                          PropertyCallback
  noDeprecation                    processNoDeprecation                                CustomAccessor
  openStdin                        Process_functionOpenStdin                           Function 0
  pid                              constructPid                                        PropertyCallback
  platform                         constructPlatform                                   PropertyCallback
  ppid                             constructPpid                                       PropertyCallback
  reallyExit                       Process_functionReallyExit                          Function 1
  release                          constructProcessReleaseObject                       PropertyCallback
  report                           constructProcessReportObject                        PropertyCallback
  revision                         constructRevision                                   PropertyCallback
  setSourceMapsEnabled             Process_stubEmptyFunction                           Function 1
  setUncaughtExceptionCaptureCallback Process_setUncaughtExceptionCaptureCallback      Function 1
  send                             constructProcessSend                                PropertyCallback
  stderr                           constructStderr                                     PropertyCallback
  stdin                            constructStdin                                      PropertyCallback
  stdout                           constructStdout                                     PropertyCallback
  throwDeprecation                 processThrowDeprecation                             CustomAccessor
  title                            processTitle                                        CustomAccessor
  umask                            Process_functionUmask                               Function 1
  uptime                           Process_functionUptime                              Function 1
  version                          constructVersion                                    PropertyCallback
  versions                         constructVersions                                   PropertyCallback
  _debugEnd                        Process_stubEmptyFunction                           Function 0
  _debugProcess                    Process_stubEmptyFunction                           Function 0
  _fatalException                  Process_stubEmptyFunction                           Function 1
  _getActiveRequests               Process_stubFunctionReturningArray                  Function 0
  _getActiveHandles                Process_stubFunctionReturningArray                  Function 0
  _linkedBinding                   Process_stubEmptyFunction                           Function 0
  _preload_modules                 Process_stubEmptyArray                              PropertyCallback
  _rawDebug                        Process_stubEmptyFunction                           Function 0
  _startProfilerIdleNotifier       Process_stubEmptyFunction                           Function 0
  _stopProfilerIdleNotifier        Process_stubEmptyFunction                           Function 0
  _tickCallback                    Process_stubEmptyFunction                           Function 0
  _kill                            Process_functionReallyKill                          Function 2

#if !OS(WINDOWS)
  getegid                          Process_functiongetegid                             Function 0
  geteuid                          Process_functiongeteuid                             Function 0
  getgid                           Process_functiongetgid                              Function 0
  getgroups                        Process_functiongetgroups                           Function 0
  getuid                           Process_functiongetuid                              Function 0

  setegid                          Process_functionsetegid                             Function 1
  seteuid                          Process_functionseteuid                             Function 1
  setgid                           Process_functionsetgid                              Function 1
  setgroups                        Process_functionsetgroups                           Function 1
  setuid                           Process_functionsetuid                              Function 1
#endif
@end
*/
#include "BunProcess.lut.h"

const JSC::ClassInfo Process::s_info
    = { "Process"_s, &Base::s_info, &processObjectTable, nullptr,
          CREATE_METHOD_TABLE(Process) };

void Process::finishCreation(JSC::VM& vm)
{
    Base::finishCreation(vm);

    wrapped().onDidChangeListener = &onDidChangeListeners;

    m_cpuUsageStructure.initLater([](const JSC::LazyProperty<Process, JSC::Structure>::Initializer& init) {
        init.set(constructCPUUsageStructure(init.vm, init.owner->globalObject()));
    });

    m_memoryUsageStructure.initLater([](const JSC::LazyProperty<Process, JSC::Structure>::Initializer& init) {
        init.set(constructMemoryUsageStructure(init.vm, init.owner->globalObject()));
    });

    m_bindingUV.initLater([](const JSC::LazyProperty<Process, JSC::JSObject>::Initializer& init) {
        init.set(Bun::ProcessBindingUV::create(init.vm, init.owner->globalObject()));
    });
    m_bindingNatives.initLater([](const JSC::LazyProperty<Process, JSC::JSObject>::Initializer& init) {
        init.set(Bun::ProcessBindingNatives::create(init.vm, ProcessBindingNatives::createStructure(init.vm, init.owner->globalObject())));
    });

    putDirect(vm, vm.propertyNames->toStringTagSymbol, jsString(vm, String("process"_s)), 0);
    putDirect(vm, Identifier::fromString(vm, "_exiting"_s), jsBoolean(false), 0);
}

} // namespace Bun<|MERGE_RESOLUTION|>--- conflicted
+++ resolved
@@ -1282,10 +1282,6 @@
 
 extern "C" void Bun__Process__emitWarning(Zig::GlobalObject* globalObject, EncodedJSValue warning, EncodedJSValue type, EncodedJSValue code, EncodedJSValue ctor)
 {
-<<<<<<< HEAD
-    Zig::GlobalObject* globalObject = jsCast<Zig::GlobalObject*>(lexicalGlobalObject);
-    VM& vm = JSC::getVM(globalObject);
-=======
     // ignoring return value -- emitWarning only ever returns undefined or throws
     (void)Process::emitWarning(
         globalObject,
@@ -1299,7 +1295,6 @@
 {
     Zig::GlobalObject* globalObject = defaultGlobalObject(lexicalGlobalObject);
     VM& vm = getVM(globalObject);
->>>>>>> d09daca8
     auto scope = DECLARE_THROW_SCOPE(vm);
     auto* process = jsCast<Process*>(globalObject->processObject());
     JSValue detail = jsUndefined();
