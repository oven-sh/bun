#include "BunProcess.h"
#include <JavaScriptCore/InternalFieldTuple.h>
#include <JavaScriptCore/JSMicrotask.h>
#include <JavaScriptCore/ObjectConstructor.h>
#include <JavaScriptCore/NumberPrototype.h>
#include "CommonJSModuleRecord.h"
#include "JavaScriptCore/CatchScope.h"
#include "JavaScriptCore/JSCJSValue.h"
#include "JavaScriptCore/JSCast.h"
#include "JavaScriptCore/JSString.h"
#include "JavaScriptCore/Protect.h"
#include "JavaScriptCore/PutPropertySlot.h"
#include "ScriptExecutionContext.h"
#include "headers-handwritten.h"
#include "node_api.h"
#include "ZigGlobalObject.h"
#include "headers.h"
#include "JSEnvironmentVariableMap.h"
#include "ImportMetaObject.h"
#include <sys/stat.h>
#include "ConsoleObject.h"
#include <JavaScriptCore/GetterSetter.h>
#include <JavaScriptCore/JSSet.h>
#include <JavaScriptCore/LazyProperty.h>
#include <JavaScriptCore/LazyPropertyInlines.h>
#include <JavaScriptCore/VMTrapsInlines.h>
#include "wtf-bindings.h"

#include "ProcessBindingTTYWrap.h"
#include "wtf/text/ASCIILiteral.h"
#include "wtf/text/OrdinalNumber.h"

#include "AsyncContextFrame.h"

#ifndef WIN32
#include <errno.h>
#include <dlfcn.h>
#include <sys/ioctl.h>
#include <termios.h>
#include <netdb.h>
#include <unistd.h>
#include <sys/utsname.h>
#else
#include <uv.h>
#include <io.h>
#include <fcntl.h>
// Using the same typedef and define for `mode_t` and `umask` as node on windows.
// https://github.com/nodejs/node/blob/ad5e2dab4c8306183685973387829c2f69e793da/src/node_process_methods.cc#L29
#define umask _umask
typedef int mode_t;
#endif
#include "JSNextTickQueue.h"
#include "ProcessBindingUV.h"
#include "ProcessBindingNatives.h"

#if OS(LINUX)
#include <gnu/libc-version.h>
#endif

#pragma mark - Node.js Process

#if defined(__APPLE__)
#include <mach/mach.h>
#include <mach/mach_time.h>
#endif

#if defined(__linux__)
#include <sys/resource.h>
#include <sys/time.h>
#include <sys/stat.h>
#include <fcntl.h>
#endif

#if !defined(_MSC_VER)
#include <unistd.h> // setuid, getuid
#endif

namespace Bun {

using namespace JSC;

#define processObjectBindingCodeGenerator processObjectInternalsBindingCodeGenerator
#define setProcessObjectInternalsMainModuleCodeGenerator processObjectInternalsSetMainModuleCodeGenerator
#define setProcessObjectMainModuleCodeGenerator setMainModuleCodeGenerator

#if !defined(BUN_WEBKIT_VERSION)
#define BUN_WEBKIT_VERSION "unknown"
#endif

using JSGlobalObject = JSC::JSGlobalObject;
using Exception = JSC::Exception;
using JSValue = JSC::JSValue;
using JSString = JSC::JSString;
using JSModuleLoader = JSC::JSModuleLoader;
using JSModuleRecord = JSC::JSModuleRecord;
using Identifier = JSC::Identifier;
using SourceOrigin = JSC::SourceOrigin;
using JSObject = JSC::JSObject;
using JSNonFinalObject = JSC::JSNonFinalObject;
namespace JSCastingHelpers = JSC::JSCastingHelpers;

JSC_DECLARE_CUSTOM_SETTER(Process_setTitle);
JSC_DECLARE_CUSTOM_GETTER(Process_getArgv);
JSC_DECLARE_CUSTOM_SETTER(Process_setArgv);
JSC_DECLARE_CUSTOM_GETTER(Process_getTitle);
JSC_DECLARE_CUSTOM_GETTER(Process_getPID);
JSC_DECLARE_CUSTOM_GETTER(Process_getPPID);
JSC_DECLARE_HOST_FUNCTION(Process_functionCwd);
JSC_DEFINE_HOST_FUNCTION(jsFunction_ERR_IPC_DISCONNECTED, (JSC::JSGlobalObject * globalObject, JSC::CallFrame*));
static bool processIsExiting = false;

extern "C" uint8_t Bun__getExitCode(void*);
extern "C" uint8_t Bun__setExitCode(void*, uint8_t);
extern "C" void* Bun__getVM();
extern "C" bool Bun__closeChildIPC(JSGlobalObject*);
extern "C" Zig::GlobalObject* Bun__getDefaultGlobalObject();
extern "C" bool Bun__GlobalObject__hasIPC(JSGlobalObject*);
extern "C" bool Bun__ensureProcessIPCInitialized(JSGlobalObject*);
extern "C" const char* Bun__githubURL;
BUN_DECLARE_HOST_FUNCTION(Bun__Process__send);

extern "C" void Process__emitDisconnectEvent(Zig::GlobalObject* global);
extern "C" void Process__emitErrorEvent(Zig::GlobalObject* global, EncodedJSValue value);

static JSValue constructArch(VM& vm, JSObject* processObject)
{
#if CPU(X86_64)
    return JSC::jsString(vm, makeAtomString("x64"_s));
#elif CPU(ARM64)
    return JSC::jsString(vm, makeAtomString("arm64"_s));
#else
#error "Unknown architecture"
#endif
}

static JSValue constructPlatform(VM& vm, JSObject* processObject)
{
#if defined(__APPLE__)
    return JSC::jsString(vm, makeAtomString("darwin"_s));
#elif defined(__linux__)
    return JSC::jsString(vm, makeAtomString("linux"_s));
#elif OS(WINDOWS)
    return JSC::jsString(vm, makeAtomString("win32"_s));
#else
#error "Unknown platform"
#endif
}

static JSValue constructVersions(VM& vm, JSObject* processObject)
{
    auto* globalObject = processObject->globalObject();
    JSC::JSObject* object = JSC::constructEmptyObject(globalObject, globalObject->objectPrototype(), 24);

    object->putDirect(vm, JSC::Identifier::fromString(vm, "node"_s),
        JSC::JSValue(JSC::jsOwnedString(vm, makeAtomString(ASCIILiteral::fromLiteralUnsafe(REPORTED_NODEJS_VERSION)))));
    object->putDirect(
        vm, JSC::Identifier::fromString(vm, "bun"_s),
        JSC::JSValue(JSC::jsString(vm, makeString(ASCIILiteral::fromLiteralUnsafe(Bun__version)).substring(1))));
    object->putDirect(vm, JSC::Identifier::fromString(vm, "boringssl"_s),
        JSC::JSValue(JSC::jsString(vm, makeString(ASCIILiteral::fromLiteralUnsafe(Bun__versions_boringssl)))), 0);
    object->putDirect(vm, JSC::Identifier::fromString(vm, "openssl"_s),
        // https://github.com/oven-sh/bun/issues/7921
        // BoringSSL is a fork of OpenSSL 1.1.0, so we can report OpenSSL 1.1.0
        JSC::JSValue(JSC::jsString(vm, String("1.1.0"_s), 0)));
    object->putDirect(vm, JSC::Identifier::fromString(vm, "libarchive"_s),
        JSC::JSValue(JSC::jsString(vm, makeString(ASCIILiteral::fromLiteralUnsafe(Bun__versions_libarchive)))), 0);
    object->putDirect(vm, JSC::Identifier::fromString(vm, "mimalloc"_s),
        JSC::JSValue(JSC::jsString(vm, makeString(ASCIILiteral::fromLiteralUnsafe(Bun__versions_mimalloc)))), 0);
    object->putDirect(vm, JSC::Identifier::fromString(vm, "picohttpparser"_s),
        JSC::JSValue(JSC::jsString(vm, makeString(ASCIILiteral::fromLiteralUnsafe(Bun__versions_picohttpparser)))), 0);
    object->putDirect(vm, JSC::Identifier::fromString(vm, "uwebsockets"_s),
        JSC::JSValue(JSC::jsString(vm, makeString(ASCIILiteral::fromLiteralUnsafe(Bun__versions_uws)))), 0);
    object->putDirect(vm, JSC::Identifier::fromString(vm, "webkit"_s),
        JSC::JSValue(JSC::jsString(vm, makeString(ASCIILiteral::fromLiteralUnsafe(Bun__versions_webkit)))), 0);
    object->putDirect(vm, JSC::Identifier::fromString(vm, "zig"_s),
        JSC::JSValue(JSC::jsString(vm, makeString(ASCIILiteral::fromLiteralUnsafe(Bun__versions_zig)))), 0);
    object->putDirect(vm, JSC::Identifier::fromString(vm, "zlib"_s),
        JSC::JSValue(JSC::jsString(vm, makeString(ASCIILiteral::fromLiteralUnsafe(Bun__versions_zlib)))), 0);
    object->putDirect(vm, JSC::Identifier::fromString(vm, "tinycc"_s),
        JSC::JSValue(JSC::jsString(vm, makeString(ASCIILiteral::fromLiteralUnsafe(Bun__versions_tinycc)))), 0);
    object->putDirect(vm, JSC::Identifier::fromString(vm, "lolhtml"_s),
        JSC::JSValue(JSC::jsString(vm, makeString(ASCIILiteral::fromLiteralUnsafe(Bun__versions_lolhtml)))), 0);
    object->putDirect(vm, JSC::Identifier::fromString(vm, "ares"_s),
        JSC::JSValue(JSC::jsString(vm, makeString(ASCIILiteral::fromLiteralUnsafe(Bun__versions_c_ares)))), 0);
    object->putDirect(vm, JSC::Identifier::fromString(vm, "libdeflate"_s),
        JSC::JSValue(JSC::jsString(vm, makeString(ASCIILiteral::fromLiteralUnsafe(Bun__versions_libdeflate)))), 0);
    object->putDirect(vm, JSC::Identifier::fromString(vm, "usockets"_s),
        JSC::JSValue(JSC::jsString(vm, makeString(ASCIILiteral::fromLiteralUnsafe(Bun__versions_usockets)))), 0);
    object->putDirect(vm, JSC::Identifier::fromString(vm, "lshpack"_s),
        JSC::JSValue(JSC::jsString(vm, makeString(ASCIILiteral::fromLiteralUnsafe(Bun__versions_lshpack)))), 0);
    object->putDirect(vm, JSC::Identifier::fromString(vm, "zstd"_s),
        JSC::JSValue(JSC::jsString(vm, makeString(ASCIILiteral::fromLiteralUnsafe(Bun__versions_zstd)))), 0);
    object->putDirect(vm, JSC::Identifier::fromString(vm, "v8"_s), JSValue(JSC::jsString(vm, makeString("12.4.254.14-node.12"_s))), 0);
#if OS(WINDOWS)
    object->putDirect(vm, JSC::Identifier::fromString(vm, "uv"_s), JSValue(JSC::jsString(vm, String::fromLatin1(uv_version_string()))), 0);
#else
    object->putDirect(vm, JSC::Identifier::fromString(vm, "uv"_s), JSValue(JSC::jsString(vm, makeString("1.48.0"_s))), 0);
#endif
    object->putDirect(vm, JSC::Identifier::fromString(vm, "napi"_s), JSValue(JSC::jsString(vm, makeString("9"_s))), 0);

    object->putDirect(vm, JSC::Identifier::fromString(vm, "icu"_s), JSValue(JSC::jsString(vm, makeString(ASCIILiteral::fromLiteralUnsafe(U_ICU_VERSION)))), 0);
    object->putDirect(vm, JSC::Identifier::fromString(vm, "unicode"_s), JSValue(JSC::jsString(vm, makeString(ASCIILiteral::fromLiteralUnsafe(U_UNICODE_VERSION)))), 0);

    object->putDirect(vm, JSC::Identifier::fromString(vm, "modules"_s),
        JSC::JSValue(JSC::jsString(vm, makeString("115"_s))));

    return object;
}

static JSValue constructProcessReleaseObject(VM& vm, JSObject* processObject)
{
    auto* globalObject = processObject->globalObject();
    auto* release = JSC::constructEmptyObject(globalObject);

    // SvelteKit compatibility hack
    release->putDirect(vm, vm.propertyNames->name, jsString(vm, WTF::String("node"_s)), 0);

    release->putDirect(vm, Identifier::fromString(vm, "lts"_s), jsBoolean(false), 0);
    release->putDirect(vm, Identifier::fromString(vm, "sourceUrl"_s), jsString(vm, WTF::String(std::span { Bun__githubURL, strlen(Bun__githubURL) })), 0);
    release->putDirect(vm, Identifier::fromString(vm, "headersUrl"_s), jsEmptyString(vm), 0);
    release->putDirect(vm, Identifier::fromString(vm, "libUrl"_s), jsEmptyString(vm), 0);

    return release;
}

static void dispatchExitInternal(JSC::JSGlobalObject* globalObject, Process* process, int exitCode)
{

    if (processIsExiting)
        return;
    processIsExiting = true;
    auto& emitter = process->wrapped();
    auto& vm = globalObject->vm();

    if (vm.hasTerminationRequest() || vm.hasExceptionsAfterHandlingTraps())
        return;

    auto event = Identifier::fromString(vm, "exit"_s);
    if (!emitter.hasEventListeners(event)) {
        return;
    }
    process->putDirect(vm, Identifier::fromString(vm, "_exiting"_s), jsBoolean(true), 0);

    MarkedArgumentBuffer arguments;
    arguments.append(jsNumber(exitCode));
    emitter.emit(event, arguments);
}

JSC_DEFINE_CUSTOM_SETTER(Process_defaultSetter,
    (JSC::JSGlobalObject * globalObject, JSC::EncodedJSValue thisValue,
        JSC::EncodedJSValue value, JSC::PropertyName propertyName))
{
    JSC::VM& vm = globalObject->vm();

    JSC::JSObject* thisObject = JSC::jsDynamicCast<JSC::JSObject*>(JSValue::decode(thisValue));
    if (value)
        thisObject->putDirect(vm, propertyName, JSValue::decode(value), 0);

    return true;
}

extern "C" bool Bun__resolveEmbeddedNodeFile(void*, BunString*);
#if OS(WINDOWS)
extern "C" HMODULE Bun__LoadLibraryBunString(BunString*);
#endif

JSC_DEFINE_HOST_FUNCTION(Process_functionDlopen,
    (JSC::JSGlobalObject * globalObject_, JSC::CallFrame* callFrame))
{
    Zig::GlobalObject* globalObject = reinterpret_cast<Zig::GlobalObject*>(globalObject_);
    auto callCountAtStart = globalObject->napiModuleRegisterCallCount;
    auto scope = DECLARE_THROW_SCOPE(globalObject->vm());
    JSC::VM& vm = globalObject->vm();

    auto argCount = callFrame->argumentCount();
    if (argCount < 2) {
        JSC::throwTypeError(globalObject, scope, "dlopen requires 2 arguments"_s);
        return JSC::JSValue::encode(JSC::JSValue {});
    }

    JSC::JSValue moduleValue = callFrame->uncheckedArgument(0);
    JSC::JSObject* moduleObject = jsDynamicCast<JSC::JSObject*>(moduleValue);
    if (UNLIKELY(!moduleObject)) {
        JSC::throwTypeError(globalObject, scope, "dlopen requires an object as first argument"_s);
        return JSC::JSValue::encode(JSC::JSValue {});
    }

    JSValue exports = moduleObject->getIfPropertyExists(globalObject, builtinNames(vm).exportsPublicName());
    RETURN_IF_EXCEPTION(scope, {});

    if (UNLIKELY(!exports)) {
        JSC::throwTypeError(globalObject, scope, "dlopen requires an object with an exports property"_s);
        return JSC::JSValue::encode(JSC::JSValue {});
    }

    globalObject->pendingNapiModule = exports;
    Strong<JSC::Unknown> strongExports;

    if (exports.isCell()) {
        strongExports = { vm, exports.asCell() };
    }

    Strong<JSC::JSObject> strongModule = { vm, moduleObject };

    WTF::String filename = callFrame->uncheckedArgument(1).toWTFString(globalObject);
    if (filename.isEmpty()) {
        JSC::throwTypeError(globalObject, scope, "dlopen requires a non-empty string as the second argument"_s);
        return JSC::JSValue::encode(JSC::JSValue {});
    }

    if (filename.startsWith("file://"_s)) {
        WTF::URL fileURL = WTF::URL(filename);
        if (!fileURL.isValid() || !fileURL.protocolIsFile()) {
            JSC::throwTypeError(globalObject, scope, "invalid file: URL passed to dlopen"_s);
            return JSC::JSValue::encode(JSC::JSValue {});
        }

        filename = fileURL.fileSystemPath();
    }

    // Support embedded .node files
    // See StandaloneModuleGraph.zig for what this "$bunfs" thing is
#if OS(WINDOWS)
#define StandaloneModuleGraph__base_path "B:/~BUN/"_s
#else
#define StandaloneModuleGraph__base_path "/$bunfs/"_s
#endif
    if (filename.startsWith(StandaloneModuleGraph__base_path)) {
        BunString bunStr = Bun::toString(filename);
        if (Bun__resolveEmbeddedNodeFile(globalObject->bunVM(), &bunStr)) {
            filename = bunStr.toWTFString(BunString::ZeroCopy);
        }
    }

    RETURN_IF_EXCEPTION(scope, {});
#if OS(WINDOWS)
    BunString filename_str = Bun::toString(filename);
    HMODULE handle = Bun__LoadLibraryBunString(&filename_str);
#else
    CString utf8 = filename.utf8();
    void* handle = dlopen(utf8.data(), RTLD_LAZY);
#endif

    if (!handle) {
#if OS(WINDOWS)
        DWORD errorId = GetLastError();
        LPWSTR messageBuffer = nullptr;
        size_t size = FormatMessageW(FORMAT_MESSAGE_ALLOCATE_BUFFER | FORMAT_MESSAGE_FROM_SYSTEM | FORMAT_MESSAGE_IGNORE_INSERTS,
            NULL, errorId, MAKELANGID(LANG_NEUTRAL, SUBLANG_DEFAULT), (LPWSTR)&messageBuffer, 0, NULL);
        WTF::String msg = makeString("LoadLibrary failed: "_s, WTF::StringView(std::span { (UCHAR*)messageBuffer, size }));
        LocalFree(messageBuffer);
#else
        WTF::String msg = WTF::String::fromUTF8(dlerror());
#endif
        JSC::throwTypeError(globalObject, scope, msg);
        return JSC::JSValue::encode(JSC::JSValue {});
    }

    if (callCountAtStart != globalObject->napiModuleRegisterCallCount) {
        JSValue resultValue = globalObject->pendingNapiModule;
        globalObject->pendingNapiModule = JSValue {};
        globalObject->napiModuleRegisterCallCount = 0;

        RETURN_IF_EXCEPTION(scope, {});

        if (resultValue && resultValue != strongModule.get()) {
            if (resultValue.isCell() && resultValue.getObject()->isErrorInstance()) {
                JSC::throwException(globalObject, scope, resultValue);
                return JSC::JSValue::encode(JSC::JSValue {});
            }
        }

        return JSValue::encode(jsUndefined());
    }

    JSC::EncodedJSValue (*napi_register_module_v1)(JSC::JSGlobalObject* globalObject,
        JSC::EncodedJSValue exports);
#if OS(WINDOWS)
#define dlsym GetProcAddress
#endif

    napi_register_module_v1 = reinterpret_cast<JSC::EncodedJSValue (*)(JSC::JSGlobalObject*,
        JSC::EncodedJSValue)>(
        dlsym(handle, "napi_register_module_v1"));

#if OS(WINDOWS)
#undef dlsym
#endif

    if (!napi_register_module_v1) {
#if OS(WINDOWS)
        FreeLibrary(handle);
#else
        dlclose(handle);
#endif
        JSC::throwTypeError(globalObject, scope, "symbol 'napi_register_module_v1' not found in native module. Is this a Node API (napi) module?"_s);
        return JSC::JSValue::encode(JSC::JSValue {});
    }

    EncodedJSValue exportsValue = JSC::JSValue::encode(exports);
    JSC::JSValue resultValue = JSValue::decode(napi_register_module_v1(globalObject, exportsValue));

    RETURN_IF_EXCEPTION(scope, {});

    // https://github.com/nodejs/node/blob/2eff28fb7a93d3f672f80b582f664a7c701569fb/src/node_api.cc#L734-L742
    // https://github.com/oven-sh/bun/issues/1288
    if (!resultValue.isEmpty() && !scope.exception() && (!strongExports || resultValue != strongExports.get())) {
        PutPropertySlot slot(strongModule.get(), false);
        strongModule->put(strongModule.get(), globalObject, builtinNames(vm).exportsPublicName(), resultValue, slot);
    }

    return JSValue::encode(resultValue);
}

JSC_DEFINE_HOST_FUNCTION(Process_functionUmask,
    (JSC::JSGlobalObject * globalObject, JSC::CallFrame* callFrame))
{
    if (callFrame->argumentCount() == 0 || callFrame->argument(0).isUndefined()) {
        mode_t currentMask = umask(0);
        umask(currentMask);
        return JSC::JSValue::encode(JSC::jsNumber(currentMask));
    }

    auto& vm = globalObject->vm();
    auto throwScope = DECLARE_THROW_SCOPE(vm);
    JSValue numberValue = callFrame->argument(0);

    if (!numberValue.isNumber()) {
        throwTypeError(globalObject, throwScope, "The \"mask\" argument must be a number"_s);
        return JSValue::encode({});
    }

    if (!numberValue.isAnyInt()) {
        throwNodeRangeError(globalObject, throwScope, "The \"mask\" argument must be an integer"_s);
        return JSValue::encode({});
    }

    double number = numberValue.toNumber(globalObject);
    int64_t newUmask = isInt52(number) ? tryConvertToInt52(number) : numberValue.toInt32(globalObject);
    RETURN_IF_EXCEPTION(throwScope, JSC::JSValue::encode(JSC::JSValue {}));
    if (newUmask < 0 || newUmask > 4294967295) {
        StringBuilder messageBuilder;
        messageBuilder.append("The \"mask\" value must be in range [0, 4294967295]. Received value: "_s);
        messageBuilder.append(int52ToString(vm, newUmask, 10)->getString(globalObject));
        throwNodeRangeError(globalObject, throwScope, messageBuilder.toString());
        return JSValue::encode({});
    }

    return JSC::JSValue::encode(JSC::jsNumber(umask(newUmask)));
}

extern "C" uint64_t Bun__readOriginTimer(void*);
extern "C" double Bun__readOriginTimerStart(void*);

// https://github.com/nodejs/node/blob/1936160c31afc9780e4365de033789f39b7cbc0c/src/api/hooks.cc#L49
extern "C" void Process__dispatchOnBeforeExit(Zig::GlobalObject* globalObject, uint8_t exitCode)
{
    if (!globalObject->hasProcessObject()) {
        return;
    }

    auto* process = jsCast<Process*>(globalObject->processObject());
    MarkedArgumentBuffer arguments;
    arguments.append(jsNumber(exitCode));
    process->wrapped().emit(Identifier::fromString(globalObject->vm(), "beforeExit"_s), arguments);
}

extern "C" void Process__dispatchOnExit(Zig::GlobalObject* globalObject, uint8_t exitCode)
{
    if (!globalObject->hasProcessObject()) {
        return;
    }

    auto* process = jsCast<Process*>(globalObject->processObject());
    if (exitCode > 0)
        process->m_isExitCodeObservable = true;
    dispatchExitInternal(globalObject, process, exitCode);
}

JSC_DEFINE_HOST_FUNCTION(Process_functionUptime,
    (JSC::JSGlobalObject * globalObject, JSC::CallFrame* callFrame))
{
    Zig::GlobalObject* globalObject_ = reinterpret_cast<Zig::GlobalObject*>(globalObject);
    double now = static_cast<double>(Bun__readOriginTimer(globalObject_->bunVM()));
    double result = (now / 1000000.0) / 1000.0;
    return JSC::JSValue::encode(JSC::jsNumber(result));
}

JSC_DEFINE_HOST_FUNCTION(Process_functionExit,
    (JSC::JSGlobalObject * globalObject, JSC::CallFrame* callFrame))
{
    auto throwScope = DECLARE_THROW_SCOPE(globalObject->vm());
    uint8_t exitCode = 0;
    JSValue arg0 = callFrame->argument(0);
    if (arg0.isAnyInt()) {
        int extiCode32 = arg0.toInt32(globalObject) % 256;
        RETURN_IF_EXCEPTION(throwScope, JSC::JSValue::encode(JSC::JSValue {}));

        exitCode = static_cast<uint8_t>(extiCode32);
        Bun__setExitCode(Bun__getVM(), exitCode);
    } else if (!arg0.isUndefinedOrNull()) {
        throwTypeError(globalObject, throwScope, "The \"code\" argument must be an integer"_s);
        return JSC::JSValue::encode(JSC::JSValue {});
    } else {
        exitCode = Bun__getExitCode(Bun__getVM());
    }

    auto* zigGlobal = jsDynamicCast<Zig::GlobalObject*>(globalObject);
    if (UNLIKELY(!zigGlobal)) {
        zigGlobal = Bun__getDefaultGlobalObject();
    }
    auto process = jsCast<Process*>(zigGlobal->processObject());
    process->m_isExitCodeObservable = true;

    Process__dispatchOnExit(zigGlobal, exitCode);
    Bun__Process__exit(zigGlobal, exitCode);
    return JSC::JSValue::encode(jsUndefined());
}

JSC_DEFINE_HOST_FUNCTION(Process_setUncaughtExceptionCaptureCallback,
    (JSC::JSGlobalObject * globalObject, JSC::CallFrame* callFrame))
{
    auto throwScope = DECLARE_THROW_SCOPE(globalObject->vm());
    JSValue arg0 = callFrame->argument(0);
    if (!arg0.isCallable() && !arg0.isNull()) {
        throwTypeError(globalObject, throwScope, "The \"callback\" argument must be callable or null"_s);
        return JSC::JSValue::encode(JSC::JSValue {});
    }
    auto* zigGlobal = jsDynamicCast<Zig::GlobalObject*>(globalObject);
    if (UNLIKELY(!zigGlobal)) {
        zigGlobal = Bun__getDefaultGlobalObject();
    }
    jsCast<Process*>(zigGlobal->processObject())->setUncaughtExceptionCaptureCallback(arg0);
    return JSC::JSValue::encode(jsUndefined());
}

JSC_DEFINE_HOST_FUNCTION(Process_hasUncaughtExceptionCaptureCallback,
    (JSC::JSGlobalObject * globalObject, JSC::CallFrame* callFrame))
{
    auto* zigGlobal = jsDynamicCast<Zig::GlobalObject*>(globalObject);
    if (UNLIKELY(!zigGlobal)) {
        zigGlobal = Bun__getDefaultGlobalObject();
    }
    JSValue cb = jsCast<Process*>(zigGlobal->processObject())->getUncaughtExceptionCaptureCallback();
    if (cb.isEmpty() || !cb.isCell()) {
        return JSValue::encode(jsBoolean(false));
    }

    return JSValue::encode(jsBoolean(true));
}

extern "C" uint64_t Bun__readOriginTimer(void*);

JSC_DEFINE_HOST_FUNCTION(Process_functionHRTime,
    (JSC::JSGlobalObject * globalObject_, JSC::CallFrame* callFrame))
{

    Zig::GlobalObject* globalObject
        = reinterpret_cast<Zig::GlobalObject*>(globalObject_);
    auto& vm = globalObject->vm();
    auto throwScope = DECLARE_THROW_SCOPE(vm);

    uint64_t time = Bun__readOriginTimer(globalObject->bunVM());
    int64_t seconds = static_cast<int64_t>(time / 1000000000);
    int64_t nanoseconds = time % 1000000000;

    if (callFrame->argumentCount() > 0) {
        JSC::JSValue arg0 = callFrame->uncheckedArgument(0);
        if (!arg0.isUndefinedOrNull()) {
            JSArray* relativeArray = JSC::jsDynamicCast<JSC::JSArray*>(arg0);
            if ((!relativeArray && !arg0.isUndefinedOrNull()) || relativeArray->length() < 2) {
                JSC::throwTypeError(globalObject, throwScope, "hrtime() argument must be an array or undefined"_s);
                return JSC::JSValue::encode(JSC::JSValue {});
            }
            JSValue relativeSecondsValue = relativeArray->getIndexQuickly(0);
            JSValue relativeNanosecondsValue = relativeArray->getIndexQuickly(1);
            if (!relativeSecondsValue.isNumber() || !relativeNanosecondsValue.isNumber()) {
                JSC::throwTypeError(globalObject, throwScope, "hrtime() argument must be an array of 2 integers"_s);
                return JSC::JSValue::encode(JSC::JSValue {});
            }

            int64_t relativeSeconds = JSC__JSValue__toInt64(JSC::JSValue::encode(relativeSecondsValue));
            int64_t relativeNanoseconds = JSC__JSValue__toInt64(JSC::JSValue::encode(relativeNanosecondsValue));
            seconds -= relativeSeconds;
            nanoseconds -= relativeNanoseconds;
            if (nanoseconds < 0) {
                seconds--;
                nanoseconds += 1000000000;
            }
        }
    }

    JSC::JSArray* array = nullptr;
    {
        JSC::ObjectInitializationScope initializationScope(vm);
        if ((array = JSC::JSArray::tryCreateUninitializedRestricted(
                 initializationScope, nullptr,
                 globalObject->arrayStructureForIndexingTypeDuringAllocation(JSC::ArrayWithContiguous),
                 2))) {

            array->initializeIndex(initializationScope, 0, JSC::jsNumber(seconds));
            array->initializeIndex(initializationScope, 1, JSC::jsNumber(nanoseconds));
        }
    }

    if (UNLIKELY(!array)) {
        JSC::throwOutOfMemoryError(globalObject, throwScope);
        return JSC::JSValue::encode(JSC::JSValue {});
    }

    RELEASE_AND_RETURN(throwScope, JSC::JSValue::encode(array));
}

JSC_DEFINE_HOST_FUNCTION(Process_functionHRTimeBigInt,
    (JSC::JSGlobalObject * globalObject_, JSC::CallFrame* callFrame))
{
    Zig::GlobalObject* globalObject = reinterpret_cast<Zig::GlobalObject*>(globalObject_);
    return JSC::JSValue::encode(JSValue(JSC::JSBigInt::createFrom(globalObject, Bun__readOriginTimer(globalObject->bunVM()))));
}

JSC_DEFINE_HOST_FUNCTION(Process_functionChdir,
    (JSC::JSGlobalObject * globalObject, JSC::CallFrame* callFrame))
{
    auto scope = DECLARE_THROW_SCOPE(globalObject->vm());

    ZigString str = ZigString { nullptr, 0 };
    if (callFrame->argumentCount() > 0) {
        str = Zig::toZigString(callFrame->uncheckedArgument(0).toWTFString(globalObject));
    }

    JSC::JSValue result = JSC::JSValue::decode(Bun__Process__setCwd(globalObject, &str));
    JSC::JSObject* obj = result.getObject();
    if (UNLIKELY(obj != nullptr && obj->isErrorInstance())) {
        scope.throwException(globalObject, obj);
        return JSValue::encode(JSC::jsUndefined());
    }

    scope.release();

    return JSC::JSValue::encode(result);
}

static HashMap<String, int>* signalNameToNumberMap = nullptr;
static HashMap<int, String>* signalNumberToNameMap = nullptr;

// On windows, signals need to have a handle to the uv_signal_t. When sigaction is used, this is kept track globally for you.
struct SignalHandleValue {
#if OS(WINDOWS)
    uv_signal_t* handle;
#endif
};
static HashMap<int, SignalHandleValue>* signalToContextIdsMap = nullptr;

static const NeverDestroyed<String> signalNames[] = {
    MAKE_STATIC_STRING_IMPL("SIGHUP"),
    MAKE_STATIC_STRING_IMPL("SIGINT"),
    MAKE_STATIC_STRING_IMPL("SIGQUIT"),
    MAKE_STATIC_STRING_IMPL("SIGILL"),
    MAKE_STATIC_STRING_IMPL("SIGTRAP"),
    MAKE_STATIC_STRING_IMPL("SIGABRT"),
    MAKE_STATIC_STRING_IMPL("SIGIOT"),
    MAKE_STATIC_STRING_IMPL("SIGBUS"),
    MAKE_STATIC_STRING_IMPL("SIGFPE"),
    MAKE_STATIC_STRING_IMPL("SIGKILL"),
    MAKE_STATIC_STRING_IMPL("SIGUSR1"),
    MAKE_STATIC_STRING_IMPL("SIGSEGV"),
    MAKE_STATIC_STRING_IMPL("SIGUSR2"),
    MAKE_STATIC_STRING_IMPL("SIGPIPE"),
    MAKE_STATIC_STRING_IMPL("SIGALRM"),
    MAKE_STATIC_STRING_IMPL("SIGTERM"),
    MAKE_STATIC_STRING_IMPL("SIGCHLD"),
    MAKE_STATIC_STRING_IMPL("SIGCONT"),
    MAKE_STATIC_STRING_IMPL("SIGSTOP"),
    MAKE_STATIC_STRING_IMPL("SIGTSTP"),
    MAKE_STATIC_STRING_IMPL("SIGTTIN"),
    MAKE_STATIC_STRING_IMPL("SIGTTOU"),
    MAKE_STATIC_STRING_IMPL("SIGURG"),
    MAKE_STATIC_STRING_IMPL("SIGXCPU"),
    MAKE_STATIC_STRING_IMPL("SIGXFSZ"),
    MAKE_STATIC_STRING_IMPL("SIGVTALRM"),
    MAKE_STATIC_STRING_IMPL("SIGPROF"),
    MAKE_STATIC_STRING_IMPL("SIGWINCH"),
    MAKE_STATIC_STRING_IMPL("SIGIO"),
    MAKE_STATIC_STRING_IMPL("SIGINFO"),
    MAKE_STATIC_STRING_IMPL("SIGSYS"),
};

static void loadSignalNumberMap()
{

    static std::once_flag signalNameToNumberMapOnceFlag;
    std::call_once(signalNameToNumberMapOnceFlag, [] {
        signalNameToNumberMap = new HashMap<String, int>();
        signalNameToNumberMap->reserveInitialCapacity(31);
#if OS(WINDOWS)
        // libuv supported signals
        signalNameToNumberMap->add(signalNames[1], SIGINT);
        signalNameToNumberMap->add(signalNames[2], SIGQUIT);
        signalNameToNumberMap->add(signalNames[9], SIGKILL);
        signalNameToNumberMap->add(signalNames[15], SIGTERM);
#else
        signalNameToNumberMap->add(signalNames[0], SIGHUP);
        signalNameToNumberMap->add(signalNames[1], SIGINT);
        signalNameToNumberMap->add(signalNames[2], SIGQUIT);
        signalNameToNumberMap->add(signalNames[3], SIGILL);
#ifdef SIGTRAP
        signalNameToNumberMap->add(signalNames[4], SIGTRAP);
#endif
        signalNameToNumberMap->add(signalNames[5], SIGABRT);
#ifdef SIGIOT
        signalNameToNumberMap->add(signalNames[6], SIGIOT);
#endif
#ifdef SIGBUS
        signalNameToNumberMap->add(signalNames[7], SIGBUS);
#endif
        signalNameToNumberMap->add(signalNames[8], SIGFPE);
        signalNameToNumberMap->add(signalNames[9], SIGKILL);
#ifdef SIGUSR1
        signalNameToNumberMap->add(signalNames[10], SIGUSR1);
#endif
        signalNameToNumberMap->add(signalNames[11], SIGSEGV);
#ifdef SIGUSR2
        signalNameToNumberMap->add(signalNames[12], SIGUSR2);
#endif
#ifdef SIGPIPE
        signalNameToNumberMap->add(signalNames[13], SIGPIPE);
#endif
#ifdef SIGALRM
        signalNameToNumberMap->add(signalNames[14], SIGALRM);
#endif
        signalNameToNumberMap->add(signalNames[15], SIGTERM);
#ifdef SIGCHLD
        signalNameToNumberMap->add(signalNames[16], SIGCHLD);
#endif
#ifdef SIGCONT
        signalNameToNumberMap->add(signalNames[17], SIGCONT);
#endif
#ifdef SIGSTOP
        signalNameToNumberMap->add(signalNames[18], SIGSTOP);
#endif
#ifdef SIGTSTP
        signalNameToNumberMap->add(signalNames[19], SIGTSTP);
#endif
#ifdef SIGTTIN
        signalNameToNumberMap->add(signalNames[20], SIGTTIN);
#endif
#ifdef SIGTTOU
        signalNameToNumberMap->add(signalNames[21], SIGTTOU);
#endif
#ifdef SIGURG
        signalNameToNumberMap->add(signalNames[22], SIGURG);
#endif
#ifdef SIGXCPU
        signalNameToNumberMap->add(signalNames[23], SIGXCPU);
#endif
#ifdef SIGXFSZ
        signalNameToNumberMap->add(signalNames[24], SIGXFSZ);
#endif
#ifdef SIGVTALRM
        signalNameToNumberMap->add(signalNames[25], SIGVTALRM);
#endif
#ifdef SIGPROF
        signalNameToNumberMap->add(signalNames[26], SIGPROF);
#endif
        signalNameToNumberMap->add(signalNames[27], SIGWINCH);
#ifdef SIGIO
        signalNameToNumberMap->add(signalNames[28], SIGIO);
#endif
#ifdef SIGINFO
        signalNameToNumberMap->add(signalNames[29], SIGINFO);
#endif

#ifndef SIGINFO
        signalNameToNumberMap->add(signalNames[29], 255);
#endif
#ifdef SIGSYS
        signalNameToNumberMap->add(signalNames[30], SIGSYS);
#endif
#endif
    });
}

#if OS(WINDOWS)
extern "C" uv_signal_t* Bun__UVSignalHandle__init(JSC::JSGlobalObject* lexicalGlobalObject, int signalNumber, void (*callback)(uv_signal_t*, int));
extern "C" uv_signal_t* Bun__UVSignalHandle__close(uv_signal_t*);
#endif

#if !OS(WINDOWS)
void signalHandler(int signalNumber)
#else
void signalHandler(uv_signal_t* signal, int signalNumber)
#endif
{
    if (UNLIKELY(signalNumberToNameMap->find(signalNumber) == signalNumberToNameMap->end()))
        return;

    auto* context = ScriptExecutionContext::getMainThreadScriptExecutionContext();
    if (UNLIKELY(!context))
        return;

    // signal handlers can be run on any thread
    context->postTaskConcurrently([signalNumber](ScriptExecutionContext& context) {
        JSGlobalObject* lexicalGlobalObject = context.jsGlobalObject();
        Zig::GlobalObject* globalObject = jsCast<Zig::GlobalObject*>(lexicalGlobalObject);

        Process* process = jsCast<Process*>(globalObject->processObject());

        String signalName = signalNumberToNameMap->get(signalNumber);
        Identifier signalNameIdentifier = Identifier::fromString(globalObject->vm(), signalName);
        MarkedArgumentBuffer args;
        args.append(jsString(globalObject->vm(), signalNameIdentifier.string()));
        args.append(jsNumber(signalNumber));
        // TODO(@paperdave): add an ASSERT(isMainThread());
        // This should be true on posix if I understand sigaction right
        // On Windows it should be true if the uv_signal is created on the main thread's loop
        //
        // I would like to assert this because if that assumption is not true,
        // this call will probably cause very confusing bugs.
        process->wrapped().emitForBindings(signalNameIdentifier, args);
    });
};

extern "C" void Bun__logUnhandledException(JSC::EncodedJSValue exception);

extern "C" int Bun__handleUncaughtException(JSC::JSGlobalObject* lexicalGlobalObject, JSC::JSValue exception, int isRejection)
{
    if (!lexicalGlobalObject->inherits(Zig::GlobalObject::info()))
        return false;
    auto* globalObject = jsCast<Zig::GlobalObject*>(lexicalGlobalObject);
    auto* process = jsCast<Process*>(globalObject->processObject());
    auto& wrapped = process->wrapped();
    auto& vm = globalObject->vm();

    MarkedArgumentBuffer args;
    args.append(exception);
    if (isRejection) {
        args.append(jsString(vm, String("unhandledRejection"_s)));
    } else {
        args.append(jsString(vm, String("uncaughtException"_s)));
    }

    auto uncaughtExceptionMonitor = Identifier::fromString(globalObject->vm(), "uncaughtExceptionMonitor"_s);
    if (wrapped.listenerCount(uncaughtExceptionMonitor) > 0) {
        wrapped.emit(uncaughtExceptionMonitor, args);
    }

    auto uncaughtExceptionIdent = Identifier::fromString(globalObject->vm(), "uncaughtException"_s);

    // if there is an uncaughtExceptionCaptureCallback, call it and consider the exception handled
    auto capture = process->getUncaughtExceptionCaptureCallback();
    if (!capture.isEmpty() && !capture.isUndefinedOrNull()) {
        auto scope = DECLARE_CATCH_SCOPE(vm);
        (void)call(lexicalGlobalObject, capture, args, "uncaughtExceptionCaptureCallback"_s);
        if (auto ex = scope.exception()) {
            scope.clearException();
            // if an exception is thrown in the uncaughtException handler, we abort
            Bun__logUnhandledException(JSValue::encode(JSValue(ex)));
            Bun__Process__exit(lexicalGlobalObject, 1);
        }
    } else if (wrapped.listenerCount(uncaughtExceptionIdent) > 0) {
        wrapped.emit(uncaughtExceptionIdent, args);
    } else {
        return false;
    }

    return true;
}

extern "C" int Bun__handleUnhandledRejection(JSC::JSGlobalObject* lexicalGlobalObject, JSC::JSValue reason, JSC::JSValue promise)
{
    if (!lexicalGlobalObject->inherits(Zig::GlobalObject::info()))
        return false;
    auto* globalObject = jsCast<Zig::GlobalObject*>(lexicalGlobalObject);
    auto* process = jsCast<Process*>(globalObject->processObject());
    MarkedArgumentBuffer args;
    args.append(reason);
    args.append(promise);
    auto eventType = Identifier::fromString(globalObject->vm(), "unhandledRejection"_s);
    auto& wrapped = process->wrapped();
    if (wrapped.listenerCount(eventType) > 0) {
        wrapped.emit(eventType, args);
        return true;
    } else {
        return false;
    }
}

extern "C" void Bun__setChannelRef(GlobalObject* globalObject, bool enabled)
{
    auto process = jsCast<Process*>(globalObject->processObject());
    process->wrapped().m_hasIPCRef = enabled;

    if (enabled) {
        process->scriptExecutionContext()->refEventLoop();
    } else {
        process->scriptExecutionContext()->unrefEventLoop();
    }
}

static void onDidChangeListeners(EventEmitter& eventEmitter, const Identifier& eventName, bool isAdded)
{
    if (eventEmitter.scriptExecutionContext()->isMainThread()) {
        // IPC handlers
        if (eventName.string() == "message"_s || eventName.string() == "disconnect"_s) {
            auto* global = jsCast<GlobalObject*>(eventEmitter.scriptExecutionContext()->jsGlobalObject());
            if (isAdded) {
                if (Bun__GlobalObject__hasIPC(global)
                    && eventEmitter.listenerCount(eventName) == 1) {
                    Bun__ensureProcessIPCInitialized(global);
                    Bun__setChannelRef(global, true);
                }
            } else {
                if (eventEmitter.listenerCount(eventName) == 0) {
                    Bun__setChannelRef(global, false);
                }
            }
            return;
        }

        // Signal Handlers
        loadSignalNumberMap();
        static std::once_flag signalNumberToNameMapOnceFlag;
        std::call_once(signalNumberToNameMapOnceFlag, [] {
            signalNumberToNameMap = new HashMap<int, String>();
            signalNumberToNameMap->reserveInitialCapacity(31);
            signalNumberToNameMap->add(SIGHUP, signalNames[0]);
            signalNumberToNameMap->add(SIGINT, signalNames[1]);
            signalNumberToNameMap->add(SIGQUIT, signalNames[2]);
            signalNumberToNameMap->add(SIGILL, signalNames[3]);
#ifdef SIGTRAP
            signalNumberToNameMap->add(SIGTRAP, signalNames[4]);
#endif
            signalNumberToNameMap->add(SIGABRT, signalNames[5]);
#ifdef SIGIOT
            signalNumberToNameMap->add(SIGIOT, signalNames[6]);
#endif
#ifdef SIGBUS
            signalNumberToNameMap->add(SIGBUS, signalNames[7]);
#endif
            signalNumberToNameMap->add(SIGFPE, signalNames[8]);
            signalNumberToNameMap->add(SIGKILL, signalNames[9]);
#ifdef SIGUSR1
            signalNumberToNameMap->add(SIGUSR1, signalNames[10]);
#endif
            signalNumberToNameMap->add(SIGSEGV, signalNames[11]);
#ifdef SIGUSR2
            signalNumberToNameMap->add(SIGUSR2, signalNames[12]);
#endif
#ifdef SIGPIPE
            signalNumberToNameMap->add(SIGPIPE, signalNames[13]);
#endif
#ifdef SIGALRM
            signalNumberToNameMap->add(SIGALRM, signalNames[14]);
#endif
            signalNumberToNameMap->add(SIGTERM, signalNames[15]);
#ifdef SIGCHLD
            signalNumberToNameMap->add(SIGCHLD, signalNames[16]);
#endif
#ifdef SIGCONT
            signalNumberToNameMap->add(SIGCONT, signalNames[17]);
#endif
#ifdef SIGSTOP
            signalNumberToNameMap->add(SIGSTOP, signalNames[18]);
#endif
#ifdef SIGTSTP
            signalNumberToNameMap->add(SIGTSTP, signalNames[19]);
#endif
#ifdef SIGTTIN
            signalNumberToNameMap->add(SIGTTIN, signalNames[20]);
#endif
#ifdef SIGTTOU
            signalNumberToNameMap->add(SIGTTOU, signalNames[21]);
#endif
#ifdef SIGURG
            signalNumberToNameMap->add(SIGURG, signalNames[22]);
#endif
#ifdef SIGXCPU
            signalNumberToNameMap->add(SIGXCPU, signalNames[23]);
#endif
#ifdef SIGXFSZ
            signalNumberToNameMap->add(SIGXFSZ, signalNames[24]);
#endif
#ifdef SIGVTALRM
            signalNumberToNameMap->add(SIGVTALRM, signalNames[25]);
#endif
#ifdef SIGPROF
            signalNumberToNameMap->add(SIGPROF, signalNames[26]);
#endif
            signalNumberToNameMap->add(SIGWINCH, signalNames[27]);
#ifdef SIGIO
            signalNumberToNameMap->add(SIGIO, signalNames[28]);
#endif
#ifdef SIGINFO
            signalNumberToNameMap->add(SIGINFO, signalNames[29]);
#endif
#ifdef SIGSYS
            signalNumberToNameMap->add(SIGSYS, signalNames[30]);
#endif
        });

        if (!signalToContextIdsMap) {
            signalToContextIdsMap = new HashMap<int, SignalHandleValue>();
        }

        if (auto signalNumber = signalNameToNumberMap->get(eventName.string())) {
#if !OS(WINDOWS)
            if (signalNumber != SIGKILL && signalNumber != SIGSTOP) {
#else
            if (signalNumber != SIGKILL) { // windows has no SIGSTOP
#endif

                if (isAdded) {
                    if (!signalToContextIdsMap->contains(signalNumber)) {
                        SignalHandleValue signal_handle = {
#if OS(WINDOWS)
                            .handle = nullptr,
#endif
                        };
#if !OS(WINDOWS)
                        struct sigaction action;
                        memset(&action, 0, sizeof(struct sigaction));

                        // Set the handler in the action struct
                        action.sa_handler = signalHandler;

                        // Clear the sa_mask
                        sigemptyset(&action.sa_mask);
                        sigaddset(&action.sa_mask, signalNumber);
                        action.sa_flags = SA_RESTART;

                        sigaction(signalNumber, &action, nullptr);
#else
                        signal_handle.handle = Bun__UVSignalHandle__init(
                            eventEmitter.scriptExecutionContext()->jsGlobalObject(),
                            signalNumber,
                            &signalHandler);

                        if (UNLIKELY(!signal_handle.handle))
                            return;
#endif

                        signalToContextIdsMap->set(signalNumber, signal_handle);
                    }
                } else {
                    if (signalToContextIdsMap->find(signalNumber) != signalToContextIdsMap->end()) {

#if !OS(WINDOWS)
                        signal(signalNumber, SIG_DFL);
#else
                        SignalHandleValue signal_handle = signalToContextIdsMap->get(signalNumber);
                        Bun__UVSignalHandle__close(signal_handle.handle);
#endif
                        signalToContextIdsMap->remove(signalNumber);
                    }
                }
            }
        }
    }
}

Process::~Process()
{
}

JSC_DEFINE_HOST_FUNCTION(Process_functionAbort, (JSGlobalObject * globalObject, CallFrame*))
{
    abort();
}

JSC_DEFINE_HOST_FUNCTION(Process_emitWarning, (JSGlobalObject * lexicalGlobalObject, CallFrame* callFrame))
{
    Zig::GlobalObject* globalObject = jsCast<Zig::GlobalObject*>(lexicalGlobalObject);
    VM& vm = globalObject->vm();
    auto scope = DECLARE_THROW_SCOPE(vm);

    if (callFrame->argumentCount() < 1) {
        throwVMError(globalObject, scope, "Not enough arguments"_s);
        return JSValue::encode(jsUndefined());
    }

    RETURN_IF_EXCEPTION(scope, encodedJSValue());

    auto* process = jsCast<Process*>(globalObject->processObject());

    JSObject* errorInstance = ([&]() -> JSObject* {
        JSValue arg0 = callFrame->uncheckedArgument(0);
        if (!arg0.isEmpty() && arg0.isCell() && arg0.asCell()->type() == ErrorInstanceType) {
            return arg0.getObject();
        }

        WTF::String str = arg0.toWTFString(globalObject);
        return createError(globalObject, str);
    })();

    errorInstance->putDirect(vm, vm.propertyNames->name, jsString(vm, String("warn"_s)), JSC::PropertyAttribute::DontEnum | 0);

    auto ident = Identifier::fromString(vm, "warning"_s);
    if (process->wrapped().hasEventListeners(ident)) {
        JSC::MarkedArgumentBuffer args;
        args.append(errorInstance);

        process->wrapped().emit(ident, args);
        return JSValue::encode(jsUndefined());
    }

    auto jsArgs = JSValue::encode(errorInstance);
    Bun__ConsoleObject__messageWithTypeAndLevel(reinterpret_cast<Bun::ConsoleObject*>(globalObject->consoleClient().get())->m_client, static_cast<uint32_t>(MessageType::Log),
        static_cast<uint32_t>(MessageLevel::Warning), globalObject, &jsArgs, 1);
    return JSValue::encode(jsUndefined());
}

JSC_DEFINE_CUSTOM_GETTER(processExitCode, (JSC::JSGlobalObject * lexicalGlobalObject, JSC::EncodedJSValue thisValue, JSC::PropertyName name))
{
    Process* process = jsDynamicCast<Process*>(JSValue::decode(thisValue));
    if (!process) {
        return JSValue::encode(jsUndefined());
    }
    if (!process->m_isExitCodeObservable) {
        return JSValue::encode(jsUndefined());
    }

    return JSValue::encode(jsNumber(Bun__getExitCode(jsCast<Zig::GlobalObject*>(process->globalObject())->bunVM())));
}

JSC_DEFINE_CUSTOM_SETTER(setProcessExitCode, (JSC::JSGlobalObject * lexicalGlobalObject, JSC::EncodedJSValue thisValue, JSC::EncodedJSValue value, JSC::PropertyName))
{
    Process* process = jsDynamicCast<Process*>(JSValue::decode(thisValue));
    if (!process) {
        return false;
    }

    auto throwScope = DECLARE_THROW_SCOPE(process->vm());
    JSValue exitCode = JSValue::decode(value);
    if (!exitCode.isAnyInt()) {
        throwTypeError(lexicalGlobalObject, throwScope, "exitCode must be an integer"_s);
        return false;
    }

    int exitCodeInt = exitCode.toInt32(lexicalGlobalObject) % 256;
    RETURN_IF_EXCEPTION(throwScope, false);

    process->m_isExitCodeObservable = true;
    void* ptr = jsCast<Zig::GlobalObject*>(process->globalObject())->bunVM();
    Bun__setExitCode(ptr, static_cast<uint8_t>(exitCodeInt));

    return true;
}

JSC_DEFINE_CUSTOM_GETTER(processConnected, (JSC::JSGlobalObject * lexicalGlobalObject, JSC::EncodedJSValue thisValue, JSC::PropertyName name))
{
    Process* process = jsDynamicCast<Process*>(JSValue::decode(thisValue));
    if (!process) {
        return JSValue::encode(jsUndefined());
    }

    return JSValue::encode(jsBoolean(Bun__GlobalObject__hasIPC(process->globalObject())));
}
JSC_DEFINE_CUSTOM_SETTER(setProcessConnected, (JSC::JSGlobalObject * lexicalGlobalObject, JSC::EncodedJSValue thisValue, JSC::EncodedJSValue value, JSC::PropertyName))
{
    return false;
}

static JSValue constructReportObjectComplete(VM& vm, Zig::GlobalObject* globalObject, const String& fileName)
{
#if !OS(WINDOWS)
    // macOS output:
    // {
    //   header: {
    //     reportVersion: 3,
    //     event: 'JavaScript API',
    //     trigger: 'GetReport',
    //     filename: null,
    //     dumpEventTime: '2023-11-16T17:56:55Z',
    //     dumpEventTimeStamp: '1700186215013',
    //     processId: 18234,
    //     threadId: 0,
    //     cwd: '/Users/jarred/Code/bun',
    //     commandLine: [ 'node' ],
    //     nodejsVersion: 'v20.8.0',
    //     wordSize: 64,
    //     arch: 'arm64',
    //     platform: 'darwin',
    //     componentVersions: process.versions,
    //     release: {
    //       name: 'node',
    //       headersUrl: 'https://nodejs.org/download/release/v20.8.0/node-v20.8.0-headers.tar.gz',
    //       sourceUrl: 'https://nodejs.org/download/release/v20.8.0/node-v20.8.0.tar.gz'
    //     },
    //     osName: 'Darwin',
    //     osRelease: '22.6.0',
    //     osVersion: 'Darwin Kernel Version 22.6.0: Wed Jul  5 22:22:05 PDT 2023; root:xnu-8796.141.3~6/RELEASE_ARM64_T6000',
    //     osMachine: 'arm64',
    //     cpus: [],
    //     networkInterfaces: [],
    //     host: 'macbook.local'
    //   },
    //   javascriptStack: {
    //     message: 'Error [ERR_SYNTHETIC]: JavaScript Callstack',
    //     stack: [
    //       'at new NodeError (node:internal/errors:406:5)',
    //       'at Object.getReport (node:internal/process/report:36:13)',
    //       'at REPL68:1:16',
    //       'at Script.runInThisContext (node:vm:122:12)',
    //       'at REPLServer.defaultEval (node:repl:594:29)',
    //       'at bound (node:domain:432:15)',
    //       'at REPLServer.runBound [as eval] (node:domain:443:12)',
    //       'at REPLServer.onLine (node:repl:924:10)',
    //       'at REPLServer.emit (node:events:526:35)'
    //     ],
    //     errorProperties: { code: 'ERR_SYNTHETIC' }
    //   },
    //   javascriptHeap: {
    //     totalMemory: 5734400,
    //     executableMemory: 524288,
    //     totalCommittedMemory: 4931584,
    //     availableMemory: 4341838112,
    //     totalGlobalHandlesMemory: 8192,
    //     usedGlobalHandlesMemory: 8000,
    //     usedMemory: 4304384,
    //     memoryLimit: 4345298944,
    //     mallocedMemory: 147560,
    //     externalMemory: 2152593,
    //     peakMallocedMemory: 892416,
    //     nativeContextCount: 1,
    //     detachedContextCount: 0,
    //     doesZapGarbage: 0,
    //     heapSpaces: {
    //       read_only_space: [Object],
    //       new_space: [Object],
    //       old_space: [Object],
    //       code_space: [Object],
    //       shared_space: [Object],
    //       new_large_object_space: [Object],
    //       large_object_space: [Object],
    //       code_large_object_space: [Object],
    //       shared_large_object_space: [Object]
    //     }
    //   },
    //   nativeStack: [
    //     {
    //       pc: '0x0000000105293a44',
    //       symbol: 'node::GetNodeReport(node::Environment*, char const*, char const*, v8::Local<v8::Value>, std::__1::basic_ostream<char, std::__1::char_traits<char>>&) [/opt/homebrew/Cellar/node/20.8.0/bin/node]'
    //     },
    //   ],
    //   resourceUsage: {
    //     free_memory: 14188216320,
    //     total_memory: 68719476736,
    //     rss: 40009728,
    //     available_memory: 14188216320,
    //     userCpuSeconds: 0.244133,
    //     kernelCpuSeconds: 0.058853,
    //     cpuConsumptionPercent: 1.16533,
    //     userCpuConsumptionPercent: 0.938973,
    //     kernelCpuConsumptionPercent: 0.226358,
    //     maxRss: 41697280,
    //     pageFaults: { IORequired: 1465, IONotRequired: 1689 },
    //     fsActivity: { reads: 0, writes: 0 }
    //   },
    //   libuv: [],
    //   workers: [],
    //   environmentVariables: {
    //     PATH: '',
    //   },
    //   userLimits: {
    //     core_file_size_blocks: { soft: 0, hard: 'unlimited' },
    //     data_seg_size_kbytes: { soft: 'unlimited', hard: 'unlimited' },
    //     file_size_blocks: { soft: 'unlimited', hard: 'unlimited' },
    //     max_locked_memory_bytes: { soft: 'unlimited', hard: 'unlimited' },
    //     max_memory_size_kbytes: { soft: 'unlimited', hard: 'unlimited' },
    //     open_files: { soft: 2147483646, hard: 2147483646 },
    //     stack_size_bytes: { soft: 8372224, hard: 67092480 },
    //     cpu_time_seconds: { soft: 'unlimited', hard: 'unlimited' },
    //     max_user_processes: { soft: 10666, hard: 16000 },
    //     virtual_memory_kbytes: { soft: 'unlimited', hard: 'unlimited' }
    //   },
    //   sharedObjects: [
    //     '/opt/homebrew/Cellar/node/20.8.0/bin/node',
    //   ]

    // linux:
    // {
    //   header: {
    //     reportVersion: 3,
    //     event: 'JavaScript API',
    //     trigger: 'GetReport',
    //     filename: null,
    //     dumpEventTime: '2023-11-16T18:41:38Z',
    //     dumpEventTimeStamp: '1700188898941',
    //     processId: 1621753,
    //     threadId: 0,
    //     cwd: '/home/jarred',
    //     commandLine: [ 'node' ],
    //     nodejsVersion: 'v20.5.0',
    //     glibcVersionRuntime: '2.35',
    //     glibcVersionCompiler: '2.28',
    //     wordSize: 64,
    //     arch: 'x64',
    //     platform: 'linux',
    //     componentVersions: {
    //       acorn: '8.10.0',
    //       ada: '2.5.1',
    //       ares: '1.19.1',
    //       base64: '0.5.0',
    //       brotli: '1.0.9',
    //       cjs_module_lexer: '1.2.2',
    //       cldr: '43.1',
    //       icu: '73.2',
    //       llhttp: '8.1.1',
    //       modules: '115',
    //       napi: '9',
    //       nghttp2: '1.55.1',
    //       nghttp3: '0.7.0',
    //       ngtcp2: '0.8.1',
    //       node: '20.5.0',
    //       openssl: '3.0.9+quic',
    //       simdutf: '3.2.14',
    //       tz: '2023c',
    //       undici: '5.22.1',
    //       unicode: '15.0',
    //       uv: '1.46.0',
    //       uvwasi: '0.0.18',
    //       v8: '11.3.244.8-node.10',
    //       zlib: '1.2.13.1-motley'
    //     },
    //     release: {
    //       name: 'node',
    //       headersUrl: 'https://nodejs.org/download/release/v20.5.0/node-v20.5.0-headers.tar.gz',
    //       sourceUrl: 'https://nodejs.org/download/release/v20.5.0/node-v20.5.0.tar.gz'
    //     },
    //     osName: 'Linux',
    //     osRelease: '5.17.0-1016-oem',
    //     osVersion: '#17-Ubuntu SMP PREEMPT Mon Aug 22 11:31:08 UTC 2022',
    //     osMachine: 'x86_64',
    //     cpus: [
    //     ],
    //     networkInterfaces: [

    //     ],
    //     host: 'jarred-desktop'
    //   },
    //   javascriptStack: {
    //     message: 'Error [ERR_SYNTHETIC]: JavaScript Callstack',
    //     stack: [
    //       'at new NodeError (node:internal/errors:405:5)',
    //       'at Object.getReport (node:internal/process/report:36:13)',
    //       'at REPL18:1:16',
    //       'at Script.runInThisContext (node:vm:122:12)',
    //       'at REPLServer.defaultEval (node:repl:593:29)',
    //       'at bound (node:domain:433:15)',
    //       'at REPLServer.runBound [as eval] (node:domain:444:12)',
    //       'at REPLServer.onLine (node:repl:923:10)',
    //       'at REPLServer.emit (node:events:526:35)'
    //     ],
    //     errorProperties: { code: 'ERR_SYNTHETIC' }
    //   },
    //   javascriptHeap: {
    //     totalMemory: 6696960,
    //     executableMemory: 262144,
    //     totalCommittedMemory: 6811648,
    //     availableMemory: 4339915016,
    //     totalGlobalHandlesMemory: 8192,
    //     usedGlobalHandlesMemory: 4416,
    //     usedMemory: 5251032,
    //     memoryLimit: 4345298944,
    //     mallocedMemory: 262312,
    //     externalMemory: 2120511,
    //     peakMallocedMemory: 521312,
    //     nativeContextCount: 2,
    //     detachedContextCount: 0,
    //     doesZapGarbage: 0,
    //     heapSpaces: {
    //       read_only_space: [Object],
    //       new_space: [Object],
    //       old_space: [Object],
    //       code_space: [Object],
    //       shared_space: [Object],
    //       new_large_object_space: [Object],
    //       large_object_space: [Object],
    //       code_large_object_space: [Object],
    //       shared_large_object_space: [Object]
    //     }
    //   },
    //   nativeStack: [

    //   ],
    //   resourceUsage: {
    //     free_memory: 64445558784,
    //     total_memory: 67358441472,
    //     rss: 52109312,
    //     constrained_memory: 18446744073709552000,
    //     available_memory: 18446744073657442000,
    //     userCpuSeconds: 0.105635,
    //     kernelCpuSeconds: 0.033611,
    //     cpuConsumptionPercent: 4.64153,
    //     userCpuConsumptionPercent: 3.52117,
    //     kernelCpuConsumptionPercent: 1.12037,
    //     maxRss: 52150272,
    //     pageFaults: { IORequired: 26, IONotRequired: 3917 },
    //     fsActivity: { reads: 3536, writes: 24 }
    //   },
    //   uvthreadResourceUsage: {
    //     userCpuSeconds: 0.088644,
    //     kernelCpuSeconds: 0.005214,
    //     cpuConsumptionPercent: 3.1286,
    //     userCpuConsumptionPercent: 2.9548,
    //     kernelCpuConsumptionPercent: 0.1738,
    //     fsActivity: { reads: 3512, writes: 0 }
    //   },
    //   libuv: [

    //   ],
    //   workers: [],
    //   environmentVariables: {
    //   },
    //   userLimits: {
    //     core_file_size_blocks: { soft: 'unlimited', hard: 'unlimited' },
    //     data_seg_size_kbytes: { soft: 'unlimited', hard: 'unlimited' },
    //     file_size_blocks: { soft: 'unlimited', hard: 'unlimited' },
    //     max_locked_memory_bytes: { soft: 8419803136, hard: 8419803136 },
    //     max_memory_size_kbytes: { soft: 'unlimited', hard: 'unlimited' },
    //     open_files: { soft: 1048576, hard: 1048576 },
    //     stack_size_bytes: { soft: 8388608, hard: 'unlimited' },
    //     cpu_time_seconds: { soft: 'unlimited', hard: 'unlimited' },
    //     max_user_processes: { soft: 256637, hard: 256637 },
    //     virtual_memory_kbytes: { soft: 'unlimited', hard: 'unlimited' }
    //   },
    //   sharedObjects: [
    //
    //   ]
    // }
    auto constructUserLimits = [&]() -> JSValue {
        JSC::JSObject* userLimits = JSC::constructEmptyObject(globalObject, globalObject->objectPrototype(), 11);

        static constexpr int resourceLimits[] = {
            RLIMIT_CORE,
            RLIMIT_DATA,
            RLIMIT_FSIZE,
            RLIMIT_MEMLOCK,
            RLIMIT_RSS,
            RLIMIT_NOFILE,
            RLIMIT_STACK,
            RLIMIT_CPU,
            RLIMIT_NPROC,
            RLIMIT_AS,
        };

        static constexpr ASCIILiteral labels[] = {
            "core_file_size_blocks"_s,
            "data_seg_size_kbytes"_s,
            "file_size_blocks"_s,
            "max_locked_memory_bytes"_s,
            "max_memory_size_kbytes"_s,
            "open_files"_s,
            "stack_size_bytes"_s,
            "cpu_time_seconds"_s,
            "max_user_processes"_s,
            "virtual_memory_kbytes"_s,
        };

        for (size_t i = 0; i < std::size(resourceLimits); i++) {
            JSC::JSObject* limitObject = JSC::constructEmptyObject(globalObject, globalObject->objectPrototype(), 2);
            struct rlimit limit;
            getrlimit(resourceLimits[i], &limit);

            JSValue soft = limit.rlim_cur == RLIM_INFINITY ? JSC::jsString(vm, String("unlimited"_s)) : limit.rlim_cur > INT32_MAX ? JSC::jsNumber(limit.rlim_cur)
                                                                                                                                   : JSC::jsDoubleNumber(static_cast<double>(limit.rlim_cur));

            JSValue hard = limit.rlim_max == RLIM_INFINITY ? JSC::jsString(vm, String("unlimited"_s)) : limit.rlim_max > INT32_MAX ? JSC::jsNumber(limit.rlim_max)
                                                                                                                                   : JSC::jsDoubleNumber(static_cast<double>(limit.rlim_max));

            limitObject->putDirect(vm, JSC::Identifier::fromString(vm, "soft"_s), soft, 0);
            limitObject->putDirect(vm, JSC::Identifier::fromString(vm, "hard"_s), hard, 0);

            userLimits->putDirect(vm, JSC::Identifier::fromString(vm, labels[i]), limitObject, 0);
        }

        return userLimits;
    };

    auto constructResourceUsage = [&]() -> JSC::JSValue {
        JSC::JSObject* resourceUsage = JSC::constructEmptyObject(globalObject, globalObject->objectPrototype(), 11);

        rusage usage;

        getrusage(RUSAGE_SELF, &usage);

        resourceUsage->putDirect(vm, JSC::Identifier::fromString(vm, "free_memory"_s), JSC::jsNumber(usage.ru_maxrss), 0);
        resourceUsage->putDirect(vm, JSC::Identifier::fromString(vm, "total_memory"_s), JSC::jsNumber(usage.ru_maxrss), 0);
        resourceUsage->putDirect(vm, JSC::Identifier::fromString(vm, "rss"_s), JSC::jsNumber(usage.ru_maxrss), 0);
        resourceUsage->putDirect(vm, JSC::Identifier::fromString(vm, "available_memory"_s), JSC::jsNumber(usage.ru_maxrss), 0);
        resourceUsage->putDirect(vm, JSC::Identifier::fromString(vm, "userCpuSeconds"_s), JSC::jsNumber(usage.ru_utime.tv_sec), 0);
        resourceUsage->putDirect(vm, JSC::Identifier::fromString(vm, "kernelCpuSeconds"_s), JSC::jsNumber(usage.ru_stime.tv_sec), 0);
        resourceUsage->putDirect(vm, JSC::Identifier::fromString(vm, "cpuConsumptionPercent"_s), JSC::jsNumber(usage.ru_utime.tv_sec), 0);
        resourceUsage->putDirect(vm, JSC::Identifier::fromString(vm, "userCpuConsumptionPercent"_s), JSC::jsNumber(usage.ru_utime.tv_sec), 0);
        resourceUsage->putDirect(vm, JSC::Identifier::fromString(vm, "kernelCpuConsumptionPercent"_s), JSC::jsNumber(usage.ru_utime.tv_sec), 0);
        resourceUsage->putDirect(vm, JSC::Identifier::fromString(vm, "maxRss"_s), JSC::jsNumber(usage.ru_maxrss), 0);

        JSC::JSObject* pageFaults = JSC::constructEmptyObject(globalObject, globalObject->objectPrototype(), 2);
        pageFaults->putDirect(vm, JSC::Identifier::fromString(vm, "IORequired"_s), JSC::jsNumber(usage.ru_majflt), 0);
        pageFaults->putDirect(vm, JSC::Identifier::fromString(vm, "IONotRequired"_s), JSC::jsNumber(usage.ru_minflt), 0);

        resourceUsage->putDirect(vm, JSC::Identifier::fromString(vm, "pageFaults"_s), pageFaults, 0);

        JSC::JSObject* fsActivity = JSC::constructEmptyObject(globalObject, globalObject->objectPrototype(), 2);
        fsActivity->putDirect(vm, JSC::Identifier::fromString(vm, "reads"_s), JSC::jsNumber(usage.ru_inblock), 0);
        fsActivity->putDirect(vm, JSC::Identifier::fromString(vm, "writes"_s), JSC::jsNumber(usage.ru_oublock), 0);

        resourceUsage->putDirect(vm, JSC::Identifier::fromString(vm, "fsActivity"_s), fsActivity, 0);

        return resourceUsage;
    };

    auto constructHeader = [&]() -> JSC::JSValue {
        JSC::JSObject* header = JSC::constructEmptyObject(globalObject, globalObject->objectPrototype());

        header->putDirect(vm, JSC::Identifier::fromString(vm, "reportVersion"_s), JSC::jsNumber(3), 0);
        header->putDirect(vm, JSC::Identifier::fromString(vm, "event"_s), JSC::jsString(vm, String("JavaScript API"_s)), 0);
        header->putDirect(vm, JSC::Identifier::fromString(vm, "trigger"_s), JSC::jsString(vm, String("GetReport"_s)), 0);
        if (fileName.isEmpty()) {
            header->putDirect(vm, JSC::Identifier::fromString(vm, "filename"_s), JSC::jsNull(), 0);
        } else {
            header->putDirect(vm, JSC::Identifier::fromString(vm, "filename"_s), JSC::jsString(vm, fileName), 0);
        }

        double time = WTF::jsCurrentTime();
        char timeBuf[64] = { 0 };
        Bun::toISOString(vm, time, timeBuf);
        auto timeStamp = WTF::String::fromLatin1(timeBuf);

        header->putDirect(vm, JSC::Identifier::fromString(vm, "dumpEventTime"_s), JSC::numberToString(vm, time, 10), 0);
        header->putDirect(vm, JSC::Identifier::fromString(vm, "dumpEventTimeStamp"_s), JSC::jsString(vm, timeStamp, 0));
        header->putDirect(vm, JSC::Identifier::fromString(vm, "processId"_s), JSC::jsNumber(getpid()), 0);
        // TODO:
        header->putDirect(vm, JSC::Identifier::fromString(vm, "threadId"_s), JSC::jsNumber(0), 0);

        {
            char cwd[PATH_MAX] = { 0 };
            getcwd(cwd, PATH_MAX);

            header->putDirect(vm, JSC::Identifier::fromString(vm, "cwd"_s), JSC::jsString(vm, String::fromUTF8ReplacingInvalidSequences(std::span { reinterpret_cast<const LChar*>(cwd), strlen(cwd) })), 0);
        }

        header->putDirect(vm, JSC::Identifier::fromString(vm, "commandLine"_s), JSValue::decode(Bun__Process__getExecArgv(globalObject)), 0);
        header->putDirect(vm, JSC::Identifier::fromString(vm, "nodejsVersion"_s), JSC::jsString(vm, String::fromLatin1(REPORTED_NODEJS_VERSION)), 0);
        header->putDirect(vm, JSC::Identifier::fromString(vm, "wordSize"_s), JSC::jsNumber(64), 0);
        header->putDirect(vm, JSC::Identifier::fromString(vm, "arch"_s), constructArch(vm, header), 0);
        header->putDirect(vm, JSC::Identifier::fromString(vm, "platform"_s), constructPlatform(vm, header), 0);
        header->putDirect(vm, JSC::Identifier::fromString(vm, "componentVersions"_s), constructVersions(vm, header), 0);
        header->putDirect(vm, JSC::Identifier::fromString(vm, "release"_s), constructProcessReleaseObject(vm, header), 0);

        {
            // uname
            struct utsname buf;
            uname(&buf);

            header->putDirect(vm, JSC::Identifier::fromString(vm, "osName"_s), JSC::jsString(vm, String::fromUTF8ReplacingInvalidSequences(std::span { reinterpret_cast<const LChar*>(buf.sysname), strlen(buf.sysname) })), 0);
            header->putDirect(vm, JSC::Identifier::fromString(vm, "osRelease"_s), JSC::jsString(vm, String::fromUTF8ReplacingInvalidSequences(std::span { reinterpret_cast<const LChar*>(buf.release), strlen(buf.release) })), 0);
            header->putDirect(vm, JSC::Identifier::fromString(vm, "osVersion"_s), JSC::jsString(vm, String::fromUTF8ReplacingInvalidSequences(std::span { reinterpret_cast<const LChar*>(buf.version), strlen(buf.version) })), 0);
            header->putDirect(vm, JSC::Identifier::fromString(vm, "osMachine"_s), JSC::jsString(vm, String::fromUTF8ReplacingInvalidSequences(std::span { reinterpret_cast<const LChar*>(buf.machine), strlen(buf.machine) })), 0);
        }

        // host
        {
            // TODO: use HOSTNAME_MAX
            char host[1024] = { 0 };
            gethostname(host, 1024);

            header->putDirect(vm, JSC::Identifier::fromString(vm, "host"_s), JSC::jsString(vm, String::fromUTF8ReplacingInvalidSequences(std::span { reinterpret_cast<const LChar*>(host), strlen(host) })), 0);
        }

#if OS(LINUX)
        header->putDirect(vm, JSC::Identifier::fromString(vm, "glibcVersionCompiler"_s), JSC::jsString(vm, makeString(__GLIBC__, '.', __GLIBC_MINOR__)), 0);
        header->putDirect(vm, JSC::Identifier::fromString(vm, "glibcVersionRuntime"_s), JSC::jsString(vm, String::fromUTF8(gnu_get_libc_version()), 0));
#endif

        header->putDirect(vm, Identifier::fromString(vm, "cpus"_s), JSC::constructEmptyArray(globalObject, nullptr), 0);
        header->putDirect(vm, Identifier::fromString(vm, "networkInterfaces"_s), JSC::constructEmptyArray(globalObject, nullptr), 0);

        return header;
    };

    auto constructJavaScriptHeap = [&]() -> JSC::JSValue {
        JSC::JSObject* heap = JSC::constructEmptyObject(globalObject, globalObject->objectPrototype(), 16);

        JSC::JSObject* heapSpaces = JSC::constructEmptyObject(globalObject, globalObject->objectPrototype(), 9);
        heapSpaces->putDirect(vm, JSC::Identifier::fromString(vm, "read_only_space"_s), JSC::constructEmptyObject(globalObject), 0);
        heapSpaces->putDirect(vm, JSC::Identifier::fromString(vm, "new_space"_s), JSC::constructEmptyObject(globalObject), 0);
        heapSpaces->putDirect(vm, JSC::Identifier::fromString(vm, "old_space"_s), JSC::constructEmptyObject(globalObject), 0);
        heapSpaces->putDirect(vm, JSC::Identifier::fromString(vm, "code_space"_s), JSC::constructEmptyObject(globalObject), 0);
        heapSpaces->putDirect(vm, JSC::Identifier::fromString(vm, "shared_space"_s), JSC::constructEmptyObject(globalObject), 0);
        heapSpaces->putDirect(vm, JSC::Identifier::fromString(vm, "new_large_object_space"_s), JSC::constructEmptyObject(globalObject), 0);
        heapSpaces->putDirect(vm, JSC::Identifier::fromString(vm, "large_object_space"_s), JSC::constructEmptyObject(globalObject), 0);
        heapSpaces->putDirect(vm, JSC::Identifier::fromString(vm, "code_large_object_space"_s), JSC::constructEmptyObject(globalObject), 0);
        heapSpaces->putDirect(vm, JSC::Identifier::fromString(vm, "shared_large_object_space"_s), JSC::constructEmptyObject(globalObject), 0);

        heap->putDirect(vm, JSC::Identifier::fromString(vm, "totalMemory"_s), JSC::jsDoubleNumber(static_cast<double>(WTF::ramSize())), 0);
        heap->putDirect(vm, JSC::Identifier::fromString(vm, "executableMemory"_s), jsNumber(0), 0);
        heap->putDirect(vm, JSC::Identifier::fromString(vm, "totalCommittedMemory"_s), jsNumber(0), 0);
        heap->putDirect(vm, JSC::Identifier::fromString(vm, "availableMemory"_s), jsNumber(0), 0);
        heap->putDirect(vm, JSC::Identifier::fromString(vm, "totalGlobalHandlesMemory"_s), jsNumber(0), 0);
        heap->putDirect(vm, JSC::Identifier::fromString(vm, "usedGlobalHandlesMemory"_s), jsNumber(0), 0);
        heap->putDirect(vm, JSC::Identifier::fromString(vm, "usedMemory"_s), jsNumber(0), 0);
        heap->putDirect(vm, JSC::Identifier::fromString(vm, "memoryLimit"_s), jsNumber(0), 0);
        heap->putDirect(vm, JSC::Identifier::fromString(vm, "mallocedMemory"_s), jsNumber(0), 0);
        heap->putDirect(vm, JSC::Identifier::fromString(vm, "externalMemory"_s), JSC::jsDoubleNumber(static_cast<double>(vm.heap.externalMemorySize())), 0);
        heap->putDirect(vm, JSC::Identifier::fromString(vm, "peakMallocedMemory"_s), jsNumber(0), 0);
        heap->putDirect(vm, JSC::Identifier::fromString(vm, "nativeContextCount"_s), JSC::jsNumber(1), 0);
        heap->putDirect(vm, JSC::Identifier::fromString(vm, "detachedContextCount"_s), JSC::jsNumber(0), 0);
        heap->putDirect(vm, JSC::Identifier::fromString(vm, "doesZapGarbage"_s), JSC::jsNumber(0), 0);
        heap->putDirect(vm, JSC::Identifier::fromString(vm, "heapSpaces"_s), heapSpaces, 0);

        return heap;
    };

    auto constructUVThreadResourceUsage = [&]() -> JSC::JSValue {
        JSC::JSObject* uvthreadResourceUsage = JSC::constructEmptyObject(globalObject, globalObject->objectPrototype(), 6);

        uvthreadResourceUsage->putDirect(vm, JSC::Identifier::fromString(vm, "userCpuSeconds"_s), JSC::jsNumber(0), 0);
        uvthreadResourceUsage->putDirect(vm, JSC::Identifier::fromString(vm, "kernelCpuSeconds"_s), JSC::jsNumber(0), 0);
        uvthreadResourceUsage->putDirect(vm, JSC::Identifier::fromString(vm, "cpuConsumptionPercent"_s), JSC::jsNumber(0), 0);
        uvthreadResourceUsage->putDirect(vm, JSC::Identifier::fromString(vm, "userCpuConsumptionPercent"_s), JSC::jsNumber(0), 0);
        uvthreadResourceUsage->putDirect(vm, JSC::Identifier::fromString(vm, "kernelCpuConsumptionPercent"_s), JSC::jsNumber(0), 0);

        JSC::JSObject* fsActivity = JSC::constructEmptyObject(globalObject, globalObject->objectPrototype(), 2);
        fsActivity->putDirect(vm, JSC::Identifier::fromString(vm, "reads"_s), JSC::jsNumber(0), 0);
        fsActivity->putDirect(vm, JSC::Identifier::fromString(vm, "writes"_s), JSC::jsNumber(0), 0);

        uvthreadResourceUsage->putDirect(vm, JSC::Identifier::fromString(vm, "fsActivity"_s), fsActivity, 0);

        return uvthreadResourceUsage;
    };

    auto constructJavaScriptStack = [&]() -> JSC::JSValue {
        JSC::JSObject* javascriptStack = JSC::constructEmptyObject(globalObject, globalObject->objectPrototype(), 3);

        javascriptStack->putDirect(vm, vm.propertyNames->message, JSC::jsString(vm, String("Error [ERR_SYNTHETIC]: JavaScript Callstack"_s)), 0);

        // TODO: allow errors as an argument
        {
            WTF::Vector<JSC::StackFrame> stackFrames;
            vm.interpreter.getStackTrace(javascriptStack, stackFrames, 1);
            String name = "Error"_s;
            String message = "JavaScript Callstack"_s;
            OrdinalNumber line = OrdinalNumber::beforeFirst();
            OrdinalNumber column = OrdinalNumber::beforeFirst();
            WTF::String sourceURL;
            WTF::String stackProperty = Bun::formatStackTrace(
                vm, globalObject, globalObject, name, message,
                line, column,
                sourceURL, stackFrames, nullptr);

            WTF::String stack;
            // first line after "Error:"
            size_t firstLine = stackProperty.find('\n');
            if (firstLine != WTF::notFound) {
                stack = stackProperty.substring(firstLine + 1);
            }

            JSC::JSArray* stackArray = JSC::constructEmptyArray(globalObject, nullptr);

            stack.split('\n', [&](const WTF::StringView& line) {
                stackArray->push(globalObject, JSC::jsString(vm, line.toString().trim(isASCIIWhitespace)));
            });

            javascriptStack->putDirect(vm, JSC::Identifier::fromString(vm, "stack"_s), stackArray, 0);
        }

        JSC::JSObject* errorProperties = JSC::constructEmptyObject(globalObject, globalObject->objectPrototype(), 1);
        errorProperties->putDirect(vm, JSC::Identifier::fromString(vm, "code"_s), JSC::jsString(vm, String("ERR_SYNTHETIC"_s)), 0);
        javascriptStack->putDirect(vm, JSC::Identifier::fromString(vm, "errorProperties"_s), errorProperties, 0);
        return javascriptStack;
    };

    auto constructSharedObjects = [&]() -> JSC::JSValue {
        JSC::JSObject* sharedObjects = JSC::constructEmptyArray(globalObject, nullptr);

        // TODO:

        return sharedObjects;
    };

    auto constructLibUV = [&]() -> JSC::JSValue {
        JSC::JSObject* libuv = JSC::constructEmptyArray(globalObject, nullptr);

        // TODO:

        return libuv;
    };

    auto constructWorkers = [&]() -> JSC::JSValue {
        JSC::JSObject* workers = JSC::constructEmptyArray(globalObject, nullptr);

        // TODO:

        return workers;
    };

    auto constructEnvironmentVariables = [&]() -> JSC::JSValue {
        return globalObject->processEnvObject();
    };

    auto constructCpus = [&]() -> JSC::JSValue {
        JSC::JSObject* cpus = JSC::constructEmptyArray(globalObject, nullptr);

        // TODO:

        return cpus;
    };

    auto constructNetworkInterfaces = [&]() -> JSC::JSValue {
        JSC::JSObject* networkInterfaces = JSC::constructEmptyArray(globalObject, nullptr);

        // TODO:

        return networkInterfaces;
    };

    auto constructNativeStack = [&]() -> JSC::JSValue {
        JSC::JSObject* nativeStack = JSC::constructEmptyArray(globalObject, nullptr);

        // TODO:

        return nativeStack;
    };

    {
        JSC::JSObject* report = JSC::constructEmptyObject(globalObject, globalObject->objectPrototype(), 19);

        report->putDirect(vm, JSC::Identifier::fromString(vm, "header"_s), constructHeader(), 0);
        report->putDirect(vm, JSC::Identifier::fromString(vm, "javascriptStack"_s), constructJavaScriptStack(), 0);
        report->putDirect(vm, JSC::Identifier::fromString(vm, "javascriptHeap"_s), constructJavaScriptHeap(), 0);
        report->putDirect(vm, JSC::Identifier::fromString(vm, "nativeStack"_s), constructNativeStack(), 0);
        report->putDirect(vm, JSC::Identifier::fromString(vm, "resourceUsage"_s), constructResourceUsage(), 0);
        report->putDirect(vm, JSC::Identifier::fromString(vm, "uvthreadResourceUsage"_s), constructUVThreadResourceUsage(), 0);
        report->putDirect(vm, JSC::Identifier::fromString(vm, "libuv"_s), constructLibUV(), 0);
        report->putDirect(vm, JSC::Identifier::fromString(vm, "workers"_s), constructWorkers(), 0);
        report->putDirect(vm, JSC::Identifier::fromString(vm, "environmentVariables"_s), constructEnvironmentVariables(), 0);
        report->putDirect(vm, JSC::Identifier::fromString(vm, "userLimits"_s), constructUserLimits(), 0);
        report->putDirect(vm, JSC::Identifier::fromString(vm, "sharedObjects"_s), constructSharedObjects(), 0);
        report->putDirect(vm, JSC::Identifier::fromString(vm, "cpus"_s), constructCpus(), 0);
        report->putDirect(vm, JSC::Identifier::fromString(vm, "networkInterfaces"_s), constructNetworkInterfaces(), 0);

        return report;
    }
#else // !OS(WINDOWS)
    return jsString(vm, String("Not implemented. blame @paperdave"_s));
#endif
}

JSC_DEFINE_HOST_FUNCTION(Process_functionGetReport, (JSGlobalObject * globalObject, JSC::CallFrame* callFrame))
{
    auto& vm = globalObject->vm();
    auto scope = DECLARE_THROW_SCOPE(vm);
    // TODO: node:vm
    return JSValue::encode(constructReportObjectComplete(vm, jsCast<Zig::GlobalObject*>(globalObject), String()));
}

JSC_DEFINE_HOST_FUNCTION(Process_functionWriteReport, (JSGlobalObject * globalObject, JSC::CallFrame* callFrame))
{
    auto& vm = globalObject->vm();
    auto scope = DECLARE_THROW_SCOPE(vm);
    // TODO:
    return JSValue::encode(callFrame->argument(0));
}

static JSValue constructProcessReportObject(VM& vm, JSObject* processObject)
{
    auto* globalObject = processObject->globalObject();
    auto* report = JSC::constructEmptyObject(globalObject, globalObject->objectPrototype(), 4);
    report->putDirect(vm, JSC::Identifier::fromString(vm, "getReport"_s), JSC::JSFunction::create(vm, globalObject, 0, String("getReport"_s), Process_functionGetReport, ImplementationVisibility::Public), 0);
    report->putDirect(vm, JSC::Identifier::fromString(vm, "directory"_s), JSC::jsEmptyString(vm), 0);
    report->putDirect(vm, JSC::Identifier::fromString(vm, "filename"_s), JSC::jsEmptyString(vm), 0);
    report->putDirect(vm, JSC::Identifier::fromString(vm, "writeReport"_s), JSC::JSFunction::create(vm, globalObject, 1, String("writeReport"_s), Process_functionWriteReport, ImplementationVisibility::Public), 0);
    return report;
}

static JSValue constructProcessConfigObject(VM& vm, JSObject* processObject)
{
    auto* globalObject = processObject->globalObject();
    //   target_defaults:
    //    { cflags: [],
    //      default_configuration: 'Release',
    //      defines: [],
    //      include_dirs: [],
    //      libraries: [] },
    //   variables:
    //    {
    //      host_arch: 'x64',
    //      napi_build_version: 5,
    //      node_install_npm: 'true',
    //      node_prefix: '',
    //      node_shared_cares: 'false',
    //      node_shared_http_parser: 'false',
    //      node_shared_libuv: 'false',
    //      node_shared_zlib: 'false',
    //      node_use_openssl: 'true',
    //      node_shared_openssl: 'false',
    //      strict_aliasing: 'true',
    //      target_arch: 'x64',
    //      v8_use_snapshot: 1
    //    }
    // }
    JSC::JSObject* config = JSC::constructEmptyObject(globalObject, globalObject->objectPrototype(), 2);
    JSC::JSObject* variables = JSC::constructEmptyObject(globalObject, globalObject->objectPrototype(), 1);
    variables->putDirect(vm, JSC::Identifier::fromString(vm, "v8_enable_i8n_support"_s),
        JSC::jsNumber(1), 0);
    config->putDirect(vm, JSC::Identifier::fromString(vm, "target_defaults"_s), JSC::constructEmptyObject(globalObject), 0);
    config->putDirect(vm, JSC::Identifier::fromString(vm, "variables"_s), variables, 0);

    return config;
}

static JSValue constructProcessHrtimeObject(VM& vm, JSObject* processObject)
{
    auto* globalObject = processObject->globalObject();
    JSC::JSFunction* hrtime = JSC::JSFunction::create(vm, globalObject, 0,
        String("hrtime"_s), Process_functionHRTime, ImplementationVisibility::Public);

    JSC::JSFunction* hrtimeBigInt = JSC::JSFunction::create(vm, globalObject, 0,
        String("bigint"_s), Process_functionHRTimeBigInt, ImplementationVisibility::Public);

    hrtime->putDirect(vm, JSC::Identifier::fromString(vm, "bigint"_s), hrtimeBigInt);

    return hrtime;
}

#if OS(WINDOWS)
extern "C" void Bun__ForceFileSinkToBeSynchronousOnWindows(JSC::JSGlobalObject*, JSC::EncodedJSValue);
#endif
static JSValue constructStdioWriteStream(JSC::JSGlobalObject* globalObject, int fd)
{
    auto& vm = globalObject->vm();
    auto scope = DECLARE_THROW_SCOPE(vm);

    JSC::JSFunction* getStdioWriteStream = JSC::JSFunction::create(vm, globalObject, processObjectInternalsGetStdioWriteStreamCodeGenerator(vm), globalObject);
    JSC::MarkedArgumentBuffer args;
    args.append(JSC::jsNumber(fd));

    JSC::CallData callData = JSC::getCallData(getStdioWriteStream);

    NakedPtr<JSC::Exception> returnedException = nullptr;
    auto result = JSC::call(globalObject, getStdioWriteStream, callData, globalObject->globalThis(), args, returnedException);
    RETURN_IF_EXCEPTION(scope, {});

    if (auto* exception = returnedException.get()) {
#if BUN_DEBUG
        Zig::GlobalObject::reportUncaughtExceptionAtEventLoop(globalObject, exception);
#endif
        scope.throwException(globalObject, exception->value());
        returnedException.clear();
        return {};
    }

    ASSERT_WITH_MESSAGE(JSC::isJSArray(result), "Expected an array from getStdioWriteStream");
    JSC::JSArray* resultObject = JSC::jsCast<JSC::JSArray*>(result);

#if OS(WINDOWS)
    Zig::GlobalObject* globalThis = jsCast<Zig::GlobalObject*>(globalObject);
    // Node.js docs - https://nodejs.org/api/process.html#a-note-on-process-io
    // > Files: synchronous on Windows and POSIX
    // > TTYs (Terminals): asynchronous on Windows, synchronous on POSIX
    // > Pipes (and sockets): synchronous on Windows, asynchronous on POSIX
    // > Synchronous writes avoid problems such as output written with console.log() or console.error() being unexpectedly interleaved, or not written at all if process.exit() is called before an asynchronous write completes. See process.exit() for more information.
    Bun__ForceFileSinkToBeSynchronousOnWindows(globalThis, JSValue::encode(resultObject->getIndex(globalObject, 1)));
#endif

    return resultObject->getIndex(globalObject, 0);
}

static JSValue constructStdout(VM& vm, JSObject* processObject)
{
    auto* globalObject = Bun__getDefaultGlobalObject();
    return constructStdioWriteStream(globalObject, 1);
}

static JSValue constructStderr(VM& vm, JSObject* processObject)
{
    auto* globalObject = Bun__getDefaultGlobalObject();
    return constructStdioWriteStream(globalObject, 2);
}

#if OS(WINDOWS)
#define STDIN_FILENO 0
#endif

static JSValue constructStdin(VM& vm, JSObject* processObject)
{
    auto* globalObject = Bun__getDefaultGlobalObject();
    auto scope = DECLARE_THROW_SCOPE(vm);
    JSC::JSFunction* getStdioWriteStream = JSC::JSFunction::create(vm, globalObject, processObjectInternalsGetStdinStreamCodeGenerator(vm), globalObject);
    JSC::MarkedArgumentBuffer args;
    args.append(JSC::jsNumber(STDIN_FILENO));

    JSC::CallData callData = JSC::getCallData(getStdioWriteStream);

    NakedPtr<JSC::Exception> returnedException = nullptr;
    auto result = JSC::call(globalObject, getStdioWriteStream, callData, globalObject, args, returnedException);
    RETURN_IF_EXCEPTION(scope, {});

    if (auto* exception = returnedException.get()) {
#if BUN_DEBUG
        Zig::GlobalObject::reportUncaughtExceptionAtEventLoop(globalObject, exception);
#endif
        scope.throwException(globalObject, exception->value());
        returnedException.clear();
        return {};
    }

    RELEASE_AND_RETURN(scope, result);
}

static JSValue constructProcessSend(VM& vm, JSObject* processObject)
{
    auto* globalObject = processObject->globalObject();
    if (Bun__GlobalObject__hasIPC(globalObject)) {
        return JSC::JSFunction::create(vm, globalObject, 1, String("send"_s), Bun__Process__send, ImplementationVisibility::Public);
    } else {
        return jsUndefined();
    }
}

JSC_DEFINE_HOST_FUNCTION(processDisonnectFinish, (JSGlobalObject * globalObject, JSC::CallFrame* callFrame))
{
    Bun__closeChildIPC(globalObject);
    return {};
}

JSC_DEFINE_HOST_FUNCTION(Bun__Process__disconnect, (JSGlobalObject * globalObject, JSC::CallFrame* callFrame))
{
    auto& vm = globalObject->vm();
    auto global = jsCast<GlobalObject*>(globalObject);

    if (!Bun__GlobalObject__hasIPC(globalObject)) {
        Process__emitErrorEvent(global, jsFunction_ERR_IPC_DISCONNECTED(globalObject, nullptr));
        return JSC::JSValue::encode(jsUndefined());
    }

    auto finishFn = JSC::JSFunction::create(vm, globalObject, 0, String("finish"_s), processDisonnectFinish, ImplementationVisibility::Public);
    auto process = jsCast<Process*>(global->processObject());

    process->queueNextTick(vm, globalObject, finishFn);
    return JSC::JSValue::encode(jsUndefined());
}

static JSValue constructProcessDisconnect(VM& vm, JSObject* processObject)
{
    auto* globalObject = processObject->globalObject();
    if (Bun__GlobalObject__hasIPC(globalObject)) {
        return JSC::JSFunction::create(vm, globalObject, 1, String("disconnect"_s), Bun__Process__disconnect, ImplementationVisibility::Public);
    } else {
        return jsUndefined();
    }
}

static JSValue constructProcessChannel(VM& vm, JSObject* processObject)
{
    auto* globalObject = processObject->globalObject();
    if (Bun__GlobalObject__hasIPC(globalObject)) {
        auto& vm = globalObject->vm();
        auto scope = DECLARE_THROW_SCOPE(vm);

        JSC::JSFunction* getControl = JSC::JSFunction::create(vm, processObjectInternalsGetChannelCodeGenerator(vm), globalObject);
        JSC::MarkedArgumentBuffer args;
        JSC::CallData callData = JSC::getCallData(getControl);

        NakedPtr<JSC::Exception> returnedException = nullptr;
        auto result = JSC::call(globalObject, getControl, callData, globalObject->globalThis(), args, returnedException);
        RETURN_IF_EXCEPTION(scope, {});

        if (auto* exception = returnedException.get()) {
#if BUN_DEBUG
            Zig::GlobalObject::reportUncaughtExceptionAtEventLoop(globalObject, exception);
#endif
            scope.throwException(globalObject, exception->value());
            returnedException.clear();
            return {};
        }

        return result;
    } else {
        return jsUndefined();
    }
    return {};
}

#if OS(WINDOWS)
#define getpid _getpid
#endif

static JSValue constructPid(VM& vm, JSObject* processObject)
{
    return jsNumber(getpid());
}

static JSValue constructPpid(VM& vm, JSObject* processObject)
{
#if OS(WINDOWS)
    return jsNumber(0);
#else
    return jsNumber(getppid());
#endif
}

static JSValue constructArgv0(VM& vm, JSObject* processObject)
{
    auto* globalObject = processObject->globalObject();
    return JSValue::decode(Bun__Process__getArgv0(globalObject));
}

static JSValue constructExecArgv(VM& vm, JSObject* processObject)
{
    auto* globalObject = processObject->globalObject();
    return JSValue::decode(Bun__Process__getExecArgv(globalObject));
}

static JSValue constructExecPath(VM& vm, JSObject* processObject)
{
    auto* globalObject = processObject->globalObject();
    return JSValue::decode(Bun__Process__getExecPath(globalObject));
}

static JSValue constructArgv(VM& vm, JSObject* processObject)
{
    auto* globalObject = processObject->globalObject();
    return JSValue::decode(Bun__Process__getArgv(globalObject));
}

static JSValue constructBrowser(VM& vm, JSObject* processObject)
{
    return jsBoolean(false);
}

static JSValue constructVersion(VM& vm, JSObject* processObject)
{
    return JSC::jsString(vm, makeString("v"_s, ASCIILiteral::fromLiteralUnsafe(REPORTED_NODEJS_VERSION)));
}

static JSValue constructIsBun(VM& vm, JSObject* processObject)
{
    return jsBoolean(true);
}

static JSValue constructRevision(VM& vm, JSObject* processObject)
{
    return JSC::jsString(vm, makeAtomString(ASCIILiteral::fromLiteralUnsafe(Bun__version_sha)));
}

static JSValue constructEnv(VM& vm, JSObject* processObject)
{
    auto* globalObject = jsCast<Zig::GlobalObject*>(processObject->globalObject());
    return globalObject->processEnvObject();
}

#if !OS(WINDOWS)

JSC_DEFINE_HOST_FUNCTION(Process_functiongetuid, (JSGlobalObject * globalObject, CallFrame* callFrame))
{
    return JSValue::encode(jsNumber(getuid()));
}

JSC_DEFINE_HOST_FUNCTION(Process_functiongeteuid, (JSGlobalObject * globalObject, CallFrame* callFrame))
{
    return JSValue::encode(jsNumber(geteuid()));
}

JSC_DEFINE_HOST_FUNCTION(Process_functiongetegid, (JSGlobalObject * globalObject, CallFrame* callFrame))
{
    return JSValue::encode(jsNumber(getegid()));
}

JSC_DEFINE_HOST_FUNCTION(Process_functiongetgid, (JSGlobalObject * globalObject, CallFrame* callFrame))
{
    return JSValue::encode(jsNumber(getgid()));
}

JSC_DEFINE_HOST_FUNCTION(Process_functiongetgroups, (JSGlobalObject * globalObject, CallFrame* callFrame))
{
    auto& vm = globalObject->vm();
    int ngroups = getgroups(0, nullptr);
    auto throwScope = DECLARE_THROW_SCOPE(vm);
    if (ngroups == -1) {
        throwSystemError(throwScope, globalObject, "getgroups"_s, errno);
        return JSValue::encode(jsUndefined());
    }

    gid_t egid = getegid();
    JSArray* groups = constructEmptyArray(globalObject, nullptr, static_cast<unsigned int>(ngroups));
    Vector<gid_t> groupVector(ngroups);
    getgroups(1, &egid);
    bool needsEgid = true;
    for (unsigned i = 0; i < ngroups; i++) {
        auto current = groupVector[i];
        if (current == needsEgid) {
            needsEgid = false;
        }

        groups->putDirectIndex(globalObject, i, jsNumber(current));
    }

    if (needsEgid)
        groups->push(globalObject, jsNumber(egid));

    return JSValue::encode(groups);
}
#endif

JSC_DEFINE_HOST_FUNCTION(Process_functionAssert, (JSGlobalObject * globalObject, CallFrame* callFrame))
{
    auto& vm = globalObject->vm();
    auto throwScope = DECLARE_THROW_SCOPE(vm);

    JSValue arg0 = callFrame->argument(0);
    bool condition = arg0.toBoolean(globalObject);
    RETURN_IF_EXCEPTION(throwScope, JSValue::encode(jsUndefined()));
    if (condition) {
        return JSValue::encode(jsUndefined());
    }

    JSValue arg1 = callFrame->argument(1);
    String message = arg1.isUndefined() ? String() : arg1.toWTFString(globalObject);
    RETURN_IF_EXCEPTION(throwScope, JSValue::encode(jsUndefined()));
    auto error = createError(globalObject, makeString("Assertion failed: "_s, message));
    error->putDirect(vm, Identifier::fromString(vm, "code"_s), jsString(vm, makeString("ERR_ASSERTION"_s)));
    throwException(globalObject, throwScope, error);
    return JSValue::encode(jsUndefined());
}

#define PROCESS_BINDING_NOT_IMPLEMENTED_ISSUE(str, issue)                                                                                                                                                                                \
    {                                                                                                                                                                                                                                    \
        throwScope.throwException(globalObject, createError(globalObject, String("process.binding(\"" str "\") is not implemented in Bun. Track the status & thumbs up the issue: https://github.com/oven-sh/bun/issues/" issue ""_s))); \
        return JSValue::encode(JSValue {});                                                                                                                                                                                              \
    }

#define PROCESS_BINDING_NOT_IMPLEMENTED(str)                                                                                                                                                                                            \
    {                                                                                                                                                                                                                                   \
        throwScope.throwException(globalObject, createError(globalObject, String("process.binding(\"" str "\") is not implemented in Bun. If that breaks something, please file an issue and include a reproducible code sample."_s))); \
        return JSValue::encode(JSValue {});                                                                                                                                                                                             \
    }

inline JSValue processBindingUtil(Zig::GlobalObject* globalObject, JSC::VM& vm)
{
    auto& builtinNames = WebCore::builtinNames(vm);
    auto fn = globalObject->getDirect(vm, builtinNames.requireNativeModulePrivateName());
    auto callData = JSC::getCallData(fn);
    JSC::MarkedArgumentBuffer args;
    args.append(jsString(vm, String("util/types"_s)));
    return JSC::call(globalObject, fn, callData, globalObject, args);
}

inline JSValue processBindingConfig(Zig::GlobalObject* globalObject, JSC::VM& vm)
{
    auto config = JSC::constructEmptyObject(globalObject, globalObject->objectPrototype(), 9);
#ifdef BUN_DEBUG
    config->putDirect(vm, Identifier::fromString(vm, "isDebugBuild"_s), jsBoolean(true), 0);
#else
    config->putDirect(vm, Identifier::fromString(vm, "isDebugBuild"_s), jsBoolean(false), 0);
#endif
    config->putDirect(vm, Identifier::fromString(vm, "hasOpenSSL"_s), jsBoolean(true), 0);
    config->putDirect(vm, Identifier::fromString(vm, "fipsMode"_s), jsBoolean(true), 0);
    config->putDirect(vm, Identifier::fromString(vm, "hasIntl"_s), jsBoolean(true), 0);
    config->putDirect(vm, Identifier::fromString(vm, "hasTracing"_s), jsBoolean(true), 0);
    config->putDirect(vm, Identifier::fromString(vm, "hasNodeOptions"_s), jsBoolean(true), 0);
    config->putDirect(vm, Identifier::fromString(vm, "hasInspector"_s), jsBoolean(true), 0);
    config->putDirect(vm, Identifier::fromString(vm, "noBrowserGlobals"_s), jsBoolean(false), 0);
    config->putDirect(vm, Identifier::fromString(vm, "bits"_s), jsNumber(64), 0);
    return config;
}

JSC_DEFINE_HOST_FUNCTION(Process_functionBinding, (JSGlobalObject * jsGlobalObject, CallFrame* callFrame))
{
    auto& vm = jsGlobalObject->vm();
    auto throwScope = DECLARE_THROW_SCOPE(vm);
    auto globalObject = jsCast<Zig::GlobalObject*>(jsGlobalObject);
    auto process = jsCast<Process*>(globalObject->processObject());
    auto moduleName = callFrame->argument(0).toWTFString(globalObject);

    // clang-format off
    if (moduleName == "async_wrap"_s) PROCESS_BINDING_NOT_IMPLEMENTED("async_wrap");
    if (moduleName == "buffer"_s) PROCESS_BINDING_NOT_IMPLEMENTED_ISSUE("buffer", "2020");
    if (moduleName == "cares_wrap"_s) PROCESS_BINDING_NOT_IMPLEMENTED("cares_wrap");
    if (moduleName == "config"_s) return JSValue::encode(processBindingConfig(globalObject, vm));
    if (moduleName == "constants"_s) return JSValue::encode(globalObject->processBindingConstants());
    if (moduleName == "contextify"_s) PROCESS_BINDING_NOT_IMPLEMENTED("contextify");
    if (moduleName == "crypto"_s) PROCESS_BINDING_NOT_IMPLEMENTED("crypto");
    if (moduleName == "fs"_s) PROCESS_BINDING_NOT_IMPLEMENTED_ISSUE("fs", "3546");
    if (moduleName == "fs_event_wrap"_s) PROCESS_BINDING_NOT_IMPLEMENTED("fs_event_wrap");
    if (moduleName == "http_parser"_s) PROCESS_BINDING_NOT_IMPLEMENTED("http_parser");
    if (moduleName == "icu"_s) PROCESS_BINDING_NOT_IMPLEMENTED("icu");
    if (moduleName == "inspector"_s) PROCESS_BINDING_NOT_IMPLEMENTED("inspector");
    if (moduleName == "js_stream"_s) PROCESS_BINDING_NOT_IMPLEMENTED("js_stream");
    if (moduleName == "natives"_s) return JSValue::encode(process->bindingNatives());
    if (moduleName == "os"_s) PROCESS_BINDING_NOT_IMPLEMENTED("os");
    if (moduleName == "pipe_wrap"_s) PROCESS_BINDING_NOT_IMPLEMENTED("pipe_wrap");
    if (moduleName == "process_wrap"_s) PROCESS_BINDING_NOT_IMPLEMENTED("process_wrap");
    if (moduleName == "signal_wrap"_s) PROCESS_BINDING_NOT_IMPLEMENTED("signal_wrap");
    if (moduleName == "spawn_sync"_s) PROCESS_BINDING_NOT_IMPLEMENTED("spawn_sync");
    if (moduleName == "stream_wrap"_s) PROCESS_BINDING_NOT_IMPLEMENTED_ISSUE("stream_wrap", "4957");
    if (moduleName == "tcp_wrap"_s) PROCESS_BINDING_NOT_IMPLEMENTED("tcp_wrap");
    if (moduleName == "tls_wrap"_s) PROCESS_BINDING_NOT_IMPLEMENTED("tls_wrap");
    if (moduleName == "tty_wrap"_s) return JSValue::encode(Bun::createNodeTTYWrapObject(globalObject));
    if (moduleName == "udp_wrap"_s) PROCESS_BINDING_NOT_IMPLEMENTED("udp_wrap");
    if (moduleName == "url"_s) PROCESS_BINDING_NOT_IMPLEMENTED("url");
    if (moduleName == "util"_s) return JSValue::encode(processBindingUtil(globalObject, vm));
    if (moduleName == "uv"_s) return JSValue::encode(process->bindingUV());
    if (moduleName == "v8"_s) PROCESS_BINDING_NOT_IMPLEMENTED("v8");
    if (moduleName == "zlib"_s) PROCESS_BINDING_NOT_IMPLEMENTED("zlib");
    // clang-format on

    throwScope.throwException(globalObject, createError(globalObject, makeString("No such module: "_s, moduleName)));
    return JSValue::encode(jsUndefined());
}

JSC_DEFINE_HOST_FUNCTION(Process_functionReallyExit, (JSGlobalObject * globalObject, CallFrame* callFrame))
{
    auto& vm = globalObject->vm();
    auto throwScope = DECLARE_THROW_SCOPE(vm);
    uint8_t exitCode = 0;
    JSValue arg0 = callFrame->argument(0);
    if (arg0.isAnyInt()) {
        exitCode = static_cast<uint8_t>(arg0.toInt32(globalObject) % 256);
        RETURN_IF_EXCEPTION(throwScope, JSC::JSValue::encode(JSC::JSValue {}));
    } else if (!arg0.isUndefinedOrNull()) {
        throwTypeError(globalObject, throwScope, "The \"code\" argument must be an integer"_s);
        return JSC::JSValue::encode(JSC::JSValue {});
    } else {
        exitCode = Bun__getExitCode(Bun__getVM());
    }

    auto* zigGlobal = jsDynamicCast<Zig::GlobalObject*>(globalObject);
    if (UNLIKELY(!zigGlobal)) {
        zigGlobal = Bun__getDefaultGlobalObject();
    }
    Bun__Process__exit(zigGlobal, exitCode);
    return JSC::JSValue::encode(jsUndefined());
}

template<typename Visitor>
void Process::visitChildrenImpl(JSCell* cell, Visitor& visitor)
{
    Process* thisObject = jsCast<Process*>(cell);
    ASSERT_GC_OBJECT_INHERITS(thisObject, info());
    Base::visitChildren(thisObject, visitor);
    visitor.append(thisObject->m_uncaughtExceptionCaptureCallback);
    visitor.append(thisObject->m_nextTickFunction);
    thisObject->m_cpuUsageStructure.visit(visitor);
    thisObject->m_memoryUsageStructure.visit(visitor);
    thisObject->m_bindingUV.visit(visitor);
    thisObject->m_bindingNatives.visit(visitor);
}

DEFINE_VISIT_CHILDREN(Process);

static Structure* constructCPUUsageStructure(JSC::VM& vm, JSC::JSGlobalObject* globalObject)
{
    JSC::Structure* structure = globalObject->structureCache().emptyObjectStructureForPrototype(globalObject, globalObject->objectPrototype(), 2);
    PropertyOffset offset;
    structure = structure->addPropertyTransition(
        vm,
        structure,
        JSC::Identifier::fromString(vm, "user"_s),
        0,
        offset);
    structure = structure->addPropertyTransition(
        vm,
        structure,
        JSC::Identifier::fromString(vm, "system"_s),
        0,
        offset);
    return structure;
}
static Structure* constructMemoryUsageStructure(JSC::VM& vm, JSC::JSGlobalObject* globalObject)
{
    JSC::Structure* structure = globalObject->structureCache().emptyObjectStructureForPrototype(globalObject, globalObject->objectPrototype(), 5);
    PropertyOffset offset;
    structure = structure->addPropertyTransition(
        vm,
        structure,
        JSC::Identifier::fromString(vm, "rss"_s),
        0,
        offset);
    structure = structure->addPropertyTransition(
        vm,
        structure,
        JSC::Identifier::fromString(vm, "heapTotal"_s),
        0,
        offset);
    structure = structure->addPropertyTransition(
        vm,
        structure,
        JSC::Identifier::fromString(vm, "heapUsed"_s),
        0,
        offset);
    structure = structure->addPropertyTransition(
        vm,
        structure,
        JSC::Identifier::fromString(vm, "external"_s),
        0,
        offset);
    structure = structure->addPropertyTransition(
        vm,
        structure,
        JSC::Identifier::fromString(vm, "arrayBuffers"_s),
        0,
        offset);

    return structure;
}

static Process* getProcessObject(JSC::JSGlobalObject* lexicalGlobalObject, JSValue thisValue)
{
    Process* process = jsDynamicCast<Process*>(thisValue);

    // Handle "var memoryUsage = process.memoryUsage; memoryUsage()"
    if (UNLIKELY(!process)) {
        // Handle calling this function from inside a node:vm
        Zig::GlobalObject* zigGlobalObject = jsDynamicCast<Zig::GlobalObject*>(lexicalGlobalObject);

        if (UNLIKELY(!zigGlobalObject)) {
            zigGlobalObject = Bun__getDefaultGlobalObject();
        }

        return jsCast<Process*>(zigGlobalObject->processObject());
    }

    return process;
}

JSC_DEFINE_HOST_FUNCTION(Process_functionConstrainedMemory,
    (JSC::JSGlobalObject * globalObject, JSC::CallFrame* callFrame))
{
#if OS(LINUX) || OS(FREEBSD)
    return JSValue::encode(jsDoubleNumber(static_cast<double>(WTF::ramSize())));
#else
    return JSValue::encode(jsUndefined());
#endif
}

JSC_DEFINE_HOST_FUNCTION(Process_functionCpuUsage,
    (JSC::JSGlobalObject * globalObject, JSC::CallFrame* callFrame))
{
    JSC::VM& vm = globalObject->vm();
    auto throwScope = DECLARE_THROW_SCOPE(vm);
#if !OS(WINDOWS)
    struct rusage rusage;
    if (getrusage(RUSAGE_SELF, &rusage) != 0) {
        throwSystemError(throwScope, globalObject, "Failed to get CPU usage"_s, "getrusage"_s, errno);
        return JSValue::encode(jsUndefined());
    }
#else
    uv_rusage_t rusage;
    if (uv_getrusage(&rusage) != 0) {
        throwSystemError(throwScope, globalObject, "Failed to get CPU usage"_s, "uv_getrusage"_s, errno);
        return JSValue::encode(jsUndefined());
    }
#endif

    auto* process = getProcessObject(globalObject, callFrame->thisValue());

    Structure* cpuUsageStructure = process->cpuUsageStructure();

    constexpr double MICROS_PER_SEC = 1000000.0;

    double user = MICROS_PER_SEC * rusage.ru_utime.tv_sec + rusage.ru_utime.tv_usec;
    double system = MICROS_PER_SEC * rusage.ru_stime.tv_sec + rusage.ru_stime.tv_usec;

    if (callFrame->argumentCount() > 0) {
        JSValue comparatorValue = callFrame->argument(0);
        if (!comparatorValue.isUndefined()) {
            if (UNLIKELY(!comparatorValue.isObject())) {
                throwTypeError(globalObject, throwScope, "Expected an object as the first argument"_s);
                return JSC::JSValue::encode(JSC::jsUndefined());
            }

            JSC::JSObject* comparator = comparatorValue.getObject();
            JSValue userValue;
            JSValue systemValue;

            if (LIKELY(comparator->structureID() == cpuUsageStructure->id())) {
                userValue = comparator->getDirect(0);
                systemValue = comparator->getDirect(1);
            } else {
                userValue = comparator->getIfPropertyExists(globalObject, JSC::Identifier::fromString(vm, "user"_s));
                RETURN_IF_EXCEPTION(throwScope, JSC::JSValue::encode(JSC::jsUndefined()));

                systemValue = comparator->getIfPropertyExists(globalObject, JSC::Identifier::fromString(vm, "system"_s));
                RETURN_IF_EXCEPTION(throwScope, JSC::JSValue::encode(JSC::jsUndefined()));
            }

            if (UNLIKELY(!userValue || !userValue.isNumber())) {
                throwTypeError(globalObject, throwScope, "Expected a number for the user property"_s);
                return JSC::JSValue::encode(JSC::jsUndefined());
            }

            if (UNLIKELY(!systemValue || !systemValue.isNumber())) {
                throwTypeError(globalObject, throwScope, "Expected a number for the system property"_s);
                return JSC::JSValue::encode(JSC::jsUndefined());
            }

            double userComparator = userValue.asNumber();
            double systemComparator = systemValue.asNumber();

            user -= userComparator;
            system -= systemComparator;
        }
    }

    JSC::JSObject* result = JSC::constructEmptyObject(vm, cpuUsageStructure);
    RETURN_IF_EXCEPTION(throwScope, JSC::JSValue::encode(JSC::jsUndefined()));

    result->putDirectOffset(vm, 0, JSC::jsNumber(user));
    result->putDirectOffset(vm, 1, JSC::jsNumber(system));

    RELEASE_AND_RETURN(throwScope, JSC::JSValue::encode(result));
}

int getRSS(size_t* rss)
{
#if defined(__APPLE__)
    mach_msg_type_number_t count;
    task_basic_info_data_t info;
    kern_return_t err;

    count = TASK_BASIC_INFO_COUNT;
    err = task_info(mach_task_self(),
        TASK_BASIC_INFO,
        reinterpret_cast<task_info_t>(&info),
        &count);

    if (err == KERN_SUCCESS) {
        *rss = (size_t)info.resident_size;
        return 0;
    }

    return -1;
#elif defined(__linux__)
    // Taken from libuv.
    char buf[1024];
    const char* s;
    ssize_t n;
    long val;
    int fd;
    int i;

    do
        fd = open("/proc/self/stat", O_RDONLY);
    while (fd == -1 && errno == EINTR);

    if (fd == -1)
        return errno;

    do
        n = read(fd, buf, sizeof(buf) - 1);
    while (n == -1 && errno == EINTR);

    int closeErrno = 0;
    do {
        closeErrno = close(fd);
    } while (closeErrno == -1 && errno == EINTR);

    if (n == -1)
        return errno;
    buf[n] = '\0';

    s = strchr(buf, ' ');
    if (s == NULL)
        goto err;

    s += 1;
    if (*s != '(')
        goto err;

    s = strchr(s, ')');
    if (s == NULL)
        goto err;

    for (i = 1; i <= 22; i++) {
        s = strchr(s + 1, ' ');
        if (s == NULL)
            goto err;
    }

    errno = 0;
    val = strtol(s, NULL, 10);
    if (errno != 0)
        goto err;
    if (val < 0)
        goto err;

    *rss = val * getpagesize();
    return 0;

err:
    return EINVAL;
#elif OS(WINDOWS)
    return uv_resident_set_memory(rss);
#else
#error "Unknown platform"
#endif
}

JSC_DEFINE_HOST_FUNCTION(Process_functionMemoryUsage,
    (JSC::JSGlobalObject * globalObject, JSC::CallFrame* callFrame))
{
    JSC::VM& vm = globalObject->vm();
    auto throwScope = DECLARE_THROW_SCOPE(vm);
    auto* process = getProcessObject(globalObject, callFrame->thisValue());

    size_t current_rss = 0;
    if (getRSS(&current_rss) != 0) {
        throwSystemError(throwScope, globalObject, "Failed to get memory usage"_s, "memoryUsage"_s, errno);
        return JSC::JSValue::encode(JSC::JSValue {});
    }

    JSC::JSObject* result = JSC::constructEmptyObject(vm, process->memoryUsageStructure());
    if (UNLIKELY(throwScope.exception())) {
        return JSC::JSValue::encode(JSC::JSValue {});
    }

    // Node.js:
    // {
    //    rss: 4935680,
    //    heapTotal: 1826816,
    //    heapUsed: 650472,
    //    external: 49879,
    //    arrayBuffers: 9386
    // }

    result->putDirectOffset(vm, 0, JSC::jsDoubleNumber(current_rss));
    result->putDirectOffset(vm, 1, JSC::jsDoubleNumber(vm.heap.blockBytesAllocated()));

    // heap.size() loops through every cell...
    // TODO: add a binding for heap.sizeAfterLastCollection()
    result->putDirectOffset(vm, 2, JSC::jsDoubleNumber(vm.heap.sizeAfterLastEdenCollection()));

    result->putDirectOffset(vm, 3, JSC::jsDoubleNumber(vm.heap.extraMemorySize() + vm.heap.externalMemorySize()));

    // We report 0 for this because m_arrayBuffers in JSC::Heap is private and we need to add a binding
    // If we use objectTypeCounts(), it's hideously slow because it loops through every single object in the heap
    // TODO: add a binding for m_arrayBuffers, registerWrapper() in TypedArrayController doesn't work
    result->putDirectOffset(vm, 4, JSC::jsNumber(0));

    RELEASE_AND_RETURN(throwScope, JSC::JSValue::encode(result));
}

JSC_DEFINE_HOST_FUNCTION(Process_functionMemoryUsageRSS,
    (JSC::JSGlobalObject * globalObject, JSC::CallFrame* callFrame))
{
    JSC::VM& vm = globalObject->vm();
    auto throwScope = DECLARE_THROW_SCOPE(vm);

    size_t current_rss = 0;
    if (getRSS(&current_rss) != 0) {
        throwSystemError(throwScope, globalObject, "Failed to get memory usage"_s, "memoryUsage"_s, errno);
        return JSC::JSValue::encode(JSC::JSValue {});
    }

    RELEASE_AND_RETURN(throwScope, JSValue::encode(jsNumber(current_rss)));
}

JSC_DEFINE_HOST_FUNCTION(Process_functionOpenStdin, (JSGlobalObject * globalObject, CallFrame* callFrame))
{
    auto& vm = globalObject->vm();
    Zig::GlobalObject* global = jsDynamicCast<Zig::GlobalObject*>(globalObject);
    if (UNLIKELY(!global)) {
        global = Bun__getDefaultGlobalObject();
    }
    auto throwScope = DECLARE_THROW_SCOPE(vm);

    if (JSValue stdinValue = global->processObject()->getIfPropertyExists(globalObject, Identifier::fromString(vm, "stdin"_s))) {
        RETURN_IF_EXCEPTION(throwScope, JSValue::encode(jsUndefined()));

        if (!stdinValue.isObject()) {
            throwTypeError(globalObject, throwScope, "stdin is not an object"_s);
            return JSValue::encode(jsUndefined());
        }

        JSValue resumeValue = stdinValue.getObject()->getIfPropertyExists(globalObject, Identifier::fromString(vm, "resume"_s));
        RETURN_IF_EXCEPTION(throwScope, JSValue::encode(jsUndefined()));
        if (!resumeValue.isUndefinedOrNull()) {
            auto resumeFunction = jsDynamicCast<JSFunction*>(resumeValue);
            if (UNLIKELY(!resumeFunction)) {
                throwTypeError(globalObject, throwScope, "stdin.resume is not a function"_s);
                return JSValue::encode(jsUndefined());
            }

            auto callData = getCallData(resumeFunction);

            MarkedArgumentBuffer args;
            JSC::call(globalObject, resumeFunction, callData, stdinValue, args);
            RETURN_IF_EXCEPTION(throwScope, JSValue::encode(jsUndefined()));
        }

        RELEASE_AND_RETURN(throwScope, JSValue::encode(stdinValue));
    }

    RELEASE_AND_RETURN(throwScope, JSValue::encode(jsUndefined()));
}

JSC_DEFINE_HOST_FUNCTION(Process_stubEmptyFunction, (JSGlobalObject * globalObject, CallFrame* callFrame))
{
    return JSValue::encode(jsUndefined());
}

JSC_DEFINE_HOST_FUNCTION(Process_stubFunctionReturningArray, (JSGlobalObject * globalObject, CallFrame* callFrame))
{
    return JSValue::encode(JSC::constructEmptyArray(globalObject, nullptr));
}

static JSValue Process_stubEmptyArray(VM& vm, JSObject* processObject)
{
    return JSC::constructEmptyArray(processObject->globalObject(), nullptr);
}

static JSValue Process_stubEmptySet(VM& vm, JSObject* processObject)
{
    auto* globalObject = processObject->globalObject();
    return JSSet::create(vm, globalObject->setStructure());
}

static JSValue constructMemoryUsage(VM& vm, JSObject* processObject)
{
    auto* globalObject = processObject->globalObject();
    JSC::JSFunction* memoryUsage = JSC::JSFunction::create(vm, globalObject, 0,
        String("memoryUsage"_s), Process_functionMemoryUsage, ImplementationVisibility::Public);

    JSC::JSFunction* rss = JSC::JSFunction::create(vm, globalObject, 0,
        String("rss"_s), Process_functionMemoryUsageRSS, ImplementationVisibility::Public);

    memoryUsage->putDirect(vm, JSC::Identifier::fromString(vm, "rss"_s), rss, 0);
    return memoryUsage;
}

JSC_DEFINE_HOST_FUNCTION(jsFunctionReportUncaughtException, (JSC::JSGlobalObject * globalObject, JSC::CallFrame* callFrame))
{
    JSValue arg0 = callFrame->argument(0);
    Bun__reportUnhandledError(globalObject, JSValue::encode(arg0));
    return JSValue::encode(jsUndefined());
}

JSC_DEFINE_HOST_FUNCTION(jsFunctionDrainMicrotaskQueue, (JSC::JSGlobalObject * globalObject, JSC::CallFrame* callFrame))
{
    globalObject->vm().drainMicrotasks();
    return JSValue::encode(jsUndefined());
}

void Process::queueNextTick(JSC::VM& vm, JSC::JSGlobalObject* globalObject, const ArgList& args)
{
    auto scope = DECLARE_THROW_SCOPE(vm);
    if (!this->m_nextTickFunction) {
        this->get(globalObject, Identifier::fromString(vm, "nextTick"_s));
        RETURN_IF_EXCEPTION(scope, void());
    }

    ASSERT(!args.isEmpty());
    JSObject* nextTickFn = this->m_nextTickFunction.get();
    AsyncContextFrame::call(globalObject, nextTickFn, jsUndefined(), args);
    RELEASE_AND_RETURN(scope, void());
}

void Process::queueNextTick(JSC::VM& vm, JSC::JSGlobalObject* globalObject, JSValue value)
{
    ASSERT_WITH_MESSAGE(value.isCallable(), "Must be a function for us to call");
    MarkedArgumentBuffer args;
    if (value != 0)
        args.append(value);
    this->queueNextTick(vm, globalObject, args);
}

void Process::queueNextTick(JSC::VM& vm, JSC::JSGlobalObject* globalObject, JSValue value, JSValue arg1)
{
    ASSERT_WITH_MESSAGE(value.isCallable(), "Must be a function for us to call");
    MarkedArgumentBuffer args;
    if (value != 0) {
        args.append(value);
        if (arg1 != 0) {
            args.append(arg1);
        }
    }
    this->queueNextTick(vm, globalObject, args);
}

extern "C" void Bun__Process__queueNextTick1(GlobalObject* globalObject, EncodedJSValue value, EncodedJSValue arg1)
{
    auto process = jsCast<Process*>(globalObject->processObject());
    auto& vm = globalObject->vm();
    process->queueNextTick(vm, globalObject, JSValue::decode(value), JSValue::decode(arg1));
}
JSC_DECLARE_HOST_FUNCTION(Bun__Process__queueNextTick1);

JSValue Process::constructNextTickFn(JSC::VM& vm, Zig::GlobalObject* globalObject)
{
    JSValue nextTickQueueObject;
    if (!globalObject->m_nextTickQueue) {
        nextTickQueueObject = Bun::JSNextTickQueue::create(globalObject);
        globalObject->m_nextTickQueue.set(vm, globalObject, nextTickQueueObject);
    } else {
        nextTickQueueObject = jsCast<Bun::JSNextTickQueue*>(globalObject->m_nextTickQueue.get());
    }

<<<<<<< HEAD
    JSC::JSFunction* initializer = JSC::JSFunction::create(vm, processObjectInternalsInitializeNextTickQueueCodeGenerator(vm), globalObject);
=======
    JSC::JSFunction* initializer = JSC::JSFunction::create(vm, globalObject, processObjectInternalsInitializeNextTickQueueCodeGenerator(vm), lexicalGlobalObject);
>>>>>>> 1aa35089

    JSC::MarkedArgumentBuffer args;
    args.append(this);
    args.append(nextTickQueueObject);
    args.append(JSC::JSFunction::create(vm, globalObject, 1, String(), jsFunctionDrainMicrotaskQueue, ImplementationVisibility::Private));
    args.append(JSC::JSFunction::create(vm, globalObject, 1, String(), jsFunctionReportUncaughtException, ImplementationVisibility::Private));

    JSValue nextTickFunction = JSC::call(globalObject, initializer, JSC::getCallData(initializer), globalObject->globalThis(), args);
    if (nextTickFunction && nextTickFunction.isObject()) {
        this->m_nextTickFunction.set(vm, this, nextTickFunction.getObject());
    }

    return nextTickFunction;
}

static JSValue constructProcessNextTickFn(VM& vm, JSObject* processObject)
{
    JSGlobalObject* lexicalGlobalObject = processObject->globalObject();
    Zig::GlobalObject* globalObject = jsCast<Zig::GlobalObject*>(lexicalGlobalObject);
    return jsCast<Process*>(processObject)->constructNextTickFn(globalObject->vm(), globalObject);
}

static JSValue constructFeatures(VM& vm, JSObject* processObject)
{
    // {
    //     inspector: true,
    //     debug: false,
    //     uv: true,
    //     ipv6: true,
    //     tls_alpn: true,
    //     tls_sni: true,
    //     tls_ocsp: true,
    //     tls: true,
    //     cached_builtins: [Getter]
    // }
    auto* globalObject = processObject->globalObject();
    auto* object = constructEmptyObject(globalObject);

    object->putDirect(vm, Identifier::fromString(vm, "inspector"_s), jsBoolean(true));
#ifdef BUN_DEBUG
    object->putDirect(vm, Identifier::fromString(vm, "debug"_s), jsBoolean(true));
#else
    object->putDirect(vm, Identifier::fromString(vm, "debug"_s), jsBoolean(false));
#endif
    // lying
    object->putDirect(vm, Identifier::fromString(vm, "uv"_s), jsBoolean(true));

    object->putDirect(vm, Identifier::fromString(vm, "ipv6"_s), jsBoolean(true));
    object->putDirect(vm, Identifier::fromString(vm, "tls_alpn"_s), jsBoolean(true));
    object->putDirect(vm, Identifier::fromString(vm, "tls_sni"_s), jsBoolean(true));
    object->putDirect(vm, Identifier::fromString(vm, "tls_ocsp"_s), jsBoolean(true));
    object->putDirect(vm, Identifier::fromString(vm, "tls"_s), jsBoolean(true));
    object->putDirect(vm, Identifier::fromString(vm, "cached_builtins"_s), jsBoolean(true));

    return object;
}

static int _debugPort;

JSC_DEFINE_CUSTOM_GETTER(processDebugPort, (JSC::JSGlobalObject * globalObject, JSC::EncodedJSValue thisValue, JSC::PropertyName))
{
    if (_debugPort == 0) {
        _debugPort = 9229;
    }

    return JSC::JSValue::encode(jsNumber(_debugPort));
}

JSC_DEFINE_CUSTOM_SETTER(setProcessDebugPort,
    (JSC::JSGlobalObject * globalObject, JSC::EncodedJSValue thisValue,
        JSC::EncodedJSValue encodedValue, JSC::PropertyName))
{
    auto& vm = globalObject->vm();
    auto scope = DECLARE_THROW_SCOPE(vm);
    JSValue value = JSValue::decode(encodedValue);

    if (!value.isInt32AsAnyInt()) {
        throwNodeRangeError(globalObject, scope, "debugPort must be 0 or in range 1024 to 65535"_s);
        return false;
    }

    int port = value.toInt32(globalObject);

    if (port != 0) {
        if (port < 1024 || port > 65535) {
            throwNodeRangeError(globalObject, scope, "debugPort must be 0 or in range 1024 to 65535"_s);
            return false;
        }
    }

    _debugPort = port;
    return true;
}

JSC_DEFINE_CUSTOM_GETTER(processTitle, (JSC::JSGlobalObject * globalObject, JSC::EncodedJSValue thisValue, JSC::PropertyName))
{
#if !OS(WINDOWS)
    ZigString str;
    Bun__Process__getTitle(globalObject, &str);
    return JSValue::encode(Zig::toJSStringValue(str, globalObject));
#else
    auto& vm = globalObject->vm();
    char title[1024];
    if (uv_get_process_title(title, sizeof(title)) != 0) {
        return JSValue::encode(jsString(vm, String("bun"_s)));
    }

    return JSValue::encode(jsString(vm, WTF::String::fromUTF8(title)));
#endif
}

JSC_DEFINE_CUSTOM_SETTER(setProcessTitle,
    (JSC::JSGlobalObject * globalObject, JSC::EncodedJSValue thisValue,
        JSC::EncodedJSValue value, JSC::PropertyName))
{
    JSC::VM& vm = globalObject->vm();
    auto scope = DECLARE_THROW_SCOPE(vm);
    JSC::JSObject* thisObject = JSC::jsDynamicCast<JSC::JSObject*>(JSValue::decode(thisValue));
    JSC::JSString* jsString = JSC::jsDynamicCast<JSC::JSString*>(JSValue::decode(value));
    if (!thisObject || !jsString) {
        return false;
    }
#if !OS(WINDOWS)
    ZigString str = Zig::toZigString(jsString, globalObject);
    Bun__Process__setTitle(globalObject, &str);
    return true;
#else
    WTF::String str = jsString->value(globalObject);
    RETURN_IF_EXCEPTION(scope, false);
    CString cstr = str.utf8();
    return uv_set_process_title(cstr.data()) == 0;
#endif
}

JSC_DEFINE_HOST_FUNCTION(Process_functionCwd,
    (JSC::JSGlobalObject * globalObject, JSC::CallFrame* callFrame))
{
    auto scope = DECLARE_THROW_SCOPE(globalObject->vm());
    JSC::JSValue result = JSC::JSValue::decode(Bun__Process__getCwd(globalObject));
    JSC::JSObject* obj = result.getObject();
    if (UNLIKELY(obj != nullptr && obj->isErrorInstance())) {
        scope.throwException(globalObject, obj);
        return JSValue::encode(JSC::jsUndefined());
    }

    return JSC::JSValue::encode(result);
}

JSC_DEFINE_HOST_FUNCTION(Process_functionReallyKill,
    (JSC::JSGlobalObject * globalObject, JSC::CallFrame* callFrame))
{
    auto scope = DECLARE_THROW_SCOPE(globalObject->vm());

    if (callFrame->argumentCount() < 2) {
        throwVMError(globalObject, scope, "Not enough arguments"_s);
        return {};
    }

    int pid = callFrame->argument(0).toInt32(globalObject);
    RETURN_IF_EXCEPTION(scope, {});

    int signal = callFrame->argument(1).toInt32(globalObject);
    RETURN_IF_EXCEPTION(scope, {});

#if !OS(WINDOWS)
    int result = kill(pid, signal);
    if (result < 0)
        result = errno;
#else
    int result = uv_kill(pid, signal);
#endif

    RELEASE_AND_RETURN(scope, JSValue::encode(jsNumber(result)));
}

JSC_DEFINE_HOST_FUNCTION(Process_functionKill,
    (JSC::JSGlobalObject * globalObject, JSC::CallFrame* callFrame))
{
    auto scope = DECLARE_THROW_SCOPE(globalObject->vm());
    int pid = callFrame->argument(0).toInt32(globalObject);
    RETURN_IF_EXCEPTION(scope, {});
    if (pid < 0) {
        throwNodeRangeError(globalObject, scope, "pid must be a positive integer"_s);
        return JSValue::encode(jsUndefined());
    }
    JSC::JSValue signalValue = callFrame->argument(1);
    int signal = SIGTERM;
    if (signalValue.isNumber()) {
        signal = signalValue.toInt32(globalObject);
        RETURN_IF_EXCEPTION(scope, {});
    } else if (signalValue.isString()) {
        loadSignalNumberMap();
        if (auto num = signalNameToNumberMap->get(signalValue.toWTFString(globalObject))) {
            signal = num;
            RETURN_IF_EXCEPTION(scope, {});
        } else {
            throwNodeRangeError(globalObject, scope, "Unknown signal name"_s);
            return JSValue::encode(jsUndefined());
        }
        RETURN_IF_EXCEPTION(scope, {});
    } else if (!signalValue.isUndefinedOrNull()) {
        throwTypeError(globalObject, scope, "signal must be a string or number"_s);
        return JSValue::encode(jsUndefined());
    }

    auto global = jsCast<Zig::GlobalObject*>(globalObject);
    auto& vm = global->vm();
    JSValue _killFn = global->processObject()->get(globalObject, Identifier::fromString(vm, "_kill"_s));
    RETURN_IF_EXCEPTION(scope, {});
    if (!_killFn.isCallable()) {
        throwTypeError(globalObject, scope, "process._kill is not a function"_s);
        return JSValue::encode({});
    }

    JSC::MarkedArgumentBuffer args;
    args.append(jsNumber(pid));
    args.append(jsNumber(signal));
    JSC::CallData callData = JSC::getCallData(_killFn);

    NakedPtr<JSC::Exception> returnedException = nullptr;
    auto result = JSC::call(globalObject, _killFn, callData, globalObject->globalThis(), args, returnedException);
    RETURN_IF_EXCEPTION(scope, {});

    if (auto* exception = returnedException.get()) {
        scope.throwException(globalObject, exception->value());
        returnedException.clear();
        return {};
    }
    auto err = result.toInt32(globalObject);
    if (err) {
        throwSystemError(scope, globalObject, "kill"_s, err);
        return {};
    }

    return JSValue::encode(jsBoolean(true));
}

extern "C" void Process__emitMessageEvent(Zig::GlobalObject* global, EncodedJSValue value)
{
    auto* process = static_cast<Process*>(global->processObject());
    auto& vm = global->vm();

    auto ident = vm.propertyNames->message;
    if (process->wrapped().hasEventListeners(ident)) {
        JSC::MarkedArgumentBuffer args;
        args.append(JSValue::decode(value));
        process->wrapped().emit(ident, args);
    }
}

extern "C" void Process__emitDisconnectEvent(Zig::GlobalObject* global)
{
    auto* process = static_cast<Process*>(global->processObject());
    auto& vm = global->vm();
    auto ident = Identifier::fromString(vm, "disconnect"_s);
    if (process->wrapped().hasEventListeners(ident)) {
        JSC::MarkedArgumentBuffer args;
        process->wrapped().emit(ident, args);
    }
}

extern "C" void Process__emitErrorEvent(Zig::GlobalObject* global, EncodedJSValue value)
{
    auto* process = static_cast<Process*>(global->processObject());
    auto& vm = global->vm();
    if (process->wrapped().hasEventListeners(vm.propertyNames->error)) {
        JSC::MarkedArgumentBuffer args;
        args.append(JSValue::decode(value));
        process->wrapped().emit(vm.propertyNames->error, args);
    }
}

/* Source for Process.lut.h
@begin processObjectTable
  abort                            Process_functionAbort                               Function 1
  allowedNodeEnvironmentFlags      Process_stubEmptySet                                PropertyCallback
  arch                             constructArch                                       PropertyCallback
  argv                             constructArgv                                       PropertyCallback
  argv0                            constructArgv0                                      PropertyCallback
  assert                           Process_functionAssert                              Function 1
  binding                          Process_functionBinding                             Function 1
  browser                          constructBrowser                                    PropertyCallback
  chdir                            Process_functionChdir                               Function 1
  channel                          constructProcessChannel                             PropertyCallback
  config                           constructProcessConfigObject                        PropertyCallback
  connected                        processConnected                                    CustomAccessor
  constrainedMemory                Process_functionConstrainedMemory                   Function 0
  cpuUsage                         Process_functionCpuUsage                            Function 1
  cwd                              Process_functionCwd                                 Function 1
  debugPort                        processDebugPort                                    CustomAccessor
  disconnect                       constructProcessDisconnect                          PropertyCallback
  dlopen                           Process_functionDlopen                              Function 1
  emitWarning                      Process_emitWarning                                 Function 1
  env                              constructEnv                                        PropertyCallback
  execArgv                         constructExecArgv                                   PropertyCallback
  execPath                         constructExecPath                                   PropertyCallback
  exit                             Process_functionExit                                Function 1
  exitCode                         processExitCode                                     CustomAccessor
  features                         constructFeatures                                   PropertyCallback
  getActiveResourcesInfo           Process_stubFunctionReturningArray                  Function 0
  hasUncaughtExceptionCaptureCallback Process_hasUncaughtExceptionCaptureCallback      Function 0
  hrtime                           constructProcessHrtimeObject                        PropertyCallback
  isBun                            constructIsBun                                      PropertyCallback
  kill                             Process_functionKill                                Function 2
  mainModule                       processObjectInternalsMainModuleCodeGenerator       Builtin|Accessor
  memoryUsage                      constructMemoryUsage                                PropertyCallback
  moduleLoadList                   Process_stubEmptyArray                              PropertyCallback
  nextTick                         constructProcessNextTickFn                          PropertyCallback
  openStdin                        Process_functionOpenStdin                           Function 0
  pid                              constructPid                                        PropertyCallback
  platform                         constructPlatform                                   PropertyCallback
  ppid                             constructPpid                                       PropertyCallback
  reallyExit                       Process_functionReallyExit                          Function 1
  release                          constructProcessReleaseObject                       PropertyCallback
  report                           constructProcessReportObject                        PropertyCallback
  revision                         constructRevision                                   PropertyCallback
  setSourceMapsEnabled             Process_stubEmptyFunction                           Function 1
  setUncaughtExceptionCaptureCallback Process_setUncaughtExceptionCaptureCallback      Function 1
  send                             constructProcessSend                                PropertyCallback
  stderr                           constructStderr                                     PropertyCallback
  stdin                            constructStdin                                      PropertyCallback
  stdout                           constructStdout                                     PropertyCallback
  title                            processTitle                                        CustomAccessor
  umask                            Process_functionUmask                               Function 1
  uptime                           Process_functionUptime                              Function 1
  version                          constructVersion                                    PropertyCallback
  versions                         constructVersions                                   PropertyCallback
  _debugEnd                        Process_stubEmptyFunction                           Function 0
  _debugProcess                    Process_stubEmptyFunction                           Function 0
  _fatalException                  Process_stubEmptyFunction                           Function 1
  _getActiveRequests               Process_stubFunctionReturningArray                  Function 0
  _getActiveHandles                Process_stubFunctionReturningArray                  Function 0
  _linkedBinding                   Process_stubEmptyFunction                           Function 0
  _preload_modules                 Process_stubEmptyArray                              PropertyCallback
  _rawDebug                        Process_stubEmptyFunction                           Function 0
  _startProfilerIdleNotifier       Process_stubEmptyFunction                           Function 0
  _stopProfilerIdleNotifier        Process_stubEmptyFunction                           Function 0
  _tickCallback                    Process_stubEmptyFunction                           Function 0
  _kill                            Process_functionReallyKill                          Function 2
#if !OS(WINDOWS)
  getegid                          Process_functiongetegid                             Function 0
  geteuid                          Process_functiongeteuid                             Function 0
  getgid                           Process_functiongetgid                              Function 0
  getgroups                        Process_functiongetgroups                           Function 0
  getuid                           Process_functiongetuid                              Function 0
#endif
@end
*/
#include "BunProcess.lut.h"

const JSC::ClassInfo Process::s_info
    = { "Process"_s, &Base::s_info, &processObjectTable, nullptr,
          CREATE_METHOD_TABLE(Process) };

void Process::finishCreation(JSC::VM& vm)
{
    Base::finishCreation(vm);

    wrapped().onDidChangeListener = &onDidChangeListeners;

    m_cpuUsageStructure.initLater([](const JSC::LazyProperty<Process, JSC::Structure>::Initializer& init) {
        init.set(constructCPUUsageStructure(init.vm, init.owner->globalObject()));
    });

    m_memoryUsageStructure.initLater([](const JSC::LazyProperty<Process, JSC::Structure>::Initializer& init) {
        init.set(constructMemoryUsageStructure(init.vm, init.owner->globalObject()));
    });

    m_bindingUV.initLater([](const JSC::LazyProperty<Process, JSC::JSObject>::Initializer& init) {
        init.set(Bun::ProcessBindingUV::create(init.vm, init.owner->globalObject()));
    });
    m_bindingNatives.initLater([](const JSC::LazyProperty<Process, JSC::JSObject>::Initializer& init) {
        init.set(Bun::ProcessBindingNatives::create(init.vm, ProcessBindingNatives::createStructure(init.vm, init.owner->globalObject())));
    });

    putDirect(vm, vm.propertyNames->toStringTagSymbol, jsString(vm, String("process"_s)), 0);
}

} // namespace Bun<|MERGE_RESOLUTION|>--- conflicted
+++ resolved
@@ -2697,11 +2697,7 @@
         nextTickQueueObject = jsCast<Bun::JSNextTickQueue*>(globalObject->m_nextTickQueue.get());
     }
 
-<<<<<<< HEAD
-    JSC::JSFunction* initializer = JSC::JSFunction::create(vm, processObjectInternalsInitializeNextTickQueueCodeGenerator(vm), globalObject);
-=======
     JSC::JSFunction* initializer = JSC::JSFunction::create(vm, globalObject, processObjectInternalsInitializeNextTickQueueCodeGenerator(vm), lexicalGlobalObject);
->>>>>>> 1aa35089
 
     JSC::MarkedArgumentBuffer args;
     args.append(this);
