#include "ModuleLoader.h"
#include "napi.h"

#include "BunProcess.h"
#include <JavaScriptCore/InternalFieldTuple.h>
#include <JavaScriptCore/JSMicrotask.h>
#include <JavaScriptCore/ObjectConstructor.h>
#include <JavaScriptCore/NumberPrototype.h>
#include "JSCommonJSModule.h"
#include "ErrorCode+List.h"
#include "JavaScriptCore/ArgList.h"
#include "JavaScriptCore/CallData.h"
#include "JavaScriptCore/CatchScope.h"
#include "JavaScriptCore/JSCJSValue.h"
#include "JavaScriptCore/JSCast.h"
#include "JavaScriptCore/JSMap.h"
#include "JavaScriptCore/JSMapInlines.h"
#include "JavaScriptCore/JSObjectInlines.h"
#include "JavaScriptCore/JSString.h"
#include "JavaScriptCore/JSType.h"
#include "JavaScriptCore/MathCommon.h"
#include "JavaScriptCore/Protect.h"
#include "JavaScriptCore/PutPropertySlot.h"
#include "ScriptExecutionContext.h"
#include "headers-handwritten.h"
#include "ZigGlobalObject.h"
#include "headers.h"
#include "JSEnvironmentVariableMap.h"
#include "ImportMetaObject.h"
#include "JavaScriptCore/ScriptCallStackFactory.h"
#include "JavaScriptCore/ConsoleMessage.h"
#include "JavaScriptCore/InspectorConsoleAgent.h"
#include "JavaScriptCore/JSGlobalObjectDebuggable.h"
#include <JavaScriptCore/StackFrame.h>
#include <sys/stat.h>
#include "ConsoleObject.h"
#include <JavaScriptCore/GetterSetter.h>
#include <JavaScriptCore/JSSet.h>
#include <JavaScriptCore/LazyProperty.h>
#include <JavaScriptCore/LazyPropertyInlines.h>
#include <JavaScriptCore/VMTrapsInlines.h>
#include "wtf-bindings.h"
#include "EventLoopTask.h"
#include <JavaScriptCore/StructureCache.h>

#include <webcore/SerializedScriptValue.h>
#include "ProcessBindingTTYWrap.h"
#include "wtf/text/ASCIILiteral.h"
#include "wtf/text/StringToIntegerConversion.h"
#include "wtf/text/OrdinalNumber.h"
#include "NodeValidator.h"
#include "NodeModuleModule.h"
#include "JSX509Certificate.h"

#include "AsyncContextFrame.h"
#include "ErrorCode.h"

#include "napi_handle_scope.h"
#include "napi_external.h"

#ifndef WIN32
#include <errno.h>
#include <dlfcn.h>
#include <sys/ioctl.h>
#include <termios.h>
#include <netdb.h>
#include <unistd.h>
#include <sys/utsname.h>
#include <sys/types.h>
#include <pwd.h>
#include <grp.h>
#include <mimalloc.h>
#else
#include <uv.h>
#include <io.h>
#include <fcntl.h>
// Using the same typedef and define for `mode_t` and `umask` as node on windows.
// https://github.com/nodejs/node/blob/ad5e2dab4c8306183685973387829c2f69e793da/src/node_process_methods.cc#L29
#define umask _umask
typedef int mode_t;
#endif
#include "JSNextTickQueue.h"
#include "ProcessBindingUV.h"
#include "ProcessBindingNatives.h"

#if OS(LINUX)
#include <features.h>
#ifdef __GNU_LIBRARY__
#include <gnu/libc-version.h>
#endif
#endif

#pragma mark - Node.js Process

#if defined(__APPLE__)
#include <mach/mach.h>
#include <mach/mach_time.h>
#endif

#if defined(__linux__)
#include <sys/resource.h>
#include <sys/time.h>
#include <sys/stat.h>
#include <fcntl.h>
#endif

#if !defined(_MSC_VER)
#include <unistd.h> // setuid, getuid
#endif

#include <cstring>
extern "C" bool Bun__Node__ProcessNoDeprecation;
extern "C" bool Bun__Node__ProcessThrowDeprecation;
extern "C" int32_t bun_stdio_tty[3];

namespace Bun {

using namespace JSC;

#define processObjectBindingCodeGenerator processObjectInternalsBindingCodeGenerator
#define setProcessObjectInternalsMainModuleCodeGenerator processObjectInternalsSetMainModuleCodeGenerator
#define setProcessObjectMainModuleCodeGenerator setMainModuleCodeGenerator

#if !defined(BUN_WEBKIT_VERSION)
#define BUN_WEBKIT_VERSION "unknown"
#endif

using JSGlobalObject = JSC::JSGlobalObject;
using Exception = JSC::Exception;
using JSValue = JSC::JSValue;
using JSString = JSC::JSString;
using JSModuleLoader = JSC::JSModuleLoader;
using JSModuleRecord = JSC::JSModuleRecord;
using Identifier = JSC::Identifier;
using SourceOrigin = JSC::SourceOrigin;
using JSObject = JSC::JSObject;
using JSNonFinalObject = JSC::JSNonFinalObject;
namespace JSCastingHelpers = JSC::JSCastingHelpers;

JSC_DECLARE_HOST_FUNCTION(Process_functionCwd);

extern "C" uint8_t Bun__getExitCode(void*);
extern "C" uint8_t Bun__setExitCode(void*, uint8_t);
extern "C" bool Bun__closeChildIPC(JSGlobalObject*);

extern "C" bool Bun__GlobalObject__connectedIPC(JSGlobalObject*);
extern "C" bool Bun__GlobalObject__hasIPC(JSGlobalObject*);
extern "C" bool Bun__ensureProcessIPCInitialized(JSGlobalObject*);
extern "C" const char* Bun__githubURL;
BUN_DECLARE_HOST_FUNCTION(Bun__Process__send);

extern "C" void Process__emitDisconnectEvent(Zig::GlobalObject* global);
extern "C" void Process__emitErrorEvent(Zig::GlobalObject* global, EncodedJSValue value);

static Process* getProcessObject(JSC::JSGlobalObject* lexicalGlobalObject, JSValue thisValue);
bool setProcessExitCodeInner(JSC::JSGlobalObject* lexicalGlobalObject, Process* process, JSValue code);

static JSValue constructArch(VM& vm, JSObject* processObject)
{
#if CPU(X86_64)
    return JSC::jsString(vm, makeAtomString("x64"_s));
#elif CPU(ARM64)
    return JSC::jsString(vm, makeAtomString("arm64"_s));
#else
#error "Unknown architecture"
#endif
}

static JSValue constructPlatform(VM& vm, JSObject* processObject)
{
#if defined(__APPLE__)
    return JSC::jsString(vm, makeAtomString("darwin"_s));
#elif defined(__linux__)
    return JSC::jsString(vm, makeAtomString("linux"_s));
#elif OS(WINDOWS)
    return JSC::jsString(vm, makeAtomString("win32"_s));
#else
#error "Unknown platform"
#endif
}

static JSValue constructVersions(VM& vm, JSObject* processObject)
{
    auto scope = DECLARE_THROW_SCOPE(vm);
    auto* globalObject = processObject->globalObject();
    JSC::JSObject* object = JSC::constructEmptyObject(globalObject, globalObject->objectPrototype(), 24);
    RETURN_IF_EXCEPTION(scope, {});

    object->putDirect(vm, JSC::Identifier::fromString(vm, "node"_s),
        JSC::JSValue(JSC::jsOwnedString(vm, makeAtomString(ASCIILiteral::fromLiteralUnsafe(REPORTED_NODEJS_VERSION)))));
    object->putDirect(
        vm, JSC::Identifier::fromString(vm, "bun"_s),
        JSC::JSValue(JSC::jsOwnedString(vm, String(ASCIILiteral::fromLiteralUnsafe(Bun__version)).substring(1))));
    object->putDirect(vm, JSC::Identifier::fromString(vm, "boringssl"_s),
        JSC::JSValue(JSC::jsOwnedString(vm, String(ASCIILiteral::fromLiteralUnsafe(Bun__versions_boringssl)))), 0);
    object->putDirect(vm, JSC::Identifier::fromString(vm, "openssl"_s),
        // https://github.com/oven-sh/bun/issues/7921
        // BoringSSL is a fork of OpenSSL 1.1.0, so we can report OpenSSL 1.1.0
        JSC::JSValue(JSC::jsOwnedString(vm, String("1.1.0"_s))));
    object->putDirect(vm, JSC::Identifier::fromString(vm, "libarchive"_s),
        JSC::JSValue(JSC::jsOwnedString(vm, ASCIILiteral::fromLiteralUnsafe(Bun__versions_libarchive))), 0);
    object->putDirect(vm, JSC::Identifier::fromString(vm, "mimalloc"_s),
        JSC::JSValue(JSC::jsOwnedString(vm, ASCIILiteral::fromLiteralUnsafe(Bun__versions_mimalloc))), 0);
    object->putDirect(vm, JSC::Identifier::fromString(vm, "picohttpparser"_s),
        JSC::JSValue(JSC::jsOwnedString(vm, ASCIILiteral::fromLiteralUnsafe(Bun__versions_picohttpparser))), 0);
    object->putDirect(vm, JSC::Identifier::fromString(vm, "uwebsockets"_s),
        JSC::JSValue(JSC::jsOwnedString(vm, ASCIILiteral::fromLiteralUnsafe(Bun__versions_uws))), 0);
    object->putDirect(vm, JSC::Identifier::fromString(vm, "webkit"_s),
        JSC::JSValue(JSC::jsOwnedString(vm, ASCIILiteral::fromLiteralUnsafe(BUN_WEBKIT_VERSION))), 0);
    object->putDirect(vm, JSC::Identifier::fromString(vm, "zig"_s),
        JSC::JSValue(JSC::jsOwnedString(vm, ASCIILiteral::fromLiteralUnsafe(Bun__versions_zig))), 0);
    object->putDirect(vm, JSC::Identifier::fromString(vm, "zlib"_s),
        JSC::JSValue(JSC::jsOwnedString(vm, ASCIILiteral::fromLiteralUnsafe(Bun__versions_zlib))), 0);
    object->putDirect(vm, JSC::Identifier::fromString(vm, "tinycc"_s),
        JSC::JSValue(JSC::jsOwnedString(vm, ASCIILiteral::fromLiteralUnsafe(Bun__versions_tinycc))), 0);
    object->putDirect(vm, JSC::Identifier::fromString(vm, "lolhtml"_s),
        JSC::JSValue(JSC::jsOwnedString(vm, ASCIILiteral::fromLiteralUnsafe(Bun__versions_lolhtml))), 0);
    object->putDirect(vm, JSC::Identifier::fromString(vm, "ares"_s),
        JSC::JSValue(JSC::jsOwnedString(vm, ASCIILiteral::fromLiteralUnsafe(Bun__versions_c_ares))), 0);
    object->putDirect(vm, JSC::Identifier::fromString(vm, "libdeflate"_s),
        JSC::JSValue(JSC::jsOwnedString(vm, ASCIILiteral::fromLiteralUnsafe(Bun__versions_libdeflate))), 0);
    object->putDirect(vm, JSC::Identifier::fromString(vm, "usockets"_s),
        JSC::JSValue(JSC::jsOwnedString(vm, ASCIILiteral::fromLiteralUnsafe(Bun__versions_usockets))), 0);
    object->putDirect(vm, JSC::Identifier::fromString(vm, "lshpack"_s),
        JSC::JSValue(JSC::jsOwnedString(vm, ASCIILiteral::fromLiteralUnsafe(Bun__versions_lshpack))), 0);
    object->putDirect(vm, JSC::Identifier::fromString(vm, "zstd"_s),
        JSC::JSValue(JSC::jsOwnedString(vm, ASCIILiteral::fromLiteralUnsafe(Bun__versions_zstd))), 0);
    object->putDirect(vm, JSC::Identifier::fromString(vm, "v8"_s), JSValue(JSC::jsOwnedString(vm, String("12.4.254.14-node.12"_s))), 0);
#if OS(WINDOWS)
    object->putDirect(vm, JSC::Identifier::fromString(vm, "uv"_s), JSValue(JSC::jsOwnedString(vm, String::fromLatin1(uv_version_string()))), 0);
#else
    object->putDirect(vm, JSC::Identifier::fromString(vm, "uv"_s), JSValue(JSC::jsOwnedString(vm, String("1.48.0"_s))), 0);
#endif
    object->putDirect(vm, JSC::Identifier::fromString(vm, "napi"_s), JSValue(JSC::jsOwnedString(vm, String("9"_s))), 0);

    object->putDirect(vm, JSC::Identifier::fromString(vm, "icu"_s), JSValue(JSC::jsOwnedString(vm, String(ASCIILiteral::fromLiteralUnsafe(U_ICU_VERSION)))), 0);
    object->putDirect(vm, JSC::Identifier::fromString(vm, "unicode"_s), JSValue(JSC::jsOwnedString(vm, String(ASCIILiteral::fromLiteralUnsafe(U_UNICODE_VERSION)))), 0);

#define STRINGIFY_IMPL(x) #x
#define STRINGIFY(x) STRINGIFY_IMPL(x)
    object->putDirect(vm, JSC::Identifier::fromString(vm, "modules"_s),
        JSC::JSValue(JSC::jsOwnedString(vm, String(ASCIILiteral::fromLiteralUnsafe(STRINGIFY(REPORTED_NODEJS_ABI_VERSION))))));
#undef STRINGIFY
#undef STRINGIFY_IMPL

    return object;
}

static JSValue constructProcessReleaseObject(VM& vm, JSObject* processObject)
{
    auto* globalObject = processObject->globalObject();
    auto* release = JSC::constructEmptyObject(globalObject);

    release->putDirect(vm, vm.propertyNames->name, jsOwnedString(vm, String("node"_s)), 0); // maybe this should be 'bun' eventually
    release->putDirect(vm, Identifier::fromString(vm, "sourceUrl"_s), jsOwnedString(vm, WTF::String(std::span { Bun__githubURL, strlen(Bun__githubURL) })), 0);
    release->putDirect(vm, Identifier::fromString(vm, "headersUrl"_s), jsOwnedString(vm, String("https://nodejs.org/download/release/v" REPORTED_NODEJS_VERSION "/node-v" REPORTED_NODEJS_VERSION "-headers.tar.gz"_s)), 0);

    return release;
}

static void dispatchExitInternal(JSC::JSGlobalObject* globalObject, Process* process, int exitCode)
{
    static bool processIsExiting = false;
    if (processIsExiting)
        return;
    processIsExiting = true;
    auto& emitter = process->wrapped();
    auto& vm = JSC::getVM(globalObject);

    if (vm.hasTerminationRequest() || vm.hasExceptionsAfterHandlingTraps())
        return;

    auto event = Identifier::fromString(vm, "exit"_s);
    if (!emitter.hasEventListeners(event)) {
        return;
    }
    process->putDirect(vm, Identifier::fromString(vm, "_exiting"_s), jsBoolean(true), 0);

    MarkedArgumentBuffer arguments;
    arguments.append(jsNumber(exitCode));
    emitter.emit(event, arguments);
}

JSC_DEFINE_CUSTOM_SETTER(Process_defaultSetter, (JSC::JSGlobalObject * globalObject, JSC::EncodedJSValue thisValue, JSC::EncodedJSValue value, JSC::PropertyName propertyName))
{
    auto& vm = JSC::getVM(globalObject);

    JSC::JSObject* thisObject = JSC::jsDynamicCast<JSC::JSObject*>(JSValue::decode(thisValue));
    if (value)
        thisObject->putDirect(vm, propertyName, JSValue::decode(value), 0);

    return true;
}

extern "C" bool Bun__resolveEmbeddedNodeFile(void*, BunString*);
#if OS(WINDOWS)
extern "C" HMODULE Bun__LoadLibraryBunString(BunString*);
#endif

/// Returns a pointer that needs to be freed with `delete[]`.
static char* toFileURI(std::string_view path)
{
    auto needs_escape = [](char ch) {
        return !(('a' <= ch && ch <= 'z') || ('A' <= ch && ch <= 'Z') || ('0' <= ch && ch <= '9')
            || ch == '_' || ch == '-' || ch == '.' || ch == '!' || ch == '~' || ch == '*' || ch == '\'' || ch == '(' || ch == ')' || ch == '/' || ch == ':');
    };

    auto to_hex = [](uint8_t nybble) -> char {
        if (nybble < 0xa) {
            return '0' + nybble;
        }

        return 'a' + (nybble - 0xa);
    };

    size_t escape_count = 0;
    for (char ch : path) {
#if OS(WINDOWS)
        if (needs_escape(ch) && ch != '\\') {
#else
        if (needs_escape(ch)) {
#endif
            ++escape_count;
        }
    }

#if OS(WINDOWS)
#define FILE_URI_START "file:///"
#else
#define FILE_URI_START "file://"
#endif

    const size_t string_size = sizeof(FILE_URI_START) + path.size() + 2 * escape_count; // null byte is included in the sizeof expression
    char* characters = new char[string_size];
    strncpy(characters, FILE_URI_START, sizeof(FILE_URI_START));
    size_t i = sizeof(FILE_URI_START) - 1;
    for (char ch : path) {
#if OS(WINDOWS)
        if (ch == '\\') {
            characters[i++] = '/';
            continue;
        }
#endif
        if (needs_escape(ch)) {
            characters[i++] = '%';
            characters[i++] = to_hex(static_cast<uint8_t>(ch) >> 4);
            characters[i++] = to_hex(ch & 0xf);
        } else {
            characters[i++] = ch;
        }
    }

    characters[i] = '\0';
    ASSERT(i + 1 == string_size);
    return characters;
}

static char* toFileURI(std::span<const char> span)
{
    return toFileURI(std::string_view(span.data(), span.size()));
}

extern "C" size_t Bun__process_dlopen_count;

// "Fire and forget" wrapper around unlink for c usage that handles EINTR
extern "C" void Bun__unlink(const char*, size_t);

extern "C" void CrashHandler__setDlOpenAction(const char* action);
extern "C" bool Bun__VM__allowAddons(void* vm);

JSC_DEFINE_HOST_FUNCTION(Process_functionDlopen, (JSC::JSGlobalObject * globalObject_, JSC::CallFrame* callFrame))
{
    Zig::GlobalObject* globalObject = reinterpret_cast<Zig::GlobalObject*>(globalObject_);
    auto callCountAtStart = globalObject->napiModuleRegisterCallCount;
    auto scope = DECLARE_THROW_SCOPE(JSC::getVM(globalObject));
    auto& vm = JSC::getVM(globalObject);

    if (!Bun__VM__allowAddons(globalObject->bunVM())) {
        return ERR::DLOPEN_DISABLED(scope, globalObject, "Cannot load native addon because loading addons is disabled."_s);
    }

    auto argCount = callFrame->argumentCount();
    if (argCount < 2) {
        JSC::throwTypeError(globalObject, scope, "dlopen requires 2 arguments"_s);
        return {};
    }

    JSC::JSValue moduleValue = callFrame->uncheckedArgument(0);
    JSC::JSObject* moduleObject = jsDynamicCast<JSC::JSObject*>(moduleValue);
    if (!moduleObject) [[unlikely]] {
        JSC::throwTypeError(globalObject, scope, "dlopen requires an object as first argument"_s);
        return {};
    }

    JSValue exports = moduleObject->getIfPropertyExists(globalObject, builtinNames(vm).exportsPublicName());
    RETURN_IF_EXCEPTION(scope, {});

    if (!exports) [[unlikely]] {
        JSC::throwTypeError(globalObject, scope, "dlopen requires an object with an exports property"_s);
        return {};
    }

    globalObject->m_pendingNapiModuleAndExports[0].set(vm, globalObject, moduleObject);
    globalObject->m_pendingNapiModuleAndExports[1].set(vm, globalObject, exports);

    Strong<JSC::Unknown> strongExports;

    if (exports.isCell()) {
        strongExports = { vm, exports.asCell() };
    }

    Strong<JSC::JSObject> strongModule = { vm, moduleObject };

    WTF::String filename = callFrame->uncheckedArgument(1).toWTFString(globalObject);

    if (filename.isEmpty() && !scope.exception()) {
        JSC::throwTypeError(globalObject, scope, "dlopen requires a non-empty string as the second argument"_s);
    }

    RETURN_IF_EXCEPTION(scope, {});

    if (filename.startsWith("file://"_s)) {
        WTF::URL fileURL = WTF::URL(filename);
        if (!fileURL.isValid() || !fileURL.protocolIsFile()) {
            JSC::throwTypeError(globalObject, scope, "invalid file: URL passed to dlopen"_s);
            return {};
        }

        filename = fileURL.fileSystemPath();
    }

    CString utf8;

    // Support embedded .node files
    // See StandaloneModuleGraph.zig for what this "$bunfs" thing is
#if OS(WINDOWS)
#define StandaloneModuleGraph__base_path "B:/~BUN/"_s
#else
#define StandaloneModuleGraph__base_path "/$bunfs/"_s
#endif
    bool deleteAfter = false;
    if (filename.startsWith(StandaloneModuleGraph__base_path)) {
        BunString bunStr = Bun::toString(filename);
        if (Bun__resolveEmbeddedNodeFile(globalObject->bunVM(), &bunStr)) {
            filename = bunStr.toWTFString(BunString::ZeroCopy);
            deleteAfter = !filename.startsWith("/proc/"_s);
        }
    }

    RETURN_IF_EXCEPTION(scope, {});

    // For bun build --compile, we copy the .node file to a temp directory.
    // It's best to delete it as soon as we can.
    // https://github.com/oven-sh/bun/issues/19550
    const auto tryToDeleteIfNecessary = [&]() {
#if OS(WINDOWS)
        if (deleteAfter) {
            // Only call it once
            deleteAfter = false;
            if (filename.is8Bit()) {
                filename.convertTo16Bit();
            }

            // Convert to 16-bit with a sentinel zero value.
            auto span = filename.span16();
            auto dupeZ = new wchar_t[span.size() + 1];
            if (dupeZ) {
                memcpy(dupeZ, span.data(), span.size_bytes());
                dupeZ[span.size()] = L'\0';

                // We can't immediately delete the file on Windows.
                // Instead, we mark it for deletion on reboot.
                MoveFileExW(
                    dupeZ,
                    NULL, // NULL destination means delete
                    MOVEFILE_DELAY_UNTIL_REBOOT);
                delete[] dupeZ;
            }
        }
#else
        if (deleteAfter) {
            deleteAfter = false;
            Bun__unlink(utf8.data(), utf8.length());
        }
#endif
    };

    {
        auto utf8_filename = filename.tryGetUTF8(ConversionMode::LenientConversion);
        if (!utf8_filename) [[unlikely]] {
            JSC::throwTypeError(globalObject, scope, "process.dlopen requires a valid UTF-8 string for the filename"_s);
            return {};
        }
        utf8 = *utf8_filename;
    }

#if OS(WINDOWS)
    BunString filename_str = Bun::toString(filename);
    HMODULE handle = Bun__LoadLibraryBunString(&filename_str);

// On Windows, we use GetLastError() for error messages, so we can only delete after checking for errors
#else
    CrashHandler__setDlOpenAction(utf8.data());
    void* handle = dlopen(utf8.data(), RTLD_LAZY);
    CrashHandler__setDlOpenAction(nullptr);

    tryToDeleteIfNecessary();
#endif

    globalObject->m_pendingNapiModuleDlopenHandle = handle;

    Bun__process_dlopen_count++;

    if (!handle) {
#if OS(WINDOWS)
        DWORD errorId = GetLastError();
        LPWSTR messageBuffer = nullptr;
        DWORD charCount = FormatMessageW(
            FORMAT_MESSAGE_ALLOCATE_BUFFER | FORMAT_MESSAGE_FROM_SYSTEM | FORMAT_MESSAGE_IGNORE_INSERTS | FORMAT_MESSAGE_MAX_WIDTH_MASK, // Prevents automatic line breaks
            NULL, // No source needed when using FORMAT_MESSAGE_FROM_SYSTEM
            errorId,
            MAKELANGID(LANG_NEUTRAL, SUBLANG_DEFAULT), // Default language
            (LPWSTR)&messageBuffer, // Buffer will be allocated by the function
            0, // Minimum size to allocate - 0 means "determine size automatically"
            NULL // No arguments since we're using FORMAT_MESSAGE_IGNORE_INSERTS
        );

        WTF::StringBuilder errorBuilder;
        errorBuilder.append("LoadLibrary failed: "_s);
        if (messageBuffer && charCount > 0) {
            // Trim trailing whitespace, carriage returns, and newlines that FormatMessageW often includes
            while (charCount > 0 && (messageBuffer[charCount - 1] == L'\r' || messageBuffer[charCount - 1] == L'\n' || messageBuffer[charCount - 1] == L' '))
                charCount--;

            errorBuilder.append(WTF::StringView(messageBuffer, charCount, false));
        } else {
            errorBuilder.append("error code "_s);
            errorBuilder.append(WTF::String::number(errorId));
        }

        WTF::String msg = errorBuilder.toString();
        if (messageBuffer)
            LocalFree(messageBuffer); // Free the buffer allocated by FormatMessageW

        // Since we're relying on LastError(), we have to delete after checking for errors
        tryToDeleteIfNecessary();
#else
        WTF::String msg = WTF::String::fromUTF8(dlerror());
#endif
        return throwError(globalObject, scope, ErrorCode::ERR_DLOPEN_FAILED, msg);
    }

#if OS(WINDOWS)
    tryToDeleteIfNecessary();
#endif

    if (callCountAtStart != globalObject->napiModuleRegisterCallCount) {
        JSValue resultValue = globalObject->m_pendingNapiModuleAndExports[0].get();
        globalObject->napiModuleRegisterCallCount = 0;
        globalObject->m_pendingNapiModuleAndExports[0].clear();
        globalObject->m_pendingNapiModuleAndExports[1].clear();

        RETURN_IF_EXCEPTION(scope, {});

        if (resultValue && resultValue != strongModule.get()) {
            if (resultValue.isCell() && resultValue.getObject()->isErrorInstance()) {
                JSC::throwException(globalObject, scope, resultValue);
                return {};
            }
        }

        return JSValue::encode(jsUndefined());
    }

#if OS(WINDOWS)
#define dlsym GetProcAddress
#endif

    // TODO(@190n) look for node_register_module_vXYZ according to BuildOptions.reported_nodejs_version
    // (bun/src/env.zig:36) and the table at https://github.com/nodejs/node/blob/main/doc/abi_version_registry.json
    auto napi_register_module_v1 = reinterpret_cast<napi_value (*)(napi_env, napi_value)>(
        dlsym(handle, "napi_register_module_v1"));

    auto node_api_module_get_api_version_v1 = reinterpret_cast<int32_t (*)()>(dlsym(handle, "node_api_module_get_api_version_v1"));

#if OS(WINDOWS)
#undef dlsym
#endif

    if (!napi_register_module_v1) {
#if OS(WINDOWS)
        FreeLibrary(handle);
#else
        dlclose(handle);
#endif

        if (!scope.exception()) [[likely]] {
            JSC::throwTypeError(globalObject, scope, "symbol 'napi_register_module_v1' not found in native module. Is this a Node API (napi) module?"_s);
        }
        return {};
    }

    // TODO(@heimskr): get the API version without node_api_module_get_api_version_v1 a different way
    int module_version = 8;
    if (node_api_module_get_api_version_v1) {
        module_version = node_api_module_get_api_version_v1();
    }

    NapiHandleScope handleScope(globalObject);

    EncodedJSValue exportsValue = JSC::JSValue::encode(exports);

    char* filename_cstr = toFileURI(utf8.span());

    napi_module nmodule {
        .nm_version = module_version,
        .nm_flags = 0,
        .nm_filename = filename_cstr,
        .nm_register_func = nullptr,
        .nm_modname = "[no modname]",
        .nm_priv = nullptr,
        .reserved = {},
    };

    static_assert(sizeof(napi_value) == sizeof(EncodedJSValue), "EncodedJSValue must be reinterpretable as a pointer");

    auto env = globalObject->makeNapiEnv(nmodule);
    env->filename = filename_cstr;

    auto encoded = reinterpret_cast<EncodedJSValue>(napi_register_module_v1(env, reinterpret_cast<napi_value>(exportsValue)));
    RETURN_IF_EXCEPTION(scope, {});
    JSC::JSValue resultValue = encoded == 0 ? exports : JSValue::decode(encoded);

    if (auto resultObject = resultValue.getObject()) {
#if OS(DARWIN) || OS(LINUX)
        // If this is a native bundler plugin we want to store the handle from dlopen
        // as we are going to call `dlsym()` on it later to get the plugin implementation.
        const char** pointer_to_plugin_name = (const char**)dlsym(handle, "BUN_PLUGIN_NAME");
#elif OS(WINDOWS)
        const char** pointer_to_plugin_name = (const char**)GetProcAddress(handle, "BUN_PLUGIN_NAME");
#endif
        if (pointer_to_plugin_name) {
            // TODO: think about the finalizer here
            // currently we do not dealloc napi modules so we don't have to worry about it right now
            auto* meta = new Bun::NapiModuleMeta(globalObject->m_pendingNapiModuleDlopenHandle);
            Bun::NapiExternal* napi_external = Bun::NapiExternal::create(vm, globalObject->NapiExternalStructure(), meta, nullptr, env, nullptr);
            bool success = resultObject->putDirect(vm, WebCore::builtinNames(vm).napiDlopenHandlePrivateName(), napi_external, JSC::PropertyAttribute::DontDelete | JSC::PropertyAttribute::ReadOnly);
            ASSERT(success);
            RETURN_IF_EXCEPTION(scope, {});
        }
    }

    globalObject->m_pendingNapiModuleAndExports[0].clear();
    globalObject->m_pendingNapiModuleAndExports[1].clear();
    globalObject->m_pendingNapiModuleDlopenHandle = nullptr;

    // https://github.com/nodejs/node/blob/2eff28fb7a93d3f672f80b582f664a7c701569fb/src/node_api.cc#L734-L742
    // https://github.com/oven-sh/bun/issues/1288
    if (!resultValue.isEmpty() && !scope.exception() && (!strongExports || resultValue != strongExports.get())) {
        PutPropertySlot slot(strongModule.get(), false);
        strongModule->put(strongModule.get(), globalObject, builtinNames(vm).exportsPublicName(), resultValue, slot);
    }

    return JSValue::encode(resultValue);
}

JSC_DEFINE_HOST_FUNCTION(Process_functionUmask, (JSGlobalObject * globalObject, CallFrame* callFrame))
{
    if (callFrame->argumentCount() == 0 || callFrame->argument(0).isUndefined()) {
        mode_t currentMask = umask(0);
        umask(currentMask);
        return JSValue::encode(jsNumber(currentMask));
    }

    auto& vm = JSC::getVM(globalObject);
    auto throwScope = DECLARE_THROW_SCOPE(vm);
    auto value = callFrame->argument(0);

    mode_t newUmask;
    if (value.isString()) {
        auto str = value.getString(globalObject);
        auto policy = WTF::TrailingJunkPolicy::Disallow;
        auto opt = str.is8Bit() ? WTF::parseInteger<mode_t, uint8_t>(str.span8(), 8, policy) : WTF::parseInteger<mode_t, UChar>(str.span16(), 8, policy);
        if (!opt.has_value()) return Bun::ERR::INVALID_ARG_VALUE(throwScope, globalObject, "mask"_s, value, "must be a 32-bit unsigned integer or an octal string"_s);
        newUmask = opt.value();
    } else {
        Bun::V::validateUint32(throwScope, globalObject, value, "mask"_s, jsUndefined());
        RETURN_IF_EXCEPTION(throwScope, {});
        newUmask = value.toUInt32(globalObject);
    }

    return JSC::JSValue::encode(JSC::jsNumber(umask(newUmask)));
}

extern "C" uint64_t Bun__readOriginTimer(void*);
extern "C" double Bun__readOriginTimerStart(void*);
extern "C" void Bun__VirtualMachine__exitDuringUncaughtException(void*);

// https://github.com/nodejs/node/blob/1936160c31afc9780e4365de033789f39b7cbc0c/src/api/hooks.cc#L49
extern "C" void Process__dispatchOnBeforeExit(Zig::GlobalObject* globalObject, uint8_t exitCode)
{
    if (!globalObject->hasProcessObject()) {
        return;
    }
    auto& vm = JSC::getVM(globalObject);
    auto* process = globalObject->processObject();
    MarkedArgumentBuffer arguments;
    arguments.append(jsNumber(exitCode));
    Bun__VirtualMachine__exitDuringUncaughtException(bunVM(vm));
    auto fired = process->wrapped().emit(Identifier::fromString(vm, "beforeExit"_s), arguments);
    if (fired) {
        if (globalObject->m_nextTickQueue) {
            auto nextTickQueue = globalObject->m_nextTickQueue.get();
            nextTickQueue->drain(vm, globalObject);
        }
    }
}

extern "C" void Process__dispatchOnExit(Zig::GlobalObject* globalObject, uint8_t exitCode)
{
    if (!globalObject->hasProcessObject()) {
        return;
    }

    auto* process = globalObject->processObject();
    if (exitCode > 0)
        process->m_isExitCodeObservable = true;
    dispatchExitInternal(globalObject, process, exitCode);
}

JSC_DEFINE_HOST_FUNCTION(Process_functionUptime, (JSC::JSGlobalObject * lexicalGlobalObject, JSC::CallFrame* callFrame))
{
    double now = static_cast<double>(Bun__readOriginTimer(bunVM(lexicalGlobalObject)));
    double result = (now / 1000000.0) / 1000.0;
    return JSC::JSValue::encode(JSC::jsNumber(result));
}

JSC_DEFINE_HOST_FUNCTION(Process_functionExit, (JSC::JSGlobalObject * globalObject, JSC::CallFrame* callFrame))
{
    auto& vm = JSC::getVM(globalObject);
    auto throwScope = DECLARE_THROW_SCOPE(vm);
    auto* zigGlobal = defaultGlobalObject(globalObject);
    auto process = zigGlobal->processObject();

    auto code = callFrame->argument(0);

    setProcessExitCodeInner(globalObject, process, code);
    RETURN_IF_EXCEPTION(throwScope, {});

    auto exitCode = Bun__getExitCode(bunVM(zigGlobal));
    Process__dispatchOnExit(zigGlobal, exitCode);

    // process.reallyExit(exitCode);
    auto reallyExitVal = process->get(globalObject, Identifier::fromString(vm, "reallyExit"_s));
    RETURN_IF_EXCEPTION(throwScope, {});
    MarkedArgumentBuffer args;
    args.append(jsNumber(exitCode));
    JSC::call(globalObject, reallyExitVal, args, ""_s);
    RETURN_IF_EXCEPTION(throwScope, {});

    return JSC::JSValue::encode(jsUndefined());
}

JSC_DEFINE_HOST_FUNCTION(Process_setUncaughtExceptionCaptureCallback, (JSC::JSGlobalObject * lexicalGlobalObject, JSC::CallFrame* callFrame))
{
    auto* globalObject = reinterpret_cast<Zig::GlobalObject*>(lexicalGlobalObject);
    auto& vm = JSC::getVM(globalObject);
    auto throwScope = DECLARE_THROW_SCOPE(vm);
    auto arg0 = callFrame->argument(0);
    auto process = globalObject->processObject();

    if (arg0.isNull()) {
        process->setUncaughtExceptionCaptureCallback(arg0);
        process->m_reportOnUncaughtException = false;
        return JSC::JSValue::encode(jsUndefined());
    }
    if (!arg0.isCallable()) {
        return Bun::ERR::INVALID_ARG_TYPE(throwScope, globalObject, "fn"_s, "function or null"_s, arg0);
    }
    if (process->m_reportOnUncaughtException) {
        return Bun::ERR::UNCAUGHT_EXCEPTION_CAPTURE_ALREADY_SET(throwScope, globalObject);
    }

    process->setUncaughtExceptionCaptureCallback(arg0);
    process->m_reportOnUncaughtException = true;
    return JSC::JSValue::encode(jsUndefined());
}

JSC_DEFINE_HOST_FUNCTION(Process_hasUncaughtExceptionCaptureCallback, (JSC::JSGlobalObject * globalObject, JSC::CallFrame* callFrame))
{
    auto* zigGlobal = defaultGlobalObject(globalObject);
    JSValue cb = zigGlobal->processObject()->getUncaughtExceptionCaptureCallback();
    if (cb.isEmpty() || !cb.isCell()) {
        return JSValue::encode(jsBoolean(false));
    }

    return JSValue::encode(jsBoolean(true));
}

extern "C" uint64_t Bun__readOriginTimer(void*);

JSC_DEFINE_HOST_FUNCTION(Process_functionHRTime, (JSC::JSGlobalObject * globalObject_, JSC::CallFrame* callFrame))
{
    Zig::GlobalObject* globalObject = reinterpret_cast<Zig::GlobalObject*>(globalObject_);
    auto& vm = JSC::getVM(globalObject);
    auto throwScope = DECLARE_THROW_SCOPE(vm);

    uint64_t time = Bun__readOriginTimer(globalObject->bunVM());
    int64_t seconds = static_cast<int64_t>(time / 1000000000);
    int64_t nanoseconds = time % 1000000000;

    auto arg0 = callFrame->argument(0);
    if (callFrame->argumentCount() > 0 && !arg0.isUndefined()) {
        JSArray* relativeArray = JSC::jsDynamicCast<JSC::JSArray*>(arg0);
        if (!relativeArray) {
            return Bun::ERR::INVALID_ARG_TYPE(throwScope, globalObject, "time"_s, "Array"_s, arg0);
        }
        if (relativeArray->length() != 2) return Bun::ERR::OUT_OF_RANGE(throwScope, globalObject_, "time"_s, "2"_s, jsNumber(relativeArray->length()));

        JSValue relativeSecondsValue = relativeArray->getIndexQuickly(0);
        JSValue relativeNanosecondsValue = relativeArray->getIndexQuickly(1);

        int64_t relativeSeconds = JSC__JSValue__toInt64(JSC::JSValue::encode(relativeSecondsValue));
        int64_t relativeNanoseconds = JSC__JSValue__toInt64(JSC::JSValue::encode(relativeNanosecondsValue));
        seconds -= relativeSeconds;
        nanoseconds -= relativeNanoseconds;
        if (nanoseconds < 0) {
            seconds--;
            nanoseconds += 1000000000;
        }
    }

    JSC::JSArray* array = nullptr;
    {
        JSC::ObjectInitializationScope initializationScope(vm);
        if ((array = JSC::JSArray::tryCreateUninitializedRestricted(
                 initializationScope, nullptr,
                 globalObject->arrayStructureForIndexingTypeDuringAllocation(JSC::ArrayWithContiguous),
                 2))) {

            array->initializeIndex(initializationScope, 0, JSC::jsNumber(seconds));
            array->initializeIndex(initializationScope, 1, JSC::jsNumber(nanoseconds));
        }
    }

    if (!array) [[unlikely]] {
        JSC::throwOutOfMemoryError(globalObject, throwScope);
        return {};
    }

    RELEASE_AND_RETURN(throwScope, JSC::JSValue::encode(array));
}

JSC_DEFINE_HOST_FUNCTION(Process_functionHRTimeBigInt, (JSC::JSGlobalObject * globalObject_, JSC::CallFrame* callFrame))
{
    Zig::GlobalObject* globalObject = reinterpret_cast<Zig::GlobalObject*>(globalObject_);
    return JSC::JSValue::encode(JSValue(JSC::JSBigInt::createFrom(globalObject, Bun__readOriginTimer(globalObject->bunVM()))));
}

JSC_DEFINE_HOST_FUNCTION(Process_functionChdir, (JSC::JSGlobalObject * globalObject, JSC::CallFrame* callFrame))
{
    auto& vm = JSC::getVM(globalObject);
    auto scope = DECLARE_THROW_SCOPE(vm);

    auto value = callFrame->argument(0);
    Bun::V::validateString(scope, globalObject, value, "directory"_s);
    RETURN_IF_EXCEPTION(scope, {});

    ZigString str = Zig::toZigString(value.toWTFString(globalObject));
    JSC::JSValue result = JSC::JSValue::decode(Bun__Process__setCwd(globalObject, &str));
    RETURN_IF_EXCEPTION(scope, {});

    auto* processObject = defaultGlobalObject(globalObject)->processObject();
    processObject->setCachedCwd(vm, result.toStringOrNull(globalObject));
    RELEASE_AND_RETURN(scope, JSC::JSValue::encode(result));
}

<<<<<<< HEAD
static std::optional<HashMap<String, int>> signalNameToNumberMap;
static std::optional<HashMap<int, String>> signalNumberToNameMap;
=======
static HashMap<int, String>* signalNumberToNameMap = nullptr;
static HashMap<String, int>* signalNameToNumberMap = nullptr;
>>>>>>> 174a0fce

// On windows, signals need to have a handle to the uv_signal_t. When sigaction is used, this is kept track globally for you.
struct SignalHandleValue {
#if OS(WINDOWS)
    uv_signal_t* handle;
#endif
};
static HashMap<int, SignalHandleValue>* signalToContextIdsMap = nullptr;

static const NeverDestroyed<String>* getSignalNames()
{
    static const NeverDestroyed<String> signalNames[] = {
        MAKE_STATIC_STRING_IMPL("SIGHUP"),
        MAKE_STATIC_STRING_IMPL("SIGINT"),
        MAKE_STATIC_STRING_IMPL("SIGQUIT"),
        MAKE_STATIC_STRING_IMPL("SIGILL"),
        MAKE_STATIC_STRING_IMPL("SIGTRAP"),
        MAKE_STATIC_STRING_IMPL("SIGABRT"),
        MAKE_STATIC_STRING_IMPL("SIGIOT"),
        MAKE_STATIC_STRING_IMPL("SIGBUS"),
        MAKE_STATIC_STRING_IMPL("SIGFPE"),
        MAKE_STATIC_STRING_IMPL("SIGKILL"),
        MAKE_STATIC_STRING_IMPL("SIGUSR1"),
        MAKE_STATIC_STRING_IMPL("SIGSEGV"),
        MAKE_STATIC_STRING_IMPL("SIGUSR2"),
        MAKE_STATIC_STRING_IMPL("SIGPIPE"),
        MAKE_STATIC_STRING_IMPL("SIGALRM"),
        MAKE_STATIC_STRING_IMPL("SIGTERM"),
        MAKE_STATIC_STRING_IMPL("SIGCHLD"),
        MAKE_STATIC_STRING_IMPL("SIGCONT"),
        MAKE_STATIC_STRING_IMPL("SIGSTOP"),
        MAKE_STATIC_STRING_IMPL("SIGTSTP"),
        MAKE_STATIC_STRING_IMPL("SIGTTIN"),
        MAKE_STATIC_STRING_IMPL("SIGTTOU"),
        MAKE_STATIC_STRING_IMPL("SIGURG"),
        MAKE_STATIC_STRING_IMPL("SIGXCPU"),
        MAKE_STATIC_STRING_IMPL("SIGXFSZ"),
        MAKE_STATIC_STRING_IMPL("SIGVTALRM"),
        MAKE_STATIC_STRING_IMPL("SIGPROF"),
        MAKE_STATIC_STRING_IMPL("SIGWINCH"),
        MAKE_STATIC_STRING_IMPL("SIGIO"),
        MAKE_STATIC_STRING_IMPL("SIGINFO"),
        MAKE_STATIC_STRING_IMPL("SIGSYS"),
    };

    return signalNames;
}

static void loadSignalNumberMap()
{

    static std::once_flag signalNameToNumberMapOnceFlag;
    std::call_once(signalNameToNumberMapOnceFlag, [] {
        auto signalNames = getSignalNames();
        signalNameToNumberMap.emplace();
        signalNameToNumberMap->reserveInitialCapacity(31);
#if OS(WINDOWS)
        // libuv supported signals
        signalNameToNumberMap->add(signalNames[1], SIGINT);
        signalNameToNumberMap->add(signalNames[2], SIGQUIT);
        signalNameToNumberMap->add(signalNames[9], SIGKILL);
        signalNameToNumberMap->add(signalNames[15], SIGTERM);
#else
        signalNameToNumberMap->add(signalNames[0], SIGHUP);
        signalNameToNumberMap->add(signalNames[1], SIGINT);
        signalNameToNumberMap->add(signalNames[2], SIGQUIT);
        signalNameToNumberMap->add(signalNames[3], SIGILL);
#ifdef SIGTRAP
        signalNameToNumberMap->add(signalNames[4], SIGTRAP);
#endif
        signalNameToNumberMap->add(signalNames[5], SIGABRT);
#ifdef SIGIOT
        signalNameToNumberMap->add(signalNames[6], SIGIOT);
#endif
#ifdef SIGBUS
        signalNameToNumberMap->add(signalNames[7], SIGBUS);
#endif
        signalNameToNumberMap->add(signalNames[8], SIGFPE);
        signalNameToNumberMap->add(signalNames[9], SIGKILL);
#ifdef SIGUSR1
        signalNameToNumberMap->add(signalNames[10], SIGUSR1);
#endif
        signalNameToNumberMap->add(signalNames[11], SIGSEGV);
#ifdef SIGUSR2
        signalNameToNumberMap->add(signalNames[12], SIGUSR2);
#endif
#ifdef SIGPIPE
        signalNameToNumberMap->add(signalNames[13], SIGPIPE);
#endif
#ifdef SIGALRM
        signalNameToNumberMap->add(signalNames[14], SIGALRM);
#endif
        signalNameToNumberMap->add(signalNames[15], SIGTERM);
#ifdef SIGCHLD
        signalNameToNumberMap->add(signalNames[16], SIGCHLD);
#endif
#ifdef SIGCONT
        signalNameToNumberMap->add(signalNames[17], SIGCONT);
#endif
#ifdef SIGSTOP
        signalNameToNumberMap->add(signalNames[18], SIGSTOP);
#endif
#ifdef SIGTSTP
        signalNameToNumberMap->add(signalNames[19], SIGTSTP);
#endif
#ifdef SIGTTIN
        signalNameToNumberMap->add(signalNames[20], SIGTTIN);
#endif
#ifdef SIGTTOU
        signalNameToNumberMap->add(signalNames[21], SIGTTOU);
#endif
#ifdef SIGURG
        signalNameToNumberMap->add(signalNames[22], SIGURG);
#endif
#ifdef SIGXCPU
        signalNameToNumberMap->add(signalNames[23], SIGXCPU);
#endif
#ifdef SIGXFSZ
        signalNameToNumberMap->add(signalNames[24], SIGXFSZ);
#endif
#ifdef SIGVTALRM
        signalNameToNumberMap->add(signalNames[25], SIGVTALRM);
#endif
#ifdef SIGPROF
        signalNameToNumberMap->add(signalNames[26], SIGPROF);
#endif
        signalNameToNumberMap->add(signalNames[27], SIGWINCH);
#ifdef SIGIO
        signalNameToNumberMap->add(signalNames[28], SIGIO);
#endif
#ifdef SIGINFO
        signalNameToNumberMap->add(signalNames[29], SIGINFO);
#endif

#ifndef SIGINFO
        signalNameToNumberMap->add(signalNames[29], 255);
#endif
#ifdef SIGSYS
        signalNameToNumberMap->add(signalNames[30], SIGSYS);
#endif
#endif
    });
}

bool isSignalName(WTF::String input)
{
    loadSignalNumberMap();
    return signalNameToNumberMap->contains(input);
}

extern "C" void Bun__onSignalForJS(int signalNumber, Zig::GlobalObject* globalObject)
{
    Process* process = globalObject->processObject();

    String signalName = signalNumberToNameMap->get(signalNumber);
    Identifier signalNameIdentifier = Identifier::fromString(JSC::getVM(globalObject), signalName);
    MarkedArgumentBuffer args;
    args.append(jsString(JSC::getVM(globalObject), signalNameIdentifier.string()));
    args.append(jsNumber(signalNumber));

    process->wrapped().emitForBindings(signalNameIdentifier, args);
}

#if OS(WINDOWS)
extern "C" uv_signal_t* Bun__UVSignalHandle__init(JSC::JSGlobalObject* lexicalGlobalObject, int signalNumber, void (*callback)(uv_signal_t*, int));
extern "C" uv_signal_t* Bun__UVSignalHandle__close(uv_signal_t*);
#endif

#if !OS(WINDOWS)
void signalHandler(int signalNumber)
#else
void signalHandler(uv_signal_t* signal, int signalNumber)
#endif
{
#if OS(WINDOWS)
    if (signalNumberToNameMap->find(signalNumber) == signalNumberToNameMap->end()) [[unlikely]]
        return;

    auto* context = ScriptExecutionContext::getMainThreadScriptExecutionContext();
    if (!context) [[unlikely]]
        return;
    // signal handlers can be run on any thread
    context->postTaskConcurrently([signalNumber](ScriptExecutionContext& context) {
        Bun__onSignalForJS(signalNumber, jsCast<Zig::GlobalObject*>(context.jsGlobalObject()));
    });
#else

#endif
};

extern "C" void Bun__logUnhandledException(JSC::EncodedJSValue exception);

extern "C" int Bun__handleUncaughtException(JSC::JSGlobalObject* lexicalGlobalObject, JSC::JSValue exception, int isRejection)
{
    if (!lexicalGlobalObject->inherits(Zig::GlobalObject::info()))
        return false;
    auto* globalObject = jsCast<Zig::GlobalObject*>(lexicalGlobalObject);
    auto* process = globalObject->processObject();
    auto& wrapped = process->wrapped();
    auto& vm = JSC::getVM(globalObject);

    MarkedArgumentBuffer args;
    args.append(exception);
    if (isRejection) {
        args.append(jsString(vm, String("unhandledRejection"_s)));
    } else {
        args.append(jsString(vm, String("uncaughtException"_s)));
    }

    auto uncaughtExceptionMonitor = Identifier::fromString(JSC::getVM(globalObject), "uncaughtExceptionMonitor"_s);
    if (wrapped.listenerCount(uncaughtExceptionMonitor) > 0) {
        wrapped.emit(uncaughtExceptionMonitor, args);
    }

    auto uncaughtExceptionIdent = Identifier::fromString(JSC::getVM(globalObject), "uncaughtException"_s);

    // if there is an uncaughtExceptionCaptureCallback, call it and consider the exception handled
    auto capture = process->getUncaughtExceptionCaptureCallback();
    if (!capture.isEmpty() && !capture.isUndefinedOrNull()) {
        auto scope = DECLARE_CATCH_SCOPE(vm);
        (void)call(lexicalGlobalObject, capture, args, "uncaughtExceptionCaptureCallback"_s);
        if (auto ex = scope.exception()) {
            scope.clearException();
            // if an exception is thrown in the uncaughtException handler, we abort
            Bun__logUnhandledException(JSValue::encode(JSValue(ex)));
            Bun__Process__exit(lexicalGlobalObject, 1);
        }
    } else if (wrapped.listenerCount(uncaughtExceptionIdent) > 0) {
        wrapped.emit(uncaughtExceptionIdent, args);
    } else {
        return false;
    }

    return true;
}

extern "C" int Bun__handleUnhandledRejection(JSC::JSGlobalObject* lexicalGlobalObject, JSC::JSValue reason, JSC::JSValue promise)
{
    if (!lexicalGlobalObject->inherits(Zig::GlobalObject::info()))
        return false;
    auto* globalObject = jsCast<Zig::GlobalObject*>(lexicalGlobalObject);
    auto* process = globalObject->processObject();
    MarkedArgumentBuffer args;
    args.append(reason);
    args.append(promise);
    auto eventType = Identifier::fromString(JSC::getVM(globalObject), "unhandledRejection"_s);
    auto& wrapped = process->wrapped();
    if (wrapped.listenerCount(eventType) > 0) {
        wrapped.emit(eventType, args);
        return true;
    } else {
        return false;
    }
}

extern "C" void Bun__refChannelUnlessOverridden(JSC::JSGlobalObject* globalObject);
extern "C" void Bun__unrefChannelUnlessOverridden(JSC::JSGlobalObject* globalObject);
extern "C" bool Bun__shouldIgnoreOneDisconnectEventListener(JSC::JSGlobalObject* globalObject);

extern "C" void Bun__ensureSignalHandler();
extern "C" bool Bun__isMainThreadVM();
extern "C" void Bun__onPosixSignal(int signalNumber);
static void onDidChangeListeners(EventEmitter& eventEmitter, const Identifier& eventName, bool isAdded)
{
    if (Bun__isMainThreadVM()) {
        // IPC handlers
        if (eventName == "message" || eventName == "disconnect") {
            auto* global = jsCast<GlobalObject*>(eventEmitter.scriptExecutionContext()->jsGlobalObject());
            auto& vm = JSC::getVM(global);
            auto messageListenerCount = eventEmitter.listenerCount(vm.propertyNames->message);
            auto disconnectListenerCount = eventEmitter.listenerCount(Identifier::fromString(vm, "disconnect"_s));
            if (disconnectListenerCount >= 1 && Bun__shouldIgnoreOneDisconnectEventListener(global)) {
                disconnectListenerCount--;
            }
            auto totalListenerCount = messageListenerCount + disconnectListenerCount;
            if (isAdded) {
                if (Bun__GlobalObject__hasIPC(global)
                    && totalListenerCount == 1) {
                    Bun__ensureProcessIPCInitialized(global);
                    Bun__refChannelUnlessOverridden(global);
                }
            } else {
                if (Bun__GlobalObject__hasIPC(global)
                    && totalListenerCount == 0) {
                    Bun__unrefChannelUnlessOverridden(global);
                }
            }
            return;
        }

        // Signal Handlers
        loadSignalNumberMap();
        static std::once_flag signalNumberToNameMapOnceFlag;
        std::call_once(signalNumberToNameMapOnceFlag, [] {
            auto signalNames = getSignalNames();
            signalNumberToNameMap.emplace();
            signalNumberToNameMap->reserveInitialCapacity(31);
            signalNumberToNameMap->add(SIGHUP, signalNames[0]);
            signalNumberToNameMap->add(SIGINT, signalNames[1]);
            signalNumberToNameMap->add(SIGQUIT, signalNames[2]);
            signalNumberToNameMap->add(SIGILL, signalNames[3]);
#ifdef SIGTRAP
            signalNumberToNameMap->add(SIGTRAP, signalNames[4]);
#endif
            signalNumberToNameMap->add(SIGABRT, signalNames[5]);
#ifdef SIGIOT
            signalNumberToNameMap->add(SIGIOT, signalNames[6]);
#endif
#ifdef SIGBUS
            signalNumberToNameMap->add(SIGBUS, signalNames[7]);
#endif
            signalNumberToNameMap->add(SIGFPE, signalNames[8]);
            signalNumberToNameMap->add(SIGKILL, signalNames[9]);
#ifdef SIGUSR1
            signalNumberToNameMap->add(SIGUSR1, signalNames[10]);
#endif
            signalNumberToNameMap->add(SIGSEGV, signalNames[11]);
#ifdef SIGUSR2
            signalNumberToNameMap->add(SIGUSR2, signalNames[12]);
#endif
#ifdef SIGPIPE
            signalNumberToNameMap->add(SIGPIPE, signalNames[13]);
#endif
#ifdef SIGALRM
            signalNumberToNameMap->add(SIGALRM, signalNames[14]);
#endif
            signalNumberToNameMap->add(SIGTERM, signalNames[15]);
#ifdef SIGCHLD
            signalNumberToNameMap->add(SIGCHLD, signalNames[16]);
#endif
#ifdef SIGCONT
            signalNumberToNameMap->add(SIGCONT, signalNames[17]);
#endif
#ifdef SIGSTOP
            signalNumberToNameMap->add(SIGSTOP, signalNames[18]);
#endif
#ifdef SIGTSTP
            signalNumberToNameMap->add(SIGTSTP, signalNames[19]);
#endif
#ifdef SIGTTIN
            signalNumberToNameMap->add(SIGTTIN, signalNames[20]);
#endif
#ifdef SIGTTOU
            signalNumberToNameMap->add(SIGTTOU, signalNames[21]);
#endif
#ifdef SIGURG
            signalNumberToNameMap->add(SIGURG, signalNames[22]);
#endif
#ifdef SIGXCPU
            signalNumberToNameMap->add(SIGXCPU, signalNames[23]);
#endif
#ifdef SIGXFSZ
            signalNumberToNameMap->add(SIGXFSZ, signalNames[24]);
#endif
#ifdef SIGVTALRM
            signalNumberToNameMap->add(SIGVTALRM, signalNames[25]);
#endif
#ifdef SIGPROF
            signalNumberToNameMap->add(SIGPROF, signalNames[26]);
#endif
            signalNumberToNameMap->add(SIGWINCH, signalNames[27]);
#ifdef SIGIO
            signalNumberToNameMap->add(SIGIO, signalNames[28]);
#endif
#ifdef SIGINFO
            signalNumberToNameMap->add(SIGINFO, signalNames[29]);
#endif
#ifdef SIGSYS
            signalNumberToNameMap->add(SIGSYS, signalNames[30]);
#endif
        });

        if (!signalToContextIdsMap) {
            signalToContextIdsMap = new HashMap<int, SignalHandleValue>();
        }

        if (auto signalNumber = signalNameToNumberMap->get(eventName.string())) {
#if OS(LINUX)
            // SIGKILL and SIGSTOP cannot be handled, and JSC needs its own signal handler to
            // suspend and resume the JS thread which we must not override.
            if (signalNumber != SIGKILL && signalNumber != SIGSTOP && signalNumber != g_wtfConfig.sigThreadSuspendResume) {
#elif OS(DARWIN)
            // these signals cannot be handled
            if (signalNumber != SIGKILL && signalNumber != SIGSTOP) {
#elif OS(WINDOWS)
            // windows has no SIGSTOP
            if (signalNumber != SIGKILL) {
#else
#error unknown OS
#endif

                if (isAdded) {
                    if (!signalToContextIdsMap->contains(signalNumber)) {
                        SignalHandleValue signal_handle = {
#if OS(WINDOWS)
                            .handle = nullptr,
#endif
                        };
#if !OS(WINDOWS)
                        Bun__ensureSignalHandler();
                        struct sigaction action;
                        memset(&action, 0, sizeof(struct sigaction));

                        // Set the handler in the action struct
                        action.sa_handler = [](int signalNumber) {
                            Bun__onPosixSignal(signalNumber);
                        };

                        // Clear the sa_mask
                        sigemptyset(&action.sa_mask);
                        sigaddset(&action.sa_mask, signalNumber);
                        action.sa_flags = SA_RESTART;

                        sigaction(signalNumber, &action, nullptr);
#else
                        signal_handle.handle = Bun__UVSignalHandle__init(
                            eventEmitter.scriptExecutionContext()->jsGlobalObject(),
                            signalNumber,
                            &signalHandler);

                        if (!signal_handle.handle) [[unlikely]]
                            return;
#endif

                        signalToContextIdsMap->set(signalNumber, signal_handle);
                    }
                } else {
                    if (signalToContextIdsMap->find(signalNumber) != signalToContextIdsMap->end()) {

#if !OS(WINDOWS)
                        signal(signalNumber, SIG_DFL);
#else
                        SignalHandleValue signal_handle = signalToContextIdsMap->get(signalNumber);
                        Bun__UVSignalHandle__close(signal_handle.handle);
#endif
                        signalToContextIdsMap->remove(signalNumber);
                    }
                }
            }
        }
    }
}

Process::~Process()
{
}

JSC_DEFINE_HOST_FUNCTION(jsFunction_emitWarning, (JSC::JSGlobalObject * lexicalGlobalObject, CallFrame* callFrame))
{
    auto* globalObject = defaultGlobalObject(lexicalGlobalObject);
    auto& vm = JSC::getVM(globalObject);
    auto scope = DECLARE_THROW_SCOPE(vm);
    auto* process = globalObject->processObject();
    auto value = callFrame->argument(0);

    auto ident = builtinNames(vm).warningPublicName();
    if (process->wrapped().hasEventListeners(ident)) {
        JSC::MarkedArgumentBuffer args;
        args.append(value);
        process->wrapped().emit(ident, args);
        return JSValue::encode(jsUndefined());
    }

    auto jsArgs = JSValue::encode(value);
    Bun__ConsoleObject__messageWithTypeAndLevel(reinterpret_cast<Bun::ConsoleObject*>(globalObject->consoleClient().get())->m_client, static_cast<uint32_t>(MessageType::Log), static_cast<uint32_t>(MessageLevel::Warning), globalObject, &jsArgs, 1);
    RETURN_IF_EXCEPTION(scope, {});
    return JSValue::encode(jsUndefined());
}

JSC_DEFINE_HOST_FUNCTION(jsFunction_throwValue, (JSGlobalObject * globalObject, CallFrame* callFrame))
{
    auto& vm = JSC::getVM(globalObject);
    auto scope = DECLARE_THROW_SCOPE(vm);
    auto value = callFrame->argument(0);
    scope.throwException(globalObject, value);
    return {};
}

JSC_DEFINE_HOST_FUNCTION(Process_functionAbort, (JSGlobalObject * globalObject, CallFrame*))
{
#if OS(WINDOWS)
    // Raising SIGABRT is handled in the CRT in windows, calling _exit() with ambiguous code "3" by default.
    // This adjustment to the abort behavior gives a more sane exit code on abort, by calling _exit directly with code 134.
    _exit(134);
#endif
    abort();
}

static bool isJSValueEqualToASCIILiteral(JSC::JSGlobalObject* globalObject, JSC::JSValue value, const ASCIILiteral literal)
{
    if (!value.isString()) {
        return false;
    }

    auto* str = value.toStringOrNull(globalObject);
    if (!str) {
        return false;
    }
    auto view = str->view(globalObject);
    return view == literal;
}

extern "C" void Bun__Process__emitWarning(Zig::GlobalObject* globalObject, EncodedJSValue warning, EncodedJSValue type, EncodedJSValue code, EncodedJSValue ctor)
{
    // ignoring return value -- emitWarning only ever returns undefined or throws
    (void)Process::emitWarning(
        globalObject,
        JSValue::decode(warning),
        JSValue::decode(type),
        JSValue::decode(code),
        JSValue::decode(ctor));
}

JSValue Process::emitWarningErrorInstance(JSC::JSGlobalObject* lexicalGlobalObject, JSValue errorInstance)
{
    Zig::GlobalObject* globalObject = defaultGlobalObject(lexicalGlobalObject);
    VM& vm = getVM(globalObject);
    auto scope = DECLARE_THROW_SCOPE(vm);
    auto* process = globalObject->processObject();

    auto warningName = errorInstance.get(lexicalGlobalObject, vm.propertyNames->name);
    RETURN_IF_EXCEPTION(scope, {});
    if (isJSValueEqualToASCIILiteral(globalObject, warningName, "DeprecationWarning"_s)) {
        if (Bun__Node__ProcessNoDeprecation) {
            return jsUndefined();
        }
        if (Bun__Node__ProcessThrowDeprecation) {
            // // Delay throwing the error to guarantee that all former warnings were properly logged.
            // return process.nextTick(() => {
            //    throw warning;
            // });
            auto func = JSFunction::create(vm, globalObject, 1, ""_s, jsFunction_throwValue, JSC::ImplementationVisibility::Private);
            process->queueNextTick(globalObject, func, errorInstance);
            return jsUndefined();
        }
    }

    //   process.nextTick(doEmitWarning, warning);
    auto func = JSFunction::create(vm, globalObject, 1, ""_s, jsFunction_emitWarning, JSC::ImplementationVisibility::Private);
    process->queueNextTick(globalObject, func, errorInstance);
    return jsUndefined();
}
JSValue Process::emitWarning(JSC::JSGlobalObject* lexicalGlobalObject, JSValue warning, JSValue type, JSValue code, JSValue ctor)
{
    Zig::GlobalObject* globalObject = defaultGlobalObject(lexicalGlobalObject);
    VM& vm = getVM(globalObject);
    auto scope = DECLARE_THROW_SCOPE(vm);
    JSValue detail = jsUndefined();

    if (Bun__Node__ProcessNoDeprecation && isJSValueEqualToASCIILiteral(globalObject, type, "DeprecationWarning"_s)) {
        return jsUndefined();
    }

    if (!type.isNull() && type.isObject() && !isJSArray(type)) {
        ctor = type.get(globalObject, Identifier::fromString(vm, "ctor"_s));
        RETURN_IF_EXCEPTION(scope, {});

        code = type.get(globalObject, builtinNames(vm).codePublicName());
        RETURN_IF_EXCEPTION(scope, {});

        detail = type.get(globalObject, vm.propertyNames->detail);
        RETURN_IF_EXCEPTION(scope, {});
        if (!detail.isString()) detail = jsUndefined();

        type = type.get(globalObject, vm.propertyNames->type);
        RETURN_IF_EXCEPTION(scope, {});
        if (!type.toBoolean(globalObject)) type = jsString(vm, String("Warning"_s));
    } else if (type.isCallable()) {
        ctor = type;
        code = jsUndefined();
        type = jsString(vm, String("Warning"_s));
    }

    if (!type.isUndefined()) {
        Bun::V::validateString(scope, globalObject, type, "type"_s);
        RETURN_IF_EXCEPTION(scope, {});
    } else {
        type = jsString(vm, String("Warning"_s));
    }

    if (code.isCallable()) {
        ctor = code;
        code = jsUndefined();
    } else if (!code.isUndefined()) {
        Bun::V::validateString(scope, globalObject, code, "code"_s);
        RETURN_IF_EXCEPTION(scope, {});
    }

    JSObject* errorInstance;

    if (warning.isString()) {
        auto s = warning.getString(globalObject);
        errorInstance = createError(globalObject, !s.isEmpty() ? s : "Warning"_s);
        errorInstance->putDirect(vm, vm.propertyNames->name, type, JSC::PropertyAttribute::DontEnum | 0);
    } else if (warning.isCell() && warning.asCell()->type() == ErrorInstanceType) {
        errorInstance = warning.getObject();
    } else {
        return JSValue::decode(Bun::ERR::INVALID_ARG_TYPE(scope, globalObject, "warning"_s, "string or Error"_s, warning));
    }

    if (!code.isUndefined()) errorInstance->putDirect(vm, builtinNames(vm).codePublicName(), code, JSC::PropertyAttribute::DontEnum | 0);
    if (!detail.isUndefined()) errorInstance->putDirect(vm, vm.propertyNames->detail, detail, JSC::PropertyAttribute::DontEnum | 0);
    // ErrorCaptureStackTrace(warning, ctor || process.emitWarning);

    RELEASE_AND_RETURN(scope, emitWarningErrorInstance(lexicalGlobalObject, errorInstance));
}

JSC_DEFINE_HOST_FUNCTION(Process_emitWarning, (JSGlobalObject * lexicalGlobalObject, CallFrame* callFrame))
{
    Zig::GlobalObject* globalObject = jsCast<Zig::GlobalObject*>(lexicalGlobalObject);
    auto warning = callFrame->argument(0);
    auto type = callFrame->argument(1);
    auto code = callFrame->argument(2);
    auto ctor = callFrame->argument(3);
    return JSValue::encode(Process::emitWarning(globalObject, warning, type, code, ctor));
}

JSC_DEFINE_CUSTOM_GETTER(processExitCode, (JSC::JSGlobalObject * lexicalGlobalObject, JSC::EncodedJSValue thisValue, JSC::PropertyName name))
{
    Process* process = jsDynamicCast<Process*>(JSValue::decode(thisValue));
    if (!process) {
        return JSValue::encode(jsUndefined());
    }
    if (!process->m_isExitCodeObservable) {
        return JSValue::encode(jsUndefined());
    }

    return JSValue::encode(jsNumber(Bun__getExitCode(jsCast<Zig::GlobalObject*>(process->globalObject())->bunVM())));
}

bool setProcessExitCodeInner(JSC::JSGlobalObject* lexicalGlobalObject, Process* process, JSValue code)
{
    auto throwScope = DECLARE_THROW_SCOPE(process->vm());

    if (!code.isUndefinedOrNull()) {
        if (code.isString() && !code.getString(lexicalGlobalObject).isEmpty()) {
            auto num = code.toNumber(lexicalGlobalObject);
            if (!std::isnan(num)) {
                code = jsDoubleNumber(num);
            }
        }
        ssize_t exitCodeInt;
        Bun::V::validateInteger(throwScope, lexicalGlobalObject, code, "code"_s, jsUndefined(), jsUndefined(), &exitCodeInt);
        RETURN_IF_EXCEPTION(throwScope, false);

        process->m_isExitCodeObservable = true;
        void* ptr = jsCast<Zig::GlobalObject*>(process->globalObject())->bunVM();
        Bun__setExitCode(ptr, static_cast<uint8_t>(exitCodeInt % 256));
    }
    return true;
}
JSC_DEFINE_CUSTOM_SETTER(setProcessExitCode, (JSC::JSGlobalObject * lexicalGlobalObject, JSC::EncodedJSValue thisValue, JSC::EncodedJSValue value, JSC::PropertyName))
{
    Process* process = jsDynamicCast<Process*>(JSValue::decode(thisValue));
    if (!process) {
        return false;
    }
    auto throwScope = DECLARE_THROW_SCOPE(process->vm());
    auto code = JSValue::decode(value);

    return setProcessExitCodeInner(lexicalGlobalObject, process, code);
}

JSC_DEFINE_CUSTOM_GETTER(processConnected, (JSC::JSGlobalObject * lexicalGlobalObject, JSC::EncodedJSValue thisValue, JSC::PropertyName name))
{
    Process* process = jsDynamicCast<Process*>(JSValue::decode(thisValue));
    if (!process) {
        return JSValue::encode(jsUndefined());
    }

    return JSValue::encode(jsBoolean(Bun__GlobalObject__connectedIPC(process->globalObject())));
}
JSC_DEFINE_CUSTOM_SETTER(setProcessConnected, (JSC::JSGlobalObject * lexicalGlobalObject, JSC::EncodedJSValue thisValue, JSC::EncodedJSValue value, JSC::PropertyName))
{
    return false;
}

static JSValue constructReportObjectComplete(VM& vm, Zig::GlobalObject* globalObject, const String& fileName)
{
    auto scope = DECLARE_THROW_SCOPE(vm);
#if !OS(WINDOWS)
    auto constructUserLimits = [&]() -> JSValue {
        JSC::JSObject* userLimits = JSC::constructEmptyObject(globalObject, globalObject->objectPrototype(), 11);
        RETURN_IF_EXCEPTION(scope, {});

        static constexpr int resourceLimits[] = {
            RLIMIT_CORE,
            RLIMIT_DATA,
            RLIMIT_FSIZE,
            RLIMIT_MEMLOCK,
            RLIMIT_RSS,
            RLIMIT_NOFILE,
            RLIMIT_STACK,
            RLIMIT_CPU,
            RLIMIT_NPROC,
            RLIMIT_AS,
        };

        static constexpr ASCIILiteral labels[] = {
            "core_file_size_blocks"_s,
            "data_seg_size_kbytes"_s,
            "file_size_blocks"_s,
            "max_locked_memory_bytes"_s,
            "max_memory_size_kbytes"_s,
            "open_files"_s,
            "stack_size_bytes"_s,
            "cpu_time_seconds"_s,
            "max_user_processes"_s,
            "virtual_memory_kbytes"_s,
        };

        for (size_t i = 0; i < std::size(resourceLimits); i++) {
            JSC::JSObject* limitObject = JSC::constructEmptyObject(globalObject, globalObject->objectPrototype(), 2);
            RETURN_IF_EXCEPTION(scope, {});
            struct rlimit limit;
            getrlimit(resourceLimits[i], &limit);

            JSValue soft = limit.rlim_cur == RLIM_INFINITY ? JSC::jsString(vm, String("unlimited"_s)) : limit.rlim_cur > INT32_MAX ? JSC::jsNumber(limit.rlim_cur)
                                                                                                                                   : JSC::jsDoubleNumber(static_cast<double>(limit.rlim_cur));

            JSValue hard = limit.rlim_max == RLIM_INFINITY ? JSC::jsString(vm, String("unlimited"_s)) : limit.rlim_max > INT32_MAX ? JSC::jsNumber(limit.rlim_max)
                                                                                                                                   : JSC::jsDoubleNumber(static_cast<double>(limit.rlim_max));

            limitObject->putDirect(vm, JSC::Identifier::fromString(vm, "soft"_s), soft, 0);
            limitObject->putDirect(vm, JSC::Identifier::fromString(vm, "hard"_s), hard, 0);

            userLimits->putDirect(vm, JSC::Identifier::fromString(vm, labels[i]), limitObject, 0);
        }

        return userLimits;
    };

    auto constructResourceUsage = [&]() -> JSC::JSValue {
        JSC::JSObject* resourceUsage = JSC::constructEmptyObject(globalObject, globalObject->objectPrototype(), 11);
        RETURN_IF_EXCEPTION(scope, {});

        rusage usage;

        getrusage(RUSAGE_SELF, &usage);

        resourceUsage->putDirect(vm, JSC::Identifier::fromString(vm, "free_memory"_s), JSC::jsNumber(usage.ru_maxrss), 0);
        resourceUsage->putDirect(vm, JSC::Identifier::fromString(vm, "total_memory"_s), JSC::jsNumber(usage.ru_maxrss), 0);
        resourceUsage->putDirect(vm, JSC::Identifier::fromString(vm, "rss"_s), JSC::jsNumber(usage.ru_maxrss), 0);
        resourceUsage->putDirect(vm, JSC::Identifier::fromString(vm, "available_memory"_s), JSC::jsNumber(usage.ru_maxrss), 0);
        resourceUsage->putDirect(vm, JSC::Identifier::fromString(vm, "userCpuSeconds"_s), JSC::jsNumber(usage.ru_utime.tv_sec), 0);
        resourceUsage->putDirect(vm, JSC::Identifier::fromString(vm, "kernelCpuSeconds"_s), JSC::jsNumber(usage.ru_stime.tv_sec), 0);
        resourceUsage->putDirect(vm, JSC::Identifier::fromString(vm, "cpuConsumptionPercent"_s), JSC::jsNumber(usage.ru_utime.tv_sec), 0);
        resourceUsage->putDirect(vm, JSC::Identifier::fromString(vm, "userCpuConsumptionPercent"_s), JSC::jsNumber(usage.ru_utime.tv_sec), 0);
        resourceUsage->putDirect(vm, JSC::Identifier::fromString(vm, "kernelCpuConsumptionPercent"_s), JSC::jsNumber(usage.ru_utime.tv_sec), 0);
        resourceUsage->putDirect(vm, JSC::Identifier::fromString(vm, "maxRss"_s), JSC::jsNumber(usage.ru_maxrss), 0);

        JSC::JSObject* pageFaults = JSC::constructEmptyObject(globalObject, globalObject->objectPrototype(), 2);
        RETURN_IF_EXCEPTION(scope, {});
        pageFaults->putDirect(vm, JSC::Identifier::fromString(vm, "IORequired"_s), JSC::jsNumber(usage.ru_majflt), 0);
        pageFaults->putDirect(vm, JSC::Identifier::fromString(vm, "IONotRequired"_s), JSC::jsNumber(usage.ru_minflt), 0);

        resourceUsage->putDirect(vm, JSC::Identifier::fromString(vm, "pageFaults"_s), pageFaults, 0);

        JSC::JSObject* fsActivity = JSC::constructEmptyObject(globalObject, globalObject->objectPrototype(), 2);
        RETURN_IF_EXCEPTION(scope, {});
        fsActivity->putDirect(vm, JSC::Identifier::fromString(vm, "reads"_s), JSC::jsNumber(usage.ru_inblock), 0);
        fsActivity->putDirect(vm, JSC::Identifier::fromString(vm, "writes"_s), JSC::jsNumber(usage.ru_oublock), 0);

        resourceUsage->putDirect(vm, JSC::Identifier::fromString(vm, "fsActivity"_s), fsActivity, 0);

        return resourceUsage;
    };

    auto constructHeader = [&]() -> JSC::JSValue {
        JSC::JSObject* header = JSC::constructEmptyObject(globalObject, globalObject->objectPrototype());
        RETURN_IF_EXCEPTION(scope, {});

        header->putDirect(vm, JSC::Identifier::fromString(vm, "reportVersion"_s), JSC::jsNumber(3), 0);
        header->putDirect(vm, JSC::Identifier::fromString(vm, "event"_s), JSC::jsString(vm, String("JavaScript API"_s)), 0);
        header->putDirect(vm, JSC::Identifier::fromString(vm, "trigger"_s), JSC::jsString(vm, String("GetReport"_s)), 0);
        if (fileName.isEmpty()) {
            header->putDirect(vm, JSC::Identifier::fromString(vm, "filename"_s), JSC::jsNull(), 0);
        } else {
            header->putDirect(vm, JSC::Identifier::fromString(vm, "filename"_s), JSC::jsString(vm, fileName), 0);
        }

        double time = WTF::jsCurrentTime();
        char timeBuf[64] = { 0 };
        Bun::toISOString(vm, time, timeBuf);
        auto timeStamp = WTF::String::fromLatin1(timeBuf);

        header->putDirect(vm, JSC::Identifier::fromString(vm, "dumpEventTime"_s), JSC::numberToString(vm, time, 10), 0);
        header->putDirect(vm, JSC::Identifier::fromString(vm, "dumpEventTimeStamp"_s), JSC::jsString(vm, timeStamp));
        header->putDirect(vm, JSC::Identifier::fromString(vm, "processId"_s), JSC::jsNumber(getpid()), 0);
        // TODO:
        header->putDirect(vm, JSC::Identifier::fromString(vm, "threadId"_s), JSC::jsNumber(0), 0);

        {
            char cwd[PATH_MAX] = { 0 };

            if (getcwd(cwd, PATH_MAX) == nullptr) {
                cwd[0] = '.';
                cwd[1] = '\0';
            }

            header->putDirect(vm, JSC::Identifier::fromString(vm, "cwd"_s), JSC::jsString(vm, String::fromUTF8ReplacingInvalidSequences(std::span { reinterpret_cast<const LChar*>(cwd), strlen(cwd) })), 0);
            RETURN_IF_EXCEPTION(scope, {});
        }

        header->putDirect(vm, JSC::Identifier::fromString(vm, "commandLine"_s), JSValue::decode(Bun__Process__createExecArgv(globalObject)), 0);
        RETURN_IF_EXCEPTION(scope, {});
        header->putDirect(vm, JSC::Identifier::fromString(vm, "nodejsVersion"_s), JSC::jsString(vm, String::fromLatin1(REPORTED_NODEJS_VERSION)), 0);
        header->putDirect(vm, JSC::Identifier::fromString(vm, "wordSize"_s), JSC::jsNumber(64), 0);
        header->putDirect(vm, JSC::Identifier::fromString(vm, "arch"_s), constructArch(vm, header), 0);
        header->putDirect(vm, JSC::Identifier::fromString(vm, "platform"_s), constructPlatform(vm, header), 0);
        header->putDirect(vm, JSC::Identifier::fromString(vm, "componentVersions"_s), constructVersions(vm, header), 0);
        RETURN_IF_EXCEPTION(scope, {});
        header->putDirect(vm, JSC::Identifier::fromString(vm, "release"_s), constructProcessReleaseObject(vm, header), 0);
        RETURN_IF_EXCEPTION(scope, {});

        {
            // uname
            struct utsname buf;
            if (uname(&buf) != 0) {
                memset(&buf, 0, sizeof(buf));
            }

            header->putDirect(vm, JSC::Identifier::fromString(vm, "osName"_s), JSC::jsString(vm, String::fromUTF8ReplacingInvalidSequences(std::span { reinterpret_cast<const LChar*>(buf.sysname), strlen(buf.sysname) })), 0);
            header->putDirect(vm, JSC::Identifier::fromString(vm, "osRelease"_s), JSC::jsString(vm, String::fromUTF8ReplacingInvalidSequences(std::span { reinterpret_cast<const LChar*>(buf.release), strlen(buf.release) })), 0);
            header->putDirect(vm, JSC::Identifier::fromString(vm, "osVersion"_s), JSC::jsString(vm, String::fromUTF8ReplacingInvalidSequences(std::span { reinterpret_cast<const LChar*>(buf.version), strlen(buf.version) })), 0);
            header->putDirect(vm, JSC::Identifier::fromString(vm, "osMachine"_s), JSC::jsString(vm, String::fromUTF8ReplacingInvalidSequences(std::span { reinterpret_cast<const LChar*>(buf.machine), strlen(buf.machine) })), 0);
        }

        // host
        {
            // TODO: use HOSTNAME_MAX
            char host[1024] = { 0 };
            if (gethostname(host, 1024) != 0) {
                host[0] = '0';
            }

            header->putDirect(vm, JSC::Identifier::fromString(vm, "host"_s), JSC::jsString(vm, String::fromUTF8ReplacingInvalidSequences(std::span { reinterpret_cast<const LChar*>(host), strlen(host) })), 0);
        }

#if OS(LINUX)
#ifdef __GNU_LIBRARY__
        header->putDirect(vm, JSC::Identifier::fromString(vm, "glibcVersionCompiler"_s), JSC::jsString(vm, makeString(__GLIBC__, '.', __GLIBC_MINOR__)), 0);
        header->putDirect(vm, JSC::Identifier::fromString(vm, "glibcVersionRuntime"_s), JSC::jsString(vm, String::fromUTF8(gnu_get_libc_version())), 0);
#else
#endif
#endif

        header->putDirect(vm, Identifier::fromString(vm, "cpus"_s), JSC::constructEmptyArray(globalObject, nullptr), 0);
        RETURN_IF_EXCEPTION(scope, {});
        header->putDirect(vm, Identifier::fromString(vm, "networkInterfaces"_s), JSC::constructEmptyArray(globalObject, nullptr), 0);
        RETURN_IF_EXCEPTION(scope, {});

        return header;
    };

    auto constructJavaScriptHeap = [&]() -> JSC::JSValue {
        JSC::JSObject* heap = JSC::constructEmptyObject(globalObject, globalObject->objectPrototype(), 16);
        RETURN_IF_EXCEPTION(scope, {});

        JSC::JSObject* heapSpaces = JSC::constructEmptyObject(globalObject, globalObject->objectPrototype(), 9);
        heapSpaces->putDirect(vm, JSC::Identifier::fromString(vm, "read_only_space"_s), JSC::constructEmptyObject(globalObject), 0);
        RETURN_IF_EXCEPTION(scope, {});
        heapSpaces->putDirect(vm, JSC::Identifier::fromString(vm, "new_space"_s), JSC::constructEmptyObject(globalObject), 0);
        RETURN_IF_EXCEPTION(scope, {});
        heapSpaces->putDirect(vm, JSC::Identifier::fromString(vm, "old_space"_s), JSC::constructEmptyObject(globalObject), 0);
        RETURN_IF_EXCEPTION(scope, {});
        heapSpaces->putDirect(vm, JSC::Identifier::fromString(vm, "code_space"_s), JSC::constructEmptyObject(globalObject), 0);
        RETURN_IF_EXCEPTION(scope, {});
        heapSpaces->putDirect(vm, JSC::Identifier::fromString(vm, "shared_space"_s), JSC::constructEmptyObject(globalObject), 0);
        RETURN_IF_EXCEPTION(scope, {});
        heapSpaces->putDirect(vm, JSC::Identifier::fromString(vm, "new_large_object_space"_s), JSC::constructEmptyObject(globalObject), 0);
        RETURN_IF_EXCEPTION(scope, {});
        heapSpaces->putDirect(vm, JSC::Identifier::fromString(vm, "large_object_space"_s), JSC::constructEmptyObject(globalObject), 0);
        RETURN_IF_EXCEPTION(scope, {});
        heapSpaces->putDirect(vm, JSC::Identifier::fromString(vm, "code_large_object_space"_s), JSC::constructEmptyObject(globalObject), 0);
        RETURN_IF_EXCEPTION(scope, {});
        heapSpaces->putDirect(vm, JSC::Identifier::fromString(vm, "shared_large_object_space"_s), JSC::constructEmptyObject(globalObject), 0);
        RETURN_IF_EXCEPTION(scope, {});

        heap->putDirect(vm, JSC::Identifier::fromString(vm, "totalMemory"_s), JSC::jsDoubleNumber(static_cast<double>(WTF::ramSize())), 0);
        heap->putDirect(vm, JSC::Identifier::fromString(vm, "executableMemory"_s), jsNumber(0), 0);
        heap->putDirect(vm, JSC::Identifier::fromString(vm, "totalCommittedMemory"_s), jsNumber(0), 0);
        heap->putDirect(vm, JSC::Identifier::fromString(vm, "availableMemory"_s), jsNumber(0), 0);
        heap->putDirect(vm, JSC::Identifier::fromString(vm, "totalGlobalHandlesMemory"_s), jsNumber(0), 0);
        heap->putDirect(vm, JSC::Identifier::fromString(vm, "usedGlobalHandlesMemory"_s), jsNumber(0), 0);
        heap->putDirect(vm, JSC::Identifier::fromString(vm, "usedMemory"_s), jsNumber(0), 0);
        heap->putDirect(vm, JSC::Identifier::fromString(vm, "memoryLimit"_s), jsNumber(0), 0);
        heap->putDirect(vm, JSC::Identifier::fromString(vm, "mallocedMemory"_s), jsNumber(0), 0);
        heap->putDirect(vm, JSC::Identifier::fromString(vm, "externalMemory"_s), JSC::jsDoubleNumber(static_cast<double>(vm.heap.externalMemorySize())), 0);
        heap->putDirect(vm, JSC::Identifier::fromString(vm, "peakMallocedMemory"_s), jsNumber(0), 0);
        heap->putDirect(vm, JSC::Identifier::fromString(vm, "nativeContextCount"_s), JSC::jsNumber(1), 0);
        heap->putDirect(vm, JSC::Identifier::fromString(vm, "detachedContextCount"_s), JSC::jsNumber(0), 0);
        heap->putDirect(vm, JSC::Identifier::fromString(vm, "doesZapGarbage"_s), JSC::jsNumber(0), 0);
        heap->putDirect(vm, JSC::Identifier::fromString(vm, "heapSpaces"_s), heapSpaces, 0);

        return heap;
    };

    auto constructUVThreadResourceUsage = [&]() -> JSC::JSValue {
        JSC::JSObject* uvthreadResourceUsage = JSC::constructEmptyObject(globalObject, globalObject->objectPrototype(), 6);
        RETURN_IF_EXCEPTION(scope, {});

        uvthreadResourceUsage->putDirect(vm, JSC::Identifier::fromString(vm, "userCpuSeconds"_s), JSC::jsNumber(0), 0);
        uvthreadResourceUsage->putDirect(vm, JSC::Identifier::fromString(vm, "kernelCpuSeconds"_s), JSC::jsNumber(0), 0);
        uvthreadResourceUsage->putDirect(vm, JSC::Identifier::fromString(vm, "cpuConsumptionPercent"_s), JSC::jsNumber(0), 0);
        uvthreadResourceUsage->putDirect(vm, JSC::Identifier::fromString(vm, "userCpuConsumptionPercent"_s), JSC::jsNumber(0), 0);
        uvthreadResourceUsage->putDirect(vm, JSC::Identifier::fromString(vm, "kernelCpuConsumptionPercent"_s), JSC::jsNumber(0), 0);

        JSC::JSObject* fsActivity = JSC::constructEmptyObject(globalObject, globalObject->objectPrototype(), 2);
        RETURN_IF_EXCEPTION(scope, {});
        fsActivity->putDirect(vm, JSC::Identifier::fromString(vm, "reads"_s), JSC::jsNumber(0), 0);
        fsActivity->putDirect(vm, JSC::Identifier::fromString(vm, "writes"_s), JSC::jsNumber(0), 0);

        uvthreadResourceUsage->putDirect(vm, JSC::Identifier::fromString(vm, "fsActivity"_s), fsActivity, 0);

        return uvthreadResourceUsage;
    };

    auto constructJavaScriptStack = [&]() -> JSC::JSValue {
        JSC::JSObject* javascriptStack = JSC::constructEmptyObject(globalObject, globalObject->objectPrototype(), 3);
        RETURN_IF_EXCEPTION(scope, {});

        javascriptStack->putDirect(vm, vm.propertyNames->message, JSC::jsString(vm, String("Error [ERR_SYNTHETIC]: JavaScript Callstack"_s)), 0);

        // TODO: allow errors as an argument
        {
            WTF::Vector<JSC::StackFrame> stackFrames;
            vm.interpreter.getStackTrace(javascriptStack, stackFrames, 1);
            String name = "Error"_s;
            String message = "JavaScript Callstack"_s;
            OrdinalNumber line = OrdinalNumber::beforeFirst();
            OrdinalNumber column = OrdinalNumber::beforeFirst();
            WTF::String sourceURL;
            WTF::String stackProperty = Bun::formatStackTrace(
                vm, globalObject, globalObject, name, message,
                line, column,
                sourceURL, stackFrames, nullptr);

            WTF::String stack;
            // first line after "Error:"
            size_t firstLine = stackProperty.find('\n');
            if (firstLine != WTF::notFound) {
                stack = stackProperty.substring(firstLine + 1);
            }

            JSC::JSArray* stackArray = JSC::constructEmptyArray(globalObject, nullptr);
            RETURN_IF_EXCEPTION(scope, {});

            stack.split('\n', [&](const WTF::StringView& line) {
                stackArray->push(globalObject, JSC::jsString(vm, line.toString().trim(isASCIIWhitespace)));
                RETURN_IF_EXCEPTION(scope, );
            });
            RETURN_IF_EXCEPTION(scope, {});

            javascriptStack->putDirect(vm, vm.propertyNames->stack, stackArray, 0);
        }

        JSC::JSObject* errorProperties = JSC::constructEmptyObject(globalObject, globalObject->objectPrototype(), 1);
        RETURN_IF_EXCEPTION(scope, {});
        errorProperties->putDirect(vm, JSC::Identifier::fromString(vm, "code"_s), JSC::jsString(vm, String("ERR_SYNTHETIC"_s)), 0);
        javascriptStack->putDirect(vm, JSC::Identifier::fromString(vm, "errorProperties"_s), errorProperties, 0);
        return javascriptStack;
    };

    auto constructSharedObjects = [&]() -> JSC::JSValue {
        JSC::JSObject* sharedObjects = JSC::constructEmptyArray(globalObject, nullptr);
        RETURN_IF_EXCEPTION(scope, {});

        // TODO:

        return sharedObjects;
    };

    auto constructLibUV = [&]() -> JSC::JSValue {
        JSC::JSObject* libuv = JSC::constructEmptyArray(globalObject, nullptr);
        RETURN_IF_EXCEPTION(scope, {});

        // TODO:

        return libuv;
    };

    auto constructWorkers = [&]() -> JSC::JSValue {
        JSC::JSObject* workers = JSC::constructEmptyArray(globalObject, nullptr);
        RETURN_IF_EXCEPTION(scope, {});

        // TODO:

        return workers;
    };

    auto constructEnvironmentVariables = [&]() -> JSC::JSValue {
        return globalObject->processEnvObject();
    };

    auto constructCpus = [&]() -> JSC::JSValue {
        JSC::JSObject* cpus = JSC::constructEmptyArray(globalObject, nullptr);
        RETURN_IF_EXCEPTION(scope, {});

        // TODO:

        return cpus;
    };

    auto constructNetworkInterfaces = [&]() -> JSC::JSValue {
        JSC::JSObject* networkInterfaces = JSC::constructEmptyArray(globalObject, nullptr);
        RETURN_IF_EXCEPTION(scope, {});

        // TODO:

        return networkInterfaces;
    };

    auto constructNativeStack = [&]() -> JSC::JSValue {
        JSC::JSObject* nativeStack = JSC::constructEmptyArray(globalObject, nullptr);
        RETURN_IF_EXCEPTION(scope, {});

        // TODO:

        return nativeStack;
    };

    {
        JSC::JSObject* report = JSC::constructEmptyObject(globalObject, globalObject->objectPrototype(), 19);
        RETURN_IF_EXCEPTION(scope, {});

        report->putDirect(vm, JSC::Identifier::fromString(vm, "header"_s), constructHeader(), 0);
        RETURN_IF_EXCEPTION(scope, {});
        report->putDirect(vm, JSC::Identifier::fromString(vm, "javascriptStack"_s), constructJavaScriptStack(), 0);
        RETURN_IF_EXCEPTION(scope, {});
        report->putDirect(vm, JSC::Identifier::fromString(vm, "javascriptHeap"_s), constructJavaScriptHeap(), 0);
        RETURN_IF_EXCEPTION(scope, {});
        report->putDirect(vm, JSC::Identifier::fromString(vm, "nativeStack"_s), constructNativeStack(), 0);
        RETURN_IF_EXCEPTION(scope, {});
        report->putDirect(vm, JSC::Identifier::fromString(vm, "resourceUsage"_s), constructResourceUsage(), 0);
        RETURN_IF_EXCEPTION(scope, {});
        report->putDirect(vm, JSC::Identifier::fromString(vm, "uvthreadResourceUsage"_s), constructUVThreadResourceUsage(), 0);
        RETURN_IF_EXCEPTION(scope, {});
        report->putDirect(vm, JSC::Identifier::fromString(vm, "libuv"_s), constructLibUV(), 0);
        RETURN_IF_EXCEPTION(scope, {});
        report->putDirect(vm, JSC::Identifier::fromString(vm, "workers"_s), constructWorkers(), 0);
        RETURN_IF_EXCEPTION(scope, {});
        report->putDirect(vm, JSC::Identifier::fromString(vm, "environmentVariables"_s), constructEnvironmentVariables(), 0);
        RETURN_IF_EXCEPTION(scope, {});
        report->putDirect(vm, JSC::Identifier::fromString(vm, "userLimits"_s), constructUserLimits(), 0);
        RETURN_IF_EXCEPTION(scope, {});
        report->putDirect(vm, JSC::Identifier::fromString(vm, "sharedObjects"_s), constructSharedObjects(), 0);
        RETURN_IF_EXCEPTION(scope, {});
        report->putDirect(vm, JSC::Identifier::fromString(vm, "cpus"_s), constructCpus(), 0);
        RETURN_IF_EXCEPTION(scope, {});
        report->putDirect(vm, JSC::Identifier::fromString(vm, "networkInterfaces"_s), constructNetworkInterfaces(), 0);
        RETURN_IF_EXCEPTION(scope, {});

        return report;
    }
#else // !OS(WINDOWS)
    return jsString(vm, String("Not implemented. blame @paperclover"_s));
#endif
}

JSC_DEFINE_HOST_FUNCTION(Process_functionGetReport, (JSGlobalObject * globalObject, JSC::CallFrame* callFrame))
{
    auto& vm = JSC::getVM(globalObject);
    auto scope = DECLARE_THROW_SCOPE(vm);
    // TODO: node:vm
    return JSValue::encode(constructReportObjectComplete(vm, jsCast<Zig::GlobalObject*>(globalObject), String()));
}

JSC_DEFINE_HOST_FUNCTION(Process_functionWriteReport, (JSGlobalObject * globalObject, JSC::CallFrame* callFrame))
{
    auto& vm = JSC::getVM(globalObject);
    auto scope = DECLARE_THROW_SCOPE(vm);
    // TODO:
    return JSValue::encode(callFrame->argument(0));
}

static JSValue constructProcessReportObject(VM& vm, JSObject* processObject)
{
    auto* globalObject = processObject->globalObject();
    // auto* globalObject = reinterpret_cast<Zig::GlobalObject*>(lexicalGlobalObject);
    auto process = jsCast<Process*>(processObject);

    auto* report = JSC::constructEmptyObject(globalObject, globalObject->objectPrototype(), 10);
    report->putDirect(vm, JSC::Identifier::fromString(vm, "compact"_s), JSC::jsBoolean(false), 0);
    report->putDirect(vm, JSC::Identifier::fromString(vm, "directory"_s), JSC::jsEmptyString(vm), 0);
    report->putDirect(vm, JSC::Identifier::fromString(vm, "filename"_s), JSC::jsEmptyString(vm), 0);
    report->putDirect(vm, JSC::Identifier::fromString(vm, "getReport"_s), JSC::JSFunction::create(vm, globalObject, 0, String("getReport"_s), Process_functionGetReport, ImplementationVisibility::Public), 0);
    report->putDirect(vm, JSC::Identifier::fromString(vm, "reportOnFatalError"_s), JSC::jsBoolean(false), 0);
    report->putDirect(vm, JSC::Identifier::fromString(vm, "reportOnSignal"_s), JSC::jsBoolean(false), 0);
    report->putDirect(vm, JSC::Identifier::fromString(vm, "reportOnUncaughtException"_s), JSC::jsBoolean(process->m_reportOnUncaughtException), 0);
    report->putDirect(vm, JSC::Identifier::fromString(vm, "excludeEnv"_s), JSC::jsBoolean(false), 0);
    report->putDirect(vm, JSC::Identifier::fromString(vm, "excludeEnv"_s), JSC::jsString(vm, String("SIGUSR2"_s)), 0);
    report->putDirect(vm, JSC::Identifier::fromString(vm, "writeReport"_s), JSC::JSFunction::create(vm, globalObject, 1, String("writeReport"_s), Process_functionWriteReport, ImplementationVisibility::Public), 0);
    return report;
}

static JSValue constructProcessConfigObject(VM& vm, JSObject* processObject)
{
    auto* globalObject = processObject->globalObject();
    //   target_defaults:
    //    { cflags: [],
    //      default_configuration: 'Release',
    //      defines: [],
    //      include_dirs: [],
    //      libraries: [] },
    //   variables:
    //    {
    //      host_arch: 'x64',
    //      napi_build_version: 5,
    //      node_install_npm: 'true',
    //      node_prefix: '',
    //      node_shared_cares: 'false',
    //      node_shared_http_parser: 'false',
    //      node_shared_libuv: 'false',
    //      node_shared_zlib: 'false',
    //      node_use_openssl: 'true',
    //      node_shared_openssl: 'false',
    //      strict_aliasing: 'true',
    //      target_arch: 'x64',
    //      v8_use_snapshot: 1
    //    }
    // }
    JSC::JSObject* config = JSC::constructEmptyObject(globalObject, globalObject->objectPrototype(), 2);
    JSC::JSObject* variables = JSC::constructEmptyObject(globalObject, globalObject->objectPrototype(), 2);
    variables->putDirect(vm, JSC::Identifier::fromString(vm, "v8_enable_i8n_support"_s), JSC::jsNumber(1), 0);
    variables->putDirect(vm, JSC::Identifier::fromString(vm, "enable_lto"_s), JSC::jsBoolean(false), 0);
    variables->putDirect(vm, JSC::Identifier::fromString(vm, "node_module_version"_s), JSC::jsNumber(REPORTED_NODEJS_ABI_VERSION), 0);
    config->putDirect(vm, JSC::Identifier::fromString(vm, "target_defaults"_s), JSC::constructEmptyObject(globalObject), 0);
    config->putDirect(vm, JSC::Identifier::fromString(vm, "variables"_s), variables, 0);

    config->freeze(vm);
    return config;
}

static JSValue constructProcessHrtimeObject(VM& vm, JSObject* processObject)
{
    auto* globalObject = processObject->globalObject();
    JSC::JSFunction* hrtime = JSC::JSFunction::create(vm, globalObject, 0, String("hrtime"_s), Process_functionHRTime, ImplementationVisibility::Public);

    JSC::JSFunction* hrtimeBigInt = JSC::JSFunction::create(vm, globalObject, 0, String("bigint"_s), Process_functionHRTimeBigInt, ImplementationVisibility::Public);

    hrtime->putDirect(vm, JSC::Identifier::fromString(vm, "bigint"_s), hrtimeBigInt);

    return hrtime;
}
enum class BunProcessStdinFdType : int32_t {
    file = 0,
    pipe = 1,
    socket = 2,
};
extern "C" BunProcessStdinFdType Bun__Process__getStdinFdType(void*, int fd);

extern "C" void Bun__ForceFileSinkToBeSynchronousForProcessObjectStdio(JSC::JSGlobalObject*, JSC::EncodedJSValue);
static JSValue constructStdioWriteStream(JSC::JSGlobalObject* globalObject, int fd)
{
    auto& vm = JSC::getVM(globalObject);
    auto scope = DECLARE_CATCH_SCOPE(vm);

    JSC::JSFunction* getStdioWriteStream = JSC::JSFunction::create(vm, globalObject, processObjectInternalsGetStdioWriteStreamCodeGenerator(vm), globalObject);
    JSC::MarkedArgumentBuffer args;
    args.append(JSC::jsNumber(fd));
    args.append(jsBoolean(bun_stdio_tty[fd]));
    BunProcessStdinFdType fdType = Bun__Process__getStdinFdType(Bun::vm(vm), fd);
    args.append(jsNumber(static_cast<int32_t>(fdType)));

    JSC::CallData callData = JSC::getCallData(getStdioWriteStream);

    auto result = JSC::profiledCall(globalObject, ProfilingReason::API, getStdioWriteStream, callData, globalObject->globalThis(), args);
    scope.assertNoExceptionExceptTermination();
    CLEAR_AND_RETURN_IF_EXCEPTION(scope, jsUndefined());

    ASSERT_WITH_MESSAGE(JSC::isJSArray(result), "Expected an array from getStdioWriteStream");
    JSC::JSArray* resultObject = JSC::jsCast<JSC::JSArray*>(result);

    // process.stdout and process.stderr differ from other Node.js streams in important ways:
    // 1. They are used internally by console.log() and console.error(), respectively.
    // 2. Writes may be synchronous depending on what the stream is connected to and whether the system is Windows or POSIX:
    // Files: synchronous on Windows and POSIX
    // TTYs (Terminals): asynchronous on Windows, synchronous on POSIX
    // Pipes (and sockets): synchronous on Windows, asynchronous on POSIX
    bool forceSync = false;
#if OS(WINDOWS)
    forceSync = fdType == BunProcessStdinFdType::file || fdType == BunProcessStdinFdType::pipe;
#else
    // Note: files are always sync anyway.
    // forceSync = fdType == BunProcessStdinFdType::file || bun_stdio_tty[fd];

    // TODO: once console.* is wired up to write/read through the same buffering mechanism as FileSink for process.stdout, process.stderr, we can make this non-blocking for sockets on POSIX.
    // Until then, we have to force it to be sync EVEN for sockets or else console.log() may flush at a different time than process.stdout.write.
    forceSync = true;
#endif
    if (forceSync) {
        Bun__ForceFileSinkToBeSynchronousForProcessObjectStdio(globalObject, JSValue::encode(resultObject->getIndex(globalObject, 1)));
    }

    return resultObject->getIndex(globalObject, 0);
}

static JSValue constructStdout(VM& vm, JSObject* processObject)
{
    return constructStdioWriteStream(processObject->globalObject(), 1);
}

static JSValue constructStderr(VM& vm, JSObject* processObject)
{
    return constructStdioWriteStream(processObject->globalObject(), 2);
}

#if OS(WINDOWS)
#define STDIN_FILENO 0
#endif

static JSValue constructStdin(VM& vm, JSObject* processObject)
{
    auto* globalObject = processObject->globalObject();
    auto scope = DECLARE_THROW_SCOPE(vm);
    JSC::JSFunction* getStdioWriteStream = JSC::JSFunction::create(vm, globalObject, processObjectInternalsGetStdinStreamCodeGenerator(vm), globalObject);
    JSC::MarkedArgumentBuffer args;
    args.append(JSC::jsNumber(STDIN_FILENO));
    args.append(jsBoolean(bun_stdio_tty[STDIN_FILENO]));
    BunProcessStdinFdType fdType = Bun__Process__getStdinFdType(Bun::vm(vm), STDIN_FILENO);
    args.append(jsNumber(static_cast<int32_t>(fdType)));
    JSC::CallData callData = JSC::getCallData(getStdioWriteStream);

    auto result = JSC::profiledCall(globalObject, ProfilingReason::API, getStdioWriteStream, callData, globalObject, args);
    RETURN_IF_EXCEPTION(scope, {});
    return result;
}

JSC_DEFINE_CUSTOM_GETTER(processThrowDeprecation, (JSC::JSGlobalObject * lexicalGlobalObject, JSC::EncodedJSValue thisValue, JSC::PropertyName name))
{
    return JSValue::encode(jsBoolean(Bun__Node__ProcessThrowDeprecation));
}

JSC_DEFINE_CUSTOM_SETTER(setProcessThrowDeprecation, (JSC::JSGlobalObject * globalObject, JSC::EncodedJSValue thisValue, JSC::EncodedJSValue encodedValue, JSC::PropertyName))
{
    return true;
}

static JSValue constructProcessSend(VM& vm, JSObject* processObject)
{
    auto* globalObject = processObject->globalObject();
    if (Bun__GlobalObject__hasIPC(globalObject)) {
        return JSC::JSFunction::create(vm, globalObject, 1, String("send"_s), Bun__Process__send, ImplementationVisibility::Public);
    } else {
        return jsUndefined();
    }
}

JSC_DEFINE_HOST_FUNCTION(Bun__Process__disconnect, (JSGlobalObject * globalObject, JSC::CallFrame* callFrame))
{
    auto global = jsCast<GlobalObject*>(globalObject);

    if (!Bun__GlobalObject__connectedIPC(globalObject)) {
        Process__emitErrorEvent(global, JSValue::encode(createError(globalObject, ErrorCode::ERR_IPC_DISCONNECTED, "IPC channel is already disconnected"_s)));
        return JSC::JSValue::encode(jsUndefined());
    }

    Bun__closeChildIPC(globalObject);
    return JSC::JSValue::encode(jsUndefined());
}

static JSValue constructProcessDisconnect(VM& vm, JSObject* processObject)
{
    auto* globalObject = processObject->globalObject();
    if (Bun__GlobalObject__hasIPC(globalObject)) {
        return JSC::JSFunction::create(vm, globalObject, 1, String("disconnect"_s), Bun__Process__disconnect, ImplementationVisibility::Public);
    } else {
        return jsUndefined();
    }
}

static JSValue constructProcessChannel(VM& vm, JSObject* processObject)
{
    auto* globalObject = processObject->globalObject();
    if (Bun__GlobalObject__hasIPC(globalObject)) {
        auto& vm = JSC::getVM(globalObject);
        auto scope = DECLARE_THROW_SCOPE(vm);

        JSC::JSFunction* getControl = JSC::JSFunction::create(vm, globalObject, processObjectInternalsGetChannelCodeGenerator(vm), globalObject);
        JSC::MarkedArgumentBuffer args;
        JSC::CallData callData = JSC::getCallData(getControl);

        auto result = JSC::profiledCall(globalObject, ProfilingReason::API, getControl, callData, globalObject->globalThis(), args);
        RETURN_IF_EXCEPTION(scope, {});
        return result;
    } else {
        return jsUndefined();
    }
}

#if OS(WINDOWS)
#define getpid _getpid
#endif

static JSValue constructPid(VM& vm, JSObject* processObject)
{
    return jsNumber(getpid());
}

static JSValue constructPpid(VM& vm, JSObject* processObject)
{
#if OS(WINDOWS)
    return jsNumber(uv_os_getppid());
#else
    return jsNumber(getppid());
#endif
}

static JSValue constructArgv0(VM& vm, JSObject* processObject)
{
    auto* globalObject = processObject->globalObject();
    return JSValue::decode(Bun__Process__createArgv0(globalObject));
}

static JSValue constructExecPath(VM& vm, JSObject* processObject)
{
    auto* globalObject = processObject->globalObject();
    return JSValue::decode(Bun__Process__getExecPath(globalObject));
}

// get from zig
extern "C" EncodedJSValue Bun__Process__getArgv(JSGlobalObject* lexicalGlobalObject)
{
    auto* globalObject = defaultGlobalObject(lexicalGlobalObject);
    auto* process = globalObject->processObject();
    if (!process) {
        return JSValue::encode(jsUndefined());
    }

    return JSValue::encode(process->getArgv(globalObject));
}

// get from js
JSC_DEFINE_CUSTOM_GETTER(processArgv, (JSGlobalObject * globalObject, EncodedJSValue thisValue, PropertyName))
{
    Process* process = getProcessObject(globalObject, JSValue::decode(thisValue));
    if (!process) {
        return JSValue::encode(jsUndefined());
    }

    return JSValue::encode(process->getArgv(globalObject));
}

JSValue Process::getArgv(JSGlobalObject* globalObject)
{
    if (auto argv = m_argv.get()) {
        return argv;
    }

    JSValue argv = JSValue::decode(Bun__Process__createArgv(globalObject));
    setArgv(globalObject, argv);
    return argv;
}

void Process::setArgv(JSGlobalObject* globalObject, JSValue value)
{
    auto& vm = globalObject->vm();
    m_argv.set(vm, this, value);
}

JSC_DEFINE_CUSTOM_SETTER(setProcessArgv, (JSGlobalObject * globalObject, EncodedJSValue thisValue, EncodedJSValue encodedValue, PropertyName))
{
    Process* process = getProcessObject(globalObject, JSValue::decode(thisValue));
    if (!process) {
        return true;
    }

    JSValue value = JSValue::decode(encodedValue);
    process->setArgv(globalObject, value);
    return true;
}

extern "C" EncodedJSValue Bun__Process__getExecArgv(JSGlobalObject* lexicalGlobalObject)
{
    auto* globalObject = defaultGlobalObject(lexicalGlobalObject);
    auto* process = globalObject->processObject();
    if (!process) {
        return JSValue::encode(jsUndefined());
    }

    return JSValue::encode(process->getExecArgv(globalObject));
}

JSC_DEFINE_CUSTOM_GETTER(processExecArgv, (JSGlobalObject * globalObject, EncodedJSValue thisValue, PropertyName))
{
    Process* process = getProcessObject(globalObject, JSValue::decode(thisValue));
    if (!process) {
        return JSValue::encode(jsUndefined());
    }

    return JSValue::encode(process->getExecArgv(globalObject));
}

JSValue Process::getExecArgv(JSGlobalObject* globalObject)
{
    if (auto argv = m_execArgv.get()) {
        return argv;
    }

    JSValue argv = JSValue::decode(Bun__Process__createExecArgv(globalObject));
    setExecArgv(globalObject, argv);
    return argv;
}

void Process::setExecArgv(JSGlobalObject* globalObject, JSValue value)
{
    auto& vm = globalObject->vm();
    m_execArgv.set(vm, this, value);
}

JSC_DEFINE_CUSTOM_SETTER(setProcessExecArgv, (JSGlobalObject * globalObject, EncodedJSValue thisValue, EncodedJSValue encodedValue, PropertyName))
{
    Process* process = getProcessObject(globalObject, JSValue::decode(thisValue));
    if (!process) {
        return true;
    }

    JSValue value = JSValue::decode(encodedValue);
    process->setExecArgv(globalObject, value);
    return true;
}

static JSValue constructBrowser(VM& vm, JSObject* processObject)
{
    return jsBoolean(false);
}

static JSValue constructVersion(VM& vm, JSObject* processObject)
{
    return JSC::jsString(vm, makeString("v"_s, ASCIILiteral::fromLiteralUnsafe(REPORTED_NODEJS_VERSION)));
}

static JSValue constructIsBun(VM& vm, JSObject* processObject)
{
    return jsBoolean(true);
}

static JSValue constructRevision(VM& vm, JSObject* processObject)
{
    return JSC::jsString(vm, makeAtomString(ASCIILiteral::fromLiteralUnsafe(Bun__version_sha)));
}

static JSValue constructEnv(VM& vm, JSObject* processObject)
{
    auto* globalObject = jsCast<Zig::GlobalObject*>(processObject->globalObject());
    return globalObject->processEnvObject();
}

#if !OS(WINDOWS)

JSC_DEFINE_HOST_FUNCTION(Process_functiongetuid, (JSGlobalObject * globalObject, CallFrame* callFrame))
{
    return JSValue::encode(jsNumber(getuid()));
}

JSC_DEFINE_HOST_FUNCTION(Process_functiongeteuid, (JSGlobalObject * globalObject, CallFrame* callFrame))
{
    return JSValue::encode(jsNumber(geteuid()));
}

JSC_DEFINE_HOST_FUNCTION(Process_functiongetegid, (JSGlobalObject * globalObject, CallFrame* callFrame))
{
    return JSValue::encode(jsNumber(getegid()));
}

JSC_DEFINE_HOST_FUNCTION(Process_functiongetgid, (JSGlobalObject * globalObject, CallFrame* callFrame))
{
    return JSValue::encode(jsNumber(getgid()));
}

JSC_DEFINE_HOST_FUNCTION(Process_functiongetgroups, (JSGlobalObject * globalObject, CallFrame* callFrame))
{
    auto& vm = JSC::getVM(globalObject);
    int ngroups = getgroups(0, nullptr);
    auto throwScope = DECLARE_THROW_SCOPE(vm);
    if (ngroups == -1) {
        throwSystemError(throwScope, globalObject, "getgroups"_s, errno);
        return {};
    }
    JSArray* groups = constructEmptyArray(globalObject, nullptr, ngroups);
    Vector<gid_t> groupVector(ngroups);
    getgroups(ngroups, groupVector.data());
    for (unsigned i = 0; i < ngroups; i++) {
        groups->putDirectIndex(globalObject, i, jsNumber(groupVector[i]));
    }
    return JSValue::encode(groups);
}

static JSValue maybe_uid_by_name(JSC::ThrowScope& throwScope, JSGlobalObject* globalObject, JSValue value)
{
    if (!value.isNumber() && !value.isString()) return JSValue::decode(Bun::ERR::INVALID_ARG_TYPE(throwScope, globalObject, "id"_s, "number or string"_s, value));
    if (!value.isString()) return value;

    auto str = value.getString(globalObject);
    RETURN_IF_EXCEPTION(throwScope, {});
    auto utf8 = str.utf8();
    auto name = utf8.data();
    struct passwd pwd;
    struct passwd* pp = nullptr;
    char buf[8192];

    if (getpwnam_r(name, &pwd, buf, sizeof(buf), &pp) == 0 && pp != nullptr) {
        return jsNumber(pp->pw_uid);
    }

    auto message = makeString("User identifier does not exist: "_s, str);
    throwScope.throwException(globalObject, createError(globalObject, ErrorCode::ERR_UNKNOWN_CREDENTIAL, message));
    return {};
}

static JSValue maybe_gid_by_name(JSC::ThrowScope& throwScope, JSGlobalObject* globalObject, JSValue value)
{
    if (!value.isNumber() && !value.isString()) return JSValue::decode(Bun::ERR::INVALID_ARG_TYPE(throwScope, globalObject, "id"_s, "number or string"_s, value));
    if (!value.isString()) return value;

    auto str = value.getString(globalObject);
    RETURN_IF_EXCEPTION(throwScope, {});
    auto utf8 = str.utf8();
    auto name = utf8.data();
    struct group pwd;
    struct group* pp = nullptr;
    char buf[8192];

    if (getgrnam_r(name, &pwd, buf, sizeof(buf), &pp) == 0 && pp != nullptr) {
        return jsNumber(pp->gr_gid);
    }

    auto message = makeString("Group identifier does not exist: "_s, str);
    throwScope.throwException(globalObject, createError(globalObject, ErrorCode::ERR_UNKNOWN_CREDENTIAL, message));
    return {};
}

JSC_DEFINE_HOST_FUNCTION(Process_functionsetuid, (JSGlobalObject * globalObject, CallFrame* callFrame))
{
    auto& vm = JSC::getVM(globalObject);
    auto scope = DECLARE_THROW_SCOPE(vm);
    auto value = callFrame->argument(0);
    uint32_t id = 0;
    auto is_number = value.isNumber();
    value = maybe_uid_by_name(scope, globalObject, value);
    RETURN_IF_EXCEPTION(scope, {});
    if (is_number) Bun::V::validateInteger(scope, globalObject, value, "id"_s, jsNumber(0), jsNumber(std::pow(2, 31) - 1), &id);
    if (!is_number) id = value.toUInt32(globalObject);
    RETURN_IF_EXCEPTION(scope, {});
    auto result = setuid(id);
    if (result != 0) throwSystemError(scope, globalObject, "setuid"_s, errno);
    RETURN_IF_EXCEPTION(scope, {});
    return JSValue::encode(jsNumber(result));
}

JSC_DEFINE_HOST_FUNCTION(Process_functionseteuid, (JSGlobalObject * globalObject, CallFrame* callFrame))
{
    auto& vm = JSC::getVM(globalObject);
    auto scope = DECLARE_THROW_SCOPE(vm);
    auto value = callFrame->argument(0);
    uint32_t id = 0;
    auto is_number = value.isNumber();
    value = maybe_uid_by_name(scope, globalObject, value);
    RETURN_IF_EXCEPTION(scope, {});
    if (is_number) Bun::V::validateInteger(scope, globalObject, value, "id"_s, jsNumber(0), jsNumber(std::pow(2, 31) - 1), &id);
    if (!is_number) id = value.toUInt32(globalObject);
    RETURN_IF_EXCEPTION(scope, {});
    auto result = seteuid(id);
    if (result != 0) throwSystemError(scope, globalObject, "seteuid"_s, errno);
    RETURN_IF_EXCEPTION(scope, {});
    return JSValue::encode(jsNumber(result));
}

JSC_DEFINE_HOST_FUNCTION(Process_functionsetegid, (JSGlobalObject * globalObject, CallFrame* callFrame))
{
    auto& vm = JSC::getVM(globalObject);
    auto scope = DECLARE_THROW_SCOPE(vm);
    auto value = callFrame->argument(0);
    uint32_t id = 0;
    auto is_number = value.isNumber();
    value = maybe_gid_by_name(scope, globalObject, value);
    RETURN_IF_EXCEPTION(scope, {});
    if (is_number) Bun::V::validateInteger(scope, globalObject, value, "id"_s, jsNumber(0), jsNumber(std::pow(2, 31) - 1), &id);
    if (!is_number) id = value.toUInt32(globalObject);
    RETURN_IF_EXCEPTION(scope, {});
    auto result = setegid(id);
    if (result != 0) throwSystemError(scope, globalObject, "setegid"_s, errno);
    RETURN_IF_EXCEPTION(scope, {});
    return JSValue::encode(jsNumber(result));
}

JSC_DEFINE_HOST_FUNCTION(Process_functionsetgid, (JSGlobalObject * globalObject, CallFrame* callFrame))
{
    auto& vm = JSC::getVM(globalObject);
    auto scope = DECLARE_THROW_SCOPE(vm);
    auto value = callFrame->argument(0);
    uint32_t id = 0;
    auto is_number = value.isNumber();
    value = maybe_gid_by_name(scope, globalObject, value);
    RETURN_IF_EXCEPTION(scope, {});
    if (is_number) Bun::V::validateInteger(scope, globalObject, value, "id"_s, jsNumber(0), jsNumber(std::pow(2, 31) - 1), &id);
    if (!is_number) id = value.toUInt32(globalObject);
    RETURN_IF_EXCEPTION(scope, {});
    auto result = setgid(id);
    if (result != 0) throwSystemError(scope, globalObject, "setgid"_s, errno);
    RETURN_IF_EXCEPTION(scope, {});
    return JSValue::encode(jsNumber(result));
}

JSC_DEFINE_HOST_FUNCTION(Process_functionsetgroups, (JSGlobalObject * globalObject, CallFrame* callFrame))
{
    auto& vm = JSC::getVM(globalObject);
    auto scope = DECLARE_THROW_SCOPE(vm);
    auto groups = callFrame->argument(0);
    Bun::V::validateArray(scope, globalObject, groups, "groups"_s, jsUndefined());
    RETURN_IF_EXCEPTION(scope, {});
    auto groupsArray = JSC::jsDynamicCast<JSC::JSArray*>(groups);
    auto count = groupsArray->length();
    gid_t groupsStack[64];
    if (count > 64) return Bun::ERR::OUT_OF_RANGE(scope, globalObject, "groups.length"_s, 0, 64, groups);

    for (unsigned i = 0; i < count; i++) {
        auto item = groupsArray->getIndexQuickly(i);
        auto name = makeString("groups["_s, i, "]"_s);

        if (item.isNumber()) {
            Bun::V::validateUint32(scope, globalObject, item, jsString(vm, name), jsUndefined());
            RETURN_IF_EXCEPTION(scope, {});
            groupsStack[i] = item.toUInt32(globalObject);
            continue;
        } else if (item.isString()) {
            item = maybe_gid_by_name(scope, globalObject, item);
            RETURN_IF_EXCEPTION(scope, {});
            groupsStack[i] = item.toUInt32(globalObject);
            continue;
        }
        return Bun::ERR::INVALID_ARG_TYPE(scope, globalObject, name, "number or string"_s, item);
    }

    auto result = setgroups(count, groupsStack);
    if (result != 0) throwSystemError(scope, globalObject, "setgid"_s, errno);
    RETURN_IF_EXCEPTION(scope, {});
    return JSValue::encode(jsNumber(result));
}

#endif

JSC_DEFINE_HOST_FUNCTION(Process_functionAssert, (JSGlobalObject * globalObject, CallFrame* callFrame))
{
    auto& vm = JSC::getVM(globalObject);
    auto throwScope = DECLARE_THROW_SCOPE(vm);

    JSValue arg0 = callFrame->argument(0);
    bool condition = arg0.toBoolean(globalObject);
    if (condition) {
        return JSValue::encode(jsUndefined());
    }

    auto msg = callFrame->argument(1);
    auto msgb = msg.toBoolean(globalObject);
    if (msgb) {
        return Bun::ERR::ASSERTION(throwScope, globalObject, msg);
    }
    return Bun::ERR::ASSERTION(throwScope, globalObject, "assertion error"_s);
}

extern "C" uint64_t Bun__Os__getFreeMemory(void);
JSC_DEFINE_HOST_FUNCTION(Process_availableMemory, (JSGlobalObject * globalObject, CallFrame* callFrame))
{
    return JSValue::encode(jsDoubleNumber(Bun__Os__getFreeMemory()));
}

#define PROCESS_BINDING_NOT_IMPLEMENTED_ISSUE(str, issue)                                                                                                                                                                                \
    {                                                                                                                                                                                                                                    \
        throwScope.throwException(globalObject, createError(globalObject, String("process.binding(\"" str "\") is not implemented in Bun. Track the status & thumbs up the issue: https://github.com/oven-sh/bun/issues/" issue ""_s))); \
        return JSValue::encode(JSValue {});                                                                                                                                                                                              \
    }

#define PROCESS_BINDING_NOT_IMPLEMENTED(str)                                                                                                                                                                                            \
    {                                                                                                                                                                                                                                   \
        throwScope.throwException(globalObject, createError(globalObject, String("process.binding(\"" str "\") is not implemented in Bun. If that breaks something, please file an issue and include a reproducible code sample."_s))); \
        return JSValue::encode(JSValue {});                                                                                                                                                                                             \
    }

inline JSValue processBindingUtil(Zig::GlobalObject* globalObject, JSC::VM& vm)
{
    return globalObject->internalModuleRegistry()->requireId(globalObject, vm, InternalModuleRegistry::NodeUtilTypes);
}

inline JSValue processBindingConfig(Zig::GlobalObject* globalObject, JSC::VM& vm)
{
    auto config = JSC::constructEmptyObject(globalObject, globalObject->objectPrototype(), 9);
#ifdef BUN_DEBUG
    config->putDirect(vm, Identifier::fromString(vm, "isDebugBuild"_s), jsBoolean(true), 0);
#else
    config->putDirect(vm, Identifier::fromString(vm, "isDebugBuild"_s), jsBoolean(false), 0);
#endif
    config->putDirect(vm, Identifier::fromString(vm, "hasOpenSSL"_s), jsBoolean(true), 0);
    config->putDirect(vm, Identifier::fromString(vm, "fipsMode"_s), jsBoolean(true), 0);
    config->putDirect(vm, Identifier::fromString(vm, "hasIntl"_s), jsBoolean(true), 0);
    config->putDirect(vm, Identifier::fromString(vm, "hasTracing"_s), jsBoolean(true), 0);
    config->putDirect(vm, Identifier::fromString(vm, "hasNodeOptions"_s), jsBoolean(true), 0);
    config->putDirect(vm, Identifier::fromString(vm, "hasInspector"_s), jsBoolean(true), 0);
    config->putDirect(vm, Identifier::fromString(vm, "noBrowserGlobals"_s), jsBoolean(false), 0);
    config->putDirect(vm, Identifier::fromString(vm, "bits"_s), jsNumber(64), 0);
    return config;
}

JSValue createCryptoX509Object(JSGlobalObject* globalObject)
{
    auto& vm = JSC::getVM(globalObject);
    auto scope = DECLARE_THROW_SCOPE(vm);
    auto cryptoX509 = JSC::constructEmptyObject(globalObject, globalObject->objectPrototype(), 1);
    cryptoX509->putDirect(vm, JSC::Identifier::fromString(vm, "isX509Certificate"_s), JSC::JSFunction::create(vm, globalObject, 1, String("isX509Certificate"_s), jsIsX509Certificate, ImplementationVisibility::Public), 0);
    return cryptoX509;
}

JSC_DEFINE_HOST_FUNCTION(Process_functionBinding, (JSGlobalObject * jsGlobalObject, CallFrame* callFrame))
{
    auto& vm = JSC::getVM(jsGlobalObject);
    auto throwScope = DECLARE_THROW_SCOPE(vm);
    auto globalObject = jsCast<Zig::GlobalObject*>(jsGlobalObject);
    auto process = globalObject->processObject();
    auto moduleName = callFrame->argument(0).toWTFString(globalObject);
    RETURN_IF_EXCEPTION(throwScope, {});

    // clang-format off
    if (moduleName == "async_wrap"_s) PROCESS_BINDING_NOT_IMPLEMENTED("async_wrap");
    if (moduleName == "buffer"_s) return JSValue::encode(globalObject->processBindingBuffer());
    if (moduleName == "cares_wrap"_s) PROCESS_BINDING_NOT_IMPLEMENTED("cares_wrap");
    if (moduleName == "config"_s) return JSValue::encode(processBindingConfig(globalObject, vm));
    if (moduleName == "constants"_s) return JSValue::encode(globalObject->processBindingConstants());
    if (moduleName == "contextify"_s) PROCESS_BINDING_NOT_IMPLEMENTED("contextify");
    if (moduleName == "crypto"_s) PROCESS_BINDING_NOT_IMPLEMENTED("crypto");
    if (moduleName == "crypto/x509"_s) return JSValue::encode(createCryptoX509Object(globalObject));
    if (moduleName == "fs"_s) return JSValue::encode(globalObject->processBindingFs());
    if (moduleName == "fs_event_wrap"_s) PROCESS_BINDING_NOT_IMPLEMENTED("fs_event_wrap");
    if (moduleName == "http_parser"_s) PROCESS_BINDING_NOT_IMPLEMENTED("http_parser");
    if (moduleName == "icu"_s) PROCESS_BINDING_NOT_IMPLEMENTED("icu");
    if (moduleName == "inspector"_s) PROCESS_BINDING_NOT_IMPLEMENTED("inspector");
    if (moduleName == "js_stream"_s) PROCESS_BINDING_NOT_IMPLEMENTED("js_stream");
    if (moduleName == "natives"_s) return JSValue::encode(process->bindingNatives());
    if (moduleName == "os"_s) PROCESS_BINDING_NOT_IMPLEMENTED("os");
    if (moduleName == "pipe_wrap"_s) PROCESS_BINDING_NOT_IMPLEMENTED("pipe_wrap");
    if (moduleName == "process_wrap"_s) PROCESS_BINDING_NOT_IMPLEMENTED("process_wrap");
    if (moduleName == "signal_wrap"_s) PROCESS_BINDING_NOT_IMPLEMENTED("signal_wrap");
    if (moduleName == "spawn_sync"_s) PROCESS_BINDING_NOT_IMPLEMENTED("spawn_sync");
    if (moduleName == "stream_wrap"_s) PROCESS_BINDING_NOT_IMPLEMENTED_ISSUE("stream_wrap", "4957");
    if (moduleName == "tcp_wrap"_s) PROCESS_BINDING_NOT_IMPLEMENTED("tcp_wrap");
    if (moduleName == "tls_wrap"_s) PROCESS_BINDING_NOT_IMPLEMENTED("tls_wrap");
    if (moduleName == "tty_wrap"_s) return JSValue::encode(Bun::createNodeTTYWrapObject(globalObject));
    if (moduleName == "udp_wrap"_s) PROCESS_BINDING_NOT_IMPLEMENTED("udp_wrap");
    if (moduleName == "url"_s) PROCESS_BINDING_NOT_IMPLEMENTED("url");
    if (moduleName == "util"_s) return JSValue::encode(processBindingUtil(globalObject, vm));
    if (moduleName == "uv"_s) return JSValue::encode(process->bindingUV());
    if (moduleName == "v8"_s) PROCESS_BINDING_NOT_IMPLEMENTED("v8");
    if (moduleName == "zlib"_s) PROCESS_BINDING_NOT_IMPLEMENTED("zlib");
    // clang-format on

    throwScope.throwException(globalObject, createError(globalObject, makeString("No such module: "_s, moduleName)));
    return {};
}

JSC_DEFINE_HOST_FUNCTION(Process_functionReallyExit, (JSGlobalObject * globalObject, CallFrame* callFrame))
{
    auto& vm = JSC::getVM(globalObject);
    auto throwScope = DECLARE_THROW_SCOPE(vm);
    uint8_t exitCode = 0;
    JSValue arg0 = callFrame->argument(0);
    if (arg0.isAnyInt()) {
        exitCode = static_cast<uint8_t>(arg0.toInt32(globalObject) % 256);
        RETURN_IF_EXCEPTION(throwScope, {});
    }

    auto* zigGlobal = defaultGlobalObject(globalObject);
    Bun__Process__exit(zigGlobal, exitCode);
    return JSC::JSValue::encode(jsUndefined());
}

template<typename Visitor>
void Process::visitChildrenImpl(JSCell* cell, Visitor& visitor)
{
    Process* thisObject = jsCast<Process*>(cell);
    ASSERT_GC_OBJECT_INHERITS(thisObject, info());
    Base::visitChildren(thisObject, visitor);
    visitor.append(thisObject->m_uncaughtExceptionCaptureCallback);
    visitor.append(thisObject->m_nextTickFunction);
    visitor.append(thisObject->m_cachedCwd);
    visitor.append(thisObject->m_argv);
    visitor.append(thisObject->m_execArgv);

    thisObject->m_cpuUsageStructure.visit(visitor);
    thisObject->m_resourceUsageStructure.visit(visitor);
    thisObject->m_memoryUsageStructure.visit(visitor);
    thisObject->m_bindingUV.visit(visitor);
    thisObject->m_bindingNatives.visit(visitor);
    thisObject->m_emitHelperFunction.visit(visitor);
}

DEFINE_VISIT_CHILDREN(Process);

constexpr uint32_t cpuUsageStructureInlineCapacity = std::min<uint32_t>(JSFinalObject::maxInlineCapacity, std::max<uint32_t>(2, JSFinalObject::defaultInlineCapacity));

static Structure* constructCPUUsageStructure(JSC::VM& vm, JSC::JSGlobalObject* globalObject)
{
    JSC::Structure* structure = globalObject->structureCache().emptyObjectStructureForPrototype(globalObject, globalObject->objectPrototype(), cpuUsageStructureInlineCapacity);
    PropertyOffset offset;
    structure = structure->addPropertyTransition(
        vm,
        structure,
        JSC::Identifier::fromString(vm, "user"_s),
        0,
        offset);
    structure = structure->addPropertyTransition(
        vm,
        structure,
        JSC::Identifier::fromString(vm, "system"_s),
        0,
        offset);
    return structure;
}

constexpr uint32_t resourceUsageStructureInlineCapacity = std::min<uint32_t>(JSFinalObject::maxInlineCapacity, std::max<uint32_t>(16, JSFinalObject::defaultInlineCapacity));

static Structure* constructResourceUsageStructure(JSC::VM& vm, JSC::JSGlobalObject* globalObject)
{
    JSC::Structure* structure = globalObject->structureCache().emptyObjectStructureForPrototype(globalObject, globalObject->objectPrototype(), resourceUsageStructureInlineCapacity);
    PropertyOffset offset;
    structure = structure->addPropertyTransition(vm, structure, JSC::Identifier::fromString(vm, "userCPUTime"_s), 0, offset);
    structure = structure->addPropertyTransition(vm, structure, JSC::Identifier::fromString(vm, "systemCPUTime"_s), 0, offset);
    structure = structure->addPropertyTransition(vm, structure, JSC::Identifier::fromString(vm, "maxRSS"_s), 0, offset);
    structure = structure->addPropertyTransition(vm, structure, JSC::Identifier::fromString(vm, "sharedMemorySize"_s), 0, offset);
    structure = structure->addPropertyTransition(vm, structure, JSC::Identifier::fromString(vm, "unsharedDataSize"_s), 0, offset);
    structure = structure->addPropertyTransition(vm, structure, JSC::Identifier::fromString(vm, "unsharedStackSize"_s), 0, offset);
    structure = structure->addPropertyTransition(vm, structure, JSC::Identifier::fromString(vm, "minorPageFault"_s), 0, offset);
    structure = structure->addPropertyTransition(vm, structure, JSC::Identifier::fromString(vm, "majorPageFault"_s), 0, offset);
    structure = structure->addPropertyTransition(vm, structure, JSC::Identifier::fromString(vm, "swappedOut"_s), 0, offset);
    structure = structure->addPropertyTransition(vm, structure, JSC::Identifier::fromString(vm, "fsRead"_s), 0, offset);
    structure = structure->addPropertyTransition(vm, structure, JSC::Identifier::fromString(vm, "fsWrite"_s), 0, offset);
    structure = structure->addPropertyTransition(vm, structure, JSC::Identifier::fromString(vm, "ipcSent"_s), 0, offset);
    structure = structure->addPropertyTransition(vm, structure, JSC::Identifier::fromString(vm, "ipcReceived"_s), 0, offset);
    structure = structure->addPropertyTransition(vm, structure, JSC::Identifier::fromString(vm, "signalsCount"_s), 0, offset);
    structure = structure->addPropertyTransition(vm, structure, JSC::Identifier::fromString(vm, "voluntaryContextSwitches"_s), 0, offset);
    structure = structure->addPropertyTransition(vm, structure, JSC::Identifier::fromString(vm, "involuntaryContextSwitches"_s), 0, offset);
    return structure;
}

constexpr uint32_t memoryUsageStructureInlineCapacity = std::min<uint32_t>(JSFinalObject::maxInlineCapacity, std::max<uint32_t>(5, JSFinalObject::defaultInlineCapacity));

static Structure* constructMemoryUsageStructure(JSC::VM& vm, JSC::JSGlobalObject* globalObject)
{
    JSC::Structure* structure = globalObject->structureCache().emptyObjectStructureForPrototype(globalObject, globalObject->objectPrototype(), memoryUsageStructureInlineCapacity);
    PropertyOffset offset;
    structure = structure->addPropertyTransition(vm, structure, JSC::Identifier::fromString(vm, "rss"_s), 0, offset);
    structure = structure->addPropertyTransition(vm, structure, JSC::Identifier::fromString(vm, "heapTotal"_s), 0, offset);
    structure = structure->addPropertyTransition(vm, structure, JSC::Identifier::fromString(vm, "heapUsed"_s), 0, offset);
    structure = structure->addPropertyTransition(vm, structure, JSC::Identifier::fromString(vm, "external"_s), 0, offset);
    structure = structure->addPropertyTransition(vm, structure, JSC::Identifier::fromString(vm, "arrayBuffers"_s), 0, offset);
    return structure;
}

static Process* getProcessObject(JSC::JSGlobalObject* lexicalGlobalObject, JSValue thisValue)
{
    Process* process = jsDynamicCast<Process*>(thisValue);

    // Handle "var memoryUsage = process.memoryUsage; memoryUsage()"
    if (!process) [[unlikely]] {
        // Handle calling this function from inside a node:vm
        Zig::GlobalObject* zigGlobalObject = defaultGlobalObject(lexicalGlobalObject);

        return zigGlobalObject->processObject();
    }

    return process;
}

JSC_DEFINE_HOST_FUNCTION(Process_functionConstrainedMemory, (JSC::JSGlobalObject * globalObject, JSC::CallFrame* callFrame))
{
    return JSValue::encode(jsDoubleNumber(static_cast<double>(WTF::ramSize())));
}

JSC_DEFINE_HOST_FUNCTION(Process_functionResourceUsage, (JSC::JSGlobalObject * globalObject, JSC::CallFrame* callFrame))
{
    auto& vm = JSC::getVM(globalObject);
    auto throwScope = DECLARE_THROW_SCOPE(vm);

#if !OS(WINDOWS)
    struct rusage rusage;
    if (getrusage(RUSAGE_SELF, &rusage) != 0) {
        throwSystemError(throwScope, globalObject, "Failed to get resource usage"_s, "getrusage"_s, errno);
        return {};
    }
#else
    uv_rusage_t rusage;
    int err = uv_getrusage(&rusage);
    if (err) {
        throwSystemError(throwScope, globalObject, "uv_getrusage"_s, err);
        return {};
    }
#endif
    Process* process = getProcessObject(globalObject, callFrame->thisValue());

    Structure* resourceUsageStructure = process->resourceUsageStructure();
    JSObject* result = JSC::constructEmptyObject(vm, resourceUsageStructure);

    result->putDirectOffset(vm, 0, jsNumber(std::chrono::microseconds::period::den * rusage.ru_utime.tv_sec + rusage.ru_utime.tv_usec));
    result->putDirectOffset(vm, 1, jsNumber(std::chrono::microseconds::period::den * rusage.ru_stime.tv_sec + rusage.ru_stime.tv_usec));
    result->putDirectOffset(vm, 2, jsNumber(rusage.ru_maxrss));
    result->putDirectOffset(vm, 3, jsNumber(rusage.ru_ixrss));
    result->putDirectOffset(vm, 4, jsNumber(rusage.ru_idrss));
    result->putDirectOffset(vm, 5, jsNumber(rusage.ru_isrss));
    result->putDirectOffset(vm, 6, jsNumber(rusage.ru_minflt));
    result->putDirectOffset(vm, 7, jsNumber(rusage.ru_majflt));
    result->putDirectOffset(vm, 8, jsNumber(rusage.ru_nswap));
    result->putDirectOffset(vm, 9, jsNumber(rusage.ru_inblock));
    result->putDirectOffset(vm, 10, jsNumber(rusage.ru_oublock));
    result->putDirectOffset(vm, 11, jsNumber(rusage.ru_msgsnd));
    result->putDirectOffset(vm, 12, jsNumber(rusage.ru_msgrcv));
    result->putDirectOffset(vm, 13, jsNumber(rusage.ru_nsignals));
    result->putDirectOffset(vm, 14, jsNumber(rusage.ru_nvcsw));
    result->putDirectOffset(vm, 15, jsNumber(rusage.ru_nivcsw));

    return JSValue::encode(result);
}

JSC_DEFINE_HOST_FUNCTION(Process_functionCpuUsage, (JSC::JSGlobalObject * globalObject, JSC::CallFrame* callFrame))
{
    auto& vm = JSC::getVM(globalObject);
    auto throwScope = DECLARE_THROW_SCOPE(vm);
#if !OS(WINDOWS)
    struct rusage rusage;
    if (getrusage(RUSAGE_SELF, &rusage) != 0) {
        throwSystemError(throwScope, globalObject, "Failed to get CPU usage"_s, "getrusage"_s, errno);
        return {};
    }
#else
    uv_rusage_t rusage;
    int err = uv_getrusage(&rusage);
    if (err) {
        throwSystemError(throwScope, globalObject, "Failed to get CPU usage"_s, "uv_getrusage"_s, err);
        return {};
    }
#endif

    auto* process = getProcessObject(globalObject, callFrame->thisValue());

    Structure* cpuUsageStructure = process->cpuUsageStructure();

    double user = std::chrono::microseconds::period::den * rusage.ru_utime.tv_sec + rusage.ru_utime.tv_usec;
    double system = std::chrono::microseconds::period::den * rusage.ru_stime.tv_sec + rusage.ru_stime.tv_usec;

    if (callFrame->argumentCount() > 0) {
        JSValue comparatorValue = callFrame->argument(0);
        if (!comparatorValue.isUndefined()) {
            JSC::JSObject* comparator = comparatorValue.getObject();
            if (!comparator) [[unlikely]] {
                return Bun::ERR::INVALID_ARG_TYPE(throwScope, globalObject, "prevValue"_s, "object"_s, comparatorValue);
            }

            JSValue userValue;
            JSValue systemValue;

            if (comparator->structureID() == cpuUsageStructure->id()) [[likely]] {
                userValue = comparator->getDirect(0);
                systemValue = comparator->getDirect(1);
            } else {
                userValue = comparator->getIfPropertyExists(globalObject, JSC::Identifier::fromString(vm, "user"_s));
                RETURN_IF_EXCEPTION(throwScope, {});
                if (userValue.isEmpty()) userValue = jsUndefined();

                systemValue = comparator->getIfPropertyExists(globalObject, JSC::Identifier::fromString(vm, "system"_s));
                RETURN_IF_EXCEPTION(throwScope, {});
                if (systemValue.isEmpty()) systemValue = jsUndefined();
            }

            Bun::V::validateNumber(throwScope, globalObject, userValue, "prevValue.user"_s, jsUndefined(), jsUndefined());
            RETURN_IF_EXCEPTION(throwScope, {});

            Bun::V::validateNumber(throwScope, globalObject, systemValue, "prevValue.system"_s, jsUndefined(), jsUndefined());
            RETURN_IF_EXCEPTION(throwScope, {});

            double userComparator = userValue.toNumber(globalObject);
            double systemComparator = systemValue.toNumber(globalObject);

            if (!(userComparator >= 0 && userComparator <= JSC::maxSafeInteger())) {
                return Bun::ERR::INVALID_ARG_VALUE_RangeError(throwScope, globalObject, "prevValue.user"_s, userValue, "is invalid"_s);
            }

            if (!(systemComparator >= 0 && systemComparator <= JSC::maxSafeInteger())) {
                return Bun::ERR::INVALID_ARG_VALUE_RangeError(throwScope, globalObject, "prevValue.system"_s, systemValue, "is invalid"_s);
            }

            user -= userComparator;
            system -= systemComparator;
        }
    }

    JSC::JSObject* result = JSC::constructEmptyObject(vm, cpuUsageStructure);
    RETURN_IF_EXCEPTION(throwScope, JSC::JSValue::encode(JSC::jsUndefined()));

    result->putDirectOffset(vm, 0, JSC::jsDoubleNumber(user));
    result->putDirectOffset(vm, 1, JSC::jsDoubleNumber(system));

    RELEASE_AND_RETURN(throwScope, JSC::JSValue::encode(result));
}

extern "C" int getRSS(size_t* rss)
{
#if defined(__APPLE__)
    mach_msg_type_number_t count;
    task_basic_info_data_t info;
    kern_return_t err;

    count = TASK_BASIC_INFO_COUNT;
    err = task_info(mach_task_self(),
        TASK_BASIC_INFO,
        reinterpret_cast<task_info_t>(&info),
        &count);

    if (err == KERN_SUCCESS) {
        *rss = (size_t)info.resident_size;
        return 0;
    }

    return -1;
#elif defined(__linux__)
    // Taken from libuv.
    char buf[1024];
    const char* s;
    ssize_t n;
    long val;
    int fd;
    int i;

    do
        fd = open("/proc/self/stat", O_RDONLY);
    while (fd == -1 && errno == EINTR);

    if (fd == -1)
        return errno;

    do
        n = read(fd, buf, sizeof(buf) - 1);
    while (n == -1 && errno == EINTR);

    int closeErrno = 0;
    do {
        closeErrno = close(fd);
    } while (closeErrno == -1 && errno == EINTR);

    if (n == -1)
        return errno;
    buf[n] = '\0';

    s = strchr(buf, ' ');
    if (s == NULL)
        goto err;

    s += 1;
    if (*s != '(')
        goto err;

    s = strchr(s, ')');
    if (s == NULL)
        goto err;

    for (i = 1; i <= 22; i++) {
        s = strchr(s + 1, ' ');
        if (s == NULL)
            goto err;
    }

    errno = 0;
    val = strtol(s, NULL, 10);
    if (errno != 0)
        goto err;
    if (val < 0)
        goto err;

    *rss = val * getpagesize();
    return 0;

err:
    return EINVAL;
#elif OS(WINDOWS)
    return uv_resident_set_memory(rss);
#else
#error "Unknown platform"
#endif
}

JSC_DEFINE_HOST_FUNCTION(Process_functionMemoryUsage, (JSC::JSGlobalObject * globalObject, JSC::CallFrame* callFrame))
{
    auto& vm = JSC::getVM(globalObject);
    auto throwScope = DECLARE_THROW_SCOPE(vm);
    auto* process = getProcessObject(globalObject, callFrame->thisValue());

    size_t current_rss = 0;
    if (getRSS(&current_rss) != 0) {
        throwSystemError(throwScope, globalObject, "Failed to get memory usage"_s, "memoryUsage"_s, errno);
        return {};
    }

    JSC::JSObject* result = JSC::constructEmptyObject(vm, process->memoryUsageStructure());
    if (throwScope.exception()) [[unlikely]] {
        return {};
    }

    // Node.js:
    // {
    //    rss: 4935680,
    //    heapTotal: 1826816,
    //    heapUsed: 650472,
    //    external: 49879,
    //    arrayBuffers: 9386
    // }

    result->putDirectOffset(vm, 0, JSC::jsDoubleNumber(current_rss));
    result->putDirectOffset(vm, 1, JSC::jsDoubleNumber(vm.heap.blockBytesAllocated()));

    // heap.size() loops through every cell...
    // TODO: add a binding for heap.sizeAfterLastCollection()
    result->putDirectOffset(vm, 2, JSC::jsDoubleNumber(vm.heap.sizeAfterLastEdenCollection()));

    result->putDirectOffset(vm, 3, JSC::jsDoubleNumber(vm.heap.extraMemorySize() + vm.heap.externalMemorySize()));

    // JSC won't count this number until vm.heap.addReference() is called.
    // That will only happen in cases like:
    // - new ArrayBuffer()
    // - new Uint8Array(42).buffer
    // - fs.readFile(path, "utf-8") (sometimes)
    // - ...
    //
    // But it won't happen in cases like:
    // - new Uint8Array(42)
    // - Buffer.alloc(42)
    // - new Uint8Array(42).slice()
    result->putDirectOffset(vm, 4, JSC::jsDoubleNumber(vm.heap.arrayBufferSize()));

    RELEASE_AND_RETURN(throwScope, JSC::JSValue::encode(result));
}

JSC_DEFINE_HOST_FUNCTION(Process_functionMemoryUsageRSS, (JSC::JSGlobalObject * globalObject, JSC::CallFrame* callFrame))
{
    auto& vm = JSC::getVM(globalObject);
    auto throwScope = DECLARE_THROW_SCOPE(vm);

    size_t current_rss = 0;
    if (getRSS(&current_rss) != 0) {
        throwSystemError(throwScope, globalObject, "Failed to get memory usage"_s, "memoryUsage"_s, errno);
        return {};
    }

    RELEASE_AND_RETURN(throwScope, JSValue::encode(jsNumber(current_rss)));
}

JSC_DEFINE_HOST_FUNCTION(Process_functionOpenStdin, (JSGlobalObject * globalObject, CallFrame* callFrame))
{
    auto& vm = JSC::getVM(globalObject);
    Zig::GlobalObject* global = defaultGlobalObject(globalObject);
    auto throwScope = DECLARE_THROW_SCOPE(vm);

    if (JSValue stdinValue = global->processObject()->getIfPropertyExists(globalObject, Identifier::fromString(vm, "stdin"_s))) {
        RETURN_IF_EXCEPTION(throwScope, {});

        if (!stdinValue.isObject()) {
            throwTypeError(globalObject, throwScope, "stdin is not an object"_s);
            return {};
        }

        JSValue resumeValue = stdinValue.getObject()->getIfPropertyExists(globalObject, Identifier::fromString(vm, "resume"_s));
        RETURN_IF_EXCEPTION(throwScope, {});
        if (!resumeValue.isUndefinedOrNull()) {
            auto resumeFunction = jsDynamicCast<JSFunction*>(resumeValue);
            if (!resumeFunction) [[unlikely]] {
                throwTypeError(globalObject, throwScope, "stdin.resume is not a function"_s);
                return {};
            }

            auto callData = getCallData(resumeFunction);

            MarkedArgumentBuffer args;
            JSC::profiledCall(globalObject, ProfilingReason::API, resumeFunction, callData, stdinValue, args);
            RETURN_IF_EXCEPTION(throwScope, {});
        }

        RELEASE_AND_RETURN(throwScope, JSValue::encode(stdinValue));
    }

    RELEASE_AND_RETURN(throwScope, JSValue::encode(jsUndefined()));
}

JSC_DEFINE_HOST_FUNCTION(Process_ref, (JSGlobalObject * globalObject, CallFrame* callFrame))
{
    auto& vm = globalObject->vm();
    auto scope = DECLARE_THROW_SCOPE(vm);

    JSValue maybeRefable = callFrame->argument(0);
    if (maybeRefable.isUndefinedOrNull()) {
        return JSValue::encode(jsUndefined());
    }

    JSValue ref = maybeRefable.get(globalObject, Identifier::fromUid(vm.symbolRegistry().symbolForKey("nodejs.ref"_s)));
    RETURN_IF_EXCEPTION(scope, {});

    auto refBoolean = ref.toBoolean(globalObject);
    RETURN_IF_EXCEPTION(scope, {});

    if (!refBoolean) {
        ref = maybeRefable.get(globalObject, Identifier::fromString(vm, "ref"_s));
        RETURN_IF_EXCEPTION(scope, {});
    }

    if (ref.isCallable()) {
        CallData callData = getCallData(ref);
        JSC::profiledCall(globalObject, ProfilingReason::API, ref, callData, maybeRefable, {});
        RETURN_IF_EXCEPTION(scope, {});
    }

    return JSValue::encode(jsUndefined());
}

JSC_DEFINE_HOST_FUNCTION(Process_unref, (JSGlobalObject * globalObject, CallFrame* callFrame))
{
    auto& vm = globalObject->vm();
    auto scope = DECLARE_THROW_SCOPE(vm);

    JSValue maybeUnrefable = callFrame->argument(0);
    if (maybeUnrefable.isUndefinedOrNull()) {
        return JSValue::encode(jsUndefined());
    }

    JSValue unref = maybeUnrefable.get(globalObject, Identifier::fromUid(vm.symbolRegistry().symbolForKey("nodejs.unref"_s)));
    RETURN_IF_EXCEPTION(scope, {});

    auto unrefBoolean = unref.toBoolean(globalObject);
    RETURN_IF_EXCEPTION(scope, {});

    if (!unrefBoolean) {
        unref = maybeUnrefable.get(globalObject, Identifier::fromString(vm, "unref"_s));
        RETURN_IF_EXCEPTION(scope, {});
    }

    if (unref.isCallable()) {
        CallData callData = getCallData(unref);
        JSC::profiledCall(globalObject, ProfilingReason::API, unref, callData, maybeUnrefable, {});
        RETURN_IF_EXCEPTION(scope, {});
    }

    return JSValue::encode(jsUndefined());
}

JSC_DEFINE_HOST_FUNCTION(Process_stubEmptyFunction, (JSGlobalObject * globalObject, CallFrame* callFrame))
{
    return JSValue::encode(jsUndefined());
}

JSC_DEFINE_HOST_FUNCTION(Process_stubFunctionReturningArray, (JSGlobalObject * globalObject, CallFrame* callFrame))
{
    return JSValue::encode(JSC::constructEmptyArray(globalObject, nullptr));
}

static JSValue Process_stubEmptyArray(VM& vm, JSObject* processObject)
{
    return JSC::constructEmptyArray(processObject->globalObject(), nullptr);
}

static JSValue Process_stubEmptySet(VM& vm, JSObject* processObject)
{
    auto* globalObject = processObject->globalObject();
    return JSSet::create(vm, globalObject->setStructure());
}

static JSValue constructMemoryUsage(VM& vm, JSObject* processObject)
{
    auto* globalObject = processObject->globalObject();
    JSC::JSFunction* memoryUsage = JSC::JSFunction::create(vm, globalObject, 0, String("memoryUsage"_s), Process_functionMemoryUsage, ImplementationVisibility::Public);

    JSC::JSFunction* rss = JSC::JSFunction::create(vm, globalObject, 0, String("rss"_s), Process_functionMemoryUsageRSS, ImplementationVisibility::Public);

    memoryUsage->putDirect(vm, JSC::Identifier::fromString(vm, "rss"_s), rss, 0);
    return memoryUsage;
}

JSC_DEFINE_HOST_FUNCTION(jsFunctionReportUncaughtException, (JSC::JSGlobalObject * globalObject, JSC::CallFrame* callFrame))
{
    JSValue arg0 = callFrame->argument(0);
    Bun__reportUnhandledError(globalObject, JSValue::encode(arg0));
    return JSValue::encode(jsUndefined());
}

JSC_DEFINE_HOST_FUNCTION(jsFunctionDrainMicrotaskQueue, (JSC::JSGlobalObject * globalObject, JSC::CallFrame* callFrame))
{
    JSC::getVM(globalObject).drainMicrotasks();
    return JSValue::encode(jsUndefined());
}

void Process::queueNextTick(JSC::JSGlobalObject* globalObject, const ArgList& args)
{
    auto& vm = JSC::getVM(globalObject);
    auto scope = DECLARE_THROW_SCOPE(vm);
    if (!this->m_nextTickFunction) {
        this->get(globalObject, Identifier::fromString(vm, "nextTick"_s));
        RETURN_IF_EXCEPTION(scope, void());
    }

    ASSERT(!args.isEmpty());
    JSObject* nextTickFn = this->m_nextTickFunction.get();
    AsyncContextFrame::call(globalObject, nextTickFn, jsUndefined(), args);
    RELEASE_AND_RETURN(scope, void());
}

void Process::queueNextTick(JSC::JSGlobalObject* globalObject, JSValue value)
{
    ASSERT_WITH_MESSAGE(value.isCallable(), "Must be a function for us to call");
    MarkedArgumentBuffer args;
    if (value != 0)
        args.append(value);
    this->queueNextTick(globalObject, args);
}

void Process::queueNextTick(JSC::JSGlobalObject* globalObject, JSValue value, JSValue arg1)
{
    ASSERT_WITH_MESSAGE(value.isCallable(), "Must be a function for us to call");
    MarkedArgumentBuffer args;
    if (value != 0) {
        args.append(value);
        if (arg1 != 0) {
            args.append(arg1);
        }
    }
    this->queueNextTick(globalObject, args);
}

template<size_t NumArgs>
void Process::queueNextTick(JSC::JSGlobalObject* globalObject, JSValue func, const JSValue (&args)[NumArgs])
{
    ASSERT_WITH_MESSAGE(func.isCallable(), "Must be a function for us to call");
    MarkedArgumentBuffer argsBuffer;
    argsBuffer.ensureCapacity(NumArgs + 1);
    if (func != 0) {
        argsBuffer.append(func);
        for (size_t i = 0; i < NumArgs; i++) {
            argsBuffer.append(args[i]);
        }
    }
    this->queueNextTick(globalObject, argsBuffer);
}

void Process::emitOnNextTick(Zig::GlobalObject* globalObject, ASCIILiteral eventName, JSValue event)
{
    auto& vm = getVM(globalObject);
    auto* function = m_emitHelperFunction.getInitializedOnMainThread(this);
    JSValue args[] = { jsString(vm, String(eventName)), event };
    queueNextTick(globalObject, function, args);
}

extern "C" void Bun__Process__queueNextTick1(GlobalObject* globalObject, EncodedJSValue func, EncodedJSValue arg1)
{
    auto process = globalObject->processObject();
    process->queueNextTick(globalObject, JSValue::decode(func), JSValue::decode(arg1));
}
extern "C" void Bun__Process__queueNextTick2(GlobalObject* globalObject, EncodedJSValue func, EncodedJSValue arg1, EncodedJSValue arg2)
{
    auto process = globalObject->processObject();
    process->queueNextTick<2>(globalObject, JSValue::decode(func), { JSValue::decode(arg1), JSValue::decode(arg2) });
}

JSValue Process::constructNextTickFn(JSC::VM& vm, Zig::GlobalObject* globalObject)
{
    JSNextTickQueue* nextTickQueueObject;
    if (!globalObject->m_nextTickQueue) {
        nextTickQueueObject = JSNextTickQueue::create(globalObject);
        globalObject->m_nextTickQueue.set(vm, globalObject, nextTickQueueObject);
    } else {
        nextTickQueueObject = globalObject->m_nextTickQueue.get();
    }

    JSC::JSFunction* initializer = JSC::JSFunction::create(vm, globalObject, processObjectInternalsInitializeNextTickQueueCodeGenerator(vm), globalObject);

    JSC::MarkedArgumentBuffer args;
    args.append(this);
    args.append(nextTickQueueObject);
    args.append(JSC::JSFunction::create(vm, globalObject, 1, String(), jsFunctionDrainMicrotaskQueue, ImplementationVisibility::Private));
    args.append(JSC::JSFunction::create(vm, globalObject, 1, String(), jsFunctionReportUncaughtException, ImplementationVisibility::Private));

    JSValue nextTickFunction = JSC::profiledCall(globalObject, ProfilingReason::API, initializer, JSC::getCallData(initializer), globalObject->globalThis(), args);
    if (nextTickFunction && nextTickFunction.isObject()) {
        this->m_nextTickFunction.set(vm, this, nextTickFunction.getObject());
    }

    return nextTickFunction;
}

static JSValue constructProcessNextTickFn(VM& vm, JSObject* processObject)
{
    JSGlobalObject* lexicalGlobalObject = processObject->globalObject();
    Zig::GlobalObject* globalObject = jsCast<Zig::GlobalObject*>(lexicalGlobalObject);
    return jsCast<Process*>(processObject)->constructNextTickFn(JSC::getVM(globalObject), globalObject);
}

JSC_DEFINE_CUSTOM_GETTER(processNoDeprecation, (JSC::JSGlobalObject * lexicalGlobalObject, JSC::EncodedJSValue thisValue, JSC::PropertyName name))
{
    return JSValue::encode(jsBoolean(Bun__Node__ProcessNoDeprecation));
}

JSC_DEFINE_CUSTOM_SETTER(setProcessNoDeprecation, (JSC::JSGlobalObject * globalObject, JSC::EncodedJSValue thisValue, JSC::EncodedJSValue encodedValue, JSC::PropertyName))
{
    Bun__Node__ProcessNoDeprecation = JSC::JSValue::decode(encodedValue).toBoolean(globalObject);
    return true;
}

static JSValue constructFeatures(VM& vm, JSObject* processObject)
{
    // {
    //     inspector: true,
    //     debug: false,
    //     uv: true,
    //     ipv6: true,
    //     tls_alpn: true,
    //     tls_sni: true,
    //     tls_ocsp: true,
    //     tls: true,
    //     cached_builtins: [Getter]
    // }
    auto* globalObject = processObject->globalObject();
    auto* object = constructEmptyObject(globalObject);

    object->putDirect(vm, Identifier::fromString(vm, "inspector"_s), jsBoolean(true));
#ifdef BUN_DEBUG
    object->putDirect(vm, Identifier::fromString(vm, "debug"_s), jsBoolean(true));
#else
    object->putDirect(vm, Identifier::fromString(vm, "debug"_s), jsBoolean(false));
#endif
    // lying
    object->putDirect(vm, Identifier::fromString(vm, "uv"_s), jsBoolean(true));

    object->putDirect(vm, Identifier::fromString(vm, "ipv6"_s), jsBoolean(true));
    object->putDirect(vm, Identifier::fromString(vm, "tls_alpn"_s), jsBoolean(true));
    object->putDirect(vm, Identifier::fromString(vm, "tls_sni"_s), jsBoolean(true));
    object->putDirect(vm, Identifier::fromString(vm, "tls_ocsp"_s), jsBoolean(true));
    object->putDirect(vm, Identifier::fromString(vm, "tls"_s), jsBoolean(true));
    object->putDirect(vm, Identifier::fromString(vm, "cached_builtins"_s), jsBoolean(true));

    return object;
}

static uint16_t debugPort;

JSC_DEFINE_CUSTOM_GETTER(processDebugPort, (JSC::JSGlobalObject * globalObject, JSC::EncodedJSValue thisValue, JSC::PropertyName))
{
    return JSC::JSValue::encode(jsNumber(debugPort));
}

JSC_DEFINE_CUSTOM_SETTER(setProcessDebugPort, (JSC::JSGlobalObject * globalObject, JSC::EncodedJSValue thisValue, JSC::EncodedJSValue encodedValue, JSC::PropertyName))
{
    auto& vm = JSC::getVM(globalObject);
    auto scope = DECLARE_THROW_SCOPE(vm);
    JSValue value = JSValue::decode(encodedValue);

    double port = value.toNumber(globalObject);
    RETURN_IF_EXCEPTION(scope, {});

    if (std::isnan(port) || std::isinf(port)) {
        port = 0;
    }

    if ((port != 0 && port < 1024) || port > 65535) {
        throwNodeRangeError(globalObject, scope, "process.debugPort must be 0 or in range 1024 to 65535"_s);
        return false;
    }

    debugPort = floor(port);
    return true;
}

JSC_DEFINE_CUSTOM_GETTER(processTitle, (JSC::JSGlobalObject * globalObject, JSC::EncodedJSValue thisValue, JSC::PropertyName))
{
#if !OS(WINDOWS)
    ZigString str;
    Bun__Process__getTitle(globalObject, &str);
    return JSValue::encode(Zig::toJSString(str, globalObject));
#else
    auto& vm = JSC::getVM(globalObject);
    char title[1024];
    if (uv_get_process_title(title, sizeof(title)) != 0) {
        return JSValue::encode(jsString(vm, String("bun"_s)));
    }

    return JSValue::encode(jsString(vm, WTF::String::fromUTF8(title)));
#endif
}

JSC_DEFINE_CUSTOM_SETTER(setProcessTitle, (JSC::JSGlobalObject * globalObject, JSC::EncodedJSValue thisValue, JSC::EncodedJSValue value, JSC::PropertyName))
{
    auto& vm = JSC::getVM(globalObject);
    auto scope = DECLARE_THROW_SCOPE(vm);
    JSC::JSObject* thisObject = JSC::jsDynamicCast<JSC::JSObject*>(JSValue::decode(thisValue));
    JSC::JSString* jsString = JSC::jsDynamicCast<JSC::JSString*>(JSValue::decode(value));
    if (!thisObject || !jsString) {
        return false;
    }
#if !OS(WINDOWS)
    ZigString str = Zig::toZigString(jsString, globalObject);
    Bun__Process__setTitle(globalObject, &str);
    return true;
#else
    WTF::String str = jsString->value(globalObject);
    RETURN_IF_EXCEPTION(scope, false);
    CString cstr = str.utf8();
    return uv_set_process_title(cstr.data()) == 0;
#endif
}

static inline JSValue getCachedCwd(JSC::JSGlobalObject* globalObject)
{
    auto& vm = JSC::getVM(globalObject);
    auto scope = DECLARE_THROW_SCOPE(vm);

    // https://github.com/nodejs/node/blob/2eff28fb7a93d3f672f80b582f664a7c701569fb/lib/internal/bootstrap/switches/does_own_process_state.js#L142-L146
    auto* processObject = defaultGlobalObject(globalObject)->processObject();
    if (auto* cached = processObject->cachedCwd()) {
        return cached;
    }

    auto cwd = Bun__Process__getCwd(globalObject);
    RETURN_IF_EXCEPTION(scope, {});
    JSString* cwdStr = jsCast<JSString*>(JSValue::decode(cwd));
    processObject->setCachedCwd(vm, cwdStr);
    RELEASE_AND_RETURN(scope, cwdStr);
}

extern "C" EncodedJSValue Process__getCachedCwd(JSC::JSGlobalObject* globalObject)
{
    return JSValue::encode(getCachedCwd(globalObject));
}

JSC_DEFINE_HOST_FUNCTION(Process_functionCwd, (JSC::JSGlobalObject * globalObject, JSC::CallFrame* callFrame))
{
    return JSValue::encode(getCachedCwd(globalObject));
}

JSC_DEFINE_HOST_FUNCTION(Process_functionReallyKill, (JSC::JSGlobalObject * globalObject, JSC::CallFrame* callFrame))
{
    auto scope = DECLARE_THROW_SCOPE(JSC::getVM(globalObject));

    if (callFrame->argumentCount() < 2) {
        throwVMError(globalObject, scope, "Not enough arguments"_s);
        return {};
    }

    int pid = callFrame->argument(0).toInt32(globalObject);
    RETURN_IF_EXCEPTION(scope, {});

    int signal = callFrame->argument(1).toInt32(globalObject);
    RETURN_IF_EXCEPTION(scope, {});

#if !OS(WINDOWS)
    int result = kill(pid, signal);
    if (result < 0)
        result = errno;
#else
    int result = uv_kill(pid, signal);
#endif

    RELEASE_AND_RETURN(scope, JSValue::encode(jsNumber(result)));
}

JSC_DEFINE_HOST_FUNCTION(Process_functionKill, (JSC::JSGlobalObject * globalObject, JSC::CallFrame* callFrame))
{
    auto scope = DECLARE_THROW_SCOPE(JSC::getVM(globalObject));
    auto pid_value = callFrame->argument(0);

    // this is mimicking `if (pid != (pid | 0)) {`
    int pid = pid_value.toInt32(globalObject);
    RETURN_IF_EXCEPTION(scope, {});
    if (!JSC::JSValue::equal(globalObject, pid_value, jsNumber(pid))) {
        return Bun::ERR::INVALID_ARG_TYPE(scope, globalObject, "pid"_s, "number"_s, pid_value);
    }

    JSC::JSValue signalValue = callFrame->argument(1);
    int signal = SIGTERM;
    if (signalValue.isNumber()) {
        signal = signalValue.toInt32(globalObject);
        RETURN_IF_EXCEPTION(scope, {});
    } else if (signalValue.isString()) {
        loadSignalNumberMap();
        if (auto num = signalNameToNumberMap->get(signalValue.toWTFString(globalObject))) {
            signal = num;
            RETURN_IF_EXCEPTION(scope, {});
        } else {
            return Bun::ERR::UNKNOWN_SIGNAL(scope, globalObject, signalValue);
        }
        RETURN_IF_EXCEPTION(scope, {});
    } else if (!signalValue.isUndefinedOrNull()) {
        return Bun::ERR::INVALID_ARG_TYPE(scope, globalObject, "signal"_s, "string or number"_s, signalValue);
    }

    auto global = jsCast<Zig::GlobalObject*>(globalObject);
    auto& vm = JSC::getVM(global);
    JSValue _killFn = global->processObject()->get(globalObject, Identifier::fromString(vm, "_kill"_s));
    RETURN_IF_EXCEPTION(scope, {});
    if (!_killFn.isCallable()) {
        throwTypeError(globalObject, scope, "process._kill is not a function"_s);
        return {};
    }

    JSC::MarkedArgumentBuffer args;
    args.append(jsNumber(pid));
    args.append(jsNumber(signal));
    JSC::CallData callData = JSC::getCallData(_killFn);

    auto result = JSC::profiledCall(globalObject, ProfilingReason::API, _killFn, callData, globalObject->globalThis(), args);
    RETURN_IF_EXCEPTION(scope, {});

    auto err = result.toInt32(globalObject);
    if (err) {
        throwSystemError(scope, globalObject, "kill"_s, err);
        return {};
    }

    return JSValue::encode(jsBoolean(true));
}

JSC_DEFINE_HOST_FUNCTION(Process_functionLoadBuiltinModule, (JSGlobalObject * globalObject, CallFrame* callFrame))
{
    auto* zigGlobalObject = jsCast<Zig::GlobalObject*>(globalObject);
    VM& vm = zigGlobalObject->vm();
    auto scope = DECLARE_THROW_SCOPE(vm);

    JSValue id = callFrame->argument(0);
    if (!id.isString()) {
        return Bun::ERR::INVALID_ARG_TYPE(scope, globalObject, "moduleName"_s, "string"_s, id);
    }

    String idWtfStr = id.toWTFString(zigGlobalObject);
    RETURN_IF_EXCEPTION(scope, {});
    BunString idStr = Bun::toString(idWtfStr);

    JSValue fetchResult = Bun::resolveAndFetchBuiltinModule(zigGlobalObject, &idStr);
    if (fetchResult) {
        RELEASE_AND_RETURN(scope, JSC::JSValue::encode(fetchResult));
    }

    RELEASE_AND_RETURN(scope, JSValue::encode(jsUndefined()));
}

JSC_DEFINE_HOST_FUNCTION(Process_functionEmitHelper, (JSGlobalObject * globalObject, CallFrame* callFrame))
{
    auto& vm = JSC::getVM(globalObject);
    auto* zigGlobalObject = defaultGlobalObject(globalObject);
    auto* process = zigGlobalObject->processObject();
    auto scope = DECLARE_THROW_SCOPE(vm);
    auto emit = process->get(globalObject, Identifier::fromString(vm, "emit"_s));
    RETURN_IF_EXCEPTION(scope, {});
    auto callData = JSC::getCallData(emit);
    if (callData.type == CallData::Type::None) {
        scope.throwException(globalObject, createNotAFunctionError(globalObject, emit));
        return {};
    }
    auto ret = JSC::call(globalObject, emit, callData, process, callFrame);
    RETURN_IF_EXCEPTION(scope, {});
    return JSValue::encode(ret);
}

extern "C" void Process__emitMessageEvent(Zig::GlobalObject* global, EncodedJSValue value, EncodedJSValue handle)
{
    auto* process = global->processObject();
    auto& vm = JSC::getVM(global);

    auto ident = vm.propertyNames->message;
    if (process->wrapped().hasEventListeners(ident)) {
        JSC::MarkedArgumentBuffer args;
        args.append(JSValue::decode(value));
        args.append(JSValue::decode(handle));
        process->wrapped().emit(ident, args);
    }
}

extern "C" void Process__emitDisconnectEvent(Zig::GlobalObject* global)
{
    auto* process = global->processObject();
    auto& vm = JSC::getVM(global);
    auto ident = Identifier::fromString(vm, "disconnect"_s);
    if (process->wrapped().hasEventListeners(ident)) {
        JSC::MarkedArgumentBuffer args;
        process->wrapped().emit(ident, args);
    }
}

extern "C" void Process__emitErrorEvent(Zig::GlobalObject* global, EncodedJSValue value)
{
    auto* process = global->processObject();
    auto& vm = JSC::getVM(global);
    if (process->wrapped().hasEventListeners(vm.propertyNames->error)) {
        JSC::MarkedArgumentBuffer args;
        args.append(JSValue::decode(value));
        process->wrapped().emit(vm.propertyNames->error, args);
    }
}

/* Source for Process.lut.h
@begin processObjectTable
  _debugEnd                        Process_stubEmptyFunction                           Function 0
  _debugProcess                    Process_stubEmptyFunction                           Function 0
  _fatalException                  Process_stubEmptyFunction                           Function 1
  _getActiveHandles                Process_stubFunctionReturningArray                  Function 0
  _getActiveRequests               Process_stubFunctionReturningArray                  Function 0
  _kill                            Process_functionReallyKill                          Function 2
  _linkedBinding                   Process_stubEmptyFunction                           Function 0
  _preload_modules                 Process_stubEmptyArray                              PropertyCallback
  _rawDebug                        Process_stubEmptyFunction                           Function 0
  _startProfilerIdleNotifier       Process_stubEmptyFunction                           Function 0
  _stopProfilerIdleNotifier        Process_stubEmptyFunction                           Function 0
  _tickCallback                    Process_stubEmptyFunction                           Function 0
  abort                            Process_functionAbort                               Function 1
  allowedNodeEnvironmentFlags      Process_stubEmptySet                                PropertyCallback
  arch                             constructArch                                       PropertyCallback
  argv                             processArgv                                         CustomAccessor
  argv0                            constructArgv0                                      PropertyCallback
  assert                           Process_functionAssert                              Function 1
  availableMemory                  Process_availableMemory                             Function 0
  binding                          Process_functionBinding                             Function 1
  browser                          constructBrowser                                    PropertyCallback
  channel                          constructProcessChannel                             PropertyCallback
  chdir                            Process_functionChdir                               Function 1
  config                           constructProcessConfigObject                        PropertyCallback
  connected                        processConnected                                    CustomAccessor
  constrainedMemory                Process_functionConstrainedMemory                   Function 0
  cpuUsage                         Process_functionCpuUsage                            Function 1
  cwd                              Process_functionCwd                                 Function 1
  debugPort                        processDebugPort                                    CustomAccessor
  disconnect                       constructProcessDisconnect                          PropertyCallback
  dlopen                           Process_functionDlopen                              Function 1
  emitWarning                      Process_emitWarning                                 Function 1
  env                              constructEnv                                        PropertyCallback
  execArgv                         processExecArgv                                     CustomAccessor
  execPath                         constructExecPath                                   PropertyCallback
  exit                             Process_functionExit                                Function 1
  exitCode                         processExitCode                                     CustomAccessor|DontDelete
  features                         constructFeatures                                   PropertyCallback
  getActiveResourcesInfo           Process_stubFunctionReturningArray                  Function 0
  getBuiltinModule                 Process_functionLoadBuiltinModule                   Function 1
  hasUncaughtExceptionCaptureCallback Process_hasUncaughtExceptionCaptureCallback      Function 0
  hrtime                           constructProcessHrtimeObject                        PropertyCallback
  isBun                            constructIsBun                                      PropertyCallback
  kill                             Process_functionKill                                Function 2
  mainModule                       processObjectInternalsMainModuleCodeGenerator       Builtin|Accessor
  memoryUsage                      constructMemoryUsage                                PropertyCallback
  moduleLoadList                   Process_stubEmptyArray                              PropertyCallback
  nextTick                         constructProcessNextTickFn                          PropertyCallback
  noDeprecation                    processNoDeprecation                                CustomAccessor
  openStdin                        Process_functionOpenStdin                           Function 0
  pid                              constructPid                                        PropertyCallback
  platform                         constructPlatform                                   PropertyCallback
  ppid                             constructPpid                                       PropertyCallback
  reallyExit                       Process_functionReallyExit                          Function 1
  ref                              Process_ref                                         Function 1
  release                          constructProcessReleaseObject                       PropertyCallback
  report                           constructProcessReportObject                        PropertyCallback
  resourceUsage                    Process_functionResourceUsage                       Function 0
  revision                         constructRevision                                   PropertyCallback
  send                             constructProcessSend                                PropertyCallback
  setSourceMapsEnabled             Process_stubEmptyFunction                           Function 1
  setUncaughtExceptionCaptureCallback Process_setUncaughtExceptionCaptureCallback      Function 1
  stderr                           constructStderr                                     PropertyCallback
  stdin                            constructStdin                                      PropertyCallback
  stdout                           constructStdout                                     PropertyCallback
  throwDeprecation                 processThrowDeprecation                             CustomAccessor
  title                            processTitle                                        CustomAccessor
  umask                            Process_functionUmask                               Function 1
  unref                            Process_unref                                       Function 1
  uptime                           Process_functionUptime                              Function 1
  version                          constructVersion                                    PropertyCallback
  versions                         constructVersions                                   PropertyCallback

#if !OS(WINDOWS)
  getegid                          Process_functiongetegid                             Function 0
  geteuid                          Process_functiongeteuid                             Function 0
  getgid                           Process_functiongetgid                              Function 0
  getgroups                        Process_functiongetgroups                           Function 0
  getuid                           Process_functiongetuid                              Function 0

  setegid                          Process_functionsetegid                             Function 1
  seteuid                          Process_functionseteuid                             Function 1
  setgid                           Process_functionsetgid                              Function 1
  setgroups                        Process_functionsetgroups                           Function 1
  setuid                           Process_functionsetuid                              Function 1
#endif
@end
*/
#include "BunProcess.lut.h"

const JSC::ClassInfo Process::s_info
    = { "Process"_s, &Base::s_info, &processObjectTable, nullptr,
          CREATE_METHOD_TABLE(Process) };

void Process::finishCreation(JSC::VM& vm)
{
    Base::finishCreation(vm);

    wrapped().onDidChangeListener = &onDidChangeListeners;

    m_cpuUsageStructure.initLater([](const JSC::LazyProperty<Process, JSC::Structure>::Initializer& init) {
        init.set(constructCPUUsageStructure(init.vm, init.owner->globalObject()));
    });

    m_resourceUsageStructure.initLater([](const JSC::LazyProperty<Process, JSC::Structure>::Initializer& init) {
        init.set(constructResourceUsageStructure(init.vm, init.owner->globalObject()));
    });

    m_memoryUsageStructure.initLater([](const JSC::LazyProperty<Process, JSC::Structure>::Initializer& init) {
        init.set(constructMemoryUsageStructure(init.vm, init.owner->globalObject()));
    });

    m_bindingUV.initLater([](const JSC::LazyProperty<Process, JSC::JSObject>::Initializer& init) {
        init.set(Bun::ProcessBindingUV::create(init.vm, init.owner->globalObject()));
    });
    m_bindingNatives.initLater([](const JSC::LazyProperty<Process, JSC::JSObject>::Initializer& init) {
        init.set(Bun::ProcessBindingNatives::create(init.vm, ProcessBindingNatives::createStructure(init.vm, init.owner->globalObject())));
    });
    m_emitHelperFunction.initLater([](const JSC::LazyProperty<Process, JSFunction>::Initializer& init) {
        init.set(JSFunction::create(init.vm, init.owner->globalObject(), 2, "emit"_s, Process_functionEmitHelper, ImplementationVisibility::Private));
    });

    putDirect(vm, vm.propertyNames->toStringTagSymbol, jsString(vm, String("process"_s)), 0);
    putDirect(vm, Identifier::fromString(vm, "_exiting"_s), jsBoolean(false), 0);
}

} // namespace Bun<|MERGE_RESOLUTION|>--- conflicted
+++ resolved
@@ -875,13 +875,8 @@
     RELEASE_AND_RETURN(scope, JSC::JSValue::encode(result));
 }
 
-<<<<<<< HEAD
-static std::optional<HashMap<String, int>> signalNameToNumberMap;
-static std::optional<HashMap<int, String>> signalNumberToNameMap;
-=======
 static HashMap<int, String>* signalNumberToNameMap = nullptr;
 static HashMap<String, int>* signalNameToNumberMap = nullptr;
->>>>>>> 174a0fce
 
 // On windows, signals need to have a handle to the uv_signal_t. When sigaction is used, this is kept track globally for you.
 struct SignalHandleValue {
@@ -936,7 +931,7 @@
     static std::once_flag signalNameToNumberMapOnceFlag;
     std::call_once(signalNameToNumberMapOnceFlag, [] {
         auto signalNames = getSignalNames();
-        signalNameToNumberMap.emplace();
+        signalNameToNumberMap = new HashMap<String, int>();
         signalNameToNumberMap->reserveInitialCapacity(31);
 #if OS(WINDOWS)
         // libuv supported signals
@@ -1177,7 +1172,7 @@
         static std::once_flag signalNumberToNameMapOnceFlag;
         std::call_once(signalNumberToNameMapOnceFlag, [] {
             auto signalNames = getSignalNames();
-            signalNumberToNameMap.emplace();
+            signalNumberToNameMap = new HashMap<int, String>();
             signalNumberToNameMap->reserveInitialCapacity(31);
             signalNumberToNameMap->add(SIGHUP, signalNames[0]);
             signalNumberToNameMap->add(SIGINT, signalNames[1]);
