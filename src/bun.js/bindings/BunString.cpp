#include "root.h"
#include "headers-handwritten.h"
#include <JavaScriptCore/JSCJSValueInlines.h>
#include "helpers.h"
#include "simdutf.h"
#include "JSDOMURL.h"
#include "DOMURL.h"
#include "ZigGlobalObject.h"
#include "IDLTypes.h"
#include "JSDOMWrapperCache.h"

#include "JSDOMAttribute.h"
#include "JSDOMBinding.h"
#include "JSDOMConstructor.h"
#include "JSDOMConvertAny.h"
#include "JSDOMConvertBase.h"
#include "JSDOMConvertBoolean.h"
#include "JSDOMConvertInterface.h"
#include "JSDOMConvertStrings.h"
#include "JSDOMExceptionHandling.h"
#include "JSDOMGlobalObjectInlines.h"
#include "JSDOMOperation.h"

#include <wtf/Seconds.h>
#include <wtf/text/ExternalStringImpl.h>
#include "GCDefferalContext.h"
#include <JavaScriptCore/JSONObject.h>
#include <wtf/text/AtomString.h>
#include <wtf/text/WTFString.h>

extern "C" void mi_free(void* ptr);

using namespace JSC;
extern "C" BunString BunString__fromBytes(const char* bytes, size_t length);

extern "C" bool Bun__WTFStringImpl__hasPrefix(const WTF::StringImpl* impl, const char* bytes, size_t length)
{
    return impl->startsWith(bytes, length);
}

extern "C" void Bun__WTFStringImpl__deref(WTF::StringImpl* impl)
{
    impl->deref();
}
extern "C" void Bun__WTFStringImpl__ref(WTF::StringImpl* impl)
{
    impl->ref();
}

extern "C" bool BunString__fromJS(JSC::JSGlobalObject* globalObject, JSC::EncodedJSValue encodedValue, BunString* bunString)
{
    JSC::JSValue value = JSC::JSValue::decode(encodedValue);
    *bunString = Bun::toString(globalObject, value);
    return bunString->tag != BunStringTag::Dead;
}

extern "C" BunString BunString__createAtom(const char* bytes, size_t length)
{
    ASSERT(simdutf::validate_ascii(bytes, length));
    auto atom = tryMakeAtomString(String(StringImpl::createWithoutCopying(bytes, length)));
    atom.impl()->ref();
    return { BunStringTag::WTFStringImpl, { .wtf = atom.impl() } };
}

extern "C" BunString BunString__tryCreateAtom(const char* bytes, size_t length)
{
    if (simdutf::validate_ascii(bytes, length)) {
        auto atom = tryMakeAtomString(String(StringImpl::createWithoutCopying(bytes, length)));
        if (atom.isNull())
            return { BunStringTag::Dead, {} };
        atom.impl()->ref();
        return { BunStringTag::WTFStringImpl, { .wtf = atom.impl() } };
    }

    return { BunStringTag::Dead, {} };
}

namespace Bun {
JSC::JSValue toJS(JSC::JSGlobalObject* globalObject, BunString bunString)
{
    if (bunString.tag == BunStringTag::Empty || bunString.tag == BunStringTag::Dead) {
        return JSValue(JSC::jsEmptyString(globalObject->vm()));
    }
    if (bunString.tag == BunStringTag::WTFStringImpl) {
        ASSERT(bunString.impl.wtf->refCount() > 0 && !bunString.impl.wtf->isEmpty());
        return JSValue(jsString(globalObject->vm(), String(bunString.impl.wtf)));
    }

    if (bunString.tag == BunStringTag::StaticZigString) {
        return JSValue(jsString(globalObject->vm(), Zig::toStringStatic(bunString.impl.zig)));
    }

    return JSValue(Zig::toJSStringGC(bunString.impl.zig, globalObject));
}

BunString toString(const char* bytes, size_t length)
{
    return BunString__fromBytes(bytes, length);
}

BunString fromJS(JSC::JSGlobalObject* globalObject, JSValue value)
{
    WTF::String str = value.toWTFString(globalObject);

    if (UNLIKELY(str.isNull())) {
        return { BunStringTag::Dead };
    }

    if (UNLIKELY(str.length() == 0)) {
        return { BunStringTag::Empty };
    }

    auto impl = str.releaseImpl();

    return { BunStringTag::WTFStringImpl, { .wtf = impl.leakRef() } };
}

extern "C" void BunString__toThreadSafe(BunString* str)
{
    if (str->tag == BunStringTag::WTFStringImpl) {
        auto impl = str->impl.wtf->isolatedCopy();
        if (impl.ptr() != str->impl.wtf) {
            str->impl.wtf = &impl.leakRef();
        }
    }
}

BunString toString(JSC::JSGlobalObject* globalObject, JSValue value)
{
    return fromJS(globalObject, value);
}

BunString toStringRef(JSC::JSGlobalObject* globalObject, JSValue value)
{
    auto str = value.toWTFString(globalObject);
    if (str.isEmpty()) {
        return { BunStringTag::Empty };
    }

    str.impl()->ref();

    return { BunStringTag::WTFStringImpl, { .wtf = str.impl() } };
}

BunString toString(WTF::String& wtfString)
{
    if (wtfString.isEmpty())
        return { BunStringTag::Empty };

    return { BunStringTag::WTFStringImpl, { .wtf = wtfString.impl() } };
}
BunString toString(const WTF::String& wtfString)
{
    if (wtfString.isEmpty())
        return { BunStringTag::Empty };

    return { BunStringTag::WTFStringImpl, { .wtf = wtfString.impl() } };
}
BunString toString(WTF::StringImpl* wtfString)
{
    if (wtfString->isEmpty())
        return { BunStringTag::Empty };

    return { BunStringTag::WTFStringImpl, { .wtf = wtfString } };
}

BunString toStringRef(WTF::String& wtfString)
{
    if (wtfString.isEmpty())
        return { BunStringTag::Empty };

    wtfString.impl()->ref();
    return { BunStringTag::WTFStringImpl, { .wtf = wtfString.impl() } };
}
BunString toStringRef(const WTF::String& wtfString)
{
    if (wtfString.isEmpty())
        return { BunStringTag::Empty };

    wtfString.impl()->ref();
    return { BunStringTag::WTFStringImpl, { .wtf = wtfString.impl() } };
}
BunString toStringRef(WTF::StringImpl* wtfString)
{
    if (wtfString->isEmpty())
        return { BunStringTag::Empty };

    wtfString->ref();

    return { BunStringTag::WTFStringImpl, { .wtf = wtfString } };
}

}

extern "C" JSC::EncodedJSValue BunString__toJS(JSC::JSGlobalObject* globalObject, const BunString* bunString)
{
    return JSValue::encode(Bun::toJS(globalObject, *bunString));
}

extern "C" BunString BunString__fromUTF16Unitialized(size_t length)
{
    ASSERT(length > 0);
    UChar* ptr;
    auto impl = WTF::StringImpl::createUninitialized(length, ptr);
    return { BunStringTag::WTFStringImpl, { .wtf = &impl.leakRef() } };
}

extern "C" BunString BunString__fromLatin1Unitialized(size_t length)
{
    ASSERT(length > 0);
    LChar* ptr;
    auto impl = WTF::StringImpl::createUninitialized(length, ptr);
    return { BunStringTag::WTFStringImpl, { .wtf = &impl.leakRef() } };
}

extern "C" BunString BunString__fromUTF8(const char* bytes, size_t length)
{
    ASSERT(length > 0);
    if (simdutf::validate_utf8(bytes, length)) {
        size_t u16Length = simdutf::utf16_length_from_utf8(bytes, length);
        UChar* ptr;
        auto impl = WTF::StringImpl::createUninitialized(static_cast<unsigned int>(u16Length), ptr);
        RELEASE_ASSERT(simdutf::convert_utf8_to_utf16(bytes, length, ptr) == u16Length);
        impl->ref();
        return { BunStringTag::WTFStringImpl, { .wtf = &impl.leakRef() } };
    }

    auto str = WTF::String::fromUTF8ReplacingInvalidSequences(reinterpret_cast<const LChar*>(bytes), length);
    str.impl()->ref();
    return Bun::toString(str);
}

extern "C" BunString BunString__fromLatin1(const char* bytes, size_t length)
{
    ASSERT(length > 0);
    return { BunStringTag::WTFStringImpl, { .wtf = &WTF::StringImpl::create(bytes, length).leakRef() } };
}

extern "C" BunString BunString__fromUTF16ToLatin1(const char16_t* bytes, size_t length)
{
    ASSERT(length > 0);
    ASSERT_WITH_MESSAGE(simdutf::validate_utf16le(bytes, length), "This function only accepts ascii UTF16 strings");
    size_t outLength = simdutf::latin1_length_from_utf16(length);
    LChar* ptr = nullptr;
    auto impl = WTF::StringImpl::createUninitialized(outLength, ptr);
    if (!ptr) {
        return { BunStringTag::Dead };
    }

    size_t latin1_length = simdutf::convert_valid_utf16le_to_latin1(bytes, length, reinterpret_cast<char*>(ptr));
    ASSERT_WITH_MESSAGE(latin1_length == outLength, "Failed to convert UTF16 to Latin1");
    return { BunStringTag::WTFStringImpl, { .wtf = &impl.leakRef() } };
}

extern "C" BunString BunString__fromUTF16(const char16_t* bytes, size_t length)
{
    ASSERT(length > 0);
    return { BunStringTag::WTFStringImpl, { .wtf = &WTF::StringImpl::create(bytes, length).leakRef() } };
}

extern "C" BunString BunString__fromBytes(const char* bytes, size_t length)
{
    ASSERT(length > 0);
    if (simdutf::validate_ascii(bytes, length)) {
        return BunString__fromLatin1(bytes, length);
    }

    return BunString__fromUTF8(bytes, length);
}

extern "C" BunString BunString__createExternal(const char* bytes, size_t length, bool isLatin1, void* ctx, void (*callback)(void* arg0, void* arg1, size_t arg2))
{
    Ref<WTF::ExternalStringImpl> impl = isLatin1 ? WTF::ExternalStringImpl::create(reinterpret_cast<const LChar*>(bytes), length, ctx, callback) :

                                                 WTF::ExternalStringImpl::create(reinterpret_cast<const UChar*>(bytes), length, ctx, callback);

    return { BunStringTag::WTFStringImpl, { .wtf = &impl.leakRef() } };
}

extern "C" JSC::EncodedJSValue BunString__toJSON(
    JSC::JSGlobalObject* globalObject,
    BunString* bunString)
{
    JSC::JSValue result = JSC::JSONParse(globalObject, bunString->toWTFString());

    if (!result) {
        result = JSC::JSValue(JSC::createSyntaxError(globalObject, "Failed to parse JSON"_s));
    }

    return JSC::JSValue::encode(result);
}

extern "C" JSC::EncodedJSValue BunString__createArray(
    JSC::JSGlobalObject* globalObject,
    const BunString* ptr, size_t length)
{
    if (length == 0)
        return JSValue::encode(JSC::constructEmptyArray(globalObject, nullptr));

    auto& vm = globalObject->vm();
    auto throwScope = DECLARE_THROW_SCOPE(vm);

    // Using tryCreateUninitialized here breaks stuff..
    // https://github.com/oven-sh/bun/issues/3931
    JSC::JSArray* array = constructEmptyArray(globalObject, nullptr, length);
    if (!array) {
        JSC::throwOutOfMemoryError(globalObject, throwScope);
        RELEASE_AND_RETURN(throwScope, JSValue::encode(JSC::JSValue()));
    }

    for (size_t i = 0; i < length; ++i) {
        array->putDirectIndex(globalObject, i, Bun::toJS(globalObject, *ptr++));
    }

    return JSValue::encode(array);
}

extern "C" void BunString__toWTFString(BunString* bunString)
{
    if (bunString->tag == BunStringTag::ZigString) {
        if (Zig::isTaggedExternalPtr(bunString->impl.zig.ptr)) {
            bunString->impl.wtf = Zig::toString(bunString->impl.zig).impl();
        } else {
            bunString->impl.wtf = Zig::toStringCopy(bunString->impl.zig).impl();
        }

        bunString->tag = BunStringTag::WTFStringImpl;
    } else if (bunString->tag == BunStringTag::StaticZigString) {
        bunString->impl.wtf = Zig::toStringStatic(bunString->impl.zig).impl();
        bunString->tag = BunStringTag::WTFStringImpl;
    }
}

extern "C" BunString URL__getFileURLString(BunString* filePath)
{
    return Bun::toStringRef(WTF::URL::fileURLWithFileSystemPath(filePath->toWTFString()).stringWithoutFragmentIdentifier());
}

extern "C" JSC__JSValue BunString__toJSDOMURL(JSC::JSGlobalObject* lexicalGlobalObject, BunString* bunString)
{
    auto& globalObject = *jsCast<Zig::GlobalObject*>(lexicalGlobalObject);
    auto& vm = globalObject.vm();
    auto throwScope = DECLARE_THROW_SCOPE(vm);

    auto str = bunString->toWTFString(BunString::ZeroCopy);

    auto object = WebCore::DOMURL::create(str, String());
    auto jsValue = WebCore::toJSNewlyCreated<WebCore::IDLInterface<WebCore::DOMURL>>(*lexicalGlobalObject, globalObject, throwScope, WTFMove(object));
    RELEASE_AND_RETURN(throwScope, JSC::JSValue::encode(jsValue));
}

extern "C" WTF::URL* URL__fromJS(EncodedJSValue encodedValue, JSC::JSGlobalObject* globalObject)
{
    auto throwScope = DECLARE_THROW_SCOPE(globalObject->vm());
    JSC::JSValue value = JSC::JSValue::decode(encodedValue);
    auto str = value.toWTFString(globalObject);
    RETURN_IF_EXCEPTION(throwScope, nullptr);
    if (str.isEmpty()) {
        return nullptr;
    }

    auto url = WTF::URL(str);
    if (!url.isValid() || url.isNull())
        return nullptr;

    return new WTF::URL(WTFMove(url));
}

extern "C" BunString URL__getHrefFromJS(EncodedJSValue encodedValue, JSC::JSGlobalObject* globalObject)
{
    auto throwScope = DECLARE_THROW_SCOPE(globalObject->vm());
    JSC::JSValue value = JSC::JSValue::decode(encodedValue);
    auto str = value.toWTFString(globalObject);
    RETURN_IF_EXCEPTION(throwScope, { BunStringTag::Dead });
    if (str.isEmpty()) {
        return { BunStringTag::Dead };
    }

    auto url = WTF::URL(str);
    if (!url.isValid() || url.isEmpty())
        return { BunStringTag::Dead };

    return Bun::toStringRef(url.string());
}

extern "C" BunString URL__getHref(BunString* input)
{
    auto&& str = input->toWTFString();
    auto url = WTF::URL(str);
    if (!url.isValid() || url.isEmpty())
        return { BunStringTag::Dead };

    return Bun::toStringRef(url.string());
}

<<<<<<< HEAD
extern "C" BunString URL__getHrefJoin(BunString* baseStr, BunString* relativeStr)
=======
extern "C" BunString URL__pathFromFileURL(BunString* input)
>>>>>>> 9ee39cac
{
    auto&& str = input->toWTFString();
    auto url = WTF::URL(str);
    if (!url.isValid() || url.isEmpty())
        return { BunStringTag::Dead };

    return Bun::toStringRef(url.fileSystemPath());
}

extern "C" BunString URL__getHrefJoin(BunString* baseStr, BunString* relativeStr)
{
    auto base = baseStr->toWTFString();
    auto relative = relativeStr->toWTFString();
    auto url = WTF::URL(WTF::URL(base), relative);
    if (!url.isValid() || url.isEmpty())
        return { BunStringTag::Dead };

    return Bun::toStringRef(url.string());
}

extern "C" WTF::URL* URL__fromString(BunString* input)
{
    auto&& str = input->toWTFString();
    auto url = WTF::URL(str);
    if (!url.isValid())
        return nullptr;

    return new WTF::URL(WTFMove(url));
}

extern "C" BunString URL__protocol(WTF::URL* url)
{
    return Bun::toStringRef(url->protocol().toStringWithoutCopying());
}

extern "C" void URL__deinit(WTF::URL* url)
{
    delete url;
}

extern "C" BunString URL__href(WTF::URL* url)
{
    return Bun::toStringRef(url->string());
}

extern "C" BunString URL__username(WTF::URL* url)
{
    return Bun::toStringRef(url->user());
}

extern "C" BunString URL__password(WTF::URL* url)
{
    return Bun::toStringRef(url->password());
}

extern "C" BunString URL__search(WTF::URL* url)
{
    return Bun::toStringRef(url->query().toStringWithoutCopying());
}

extern "C" BunString URL__host(WTF::URL* url)
{
    return Bun::toStringRef(url->host().toStringWithoutCopying());
}
extern "C" BunString URL__hostname(WTF::URL* url)
{
    return Bun::toStringRef(url->hostAndPort());
}

extern "C" uint32_t URL__port(WTF::URL* url)
{
    auto port = url->port();

    if (port.has_value()) {
        return port.value();
    }

    return std::numeric_limits<uint32_t>::max();
}

extern "C" BunString URL__pathname(WTF::URL* url)
{
    return Bun::toStringRef(url->path().toStringWithoutCopying());
}

size_t BunString::utf8ByteLength(const WTF::String& str)
{
    if (str.isEmpty())
        return 0;

    if (str.is8Bit()) {
        return simdutf::utf8_length_from_latin1(reinterpret_cast<const char*>(str.characters8()), static_cast<size_t>(str.length()));
    } else {
        return simdutf::utf8_length_from_utf16(reinterpret_cast<const char16_t*>(str.characters16()), static_cast<size_t>(str.length()));
    }
}

WTF::String BunString::toWTFString() const
{
    if (this->tag == BunStringTag::ZigString) {
        if (Zig::isTaggedExternalPtr(this->impl.zig.ptr)) {
            return Zig::toString(this->impl.zig);
        } else {
            return Zig::toStringCopy(this->impl.zig);
        }
    } else if (this->tag == BunStringTag::StaticZigString) {
        return Zig::toStringCopy(this->impl.zig);
    } else if (this->tag == BunStringTag::WTFStringImpl) {
        return WTF::String(this->impl.wtf);
    }

    return WTF::String();
}

WTF::String BunString::toWTFString(ZeroCopyTag) const
{
    if (this->tag == BunStringTag::ZigString) {
        if (Zig::isTaggedUTF8Ptr(this->impl.zig.ptr)) {
            return Zig::toStringCopy(this->impl.zig);
        } else {
            return Zig::toString(this->impl.zig);
        }
    } else if (this->tag == BunStringTag::StaticZigString) {
        return Zig::toStringStatic(this->impl.zig);
    } else if (this->tag == BunStringTag::WTFStringImpl) {
        ASSERT(this->impl.wtf->refCount() > 0 && !this->impl.wtf->isEmpty());
        return WTF::String(this->impl.wtf);
    }

    return WTF::String();
}

extern "C" BunString BunString__createExternalGloballyAllocatedLatin1(
    const LChar* bytes,
    size_t length)
{
    ASSERT(length > 0);
    Ref<WTF::ExternalStringImpl> impl = WTF::ExternalStringImpl::create(bytes, length, nullptr, [](void*, void* ptr, size_t) {
        mi_free(ptr);
    });
    return { BunStringTag::WTFStringImpl, { .wtf = &impl.leakRef() } };
}

extern "C" BunString BunString__createExternalGloballyAllocatedUTF16(
    const UChar* bytes,
    size_t length)
{
    ASSERT(length > 0);
    Ref<WTF::ExternalStringImpl> impl = WTF::ExternalStringImpl::create(bytes, length, nullptr, [](void*, void* ptr, size_t) {
        mi_free(ptr);
    });
    return { BunStringTag::WTFStringImpl, { .wtf = &impl.leakRef() } };
}

extern "C" bool WTFStringImpl__isThreadSafe(
    const WTF::StringImpl* wtf)
{
    if (wtf->bufferOwnership() != StringImpl::BufferOwnership::BufferInternal)
        return false;

    return !(wtf->isSymbol() || wtf->isAtom());
    // if (wtf->is8Bit())
    //     return wtf->characters8() == reinterpret_cast_ptr<const LChar*>(reinterpret_cast<const uint8_t*>(wtf) + tailOffset<const LChar*>());

    // return wtf->characters16() == reinterpret_cast_ptr<const UChar*>(reinterpret_cast<const uint16_t*>(wtf) + tailOffset<const UChar*>());
}<|MERGE_RESOLUTION|>--- conflicted
+++ resolved
@@ -393,11 +393,7 @@
     return Bun::toStringRef(url.string());
 }
 
-<<<<<<< HEAD
-extern "C" BunString URL__getHrefJoin(BunString* baseStr, BunString* relativeStr)
-=======
 extern "C" BunString URL__pathFromFileURL(BunString* input)
->>>>>>> 9ee39cac
 {
     auto&& str = input->toWTFString();
     auto url = WTF::URL(str);
