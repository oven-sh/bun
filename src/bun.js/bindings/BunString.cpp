

#include "helpers.h"
#include "root.h"
#include "headers-handwritten.h"
#include <JavaScriptCore/JSCJSValueInlines.h>

#include "JavaScriptCore/JSCJSValue.h"
#include "JavaScriptCore/PutPropertySlot.h"

#include "wtf/SIMDUTF.h"
#include "JSDOMURL.h"
#include "DOMURL.h"
#include "ZigGlobalObject.h"
#include "IDLTypes.h"

#include <limits>
#include <wtf/Seconds.h>
#include <wtf/text/ExternalStringImpl.h>
#include <JavaScriptCore/JSONObject.h>
#include <wtf/text/AtomString.h>
#include <wtf/text/WTFString.h>

#include "JSDOMWrapperCache.h"
#include "JSDOMAttribute.h"
#include "JSDOMBinding.h"
#include "JSDOMConstructor.h"
#include "JSDOMConvertAny.h"
#include "JSDOMConvertBase.h"
#include "JSDOMConvertBoolean.h"
#include "JSDOMConvertInterface.h"
#include "JSDOMConvertStrings.h"
#include "JSDOMExceptionHandling.h"
#include "JSDOMGlobalObjectInlines.h"
#include "JSDOMOperation.h"

#include "GCDefferalContext.h"
#include "wtf/StdLibExtras.h"
#include "wtf/text/StringImpl.h"
#include "wtf/text/StringToIntegerConversion.h"

extern "C" void mi_free(void* ptr);

using namespace JSC;
extern "C" BunString BunString__fromBytes(const char* bytes, size_t length);

extern "C" bool Bun__WTFStringImpl__hasPrefix(const WTF::StringImpl* impl, const char* bytes, size_t length)
{
    return impl->startsWith({ bytes, length });
}

extern "C" void Bun__WTFStringImpl__deref(WTF::StringImpl* impl)
{
    impl->deref();
}
extern "C" void Bun__WTFStringImpl__ref(WTF::StringImpl* impl)
{
    impl->ref();
}

extern "C" bool BunString__fromJS(JSC::JSGlobalObject* globalObject, JSC::EncodedJSValue encodedValue, BunString* bunString)
{
    JSC::JSValue value = JSC::JSValue::decode(encodedValue);
    *bunString = Bun::toString(globalObject, value);
    return bunString->tag != BunStringTag::Dead;
}

extern "C" BunString BunString__createAtom(const char* bytes, size_t length)
{
    ASSERT(simdutf::validate_ascii(bytes, length));
    auto atom = tryMakeAtomString(String(StringImpl::createWithoutCopying({ bytes, length })));
    atom.impl()->ref();
<<<<<<< HEAD
    return { BunStringTag::WTFStringImpl, { .wtf = atom.releaseImpl().get() } };
=======
// Ignore the warning about returning a stack address
// This is safe because we've ref'd the atom.impl() which will keep it alive
#pragma clang diagnostic push
#pragma clang diagnostic ignored "-Wreturn-stack-address"
    return { BunStringTag::WTFStringImpl, { .wtf = atom.impl() } };
#pragma clang diagnostic pop
>>>>>>> 3195df87
}

extern "C" BunString BunString__tryCreateAtom(const char* bytes, size_t length)
{
    if (simdutf::validate_ascii(bytes, length)) {
        auto atom = tryMakeAtomString(String(StringImpl::createWithoutCopying({ bytes, length })));
        if (atom.isNull())
            return { BunStringTag::Dead, {} };
        atom.impl()->ref();
<<<<<<< HEAD
        return { BunStringTag::WTFStringImpl, { .wtf = atom.releaseImpl().get() } };
=======
        // Ignore the warning about returning a stack address
// This is safe because we've ref'd the atom.impl() which will keep it alive
#pragma clang diagnostic push
#pragma clang diagnostic ignored "-Wreturn-stack-address"
        return { BunStringTag::WTFStringImpl, { .wtf = atom.impl() } };
#pragma clang diagnostic pop
>>>>>>> 3195df87
    }

    return { BunStringTag::Dead, {} };
}

extern "C" JSC::EncodedJSValue BunString__createUTF8ForJS(JSC::JSGlobalObject* globalObject, const char* ptr, size_t length)
{
    auto& vm = JSC::getVM(globalObject);
    auto scope = DECLARE_THROW_SCOPE(vm);
    if (length == 0) {
        return JSValue::encode(jsEmptyString(vm));
    }
    if (simdutf::validate_ascii(ptr, length)) {
        return JSValue::encode(jsString(vm, WTF::String(std::span<const LChar>(reinterpret_cast<const LChar*>(ptr), length))));
    }

    auto str = WTF::String::fromUTF8ReplacingInvalidSequences(std::span { reinterpret_cast<const LChar*>(ptr), length });
    if (str.isNull()) [[unlikely]] {
        throwOutOfMemoryError(globalObject, scope);
        return JSC::EncodedJSValue();
    }
    return JSValue::encode(jsString(vm, WTFMove(str)));
}

extern "C" JSC::EncodedJSValue BunString__transferToJS(BunString* bunString, JSC::JSGlobalObject* globalObject)
{
    auto& vm = JSC::getVM(globalObject);
    auto scope = DECLARE_THROW_SCOPE(vm);

    if (bunString->tag == BunStringTag::Empty || bunString->tag == BunStringTag::Dead) [[unlikely]] {
        return JSValue::encode(JSC::jsEmptyString(vm));
    }

    if (bunString->tag == BunStringTag::WTFStringImpl) [[likely]] {
#if ASSERT_ENABLED
        unsigned refCount = bunString->impl.wtf->refCount();
        ASSERT(refCount > 0 && !bunString->impl.wtf->isEmpty());
#endif
        auto str = bunString->toWTFString();
#if ASSERT_ENABLED
        unsigned newRefCount = bunString->impl.wtf->refCount();
        ASSERT(newRefCount == refCount + 1);
#endif
        bunString->impl.wtf->deref();
        *bunString = { .tag = BunStringTag::Dead };
        return JSValue::encode(jsString(vm, WTFMove(str)));
    }

    WTF::String str = bunString->toWTFString();
    *bunString = { .tag = BunStringTag::Dead };
    return JSValue::encode(jsString(vm, WTFMove(str)));
}

// int64_t max to say "not a number"
extern "C" int64_t BunString__toInt32(BunString* bunString)
{
    if (bunString->tag == BunStringTag::Empty || bunString->tag == BunStringTag::Dead) {
        return std::numeric_limits<int64_t>::max();
    }

    String str = bunString->toWTFString();
    auto val = WTF::parseIntegerAllowingTrailingJunk<int32_t>(str);
    if (val) {
        return val.value();
    }

    return std::numeric_limits<int64_t>::max();
}

namespace Bun {

JSC::JSString* toJS(JSC::JSGlobalObject* globalObject, BunString bunString)
{
    if (bunString.tag == BunStringTag::Empty || bunString.tag == BunStringTag::Dead) {
        return JSC::jsEmptyString(globalObject->vm());
    }
    if (bunString.tag == BunStringTag::WTFStringImpl) {
#if ASSERT_ENABLED
        ASSERT(bunString.impl.wtf->hasAtLeastOneRef() && !bunString.impl.wtf->isEmpty());
#endif

        return JSC::jsString(globalObject->vm(), String(bunString.impl.wtf));
    }

    if (bunString.tag == BunStringTag::StaticZigString) {
        return JSC::jsString(globalObject->vm(), Zig::toStringStatic(bunString.impl.zig));
    }

    return Zig::toJSStringGC(bunString.impl.zig, globalObject);
}

BunString toString(const char* bytes, size_t length)
{
    return BunString__fromBytes(bytes, length);
}

BunString fromJS(JSC::JSGlobalObject* globalObject, JSValue value)
{
    WTF::String str = value.toWTFString(globalObject);
    if (str.isNull()) [[unlikely]] {
        return { BunStringTag::Dead };
    }
    if (str.length() == 0) [[unlikely]] {
        return { BunStringTag::Empty };
    }

    auto impl = str.releaseImpl();

    return { BunStringTag::WTFStringImpl, { .wtf = impl.leakRef() } };
}

extern "C" void BunString__toThreadSafe(BunString* str)
{
    if (str->tag == BunStringTag::WTFStringImpl) {
        auto impl = str->impl.wtf->isolatedCopy();
        if (impl.ptr() != str->impl.wtf) {
            str->impl.wtf = &impl.leakRef();
        }
    }
}

BunString toString(JSC::JSGlobalObject* globalObject, JSValue value)
{
    return fromJS(globalObject, value);
}

BunString toStringRef(JSC::JSGlobalObject* globalObject, JSValue value)
{
    auto str = value.toWTFString(globalObject);
    if (str.isNull()) [[unlikely]] {
        return { BunStringTag::Dead };
    }
    if (str.length() == 0) [[unlikely]] {
        return { BunStringTag::Empty };
    }

    StringImpl* impl = str.impl();

    impl->ref();

    return { BunStringTag::WTFStringImpl, { .wtf = impl } };
}

BunString toString(WTF::String& wtfString)
{
    if (wtfString.isEmpty())
        return { BunStringTag::Empty };

    return { BunStringTag::WTFStringImpl, { .wtf = wtfString.impl() } };
}
BunString toString(const WTF::String& wtfString)
{
    if (wtfString.isEmpty())
        return { BunStringTag::Empty };

    return { BunStringTag::WTFStringImpl, { .wtf = wtfString.impl() } };
}
BunString toString(WTF::StringImpl* wtfString)
{
    if (wtfString->isEmpty())
        return { BunStringTag::Empty };

    return { BunStringTag::WTFStringImpl, { .wtf = wtfString } };
}

BunString toStringRef(WTF::String& wtfString)
{
    if (wtfString.isEmpty())
        return { BunStringTag::Empty };

    wtfString.impl()->ref();
    return { BunStringTag::WTFStringImpl, { .wtf = wtfString.impl() } };
}
BunString toStringRef(const WTF::String& wtfString)
{
    if (wtfString.isEmpty())
        return { BunStringTag::Empty };

    wtfString.impl()->ref();
    return { BunStringTag::WTFStringImpl, { .wtf = wtfString.impl() } };
}
BunString toStringRef(WTF::StringImpl* wtfString)
{
    if (wtfString->isEmpty())
        return { BunStringTag::Empty };

    wtfString->ref();

    return { BunStringTag::WTFStringImpl, { .wtf = wtfString } };
}

BunString toStringView(StringView view)
{
    return {
        BunStringTag::ZigString,
        { .zig = toZigString(view) }
    };
}

}

extern "C" JSC::EncodedJSValue BunString__toJS(JSC::JSGlobalObject* globalObject, const BunString* bunString)
{
    return JSValue::encode(Bun::toJS(globalObject, *bunString));
}

extern "C" BunString BunString__fromUTF16Unitialized(size_t length)
{
    ASSERT(length > 0);
    std::span<UChar> ptr;
    auto impl = WTF::StringImpl::tryCreateUninitialized(length, ptr);
    if (!impl) [[unlikely]] {
        return { .tag = BunStringTag::Dead };
    }
    return { BunStringTag::WTFStringImpl, { .wtf = impl.leakRef() } };
}

extern "C" BunString BunString__fromLatin1Unitialized(size_t length)
{
    ASSERT(length > 0);
    std::span<LChar> ptr;
    auto impl = WTF::StringImpl::tryCreateUninitialized(length, ptr);
    if (!impl) [[unlikely]] {
        return { .tag = BunStringTag::Dead };
    }
    return { BunStringTag::WTFStringImpl, { .wtf = impl.leakRef() } };
}

extern "C" BunString BunString__fromUTF8(const char* bytes, size_t length)
{
    ASSERT(length > 0);
    if (simdutf::validate_utf8(bytes, length)) {
        size_t u16Length = simdutf::utf16_length_from_utf8(bytes, length);
        std::span<UChar> ptr;
        auto impl = WTF::StringImpl::tryCreateUninitialized(static_cast<unsigned int>(u16Length), ptr);
        if (!impl) [[unlikely]] {
            return { .tag = BunStringTag::Dead };
        }
        RELEASE_ASSERT(simdutf::convert_utf8_to_utf16(bytes, length, ptr.data()) == u16Length);
        return { BunStringTag::WTFStringImpl, { .wtf = impl.leakRef() } };
    }

    auto str = WTF::String::fromUTF8ReplacingInvalidSequences(std::span { reinterpret_cast<const LChar*>(bytes), length });
    if (str.isNull()) [[unlikely]] {
        return { .tag = BunStringTag::Dead };
    }
    auto impl = str.releaseImpl();
    return Bun::toString(impl.leakRef());
}

extern "C" BunString BunString__fromLatin1(const char* bytes, size_t length)
{
    ASSERT(length > 0);
    std::span<LChar> ptr;
    auto impl = WTF::StringImpl::tryCreateUninitialized(length, ptr);
    if (!impl) [[unlikely]] {
        return { .tag = BunStringTag::Dead };
    }
    memcpy(ptr.data(), bytes, length);

    return { BunStringTag::WTFStringImpl, { .wtf = impl.leakRef() } };
}

extern "C" BunString BunString__fromUTF16ToLatin1(const char16_t* bytes, size_t length)
{
    ASSERT(length > 0);
    ASSERT_WITH_MESSAGE(simdutf::validate_utf16le(bytes, length), "This function only accepts ascii UTF16 strings");
    size_t outLength = simdutf::latin1_length_from_utf16(length);
    std::span<LChar> ptr;
    auto impl = WTF::StringImpl::tryCreateUninitialized(outLength, ptr);
    if (!impl) [[unlikely]] {
        return { BunStringTag::Dead };
    }

    size_t latin1_length = simdutf::convert_valid_utf16le_to_latin1(bytes, length, reinterpret_cast<char*>(ptr.data()));
    ASSERT_WITH_MESSAGE(latin1_length == outLength, "Failed to convert UTF16 to Latin1");
    return { BunStringTag::WTFStringImpl, { .wtf = impl.leakRef() } };
}

extern "C" BunString BunString__fromUTF16(const char16_t* bytes, size_t length)
{
    ASSERT(length > 0);
    std::span<UChar> ptr;
    auto impl = WTF::StringImpl::tryCreateUninitialized(length, ptr);
    if (!impl) [[unlikely]] {
        return { .tag = BunStringTag::Dead };
    }
    memcpy(ptr.data(), bytes, length * sizeof(char16_t));
    return { BunStringTag::WTFStringImpl, { .wtf = impl.leakRef() } };
}

extern "C" BunString BunString__fromBytes(const char* bytes, size_t length)
{
    ASSERT(length > 0);
    if (simdutf::validate_ascii(bytes, length)) {
        return BunString__fromLatin1(bytes, length);
    }

    return BunString__fromUTF8(bytes, length);
}

extern "C" BunString BunString__createStaticExternal(const char* bytes, size_t length, bool isLatin1)
{
    Ref<WTF::ExternalStringImpl> impl = isLatin1 ? WTF::ExternalStringImpl::createStatic({ reinterpret_cast<const LChar*>(bytes), length }) :

                                                 WTF::ExternalStringImpl::createStatic({ reinterpret_cast<const UChar*>(bytes), length });

    return { BunStringTag::WTFStringImpl, { .wtf = &impl.leakRef() } };
}

extern "C" BunString BunString__createExternal(const char* bytes, size_t length, bool isLatin1, void* ctx, void (*callback)(void* arg0, void* arg1, size_t arg2))
{
    Ref<WTF::ExternalStringImpl> impl = isLatin1 ? WTF::ExternalStringImpl::create({ reinterpret_cast<const LChar*>(bytes), length }, ctx, callback) :

                                                 WTF::ExternalStringImpl::create({ reinterpret_cast<const UChar*>(bytes), length }, ctx, callback);

    return { BunStringTag::WTFStringImpl, { .wtf = &impl.leakRef() } };
}

extern "C" JSC::EncodedJSValue BunString__toJSON(
    JSC::JSGlobalObject* globalObject,
    BunString* bunString)
{
    auto scope = DECLARE_THROW_SCOPE(globalObject->vm());
    JSC::JSValue result = JSC::JSONParse(globalObject, bunString->toWTFString());

    if (!result && !scope.exception()) {
        scope.throwException(globalObject, createSyntaxError(globalObject, "Failed to parse JSON"_s));
    }

    RETURN_IF_EXCEPTION(scope, {});

    return JSC::JSValue::encode(result);
}

extern "C" JSC::EncodedJSValue BunString__createArray(
    JSC::JSGlobalObject* globalObject,
    const BunString* ptr, size_t length)
{
    if (length == 0)
        return JSValue::encode(JSC::constructEmptyArray(globalObject, nullptr));

    auto& vm = JSC::getVM(globalObject);
    auto throwScope = DECLARE_THROW_SCOPE(vm);

    // Using tryCreateUninitialized here breaks stuff..
    // https://github.com/oven-sh/bun/issues/3931
    JSC::JSArray* array = constructEmptyArray(globalObject, nullptr, length);
    RETURN_IF_EXCEPTION(throwScope, {});

    for (size_t i = 0; i < length; ++i) {
        array->putDirectIndex(globalObject, i, Bun::toJS(globalObject, *ptr++));
        RETURN_IF_EXCEPTION(throwScope, {});
    }

    return JSValue::encode(array);
}

extern "C" void BunString__toWTFString(BunString* bunString)
{
    WTF::String str;
    if (bunString->tag == BunStringTag::ZigString) {
        if (Zig::isTaggedExternalPtr(bunString->impl.zig.ptr)) {
            str = Zig::toString(bunString->impl.zig);
        } else {
            str = Zig::toStringCopy(bunString->impl.zig);
        }

    } else if (bunString->tag == BunStringTag::StaticZigString) {
        str = Zig::toStringStatic(bunString->impl.zig);
    } else {
        return;
    }

    auto impl = str.releaseImpl();
    bunString->impl.wtf = impl.leakRef();
    bunString->tag = BunStringTag::WTFStringImpl;
}

extern "C" BunString URL__getFileURLString(BunString* filePath)
{
    return Bun::toStringRef(WTF::URL::fileURLWithFileSystemPath(filePath->toWTFString()).stringWithoutFragmentIdentifier());
}

extern "C" size_t URL__originLength(const char* latin1_slice, size_t len)
{
    WTF::String string = WTF::StringView(latin1_slice, len, true).toString();
    if (!string)
        return 0;
    WTF::URL url(string);
    if (!url.isValid())
        return 0;
    return url.pathStart();
}

extern "C" JSC::EncodedJSValue BunString__toJSDOMURL(JSC::JSGlobalObject* lexicalGlobalObject, BunString* bunString)
{
    auto& globalObject = *jsCast<Zig::GlobalObject*>(lexicalGlobalObject);
    auto& vm = globalObject.vm();
    auto throwScope = DECLARE_THROW_SCOPE(vm);

    auto str = bunString->toWTFString(BunString::ZeroCopy);

    auto object = WebCore::DOMURL::create(str, String());
    auto jsValue = WebCore::toJSNewlyCreated<WebCore::IDLInterface<WebCore::DOMURL>>(*lexicalGlobalObject, globalObject, throwScope, WTFMove(object));
    auto* jsDOMURL = jsCast<WebCore::JSDOMURL*>(jsValue.asCell());
    vm.heap.reportExtraMemoryAllocated(jsDOMURL, jsDOMURL->wrapped().memoryCostForGC());
    RELEASE_AND_RETURN(throwScope, JSC::JSValue::encode(jsValue));
}

extern "C" WTF::URL* URL__fromJS(EncodedJSValue encodedValue, JSC::JSGlobalObject* globalObject)
{
    auto throwScope = DECLARE_THROW_SCOPE(globalObject->vm());
    JSC::JSValue value = JSC::JSValue::decode(encodedValue);
    auto str = value.toWTFString(globalObject);
    RETURN_IF_EXCEPTION(throwScope, nullptr);
    if (str.isEmpty()) {
        return nullptr;
    }

    auto url = WTF::URL(str);
    if (!url.isValid() || url.isNull())
        return nullptr;

    return new WTF::URL(WTFMove(url));
}

extern "C" BunString URL__getHrefFromJS(EncodedJSValue encodedValue, JSC::JSGlobalObject* globalObject)
{
    auto throwScope = DECLARE_THROW_SCOPE(globalObject->vm());
    JSC::JSValue value = JSC::JSValue::decode(encodedValue);
    auto str = value.toWTFString(globalObject);
    RETURN_IF_EXCEPTION(throwScope, { BunStringTag::Dead });
    if (str.isEmpty()) {
        return { BunStringTag::Dead };
    }

    auto url = WTF::URL(str);
    if (!url.isValid() || url.isEmpty())
        return { BunStringTag::Dead };

    return Bun::toStringRef(url.string());
}

extern "C" BunString URL__getHref(BunString* input)
{
    auto&& str = input->toWTFString();
    auto url = WTF::URL(str);
    if (!url.isValid() || url.isEmpty())
        return { BunStringTag::Dead };

    return Bun::toStringRef(url.string());
}

extern "C" BunString URL__pathFromFileURL(BunString* input)
{
    auto&& str = input->toWTFString();
    auto url = WTF::URL(str);
    if (!url.isValid() || url.isEmpty())
        return { BunStringTag::Dead };

    return Bun::toStringRef(url.fileSystemPath());
}

extern "C" BunString URL__getHrefJoin(BunString* baseStr, BunString* relativeStr)
{
    auto base = baseStr->toWTFString();
    auto relative = relativeStr->toWTFString();
    auto url = WTF::URL(WTF::URL(base), relative);
    if (!url.isValid() || url.isEmpty())
        return { BunStringTag::Dead };

    return Bun::toStringRef(url.string());
}

extern "C" WTF::URL* URL__fromString(BunString* input)
{
    auto&& str = input->toWTFString();
    auto url = WTF::URL(str);
    if (!url.isValid())
        return nullptr;

    return new WTF::URL(WTFMove(url));
}

extern "C" BunString URL__protocol(WTF::URL* url)
{
    return Bun::toStringRef(url->protocol().toStringWithoutCopying());
}

extern "C" void URL__deinit(WTF::URL* url)
{
    delete url;
}

extern "C" BunString URL__href(WTF::URL* url)
{
    return Bun::toStringRef(url->string());
}

extern "C" BunString URL__username(WTF::URL* url)
{
    return Bun::toStringRef(url->user());
}

extern "C" BunString URL__password(WTF::URL* url)
{
    return Bun::toStringRef(url->password());
}

extern "C" BunString URL__search(WTF::URL* url)
{
    return Bun::toStringRef(url->query().toStringWithoutCopying());
}

extern "C" BunString URL__host(WTF::URL* url)
{
    return Bun::toStringRef(url->host().toStringWithoutCopying());
}
extern "C" BunString URL__hostname(WTF::URL* url)
{
    return Bun::toStringRef(url->hostAndPort());
}

extern "C" uint32_t URL__port(WTF::URL* url)
{
    auto port = url->port();

    if (port.has_value()) {
        return port.value();
    }

    return std::numeric_limits<uint32_t>::max();
}

extern "C" BunString URL__pathname(WTF::URL* url)
{
    return Bun::toStringRef(url->path().toStringWithoutCopying());
}

size_t BunString::utf8ByteLength(const WTF::String& str)
{
    if (str.isEmpty())
        return 0;

    if (str.is8Bit()) {
        const auto s = str.span8();
        return simdutf::utf8_length_from_latin1(reinterpret_cast<const char*>(s.data()), static_cast<size_t>(s.size()));
    } else {
        const auto s = str.span16();
        return simdutf::utf8_length_from_utf16(reinterpret_cast<const char16_t*>(s.data()), static_cast<size_t>(s.size()));
    }
}

WTF::String BunString::toWTFString() const
{
    if (this->tag == BunStringTag::ZigString) {
        if (Zig::isTaggedExternalPtr(this->impl.zig.ptr)) {
            return Zig::toString(this->impl.zig);
        } else {
            return Zig::toStringCopy(this->impl.zig);
        }
    } else if (this->tag == BunStringTag::StaticZigString) {
        return Zig::toStringCopy(this->impl.zig);
    } else if (this->tag == BunStringTag::WTFStringImpl) {
        return WTF::String(this->impl.wtf);
    }

    return WTF::String();
}

WTF::String BunString::toWTFString(ZeroCopyTag) const
{
    if (this->tag == BunStringTag::ZigString) {
        if (Zig::isTaggedUTF8Ptr(this->impl.zig.ptr)) {
            return Zig::toStringCopy(this->impl.zig);
        } else {
            return Zig::toString(this->impl.zig);
        }
    } else if (this->tag == BunStringTag::StaticZigString) {
        return Zig::toStringStatic(this->impl.zig);
    } else if (this->tag == BunStringTag::WTFStringImpl) {
        ASSERT(this->impl.wtf->refCount() > 0 && !this->impl.wtf->isEmpty());
        return WTF::String(this->impl.wtf);
    }

    return WTF::String();
}

WTF::String BunString::toWTFString(NonNullTag) const
{
    WTF::String res = toWTFString(ZeroCopy);
    if (res.isNull()) {
        // TODO(dylan-conway): also use emptyString in toWTFString(ZeroCopy) and toWTFString. This will
        // require reviewing each call site for isNull() checks and most likely changing them to isEmpty()
        return WTF::emptyString();
    }
    return res;
}

WTF::String BunString::transferToWTFString()
{
    if (this->tag == BunStringTag::ZigString) {
        if (Zig::isTaggedUTF8Ptr(this->impl.zig.ptr)) {
            auto str = Zig::toStringCopy(this->impl.zig);
            *this = Zig::BunStringEmpty;
            return str;
        } else {
            auto str = Zig::toString(this->impl.zig);
            *this = Zig::BunStringEmpty;
            return str;
        }
    } else if (this->tag == BunStringTag::StaticZigString) {
        auto str = Zig::toStringStatic(this->impl.zig);
        *this = Zig::BunStringEmpty;
        return str;
    } else if (this->tag == BunStringTag::WTFStringImpl) {
        ASSERT(this->impl.wtf->refCount() > 0 && !this->impl.wtf->isEmpty());

        auto str = WTF::String(this->impl.wtf);
        this->impl.wtf->deref();
        *this = Zig::BunStringEmpty;
        return str;
    }

    return WTF::String();
}

extern "C" BunString BunString__createExternalGloballyAllocatedLatin1(
    const LChar* bytes,
    size_t length)
{
    ASSERT(length > 0);
    Ref<WTF::ExternalStringImpl> impl = WTF::ExternalStringImpl::create({ bytes, length }, nullptr, [](void*, void* ptr, size_t) {
        mi_free(ptr);
    });
    return { BunStringTag::WTFStringImpl, { .wtf = &impl.leakRef() } };
}

extern "C" BunString BunString__createExternalGloballyAllocatedUTF16(
    const UChar* bytes,
    size_t length)
{
    ASSERT(length > 0);
    Ref<WTF::ExternalStringImpl> impl = WTF::ExternalStringImpl::create({ bytes, length }, nullptr, [](void*, void* ptr, size_t) {
        mi_free(ptr);
    });
    return { BunStringTag::WTFStringImpl, { .wtf = &impl.leakRef() } };
}

extern "C" bool WTFStringImpl__isThreadSafe(
    const WTF::StringImpl* wtf)
{
    if (wtf->bufferOwnership() != StringImpl::BufferOwnership::BufferInternal)
        return false;

    return !(wtf->isSymbol() || wtf->isAtom());
}

extern "C" void Bun__WTFStringImpl__ensureHash(WTF::StringImpl* str)
{
    str->hash();
}

extern "C" void JSC__JSValue__putBunString(
    JSC::EncodedJSValue encodedTarget,
    JSC::JSGlobalObject* global,
    const BunString* key,
    JSC::EncodedJSValue encodedValue)
{
    JSC::JSObject* target = JSC::JSValue::decode(encodedTarget).getObject();
    JSC::JSValue value = JSC::JSValue::decode(encodedValue);
    auto& vm = global->vm();
    WTF::String str = key->tag == BunStringTag::Empty ? WTF::emptyString() : key->toWTFString();
    Identifier id = Identifier::fromString(vm, str);
    target->putDirect(vm, id, value, 0);
}

bool BunString::isEmpty() const
{
    switch (this->tag) {
    case BunStringTag::WTFStringImpl:
        return impl.wtf->isEmpty();
    case BunStringTag::ZigString:
    case BunStringTag::StaticZigString:
        return impl.zig.len == 0;
    default:
        return true;
    }
}<|MERGE_RESOLUTION|>--- conflicted
+++ resolved
@@ -69,17 +69,7 @@
 {
     ASSERT(simdutf::validate_ascii(bytes, length));
     auto atom = tryMakeAtomString(String(StringImpl::createWithoutCopying({ bytes, length })));
-    atom.impl()->ref();
-<<<<<<< HEAD
-    return { BunStringTag::WTFStringImpl, { .wtf = atom.releaseImpl().get() } };
-=======
-// Ignore the warning about returning a stack address
-// This is safe because we've ref'd the atom.impl() which will keep it alive
-#pragma clang diagnostic push
-#pragma clang diagnostic ignored "-Wreturn-stack-address"
-    return { BunStringTag::WTFStringImpl, { .wtf = atom.impl() } };
-#pragma clang diagnostic pop
->>>>>>> 3195df87
+    return { BunStringTag::WTFStringImpl, { .wtf = atom.releaseImpl().leakRef() } };
 }
 
 extern "C" BunString BunString__tryCreateAtom(const char* bytes, size_t length)
@@ -88,17 +78,7 @@
         auto atom = tryMakeAtomString(String(StringImpl::createWithoutCopying({ bytes, length })));
         if (atom.isNull())
             return { BunStringTag::Dead, {} };
-        atom.impl()->ref();
-<<<<<<< HEAD
-        return { BunStringTag::WTFStringImpl, { .wtf = atom.releaseImpl().get() } };
-=======
-        // Ignore the warning about returning a stack address
-// This is safe because we've ref'd the atom.impl() which will keep it alive
-#pragma clang diagnostic push
-#pragma clang diagnostic ignored "-Wreturn-stack-address"
-        return { BunStringTag::WTFStringImpl, { .wtf = atom.impl() } };
-#pragma clang diagnostic pop
->>>>>>> 3195df87
+        return { BunStringTag::WTFStringImpl, { .wtf = atom.releaseImpl().leakRef() } };
     }
 
     return { BunStringTag::Dead, {} };
