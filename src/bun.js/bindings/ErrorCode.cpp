
#include "root.h"

#include "ZigGlobalObject.h"
#include "DOMException.h"
#include "JavaScriptCore/Error.h"
#include "JavaScriptCore/ErrorType.h"
#include "JavaScriptCore/ObjectConstructor.h"
#include "JavaScriptCore/WriteBarrier.h"
#include "headers-handwritten.h"
#include "BunClientData.h"
#include "helpers.h"
#include "JavaScriptCore/JSCJSValue.h"
#include "JavaScriptCore/ErrorInstance.h"
#include "JavaScriptCore/JSString.h"
#include "JavaScriptCore/JSType.h"
#include "JavaScriptCore/Symbol.h"
#include "wtf/Assertions.h"
#include "wtf/text/ASCIIFastPath.h"
#include "wtf/text/ASCIILiteral.h"
#include "wtf/text/MakeString.h"
#include "wtf/text/WTFString.h"
#include "AbortSignal.h"
#include "JavaScriptCore/ErrorInstanceInlines.h"
#include "JavaScriptCore/JSInternalFieldObjectImplInlines.h"
#include "JSDOMException.h"
#include <openssl/err.h>
#include "ErrorCode.h"
#include "ErrorStackTrace.h"

namespace WTF {
template<> class StringTypeAdapter<GCOwnedDataScope<StringView>, void> {
public:
    StringTypeAdapter(GCOwnedDataScope<StringView> string)
        : m_string { string }
    {
    }

    unsigned length() const { return m_string->length(); }
    bool is8Bit() const { return m_string->is8Bit(); }
    template<typename CharacterType> void writeTo(std::span<CharacterType> destination) { m_string->getCharacters(destination); }

private:
    GCOwnedDataScope<StringView> m_string;
};
}

JSC_DEFINE_HOST_FUNCTION(NodeError_proto_toString, (JSC::JSGlobalObject * globalObject, JSC::CallFrame* callFrame))
{
    auto& vm = JSC::getVM(globalObject);
    auto scope = DECLARE_THROW_SCOPE(vm);
    auto thisVal = callFrame->thisValue();

    auto name = thisVal.get(globalObject, vm.propertyNames->name);
    RETURN_IF_EXCEPTION(scope, {});
    auto code = thisVal.get(globalObject, WebCore::builtinNames(vm).codePublicName());
    RETURN_IF_EXCEPTION(scope, {});
    auto message = thisVal.get(globalObject, vm.propertyNames->message);
    RETURN_IF_EXCEPTION(scope, {});

    auto* name_s = name.toString(globalObject);
    RETURN_IF_EXCEPTION(scope, {});
    auto* code_s = code.toString(globalObject);
    RETURN_IF_EXCEPTION(scope, {});
    auto* message_s = message.toString(globalObject);
    RETURN_IF_EXCEPTION(scope, {});

    auto nameView = name_s->view(globalObject);
    RETURN_IF_EXCEPTION(scope, {});
    auto codeView = code_s->view(globalObject);
    RETURN_IF_EXCEPTION(scope, {});
    auto messageView = message_s->view(globalObject);
    RETURN_IF_EXCEPTION(scope, {});

    WTF::StringBuilder builder;
    builder.append(nameView);
    builder.append(" ["_s);
    builder.append(codeView);
    builder.append("]: "_s);
    builder.append(messageView);

    return JSC::JSValue::encode(JSC::jsString(vm, builder.toString()));
}

// clang-format on

#define EXPECT_ARG_COUNT(count__)                                                          \
    do {                                                                                   \
        auto argCount = callFrame->argumentCount();                                        \
        if (argCount < count__) {                                                          \
            JSC::throwTypeError(globalObject, scope, "requires " #count__ " arguments"_s); \
            return {};                                                                     \
        }                                                                                  \
    } while (false)

namespace Bun {

using namespace JSC;
using namespace WTF;

static JSC::JSObject* createErrorPrototype(JSC::VM& vm, JSC::JSGlobalObject* globalObject, JSC::ErrorType type, WTF::ASCIILiteral name, WTF::ASCIILiteral code, bool isDOMExceptionPrototype)
{
    JSC::JSObject* prototype;

    // Inherit from DOMException
    // But preserve the error.stack property.
    if (isDOMExceptionPrototype) {
        auto* domGlobalObject = defaultGlobalObject(globalObject);
        prototype = JSC::constructEmptyObject(globalObject, WebCore::JSDOMException::prototype(vm, *domGlobalObject));
    } else {
        switch (type) {
        case JSC::ErrorType::TypeError:
            prototype = JSC::constructEmptyObject(globalObject, globalObject->m_typeErrorStructure.prototype(globalObject));
            break;
        case JSC::ErrorType::RangeError:
            prototype = JSC::constructEmptyObject(globalObject, globalObject->m_rangeErrorStructure.prototype(globalObject));
            break;
        case JSC::ErrorType::Error:
            prototype = JSC::constructEmptyObject(globalObject, globalObject->errorPrototype());
            break;
        case JSC::ErrorType::URIError:
            prototype = JSC::constructEmptyObject(globalObject, globalObject->m_URIErrorStructure.prototype(globalObject));
            break;
        case JSC::ErrorType::SyntaxError:
            prototype = JSC::constructEmptyObject(globalObject, globalObject->m_syntaxErrorStructure.prototype(globalObject));
            break;
        default: {
            RELEASE_ASSERT_NOT_REACHED_WITH_MESSAGE("TODO: Add support for more error types");
            break;
        }
        }
    }

    prototype->putDirect(vm, vm.propertyNames->name, jsString(vm, String(name)), 0);
    prototype->putDirect(vm, WebCore::builtinNames(vm).codePublicName(), jsString(vm, String(code)), 0);
    prototype->putDirect(vm, vm.propertyNames->toString, JSC::JSFunction::create(vm, globalObject, 0, "toString"_s, NodeError_proto_toString, JSC::ImplementationVisibility::Private), 0);

    return prototype;
}

#include "ErrorCode+Data.h"

const ClassInfo ErrorCodeCache::s_info = { "ErrorCodeCache"_s, &Base::s_info, nullptr, nullptr, CREATE_METHOD_TABLE(ErrorCodeCache) };

ErrorCodeCache::ErrorCodeCache(VM& vm, Structure* structure)
    : Base(vm, structure)
{
}

template<typename Visitor>
void ErrorCodeCache::visitChildrenImpl(JSCell* cell, Visitor& visitor)
{
    auto* thisObject = jsCast<ErrorCodeCache*>(cell);
    ASSERT_GC_OBJECT_INHERITS(thisObject, info());
    Base::visitChildren(thisObject, visitor);
}

DEFINE_VISIT_CHILDREN_WITH_MODIFIER(JS_EXPORT_PRIVATE, ErrorCodeCache);

Structure* ErrorCodeCache::createStructure(JSC::VM& vm, JSC::JSGlobalObject* globalObject)
{
    return Structure::create(vm, globalObject, jsNull(), TypeInfo(InternalFieldTupleType, StructureFlags), info(), 0, 0);
}

ErrorCodeCache* ErrorCodeCache::create(VM& vm, Structure* structure)
{
    ErrorCodeCache* object = new (NotNull, allocateCell<ErrorCodeCache>(vm)) ErrorCodeCache(vm, structure);
    object->finishCreation(vm);
    return object;
}

void ErrorCodeCache::finishCreation(VM& vm)
{
    Base::finishCreation(vm);
    ASSERT(inherits(info()));

    for (unsigned i = 0; i < NODE_ERROR_COUNT; i++) {
        this->internalField(i).clear();
    }
}

static ErrorCodeCache* errorCache(Zig::GlobalObject* globalObject)
{
    return static_cast<ErrorCodeCache*>(globalObject->nodeErrorCache());
}

// clang-format on
static Structure* createErrorStructure(JSC::VM& vm, JSGlobalObject* globalObject, JSC::ErrorType type, WTF::ASCIILiteral name, WTF::ASCIILiteral code, bool isDOMExceptionPrototype)
{
    auto* prototype = createErrorPrototype(vm, globalObject, type, name, code, isDOMExceptionPrototype);
    return ErrorInstance::createStructure(vm, globalObject, prototype);
}

JSObject* ErrorCodeCache::createError(VM& vm, Zig::GlobalObject* globalObject, ErrorCode code, JSValue message, JSValue options, bool isDOMExceptionPrototype)
{
    auto* cache = errorCache(globalObject);
    const auto& data = errors[static_cast<size_t>(code)];
    if (!cache->internalField(static_cast<unsigned>(code))) {
        auto* structure = createErrorStructure(vm, globalObject, data.type, data.name, data.code, isDOMExceptionPrototype);
        cache->internalField(static_cast<unsigned>(code)).set(vm, cache, structure);
    }

    auto* structure = jsCast<Structure*>(cache->internalField(static_cast<unsigned>(code)).get());
    return JSC::ErrorInstance::create(globalObject, structure, message, options, nullptr, JSC::RuntimeType::TypeNothing, data.type, true);
}

JSObject* createError(VM& vm, Zig::GlobalObject* globalObject, ErrorCode code, const String& message, bool isDOMExceptionPrototype)
{
    return errorCache(globalObject)->createError(vm, globalObject, code, jsString(vm, message), jsUndefined(), isDOMExceptionPrototype);
}

JSObject* createError(Zig::GlobalObject* globalObject, ErrorCode code, const String& message, bool isDOMExceptionPrototype)
{
    return createError(globalObject->vm(), globalObject, code, message, isDOMExceptionPrototype);
}

JSObject* createError(VM& vm, JSC::JSGlobalObject* globalObject, ErrorCode code, const String& message, bool isDOMExceptionPrototype)
{
    return createError(vm, defaultGlobalObject(globalObject), code, message, isDOMExceptionPrototype);
}

JSObject* createError(VM& vm, JSC::JSGlobalObject* globalObject, ErrorCode code, JSValue message, bool isDOMExceptionPrototype)
{
    if (auto* zigGlobalObject = jsDynamicCast<Zig::GlobalObject*>(globalObject))
        return createError(vm, zigGlobalObject, code, message, jsUndefined(), isDOMExceptionPrototype);

    auto* structure = createErrorStructure(vm, globalObject, errors[static_cast<size_t>(code)].type, errors[static_cast<size_t>(code)].name, errors[static_cast<size_t>(code)].code, isDOMExceptionPrototype);
    return JSC::ErrorInstance::create(globalObject, structure, message, jsUndefined(), nullptr, JSC::RuntimeType::TypeNothing, errors[static_cast<size_t>(code)].type, true);
}

JSC::JSObject* createError(VM& vm, Zig::GlobalObject* globalObject, ErrorCode code, JSValue message, JSValue options, bool isDOMExceptionPrototype)
{
    return errorCache(globalObject)->createError(vm, globalObject, code, message, options, isDOMExceptionPrototype);
}

JSObject* createError(JSC::JSGlobalObject* globalObject, ErrorCode code, const String& message, bool isDOMExceptionPrototype)
{
    return createError(globalObject->vm(), globalObject, code, message, isDOMExceptionPrototype);
}

JSObject* createError(Zig::JSGlobalObject* globalObject, ErrorCode code, JSC::JSValue message, bool isDOMExceptionPrototype)
{
    auto& vm = JSC::getVM(globalObject);
    return createError(vm, globalObject, code, message, isDOMExceptionPrototype);
}

<<<<<<< HEAD
// export fn Bun__inspect(globalThis: *JSGlobalObject, value: JSValue) ZigString
=======
// export fn Bun__inspect(globalThis: *JSGlobalObject, value: JSValue) bun.String
>>>>>>> 6e45e3bf
extern "C" BunString Bun__inspect(JSC::JSGlobalObject* globalObject, JSValue value);

void JSValueToStringSafe(JSC::JSGlobalObject* globalObject, WTF::StringBuilder& builder, JSValue arg)
{
    ASSERT(!arg.isEmpty());
    if (!arg.isCell()) {
        builder.append(arg.toWTFStringForConsole(globalObject));
        return;
    }

    auto cell = arg.asCell();
    switch (cell->type()) {
    case JSC::JSType::StringType: {
        auto* jsString = jsCast<JSString*>(cell);
        auto view = jsString->view(globalObject);
        if (!view->isEmpty()) {
            builder.append(view);
        }
        return;
    }
    case JSC::JSType::SymbolType: {
        auto symbol = jsCast<Symbol*>(cell);
        auto result = symbol->tryGetDescriptiveString();
        if (result.has_value()) {
            builder.append(result.value());
        } else {
            builder.append("Symbol"_s);
        }
        return;
    }
    case JSC::JSType::InternalFunctionType:
    case JSC::JSType::JSFunctionType: {
        auto& vm = JSC::getVM(globalObject);
        auto name = Zig::functionName(vm, globalObject, cell->getObject());

        if (!name.isEmpty()) {
            builder.append("[Function: "_s);
            builder.append(name);
            builder.append(']');
        } else {
            builder.append("[Function (anonymous)]"_s);
        }
        return;
    }

    default: {
        break;
    }
    }

<<<<<<< HEAD
    auto bstring = Bun__inspect(globalObject, arg);
    auto&& str = bstring.transferToWTFString();
    builder.append(str);
=======
    return Bun__inspect(globalObject, arg).transferToWTFString();
>>>>>>> 6e45e3bf
}

void determineSpecificType(JSC::VM& vm, JSC::JSGlobalObject* globalObject, WTF::StringBuilder& builder, JSValue value)
{
    auto scope = DECLARE_CATCH_SCOPE(vm);

    ASSERT(!value.isEmpty());

    if (value.isNull()) {
        builder.append("null"_s);
        return;
    }
    if (value.isUndefined()) {
        builder.append("undefined"_s);
        return;
    }
    if (value.isNumber()) {
        double d = value.asNumber();
        double infinity = std::numeric_limits<double>::infinity();
        if (value == 0) return (1 / d == -infinity) ? builder.append("type number (-0)"_s) : builder.append("type number (0)"_s);
        if (d != d) return builder.append("type number (NaN)"_s);
        if (d == infinity) return builder.append("type number (Infinity)"_s);
        if (d == -infinity) return builder.append("type number (-Infinity)"_s);
        builder.append("type number ("_s);
        builder.append(d);
        builder.append(")"_s);
        return;
    }
    if (value.isBoolean()) {
        builder.append(value.asBoolean() ? "type boolean (true)"_s : "type boolean (false)"_s);
        return;
    }
    if (value.isBigInt()) {
        auto str = value.toStringOrNull(globalObject);
        if (!str) return void();
        auto view = str->view(globalObject);
        builder.append("type bigint ("_s);
        builder.append(view);
        builder.append("n)"_s);
        return;
    }

    ASSERT(value.isCell());
    auto cell = value.asCell();

    if (cell->isSymbol()) {
        auto symbol = jsCast<Symbol*>(cell);
        auto result = symbol->tryGetDescriptiveString();
        if (result.has_value()) {
            builder.append("type symbol ("_s);
            builder.append(result.value());
            builder.append(")"_s);
        } else {
            builder.append("type symbol (Symbol())"_s);
        }
        return;
    }
    if (cell->isCallable()) {
        builder.append("function "_s);
        auto name = Zig::functionName(vm, globalObject, cell->getObject());

        if (!name.isEmpty()) {
            builder.append(name);
        }
        return;
    }
    if (cell->isString()) {
        auto* jsString = jsCast<JSString*>(cell);
        auto str = jsString->view(globalObject);

        StringView view = str;

        const bool needsEllipsis = jsString->length() > 28;
        const bool needsEscape = str->contains('\'');
        if (needsEllipsis) {
            view = str->substring(0, 25);
        }
        builder.append("type string ('"_s);
        if (UNLIKELY(needsEscape)) {
            if (view.is8Bit()) {
                const auto span = view.span<LChar>();
                for (const auto c : span) {
                    if (c == '\'') {
                        builder.append("\\'"_s);
                    } else {
                        builder.append(c);
                    }
                }
            } else {
                const auto span = view.span<UChar>();
                for (const auto c : span) {
                    if (c == '\'') {
                        builder.append("\\'"_s);
                    } else {
                        builder.append(c);
                    }
                }
            }
        }
        builder.append(view);
        if (needsEllipsis) {
            builder.append("...)"_s);
        } else {
            builder.append(")"_s);
        }
        return;
    }
    if (cell->isObject()) {
        auto constructor = value.get(globalObject, vm.propertyNames->constructor);
        RETURN_IF_EXCEPTION(scope, void());
        if (constructor.toBoolean(globalObject)) {
            auto name = constructor.get(globalObject, vm.propertyNames->name);
            RETURN_IF_EXCEPTION(scope, void());
            auto str = name.toString(globalObject);
            RETURN_IF_EXCEPTION(scope, void());
            builder.append("an instance of "_s);
            auto view = str->view(globalObject);
            builder.append(view);
            return;
        }
    }

    //       value = lazyInternalUtilInspect().inspect(value, { colors: false });
    JSValueToStringSafe(globalObject, builder, value);
}

extern "C" BunString Bun__ErrorCode__determineSpecificType(JSC::JSGlobalObject* globalObject, EncodedJSValue value)
{
    JSValue jsValue = JSValue::decode(value);
    WTF::StringBuilder builder;
    determineSpecificType(JSC::getVM(globalObject), globalObject, builder, jsValue);
    return Bun::toStringRef(builder.toString());
}

namespace Message {

WTF::String ERR_INVALID_ARG_TYPE(JSC::ThrowScope& scope, JSC::JSGlobalObject* globalObject, const StringView& arg_name, const StringView& expected_type, JSValue actual_value)
{
    WTF::StringBuilder result;
    result.append("The \""_s);
    result.append(arg_name);
    result.append("\" argument must be of type "_s);
    result.append(expected_type);
    result.append(". Received "_s);
    determineSpecificType(JSC::getVM(globalObject), globalObject, result, actual_value);
    RETURN_IF_EXCEPTION(scope, {});
    return result.toString();
}

WTF::String ERR_INVALID_ARG_TYPE(JSC::ThrowScope& scope, JSC::JSGlobalObject* globalObject, const StringView& arg_name, ArgList expected_types, JSValue actual_value)
{
    WTF::StringBuilder result;

    result.append("The "_s);

    if (arg_name.endsWith(" argument"_s)) {
        result.append(arg_name);
    } else {
        result.append("\""_s);
        result.append(arg_name);
        result.append("\" argument"_s);
    }
    result.append(" must be of type "_s);

    unsigned length = expected_types.size();
    if (length == 1) {
        auto* str = expected_types.at(0).toString(globalObject);
        RETURN_IF_EXCEPTION(scope, {});
        result.append(str->view(globalObject));
    } else if (length == 2) {
        auto* str1 = expected_types.at(0).toString(globalObject);
        RETURN_IF_EXCEPTION(scope, {});
        result.append(str1->view(globalObject));
        result.append(" or "_s);
        auto* str2 = expected_types.at(1).toString(globalObject);
        RETURN_IF_EXCEPTION(scope, {});
        result.append(str2->view(globalObject));
    } else {
        for (unsigned i = 0, end = length - 1; i < end; i++) {
            JSValue expected_type = expected_types.at(i);
            auto* str = expected_type.toString(globalObject);
            RETURN_IF_EXCEPTION(scope, {});
            result.append(str->view(globalObject));
            result.append(", "_s);
        }
        result.append("or "_s);
        auto* str = expected_types.at(length - 1).toString(globalObject);
        RETURN_IF_EXCEPTION(scope, {});
        result.append(str->view(globalObject));
    }

    result.append(". Received "_s);
    determineSpecificType(JSC::getVM(globalObject), globalObject, result, actual_value);
    RETURN_IF_EXCEPTION(scope, {});

    return result.toString();
}

WTF::String ERR_INVALID_ARG_TYPE(JSC::ThrowScope& scope, JSC::JSGlobalObject* globalObject, const ZigString* arg_name_string, const ZigString* expected_type_string, JSValue actual_value)
{
    auto arg_name = std::span<const LChar>(arg_name_string->ptr, arg_name_string->len);
    ASSERT(WTF::charactersAreAllASCII(arg_name));

    auto expected_type = std::span<const LChar>(expected_type_string->ptr, expected_type_string->len);
    ASSERT(WTF::charactersAreAllASCII(expected_type));

    return ERR_INVALID_ARG_TYPE(scope, globalObject, arg_name, expected_type, actual_value);
}

WTF::String ERR_INVALID_ARG_TYPE(JSC::ThrowScope& scope, JSC::JSGlobalObject* globalObject, JSValue val_arg_name, JSValue val_expected_type, JSValue val_actual_value)
{
    auto* arg_name_str = val_arg_name.toString(globalObject);
    RETURN_IF_EXCEPTION(scope, {});
    auto arg_name = arg_name_str->view(globalObject);
    RETURN_IF_EXCEPTION(scope, {});

    auto* expected_type_str = val_expected_type.toString(globalObject);
    RETURN_IF_EXCEPTION(scope, {});
    auto expected_type = expected_type_str->view(globalObject);
    RETURN_IF_EXCEPTION(scope, {});

    return ERR_INVALID_ARG_TYPE(scope, globalObject, arg_name, expected_type, val_actual_value);
}

WTF::String ERR_OUT_OF_RANGE(JSC::ThrowScope& scope, JSC::JSGlobalObject* globalObject, JSValue val_arg_name, JSValue val_range, JSValue val_input)
{
    auto* arg_name_str = val_arg_name.toString(globalObject);
    RETURN_IF_EXCEPTION(scope, {});
    auto arg_name = arg_name_str->view(globalObject);
    RETURN_IF_EXCEPTION(scope, {});

    auto* range_str = val_range.toString(globalObject);
    RETURN_IF_EXCEPTION(scope, {});
    auto range = range_str->view(globalObject);
    RETURN_IF_EXCEPTION(scope, {});

    WTF::StringBuilder builder;
    builder.append("The value of \""_s);
    builder.append(arg_name);
    builder.append("\" is out of range. It must be "_s);
    builder.append(range);
    builder.append(". Received "_s);
    determineSpecificType(JSC::getVM(globalObject), globalObject, builder, val_input);
    RETURN_IF_EXCEPTION(scope, {});

    return builder.toString();
}

}

namespace ERR {

JSC::EncodedJSValue INVALID_ARG_TYPE(JSC::ThrowScope& throwScope, JSC::JSGlobalObject* globalObject, const WTF::String& arg_name, const WTF::String& expected_type, JSC::JSValue val_actual_value)
{
    WTF::StringBuilder builder;
    auto arg_kind = arg_name.contains('.') ? "property"_s : "argument"_s;
    auto ty_first_char = expected_type[0];
    auto ty_kind = ty_first_char >= 'A' && ty_first_char <= 'Z' ? "an instance of"_s : "of type"_s;

    builder.append("The \""_s);
    builder.append(arg_name);
    builder.append("\" "_s);
    builder.append(arg_kind);
    builder.append(" must be "_s);
    builder.append(ty_kind);
    builder.append(" "_s);
    builder.append(expected_type);
    builder.append(". Received "_s);
    determineSpecificType(globalObject->vm(), globalObject, builder, val_actual_value);
    RETURN_IF_EXCEPTION(throwScope, {});

    throwScope.throwException(globalObject, createError(globalObject, ErrorCode::ERR_INVALID_ARG_TYPE, builder.toString()));
    return {};
}

JSC::EncodedJSValue INVALID_ARG_TYPE(JSC::ThrowScope& throwScope, JSC::JSGlobalObject* globalObject, JSC::JSValue val_arg_name, const WTF::String& expected_type, JSC::JSValue val_actual_value)
{
    auto* jsString = val_arg_name.toString(globalObject);
    RETURN_IF_EXCEPTION(throwScope, {});
    auto arg_name = jsString->view(globalObject);
    RETURN_IF_EXCEPTION(throwScope, {});

    WTF::StringBuilder builder;
    auto arg_kind = arg_name->contains('.') ? "property"_s : "argument"_s;
    auto ty_first_char = expected_type[0];
    auto ty_kind = ty_first_char >= 'A' && ty_first_char <= 'Z' ? "an instance of"_s : "of type"_s;

    builder.append("The \""_s);
    builder.append(arg_name);
    builder.append("\" "_s);
    builder.append(arg_kind);
    builder.append(" must be "_s);
    builder.append(ty_kind);
    builder.append(" "_s);
    builder.append(expected_type);
    builder.append(". Received "_s);
    determineSpecificType(globalObject->vm(), globalObject, builder, val_actual_value);
    RETURN_IF_EXCEPTION(throwScope, {});

    throwScope.throwException(globalObject, createError(globalObject, ErrorCode::ERR_INVALID_ARG_TYPE, builder.toString()));
    return {};
}

JSC::EncodedJSValue OUT_OF_RANGE(JSC::ThrowScope& throwScope, JSC::JSGlobalObject* globalObject, const WTF::String& arg_name, double lower, double upper, JSC::JSValue actual)
{
    WTF::StringBuilder builder;
    builder.append("The value of \""_s);
    builder.append(arg_name);
    builder.append("\" is out of range. It must be >= "_s);
    builder.append(lower);
    builder.append(" and <= "_s);
    builder.append(upper);
    builder.append(". Received "_s);
    JSValueToStringSafe(globalObject, builder, actual);
    RETURN_IF_EXCEPTION(throwScope, {});

    throwScope.throwException(globalObject, createError(globalObject, ErrorCode::ERR_OUT_OF_RANGE, builder.toString()));
    return {};
}

JSC::EncodedJSValue OUT_OF_RANGE(JSC::ThrowScope& throwScope, JSC::JSGlobalObject* globalObject, JSC::JSValue arg_name_val, double lower, double upper, JSC::JSValue actual)
{
    auto* jsString = arg_name_val.toString(globalObject);
    RETURN_IF_EXCEPTION(throwScope, {});
    auto arg_name = jsString->view(globalObject);
    RETURN_IF_EXCEPTION(throwScope, {});

    WTF::StringBuilder builder;
    builder.append("The value of \""_s);
    builder.append(arg_name);
    builder.append("\" is out of range. It must be >= "_s);
    builder.append(lower);
    builder.append(" and <= "_s);
    builder.append(upper);
    builder.append(". Received "_s);
    JSValueToStringSafe(globalObject, builder, actual);
    RETURN_IF_EXCEPTION(throwScope, {});

    throwScope.throwException(globalObject, createError(globalObject, ErrorCode::ERR_OUT_OF_RANGE, builder.toString()));
    return {};
}

JSC::EncodedJSValue OUT_OF_RANGE(JSC::ThrowScope& throwScope, JSC::JSGlobalObject* globalObject, JSC::JSValue arg_name_val, double bound_num, Bound bound, JSC::JSValue actual)
{
    auto* jsString = arg_name_val.toString(globalObject);
    RETURN_IF_EXCEPTION(throwScope, {});
    auto arg_name = jsString->view(globalObject);
    RETURN_IF_EXCEPTION(throwScope, {});

    WTF::StringBuilder builder;
    builder.append("The value of \""_s);
    builder.append(arg_name);
    builder.append("\" is out of range. It must be "_s);
    builder.append(bound == LOWER ? ">= "_s : "<= "_s);
    builder.append(bound_num);
    builder.append(". Received "_s);
    JSValueToStringSafe(globalObject, builder, actual);
    RETURN_IF_EXCEPTION(throwScope, {});

    throwScope.throwException(globalObject, createError(globalObject, ErrorCode::ERR_OUT_OF_RANGE, builder.toString()));
    return {};
}

JSC::EncodedJSValue OUT_OF_RANGE(JSC::ThrowScope& throwScope, JSC::JSGlobalObject* globalObject, JSC::JSValue arg_name_val, const WTF::String& msg, JSC::JSValue actual)
{
    auto* jsString = arg_name_val.toString(globalObject);
    RETURN_IF_EXCEPTION(throwScope, {});
    auto arg_name = jsString->view(globalObject);
    RETURN_IF_EXCEPTION(throwScope, {});

    WTF::StringBuilder builder;
    builder.append("The value of \""_s);
    builder.append(arg_name);
    builder.append("\" is out of range. It must be "_s);
    builder.append(msg);
    builder.append(". Received "_s);
    JSValueToStringSafe(globalObject, builder, actual);
    RETURN_IF_EXCEPTION(throwScope, {});

    throwScope.throwException(globalObject, createError(globalObject, ErrorCode::ERR_OUT_OF_RANGE, builder.toString()));
    return {};
}

JSC::EncodedJSValue OUT_OF_RANGE(JSC::ThrowScope& throwScope, JSC::JSGlobalObject* globalObject, const WTF::String& arg_name, const WTF::String& msg, JSC::JSValue actual)
{
    WTF::StringBuilder builder;
    builder.append("The value of \""_s);
    builder.append(arg_name);
    builder.append("\" is out of range. It must be "_s);
    builder.append(msg);
    builder.append(". Received "_s);
    JSValueToStringSafe(globalObject, builder, actual);
    RETURN_IF_EXCEPTION(throwScope, {});

    throwScope.throwException(globalObject, createError(globalObject, ErrorCode::ERR_OUT_OF_RANGE, builder.toString()));
    return {};
}

JSC::EncodedJSValue INVALID_ARG_VALUE(JSC::ThrowScope& throwScope, JSC::JSGlobalObject* globalObject, WTF::ASCIILiteral name, JSC::JSValue value, const WTF::String& reason)
{
    ASCIILiteral type = String(name).contains('.') ? "property"_s : "argument"_s;

    WTF::StringBuilder builder;
    builder.append("The "_s);
    builder.append(type);
    builder.append(" '"_s);
    builder.append(name);
    builder.append("' "_s);
    builder.append(reason);
    builder.append(". Received "_s);
    JSValueToStringSafe(globalObject, builder, value);
    RETURN_IF_EXCEPTION(throwScope, {});

    throwScope.throwException(globalObject, createError(globalObject, ErrorCode::ERR_INVALID_ARG_VALUE, builder.toString()));
    return {};
}
JSC::EncodedJSValue INVALID_ARG_VALUE_RangeError(JSC::ThrowScope& throwScope, JSC::JSGlobalObject* globalObject, WTF::ASCIILiteral name, JSC::JSValue value, const WTF::String& reason)
{
    auto& vm = JSC::getVM(globalObject);
    ASCIILiteral type = StringView(name).contains('.') ? "property"_s : "argument"_s;
    WTF::StringBuilder builder;

    builder.append("The "_s);
    builder.append(type);
    builder.append(" '"_s);
    builder.append(name);
    builder.append("' "_s);
    builder.append(reason);
    builder.append(". Received "_s);
    JSValueToStringSafe(globalObject, builder, value);
    RETURN_IF_EXCEPTION(throwScope, {});

    auto* structure = createErrorStructure(vm, globalObject, ErrorType::RangeError, "RangeError"_s, "ERR_INVALID_ARG_VALUE"_s, false);
    auto error = JSC::ErrorInstance::create(vm, structure, builder.toString(), jsUndefined(), nullptr, JSC::RuntimeType::TypeNothing, ErrorType::RangeError, true);
    throwScope.throwException(globalObject, error);
    return {};
}
JSC::EncodedJSValue INVALID_ARG_VALUE(JSC::ThrowScope& throwScope, JSC::JSGlobalObject* globalObject, JSC::JSValue name, JSC::JSValue value, const WTF::String& reason)
{
    WTF::StringBuilder builder;
    builder.append("The argument '"_s);
    auto& vm = JSC::getVM(globalObject);
    determineSpecificType(vm, globalObject, builder, name);
    RETURN_IF_EXCEPTION(throwScope, {});

    builder.append("' "_s);
    builder.append(reason);
    builder.append(". Received "_s);
    determineSpecificType(vm, globalObject, builder, value);
    RETURN_IF_EXCEPTION(throwScope, {});

    throwScope.throwException(globalObject, createError(globalObject, ErrorCode::ERR_INVALID_ARG_VALUE, builder.toString()));
    return {};
}

JSC::EncodedJSValue INVALID_URL_SCHEME(JSC::ThrowScope& throwScope, JSC::JSGlobalObject* globalObject, const WTF::String& expectedScheme)
{
    auto message = makeString("The URL must be of scheme "_s, expectedScheme);
    throwScope.throwException(globalObject, createError(globalObject, ErrorCode::ERR_INVALID_URL_SCHEME, message));
    return {};
}
JSC::EncodedJSValue INVALID_FILE_URL_HOST(JSC::ThrowScope& throwScope, JSC::JSGlobalObject* globalObject, const WTF::String& platform)
{
    auto message = makeString("File URL host must be \"localhost\" or empty on "_s, platform);
    throwScope.throwException(globalObject, createError(globalObject, ErrorCode::ERR_INVALID_FILE_URL_HOST, message));
    return {};
}
JSC::EncodedJSValue INVALID_FILE_URL_HOST(JSC::ThrowScope& throwScope, JSC::JSGlobalObject* globalObject, const ASCIILiteral platform)
{
    auto message = makeString("File URL host must be \"localhost\" or empty on "_s, platform);
    throwScope.throwException(globalObject, createError(globalObject, ErrorCode::ERR_INVALID_FILE_URL_HOST, message));
    return {};
}
/// `File URL path {suffix}`
JSC::EncodedJSValue INVALID_FILE_URL_PATH(JSC::ThrowScope& throwScope, JSC::JSGlobalObject* globalObject, const ASCIILiteral suffix)
{
    auto message = makeString("File URL path "_s, suffix);
    throwScope.throwException(globalObject, createError(globalObject, ErrorCode::ERR_INVALID_FILE_URL_PATH, message));
    return {};
}

JSC::EncodedJSValue UNKNOWN_ENCODING(JSC::ThrowScope& throwScope, JSC::JSGlobalObject* globalObject, const WTF::StringView encoding)
{
    auto message = makeString("Unknown encoding: "_s, encoding);
    throwScope.throwException(globalObject, createError(globalObject, ErrorCode::ERR_UNKNOWN_ENCODING, message));
    return {};
}

JSC::EncodedJSValue INVALID_STATE(JSC::ThrowScope& throwScope, JSC::JSGlobalObject* globalObject, const WTF::String& statemsg)
{
    auto message = makeString("Invalid state: "_s, statemsg);
    throwScope.throwException(globalObject, createError(globalObject, ErrorCode::ERR_INVALID_STATE, message));
    return {};
}

JSC::EncodedJSValue STRING_TOO_LONG(JSC::ThrowScope& throwScope, JSC::JSGlobalObject* globalObject)
{
    auto message = makeString("Cannot create a string longer than "_s, WTF::String ::MaxLength, " characters"_s);
    throwScope.throwException(globalObject, createError(globalObject, ErrorCode::ERR_STRING_TOO_LONG, message));
    return {};
}

JSC::EncodedJSValue BUFFER_OUT_OF_BOUNDS(JSC::ThrowScope& throwScope, JSC::JSGlobalObject* globalObject, ASCIILiteral name)
{
    if (!name.isEmpty()) {
        throwScope.throwException(globalObject, createError(globalObject, ErrorCode::ERR_BUFFER_OUT_OF_BOUNDS, makeString("\""_s, name, "\" is outside of buffer bounds"_s)));
        return {};
    }
    throwScope.throwException(globalObject, createError(globalObject, ErrorCode::ERR_BUFFER_OUT_OF_BOUNDS, "Attempt to access memory outside buffer bounds"_s));
    return {};
}

JSC::EncodedJSValue UNKNOWN_SIGNAL(JSC::ThrowScope& throwScope, JSC::JSGlobalObject* globalObject, JSC::JSValue signal, bool triedUppercase)
{
    WTF::StringBuilder builder;
    builder.append("Unknown signal: "_s);
    JSValueToStringSafe(globalObject, builder, signal);
    RETURN_IF_EXCEPTION(throwScope, {});
    if (triedUppercase) {
        builder.append(" (signals must use all capital letters)"_s);
    }
    throwScope.throwException(globalObject, createError(globalObject, ErrorCode::ERR_UNKNOWN_SIGNAL, builder.toString()));
    return {};
}

JSC::EncodedJSValue SOCKET_BAD_PORT(JSC::ThrowScope& throwScope, JSC::JSGlobalObject* globalObject, JSC::JSValue name, JSC::JSValue port, bool allowZero)
{
    ASCIILiteral op = allowZero ? ">="_s : ">"_s;
    WTF::StringBuilder builder;
    JSValueToStringSafe(globalObject, builder, name);
    RETURN_IF_EXCEPTION(throwScope, {});
    builder.append(" should be "_s);
    builder.append(op);
    builder.append(" 0 and < 65536. Received "_s);
    JSValueToStringSafe(globalObject, builder, port);
    RETURN_IF_EXCEPTION(throwScope, {});

    throwScope.throwException(globalObject, createError(globalObject, ErrorCode::ERR_SOCKET_BAD_PORT, builder.toString()));
    return {};
}

JSC::EncodedJSValue UNCAUGHT_EXCEPTION_CAPTURE_ALREADY_SET(JSC::ThrowScope& throwScope, JSC::JSGlobalObject* globalObject)
{
    auto message = "`process.setupUncaughtExceptionCapture()` was called while a capture callback was already active"_s;
    throwScope.throwException(globalObject, createError(globalObject, ErrorCode::ERR_UNCAUGHT_EXCEPTION_CAPTURE_ALREADY_SET, message));
    return {};
}

JSC::EncodedJSValue ASSERTION(JSC::ThrowScope& throwScope, JSC::JSGlobalObject* globalObject, JSC::JSValue msg)
{
    auto msg_string = msg.toWTFString(globalObject);
    RETURN_IF_EXCEPTION(throwScope, {});
    auto message = msg_string;
    throwScope.throwException(globalObject, createError(globalObject, ErrorCode::ERR_ASSERTION, message));
    return {};
}
JSC::EncodedJSValue ASSERTION(JSC::ThrowScope& throwScope, JSC::JSGlobalObject* globalObject, ASCIILiteral msg)
{
    auto message = msg;
    throwScope.throwException(globalObject, createError(globalObject, ErrorCode::ERR_ASSERTION, message));
    return {};
}

JSC::EncodedJSValue CRYPTO_INVALID_CURVE(JSC::ThrowScope& throwScope, JSC::JSGlobalObject* globalObject)
{
    auto message = "Invalid EC curve name"_s;
    throwScope.throwException(globalObject, createError(globalObject, ErrorCode::ERR_CRYPTO_INVALID_CURVE, message));
    return {};
}

JSC::EncodedJSValue CRYPTO_JWK_UNSUPPORTED_CURVE(JSC::ThrowScope& throwScope, JSC::JSGlobalObject* globalObject, const WTF::String& curve)
{
    auto message = makeString("Unsupported JWK EC curve: "_s, curve);
    throwScope.throwException(globalObject, createError(globalObject, ErrorCode::ERR_CRYPTO_JWK_UNSUPPORTED_CURVE, message));
    return {};
}

} // namespace ERR

static JSC::JSValue ERR_INVALID_ARG_TYPE(JSC::ThrowScope& scope, JSC::JSGlobalObject* globalObject, JSValue arg0, JSValue arg1, JSValue arg2)
{
    if (auto* array = jsDynamicCast<JSC::JSArray*>(arg1)) {
        const WTF::String argName = arg0.toWTFString(globalObject);
        RETURN_IF_EXCEPTION(scope, {});

        MarkedArgumentBuffer expected_types;
        for (unsigned i = 0, length = array->length(); i < length; i++) {
            expected_types.append(array->getDirectIndex(globalObject, i));
            RETURN_IF_EXCEPTION(scope, {});
        }

        const auto msg = Bun::Message::ERR_INVALID_ARG_TYPE(scope, globalObject, argName, expected_types, arg2);
        return createError(globalObject, ErrorCode::ERR_INVALID_ARG_TYPE, msg);
    }

    const auto msg = Bun::Message::ERR_INVALID_ARG_TYPE(scope, globalObject, arg0, arg1, arg2);
    return createError(globalObject, ErrorCode::ERR_INVALID_ARG_TYPE, msg);
}

static JSValue ERR_INVALID_ARG_VALUE(JSC::ThrowScope& throwScope, JSC::JSGlobalObject* globalObject, JSC::JSValue name, JSC::JSValue value, JSC::JSValue reason)
{
    ASSERT(name.isString());
    auto* jsNameString = name.toString(globalObject);
    RETURN_IF_EXCEPTION(throwScope, {});

    auto nameView = jsNameString->view(globalObject);
    RETURN_IF_EXCEPTION(throwScope, {});

    ASCIILiteral type = nameView->contains('.') ? "property"_s : "argument"_s;
    WTF::StringBuilder builder;

    RETURN_IF_EXCEPTION(throwScope, {});

    ASSERT(reason.isUndefined() || reason.isString());

    builder.append("The "_s);
    builder.append(type);
    builder.append(" '"_s);
    builder.append(nameView);
    builder.append("'"_s);

    if (reason.isUndefined()) {
        builder.append(" is invalid. Received "_s);
        JSValueToStringSafe(globalObject, builder, value);
        RETURN_IF_EXCEPTION(throwScope, {});
        return createError(globalObject, ErrorCode::ERR_INVALID_ARG_VALUE, builder.toString());
    }

    auto* jsReasonString = reason.toString(globalObject);
    RETURN_IF_EXCEPTION(throwScope, {});

    auto reasonView = jsReasonString->view(globalObject);
    RETURN_IF_EXCEPTION(throwScope, {});

    builder.append(' ');
    builder.append(reasonView);
    builder.append(". Received "_s);
    JSValueToStringSafe(globalObject, builder, value);
    RETURN_IF_EXCEPTION(throwScope, {});
    return createError(globalObject, ErrorCode::ERR_INVALID_ARG_VALUE, builder.toString());
}

extern "C" JSC::EncodedJSValue Bun__createErrorWithCode(JSC::JSGlobalObject* globalObject, ErrorCode code, BunString* message)
{
    return JSValue::encode(createError(globalObject, code, message->toWTFString(BunString::ZeroCopy)));
}

void throwBoringSSLError(JSC::VM& vm, JSC::ThrowScope& scope, JSGlobalObject* globalObject, int errorCode)
{
    char buf[256] = { 0 };
    ERR_error_string_n(static_cast<uint32_t>(errorCode), buf, sizeof(buf));
    auto message = String::fromUTF8(buf);
    scope.throwException(globalObject, createError(globalObject, ErrorCode::ERR_CRYPTO_INVALID_STATE, message));
}

void throwCryptoOperationFailed(JSGlobalObject* globalObject, JSC::ThrowScope& scope)
{
    scope.throwException(globalObject, createError(globalObject, ErrorCode::ERR_CRYPTO_OPERATION_FAILED, "Crypto operation failed"_s));
}

} // namespace Bun

JSC_DEFINE_HOST_FUNCTION(jsFunctionMakeAbortError, (JSC::JSGlobalObject * lexicalGlobalObject, JSC::CallFrame* callFrame))
{
    auto* globalObject = defaultGlobalObject(lexicalGlobalObject);
    auto& vm = JSC::getVM(globalObject);
    auto scope = DECLARE_THROW_SCOPE(vm);
    auto message = callFrame->argument(0);
    auto options = callFrame->argument(1);
    if (!options.isUndefined() && options.isCell() && !options.asCell()->isObject()) return Bun::ERR::INVALID_ARG_TYPE(scope, globalObject, "options"_s, "object"_s, options);

    if (message.isUndefined() && options.isUndefined()) {
        return JSValue::encode(Bun::createError(globalObject, Bun::ErrorCode::ABORT_ERR, globalObject->commonStrings().OperationFailedString(globalObject), false));
    }

    if (message.isUndefined()) message = globalObject->commonStrings().OperationFailedString(globalObject);
    auto error = Bun::createError(vm, globalObject, Bun::ErrorCode::ABORT_ERR, message, options, false);
    return JSC::JSValue::encode(error);
}

JSC::JSValue WebCore::toJS(JSC::JSGlobalObject* globalObject, CommonAbortReason abortReason)
{
    auto* zigGlobalObject = defaultGlobalObject(globalObject);
    switch (abortReason) {
    case CommonAbortReason::Timeout: {
        return createError(globalObject, Bun::ErrorCode::ABORT_ERR, zigGlobalObject->commonStrings().OperationFailedString(globalObject), true);
    }
    case CommonAbortReason::UserAbort: {
        // This message is a standardized error message. We cannot change it.
        // https://webidl.spec.whatwg.org/#idl-DOMException:~:text=The%20operation%20was%20aborted.
        return createError(globalObject, Bun::ErrorCode::ABORT_ERR, zigGlobalObject->commonStrings().OperationFailedString(globalObject), true);
    }
    case CommonAbortReason::ConnectionClosed: {
        return createError(globalObject, Bun::ErrorCode::ABORT_ERR, zigGlobalObject->commonStrings().ConnectionWasClosedString(globalObject), true);
    }
    default: {
        break;
    }
    }

    RELEASE_ASSERT_NOT_REACHED();
}

extern "C" JSC::EncodedJSValue WebCore__CommonAbortReason__toJS(JSC::JSGlobalObject* globalObject, WebCore::CommonAbortReason abortReason)
{
    return JSC::JSValue::encode(WebCore::toJS(globalObject, abortReason));
}

JSC::JSObject* Bun::createInvalidThisError(JSC::JSGlobalObject* globalObject, const String& message)
{
    return Bun::createError(globalObject, Bun::ErrorCode::ERR_INVALID_THIS, message);
}

JSC::JSObject* Bun::createInvalidThisError(JSC::JSGlobalObject* globalObject, JSC::JSValue thisValue, const ASCIILiteral typeName)
{
    if (thisValue.isEmpty() || thisValue.isUndefined()) {
        return Bun::createError(globalObject, Bun::ErrorCode::ERR_INVALID_THIS, makeString("Expected this to be instanceof "_s, typeName));
    }

    // Pathological case: the this value returns a string which is extremely long or causes an out of memory error.
    WTF::StringBuilder builder;
    builder.append("Expected this to be instanceof "_s);
    builder.append(typeName);
    builder.append(", but received "_s);
    determineSpecificType(JSC::getVM(globalObject), globalObject, builder, thisValue);
    return Bun::createError(globalObject, Bun::ErrorCode::ERR_INVALID_THIS, builder.toString());
}

JSC::EncodedJSValue Bun::throwError(JSC::JSGlobalObject* globalObject, JSC::ThrowScope& scope, Bun::ErrorCode code, const WTF::String& message)
{
    scope.throwException(globalObject, createError(globalObject, code, message));
    return {};
}

JSC_DEFINE_HOST_FUNCTION(Bun::jsFunctionMakeErrorWithCode, (JSC::JSGlobalObject * globalObject, JSC::CallFrame* callFrame))
{
    auto& vm = JSC::getVM(globalObject);
    auto scope = DECLARE_THROW_SCOPE(vm);

    EXPECT_ARG_COUNT(1);

    JSC::JSValue codeValue = callFrame->argument(0);
    RETURN_IF_EXCEPTION(scope, {});

#if BUN_DEBUG
    if (!codeValue.isNumber()) {
        JSC::throwTypeError(globalObject, scope, "First argument to $ERR_ must be a number"_s);
        return {};
    }
#endif

    int code = codeValue.toInt32(globalObject);

#if BUN_DEBUG
    if (code > Bun::NODE_ERROR_COUNT - 1 || code < 0) {
        JSC::throwTypeError(globalObject, scope, "Invalid error code. Use $ERR_* constants"_s);
        return {};
    }
#endif

    Bun::ErrorCode error = static_cast<Bun::ErrorCode>(code);

    switch (error) {
    case Bun::ErrorCode::ERR_INVALID_ARG_TYPE: {
        JSValue arg0 = callFrame->argument(1);
        JSValue arg1 = callFrame->argument(2);
        JSValue arg2 = callFrame->argument(3);
        return JSValue::encode(ERR_INVALID_ARG_TYPE(scope, globalObject, arg0, arg1, arg2));
    }

    case Bun::ErrorCode::ERR_INVALID_IP_ADDRESS: {
        JSValue arg0 = callFrame->argument(1);

        auto* jsString = arg0.toString(globalObject);
        RETURN_IF_EXCEPTION(scope, {});
        auto param = jsString->view(globalObject);
        RETURN_IF_EXCEPTION(scope, {});

        WTF::StringBuilder builder;
        builder.append("Invalid IP address: "_s);
        builder.append(param);
        return JSValue::encode(createError(globalObject, ErrorCode::ERR_INVALID_IP_ADDRESS, builder.toString()));
    }

    case Bun::ErrorCode::ERR_INVALID_ARG_VALUE: {
        JSValue arg0 = callFrame->argument(1);
        JSValue arg1 = callFrame->argument(2);
        JSValue arg2 = callFrame->argument(3);
        return JSValue::encode(ERR_INVALID_ARG_VALUE(scope, globalObject, arg0, arg1, arg2));
    }

    case Bun::ErrorCode::ERR_UNKNOWN_ENCODING: {
        auto arg0 = callFrame->argument(1);
        auto* jsString = arg0.toString(globalObject);
        RETURN_IF_EXCEPTION(scope, {});
        auto param = jsString->view(globalObject);
        RETURN_IF_EXCEPTION(scope, {});
        WTF::StringBuilder builder;
        builder.append("Unknown encoding: "_s);
        builder.append(param);
        return JSC::JSValue::encode(createError(globalObject, error, builder.toString()));
    }

    case Bun::ErrorCode::ERR_STREAM_DESTROYED: {
        auto arg0 = callFrame->argument(1);
        auto* jsString = arg0.toString(globalObject);
        RETURN_IF_EXCEPTION(scope, {});
        auto param = jsString->view(globalObject);
        RETURN_IF_EXCEPTION(scope, {});
        WTF::StringBuilder builder;
        builder.append("Cannot call "_s);
        builder.append(param);
        builder.append(" after a stream was destroyed"_s);
        return JSC::JSValue::encode(createError(globalObject, error, builder.toString()));
    }

    case Bun::ErrorCode::ERR_METHOD_NOT_IMPLEMENTED: {
        auto arg0 = callFrame->argument(1);
        auto* jsString = arg0.toString(globalObject);
        RETURN_IF_EXCEPTION(scope, {});
        auto param = jsString->view(globalObject);
        RETURN_IF_EXCEPTION(scope, {});
        WTF::StringBuilder builder;
        builder.append("The "_s);
        builder.append(param);
        builder.append(" method is not implemented"_s);
        return JSC::JSValue::encode(createError(globalObject, error, builder.toString()));
    }

    case Bun::ErrorCode::ERR_STREAM_ALREADY_FINISHED: {
        auto arg0 = callFrame->argument(1);
        auto* jsString = arg0.toString(globalObject);
        RETURN_IF_EXCEPTION(scope, {});
        auto param = jsString->view(globalObject);
        RETURN_IF_EXCEPTION(scope, {});
        WTF::StringBuilder builder;
        builder.append("Cannot call "_s);
        builder.append(param);
        builder.append(" after a stream was finished"_s);
        return JSC::JSValue::encode(createError(globalObject, error, builder.toString()));
    }

    case Bun::ErrorCode::ERR_MISSING_ARGS: {
        switch (callFrame->argumentCount()) {
        case 0: {
            UNREACHABLE();
        }
        case 1: {
            ASSERT("At least one arg needs to be specified");
        }
        case 2: {
            JSValue arg0 = callFrame->argument(1);
            auto* jsString = arg0.toString(globalObject);
            RETURN_IF_EXCEPTION(scope, {});
            auto str0 = jsString->view(globalObject);
            RETURN_IF_EXCEPTION(scope, {});
            WTF::StringBuilder builder;
            builder.append("The \""_s);
            builder.append(str0);
            builder.append("\" argument must be specified"_s);
            return JSC::JSValue::encode(createError(globalObject, error, builder.toString()));
        }
        case 3: {
            JSValue arg0 = callFrame->argument(1);
            auto* jsString = arg0.toString(globalObject);
            RETURN_IF_EXCEPTION(scope, {});
            auto str0 = jsString->view(globalObject);
            RETURN_IF_EXCEPTION(scope, {});
            JSValue arg1 = callFrame->argument(2);
            auto* jsString1 = arg1.toString(globalObject);
            RETURN_IF_EXCEPTION(scope, {});
            auto str1 = jsString1->view(globalObject);
            RETURN_IF_EXCEPTION(scope, {});
            WTF::StringBuilder builder;
            builder.append("The \""_s);
            builder.append(str0);
            builder.append("\" and \""_s);
            builder.append(str1);
            builder.append("\" arguments must be specified"_s);
            return JSC::JSValue::encode(createError(globalObject, error, builder.toString()));
        }
        default: {
            WTF::StringBuilder result;
            result.append("The "_s);
            auto argumentCount = callFrame->argumentCount();
            for (int i = 1; i < argumentCount; i += 1) {
                if (i == argumentCount - 1) result.append("and "_s);
                result.append('"');
                JSValue arg = callFrame->argument(i);
                auto* jsString = arg.toString(globalObject);
                RETURN_IF_EXCEPTION(scope, {});
                auto str = jsString->view(globalObject);
                RETURN_IF_EXCEPTION(scope, {});
                result.append(str);
<<<<<<< HEAD
                result.append('"');
=======
                result.append("\""_s);
>>>>>>> 6e45e3bf
                if (i != argumentCount - 1) result.append(',');
                result.append(' ');
            }
            result.append("arguments must be specified"_s);
            return JSC::JSValue::encode(createError(globalObject, error, result.toString()));
        }
        }
    }

    case Bun::ErrorCode::ERR_INVALID_RETURN_VALUE: {
        auto arg0 = callFrame->argument(1);
        auto str0 = arg0.toString(globalObject);
        RETURN_IF_EXCEPTION(scope, {});
        auto view0 = str0->view(globalObject);

        auto arg1 = callFrame->argument(2);
        auto str1 = arg1.toString(globalObject);
        RETURN_IF_EXCEPTION(scope, {});
        auto view1 = str1->view(globalObject);

        auto arg2 = callFrame->argument(3);

        WTF::StringBuilder messageBuilder;
        messageBuilder.append("Expected "_s);
        messageBuilder.append(view0);
        messageBuilder.append(" to be returned from the \""_s);
        messageBuilder.append(view1);
        messageBuilder.append("\" function but got "_s);
        determineSpecificType(JSC::getVM(globalObject), globalObject, messageBuilder, arg2);
        RETURN_IF_EXCEPTION(scope, {});
        messageBuilder.append('.');

        return JSC::JSValue::encode(createError(globalObject, error, messageBuilder.toString()));
    }

    case Bun::ErrorCode::ERR_OUT_OF_RANGE: {
        auto arg0 = callFrame->argument(1);
        auto arg1 = callFrame->argument(2);
        auto arg2 = callFrame->argument(3);
        return JSC::JSValue::encode(createError(globalObject, error, Message::ERR_OUT_OF_RANGE(scope, globalObject, arg0, arg1, arg2)));
    }

    case Bun::ErrorCode::ERR_INVALID_STATE:
    case Bun::ErrorCode::ERR_INVALID_STATE_TypeError:
    case Bun::ErrorCode::ERR_INVALID_STATE_RangeError: {
        auto arg0 = callFrame->argument(1);
        auto* jsString = arg0.toString(globalObject);
        RETURN_IF_EXCEPTION(scope, {});
        auto param = jsString->view(globalObject);
        RETURN_IF_EXCEPTION(scope, {});
        WTF::StringBuilder builder;
        builder.append("Invalid state: "_s);
        builder.append(param);
        return JSC::JSValue::encode(createError(globalObject, error, builder.toString()));
    }

    case Bun::ErrorCode::ERR_INVALID_PROTOCOL: {
        auto arg0 = callFrame->argument(1);
        auto* jsString0 = arg0.toString(globalObject);
        RETURN_IF_EXCEPTION(scope, {});
        auto param0 = jsString0->view(globalObject);
        RETURN_IF_EXCEPTION(scope, {});
        auto arg1 = callFrame->argument(2);
        auto* jsString1 = arg1.toString(globalObject);
        RETURN_IF_EXCEPTION(scope, {});
        auto param1 = jsString1->view(globalObject);
        RETURN_IF_EXCEPTION(scope, {});
        WTF::StringBuilder builder;
        builder.append("Protocol \""_s);
        builder.append(param0);
        builder.append("\" not supported. Expected \""_s);
        builder.append(param1);
        builder.append("\""_s);
        return JSC::JSValue::encode(createError(globalObject, error, builder.toString()));
    }

    case Bun::ErrorCode::ERR_BROTLI_INVALID_PARAM: {
        auto arg0 = callFrame->argument(1);
        auto* jsString = arg0.toString(globalObject);
        RETURN_IF_EXCEPTION(scope, {});
        auto param = jsString->view(globalObject);
        RETURN_IF_EXCEPTION(scope, {});
        WTF::StringBuilder builder;
        builder.append(param);
        builder.append(" is not a valid Brotli parameter"_s);
        return JSC::JSValue::encode(createError(globalObject, error, builder.toString()));
    }

    case Bun::ErrorCode::ERR_BUFFER_TOO_LARGE: {
        auto arg0 = callFrame->argument(1);
        auto* jsString = arg0.toString(globalObject);
        RETURN_IF_EXCEPTION(scope, {});
        auto param = jsString->view(globalObject);
        RETURN_IF_EXCEPTION(scope, {});
        WTF::StringBuilder builder;
        builder.append("Cannot create a Buffer larger than "_s);
        builder.append(param);
        builder.append(" bytes"_s);
        return JSC::JSValue::encode(createError(globalObject, error, builder.toString()));
    }

    case Bun::ErrorCode::ERR_UNHANDLED_ERROR: {
        auto arg0 = callFrame->argument(1);

        if (arg0.isUndefined()) {
            auto message = "Unhandled error."_s;
            return JSC::JSValue::encode(createError(globalObject, error, message));
        }
        if (arg0.isCell()) {
            auto cell = arg0.asCell();
            if (cell->inherits<JSC::Exception>()) {
                return JSC::JSValue::encode(jsCast<JSC::Exception*>(cell)->value());
            }
        }

        if (arg0.isString()) {
            auto* jsString = arg0.toString(globalObject);
            RETURN_IF_EXCEPTION(scope, {});
            auto str0 = jsString->view(globalObject);
            RETURN_IF_EXCEPTION(scope, {});

            WTF::StringBuilder builder;
            builder.append("Unhandled error. ("_s);
            builder.append(str0);
            builder.append(")"_s);
            return JSC::JSValue::encode(createError(globalObject, error, builder.toString()));
        }

        auto* jsString = arg0.toString(globalObject);
        RETURN_IF_EXCEPTION(scope, {});
        auto str0 = jsString->view(globalObject);
        RETURN_IF_EXCEPTION(scope, {});

        WTF::StringBuilder builder;
        builder.append("Unhandled error. ("_s);
        builder.append(str0);
        builder.append(")"_s);
        return JSC::JSValue::encode(createError(globalObject, error, builder.toString()));
    }

    case Bun::ErrorCode::ERR_INVALID_THIS: {
        auto arg0 = callFrame->argument(1);
        auto* jsString = arg0.toString(globalObject);
        RETURN_IF_EXCEPTION(scope, {});
        auto str0 = jsString->view(globalObject);
        RETURN_IF_EXCEPTION(scope, {});

        WTF::StringBuilder builder;
        builder.append("Value of \"this\" must be of type "_s);
        builder.append(str0);
        return JSC::JSValue::encode(createError(globalObject, error, builder.toString()));
    }

    case ErrorCode::ERR_BUFFER_OUT_OF_BOUNDS: {
        auto arg0 = callFrame->argument(1);
        if (!arg0.isUndefined()) {
            auto* jsString = arg0.toString(globalObject);
            RETURN_IF_EXCEPTION(scope, {});
            auto str0 = jsString->view(globalObject);
            RETURN_IF_EXCEPTION(scope, {});

            WTF::StringBuilder builder;
            builder.append("\""_s);
            builder.append(str0);
            builder.append("\" is outside of buffer bounds"_s);
            return JSC::JSValue::encode(createError(globalObject, ErrorCode::ERR_BUFFER_OUT_OF_BOUNDS, builder.toString()));
        }
        return JSC::JSValue::encode(createError(globalObject, ErrorCode::ERR_BUFFER_OUT_OF_BOUNDS, "Attempt to access memory outside buffer bounds"_s));
    }

    case ErrorCode::ERR_IPC_DISCONNECTED:
        return JSC::JSValue::encode(createError(globalObject, ErrorCode::ERR_IPC_DISCONNECTED, "IPC channel is already disconnected"_s));
    case ErrorCode::ERR_SERVER_NOT_RUNNING:
        return JSC::JSValue::encode(createError(globalObject, ErrorCode::ERR_SERVER_NOT_RUNNING, "Server is not running."_s));
    case ErrorCode::ERR_IPC_CHANNEL_CLOSED:
        return JSC::JSValue::encode(createError(globalObject, ErrorCode::ERR_IPC_CHANNEL_CLOSED, "Channel closed."_s));
    case ErrorCode::ERR_SOCKET_BAD_TYPE:
        return JSC::JSValue::encode(createError(globalObject, ErrorCode::ERR_SOCKET_BAD_TYPE, "Bad socket type specified. Valid types are: udp4, udp6"_s));
    case ErrorCode::ERR_ZLIB_INITIALIZATION_FAILED:
        return JSC::JSValue::encode(createError(globalObject, ErrorCode::ERR_ZLIB_INITIALIZATION_FAILED, "Initialization failed"_s));
    case ErrorCode::ERR_IPC_ONE_PIPE:
        return JSC::JSValue::encode(createError(globalObject, ErrorCode::ERR_IPC_ONE_PIPE, "Child process can have only one IPC pipe"_s));
    case ErrorCode::ERR_SOCKET_ALREADY_BOUND:
        return JSC::JSValue::encode(createError(globalObject, ErrorCode::ERR_SOCKET_ALREADY_BOUND, "Socket is already bound"_s));
    case ErrorCode::ERR_SOCKET_BAD_BUFFER_SIZE:
        return JSC::JSValue::encode(createError(globalObject, ErrorCode::ERR_SOCKET_BAD_BUFFER_SIZE, "Buffer size must be a positive integer"_s));
    case ErrorCode::ERR_SOCKET_DGRAM_IS_CONNECTED:
        return JSC::JSValue::encode(createError(globalObject, ErrorCode::ERR_SOCKET_DGRAM_IS_CONNECTED, "Already connected"_s));
    case ErrorCode::ERR_SOCKET_DGRAM_NOT_CONNECTED:
        return JSC::JSValue::encode(createError(globalObject, ErrorCode::ERR_SOCKET_DGRAM_NOT_CONNECTED, "Not connected"_s));
    case ErrorCode::ERR_SOCKET_DGRAM_NOT_RUNNING:
        return JSC::JSValue::encode(createError(globalObject, ErrorCode::ERR_SOCKET_DGRAM_NOT_RUNNING, "Socket is not running"_s));
    case ErrorCode::ERR_INVALID_CURSOR_POS:
        return JSC::JSValue::encode(createError(globalObject, ErrorCode::ERR_INVALID_CURSOR_POS, "Cannot set cursor row without setting its column"_s));
    case ErrorCode::ERR_MULTIPLE_CALLBACK:
        return JSC::JSValue::encode(createError(globalObject, ErrorCode::ERR_MULTIPLE_CALLBACK, "Callback called multiple times"_s));
    case ErrorCode::ERR_STREAM_PREMATURE_CLOSE:
        return JSC::JSValue::encode(createError(globalObject, ErrorCode::ERR_STREAM_PREMATURE_CLOSE, "Premature close"_s));
    case ErrorCode::ERR_STREAM_NULL_VALUES:
        return JSC::JSValue::encode(createError(globalObject, ErrorCode::ERR_STREAM_NULL_VALUES, "May not write null values to stream"_s));
    case ErrorCode::ERR_STREAM_CANNOT_PIPE:
        return JSC::JSValue::encode(createError(globalObject, ErrorCode::ERR_STREAM_CANNOT_PIPE, "Cannot pipe, not readable"_s));
    case ErrorCode::ERR_STREAM_WRITE_AFTER_END:
        return JSC::JSValue::encode(createError(globalObject, ErrorCode::ERR_STREAM_WRITE_AFTER_END, "write after end"_s));
    case ErrorCode::ERR_STREAM_UNSHIFT_AFTER_END_EVENT:
        return JSC::JSValue::encode(createError(globalObject, ErrorCode::ERR_STREAM_UNSHIFT_AFTER_END_EVENT, "stream.unshift() after end event"_s));
    case ErrorCode::ERR_STREAM_PUSH_AFTER_EOF:
        return JSC::JSValue::encode(createError(globalObject, ErrorCode::ERR_STREAM_PUSH_AFTER_EOF, "stream.push() after EOF"_s));
    case ErrorCode::ERR_STREAM_UNABLE_TO_PIPE:
        return JSC::JSValue::encode(createError(globalObject, ErrorCode::ERR_STREAM_UNABLE_TO_PIPE, "Cannot pipe to a closed or destroyed stream"_s));
    case ErrorCode::ERR_ILLEGAL_CONSTRUCTOR:
        return JSC::JSValue::encode(createError(globalObject, ErrorCode::ERR_ILLEGAL_CONSTRUCTOR, "Illegal constructor"_s));
    case ErrorCode::ERR_DIR_CLOSED:
        return JSC::JSValue::encode(createError(globalObject, ErrorCode::ERR_DIR_CLOSED, "Directory handle was closed"_s));

    default: {
        break;
    }
    }

    auto&& message = callFrame->argument(1).toWTFString(globalObject);
    RETURN_IF_EXCEPTION(scope, {});

    return JSC::JSValue::encode(createError(globalObject, error, message));
}<|MERGE_RESOLUTION|>--- conflicted
+++ resolved
@@ -244,11 +244,6 @@
     return createError(vm, globalObject, code, message, isDOMExceptionPrototype);
 }
 
-<<<<<<< HEAD
-// export fn Bun__inspect(globalThis: *JSGlobalObject, value: JSValue) ZigString
-=======
-// export fn Bun__inspect(globalThis: *JSGlobalObject, value: JSValue) bun.String
->>>>>>> 6e45e3bf
 extern "C" BunString Bun__inspect(JSC::JSGlobalObject* globalObject, JSValue value);
 
 void JSValueToStringSafe(JSC::JSGlobalObject* globalObject, WTF::StringBuilder& builder, JSValue arg)
@@ -299,13 +294,9 @@
     }
     }
 
-<<<<<<< HEAD
     auto bstring = Bun__inspect(globalObject, arg);
     auto&& str = bstring.transferToWTFString();
     builder.append(str);
-=======
-    return Bun__inspect(globalObject, arg).transferToWTFString();
->>>>>>> 6e45e3bf
 }
 
 void determineSpecificType(JSC::VM& vm, JSC::JSGlobalObject* globalObject, WTF::StringBuilder& builder, JSValue value)
@@ -1200,11 +1191,7 @@
                 auto str = jsString->view(globalObject);
                 RETURN_IF_EXCEPTION(scope, {});
                 result.append(str);
-<<<<<<< HEAD
                 result.append('"');
-=======
-                result.append("\""_s);
->>>>>>> 6e45e3bf
                 if (i != argumentCount - 1) result.append(',');
                 result.append(' ');
             }
