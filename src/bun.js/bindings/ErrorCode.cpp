--- conflicted
+++ resolved
@@ -701,6 +701,19 @@
     return JSValue::encode(createError(globalObject, code, message->toWTFString(BunString::ZeroCopy)));
 }
 
+void throwBoringSSLError(JSC::VM& vm, JSC::ThrowScope& scope, JSGlobalObject* globalObject, int errorCode)
+{
+    char buf[256] = { 0 };
+    ERR_error_string_n(static_cast<uint32_t>(errorCode), buf, sizeof(buf));
+    auto message = String::fromUTF8(buf);
+    scope.throwException(globalObject, createError(globalObject, ErrorCode::ERR_CRYPTO_INVALID_STATE, message));
+}
+
+void throwCryptoOperationFailed(JSGlobalObject* globalObject, JSC::ThrowScope& scope)
+{
+    scope.throwException(globalObject, createError(globalObject, ErrorCode::ERR_CRYPTO_OPERATION_FAILED, "Crypto operation failed"_s));
+}
+
 } // namespace Bun
 
 JSC_DEFINE_HOST_FUNCTION(jsFunctionMakeAbortError, (JSC::JSGlobalObject * lexicalGlobalObject, JSC::CallFrame* callFrame))
@@ -716,48 +729,6 @@
     return JSC::JSValue::encode(error);
 }
 
-<<<<<<< HEAD
-JSC_DEFINE_HOST_FUNCTION(jsFunction_ERR_UNHANDLED_ERROR, (JSC::JSGlobalObject * globalObject, JSC::CallFrame* callFrame))
-{
-    JSC::VM& vm = globalObject->vm();
-    auto scope = DECLARE_THROW_SCOPE(vm);
-
-    auto err = callFrame->argument(0);
-
-    if (err.isUndefined()) {
-        return JSC::JSValue::encode(createError(globalObject, ErrorCode::ERR_UNHANDLED_ERROR, "Unhandled error."_s));
-    }
-    if (err.isString()) {
-        auto err_str = err.getString(globalObject);
-        return JSC::JSValue::encode(createError(globalObject, ErrorCode::ERR_UNHANDLED_ERROR, makeString("Unhandled error. ("_s, err_str, ")"_s)));
-    }
-    if (err.isCell()) {
-        auto cell = err.asCell();
-        if (cell->inherits<JSC::Exception>()) {
-            return JSC::JSValue::encode(jsCast<JSC::Exception*>(cell)->value());
-        }
-    }
-    auto err_str = err.toWTFString(globalObject);
-    return JSC::JSValue::encode(createError(globalObject, ErrorCode::ERR_UNHANDLED_ERROR, makeString("Unhandled error. ("_s, err_str, ")"_s)));
-}
-
-void throwBoringSSLError(JSC::VM& vm, JSC::ThrowScope& scope, JSGlobalObject* globalObject, int errorCode)
-{
-    char buf[256] = { 0 };
-    ERR_error_string_n(static_cast<uint32_t>(errorCode), buf, sizeof(buf));
-    auto message = String::fromUTF8(buf);
-    scope.throwException(globalObject, createError(globalObject, ErrorCode::ERR_CRYPTO_INVALID_STATE, message));
-}
-
-void throwCryptoOperationFailed(JSGlobalObject* globalObject, JSC::ThrowScope& scope)
-{
-    scope.throwException(globalObject, createError(globalObject, ErrorCode::ERR_CRYPTO_OPERATION_FAILED, "Crypto operation failed"_s));
-}
-
-} // namespace Bun
-
-=======
->>>>>>> 4c579150
 JSC::JSValue WebCore::toJS(JSC::JSGlobalObject* globalObject, CommonAbortReason abortReason)
 {
     switch (abortReason) {
