--- conflicted
+++ resolved
@@ -823,7 +823,6 @@
         return JSValue::encode(ERR_INVALID_ARG_TYPE(scope, globalObject, arg0, arg1, arg2));
     }
 
-<<<<<<< HEAD
     case Bun::ErrorCode::ERR_INVALID_IP_ADDRESS: {
         JSValue arg0 = callFrame->argument(1);
 
@@ -833,7 +832,6 @@
         return JSValue::encode(createError(globalObject, ErrorCode::ERR_INVALID_IP_ADDRESS, makeString("Invalid IP address: "_s, param)));
     }
 
-=======
     case Bun::ErrorCode::ERR_INVALID_ARG_VALUE: {
         JSValue arg0 = callFrame->argument(1);
         JSValue arg1 = callFrame->argument(2);
@@ -868,7 +866,6 @@
     case ErrorCode::ERR_INVALID_CURSOR_POS:
         return JSC::JSValue::encode(createError(globalObject, ErrorCode::ERR_INVALID_CURSOR_POS, "Cannot set cursor row without setting its column"_s));
 
->>>>>>> 7f949bf8
     default: {
         break;
     }
