--- conflicted
+++ resolved
@@ -2235,14 +2235,14 @@
         return JSC::JSValue::encode(createError(globalObject, ErrorCode::ERR_CHILD_PROCESS_STDIO_MAXBUFFER, message));
     }
 
-<<<<<<< HEAD
     case Bun::ErrorCode::ERR_IP_BLOCKED: {
         auto arg0 = callFrame->argument(1);
         auto str0 = arg0.toWTFString(globalObject);
         RETURN_IF_EXCEPTION(scope, {});
         auto message = makeString("IP("_s, str0, ") is blocked by net.BlockList"_s);
         return JSC::JSValue::encode(createError(globalObject, ErrorCode::ERR_IP_BLOCKED, message));
-=======
+    }
+
     case Bun::ErrorCode::ERR_VM_MODULE_STATUS: {
         auto arg0 = callFrame->argument(1);
         auto str0 = arg0.toWTFString(globalObject);
@@ -2261,7 +2261,6 @@
         error->putDirect(vm, Identifier::fromString(vm, "cause"_s), cause);
         RETURN_IF_EXCEPTION(scope, {});
         return JSC::JSValue::encode(error);
->>>>>>> bf02d044
     }
 
     case ErrorCode::ERR_IPC_DISCONNECTED:
@@ -2383,12 +2382,10 @@
         return JSC::JSValue::encode(createError(globalObject, ErrorCode::ERR_HTTP_SOCKET_ASSIGNED, "Socket already assigned"_s));
     case ErrorCode::ERR_STREAM_RELEASE_LOCK:
         return JSC::JSValue::encode(createError(globalObject, ErrorCode::ERR_STREAM_RELEASE_LOCK, "Stream reader cancelled via releaseLock()"_s));
-<<<<<<< HEAD
     case ErrorCode::ERR_SOCKET_CONNECTION_TIMEOUT:
         return JSC::JSValue::encode(createError(globalObject, ErrorCode::ERR_SOCKET_CONNECTION_TIMEOUT, "Socket connection timeout"_s));
     case ErrorCode::ERR_TLS_HANDSHAKE_TIMEOUT:
         return JSC::JSValue::encode(createError(globalObject, ErrorCode::ERR_TLS_HANDSHAKE_TIMEOUT, "TLS handshake timeout"_s));
-=======
     case ErrorCode::ERR_VM_MODULE_ALREADY_LINKED:
         return JSC::JSValue::encode(createError(globalObject, ErrorCode::ERR_VM_MODULE_ALREADY_LINKED, "Module has already been linked"_s));
     case ErrorCode::ERR_VM_MODULE_CANNOT_CREATE_CACHED_DATA:
@@ -2397,7 +2394,6 @@
         return JSC::JSValue::encode(createError(globalObject, ErrorCode::ERR_VM_MODULE_NOT_MODULE, "Provided module is not an instance of Module"_s));
     case ErrorCode::ERR_VM_MODULE_DIFFERENT_CONTEXT:
         return JSC::JSValue::encode(createError(globalObject, ErrorCode::ERR_VM_MODULE_DIFFERENT_CONTEXT, "Linked modules must use the same context"_s));
->>>>>>> bf02d044
 
     default: {
         break;
