--- conflicted
+++ resolved
@@ -47,11 +47,8 @@
   ["ERR_UNKNOWN_SIGNAL", TypeError],
   ["ERR_SOCKET_BAD_PORT", RangeError],
   ["ERR_STREAM_RELEASE_LOCK", Error, "AbortError"],
-<<<<<<< HEAD
   ["ERR_INCOMPATIBLE_OPTION_PAIR", TypeError, "TypeError"],
-=======
   ["ERR_INVALID_URI", URIError, "URIError"],
->>>>>>> 113b62be
 
   // Bun-specific
   ["ERR_FORMDATA_PARSE_ERROR", TypeError],
