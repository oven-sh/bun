--- conflicted
+++ resolved
@@ -35,13 +35,10 @@
   ["ERR_STREAM_WRITE_AFTER_END", TypeError, "TypeError"],
   ["ERR_ZLIB_INITIALIZATION_FAILED", Error, "Error"],
   ["ERR_STRING_TOO_LONG", Error, "Error"],
-<<<<<<< HEAD
   ["ERR_CRYPTO_SCRYPT_INVALID_PARAMETER", Error, "Error"],
   ["ERR_CRYPTO_INVALID_SCRYPT_PARAMS", RangeError, "RangeError"],
   ["MODULE_NOT_FOUND", Error, "Error"],
-=======
   ["ERR_ILLEGAL_CONSTRUCTOR", TypeError, "TypeError"],
->>>>>>> 743f40b4
 
   // Bun-specific
   ["ERR_FORMDATA_PARSE_ERROR", TypeError, "TypeError"],
