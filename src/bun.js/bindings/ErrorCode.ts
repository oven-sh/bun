type ErrorCodeMapping = Array<
  [
    /** error.code  */
    string,
    /** Constructor **/
    typeof TypeError | typeof RangeError | typeof Error | typeof SyntaxError,
    /** error.name  */
    string,
  ]
>;

export default [
  ["ABORT_ERR", Error, "AbortError"],
  ["ERR_CRYPTO_INVALID_DIGEST", TypeError, "TypeError"],
  ["ERR_ENCODING_INVALID_ENCODED_DATA", TypeError, "TypeError"],
  ["ERR_HTTP2_INVALID_HEADER_VALUE", TypeError, "TypeError"],
  ["ERR_HTTP2_INVALID_PSEUDOHEADER", TypeError, "TypeError"],
  ["ERR_HTTP2_INVALID_SINGLE_VALUE_HEADER", TypeError, "TypeError"],
  ["ERR_INVALID_ARG_TYPE", TypeError, "TypeError"],
  ["ERR_INVALID_ARG_VALUE", TypeError, "TypeError"],
  ["ERR_INVALID_PROTOCOL", TypeError, "TypeError"],
  ["ERR_INVALID_THIS", TypeError, "TypeError"],
  ["ERR_IPC_CHANNEL_CLOSED", Error, "Error"],
  ["ERR_IPC_DISCONNECTED", Error, "Error"],
  ["ERR_MISSING_ARGS", TypeError, "TypeError"],
  ["ERR_OUT_OF_RANGE", RangeError, "RangeError"],
  ["ERR_PARSE_ARGS_INVALID_OPTION_VALUE", TypeError, "TypeError"],
  ["ERR_PARSE_ARGS_UNEXPECTED_POSITIONAL", TypeError, "TypeError"],
  ["ERR_PARSE_ARGS_UNKNOWN_OPTION", TypeError, "TypeError"],
  ["ERR_SERVER_NOT_RUNNING", Error, "Error"],
  ["ERR_SOCKET_BAD_TYPE", TypeError, "TypeError"],
  ["ERR_STREAM_ALREADY_FINISHED", TypeError, "TypeError"],
  ["ERR_STREAM_CANNOT_PIPE", TypeError, "TypeError"],
  ["ERR_STREAM_DESTROYED", TypeError, "TypeError"],
  ["ERR_STREAM_NULL_VALUES", TypeError, "TypeError"],
  ["ERR_STREAM_WRITE_AFTER_END", TypeError, "TypeError"],
  ["ERR_ZLIB_INITIALIZATION_FAILED", Error, "Error"],
  ["ERR_STRING_TOO_LONG", Error, "Error"],
  ["ERR_CRYPTO_SCRYPT_INVALID_PARAMETER", Error, "Error"],
  ["ERR_CRYPTO_INVALID_SCRYPT_PARAMS", RangeError, "RangeError"],
  ["MODULE_NOT_FOUND", Error, "Error"],
  ["ERR_ILLEGAL_CONSTRUCTOR", TypeError, "TypeError"],
  ["ERR_INVALID_URL", TypeError, "TypeError"],
<<<<<<< HEAD
  ["ERR_UNKNOWN_ENCODING", TypeError, "TypeError"],
=======
  ["ERR_BUFFER_TOO_LARGE", RangeError, "RangeError"],
>>>>>>> d38f937d

  // Bun-specific
  ["ERR_FORMDATA_PARSE_ERROR", TypeError, "TypeError"],
  ["ERR_BODY_ALREADY_USED", Error, "Error"],
  ["ERR_STREAM_WRAP", Error, "Error"],
] as ErrorCodeMapping;<|MERGE_RESOLUTION|>--- conflicted
+++ resolved
@@ -41,11 +41,8 @@
   ["MODULE_NOT_FOUND", Error, "Error"],
   ["ERR_ILLEGAL_CONSTRUCTOR", TypeError, "TypeError"],
   ["ERR_INVALID_URL", TypeError, "TypeError"],
-<<<<<<< HEAD
   ["ERR_UNKNOWN_ENCODING", TypeError, "TypeError"],
-=======
   ["ERR_BUFFER_TOO_LARGE", RangeError, "RangeError"],
->>>>>>> d38f937d
 
   // Bun-specific
   ["ERR_FORMDATA_PARSE_ERROR", TypeError, "TypeError"],
