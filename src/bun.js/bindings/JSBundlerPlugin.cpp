#include "JSBundlerPlugin.h"

#include "BunProcess.h"
#include "bun-native-bundler-plugin-api/bundler_plugin.h"
#include "headers-handwritten.h"
#include <JavaScriptCore/CatchScope.h>
#include <JavaScriptCore/JSGlobalObject.h>
#include <JavaScriptCore/JSTypeInfo.h>
#include <JavaScriptCore/Structure.h>
#include "helpers.h"
#include "ZigGlobalObject.h"
#include <JavaScriptCore/JavaScript.h>
#include <JavaScriptCore/JSObjectInlines.h>
#include <wtf/text/WTFString.h>
#include <JavaScriptCore/JSCInlines.h>
#include "JSFFIFunction.h"

#include <JavaScriptCore/ObjectConstructor.h>
#include <JavaScriptCore/SubspaceInlines.h>
#include <JavaScriptCore/RegExpObject.h>
#include <JavaScriptCore/JSPromise.h>
#include "BunClientData.h"
#include "ModuleLoader.h"
#include <JavaScriptCore/RegularExpression.h>
#include <JavaScriptCore/LazyProperty.h>
#include <JavaScriptCore/LazyPropertyInlines.h>
#include <JavaScriptCore/VMTrapsInlines.h>
#include <JavaScriptCore/YarrMatchingContextHolder.h>
#include "ErrorCode.h"
#include "napi_external.h"
#include <JavaScriptCore/Strong.h>
#include <JavaScriptCore/JSPromise.h>
namespace Bun {

<<<<<<< HEAD
#include "../../../packages/bun-native-bundler-plugin-api/bundler_plugin.h"
extern "C" int OnBeforeParsePlugin__isDone(void* context);

#define WRAP_BUNDLER_PLUGIN(argName) jsNumber(bitwise_cast<double>(reinterpret_cast<uintptr_t>(argName)))
=======
#define WRAP_BUNDLER_PLUGIN(argName) jsDoubleNumber(bitwise_cast<double>(reinterpret_cast<uintptr_t>(argName)))
>>>>>>> da5d4d79
#define UNWRAP_BUNDLER_PLUGIN(callFrame) reinterpret_cast<void*>(bitwise_cast<uintptr_t>(callFrame->argument(0).asDouble()))

/// These are callbacks defined in Zig and to be run after their associated JS version is run
extern "C" void JSBundlerPlugin__addError(void*, void*, JSC::EncodedJSValue, JSC::EncodedJSValue);
extern "C" void JSBundlerPlugin__onLoadAsync(void*, void*, JSC::EncodedJSValue, JSC::EncodedJSValue);
extern "C" void JSBundlerPlugin__onResolveAsync(void*, void*, JSC::EncodedJSValue, JSC::EncodedJSValue, JSC::EncodedJSValue);
extern "C" void JSBundlerPlugin__onVirtualModulePlugin(void*, void*, JSC::EncodedJSValue, JSC::EncodedJSValue, JSC::EncodedJSValue);
extern "C" JSC::EncodedJSValue JSBundlerPlugin__onDefer(void*, JSC::JSGlobalObject*);

JSC_DECLARE_HOST_FUNCTION(jsBundlerPluginFunction_addFilter);
JSC_DECLARE_HOST_FUNCTION(jsBundlerPluginFunction_addError);
JSC_DECLARE_HOST_FUNCTION(jsBundlerPluginFunction_onLoadAsync);
JSC_DECLARE_HOST_FUNCTION(jsBundlerPluginFunction_onResolveAsync);
JSC_DECLARE_HOST_FUNCTION(jsBundlerPluginFunction_onBeforeParse);
JSC_DECLARE_HOST_FUNCTION(jsBundlerPluginFunction_generateDeferPromise);

void BundlerPlugin::NamespaceList::append(JSC::VM& vm, JSC::RegExp* filter, String& namespaceString, unsigned& index)
{
    auto* nsGroup = group(namespaceString, index);

    if (nsGroup == nullptr) {
        namespaces.append(namespaceString);
        groups.append(Vector<Yarr::RegularExpression> {});
        nsGroup = &groups.last();
        index = namespaces.size() - 1;
    }

    Yarr::RegularExpression regex(
        StringView(filter->pattern()),
        filter->flags());

    nsGroup->append(WTFMove(regex));
}

static bool anyMatchesForNamespace(JSC::VM& vm, BundlerPlugin::NamespaceList& list, const BunString* namespaceStr, const BunString* path)
{
    constexpr bool usesPatternContextBuffer = false;

    if (list.fileNamespace.isEmpty() && list.namespaces.isEmpty())
        return false;

    // Avoid unnecessary string copies
    auto namespaceString = namespaceStr ? namespaceStr->toWTFString(BunString::ZeroCopy) : String();
    unsigned index = 0;
    auto* group = list.group(namespaceString, index);
    if (group == nullptr) {
        return false;
    }

    auto& filters = *group;
    auto pathString = path->toWTFString(BunString::ZeroCopy);

    for (auto& filter : filters) {
        Yarr::MatchingContextHolder regExpContext(vm, usesPatternContextBuffer, nullptr, Yarr::MatchFrom::CompilerThread);
        if (filter.match(pathString) > -1) {
            return true;
        }
    }

    return false;
}
bool BundlerPlugin::anyMatchesCrossThread(JSC::VM& vm, const BunString* namespaceStr, const BunString* path, bool isOnLoad)
{
    if (isOnLoad) {
        return anyMatchesForNamespace(vm, this->onLoad, namespaceStr, path);
    } else {
        return anyMatchesForNamespace(vm, this->onResolve, namespaceStr, path);
    }
}

static const HashTableValue JSBundlerPluginHashTable[] = {
    { "addFilter"_s, static_cast<unsigned>(JSC::PropertyAttribute::Function | JSC::PropertyAttribute::ReadOnly | JSC::PropertyAttribute::DontDelete), NoIntrinsic, { HashTableValue::NativeFunctionType, jsBundlerPluginFunction_addFilter, 3 } },
    { "addError"_s, static_cast<unsigned>(JSC::PropertyAttribute::Function | JSC::PropertyAttribute::ReadOnly | JSC::PropertyAttribute::DontDelete), NoIntrinsic, { HashTableValue::NativeFunctionType, jsBundlerPluginFunction_addError, 3 } },
    { "onLoadAsync"_s, static_cast<unsigned>(JSC::PropertyAttribute::Function | JSC::PropertyAttribute::ReadOnly | JSC::PropertyAttribute::DontDelete), NoIntrinsic, { HashTableValue::NativeFunctionType, jsBundlerPluginFunction_onLoadAsync, 3 } },
    { "onResolveAsync"_s, static_cast<unsigned>(JSC::PropertyAttribute::Function | JSC::PropertyAttribute::ReadOnly | JSC::PropertyAttribute::DontDelete), NoIntrinsic, { HashTableValue::NativeFunctionType, jsBundlerPluginFunction_onResolveAsync, 4 } },
    { "onBeforeParse"_s, static_cast<unsigned>(JSC::PropertyAttribute::Function | JSC::PropertyAttribute::ReadOnly | JSC::PropertyAttribute::DontDelete), NoIntrinsic, { HashTableValue::NativeFunctionType, jsBundlerPluginFunction_onBeforeParse, 4 } },
    { "generateDeferPromise"_s, static_cast<unsigned>(JSC::PropertyAttribute::Function | JSC::PropertyAttribute::ReadOnly | JSC::PropertyAttribute::DontDelete), NoIntrinsic, { HashTableValue::NativeFunctionType, jsBundlerPluginFunction_generateDeferPromise, 0 } },
};

class JSBundlerPlugin final : public JSC::JSNonFinalObject {
public:
    using Base = JSC::JSNonFinalObject;
    static JSBundlerPlugin* create(JSC::VM& vm,
        JSC::JSGlobalObject* globalObject,
        JSC::Structure* structure,
        WTF::StringImpl* name,
        void* config,
        BunPluginTarget target,
        JSBundlerPluginAddErrorCallback addError = JSBundlerPlugin__addError,
        JSBundlerPluginOnLoadAsyncCallback onLoadAsync = JSBundlerPlugin__onLoadAsync,
        JSBundlerPluginOnResolveAsyncCallback onResolveAsync = JSBundlerPlugin__onResolveAsync)
    {
        JSBundlerPlugin* ptr = new (NotNull, JSC::allocateCell<JSBundlerPlugin>(vm)) JSBundlerPlugin(vm, globalObject, structure, name, config, target,
            addError,
            onLoadAsync,
            onResolveAsync);
        ptr->finishCreation(vm);
        return ptr;
    }

    DECLARE_INFO;
    template<typename, SubspaceAccess mode> static JSC::GCClient::IsoSubspace* subspaceFor(JSC::VM& vm)
    {
        if constexpr (mode == JSC::SubspaceAccess::Concurrently)
            return nullptr;
        return WebCore::subspaceForImpl<JSBundlerPlugin, WebCore::UseCustomHeapCellType::No>(
            vm,
            [](auto& spaces) { return spaces.m_clientSubspaceForBundlerPlugin.get(); },
            [](auto& spaces, auto&& space) { spaces.m_clientSubspaceForBundlerPlugin = std::forward<decltype(space)>(space); },
            [](auto& spaces) { return spaces.m_subspaceForBundlerPlugin.get(); },
            [](auto& spaces, auto&& space) { spaces.m_subspaceForBundlerPlugin = std::forward<decltype(space)>(space); });
    }

    static JSC::Structure* createStructure(JSC::VM& vm, JSC::JSGlobalObject* globalObject, JSC::JSValue prototype)
    {
        return JSC::Structure::create(vm, globalObject, prototype, JSC::TypeInfo(JSC::ObjectType, StructureFlags), info());
    }

    DECLARE_VISIT_CHILDREN;

    Bun::BundlerPlugin plugin;
    /// These are the user implementation of the plugin callbacks
    JSC::LazyProperty<JSBundlerPlugin, JSC::JSFunction> onLoadFunction;
    JSC::LazyProperty<JSBundlerPlugin, JSC::JSFunction> onResolveFunction;
    JSC::LazyProperty<JSBundlerPlugin, JSC::JSFunction> setupFunction;
<<<<<<< HEAD
    WTF::HashMap<WTF::String, void*> onBeforeParseHandles;

private:
    JSBundlerPlugin(JSC::VM& vm, JSC::JSGlobalObject*, JSC::Structure* structure, WTF::StringImpl* name, void* config, BunPluginTarget target,
        JSBundlerPluginAddErrorCallback addError, JSBundlerPluginOnLoadAsyncCallback onLoadAsync, JSBundlerPluginOnResolveAsyncCallback onResolveAsync)
        : JSC::JSNonFinalObject(vm, structure)
        , plugin(BundlerPlugin(config, name, target, addError, onLoadAsync, onResolveAsync))
=======
    JSC::JSGlobalObject* m_globalObject;

private:
    JSBundlerPlugin(
        JSC::VM& vm,
        JSC::JSGlobalObject* global,
        JSC::Structure* structure,
        void* config,
        BunPluginTarget target,
        JSBundlerPluginAddErrorCallback addError,
        JSBundlerPluginOnLoadAsyncCallback onLoadAsync,
        JSBundlerPluginOnResolveAsyncCallback onResolveAsync)
        : JSC::JSNonFinalObject(vm, structure)
        , plugin(BundlerPlugin(config, target, addError, onLoadAsync, onResolveAsync))
        , m_globalObject(global)
>>>>>>> da5d4d79
    {
    }

    void finishCreation(JSC::VM&);
};

template<typename Visitor>
void JSBundlerPlugin::visitChildrenImpl(JSCell* cell, Visitor& visitor)
{
    JSBundlerPlugin* thisObject = jsCast<JSBundlerPlugin*>(cell);
    ASSERT_GC_OBJECT_INHERITS(thisObject, info());
    Base::visitChildren(thisObject, visitor);
    thisObject->onLoadFunction.visit(visitor);
    thisObject->onResolveFunction.visit(visitor);
    thisObject->setupFunction.visit(visitor);
}
DEFINE_VISIT_CHILDREN(JSBundlerPlugin);

const JSC::ClassInfo JSBundlerPlugin::s_info = { "BundlerPlugin"_s, &Base::s_info, nullptr, nullptr, CREATE_METHOD_TABLE(JSBundlerPlugin) };

JSC_DEFINE_HOST_FUNCTION(jsBundlerPluginFunction_addFilter, (JSC::JSGlobalObject * globalObject, JSC::CallFrame* callFrame))
{
    JSBundlerPlugin* thisObject = jsCast<JSBundlerPlugin*>(callFrame->thisValue());
    if (thisObject->plugin.tombstoned) {
        return JSC::JSValue::encode(JSC::jsUndefined());
    }

    JSC::RegExpObject* regExp = jsCast<JSC::RegExpObject*>(callFrame->argument(0));
    WTF::String namespaceStr = callFrame->argument(1).toWTFString(globalObject);
    if (namespaceStr == "file"_s) {
        namespaceStr = String();
    }

    uint32_t isOnLoad = callFrame->argument(2).toUInt32(globalObject);
    auto& vm = globalObject->vm();

    unsigned index = 0;
    if (isOnLoad) {
        thisObject->plugin.onLoad.append(vm, regExp->regExp(), namespaceStr, index);
    } else {
        thisObject->plugin.onResolve.append(vm, regExp->regExp(), namespaceStr, index);
    }

    return JSC::JSValue::encode(JSC::jsUndefined());
}

static JSBundlerPluginNativeOnBeforeParseCallback nativeCallbackFromJS(JSC::JSGlobalObject* globalObject, JSC::JSValue value)
{
    if (auto* fn = jsDynamicCast<JSFFIFunction*>(value)) {
        return reinterpret_cast<JSBundlerPluginNativeOnBeforeParseCallback>(fn->symbolFromDynamicLibrary);
    }

    if (auto* object = value.getObject()) {
        if (auto callbackValue = object->getIfPropertyExists(globalObject, JSC::Identifier::fromString(globalObject->vm(), String("native"_s)))) {
            if (auto* fn = jsDynamicCast<JSFFIFunction*>(callbackValue)) {
                return reinterpret_cast<JSBundlerPluginNativeOnBeforeParseCallback>(fn->symbolFromDynamicLibrary);
            }
        }
    }

    return nullptr;
}

void BundlerPlugin::NativePluginList::append(JSC::VM& vm, JSC::RegExp* filter, String& namespaceString, JSBundlerPluginNativeOnBeforeParseCallback callback, NapiExternal* external)
{
    unsigned index = 0;

    {
        auto* nsGroup = group(namespaceString, index);

        if (nsGroup == nullptr) {
            namespaces.append(namespaceString);
            groups.append(Vector<NativeFilterRegexp> {});
            nsGroup = &groups.last();
            index = namespaces.size() - 1;
        }

        Yarr::RegularExpression regex(
            StringView(filter->pattern()),
            filter->flags());

        NativeFilterRegexp nativeFilterRegexp = std::make_pair(regex, std::make_shared<std::mutex>());

        nsGroup->append(nativeFilterRegexp);
    }

    if (index == std::numeric_limits<unsigned>::max()) {
        this->fileCallbacks.append(NativePluginCallback { callback, external });
    } else {
        if (this->namespaceCallbacks.size() <= index) {
            this->namespaceCallbacks.grow(index + 1);
        }
        this->namespaceCallbacks[index].append(NativePluginCallback { callback, external });
    }
}

extern "C" void CrashHandler__setInsideNativePlugin(bool value, const char* plugin_name);

int BundlerPlugin::NativePluginList::call(JSC::VM& vm, BundlerPlugin* plugin, int* shouldContinue, void* bunContextPtr, const BunString* namespaceStr, const BunString* pathString, void* onBeforeParseArgs, void* onBeforeParseResult)
{
    unsigned index = 0;
    const auto* group = this->group(namespaceStr->toWTFString(BunString::ZeroCopy), index);
    if (group == nullptr) {
        return -1;
    }

    const auto& callbacks = index == std::numeric_limits<unsigned>::max() ? this->fileCallbacks : this->namespaceCallbacks[index];
    ASSERT_WITH_MESSAGE(callbacks.size() == group->size(), "Number of callbacks and filters must match");
    if (callbacks.isEmpty()) {
        return -1;
    }

    int count = 0;
    constexpr bool usesPatternContextBuffer = false;
    const WTF::String& path = pathString->toWTFString(BunString::ZeroCopy);
    if (!plugin->name_c.has_value()) {
        auto plugin_name_c = plugin->name->utf8();
        plugin->name_c = std::make_optional(plugin_name_c);
    }
    CString& plugin_name = plugin->name_c.value();
    for (size_t i = 0, total = callbacks.size(); i < total && *shouldContinue; ++i) {
        Yarr::MatchingContextHolder regExpContext(vm, usesPatternContextBuffer, nullptr, Yarr::MatchFrom::CompilerThread);

        // Need to lock the mutex to access the regular expression
        {
            std::lock_guard<std::mutex> lock(*group->at(i).second);
            if (group->at(i).first.match(path) > -1) {
                Bun::NapiExternal* external = callbacks[i].external;
                if (external) {
                    ((OnBeforeParseArguments*)(onBeforeParseArgs))->external = external->value();
                }

                JSBundlerPluginNativeOnBeforeParseCallback callback = callbacks[i].callback;
                CrashHandler__setInsideNativePlugin(true, plugin_name.data());
                callback(onBeforeParseArgs, onBeforeParseResult);
                CrashHandler__setInsideNativePlugin(false, nullptr);

                count++;
            }
        }

        if (OnBeforeParsePlugin__isDone(bunContextPtr)) {
            return count;
        }
    }

    return count;
}
JSC_DEFINE_HOST_FUNCTION(jsBundlerPluginFunction_onBeforeParse, (JSC::JSGlobalObject * globalObject, JSC::CallFrame* callFrame))
{
    auto& vm = globalObject->vm();
    auto scope = DECLARE_THROW_SCOPE(vm);
    JSBundlerPlugin* thisObject = jsCast<JSBundlerPlugin*>(callFrame->thisValue());
    if (thisObject->plugin.tombstoned) {
        return JSC::JSValue::encode(JSC::jsUndefined());
    }

    // Clone the regexp so we don't have to worry about it being used concurrently with the JS thread.
    // TODO: Should we have a regexp object for every thread in the thread pool? Then we could avoid using
    // a mutex to synchronize access to the same regexp from multiple threads.
    JSC::RegExpObject* jsRegexp = jsCast<JSC::RegExpObject*>(callFrame->argument(0));
    RegExp* reggie = jsRegexp->regExp();
    RegExp* newRegexp = RegExp::create(vm, reggie->pattern(), reggie->flags());

    WTF::String namespaceStr = callFrame->argument(1).toWTFString(globalObject);
    RETURN_IF_EXCEPTION(scope, {});
    if (namespaceStr == "file"_s) {
        namespaceStr = String();
    }

    JSC::JSValue node_addon = callFrame->argument(2);
    if (!node_addon.isObject()) {
        Bun::throwError(globalObject, scope, ErrorCode::ERR_INVALID_ARG_TYPE, "Expected node_addon (2nd argument) to be an object"_s);
        return {};
    }

    JSC::JSValue on_before_parse_symbol_js = callFrame->argument(3);
    if (!on_before_parse_symbol_js.isString()) {
        Bun::throwError(globalObject, scope, ErrorCode::ERR_INVALID_ARG_TYPE, "Expected on_before_parse_symbol (3rd argument) to be a string"_s);
        return {};
    }
    WTF::String on_before_parse_symbol = on_before_parse_symbol_js.toWTFString(globalObject);

    // The dlopen *void handle is attached to the node_addon as a NapiExternal
    Bun::NapiExternal* napi_external = jsDynamicCast<Bun::NapiExternal*>(node_addon.getObject()->get(globalObject, WebCore::builtinNames(vm).napiDlopenHandlePrivateName()));
    if (UNLIKELY(!napi_external)) {
        Bun::throwError(globalObject, scope, ErrorCode::ERR_INVALID_ARG_TYPE, "Expected node_addon (2nd argument) to have a napiDlopenHandle property"_s);
        return {};
    }
    Bun::NapiModuleMeta* meta = (Bun::NapiModuleMeta*)napi_external->value();
    void* dlopen_handle = meta->dlopenHandle;

#if OS(WINDOWS)
    BunString onbefore_parse_symbol_str = Bun::toString(on_before_parse_symbol);
    void* on_before_parse_symbol_ptr = GetProcAddress(&onbefore_parse_symbol_str);
#else
    CString utf8 = on_before_parse_symbol.utf8();
    void* on_before_parse_symbol_ptr = dlsym(dlopen_handle, utf8.data());
#endif

    if (!on_before_parse_symbol_ptr) {
        Bun::throwError(globalObject, scope, ErrorCode::ERR_INVALID_ARG_TYPE, "Expected on_before_parse_symbol (3rd argument) to be a valid symbol"_s);
        return {};
    }

    JSBundlerPluginNativeOnBeforeParseCallback callback = reinterpret_cast<JSBundlerPluginNativeOnBeforeParseCallback>(on_before_parse_symbol_ptr);

    JSC::JSValue external = callFrame->argument(4);
    NapiExternal* externalPtr = nullptr;
    if (!external.isUndefinedOrNull()) {
        externalPtr = jsDynamicCast<Bun::NapiExternal*>(external);
        if (UNLIKELY(!externalPtr)) {
            Bun::throwError(globalObject, scope, ErrorCode::ERR_INVALID_ARG_TYPE, "Expected external (3rd argument) to be a NAPI external"_s);
            return {};
        }
    }

    thisObject->plugin.onBeforeParse.append(vm, newRegexp, namespaceStr, callback, externalPtr);

    return JSC::JSValue::encode(JSC::jsUndefined());
}

JSC_DEFINE_HOST_FUNCTION(jsBundlerPluginFunction_addError, (JSC::JSGlobalObject * globalObject, JSC::CallFrame* callFrame))
{
    JSBundlerPlugin* thisObject = jsCast<JSBundlerPlugin*>(callFrame->thisValue());
    if (!thisObject->plugin.tombstoned) {
        thisObject->plugin.addError(
            UNWRAP_BUNDLER_PLUGIN(callFrame),
            thisObject,
            JSValue::encode(callFrame->argument(1)),
            JSValue::encode(callFrame->argument(2)));
    }

    return JSC::JSValue::encode(JSC::jsUndefined());
}
JSC_DEFINE_HOST_FUNCTION(jsBundlerPluginFunction_onLoadAsync, (JSC::JSGlobalObject * globalObject, JSC::CallFrame* callFrame))
{
    JSBundlerPlugin* thisObject = jsCast<JSBundlerPlugin*>(callFrame->thisValue());
    if (!thisObject->plugin.tombstoned) {
        thisObject->plugin.onLoadAsync(
            UNWRAP_BUNDLER_PLUGIN(callFrame),
            thisObject->plugin.config,
            JSValue::encode(callFrame->argument(1)),
            JSValue::encode(callFrame->argument(2)));
    }

    return JSC::JSValue::encode(JSC::jsUndefined());
}
JSC_DEFINE_HOST_FUNCTION(jsBundlerPluginFunction_onResolveAsync, (JSC::JSGlobalObject * globalObject, JSC::CallFrame* callFrame))
{
    JSBundlerPlugin* thisObject = jsCast<JSBundlerPlugin*>(callFrame->thisValue());
    if (!thisObject->plugin.tombstoned) {
        thisObject->plugin.onResolveAsync(
            UNWRAP_BUNDLER_PLUGIN(callFrame),
            thisObject->plugin.config,
            JSValue::encode(callFrame->argument(1)),
            JSValue::encode(callFrame->argument(2)),
            JSValue::encode(callFrame->argument(3)));
    }

    return JSC::JSValue::encode(JSC::jsUndefined());
}

extern "C" JSC::EncodedJSValue JSBundlerPlugin__appendDeferPromise(Bun::JSBundlerPlugin* pluginObject)
{
    JSC::JSGlobalObject* globalObject = pluginObject->globalObject();
    Strong<JSPromise> strong_promise = JSC::Strong<JSPromise>(globalObject->vm(), JSPromise::create(globalObject->vm(), globalObject->promiseStructure()));
    JSPromise* ret = strong_promise.get();
    pluginObject->plugin.deferredPromises.append(strong_promise);

    return JSC::JSValue::encode(ret);
}

JSC_DEFINE_HOST_FUNCTION(jsBundlerPluginFunction_generateDeferPromise, (JSC::JSGlobalObject * globalObject, JSC::CallFrame* callFrame))
{
    JSBundlerPlugin* plugin = (JSBundlerPlugin*)UNWRAP_BUNDLER_PLUGIN(callFrame);
    JSC::EncodedJSValue encoded_defer_promise = JSBundlerPlugin__onDefer(plugin, globalObject);
    return encoded_defer_promise;
}

void JSBundlerPlugin::finishCreation(JSC::VM& vm)
{
    Base::finishCreation(vm);
    ASSERT(inherits(info()));
    this->onLoadFunction.initLater(
        [](const JSC::LazyProperty<JSBundlerPlugin, JSC::JSFunction>::Initializer& init) {
            auto& vm = init.vm;
            auto* globalObject = init.owner->globalObject();

            init.set(
                JSC::JSFunction::create(vm, globalObject, WebCore::bundlerPluginRunOnLoadPluginsCodeGenerator(vm), globalObject));
        });

    this->onResolveFunction.initLater(
        [](const JSC::LazyProperty<JSBundlerPlugin, JSC::JSFunction>::Initializer& init) {
            auto& vm = init.vm;
            auto* globalObject = init.owner->globalObject();

            init.set(
                JSC::JSFunction::create(vm, globalObject, WebCore::bundlerPluginRunOnResolvePluginsCodeGenerator(vm), globalObject));
        });

    this->setupFunction.initLater(
        [](const JSC::LazyProperty<JSBundlerPlugin, JSC::JSFunction>::Initializer& init) {
            auto& vm = init.vm;
            auto* globalObject = init.owner->globalObject();

            init.set(
                JSC::JSFunction::create(vm, globalObject, WebCore::bundlerPluginRunSetupFunctionCodeGenerator(vm), globalObject));
        });

    this->putDirect(vm, Identifier::fromString(vm, String("onLoad"_s)), jsUndefined(), 0);
    this->putDirect(vm, Identifier::fromString(vm, String("onResolve"_s)), jsUndefined(), 0);
    reifyStaticProperties(vm, JSBundlerPlugin::info(), JSBundlerPluginHashTable, *this);
}

extern "C" bool JSBundlerPlugin__anyMatches(Bun::JSBundlerPlugin* pluginObject, const BunString* namespaceString, const BunString* path, bool isOnLoad)
{
    return pluginObject->plugin.anyMatchesCrossThread(pluginObject->vm(), namespaceString, path, isOnLoad);
}

extern "C" void JSBundlerPlugin__matchOnLoad(Bun::JSBundlerPlugin* plugin, const BunString* namespaceString, const BunString* path, void* context, uint8_t defaultLoaderId, bool isServerSide)
{
    JSC::JSGlobalObject* globalObject = plugin->globalObject();
    WTF::String namespaceStringStr = namespaceString ? namespaceString->toWTFString(BunString::ZeroCopy) : WTF::String();
    WTF::String pathStr = path ? path->toWTFString(BunString::ZeroCopy) : WTF::String();

    JSFunction* function = plugin->onLoadFunction.get(plugin);
    if (UNLIKELY(!function))
        return;

    JSC::CallData callData = JSC::getCallData(function);

    if (UNLIKELY(callData.type == JSC::CallData::Type::None))
        return;

    auto scope = DECLARE_CATCH_SCOPE(plugin->vm());
    JSC::MarkedArgumentBuffer arguments;
    arguments.append(WRAP_BUNDLER_PLUGIN(context));
    arguments.append(JSC::jsString(plugin->vm(), pathStr));
    arguments.append(JSC::jsString(plugin->vm(), namespaceStringStr));
    arguments.append(JSC::jsNumber(defaultLoaderId));
    arguments.append(JSC::jsBoolean(isServerSide));

    call(globalObject, function, callData, plugin, arguments);

    if (scope.exception()) {
        auto exception = scope.exception();
        scope.clearException();
        if (!plugin->plugin.tombstoned) {
            plugin->plugin.addError(
                context,
                plugin->plugin.config,
                JSC::JSValue::encode(exception),
                JSValue::encode(jsNumber(0)));
        }
    }
}

extern "C" void JSBundlerPlugin__matchOnResolve(Bun::JSBundlerPlugin* plugin, const BunString* namespaceString, const BunString* path, const BunString* importer, void* context, uint8_t kindId)
{
    JSC::JSGlobalObject* globalObject = plugin->globalObject();
    WTF::String namespaceStringStr = namespaceString ? namespaceString->toWTFString(BunString::ZeroCopy) : WTF::String("file"_s);
    if (namespaceStringStr.length() == 0) {
        namespaceStringStr = WTF::String("file"_s);
    }
    WTF::String pathStr = path ? path->toWTFString(BunString::ZeroCopy) : WTF::String();
    WTF::String importerStr = importer ? importer->toWTFString(BunString::ZeroCopy) : WTF::String();
    auto& vm = globalObject->vm();

    JSFunction* function = plugin->onResolveFunction.get(plugin);
    if (UNLIKELY(!function))
        return;

    JSC::CallData callData = JSC::getCallData(function);

    if (UNLIKELY(callData.type == JSC::CallData::Type::None))
        return;

    auto scope = DECLARE_CATCH_SCOPE(vm);
    JSC::MarkedArgumentBuffer arguments;
    arguments.append(JSC::jsString(vm, pathStr));
    arguments.append(JSC::jsString(vm, namespaceStringStr));
    arguments.append(JSC::jsString(vm, importerStr));
    arguments.append(WRAP_BUNDLER_PLUGIN(context));
    arguments.append(JSC::jsNumber(kindId));

    call(globalObject, function, callData, plugin, arguments);

    if (UNLIKELY(scope.exception())) {
        auto exception = JSValue(scope.exception());
        scope.clearException();
        if (!plugin->plugin.tombstoned) {
            JSBundlerPlugin__addError(
                context,
                plugin,
                JSC::JSValue::encode(exception),
                JSValue::encode(jsNumber(1)));
        }
        return;
    }
}

extern "C" Bun::JSBundlerPlugin* JSBundlerPlugin__create(Zig::GlobalObject* globalObject, WTF::StringImpl* name, BunPluginTarget target)
{
    return JSBundlerPlugin::create(
        globalObject->vm(),
        globalObject,
        // TODO: cache this structure on the global object
        JSBundlerPlugin::createStructure(
            globalObject->vm(),
            globalObject,
            globalObject->objectPrototype()),
        name,
        nullptr,
        target);
}

extern "C" JSC::EncodedJSValue JSBundlerPlugin__runSetupFunction(
    Bun::JSBundlerPlugin* plugin,
    JSC::EncodedJSValue encodedSetupFunction,
    JSC::EncodedJSValue encodedConfig,
    JSC::EncodedJSValue encodedOnstartPromisesArray,
    JSC::EncodedJSValue encodedIsLast,
    JSC::EncodedJSValue encodedIsBake)
{
    auto& vm = plugin->vm();
    auto scope = DECLARE_CATCH_SCOPE(vm);

    auto* setupFunction = jsCast<JSFunction*>(plugin->setupFunction.get(plugin));
    if (UNLIKELY(!setupFunction))
        return JSValue::encode(jsUndefined());

    JSC::CallData callData = JSC::getCallData(setupFunction);
    if (UNLIKELY(callData.type == JSC::CallData::Type::None))
        return JSValue::encode(jsUndefined());

    MarkedArgumentBuffer arguments;
    arguments.append(JSValue::decode(encodedSetupFunction));
    arguments.append(JSValue::decode(encodedConfig));
    arguments.append(JSValue::decode(encodedOnstartPromisesArray));
    arguments.append(JSValue::decode(encodedIsLast));
    arguments.append(JSValue::decode(encodedIsBake));
    auto* lexicalGlobalObject = jsCast<JSFunction*>(JSValue::decode(encodedSetupFunction))->globalObject();

    return JSC::JSValue::encode(JSC::call(lexicalGlobalObject, setupFunction, callData, plugin, arguments));
}

extern "C" void JSBundlerPlugin__setConfig(Bun::JSBundlerPlugin* plugin, void* config)
{
    plugin->plugin.config = config;
}

extern "C" void JSBundlerPlugin__drainDeferred(Bun::JSBundlerPlugin* pluginObject, bool rejected)
{
    auto deferredPromises = std::exchange(pluginObject->plugin.deferredPromises, {});
    for (auto& promise : deferredPromises) {
        if (rejected) {
            promise->reject(pluginObject->globalObject(), JSC::jsUndefined());
        } else {
            promise->resolve(pluginObject->globalObject(), JSC::jsUndefined());
        }
        promise.clear();
    }
}

extern "C" void JSBundlerPlugin__tombstone(Bun::JSBundlerPlugin* plugin)
{
    plugin->plugin.tombstone();
}

<<<<<<< HEAD
extern "C" int JSBundlerPlugin__callOnBeforeParsePlugins(
    Bun::JSBundlerPlugin* plugin,
    void* bunContextPtr,
    const BunString* namespaceStr,
    const BunString* pathString,
    BundlerPlugin::OnBeforeParseArguments* onBeforeParseArgs,
    void* onBeforeParseResult,
    int* shouldContinue)
{
    return plugin->plugin.onBeforeParse.call(plugin->vm(), &plugin->plugin, shouldContinue, bunContextPtr, namespaceStr, pathString, onBeforeParseArgs, onBeforeParseResult);
}

extern "C" int JSBundlerPlugin__hasOnBeforeParsePlugins(Bun::JSBundlerPlugin* plugin)
{
    return plugin->plugin.onBeforeParse.namespaceCallbacks.size() > 0 || plugin->plugin.onBeforeParse.fileCallbacks.size() > 0;
=======
extern "C" JSC::JSGlobalObject* JSBundlerPlugin__globalObject(Bun::JSBundlerPlugin* plugin)
{
    return plugin->m_globalObject;
>>>>>>> da5d4d79
}

} // namespace Bun<|MERGE_RESOLUTION|>--- conflicted
+++ resolved
@@ -32,14 +32,9 @@
 #include <JavaScriptCore/JSPromise.h>
 namespace Bun {
 
-<<<<<<< HEAD
 #include "../../../packages/bun-native-bundler-plugin-api/bundler_plugin.h"
 extern "C" int OnBeforeParsePlugin__isDone(void* context);
-
-#define WRAP_BUNDLER_PLUGIN(argName) jsNumber(bitwise_cast<double>(reinterpret_cast<uintptr_t>(argName)))
-=======
 #define WRAP_BUNDLER_PLUGIN(argName) jsDoubleNumber(bitwise_cast<double>(reinterpret_cast<uintptr_t>(argName)))
->>>>>>> da5d4d79
 #define UNWRAP_BUNDLER_PLUGIN(callFrame) reinterpret_cast<void*>(bitwise_cast<uintptr_t>(callFrame->argument(0).asDouble()))
 
 /// These are callbacks defined in Zig and to be run after their associated JS version is run
@@ -165,31 +160,14 @@
     JSC::LazyProperty<JSBundlerPlugin, JSC::JSFunction> onLoadFunction;
     JSC::LazyProperty<JSBundlerPlugin, JSC::JSFunction> onResolveFunction;
     JSC::LazyProperty<JSBundlerPlugin, JSC::JSFunction> setupFunction;
-<<<<<<< HEAD
-    WTF::HashMap<WTF::String, void*> onBeforeParseHandles;
+    JSC::JSGlobalObject* m_globalObject;
 
 private:
-    JSBundlerPlugin(JSC::VM& vm, JSC::JSGlobalObject*, JSC::Structure* structure, WTF::StringImpl* name, void* config, BunPluginTarget target,
+    JSBundlerPlugin(JSC::VM& vm, JSC::JSGlobalObject* global, JSC::Structure* structure, WTF::StringImpl* name, void* config, BunPluginTarget target,
         JSBundlerPluginAddErrorCallback addError, JSBundlerPluginOnLoadAsyncCallback onLoadAsync, JSBundlerPluginOnResolveAsyncCallback onResolveAsync)
         : JSC::JSNonFinalObject(vm, structure)
         , plugin(BundlerPlugin(config, name, target, addError, onLoadAsync, onResolveAsync))
-=======
-    JSC::JSGlobalObject* m_globalObject;
-
-private:
-    JSBundlerPlugin(
-        JSC::VM& vm,
-        JSC::JSGlobalObject* global,
-        JSC::Structure* structure,
-        void* config,
-        BunPluginTarget target,
-        JSBundlerPluginAddErrorCallback addError,
-        JSBundlerPluginOnLoadAsyncCallback onLoadAsync,
-        JSBundlerPluginOnResolveAsyncCallback onResolveAsync)
-        : JSC::JSNonFinalObject(vm, structure)
-        , plugin(BundlerPlugin(config, target, addError, onLoadAsync, onResolveAsync))
         , m_globalObject(global)
->>>>>>> da5d4d79
     {
     }
 
@@ -661,7 +639,6 @@
     plugin->plugin.tombstone();
 }
 
-<<<<<<< HEAD
 extern "C" int JSBundlerPlugin__callOnBeforeParsePlugins(
     Bun::JSBundlerPlugin* plugin,
     void* bunContextPtr,
@@ -677,11 +654,11 @@
 extern "C" int JSBundlerPlugin__hasOnBeforeParsePlugins(Bun::JSBundlerPlugin* plugin)
 {
     return plugin->plugin.onBeforeParse.namespaceCallbacks.size() > 0 || plugin->plugin.onBeforeParse.fileCallbacks.size() > 0;
-=======
+}
+
 extern "C" JSC::JSGlobalObject* JSBundlerPlugin__globalObject(Bun::JSBundlerPlugin* plugin)
 {
     return plugin->m_globalObject;
->>>>>>> da5d4d79
 }
 
 } // namespace Bun