--- conflicted
+++ resolved
@@ -115,14 +115,8 @@
     VM& vm = globalObject->vm();
     auto scope = DECLARE_THROW_SCOPE(vm);
 
-<<<<<<< HEAD
-    constexpr size_t max = 768;
-    ZigString names[max];
-    size_t count = Bun__getEnvNames(globalObject, names, max);
-=======
     void* list;
     size_t count = Bun__getEnvCount(globalObject, &list);
->>>>>>> 58ce0446
     JSC::JSObject* object = nullptr;
     if (count < 63) {
         object = constructEmptyObject(globalObject, globalObject->objectPrototype(), count);
