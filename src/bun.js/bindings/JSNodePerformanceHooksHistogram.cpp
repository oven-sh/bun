#include "root.h"

#include "JSNodePerformanceHooksHistogram.h"
#include "JSNodePerformanceHooksHistogramPrototype.h"
#include "JSNodePerformanceHooksHistogramConstructor.h"
#include "ZigGlobalObject.h"
#include "ErrorCode.h"
#include "BunString.h"
#include "JSDOMExceptionHandling.h"
#include <JavaScriptCore/JSCJSValueInlines.h>
#include <JavaScriptCore/JSCellInlines.h>
#include <JavaScriptCore/JSObjectInlines.h>
#include <JavaScriptCore/JSMap.h>
#include <JavaScriptCore/JSMapInlines.h>
#include <JavaScriptCore/JSArray.h>
#include <JavaScriptCore/JSBigInt.h>
#include "wtf/text/WTFString.h"
#include <JavaScriptCore/ObjectConstructor.h>
#include <JavaScriptCore/ObjectPrototype.h>
#include <JavaScriptCore/FunctionPrototype.h>
#include <JavaScriptCore/HeapAnalyzer.h>
#include <JavaScriptCore/PropertyName.h>
#include <chrono>
#include <hdr/hdr_histogram.h>

namespace Bun {

using namespace JSC;

const ClassInfo JSNodePerformanceHooksHistogram::s_info = { "Histogram"_s, &Base::s_info, nullptr, nullptr, CREATE_METHOD_TABLE(JSNodePerformanceHooksHistogram) };

void JSNodePerformanceHooksHistogram::finishCreation(VM& vm)
{
    Base::finishCreation(vm);
    ASSERT(inherits(info()));
}

JSNodePerformanceHooksHistogram* JSNodePerformanceHooksHistogram::create(VM& vm, Structure* structure, JSGlobalObject* globalObject, int64_t lowest, int64_t highest, int figures)
{
    auto scope = DECLARE_THROW_SCOPE(vm);

    struct hdr_histogram* raw_histogram = nullptr;
    int result = hdr_init(lowest, highest, figures, &raw_histogram);
    if (result != 0 || !raw_histogram) {
        throwTypeError(globalObject, scope, "Failed to initialize histogram"_s);
        return nullptr;
    }
    auto histogramData = HistogramData(raw_histogram);

    JSNodePerformanceHooksHistogram* ptr = new (NotNull, allocateCell<JSNodePerformanceHooksHistogram>(vm)) JSNodePerformanceHooksHistogram(vm, structure, std::move(histogramData));
    ptr->finishCreation(vm);
    if (ptr->m_histogramData.histogram) {
        ptr->m_extraMemorySizeForGC = hdr_get_memory_size(ptr->m_histogramData.histogram);
        vm.heap.reportExtraMemoryAllocated(ptr, ptr->m_extraMemorySizeForGC);
    }
    return ptr;
}

JSNodePerformanceHooksHistogram* JSNodePerformanceHooksHistogram::create(VM& vm, Structure* structure, JSGlobalObject* globalObject, HistogramData&& existingHistogramData)
{
    JSNodePerformanceHooksHistogram* ptr = new (NotNull, allocateCell<JSNodePerformanceHooksHistogram>(vm)) JSNodePerformanceHooksHistogram(vm, structure, std::move(existingHistogramData));
    ptr->finishCreation(vm);
    if (ptr->m_histogramData.histogram) {
        ptr->m_extraMemorySizeForGC = hdr_get_memory_size(ptr->m_histogramData.histogram);
        vm.heap.reportExtraMemoryAllocated(ptr, ptr->m_extraMemorySizeForGC);
    }
    return ptr;
}

void JSNodePerformanceHooksHistogram::destroy(JSCell* cell)
{
    static_cast<JSNodePerformanceHooksHistogram*>(cell)->~JSNodePerformanceHooksHistogram();
}

JSNodePerformanceHooksHistogram::~JSNodePerformanceHooksHistogram()
{
    // The shared_ptr will handle the destruction of HistogramData,
    // which in turn calls hdr_close via HDRHistogramPointer.
}

template<typename Visitor>
void JSNodePerformanceHooksHistogram::visitChildrenImpl(JSCell* cell, Visitor& visitor)
{
    JSNodePerformanceHooksHistogram* thisObject = jsCast<JSNodePerformanceHooksHistogram*>(cell);
    ASSERT_GC_OBJECT_INHERITS(thisObject, info());
    Base::visitChildren(thisObject, visitor);

    if (!thisObject->m_histogramData.histogram) {
        visitor.reportExtraMemoryVisited(thisObject->m_extraMemorySizeForGC);
    }
}

DEFINE_VISIT_CHILDREN(JSNodePerformanceHooksHistogram);

size_t JSNodePerformanceHooksHistogram::estimatedSize(JSCell* cell, VM& vm)
{
    JSNodePerformanceHooksHistogram* thisObject = jsCast<JSNodePerformanceHooksHistogram*>(cell);
    size_t selfSize = Base::estimatedSize(cell, vm);
    return selfSize + thisObject->m_extraMemorySizeForGC;
}

void JSNodePerformanceHooksHistogram::analyzeHeap(JSCell* cell, HeapAnalyzer& analyzer)
{
    Base::analyzeHeap(cell, analyzer);
}

JSC::Structure* JSNodePerformanceHooksHistogram::createStructure(JSC::VM& vm, JSC::JSGlobalObject* globalObject, JSValue prototype)
{
    return Structure::create(vm, globalObject, prototype, TypeInfo(ObjectType, StructureFlags), info());
}

// MARK: JS-exposed methods/properties

bool JSNodePerformanceHooksHistogram::record(int64_t value)
{
    if (!m_histogramData.histogram) return false;

    bool recorded = hdr_record_value(m_histogramData.histogram, value);
    if (recorded && value > m_histogramData.histogram->highest_trackable_value) {
        m_histogramData.exceedsCount++;
    }
    return recorded;
}

uint64_t JSNodePerformanceHooksHistogram::recordDelta(JSGlobalObject* globalObject)
{
    // Use high-resolution monotonic time in nanoseconds
    auto now = std::chrono::steady_clock::now();
    uint64_t nowNs = std::chrono::duration_cast<std::chrono::nanoseconds>(now.time_since_epoch()).count();

    uint64_t delta = 0;
    if (m_histogramData.prevDeltaTime != 0) {
        delta = nowNs - m_histogramData.prevDeltaTime;
        record(delta);
    }
    m_histogramData.prevDeltaTime = nowNs;
    return delta;
}

void JSNodePerformanceHooksHistogram::reset()
{
    if (!m_histogramData.histogram) return;
    hdr_reset(m_histogramData.histogram);
    m_histogramData.prevDeltaTime = 0;
    m_histogramData.exceedsCount = 0;
}

int64_t JSNodePerformanceHooksHistogram::getMin() const
{
    if (!m_histogramData.histogram) return 0;
    return hdr_min(m_histogramData.histogram);
}

int64_t JSNodePerformanceHooksHistogram::getMax() const
{
    if (!m_histogramData.histogram) return 0;
    return hdr_max(m_histogramData.histogram);
}

double JSNodePerformanceHooksHistogram::getMean() const
{
    if (!m_histogramData.histogram) return NAN;
    return hdr_mean(m_histogramData.histogram);
}

double JSNodePerformanceHooksHistogram::getStddev() const
{
    if (!m_histogramData.histogram) return NAN;
    return hdr_stddev(m_histogramData.histogram);
}

int64_t JSNodePerformanceHooksHistogram::getPercentile(double percentile) const
{
    if (!m_histogramData.histogram) return 0;
    return hdr_value_at_percentile(m_histogramData.histogram, percentile);
}

size_t JSNodePerformanceHooksHistogram::getExceeds() const
{
    return m_histogramData.exceedsCount;
}

uint64_t JSNodePerformanceHooksHistogram::getCount() const
{
    return m_histogramData.histogram->total_count;
}

double JSNodePerformanceHooksHistogram::add(JSNodePerformanceHooksHistogram* other)
{
    if (!m_histogramData.histogram || !other || !other->m_histogramData.histogram) return 0;

    // hdr_add returns number of dropped values
    double dropped = hdr_add(m_histogramData.histogram, other->m_histogramData.histogram);

    // Update exceeds count - this is a simplified approach
    // In a full implementation, we'd need to recalculate based on the merged histogram
    m_histogramData.exceedsCount += other->m_histogramData.exceedsCount;

    return dropped;
}

<<<<<<< HEAD
// std::shared_ptr<HistogramData> JSNodePerformanceHooksHistogram::getHistogramDataForCloning() const
// {
//     if (!m_histogramData.histogram) {
//         return nullptr;
//     }

//     hdr_histogram* clonedHistogram = nullptr;
//     int result = hdr_init(
//         m_histogramData.histogram->lowest_discernible_value,
//         m_histogramData.histogram->highest_trackable_value,
//         m_histogramData.histogram->significant_figures,
//         &clonedHistogram
//     );
    
//     if (result != 0 || !clonedHistogram) {
//         return nullptr;
//     }
=======
std::shared_ptr<HistogramData> JSNodePerformanceHooksHistogram::getHistogramDataForCloning() const
{
    if (!m_histogramData.histogram) {
        return nullptr;
    }

    hdr_histogram* clonedHistogram = nullptr;
    int result = hdr_init(
        m_histogramData.histogram->lowest_discernible_value,
        m_histogramData.histogram->highest_trackable_value,
        m_histogramData.histogram->significant_figures,
        &clonedHistogram);

    if (result != 0 || !clonedHistogram) {
        return nullptr;
    }
>>>>>>> aed3adfe

//     size_t dataSize = hdr_get_memory_size(m_histogramData.histogram);
//     memcpy(clonedHistogram, m_histogramData.histogram, dataSize);

//     auto clonedData = std::make_shared<HistogramData>(clonedHistogram);
//     clonedData->prevDeltaTime = m_histogramData.prevDeltaTime;
//     clonedData->exceedsCount = m_histogramData.exceedsCount;

//     return clonedData;
// }

void JSNodePerformanceHooksHistogram::getPercentiles(JSGlobalObject* globalObject, JSC::JSMap* map)
{
    VM& vm = globalObject->vm();
    auto scope = DECLARE_THROW_SCOPE(vm);

    if (!m_histogramData.histogram) return;

    struct hdr_iter iter;
    hdr_iter_percentile_init(&iter, m_histogramData.histogram, 1.0);

    while (hdr_iter_next(&iter)) {
        double percentile = iter.specifics.percentiles.percentile;
        int64_t value = iter.highest_equivalent_value;
        JSValue jsKey = jsNumber(percentile);
        JSValue jsValue = jsNumber(static_cast<double>(value));
        map->set(globalObject, jsKey, jsValue);
        RETURN_IF_EXCEPTION(scope, void());
    }
}

void JSNodePerformanceHooksHistogram::getPercentilesBigInt(JSGlobalObject* globalObject, JSC::JSMap* map)
{
    VM& vm = globalObject->vm();
    auto scope = DECLARE_THROW_SCOPE(vm);

    if (!m_histogramData.histogram) return;

    struct hdr_iter iter;
    hdr_iter_percentile_init(&iter, m_histogramData.histogram, 1.0);

    while (hdr_iter_next(&iter)) {
        double percentile = iter.specifics.percentiles.percentile;
        int64_t value = iter.highest_equivalent_value;
        JSValue jsKey = jsNumber(percentile);
        JSValue jsValue = JSBigInt::createFrom(globalObject, value);
        map->set(globalObject, jsKey, jsValue);
        RETURN_IF_EXCEPTION(scope, void());
    }
}

// MARK: JSC_DEFINE_HOST_FUNCTION / JSC_DEFINE_CUSTOM_GETTER

JSC_DEFINE_HOST_FUNCTION(jsNodePerformanceHooksHistogramProtoFuncRecord, (JSGlobalObject * globalObject, CallFrame* callFrame))
{
    VM& vm = globalObject->vm();
    auto scope = DECLARE_THROW_SCOPE(vm);

    JSNodePerformanceHooksHistogram* thisObject = jsDynamicCast<JSNodePerformanceHooksHistogram*>(callFrame->thisValue());
    if (!thisObject) [[unlikely]] {
        WebCore::throwThisTypeError(*globalObject, scope, "Histogram"_s, "record"_s);
        return {};
    }

    if (callFrame->argumentCount() < 1) {
        Bun::ERR::MISSING_ARGS(scope, globalObject, "record requires at least one argument"_s);
        return {};
    }

    JSValue arg = callFrame->uncheckedArgument(0);
    int64_t value;
    if (arg.isNumber()) {
        value = static_cast<int64_t>(arg.asNumber());
    } else if (arg.isBigInt()) {
        auto* bigInt = jsCast<JSBigInt*>(arg);
        value = JSBigInt::toBigInt64(bigInt);
    } else {
        Bun::ERR::INVALID_ARG_TYPE(scope, globalObject, "value"_s, "number or BigInt"_s, arg);
        return {};
    }

    if (value < 1) {
        Bun::ERR::OUT_OF_RANGE(scope, globalObject, "value is out of range (must be >= 1)"_s);
        return {};
    }

    thisObject->record(value);
    return JSValue::encode(jsUndefined());
}

JSC_DEFINE_HOST_FUNCTION(jsNodePerformanceHooksHistogramProtoFuncRecordDelta, (JSGlobalObject * globalObject, CallFrame* callFrame))
{
    VM& vm = globalObject->vm();
    auto scope = DECLARE_THROW_SCOPE(vm);

    JSNodePerformanceHooksHistogram* thisObject = jsDynamicCast<JSNodePerformanceHooksHistogram*>(callFrame->thisValue());
    if (!thisObject) [[unlikely]] {
        WebCore::throwThisTypeError(*globalObject, scope, "Histogram"_s, "recordDelta"_s);
        return {};
    }

    uint64_t delta = thisObject->recordDelta(globalObject);
    return JSValue::encode(jsNumber(static_cast<double>(delta)));
}

JSC_DEFINE_HOST_FUNCTION(jsNodePerformanceHooksHistogramProtoFuncAdd, (JSGlobalObject * globalObject, CallFrame* callFrame))
{
    VM& vm = globalObject->vm();
    auto scope = DECLARE_THROW_SCOPE(vm);

    JSNodePerformanceHooksHistogram* thisObject = jsDynamicCast<JSNodePerformanceHooksHistogram*>(callFrame->thisValue());
    if (!thisObject) [[unlikely]] {
        WebCore::throwThisTypeError(*globalObject, scope, "Histogram"_s, "add"_s);
        return {};
    }

    if (callFrame->argumentCount() < 1) {
        Bun::ERR::MISSING_ARGS(scope, globalObject, "add requires at least one argument"_s);
        return {};
    }

    JSValue otherArg = callFrame->uncheckedArgument(0);
    JSNodePerformanceHooksHistogram* otherHistogram = jsDynamicCast<JSNodePerformanceHooksHistogram*>(otherArg);
    if (!otherHistogram) [[unlikely]] {
        Bun::ERR::INVALID_ARG_TYPE(scope, globalObject, "argument"_s, "Histogram"_s, otherArg);
        return {};
    }

    double dropped = thisObject->add(otherHistogram);
    return JSValue::encode(jsNumber(dropped));
}

JSC_DEFINE_HOST_FUNCTION(jsNodePerformanceHooksHistogramProtoFuncReset, (JSGlobalObject * globalObject, CallFrame* callFrame))
{
    VM& vm = globalObject->vm();
    auto scope = DECLARE_THROW_SCOPE(vm);

    JSNodePerformanceHooksHistogram* thisObject = jsDynamicCast<JSNodePerformanceHooksHistogram*>(callFrame->thisValue());
    if (!thisObject) [[unlikely]] {
        WebCore::throwThisTypeError(*globalObject, scope, "Histogram"_s, "reset"_s);
        return {};
    }

    thisObject->reset();
    return JSValue::encode(jsUndefined());
}

JSC_DEFINE_HOST_FUNCTION(jsNodePerformanceHooksHistogramProtoFuncPercentile, (JSGlobalObject * globalObject, CallFrame* callFrame))
{
    VM& vm = globalObject->vm();
    auto scope = DECLARE_THROW_SCOPE(vm);

    JSNodePerformanceHooksHistogram* thisObject = jsDynamicCast<JSNodePerformanceHooksHistogram*>(callFrame->thisValue());
    if (!thisObject) [[unlikely]] {
        WebCore::throwThisTypeError(*globalObject, scope, "Histogram"_s, "percentile"_s);
        return {};
    }

    if (callFrame->argumentCount() < 1) {
        Bun::ERR::MISSING_ARGS(scope, globalObject, "percentile requires an argument"_s);
        return {};
    }

    double percentile = callFrame->uncheckedArgument(0).toNumber(globalObject);
    RETURN_IF_EXCEPTION(scope, {});
    if (percentile <= 0 || percentile > 100 || std::isnan(percentile)) {
        Bun::ERR::OUT_OF_RANGE(scope, globalObject, "percentile"_s, "> 0 && <= 100"_s, jsNumber(percentile));
        return {};
    }

    return JSValue::encode(jsNumber(static_cast<double>(thisObject->getPercentile(percentile))));
}

JSC_DEFINE_HOST_FUNCTION(jsNodePerformanceHooksHistogramProtoFuncPercentileBigInt, (JSGlobalObject * globalObject, CallFrame* callFrame))
{
    VM& vm = globalObject->vm();
    auto scope = DECLARE_THROW_SCOPE(vm);

    JSNodePerformanceHooksHistogram* thisObject = jsDynamicCast<JSNodePerformanceHooksHistogram*>(callFrame->thisValue());
    if (!thisObject) [[unlikely]] {
        WebCore::throwThisTypeError(*globalObject, scope, "Histogram"_s, "percentileBigInt"_s);
        return {};
    }

    if (callFrame->argumentCount() < 1) {
        Bun::ERR::MISSING_ARGS(scope, globalObject, "percentileBigInt requires an argument"_s);
        return {};
    }

    double percentile = callFrame->uncheckedArgument(0).toNumber(globalObject);
    RETURN_IF_EXCEPTION(scope, {});
    if (percentile <= 0 || percentile > 100 || std::isnan(percentile)) {
        Bun::ERR::OUT_OF_RANGE(scope, globalObject, "percentile"_s, "> 0 && <= 100"_s, jsNumber(percentile));
        return {};
    }

    return JSValue::encode(JSBigInt::createFrom(globalObject, thisObject->getPercentile(percentile)));
}

JSC_DEFINE_HOST_FUNCTION(jsNodePerformanceHooksHistogramProtoFuncGetPercentiles, (JSGlobalObject * globalObject, CallFrame* callFrame))
{
    VM& vm = globalObject->vm();
    auto scope = DECLARE_THROW_SCOPE(vm);

    JSNodePerformanceHooksHistogram* thisObject = jsDynamicCast<JSNodePerformanceHooksHistogram*>(callFrame->thisValue());
    if (!thisObject) [[unlikely]] {
        WebCore::throwThisTypeError(*globalObject, scope, "Histogram"_s, "percentiles"_s);
        return {};
    }

    if (callFrame->argumentCount() < 1 || !callFrame->uncheckedArgument(0).isObject()) {
        Bun::ERR::INVALID_ARG_TYPE(scope, globalObject, "argument"_s, "Map"_s, callFrame->uncheckedArgument(0));
        return {};
    }
    JSMap* map = jsDynamicCast<JSMap*>(callFrame->uncheckedArgument(0));
    if (!map) [[unlikely]] {
        Bun::ERR::INVALID_ARG_TYPE(scope, globalObject, "argument"_s, "Map"_s, callFrame->uncheckedArgument(0));
        return {};
    }

    thisObject->getPercentiles(globalObject, map);
    return JSValue::encode(map);
}

JSC_DEFINE_HOST_FUNCTION(jsNodePerformanceHooksHistogramProtoFuncGetPercentilesBigInt, (JSGlobalObject * globalObject, CallFrame* callFrame))
{
    VM& vm = globalObject->vm();
    auto scope = DECLARE_THROW_SCOPE(vm);

    JSNodePerformanceHooksHistogram* thisObject = jsDynamicCast<JSNodePerformanceHooksHistogram*>(callFrame->thisValue());
    if (!thisObject) [[unlikely]] {
        WebCore::throwThisTypeError(*globalObject, scope, "Histogram"_s, "percentilesBigInt"_s);
        return {};
    }

    if (callFrame->argumentCount() < 1 || !callFrame->uncheckedArgument(0).isObject()) {
        Bun::ERR::INVALID_ARG_TYPE(scope, globalObject, "argument"_s, "Map"_s, callFrame->uncheckedArgument(0));
        return {};
    }
    JSMap* map = jsDynamicCast<JSMap*>(callFrame->uncheckedArgument(0));
    if (!map) [[unlikely]] {
        Bun::ERR::INVALID_ARG_TYPE(scope, globalObject, "argument"_s, "Map"_s, callFrame->uncheckedArgument(0));
        return {};
    }

    thisObject->getPercentilesBigInt(globalObject, map);
    return JSValue::encode(map);
}

// MARK: Property getters

JSC_DEFINE_CUSTOM_GETTER(jsNodePerformanceHooksHistogramGetter_count, (JSGlobalObject * globalObject, EncodedJSValue thisValue, PropertyName))
{
    VM& vm = globalObject->vm();
    auto scope = DECLARE_THROW_SCOPE(vm);

    JSNodePerformanceHooksHistogram* thisObject = jsDynamicCast<JSNodePerformanceHooksHistogram*>(JSValue::decode(thisValue));
    if (!thisObject) [[unlikely]] {
        WebCore::throwThisTypeError(*globalObject, scope, "Histogram"_s, "count"_s);
        return {};
    }
    return JSValue::encode(jsNumber(static_cast<double>(thisObject->getCount())));
}

JSC_DEFINE_CUSTOM_GETTER(jsNodePerformanceHooksHistogramGetter_countBigInt, (JSGlobalObject * globalObject, EncodedJSValue thisValue, PropertyName))
{
    VM& vm = globalObject->vm();
    auto scope = DECLARE_THROW_SCOPE(vm);

    JSNodePerformanceHooksHistogram* thisObject = jsDynamicCast<JSNodePerformanceHooksHistogram*>(JSValue::decode(thisValue));
    if (!thisObject) [[unlikely]] {
        WebCore::throwThisTypeError(*globalObject, scope, "Histogram"_s, "countBigInt"_s);
        return {};
    }
    return JSValue::encode(JSBigInt::createFrom(globalObject, thisObject->getCount()));
}

JSC_DEFINE_CUSTOM_GETTER(jsNodePerformanceHooksHistogramGetter_min, (JSGlobalObject * globalObject, EncodedJSValue thisValue, PropertyName))
{
    VM& vm = globalObject->vm();
    auto scope = DECLARE_THROW_SCOPE(vm);

    JSNodePerformanceHooksHistogram* thisObject = jsDynamicCast<JSNodePerformanceHooksHistogram*>(JSValue::decode(thisValue));
    if (!thisObject) [[unlikely]] {
        WebCore::throwThisTypeError(*globalObject, scope, "Histogram"_s, "min"_s);
        return {};
    }
    return JSValue::encode(jsNumber(static_cast<double>(thisObject->getMin())));
}

JSC_DEFINE_CUSTOM_GETTER(jsNodePerformanceHooksHistogramGetter_minBigInt, (JSGlobalObject * globalObject, EncodedJSValue thisValue, PropertyName))
{
    VM& vm = globalObject->vm();
    auto scope = DECLARE_THROW_SCOPE(vm);

    JSNodePerformanceHooksHistogram* thisObject = jsDynamicCast<JSNodePerformanceHooksHistogram*>(JSValue::decode(thisValue));
    if (!thisObject) [[unlikely]] {
        WebCore::throwThisTypeError(*globalObject, scope, "Histogram"_s, "minBigInt"_s);
        return {};
    }
    return JSValue::encode(JSBigInt::createFrom(globalObject, thisObject->getMin()));
}

JSC_DEFINE_CUSTOM_GETTER(jsNodePerformanceHooksHistogramGetter_max, (JSGlobalObject * globalObject, EncodedJSValue thisValue, PropertyName))
{
    VM& vm = globalObject->vm();
    auto scope = DECLARE_THROW_SCOPE(vm);

    JSNodePerformanceHooksHistogram* thisObject = jsDynamicCast<JSNodePerformanceHooksHistogram*>(JSValue::decode(thisValue));
    if (!thisObject) [[unlikely]] {
        WebCore::throwThisTypeError(*globalObject, scope, "Histogram"_s, "max"_s);
        return {};
    }
    return JSValue::encode(jsNumber(static_cast<double>(thisObject->getMax())));
}

JSC_DEFINE_CUSTOM_GETTER(jsNodePerformanceHooksHistogramGetter_maxBigInt, (JSGlobalObject * globalObject, EncodedJSValue thisValue, PropertyName))
{
    VM& vm = globalObject->vm();
    auto scope = DECLARE_THROW_SCOPE(vm);

    JSNodePerformanceHooksHistogram* thisObject = jsDynamicCast<JSNodePerformanceHooksHistogram*>(JSValue::decode(thisValue));
    if (!thisObject) [[unlikely]] {
        WebCore::throwThisTypeError(*globalObject, scope, "Histogram"_s, "maxBigInt"_s);
        return {};
    }
    return JSValue::encode(JSBigInt::createFrom(globalObject, thisObject->getMax()));
}

JSC_DEFINE_CUSTOM_GETTER(jsNodePerformanceHooksHistogramGetter_mean, (JSGlobalObject * globalObject, EncodedJSValue thisValue, PropertyName))
{
    VM& vm = globalObject->vm();
    auto scope = DECLARE_THROW_SCOPE(vm);

    JSNodePerformanceHooksHistogram* thisObject = jsDynamicCast<JSNodePerformanceHooksHistogram*>(JSValue::decode(thisValue));
    if (!thisObject) [[unlikely]] {
        WebCore::throwThisTypeError(*globalObject, scope, "Histogram"_s, "mean"_s);
        return {};
    }
    return JSValue::encode(jsNumber(thisObject->getMean()));
}

JSC_DEFINE_CUSTOM_GETTER(jsNodePerformanceHooksHistogramGetter_stddev, (JSGlobalObject * globalObject, EncodedJSValue thisValue, PropertyName))
{
    VM& vm = globalObject->vm();
    auto scope = DECLARE_THROW_SCOPE(vm);

    JSNodePerformanceHooksHistogram* thisObject = jsDynamicCast<JSNodePerformanceHooksHistogram*>(JSValue::decode(thisValue));
    if (!thisObject) [[unlikely]] {
        WebCore::throwThisTypeError(*globalObject, scope, "Histogram"_s, "stddev"_s);
        return {};
    }
    return JSValue::encode(jsNumber(thisObject->getStddev()));
}

JSC_DEFINE_CUSTOM_GETTER(jsNodePerformanceHooksHistogramGetter_exceeds, (JSGlobalObject * globalObject, EncodedJSValue thisValue, PropertyName))
{
    VM& vm = globalObject->vm();
    auto scope = DECLARE_THROW_SCOPE(vm);

    JSNodePerformanceHooksHistogram* thisObject = jsDynamicCast<JSNodePerformanceHooksHistogram*>(JSValue::decode(thisValue));
    if (!thisObject) [[unlikely]] {
        WebCore::throwThisTypeError(*globalObject, scope, "Histogram"_s, "exceeds"_s);
        return {};
    }
    return JSValue::encode(jsNumber(static_cast<double>(thisObject->getExceeds())));
}

JSC_DEFINE_CUSTOM_GETTER(jsNodePerformanceHooksHistogramGetter_exceedsBigInt, (JSGlobalObject * globalObject, EncodedJSValue thisValue, PropertyName))
{
    VM& vm = globalObject->vm();
    auto scope = DECLARE_THROW_SCOPE(vm);

    JSNodePerformanceHooksHistogram* thisObject = jsDynamicCast<JSNodePerformanceHooksHistogram*>(JSValue::decode(thisValue));
    if (!thisObject) [[unlikely]] {
        WebCore::throwThisTypeError(*globalObject, scope, "Histogram"_s, "exceedsBigInt"_s);
        return {};
    }
    return JSValue::encode(JSBigInt::createFrom(globalObject, static_cast<uint64_t>(thisObject->getExceeds())));
}

// JSC Host function wrapper for creating histogram from JavaScript
JSC_DEFINE_HOST_FUNCTION(jsFunction_createHistogram, (JSGlobalObject * globalObject, CallFrame* callFrame))
{
    VM& vm = globalObject->vm();
    auto scope = DECLARE_THROW_SCOPE(vm);

    // Default values
    int64_t lowest = 1;
    int64_t highest = std::numeric_limits<int64_t>::max();
    int figures = 3;

    // Parse arguments
    if (callFrame->argumentCount() >= 1) {
        JSValue lowestArg = callFrame->uncheckedArgument(0);
        if (lowestArg.isNumber()) {
            lowest = static_cast<int64_t>(lowestArg.asNumber());
        } else if (lowestArg.isBigInt()) {
            auto* bigInt = jsCast<JSBigInt*>(lowestArg);
            lowest = JSBigInt::toBigInt64(bigInt);
        }
    }

    if (callFrame->argumentCount() >= 2) {
        JSValue highestArg = callFrame->uncheckedArgument(1);
        if (highestArg.isNumber()) {
            highest = static_cast<int64_t>(highestArg.asNumber());
        } else if (highestArg.isBigInt()) {
            auto* bigInt = jsCast<JSBigInt*>(highestArg);
            highest = JSBigInt::toBigInt64(bigInt);
        }
    }

    if (callFrame->argumentCount() >= 3) {
        JSValue figuresArg = callFrame->uncheckedArgument(2);
        if (figuresArg.isNumber()) {
            figures = static_cast<int>(figuresArg.asNumber());
        }
    }

    auto* zigGlobalObject = defaultGlobalObject(globalObject);
    Structure* structure = zigGlobalObject->m_JSNodePerformanceHooksHistogramClassStructure.get(zigGlobalObject);
    RETURN_IF_EXCEPTION(scope, {});

    JSNodePerformanceHooksHistogram* histogram = JSNodePerformanceHooksHistogram::create(vm, structure, globalObject, lowest, highest, figures);
    RETURN_IF_EXCEPTION(scope, {});

    return JSValue::encode(histogram);
}

} // namespace Bun<|MERGE_RESOLUTION|>--- conflicted
+++ resolved
@@ -199,7 +199,6 @@
     return dropped;
 }
 
-<<<<<<< HEAD
 // std::shared_ptr<HistogramData> JSNodePerformanceHooksHistogram::getHistogramDataForCloning() const
 // {
 //     if (!m_histogramData.histogram) {
@@ -217,24 +216,6 @@
 //     if (result != 0 || !clonedHistogram) {
 //         return nullptr;
 //     }
-=======
-std::shared_ptr<HistogramData> JSNodePerformanceHooksHistogram::getHistogramDataForCloning() const
-{
-    if (!m_histogramData.histogram) {
-        return nullptr;
-    }
-
-    hdr_histogram* clonedHistogram = nullptr;
-    int result = hdr_init(
-        m_histogramData.histogram->lowest_discernible_value,
-        m_histogramData.histogram->highest_trackable_value,
-        m_histogramData.histogram->significant_figures,
-        &clonedHistogram);
-
-    if (result != 0 || !clonedHistogram) {
-        return nullptr;
-    }
->>>>>>> aed3adfe
 
 //     size_t dataSize = hdr_get_memory_size(m_histogramData.histogram);
 //     memcpy(clonedHistogram, m_histogramData.histogram, dataSize);
