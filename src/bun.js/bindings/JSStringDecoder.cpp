#include "JSStringDecoder.h"
#include "JSBuffer.h"
#include <JavaScriptCore/Lookup.h>
#include <JavaScriptCore/ObjectConstructor.h>
#include "JavaScriptCore/ExceptionScope.h"
#include "ZigGlobalObject.h"
#include "JSDOMOperation.h"
#include "JSDOMAttribute.h"
#include "headers.h"
#include "JSDOMConvertEnumeration.h"
#include <JavaScriptCore/JSArrayBufferView.h>
#include "BunClientData.h"
#include "wtf/text/ASCIILiteral.h"
#include "wtf/text/StringImpl.h"
#include "wtf/unicode/CharacterNames.h"
#include "wtf/SIMDUTF.h"
#include "ErrorCode.h"

namespace WebCore {

using namespace JSC;

static JSC_DECLARE_HOST_FUNCTION(jsStringDecoderPrototypeFunction_write);
static JSC_DECLARE_HOST_FUNCTION(jsStringDecoderPrototypeFunction_end);
static JSC_DECLARE_HOST_FUNCTION(jsStringDecoderPrototypeFunction_text);

static JSC_DECLARE_CUSTOM_GETTER(jsStringDecoder_lastChar);
static JSC_DECLARE_CUSTOM_GETTER(jsStringDecoder_lastNeed);
static JSC_DECLARE_CUSTOM_GETTER(jsStringDecoder_lastTotal);
static JSC_DECLARE_CUSTOM_GETTER(jsStringDecoder_encoding);

// Checks the type of a UTF-8 byte, whether it's ASCII, a leading byte, or a
// continuation byte.
//     0  1  2  3  4  5  6  7  8  9  A  B  C  D  E  F
// 0   0  0  0  0  0  0  0  0  0  0  0  0  0  0  0  0
// 1   0  0  0  0  0  0  0  0  0  0  0  0  0  0  0  0
// 2   0  0  0  0  0  0  0  0  0  0  0  0  0  0  0  0
// 3   0  0  0  0  0  0  0  0  0  0  0  0  0  0  0  0
// 4   0  0  0  0  0  0  0  0  0  0  0  0  0  0  0  0
// 5   0  0  0  0  0  0  0  0  0  0  0  0  0  0  0  0
// 6   0  0  0  0  0  0  0  0  0  0  0  0  0  0  0  0
// 7   0  0  0  0  0  0  0  0  0  0  0  0  0  0  0  0
// 8  -1 -1 -1 -1 -1 -1 -1 -1 -1 -1 -1 -1 -1 -1 -1 -1
// 9  -1 -1 -1 -1 -1 -1 -1 -1 -1 -1 -1 -1 -1 -1 -1 -1
// A  -1 -1 -1 -1 -1 -1 -1 -1 -1 -1 -1 -1 -1 -1 -1 -1
// B  -1 -1 -1 -1 -1 -1 -1 -1 -1 -1 -1 -1 -1 -1 -1 -1
// C   2  2  2  2  2  2  2  2  2  2  2  2  2  2  2  2
// D   2  2  2  2  2  2  2  2  2  2  2  2  2  2  2  2
// E   3  3  3  3  3  3  3  3  3  3  3  3  3  3  3  3
// F   4  4  4  4  4  4  4  4 -2 -2 -2 -2 -2 -2 -2 -2
int8_t utf8CheckByte(uint8_t byte)
{
    if (byte <= 0x7F)
        return 0; // ASCII
    else if ((byte >> 5) == 0x06)
        return 2; // 2-byte Start
    else if ((byte >> 4) == 0x0E)
        return 3; // 3-byte Start
    else if ((byte >> 3) == 0x1E)
        return 4; // 4-byte Start
    return (byte >> 6) == 0x02
        ? -1 // Continuation
        : -2; // Invalid
}

ALWAYS_INLINE bool isContinuation(uint8_t byte)
{
    return (byte & 0xC0) == 0x80;
}

static inline JSStringDecoder* jsStringDecoderCast(JSGlobalObject* globalObject, JSValue stringDecoderValue, WTF::ASCIILiteral functionName)
{
    ASSERT(stringDecoderValue);
    if (auto cast = jsDynamicCast<JSStringDecoder*>(stringDecoderValue); cast) [[likely]] {
        return cast;
    }

    auto& vm = JSC::getVM(globalObject);
    auto throwScope = DECLARE_THROW_SCOPE(vm);

    if (JSC::JSObject* thisObject = stringDecoderValue.getObject()) {
        auto clientData = WebCore::clientData(vm);
        JSValue existingDecoderValue = thisObject->getIfPropertyExists(globalObject, clientData->builtinNames().decodePrivateName());
        RETURN_IF_EXCEPTION(throwScope, {});
        if (existingDecoderValue) [[likely]] {
            if (auto cast = jsDynamicCast<JSStringDecoder*>(existingDecoderValue); cast) [[likely]] {
                return cast;
            }
        }
    }

    throwThisTypeError(*globalObject, throwScope, JSStringDecoder::info()->className, functionName);
    return nullptr;
}

void JSStringDecoder::finishCreation(JSC::VM& vm, JSC::JSGlobalObject* globalObject)
{
    Base::finishCreation(vm);
}

// Checks at most 3 bytes at the end of a Buffer in order to detect an
// incomplete multi-byte UTF-8 character. The total number of bytes (2, 3, or 4)
// needed to complete the UTF-8 character (if applicable) are returned.
uint8_t JSStringDecoder::utf8CheckIncomplete(uint8_t* bufPtr, uint32_t length, uint32_t i)
{
    uint32_t j = length - 1;
    if (j < i)
        return 0;
    int8_t nb = utf8CheckByte(bufPtr[j]);
    if (nb >= 0) {
        if (nb > 0)
            m_lastNeed = nb - 1;
        return nb;
    }
    if (j == 0 || --j < i || nb == -2)
        return 0;
    nb = utf8CheckByte(bufPtr[j]);
    if (nb >= 0) {
        if (nb > 0)
            m_lastNeed = nb - 2;
        return nb;
    }
    if (j == 0 || --j < i || nb == -2)
        return 0;
    nb = utf8CheckByte(bufPtr[j]);
    if (nb >= 0) {
        if (nb > 0) {
            if (nb == 2)
                nb = 0;
            else
                m_lastNeed = nb - 3;
        }
        return nb;
    }
    return 0;
}

JSC::JSValue JSStringDecoder::fillLast(JSC::VM& vm, JSC::JSGlobalObject* globalObject, uint8_t* bufPtr, uint32_t length)
{
    auto throwScope = DECLARE_THROW_SCOPE(vm);

    if (m_encoding == BufferEncodingType::utf8) {
        // Check if the start has a failing UTF-8 code point. This is checking
        // for situations where the a new character starts instead of a
        // continuation byte. In this case, lastNeed (offset for decoding the
        // rest of bufPtr) needs to be set less than the number of codepoints
        // from what lastChar[0] requests since a new character starts.
        // Example:
        // [ 0xcc ] + [ 0xcc, 0x8c ]
        // The first byte is not known to be an error until the second chunk
        // comes in, to which the error is just the first 0xcc, and then
        // the second two bytes are seen as the valid code point.
        uint32_t max = std::min<uint32_t>(length, m_lastNeed);
        for (uint32_t i = 0; i < max; i++) {
            if (!isContinuation(bufPtr[i])) {
                // copy the continuation bytes to lastChar, then run it through
                // originally this had an abridged version of the utf-8 decoder,
                // but doing that is going to be more error prone.
                // Example: [ 0xf2, 0x90 ] + [ 0xD0 ] -> '' + '\uFFFD' + '\uFFFD'
                //            ~~~~~~~~~~       ~~~~  two total errors
                // Example: [ 0xf6, 0x90 ] + [ 0xD0 ] -> '' + '\uFFFD\uFFFD' + '\uFFFD'
                //            ~~~~  ~~~~       ~~~~  three total errors
                //            ^ 0xF6 is an invalid start byte
                uint32_t chars = m_lastTotal - m_lastNeed + i;
                memmove(m_lastChar + m_lastTotal - m_lastNeed, bufPtr, i);
                m_lastNeed = i;
                RELEASE_AND_RETURN(throwScope, JSC::JSValue::decode(Bun__encoding__toString(m_lastChar, chars, globalObject, static_cast<uint8_t>(m_encoding))));
            }
        }
    }
    if (m_lastNeed <= length) {
        memmove(m_lastChar + m_lastTotal - m_lastNeed, bufPtr, m_lastNeed);
        RELEASE_AND_RETURN(throwScope, JSC::JSValue::decode(Bun__encoding__toString(m_lastChar, m_lastTotal, globalObject, static_cast<uint8_t>(m_encoding))));
    }

    memmove(m_lastChar + m_lastTotal - m_lastNeed, bufPtr, length);
    if (m_encoding == BufferEncodingType::utf8) {
        uint32_t lastLastNeed = m_lastNeed;
        uint32_t total = utf8CheckIncomplete(m_lastChar, m_lastTotal - lastLastNeed + length, 0);
        if (total == 0) {
            uint32_t len = m_lastTotal - m_lastNeed + length;
            m_lastNeed = length;
            RELEASE_AND_RETURN(throwScope, JSC::JSValue::decode(Bun__encoding__toString(m_lastChar, len, globalObject, static_cast<uint8_t>(m_encoding))));
        }
        m_lastNeed = lastLastNeed;
    }

    m_lastNeed -= length;
    RELEASE_AND_RETURN(throwScope, JSC::jsEmptyString(vm));
}

// This is not the exposed text
JSC::JSValue JSStringDecoder::text(JSC::VM& vm, JSC::JSGlobalObject* globalObject, uint8_t* bufPtr, uint32_t length, uint32_t offset)
{
    auto throwScope = DECLARE_THROW_SCOPE(vm);

    switch (m_encoding) {
    case BufferEncodingType::ucs2:
    case BufferEncodingType::utf16le: {
        if (length == offset)
            RELEASE_AND_RETURN(throwScope, JSC::jsEmptyString(vm));
        if ((length - offset) % 2 == 0) {
            char16_t c = (static_cast<uint16_t>(bufPtr[length - 1]) << 8) + static_cast<uint16_t>(bufPtr[length - 2]);
            if (c >= 0xD800 && c <= 0xDBFF) {
                m_lastNeed = 2;
                m_lastTotal = 4;
                m_lastChar[0] = bufPtr[length - 2];
                m_lastChar[1] = bufPtr[length - 1];
                RELEASE_AND_RETURN(throwScope, JSC::JSValue::decode(Bun__encoding__toString(bufPtr + offset, length - offset - 2, globalObject, static_cast<uint8_t>(m_encoding))));
            }
            RELEASE_AND_RETURN(throwScope, JSC::JSValue::decode(Bun__encoding__toString(bufPtr + offset, length - offset, globalObject, static_cast<uint8_t>(m_encoding))));
        }
        m_lastNeed = 1;
        m_lastTotal = 2;
        m_lastChar[0] = bufPtr[length - 1];
        RELEASE_AND_RETURN(throwScope, JSC::JSValue::decode(Bun__encoding__toString(bufPtr + offset, length - offset - 1, globalObject, static_cast<uint8_t>(m_encoding))));
    }
    case BufferEncodingType::utf8: {
        uint32_t total = utf8CheckIncomplete(bufPtr, length, offset);
        if (!m_lastNeed)
            RELEASE_AND_RETURN(throwScope, JSC::JSValue::decode(Bun__encoding__toString(bufPtr + offset, length - offset, globalObject, static_cast<uint8_t>(m_encoding))));
        m_lastTotal = total;
        uint32_t end = length - (total - m_lastNeed);
        if (end < length)
            memmove(m_lastChar, bufPtr + end, std::min(4U, length - end));
        RELEASE_AND_RETURN(throwScope, JSC::JSValue::decode(Bun__encoding__toString(bufPtr + offset, end - offset, globalObject, static_cast<uint8_t>(m_encoding))));
    }
    case BufferEncodingType::base64:
    case BufferEncodingType::base64url: {
        uint32_t n = (length - offset) % 3;
        if (n == 0)
            RELEASE_AND_RETURN(throwScope, JSC::JSValue::decode(Bun__encoding__toString(bufPtr + offset, length - offset, globalObject, static_cast<uint8_t>(m_encoding))));
        m_lastNeed = 3 - n;
        m_lastTotal = 3;
        if (n == 1) {
            m_lastChar[0] = bufPtr[length - 1];
        } else {
            m_lastChar[0] = bufPtr[length - 2];
            m_lastChar[1] = bufPtr[length - 1];
        }
        RELEASE_AND_RETURN(throwScope, JSC::JSValue::decode(Bun__encoding__toString(bufPtr + offset, length - offset - n, globalObject, static_cast<uint8_t>(m_encoding))));
    }
    default: {
        // should never reach here.
        RELEASE_AND_RETURN(throwScope, JSC::jsUndefined());
        break;
    }
    }

    __builtin_unreachable();
}

JSC::JSValue JSStringDecoder::write(JSC::VM& vm, JSC::JSGlobalObject* globalObject, uint8_t* bufPtr, uint32_t length)
{
    auto throwScope = DECLARE_THROW_SCOPE(vm);
    if (length == 0)
        RELEASE_AND_RETURN(throwScope, JSC::jsEmptyString(vm));

    switch (m_encoding) {
    case BufferEncodingType::ucs2:
    case BufferEncodingType::utf16le:
    case BufferEncodingType::utf8:
    case BufferEncodingType::base64:
    case BufferEncodingType::base64url: {
        uint32_t offset = 0;
        if (m_lastNeed) {
            JSString* firstHalf = fillLast(vm, globalObject, bufPtr, length).toString(globalObject);
            RETURN_IF_EXCEPTION(throwScope, JSC::jsUndefined());
            if (firstHalf->length() == 0)
                RELEASE_AND_RETURN(throwScope, firstHalf);
            offset = m_lastNeed;
            m_lastNeed = 0;
            if (offset == length)
                RELEASE_AND_RETURN(throwScope, firstHalf);

            JSString* secondHalf = text(vm, globalObject, bufPtr, length, offset).toString(globalObject);
            RETURN_IF_EXCEPTION(throwScope, JSC::jsUndefined());
            if (secondHalf->length() == 0)
                RELEASE_AND_RETURN(throwScope, firstHalf);
            RELEASE_AND_RETURN(throwScope, JSC::jsString(globalObject, firstHalf, secondHalf));
        }
        JSString* str = text(vm, globalObject, bufPtr, length, offset).toString(globalObject);
        RETURN_IF_EXCEPTION(throwScope, JSC::jsUndefined());
        RELEASE_AND_RETURN(throwScope, str);
    }
    default: {
        RELEASE_AND_RETURN(throwScope, JSC::JSValue::decode(Bun__encoding__toString(bufPtr, length, globalObject, static_cast<uint8_t>(m_encoding))));
    }
    }

    __builtin_unreachable();
}

class ResetScope final {
public:
    ResetScope(JSStringDecoder* decoder);
    ~ResetScope();
    JSStringDecoder* m_decoder;
};

ResetScope::ResetScope(JSStringDecoder* decoder)
{
    m_decoder = decoder;
}

ResetScope::~ResetScope()
{
    m_decoder->m_lastTotal = 0;
    m_decoder->m_lastNeed = 0;
    memset(m_decoder->m_lastChar, 0, 4);
}

JSC::JSValue
JSStringDecoder::end(JSC::VM& vm, JSC::JSGlobalObject* globalObject, uint8_t* bufPtr, uint32_t length)
{
    auto throwScope = DECLARE_THROW_SCOPE(vm);
    auto resetScope = ResetScope(this);
    switch (m_encoding) {
    case BufferEncodingType::ucs2:
    case BufferEncodingType::utf16le: {
        if (length == 0) {
            if (m_lastNeed) {
                RELEASE_AND_RETURN(throwScope, JSC::JSValue::decode(Bun__encoding__toString(m_lastChar, m_lastTotal - m_lastNeed, globalObject, static_cast<uint8_t>(m_encoding))));
            } else {
                RELEASE_AND_RETURN(throwScope, JSC::jsEmptyString(vm));
            }
        }
        JSString* firstHalf = write(vm, globalObject, bufPtr, length).toString(globalObject);
        RETURN_IF_EXCEPTION(throwScope, JSC::jsUndefined());
        if (m_lastNeed) {
            JSString* secondHalf = JSC::JSValue::decode(Bun__encoding__toString(m_lastChar, m_lastTotal - m_lastNeed, globalObject, static_cast<uint8_t>(m_encoding))).toString(globalObject);
            RELEASE_AND_RETURN(throwScope, JSC::jsString(globalObject, firstHalf, secondHalf));
        } else {
            RELEASE_AND_RETURN(throwScope, firstHalf);
        }
    }
    case BufferEncodingType::utf8: {
        if (length == 0) {
            RELEASE_AND_RETURN(throwScope, m_lastNeed ? JSC::JSValue::decode(Bun__encoding__toString(m_lastChar, m_lastTotal - m_lastNeed, globalObject, static_cast<uint8_t>(m_encoding))) : JSC::jsEmptyString(vm));
        }
        JSString* firstHalf = write(vm, globalObject, bufPtr, length).toString(globalObject);
        RETURN_IF_EXCEPTION(throwScope, JSC::jsUndefined());
        RELEASE_AND_RETURN(throwScope,
            m_lastNeed
                ? JSC::jsString(
                      globalObject,
                      firstHalf,
                      jsCast<JSString*>(JSC::JSValue::decode(Bun__encoding__toString(m_lastChar, m_lastTotal - m_lastNeed, globalObject, static_cast<uint8_t>(m_encoding)))))
                : firstHalf);
    }
    case BufferEncodingType::base64:
    case BufferEncodingType::base64url: {
        if (length == 0) {
            if (m_lastNeed) {
                RELEASE_AND_RETURN(throwScope, JSC::JSValue::decode(Bun__encoding__toString(m_lastChar, 3 - m_lastNeed, globalObject, static_cast<uint8_t>(m_encoding))));
            } else {
                RELEASE_AND_RETURN(throwScope, JSC::jsEmptyString(vm));
            }
        }
        JSString* firstHalf = write(vm, globalObject, bufPtr, length).toString(globalObject);
        RETURN_IF_EXCEPTION(throwScope, JSC::jsUndefined());
        if (m_lastNeed) {
            JSString* secondHalf = JSC::JSValue::decode(Bun__encoding__toString(m_lastChar, 3 - m_lastNeed, globalObject, static_cast<uint8_t>(m_encoding))).toString(globalObject);
            RETURN_IF_EXCEPTION(throwScope, JSC::jsUndefined());
            RELEASE_AND_RETURN(throwScope, JSC::jsString(globalObject, firstHalf, secondHalf));
        } else {
            RELEASE_AND_RETURN(throwScope, firstHalf);
        }
    }
    default: {
        if (length == 0) {
            RELEASE_AND_RETURN(throwScope, JSC::jsEmptyString(vm));
        }
        RELEASE_AND_RETURN(throwScope, write(vm, globalObject, bufPtr, length));
    }
    }
}

const JSC::ClassInfo JSStringDecoder::s_info = { "StringDecoder"_s, &Base::s_info, nullptr, nullptr, CREATE_METHOD_TABLE(JSStringDecoder) };

JSC::GCClient::IsoSubspace* JSStringDecoder::subspaceForImpl(JSC::VM& vm)
{
    return WebCore::subspaceForImpl<JSStringDecoder, UseCustomHeapCellType::No>(
        vm,
        [](auto& spaces) { return spaces.m_clientSubspaceForStringDecoder.get(); },
        [](auto& spaces, auto&& space) { spaces.m_clientSubspaceForStringDecoder = std::forward<decltype(space)>(space); },
        [](auto& spaces) { return spaces.m_subspaceForStringDecoder.get(); },
        [](auto& spaces, auto&& space) { spaces.m_subspaceForStringDecoder = std::forward<decltype(space)>(space); });
}

STATIC_ASSERT_ISO_SUBSPACE_SHARABLE(JSStringDecoderPrototype, JSStringDecoderPrototype::Base);

static inline JSC::EncodedJSValue jsStringDecoderPrototypeFunction_writeBody(JSC::JSGlobalObject* lexicalGlobalObject, JSC::CallFrame* callFrame, JSStringDecoder* castedThis)
{
    auto& vm = JSC::getVM(lexicalGlobalObject);
    auto throwScope = DECLARE_THROW_SCOPE(vm);
    if (callFrame->argumentCount() < 1) {
        throwVMError(lexicalGlobalObject, throwScope, createNotEnoughArgumentsError(lexicalGlobalObject));
        return {};
    }

    auto buffer = callFrame->uncheckedArgument(0);
    JSC::JSArrayBufferView* view = JSC::jsDynamicCast<JSC::JSArrayBufferView*>(buffer);
    if (!view || view->isDetached()) [[unlikely]] {
        // What node does:
        // StringDecoder.prototype.write = function write(buf) {
        // if (typeof buf === 'string')
        //     return buf;
        if (buffer.isString()) {
            return JSC::JSValue::encode(buffer);
        }

        return Bun::ERR::INVALID_ARG_TYPE(throwScope, lexicalGlobalObject, "buf"_s, "Buffer, TypedArray, or DataView"_s, buffer);
    }
    RELEASE_AND_RETURN(throwScope, JSC::JSValue::encode(castedThis->write(vm, lexicalGlobalObject, reinterpret_cast<uint8_t*>(view->vector()), view->byteLength())));
}
static inline JSC::EncodedJSValue jsStringDecoderPrototypeFunction_endBody(JSC::JSGlobalObject* lexicalGlobalObject, JSC::CallFrame* callFrame, JSStringDecoder* castedThis)
{
    auto& vm = JSC::getVM(lexicalGlobalObject);
    auto throwScope = DECLARE_THROW_SCOPE(vm);
    if (callFrame->argumentCount() < 1) {
        RELEASE_AND_RETURN(throwScope, JSC::JSValue::encode(castedThis->end(vm, lexicalGlobalObject, nullptr, 0)));
    }

    auto buffer = callFrame->uncheckedArgument(0);
    JSC::JSArrayBufferView* view = JSC::jsDynamicCast<JSC::JSArrayBufferView*>(buffer);
    if (!view || view->isDetached()) [[unlikely]] {
        throwVMTypeError(lexicalGlobalObject, throwScope, "Expected Uint8Array"_s);
        return {};
    }
    RELEASE_AND_RETURN(throwScope, JSC::JSValue::encode(castedThis->end(vm, lexicalGlobalObject, reinterpret_cast<uint8_t*>(view->vector()), view->byteLength())));
}
static inline JSC::EncodedJSValue jsStringDecoderPrototypeFunction_textBody(JSC::JSGlobalObject* lexicalGlobalObject, JSC::CallFrame* callFrame, JSStringDecoder* castedThis)
{
    auto& vm = JSC::getVM(lexicalGlobalObject);
    auto throwScope = DECLARE_THROW_SCOPE(vm);
    if (callFrame->argumentCount() < 2) {
        throwVMError(lexicalGlobalObject, throwScope, createNotEnoughArgumentsError(lexicalGlobalObject));
        return {};
    }

    auto buffer = callFrame->uncheckedArgument(0);
    JSC::JSArrayBufferView* view = JSC::jsDynamicCast<JSC::JSArrayBufferView*>(buffer);
    if (!view || view->isDetached()) [[unlikely]] {
        throwVMTypeError(lexicalGlobalObject, throwScope, "Expected Uint8Array"_s);
        return {};
    }
    int32_t offset = callFrame->uncheckedArgument(1).toInt32(lexicalGlobalObject);
    RETURN_IF_EXCEPTION(throwScope, JSC::JSValue::encode(JSC::jsUndefined()));
    uint32_t byteLength = view->byteLength();
    if (offset > byteLength)
        RELEASE_AND_RETURN(throwScope, JSC::JSValue::encode(JSC::jsEmptyString(vm)));
    RELEASE_AND_RETURN(throwScope, JSC::JSValue::encode(castedThis->write(vm, lexicalGlobalObject, reinterpret_cast<uint8_t*>(view->vector()) + offset, byteLength - offset)));
}

JSC_DEFINE_HOST_FUNCTION(jsStringDecoderPrototypeFunction_write,
    (JSC::JSGlobalObject * globalObject, JSC::CallFrame* callFrame))
{
    auto scope = DECLARE_THROW_SCOPE(globalObject->vm());
    JSStringDecoder* castedThis = jsStringDecoderCast(globalObject, callFrame->thisValue(), "write"_s);
<<<<<<< HEAD
    RETURN_IF_EXCEPTION(scope, JSC::JSValue::encode({}));
    RELEASE_AND_RETURN(scope, jsStringDecoderPrototypeFunction_writeBody(globalObject, callFrame, castedThis));
=======
    RETURN_IF_EXCEPTION(scope, {});
    return jsStringDecoderPrototypeFunction_writeBody(globalObject, callFrame, castedThis);
>>>>>>> 3f257a29
}
JSC_DEFINE_HOST_FUNCTION(jsStringDecoderPrototypeFunction_end,
    (JSC::JSGlobalObject * globalObject, JSC::CallFrame* callFrame))
{
    auto scope = DECLARE_THROW_SCOPE(globalObject->vm());
    JSStringDecoder* castedThis = jsStringDecoderCast(globalObject, callFrame->thisValue(), "end"_s);
<<<<<<< HEAD
    RETURN_IF_EXCEPTION(scope, JSC::JSValue::encode({}));
    RELEASE_AND_RETURN(scope, jsStringDecoderPrototypeFunction_endBody(globalObject, callFrame, castedThis));
=======
    RETURN_IF_EXCEPTION(scope, {});
    return jsStringDecoderPrototypeFunction_endBody(globalObject, callFrame, castedThis);
>>>>>>> 3f257a29
}
JSC_DEFINE_HOST_FUNCTION(jsStringDecoderPrototypeFunction_text,
    (JSC::JSGlobalObject * globalObject, JSC::CallFrame* callFrame))
{
    auto scope = DECLARE_THROW_SCOPE(globalObject->vm());
    JSStringDecoder* castedThis = jsStringDecoderCast(globalObject, callFrame->thisValue(), "text"_s);
<<<<<<< HEAD
    RETURN_IF_EXCEPTION(scope, JSC::JSValue::encode({}));
    RELEASE_AND_RETURN(scope, jsStringDecoderPrototypeFunction_textBody(globalObject, callFrame, castedThis));
=======
    RETURN_IF_EXCEPTION(scope, {});
    return jsStringDecoderPrototypeFunction_textBody(globalObject, callFrame, castedThis);
>>>>>>> 3f257a29
}

static JSC_DEFINE_CUSTOM_GETTER(jsStringDecoder_lastChar, (JSGlobalObject * lexicalGlobalObject, JSC::EncodedJSValue thisValue, PropertyName attributeName))
{
    auto& vm = JSC::getVM(lexicalGlobalObject);
    auto scope = DECLARE_THROW_SCOPE(vm);
    JSStringDecoder* castedThis = jsStringDecoderCast(lexicalGlobalObject, JSC::JSValue::decode(thisValue), "lastChar"_s);
    RETURN_IF_EXCEPTION(scope, {});
    auto buffer = ArrayBuffer::create({ castedThis->m_lastChar, 4 });
    auto* globalObject = reinterpret_cast<Zig::GlobalObject*>(lexicalGlobalObject);
    JSC::JSUint8Array* uint8Array = JSC::JSUint8Array::create(lexicalGlobalObject, globalObject->JSBufferSubclassStructure(), WTFMove(buffer), 0, 4);
    RELEASE_AND_RETURN(scope, JSC::JSValue::encode(uint8Array));
}
static JSC_DEFINE_CUSTOM_GETTER(jsStringDecoder_lastNeed, (JSGlobalObject * lexicalGlobalObject, JSC::EncodedJSValue thisValue, PropertyName attributeName))
{
    auto& vm = JSC::getVM(lexicalGlobalObject);
    auto scope = DECLARE_THROW_SCOPE(vm);
    JSStringDecoder* castedThis = jsStringDecoderCast(lexicalGlobalObject, JSC::JSValue::decode(thisValue), "lastNeed"_s);
    RETURN_IF_EXCEPTION(scope, {});
    RELEASE_AND_RETURN(scope, JSC::JSValue::encode(JSC::jsNumber(castedThis->m_lastNeed)));
}
static JSC_DEFINE_CUSTOM_GETTER(jsStringDecoder_lastTotal, (JSGlobalObject * lexicalGlobalObject, JSC::EncodedJSValue thisValue, PropertyName attributeName))
{
    auto& vm = JSC::getVM(lexicalGlobalObject);
    auto scope = DECLARE_THROW_SCOPE(vm);
    JSStringDecoder* castedThis = jsStringDecoderCast(lexicalGlobalObject, JSC::JSValue::decode(thisValue), "lastTotal"_s);
    RETURN_IF_EXCEPTION(scope, {});
    RELEASE_AND_RETURN(scope, JSC::JSValue::encode(JSC::jsNumber(castedThis->m_lastTotal)));
}

static JSC_DEFINE_CUSTOM_GETTER(jsStringDecoder_encoding, (JSGlobalObject * lexicalGlobalObject, JSC::EncodedJSValue thisValue, PropertyName attributeName))
{
    auto& vm = JSC::getVM(lexicalGlobalObject);
    auto scope = DECLARE_THROW_SCOPE(vm);
    JSStringDecoder* castedThis = jsStringDecoderCast(lexicalGlobalObject, JSC::JSValue::decode(thisValue), "encoding"_s);
    RETURN_IF_EXCEPTION(scope, {});
    return JSC::JSValue::encode(WebCore::convertEnumerationToJS<BufferEncodingType>(*lexicalGlobalObject, castedThis->m_encoding));
}

/* Hash table for prototype */
static const HashTableValue JSStringDecoderPrototypeTableValues[]
    = {
          { "lastChar"_s, static_cast<unsigned>(JSC::PropertyAttribute::DontDelete | JSC::PropertyAttribute::ReadOnly | JSC::PropertyAttribute::CustomAccessor | JSC::PropertyAttribute::DOMAttribute), NoIntrinsic, { HashTableValue::GetterSetterType, jsStringDecoder_lastChar, 0 } },
          { "lastNeed"_s, static_cast<unsigned>(JSC::PropertyAttribute::DontDelete | JSC::PropertyAttribute::ReadOnly | JSC::PropertyAttribute::CustomAccessor | JSC::PropertyAttribute::DOMAttribute), NoIntrinsic, { HashTableValue::GetterSetterType, jsStringDecoder_lastNeed, 0 } },
          { "lastTotal"_s, static_cast<unsigned>(JSC::PropertyAttribute::DontDelete | JSC::PropertyAttribute::ReadOnly | JSC::PropertyAttribute::CustomAccessor | JSC::PropertyAttribute::DOMAttribute), NoIntrinsic, { HashTableValue::GetterSetterType, jsStringDecoder_lastTotal, 0 } },
          { "encoding"_s, static_cast<unsigned>(JSC::PropertyAttribute::DontDelete | JSC::PropertyAttribute::ReadOnly | JSC::PropertyAttribute::CustomAccessor | JSC::PropertyAttribute::DOMAttribute), NoIntrinsic, { HashTableValue::GetterSetterType, jsStringDecoder_encoding, 0 } },
          { "write"_s, static_cast<unsigned>(JSC::PropertyAttribute::Function), NoIntrinsic, { HashTableValue::NativeFunctionType, jsStringDecoderPrototypeFunction_write, 1 } },
          { "end"_s, static_cast<unsigned>(JSC::PropertyAttribute::Function), NoIntrinsic, { HashTableValue::NativeFunctionType, jsStringDecoderPrototypeFunction_end, 1 } },
          { "text"_s, static_cast<unsigned>(JSC::PropertyAttribute::Function), NoIntrinsic, { HashTableValue::NativeFunctionType, jsStringDecoderPrototypeFunction_text, 2 } },
      };

void JSStringDecoderPrototype::finishCreation(VM& vm, JSC::JSGlobalObject* globalThis)
{
    Base::finishCreation(vm);
    reifyStaticProperties(vm, JSStringDecoder::info(), JSStringDecoderPrototypeTableValues, *this);
    JSC_TO_STRING_TAG_WITHOUT_TRANSITION();
}

const ClassInfo JSStringDecoderPrototype::s_info = { "StringDecoder"_s, &Base::s_info, nullptr, nullptr, CREATE_METHOD_TABLE(JSStringDecoderPrototype) };

void JSStringDecoderConstructor::finishCreation(VM& vm, JSC::JSGlobalObject* globalObject, JSStringDecoderPrototype* prototype)
{
    Base::finishCreation(vm, 0, "StringDecoder"_s, PropertyAdditionMode::WithoutStructureTransition);
    putDirectWithoutTransition(vm, vm.propertyNames->prototype, prototype, PropertyAttribute::DontEnum | PropertyAttribute::DontDelete | PropertyAttribute::ReadOnly);
    ASSERT(inherits(info()));
}

JSStringDecoderConstructor* JSStringDecoderConstructor::create(JSC::VM& vm, JSC::JSGlobalObject* globalObject, JSC::Structure* structure, JSStringDecoderPrototype* prototype)
{
    JSStringDecoderConstructor* ptr = new (NotNull, JSC::allocateCell<JSStringDecoderConstructor>(vm)) JSStringDecoderConstructor(vm, structure, construct);
    ptr->finishCreation(vm, globalObject, prototype);
    return ptr;
}

JSC::EncodedJSValue JSStringDecoderConstructor::construct(JSC::JSGlobalObject* lexicalGlobalObject, JSC::CallFrame* callFrame)
{
    auto& vm = JSC::getVM(lexicalGlobalObject);
    auto throwScope = DECLARE_THROW_SCOPE(vm);
    auto encoding = BufferEncodingType::utf8;
    auto jsEncoding = callFrame->argument(0);
    if (!jsEncoding.isUndefinedOrNull()) {
        std::optional<BufferEncodingType> opt = parseEnumeration<BufferEncodingType>(*lexicalGlobalObject, jsEncoding);
        if (opt.has_value()) {
            encoding = opt.value();
        } else {
            auto* encodingString = jsEncoding.toString(lexicalGlobalObject);
            RETURN_IF_EXCEPTION(throwScope, {});
            const auto& view = encodingString->view(lexicalGlobalObject);
            return Bun::ERR::UNKNOWN_ENCODING(throwScope, lexicalGlobalObject, view);
        }
    }
    JSValue thisValue = callFrame->newTarget();
    auto* globalObject = JSC::jsCast<Zig::GlobalObject*>(lexicalGlobalObject);
    JSObject* newTarget = asObject(thisValue);
    auto* constructor = globalObject->JSStringDecoder();
    Structure* structure = globalObject->JSStringDecoderStructure();

    JSStringDecoder* jsObject = JSStringDecoder::create(
        vm, lexicalGlobalObject, structure, encoding);

    // StringDecodeer is a Weird one
    // This is a hack to make express' body-parser work
    // It does something weird with the prototype
    // Not exactly a subclass
    if (constructor != newTarget && callFrame->thisValue().isObject()) {
        auto clientData = WebCore::clientData(vm);
        JSObject* thisObject = asObject(callFrame->thisValue());

        thisObject->putDirect(vm, clientData->builtinNames().decodePrivateName(), jsObject, JSC::PropertyAttribute::DontEnum | 0);
        thisObject->putDirect(vm, clientData->builtinNames().encodingPublicName(), convertEnumerationToJS<BufferEncodingType>(*lexicalGlobalObject, encoding), JSC::PropertyAttribute::DontEnum | 0);
        return JSC::JSValue::encode(thisObject);
    }

    return JSC::JSValue::encode(jsObject);
}

void JSStringDecoderConstructor::initializeProperties(VM& vm, JSC::JSGlobalObject* globalObject, JSStringDecoderPrototype* prototype)
{
    putDirect(vm, vm.propertyNames->length, jsNumber(1), JSC::PropertyAttribute::ReadOnly | JSC::PropertyAttribute::DontEnum);
    JSString* nameString = jsNontrivialString(vm, "StringDecoder"_s);
    m_originalName.set(vm, this, nameString);
    putDirect(vm, vm.propertyNames->name, nameString, JSC::PropertyAttribute::ReadOnly | JSC::PropertyAttribute::DontEnum);
    putDirect(vm, vm.propertyNames->prototype, prototype, JSC::PropertyAttribute::ReadOnly | JSC::PropertyAttribute::DontEnum | JSC::PropertyAttribute::DontDelete);
}

const ClassInfo JSStringDecoderConstructor::s_info = { "StringDecoder"_s, &Base::s_info, nullptr, nullptr, CREATE_METHOD_TABLE(JSStringDecoderConstructor) };

} // namespace Zig<|MERGE_RESOLUTION|>--- conflicted
+++ resolved
@@ -458,39 +458,24 @@
 {
     auto scope = DECLARE_THROW_SCOPE(globalObject->vm());
     JSStringDecoder* castedThis = jsStringDecoderCast(globalObject, callFrame->thisValue(), "write"_s);
-<<<<<<< HEAD
-    RETURN_IF_EXCEPTION(scope, JSC::JSValue::encode({}));
+    RETURN_IF_EXCEPTION(scope, {});
     RELEASE_AND_RETURN(scope, jsStringDecoderPrototypeFunction_writeBody(globalObject, callFrame, castedThis));
-=======
-    RETURN_IF_EXCEPTION(scope, {});
-    return jsStringDecoderPrototypeFunction_writeBody(globalObject, callFrame, castedThis);
->>>>>>> 3f257a29
 }
 JSC_DEFINE_HOST_FUNCTION(jsStringDecoderPrototypeFunction_end,
     (JSC::JSGlobalObject * globalObject, JSC::CallFrame* callFrame))
 {
     auto scope = DECLARE_THROW_SCOPE(globalObject->vm());
     JSStringDecoder* castedThis = jsStringDecoderCast(globalObject, callFrame->thisValue(), "end"_s);
-<<<<<<< HEAD
-    RETURN_IF_EXCEPTION(scope, JSC::JSValue::encode({}));
+    RETURN_IF_EXCEPTION(scope, {});
     RELEASE_AND_RETURN(scope, jsStringDecoderPrototypeFunction_endBody(globalObject, callFrame, castedThis));
-=======
-    RETURN_IF_EXCEPTION(scope, {});
-    return jsStringDecoderPrototypeFunction_endBody(globalObject, callFrame, castedThis);
->>>>>>> 3f257a29
 }
 JSC_DEFINE_HOST_FUNCTION(jsStringDecoderPrototypeFunction_text,
     (JSC::JSGlobalObject * globalObject, JSC::CallFrame* callFrame))
 {
     auto scope = DECLARE_THROW_SCOPE(globalObject->vm());
     JSStringDecoder* castedThis = jsStringDecoderCast(globalObject, callFrame->thisValue(), "text"_s);
-<<<<<<< HEAD
-    RETURN_IF_EXCEPTION(scope, JSC::JSValue::encode({}));
+    RETURN_IF_EXCEPTION(scope, {});
     RELEASE_AND_RETURN(scope, jsStringDecoderPrototypeFunction_textBody(globalObject, callFrame, castedThis));
-=======
-    RETURN_IF_EXCEPTION(scope, {});
-    return jsStringDecoderPrototypeFunction_textBody(globalObject, callFrame, castedThis);
->>>>>>> 3f257a29
 }
 
 static JSC_DEFINE_CUSTOM_GETTER(jsStringDecoder_lastChar, (JSGlobalObject * lexicalGlobalObject, JSC::EncodedJSValue thisValue, PropertyName attributeName))
