/// ABI-compatible with EncodedJSValue
/// In the future, this type will exclude `zero`, encoding it as `error.JSError` instead.
pub const JSValue = enum(i64) {
    undefined = 0xa,
    null = 0x2,
    true = FFI.TrueI64,
    false = 0x6,

    // TODO: Remove
    /// Typically means an exception was thrown.
    zero = 0,

    // TODO: Remove
    /// This corresponds to `JSValue::ValueDeleted` in C++ It is never OK to use
    /// this value except in the return value of `JSC__JSValue__getIfPropertyExistsImpl`
    /// and `JSC__JSValue__fastGet`
    ///
    /// Deleted is a special encoding used in JSC hash map internals used for
    /// the null state. It is re-used here for encoding the "not present" state
    /// in `JSC__JSValue__getIfPropertyExistsImpl`
    property_does_not_exist_on_object = 0x4,
    _,

    /// When JavaScriptCore throws something, it returns a null cell (0). The
    /// exception is set on the global object. ABI-compatible with EncodedJSValue.
    pub const MaybeException = enum(JSValueReprInt) {
        zero = 0,
        _,

        pub fn unwrap(val: JSValue.MaybeException) JSError!JSValue {
            return if (val != .zero) @enumFromInt(@intFromEnum(val)) else JSError.JSError;
        }
    };

    /// This function is a migration stepping stone to JSError
    /// Prefer annotating the type as `JSValue.MaybeException`
    pub fn unwrapZeroToJSError(val: JSValue) JSError!JSValue {
        return if (val != .zero) val else JSError.JSError;
    }

    pub const is_pointer = false;
    pub const JSType = enum(u8) {
        Cell = 0,
        Structure = 1,
        String = 2,
        HeapBigInt = 3,
        Symbol = 4,
        GetterSetter = 5,
        CustomGetterSetter = 6,
        APIValueWrapper = 7,
        NativeExecutable = 8,
        ProgramExecutable = 9,
        ModuleProgramExecutable = 10,
        EvalExecutable = 11,
        FunctionExecutable = 12,
        UnlinkedFunctionExecutable = 13,
        UnlinkedProgramCodeBlock = 14,
        UnlinkedModuleProgramCodeBlock = 15,
        UnlinkedEvalCodeBlock = 16,
        UnlinkedFunctionCodeBlock = 17,
        CodeBlock = 18,
        JSImmutableButterfly = 19,
        JSSourceCode = 20,
        JSScriptFetcher = 21,
        JSScriptFetchParameters = 22,
        Object = 23,
        FinalObject = 24,
        JSCallee = 25,
        JSFunction = 26,
        InternalFunction = 27,
        NullSetterFunction = 28,
        BooleanObject = 29,
        NumberObject = 30,
        ErrorInstance = 31,
        GlobalProxy = 32,
        DirectArguments = 33,
        ScopedArguments = 34,
        ClonedArguments = 35,
        Array = 36,
        DerivedArray = 37,
        ArrayBuffer = 38,
        Int8Array = 39,
        Uint8Array = 40,
        Uint8ClampedArray = 41,
        Int16Array = 42,
        Uint16Array = 43,
        Int32Array = 44,
        Uint32Array = 45,
        Float16Array = 46,
        Float32Array = 47,
        Float64Array = 48,
        BigInt64Array = 49,
        BigUint64Array = 50,
        DataView = 51,
        GlobalObject = 52,
        GlobalLexicalEnvironment = 53,
        LexicalEnvironment = 54,
        ModuleEnvironment = 55,
        StrictEvalActivation = 56,
        WithScope = 57,
        ModuleNamespaceObject = 58,
        ShadowRealm = 59,
        RegExpObject = 60,
        JSDate = 61,
        ProxyObject = 62,
        Generator = 63,
        AsyncGenerator = 64,
        JSArrayIterator = 65,
        Iterator = 66,
        IteratorHelper = 67,
        MapIterator = 68,
        SetIterator = 69,
        StringIterator = 70,
        WrapForValidIterator = 71,
        RegExpStringIterator = 72,
        AsyncFromSyncIterator = 73,
        JSPromise = 74,
        Map = 75,
        Set = 76,
        WeakMap = 77,
        WeakSet = 78,
        WebAssemblyModule = 79,
        WebAssemblyInstance = 80,
        WebAssemblyGCObject = 81,
        StringObject = 82,
        DerivedStringObject = 83,
        InternalFieldTuple = 84,

        MaxJS = 0b11111111,
        Event = 0b11101111,
        DOMWrapper = 0b11101110,

        /// This means that we don't have Zig bindings for the type yet, but it
        /// implements .toJSON()
        JSAsJSONType = 0b11110000 | 1,
        _,

        pub const min_typed_array: JSType = .Int8Array;
        pub const max_typed_array: JSType = .DataView;

        pub fn canGet(this: JSType) bool {
            return switch (this) {
                .Array,
                .ArrayBuffer,
                .BigInt64Array,
                .BigUint64Array,
                .BooleanObject,
                .DOMWrapper,
                .DataView,
                .DerivedArray,
                .DerivedStringObject,
                .ErrorInstance,
                .Event,
                .FinalObject,
                .Float32Array,
                .Float16Array,
                .Float64Array,
                .GlobalObject,
                .Int16Array,
                .Int32Array,
                .Int8Array,
                .InternalFunction,
                .JSArrayIterator,
                .AsyncGenerator,
                .JSDate,
                .JSFunction,
                .Generator,
                .Map,
                .MapIterator,
                .JSPromise,
                .Set,
                .SetIterator,
                .IteratorHelper,
                .Iterator,
                .StringIterator,
                .WeakMap,
                .WeakSet,
                .ModuleNamespaceObject,
                .NumberObject,
                .Object,
                .ProxyObject,
                .RegExpObject,
                .ShadowRealm,
                .StringObject,
                .Uint16Array,
                .Uint32Array,
                .Uint8Array,
                .Uint8ClampedArray,
                .WebAssemblyModule,
                .WebAssemblyInstance,
                .WebAssemblyGCObject,
                => true,
                else => false,
            };
        }

        pub inline fn isObject(this: JSType) bool {
            // inline constexpr bool isObjectType(JSType type) { return type >= ObjectType; }
            return @intFromEnum(this) >= @intFromEnum(JSType.Object);
        }

        pub fn isFunction(this: JSType) bool {
            return switch (this) {
                .JSFunction, .FunctionExecutable, .InternalFunction => true,
                else => false,
            };
        }

        pub fn isTypedArrayOrArrayBuffer(this: JSType) bool {
            return switch (this) {
                .ArrayBuffer,
                .BigInt64Array,
                .BigUint64Array,
                .Float32Array,
                .Float16Array,
                .Float64Array,
                .Int16Array,
                .Int32Array,
                .Int8Array,
                .Uint16Array,
                .Uint32Array,
                .Uint8Array,
                .Uint8ClampedArray,
                => true,
                else => false,
            };
        }

        pub fn isArrayBufferLike(this: JSType) bool {
            return switch (this) {
                .DataView,
                .ArrayBuffer,
                .BigInt64Array,
                .BigUint64Array,
                .Float32Array,
                .Float16Array,
                .Float64Array,
                .Int16Array,
                .Int32Array,
                .Int8Array,
                .Uint16Array,
                .Uint32Array,
                .Uint8Array,
                .Uint8ClampedArray,
                => true,
                else => false,
            };
        }

        pub fn toC(this: JSType) C_API.JSTypedArrayType {
            return switch (this) {
                .Int8Array => .kJSTypedArrayTypeInt8Array,
                .Int16Array => .kJSTypedArrayTypeInt16Array,
                .Int32Array => .kJSTypedArrayTypeInt32Array,
                .Uint8Array => .kJSTypedArrayTypeUint8Array,
                .Uint8ClampedArray => .kJSTypedArrayTypeUint8ClampedArray,
                .Uint16Array => .kJSTypedArrayTypeUint16Array,
                .Uint32Array => .kJSTypedArrayTypeUint32Array,
                .Float32Array => .kJSTypedArrayTypeFloat32Array,
                .Float64Array => .kJSTypedArrayTypeFloat64Array,
                .ArrayBuffer => .kJSTypedArrayTypeArrayBuffer,
                .BigInt64Array => .kJSTypedArrayTypeBigInt64Array,
                .BigUint64Array => .kJSTypedArrayTypeBigUint64Array,
                // .DataView => .kJSTypedArrayTypeDataView,
                else => .kJSTypedArrayTypeNone,
            };
        }

        pub fn isHidden(this: JSType) bool {
            return switch (this) {
                .APIValueWrapper,
                .NativeExecutable,
                .ProgramExecutable,
                .ModuleProgramExecutable,
                .EvalExecutable,
                .FunctionExecutable,
                .UnlinkedFunctionExecutable,
                .UnlinkedProgramCodeBlock,
                .UnlinkedModuleProgramCodeBlock,
                .UnlinkedEvalCodeBlock,
                .UnlinkedFunctionCodeBlock,
                .CodeBlock,
                .JSImmutableButterfly,
                .JSSourceCode,
                .JSScriptFetcher,
                .JSScriptFetchParameters,
                => true,
                else => false,
            };
        }

        pub const LastMaybeFalsyCellPrimitive = JSType.HeapBigInt;
        pub const LastJSCObject = JSType.DerivedStringObject; // This is the last "JSC" Object type. After this, we have embedder's (e.g., WebCore) extended object types.

        pub inline fn isString(this: JSType) bool {
            return this == .String;
        }

        pub inline fn isStringObject(this: JSType) bool {
            return this == .StringObject;
        }

        pub inline fn isDerivedStringObject(this: JSType) bool {
            return this == .DerivedStringObject;
        }

        pub inline fn isStringObjectLike(this: JSType) bool {
            return this == .StringObject or this == .DerivedStringObject;
        }

        pub inline fn isStringLike(this: JSType) bool {
            return switch (this) {
                .String, .StringObject, .DerivedStringObject => true,
                else => false,
            };
        }

        pub inline fn isArray(this: JSType) bool {
            return switch (this) {
                .Array, .DerivedArray => true,
                else => false,
            };
        }

        pub inline fn isArrayLike(this: JSType) bool {
            return switch (this) {
                .Array,
                .DerivedArray,

                .ArrayBuffer,
                .BigInt64Array,
                .BigUint64Array,
                .Float32Array,
                .Float16Array,
                .Float64Array,
                .Int16Array,
                .Int32Array,
                .Int8Array,
                .Uint16Array,
                .Uint32Array,
                .Uint8Array,
                .Uint8ClampedArray,
                => true,
                else => false,
            };
        }

        pub inline fn isSet(this: JSType) bool {
            return switch (this) {
                .Set, .WeakSet => true,
                else => false,
            };
        }

        pub inline fn isMap(this: JSType) bool {
            return switch (this) {
                .Map, .WeakMap => true,
                else => false,
            };
        }

        pub inline fn isIndexable(this: JSType) bool {
            return switch (this) {
                .Object,
                .FinalObject,
                .Array,
                .DerivedArray,
                .ErrorInstance,
                .JSFunction,
                .InternalFunction,

                .ArrayBuffer,
                .BigInt64Array,
                .BigUint64Array,
                .Float32Array,
                .Float16Array,
                .Float64Array,
                .Int16Array,
                .Int32Array,
                .Int8Array,
                .Uint16Array,
                .Uint32Array,
                .Uint8Array,
                .Uint8ClampedArray,
                => true,
                else => false,
            };
        }

        pub inline fn isArguments(this: JSType) bool {
            return switch (this) {
                .DirectArguments, .ClonedArguments, .ScopedArguments => true,
                else => false,
            };
        }
    };

    pub inline fn cast(ptr: anytype) JSValue {
        return @as(JSValue, @enumFromInt(@as(i64, @bitCast(@intFromPtr(ptr)))));
    }

<<<<<<< HEAD
    // TODO: use JSError! `toInt32` can throw
=======
    extern fn JSC__JSValue__coerceToInt32(this: JSValue, globalThis: *JSC.JSGlobalObject) i32;
>>>>>>> dc51dab7
    pub fn coerceToInt32(this: JSValue, globalThis: *JSC.JSGlobalObject) i32 {
        return JSC__JSValue__coerceToInt32(this, globalThis);
    }

<<<<<<< HEAD
    // TODO: use  JSError! `toInt32` can throw
=======
    extern fn JSC__JSValue__coerceToInt64(this: JSValue, globalThis: *JSC.JSGlobalObject) i64;
>>>>>>> dc51dab7
    pub fn coerceToInt64(this: JSValue, globalThis: *JSC.JSGlobalObject) i64 {
        return JSC__JSValue__coerceToInt64(this, globalThis);
    }

    pub fn getIndex(this: JSValue, globalThis: *JSGlobalObject, i: u32) JSValue {
        return JSC.JSObject.getIndex(this, globalThis, i);
    }

    extern fn JSC__JSValue__getDirectIndex(JSValue, *JSGlobalObject, u32) JSValue;
    pub fn getDirectIndex(this: JSValue, globalThis: *JSGlobalObject, i: u32) JSValue {
        return JSC__JSValue__getDirectIndex(this, globalThis, i);
    }

    pub fn isFalsey(this: JSValue) bool {
        return !this.toBoolean();
    }

    pub const isTruthy = toBoolean;

    const PropertyIteratorFn = *const fn (
        globalObject_: *JSGlobalObject,
        ctx_ptr: ?*anyopaque,
        key: *ZigString,
        value: JSValue,
        is_symbol: bool,
        is_private_symbol: bool,
    ) callconv(.C) void;

    extern fn JSC__JSValue__forEachPropertyNonIndexed(JSValue0: JSValue, arg1: *JSGlobalObject, arg2: ?*anyopaque, ArgFn3: ?*const fn (*JSGlobalObject, ?*anyopaque, *ZigString, JSValue, bool, bool) callconv(.C) void) void;
    extern fn JSC__JSValue__forEachProperty(JSValue0: JSValue, arg1: *JSGlobalObject, arg2: ?*anyopaque, ArgFn3: ?*const fn (*JSGlobalObject, ?*anyopaque, *ZigString, JSValue, bool, bool) callconv(.C) void) void;
    extern fn JSC__JSValue__forEachPropertyOrdered(JSValue0: JSValue, arg1: *JSGlobalObject, arg2: ?*anyopaque, ArgFn3: ?*const fn (*JSGlobalObject, ?*anyopaque, *ZigString, JSValue, bool, bool) callconv(.C) void) void;

    pub fn forEachPropertyNonIndexed(
        this: JSValue,
        globalThis: *JSC.JSGlobalObject,
        ctx: ?*anyopaque,
        callback: PropertyIteratorFn,
    ) void {
        JSC__JSValue__forEachPropertyNonIndexed(this, globalThis, ctx, callback);
    }

    pub fn forEachProperty(
        this: JSValue,
        globalThis: *JSC.JSGlobalObject,
        ctx: ?*anyopaque,
        callback: PropertyIteratorFn,
    ) void {
        JSC__JSValue__forEachProperty(this, globalThis, ctx, callback);
    }

    pub fn forEachPropertyOrdered(
        this: JSValue,
        globalObject: *JSC.JSGlobalObject,
        ctx: ?*anyopaque,
        callback: PropertyIteratorFn,
    ) void {
        JSC__JSValue__forEachPropertyOrdered(this, globalObject, ctx, callback);
    }

    extern fn JSC__JSValue__coerceToDouble(this: JSValue, globalObject: *JSC.JSGlobalObject) f64;
    /// Prefer toNumber over this function to
    /// - Match the underlying JSC api name
    /// - Match the underlying specification
    /// - Catch exceptions
    pub fn coerceToDouble(this: JSValue, globalObject: *JSC.JSGlobalObject) f64 {
        return JSC__JSValue__coerceToDouble(this, globalObject);
    }

    extern fn Bun__JSValue__toNumber(value: JSValue, global: *JSGlobalObject, had_error: *bool) f64;

    /// Perform the ToNumber abstract operation, coercing a value to a number.
    /// Equivalent to `+value`
    /// https://tc39.es/ecma262/#sec-tonumber
    pub fn toNumber(this: JSValue, global: *JSGlobalObject) bun.JSError!f64 {
        var had_error: bool = false;
        const result = Bun__JSValue__toNumber(this, global, &had_error);
        if (had_error) {
            return error.JSError;
        }
        return result;
    }

    // https://tc39.es/ecma262/#sec-number.issafeinteger
    pub fn isSafeInteger(this: JSValue) bool {
        if (this.isInt32()) {
            return true;
        }
        if (!this.isDouble()) {
            return false;
        }
        const d = this.asDouble();
        return @trunc(d) == d and @abs(d) <= JSC.MAX_SAFE_INTEGER;
    }

    pub fn coerce(this: JSValue, comptime T: type, globalThis: *JSC.JSGlobalObject) T {
        return switch (T) {
            bool => this.toBoolean(),
            f64 => {
                if (this.isDouble()) {
                    return this.asDouble();
                }
                return this.coerceToDouble(globalThis);
            },
            i64 => {
                return this.coerceToInt64(globalThis);
            },
            i32 => {
                if (this.isInt32()) {
                    return this.asInt32();
                }
                if (this.getNumber()) |num| {
                    return coerceJSValueDoubleTruncatingT(i32, num);
                }
                return this.coerceToInt32(globalThis);
            },
            std.c.AI,
            => {
                if (this.isInt32()) {
                    return @bitCast(this.asInt32());
                }
                if (this.getNumber()) |num| {
                    return @bitCast(coerceJSValueDoubleTruncatingT(i32, num));
                }
                return @bitCast(this.coerceToInt32(globalThis));
            },
            else => @compileError("Unsupported coercion type"),
        };
    }

    /// This does not call [Symbol.toPrimitive] or [Symbol.toStringTag].
    /// This is only safe when you don't want to do conversions across non-primitive types.
    pub fn to(this: JSValue, comptime T: type) T {
        if (@typeInfo(T) == .@"enum") {
            const Int = @typeInfo(T).@"enum".tag_type;
            return @enumFromInt(this.to(Int));
        }
        return switch (comptime T) {
            u32 => toU32(this),
            u16 => toU16(this),
            c_uint => @as(c_uint, @intCast(toU32(this))),
            c_int => @as(c_int, @intCast(toInt32(this))),
            ?AnyPromise => asAnyPromise(this),
            u52 => @as(u52, @truncate(@as(u64, @intCast(@max(this.toInt64(), 0))))),
            i52 => @as(i52, @truncate(@as(i52, @intCast(this.toInt64())))),
            u64 => toUInt64NoTruncate(this),
            u8 => @as(u8, @truncate(toU32(this))),
            i16 => @as(i16, @truncate(toInt32(this))),
            i8 => @as(i8, @truncate(toInt32(this))),
            i32 => @as(i32, @truncate(toInt32(this))),
            i64 => this.toInt64(),
            bool => this.toBoolean(),
            else => @compileError("Not implemented yet"),
        };
    }

    pub fn toPortNumber(this: JSValue, global: *JSGlobalObject) bun.JSError!u16 {
        if (this.isNumber()) {
            // const double = try this.toNumber(global);
            const double = this.coerceToDouble(global);
            if (std.math.isNan(double)) {
                return JSC.Error.ERR_SOCKET_BAD_PORT.throw(global, "Invalid port number", .{});
            }

            const port = this.to(i64);
            if (0 <= port and port <= 65535) {
                return @as(u16, @truncate(@max(0, port)));
            } else {
                return JSC.Error.ERR_SOCKET_BAD_PORT.throw(global, "Port number out of range: {d}", .{port});
            }
        }

        return JSC.Error.ERR_SOCKET_BAD_PORT.throw(global, "Invalid port number", .{});
    }

    extern fn JSC__JSValue__isInstanceOf(this: JSValue, global: *JSGlobalObject, constructor: JSValue) bool;
    pub fn isInstanceOf(this: JSValue, global: *JSGlobalObject, constructor: JSValue) bool {
        if (!this.isCell())
            return false;

        return JSC__JSValue__isInstanceOf(this, global, constructor);
    }

    pub fn callWithGlobalThis(this: JSValue, globalThis: *JSGlobalObject, args: []const JSC.JSValue) !JSC.JSValue {
        return this.call(globalThis, globalThis.toJSValue(), args);
    }

    pub extern "c" fn Bun__JSValue__call(
        ctx: *JSGlobalObject,
        object: JSValue,
        thisObject: JSValue,
        argumentCount: usize,
        arguments: [*]const JSValue,
    ) JSValue.MaybeException;

    pub fn call(function: JSValue, global: *JSGlobalObject, thisValue: JSC.JSValue, args: []const JSC.JSValue) bun.JSError!JSC.JSValue {
        JSC.markBinding(@src());
        if (comptime bun.Environment.isDebug) {
            const loop = JSC.VirtualMachine.get().eventLoop();
            loop.debug.js_call_count_outside_tick_queue += @as(usize, @intFromBool(!loop.debug.is_inside_tick_queue));
            if (loop.debug.track_last_fn_name and !loop.debug.is_inside_tick_queue) {
                loop.debug.last_fn_name.deref();
                loop.debug.last_fn_name = function.getName(global);
            }
            // Do not assert that the function is callable here.
            // The Bun__JSValue__call function will already assert that, and
            // this can be an async context so it's fine if it's not callable.
        }

        return Bun__JSValue__call(
            global,
            function,
            thisValue,
            args.len,
            args.ptr,
        ).unwrap();
    }

    pub fn callNextTick(function: JSValue, global: *JSGlobalObject, args: anytype) void {
        if (Environment.isDebug) {
            bun.assert(function.isCallable());
        }
        const num_args = @typeInfo(@TypeOf(args)).array.len;
        switch (num_args) {
            1 => JSC.Bun__Process__queueNextTick1(@ptrCast(global), function, args[0]),
            2 => JSC.Bun__Process__queueNextTick2(@ptrCast(global), function, args[0], args[1]),
            else => @compileError("needs more copy paste"),
        }
    }
    extern fn JSC__JSValue__jsType(this: JSValue) JSType;
    /// The value cannot be empty. Check `!this.isEmpty()` before calling this function
    pub fn jsType(
        this: JSValue,
    ) JSType {
        bun.assert(this != .zero);
        return JSC__JSValue__jsType(this);
    }

    pub fn jsTypeLoose(
        this: JSValue,
    ) JSType {
        if (this.isNumber()) {
            return JSType.NumberObject;
        }

        return this.jsType();
    }

    extern fn JSC__jsTypeStringForValue(globalObject: *JSGlobalObject, value: JSValue) *JSC.JSString;

    pub fn jsTypeString(this: JSValue, globalObject: *JSGlobalObject) *JSC.JSString {
        return JSC__jsTypeStringForValue(globalObject, this);
    }

    extern fn JSC__JSValue__createEmptyObjectWithNullPrototype(globalObject: *JSGlobalObject) JSValue;

    pub fn createEmptyObjectWithNullPrototype(global: *JSGlobalObject) JSValue {
        return JSC__JSValue__createEmptyObjectWithNullPrototype(global);
    }
    extern fn JSC__JSValue__createEmptyObject(global: *JSGlobalObject, len: usize) JSValue;
    /// Creates a new empty object, with Object as its prototype
    pub fn createEmptyObject(global: *JSGlobalObject, len: usize) JSValue {
        return JSC__JSValue__createEmptyObject(global, len);
    }

    extern fn JSC__JSValue__createEmptyArray(global: *JSGlobalObject, len: usize) JSValue;
    pub fn createEmptyArray(global: *JSGlobalObject, len: usize) JSValue {
        return JSC__JSValue__createEmptyArray(global, len);
    }

    extern fn JSC__JSValue__putRecord(value: JSValue, global: *JSGlobalObject, key: *ZigString, values_array: [*]ZigString, values_len: usize) void;
    pub fn putRecord(value: JSValue, global: *JSGlobalObject, key: *ZigString, values_array: [*]ZigString, values_len: usize) void {
        return JSC__JSValue__putRecord(value, global, key, values_array, values_len);
    }
    extern fn JSC__JSValue__put(value: JSValue, global: *JSGlobalObject, key: *const ZigString, result: JSC.JSValue) void;
    pub fn putZigString(value: JSValue, global: *JSGlobalObject, key: *const ZigString, result: JSC.JSValue) void {
        JSC__JSValue__put(value, global, key, result);
    }

    extern "c" fn JSC__JSValue__putBunString(value: JSValue, global: *JSGlobalObject, key: *const bun.String, result: JSC.JSValue) void;
    fn putBunString(value: JSValue, global: *JSGlobalObject, key: *const bun.String, result: JSC.JSValue) void {
        if (comptime bun.Environment.isDebug)
            JSC.markBinding(@src());
        JSC__JSValue__putBunString(value, global, key, result);
    }

    pub fn put(value: JSValue, global: *JSGlobalObject, key: anytype, result: JSC.JSValue) void {
        const Key = @TypeOf(key);
        if (comptime @typeInfo(Key) == .pointer) {
            const Elem = @typeInfo(Key).pointer.child;
            if (Elem == ZigString) {
                putZigString(value, global, key, result);
            } else if (Elem == bun.String) {
                putBunString(value, global, key, result);
            } else if (std.meta.Elem(Key) == u8) {
                putZigString(value, global, &ZigString.init(key), result);
            } else {
                @compileError("Unsupported key type in put(). Expected ZigString or bun.String, got " ++ @typeName(Elem));
            }
        } else if (comptime Key == ZigString) {
            putZigString(value, global, &key, result);
        } else if (comptime Key == bun.String) {
            putBunString(value, global, &key, result);
        } else {
            @compileError("Unsupported key type in put(). Expected ZigString or bun.String, got " ++ @typeName(Key));
        }
    }
    extern fn JSC__JSValue__putMayBeIndex(target: JSValue, globalObject: *JSGlobalObject, key: *const String, value: JSC.JSValue) void;
    /// Note: key can't be numeric (if so, use putMayBeIndex instead)
    /// Same as `.put` but accepts both non-numeric and numeric keys.
    /// Prefer to use `.put` if the key is guaranteed to be non-numeric (e.g. known at comptime)
    pub inline fn putMayBeIndex(this: JSValue, globalObject: *JSGlobalObject, key: *const String, value: JSValue) void {
        JSC__JSValue__putMayBeIndex(this, globalObject, key, value);
    }

    extern fn JSC__JSValue__putIndex(value: JSValue, globalObject: *JSGlobalObject, i: u32, out: JSValue) void;
    pub fn putIndex(value: JSValue, globalObject: *JSGlobalObject, i: u32, out: JSValue) void {
        JSC__JSValue__putIndex(value, globalObject, i, out);
    }

    extern fn JSC__JSValue__push(value: JSValue, globalObject: *JSGlobalObject, out: JSValue) void;
    pub fn push(value: JSValue, globalObject: *JSGlobalObject, out: JSValue) void {
        JSC__JSValue__push(value, globalObject, out);
    }

    extern fn JSC__JSValue__toISOString(*JSC.JSGlobalObject, JSC.JSValue, *[28]u8) c_int;
    pub fn toISOString(this: JSValue, globalObject: *JSC.JSGlobalObject, buf: *[28]u8) []const u8 {
        const count = JSC__JSValue__toISOString(globalObject, this, buf);
        if (count < 0) {
            return "";
        }

        return buf[0..@as(usize, @intCast(count))];
    }
    extern fn JSC__JSValue__DateNowISOString(*JSGlobalObject, f64) JSValue;
    pub fn getDateNowISOString(globalObject: *JSC.JSGlobalObject, buf: *[28]u8) []const u8 {
        const count = JSC__JSValue__DateNowISOString(globalObject, buf);
        if (count < 0) {
            return "";
        }

        return buf[0..@as(usize, @intCast(count))];
    }

    /// Return the pointer to the wrapped object only if it is a direct instance of the type.
    /// If the object does not match the type, return null.
    /// If the object is a subclass of the type or has mutated the structure, return null.
    /// Note: this may return null for direct instances of the type if the user adds properties to the object.
    pub fn asDirect(value: JSValue, comptime ZigType: type) ?*ZigType {
        bun.debugAssert(value.isCell()); // you must have already checked this.

        return ZigType.fromJSDirect(value);
    }

    pub fn as(value: JSValue, comptime ZigType: type) ?*ZigType {
        if (value.isEmptyOrUndefinedOrNull())
            return null;

        if (comptime ZigType == DOMURL) {
            return DOMURL.cast(value);
        }

        if (comptime ZigType == FetchHeaders) {
            return FetchHeaders.cast(value);
        }

        if (comptime ZigType == JSC.WebCore.Body.Value) {
            if (value.as(JSC.WebCore.Request)) |req| {
                return req.getBodyValue();
            }

            if (value.as(JSC.WebCore.Response)) |res| {
                return res.getBodyValue();
            }

            return null;
        }

        if (comptime @hasDecl(ZigType, "fromJS") and @TypeOf(ZigType.fromJS) == fn (JSC.JSValue) ?*ZigType) {
            if (comptime ZigType == JSC.WebCore.Blob) {
                if (ZigType.fromJS(value)) |blob| {
                    return blob;
                }

                if (JSC.API.BuildArtifact.fromJS(value)) |build| {
                    return &build.blob;
                }

                return null;
            }

            return ZigType.fromJS(value);
        }
    }

    extern fn JSC__JSValue__dateInstanceFromNullTerminatedString(*JSGlobalObject, [*:0]const u8) JSValue;
    pub fn fromDateString(globalObject: *JSGlobalObject, str: [*:0]const u8) JSValue {
        JSC.markBinding(@src());
        return JSC__JSValue__dateInstanceFromNullTerminatedString(globalObject, str);
    }

    extern fn JSC__JSValue__dateInstanceFromNumber(*JSGlobalObject, f64) JSValue;

    pub fn fromDateNumber(globalObject: *JSGlobalObject, value: f64) JSValue {
        JSC.markBinding(@src());
        return JSC__JSValue__dateInstanceFromNumber(globalObject, value);
    }

    extern fn JSBuffer__isBuffer(*JSGlobalObject, JSValue) bool;
    pub fn isBuffer(value: JSValue, global: *JSGlobalObject) bool {
        JSC.markBinding(@src());
        return JSBuffer__isBuffer(global, value);
    }

    pub fn isRegExp(this: JSValue) bool {
        return this.jsType() == .RegExpObject;
    }

    pub fn isDate(this: JSValue) bool {
        return this.jsType() == .JSDate;
    }

    /// Protects a JSValue from garbage collection.
    ///
    /// This is useful when you want to store a JSValue in a global or on the
    /// heap, where the garbage collector will not be able to discover your
    /// reference to it.
    ///
    /// A value may be protected multiple times and must be unprotected an
    /// equal number of times before becoming eligible for garbage collection.
    pub fn protect(this: JSValue) void {
        if (!this.isCell()) return;
        JSC.C.JSValueProtect(JSC.VirtualMachine.get().global, this.asObjectRef());
    }

    /// Unprotects a JSValue from garbage collection.
    ///
    /// A value may be protected multiple times and must be unprotected an
    /// equal number of times before becoming eligible for garbage collection.
    ///
    /// This is the inverse of `protect`.
    pub fn unprotect(this: JSValue) void {
        if (!this.isCell()) return;
        JSC.C.JSValueUnprotect(JSC.VirtualMachine.get().global, this.asObjectRef());
    }

    extern fn JSC__JSValue__JSONValueFromString(
        global: *JSGlobalObject,
        str: [*]const u8,
        len: usize,
        ascii: bool,
    ) JSValue;
    pub fn JSONValueFromString(
        global: *JSGlobalObject,
        str: [*]const u8,
        len: usize,
        ascii: bool,
    ) JSValue {
        return JSC__JSValue__JSONValueFromString(global, str, len, ascii);
    }
    extern fn JSC__JSValue__createObject2(global: *JSGlobalObject, key1: *const ZigString, key2: *const ZigString, value1: JSValue, value2: JSValue) JSValue;
    /// Create an object with exactly two properties
    pub fn createObject2(global: *JSGlobalObject, key1: *const ZigString, key2: *const ZigString, value1: JSValue, value2: JSValue) JSValue {
        return JSC__JSValue__createObject2(global, key1, key2, value1, value2);
    }

    pub fn asPromisePtr(this: JSValue, comptime T: type) *T {
        return asPtr(this, T);
    }

    extern fn JSC__JSValue__createRopeString(this: JSValue, rhs: JSValue, globalThis: *JSC.JSGlobalObject) JSValue;
    pub fn createRopeString(this: JSValue, rhs: JSValue, globalThis: *JSC.JSGlobalObject) JSValue {
        return JSC__JSValue__createRopeString(this, rhs, globalThis);
    }

    extern fn JSC__JSValue__getErrorsProperty(this: JSValue, globalObject: *JSGlobalObject) JSValue;
    pub fn getErrorsProperty(this: JSValue, globalObject: *JSGlobalObject) JSValue {
        return JSC__JSValue__getErrorsProperty(this, globalObject);
    }

    pub fn createBufferFromLength(globalObject: *JSGlobalObject, len: usize) JSValue {
        JSC.markBinding(@src());
        return JSBuffer__bufferFromLength(globalObject, @as(i64, @intCast(len)));
    }

    pub fn jestSnapshotPrettyFormat(this: JSValue, out: *MutableString, globalObject: *JSGlobalObject) !void {
        var buffered_writer = MutableString.BufferedWriter{ .context = out };
        const writer = buffered_writer.writer();
        const Writer = @TypeOf(writer);

        const fmt_options = JestPrettyFormat.FormatOptions{
            .enable_colors = false,
            .add_newline = false,
            .flush = false,
            .quote_strings = true,
        };

        try JestPrettyFormat.format(
            .Debug,
            globalObject,
            @as([*]const JSValue, @ptrCast(&this)),
            1,
            Writer,
            Writer,
            writer,
            fmt_options,
        );

        try buffered_writer.flush();
    }

    extern fn JSBuffer__bufferFromLength(*JSGlobalObject, i64) JSValue;

    /// Must come from globally-allocated memory if allocator is not null
    pub fn createBuffer(globalObject: *JSGlobalObject, slice: []u8, allocator: ?std.mem.Allocator) JSValue {
        JSC.markBinding(@src());
        @setRuntimeSafety(false);
        if (allocator) |alloc| {
            return JSBuffer__bufferFromPointerAndLengthAndDeinit(globalObject, slice.ptr, slice.len, alloc.ptr, JSC.MarkedArrayBuffer_deallocator);
        } else {
            return JSBuffer__bufferFromPointerAndLengthAndDeinit(globalObject, slice.ptr, slice.len, null, null);
        }
    }

    extern fn JSC__JSValue__createUninitializedUint8Array(globalObject: *JSGlobalObject, len: usize) JSValue;
    pub fn createUninitializedUint8Array(globalObject: *JSGlobalObject, len: usize) JSValue {
        JSC.markBinding(@src());
        return JSC__JSValue__createUninitializedUint8Array(globalObject, len);
    }

    pub fn createBufferWithCtx(globalObject: *JSGlobalObject, slice: []u8, ptr: ?*anyopaque, func: JSC.C.JSTypedArrayBytesDeallocator) JSValue {
        JSC.markBinding(@src());
        @setRuntimeSafety(false);
        return JSBuffer__bufferFromPointerAndLengthAndDeinit(globalObject, slice.ptr, slice.len, ptr, func);
    }

    extern fn JSBuffer__bufferFromPointerAndLengthAndDeinit(*JSGlobalObject, [*]u8, usize, ?*anyopaque, JSC.C.JSTypedArrayBytesDeallocator) JSValue;

    pub fn jsNumberWithType(comptime Number: type, number: Number) JSValue {
        if (@typeInfo(Number) == .@"enum") {
            return jsNumberWithType(@typeInfo(Number).@"enum".tag_type, @intFromEnum(number));
        }
        return switch (comptime Number) {
            JSValue => number,
            u0 => jsNumberFromInt32(0),
            f32, f64 => jsNumberFromDouble(@as(f64, number)),
            u31, c_ushort, u8, i16, i32, c_int, i8, u16 => jsNumberFromInt32(@as(i32, @intCast(number))),
            c_long, u32, u52, c_uint, i64, isize => jsNumberFromInt64(@as(i64, @intCast(number))),
            usize, u64 => jsNumberFromUint64(@as(u64, @intCast(number))),
            comptime_int => switch (number) {
                0...std.math.maxInt(i32) => jsNumberFromInt32(@as(i32, @intCast(number))),
                else => jsNumberFromInt64(@as(i64, @intCast(number))),
            },
            else => {
                @compileError("Type transformation missing for number of type: " ++ @typeName(Number));
            },
        };
    }

    extern fn JSC__JSValue__createInternalPromise(globalObject: *JSGlobalObject) JSValue;
    pub fn createInternalPromise(globalObject: *JSGlobalObject) JSValue {
        return JSC__JSValue__createInternalPromise(globalObject);
    }

    extern fn JSC__JSValue__asInternalPromise(JSValue0: JSValue) ?*JSInternalPromise;

    pub fn asInternalPromise(
        value: JSValue,
    ) ?*JSInternalPromise {
        return JSC__JSValue__asInternalPromise(value);
    }
    extern fn JSC__JSValue__asPromise(JSValue0: JSValue) ?*JSPromise;
    pub fn asPromise(
        value: JSValue,
    ) ?*JSPromise {
        return JSC__JSValue__asPromise(value);
    }

    pub fn asAnyPromise(
        value: JSValue,
    ) ?AnyPromise {
        if (value.isEmptyOrUndefinedOrNull()) return null;
        if (value.asInternalPromise()) |promise| {
            return AnyPromise{
                .internal = promise,
            };
        }
        if (value.asPromise()) |promise| {
            return AnyPromise{
                .normal = promise,
            };
        }
        return null;
    }

    extern fn JSC__JSValue__jsBoolean(i: bool) JSValue;
    pub inline fn jsBoolean(i: bool) JSValue {
        return JSC__JSValue__jsBoolean(i);
    }

    extern fn JSC__JSValue__jsDoubleNumber(i: f64) JSValue;
    pub fn jsDoubleNumber(i: f64) JSValue {
        return JSC__JSValue__jsDoubleNumber(i);
    }

    extern fn JSC__JSValue__jsEmptyString(globalThis: *JSGlobalObject) JSValue;
    pub inline fn jsEmptyString(globalThis: *JSGlobalObject) JSValue {
        return JSC__JSValue__jsEmptyString(globalThis);
    }

    pub inline fn jsNull() JSValue {
        return JSValue.null;
    }

    pub fn jsNumber(number: anytype) JSValue {
        return jsNumberWithType(@TypeOf(number), number);
    }

    extern fn JSC__JSValue__jsTDZValue() JSValue;
    pub inline fn jsTDZValue() JSValue {
        return JSC__JSValue__jsTDZValue();
    }

    pub inline fn jsUndefined() JSValue {
        return JSValue.undefined;
    }

    pub fn className(this: JSValue, globalThis: *JSGlobalObject) ZigString {
        var str = ZigString.init("");
        this.getClassName(globalThis, &str);
        return str;
    }

    pub fn print(
        this: JSValue,
        globalObject: *JSGlobalObject,
        message_type: JSC.ConsoleObject.MessageType,
        message_level: JSC.ConsoleObject.MessageLevel,
    ) void {
        JSC.ConsoleObject.messageWithTypeAndLevel(
            undefined,
            message_type,
            message_level,
            globalObject,
            &[_]JSC.JSValue{this},
            1,
        );
    }

    /// Create a JSValue string from a zig format-print (fmt + args)
    pub fn printString(globalThis: *JSGlobalObject, comptime stack_buffer_size: usize, comptime fmt: []const u8, args: anytype) !JSValue {
        var stack_fallback = std.heap.stackFallback(stack_buffer_size, globalThis.allocator());

        var buf = try bun.MutableString.init(stack_fallback.get(), stack_buffer_size);
        defer buf.deinit();

        var writer = buf.writer();
        try writer.print(fmt, args);
        return String.init(buf.slice()).toJS(globalThis);
    }

    /// Create a JSValue string from a zig format-print (fmt + args), with pretty format
    pub fn printStringPretty(globalThis: *JSGlobalObject, comptime stack_buffer_size: usize, comptime fmt: []const u8, args: anytype) !JSValue {
        var stack_fallback = std.heap.stackFallback(stack_buffer_size, globalThis.allocator());

        var buf = try bun.MutableString.init(stack_fallback.get(), stack_buffer_size);
        defer buf.deinit();

        var writer = buf.writer();
        switch (Output.enable_ansi_colors) {
            inline else => |enabled| try writer.print(Output.prettyFmt(fmt, enabled), args),
        }
        return String.init(buf.slice()).toJS(globalThis);
    }

    extern fn JSC__JSValue__fromEntries(globalThis: *JSGlobalObject, keys_array: [*c]ZigString, values_array: [*c]ZigString, strings_count: usize, clone: bool) JSValue;
    pub fn fromEntries(globalThis: *JSGlobalObject, keys_array: [*c]ZigString, values_array: [*c]ZigString, strings_count: usize, clone: bool) JSValue {
        return JSC__JSValue__fromEntries(
            globalThis,
            keys_array,
            values_array,
            strings_count,
            clone,
        );
    }

    extern fn JSC__JSValue__keys(globalThis: *JSGlobalObject, value: JSValue) JSValue;
    pub fn keys(value: JSValue, globalThis: *JSGlobalObject) JSValue {
        return JSC__JSValue__keys(
            globalThis,
            value,
        );
    }

    extern fn JSC__JSValue__values(globalThis: *JSGlobalObject, value: JSValue) JSValue;
    /// This is `Object.values`.
    /// `value` is assumed to be not empty, undefined, or null.
    pub fn values(value: JSValue, globalThis: *JSGlobalObject) JSValue {
        if (comptime bun.Environment.allow_assert) {
            bun.assert(!value.isEmptyOrUndefinedOrNull());
        }
        return JSC__JSValue__values(
            globalThis,
            value,
        );
    }

    extern "c" fn JSC__JSValue__hasOwnPropertyValue(JSValue, *JSGlobalObject, JSValue) bool;
    /// Calls `Object.hasOwnProperty(value)`.
    /// Returns true if the object has the property, false otherwise
    ///
    /// If the object is not an object, it will crash. **You must check if the object is an object before calling this function.**
    pub const hasOwnPropertyValue = JSC__JSValue__hasOwnPropertyValue;

    pub inline fn arrayIterator(this: JSValue, global: *JSGlobalObject) JSArrayIterator {
        return JSArrayIterator.init(this, global);
    }

    pub fn jsNumberFromDouble(i: f64) JSValue {
        return FFI.DOUBLE_TO_JSVALUE(i).asJSValue;
    }
    extern fn JSC__JSValue__jsNumberFromChar(i: u8) JSValue;
    pub fn jsNumberFromChar(i: u8) JSValue {
        return JSC__JSValue__jsNumberFromChar(i);
    }
    extern fn JSC__JSValue__jsNumberFromU16(i: u16) JSValue;
    pub fn jsNumberFromU16(i: u16) JSValue {
        return JSC__JSValue__jsNumberFromU16(i);
    }
    pub fn jsNumberFromInt32(i: i32) JSValue {
        return FFI.INT32_TO_JSVALUE(i).asJSValue;
    }

    pub fn jsNumberFromInt64(i: i64) JSValue {
        if (i <= std.math.maxInt(i32) and i >= std.math.minInt(i32)) {
            return jsNumberFromInt32(@as(i32, @intCast(i)));
        }

        return jsNumberFromDouble(@floatFromInt(i));
    }

    pub inline fn toJS(this: JSValue, _: *const JSGlobalObject) JSValue {
        return this;
    }

    pub fn jsNumberFromUint64(i: u64) JSValue {
        if (i <= std.math.maxInt(i32)) {
            return jsNumberFromInt32(@as(i32, @intCast(i)));
        }

        return jsNumberFromPtrSize(i);
    }

    pub fn jsNumberFromPtrSize(i: usize) JSValue {
        return jsNumberFromDouble(@floatFromInt(i));
    }

    fn coerceJSValueDoubleTruncatingT(comptime T: type, num: f64) T {
        return coerceJSValueDoubleTruncatingTT(T, T, num);
    }

    fn coerceJSValueDoubleTruncatingTT(comptime T: type, comptime Out: type, num: f64) Out {
        if (std.math.isNan(num)) {
            return 0;
        }

        if (num <= std.math.minInt(T) or std.math.isNegativeInf(num)) {
            return std.math.minInt(T);
        }

        if (num >= std.math.maxInt(T) or std.math.isPositiveInf(num)) {
            return std.math.maxInt(T);
        }

        return @intFromFloat(num);
    }

    pub fn coerceDoubleTruncatingIntoInt64(this: JSValue) i64 {
        return coerceJSValueDoubleTruncatingT(i64, this.asNumber());
    }

    extern fn JSC__JSValue__toInt64(this: JSValue) i64;

    /// Decimal values are truncated without rounding.
    /// `-Infinity` and `NaN` coerce to -minInt(64)
    /// `Infinity` coerces to maxInt(64)
    pub fn toInt64(this: JSValue) i64 {
        if (this.isInt32()) {
            return this.asInt32();
        }

        if (this.isNumber()) {
            return this.coerceDoubleTruncatingIntoInt64();
        }

        return JSC__JSValue__toInt64(this);
    }

    pub const ComparisonResult = enum(u8) {
        equal,
        undefined_result,
        greater_than,
        less_than,
        invalid_comparison,
    };

    extern fn JSC__JSValue__asBigIntCompare(this: JSValue, global: *JSGlobalObject, other: JSValue) ComparisonResult;
    pub fn asBigIntCompare(this: JSValue, global: *JSGlobalObject, other: JSValue) ComparisonResult {
        if (!this.isBigInt() or (!other.isBigInt() and !other.isNumber())) {
            return .invalid_comparison;
        }
        return JSC__JSValue__asBigIntCompare(this, global, other);
    }

    pub inline fn isUndefined(this: JSValue) bool {
        return this == .undefined;
    }
    pub inline fn isNull(this: JSValue) bool {
        return this == .null;
    }
    pub inline fn isEmptyOrUndefinedOrNull(this: JSValue) bool {
        return switch (@intFromEnum(this)) {
            0, 0xa, 0x2 => true,
            else => false,
        };
    }
    pub fn isUndefinedOrNull(this: JSValue) bool {
        return switch (@intFromEnum(this)) {
            0xa, 0x2 => true,
            else => false,
        };
    }
    pub fn isBoolean(this: JSValue) bool {
        return this == .true or this == .false;
    }
    extern fn JSC__JSValue__isAnyInt(this: JSValue) bool;
    pub fn isAnyInt(this: JSValue) bool {
        return JSC__JSValue__isAnyInt(this);
    }
    extern fn JSC__JSValue__isUInt32AsAnyInt(this: JSValue) bool;
    pub fn isUInt32AsAnyInt(this: JSValue) bool {
        return JSC__JSValue__isUInt32AsAnyInt(this);
    }

    pub fn asEncoded(this: JSValue) FFI.EncodedJSValue {
        return FFI.EncodedJSValue{ .asJSValue = this };
    }

    pub fn fromCell(ptr: *anyopaque) JSValue {
        return (FFI.EncodedJSValue{ .asPtr = ptr }).asJSValue;
    }

    pub fn isInt32(this: JSValue) bool {
        return FFI.JSVALUE_IS_INT32(.{ .asJSValue = this });
    }

    extern fn JSC__JSValue__isInt32AsAnyInt(this: JSValue) bool;
    pub fn isInt32AsAnyInt(this: JSValue) bool {
        return JSC__JSValue__isInt32AsAnyInt(this);
    }

    pub fn isNumber(this: JSValue) bool {
        return FFI.JSVALUE_IS_NUMBER(.{ .asJSValue = this });
    }

    pub fn isDouble(this: JSValue) bool {
        return this.isNumber() and !this.isInt32();
    }

    /// [21.1.2.2 Number.isFinite](https://tc39.es/ecma262/#sec-number.isfinite)
    ///
    /// Returns `false` for non-numbers, `NaN`, `Infinity`, and `-Infinity`
    pub fn isFinite(this: JSValue) bool {
        if (!this.isNumber()) return false;
        return std.math.isFinite(this.asNumber());
    }

    pub fn isError(this: JSValue) bool {
        if (!this.isCell())
            return false;

        return this.jsType() == JSType.ErrorInstance;
    }

    extern fn JSC__JSValue__isAnyError(this: JSValue) bool;
    pub fn isAnyError(this: JSValue) bool {
        if (!this.isCell())
            return false;

        return JSC__JSValue__isAnyError(this);
    }

    extern fn JSC__JSValue__toError_(this: JSValue) JSValue;
    pub fn toError_(this: JSValue) JSValue {
        return JSC__JSValue__toError_(this);
    }

    pub fn toError(this: JSValue) ?JSValue {
        const res = this.toError_();
        if (res == .zero)
            return null;
        return res;
    }

    /// Returns true if
    /// - `" string literal"`
    /// - `new String("123")`
    /// - `class DerivedString extends String; new DerivedString("123")`
    pub inline fn isString(this: JSValue) bool {
        if (!this.isCell())
            return false;

        return jsType(this).isStringLike();
    }

    /// Returns true only for string literals
    /// - `" string literal"`
    pub inline fn isStringLiteral(this: JSValue) bool {
        if (!this.isCell()) {
            return false;
        }

        return jsType(this).isString();
    }

    /// Returns true if
    /// - `new String("123")`
    /// - `class DerivedString extends String; new DerivedString("123")`
    pub inline fn isStringObjectLike(this: JSValue) bool {
        if (!this.isCell()) {
            return false;
        }

        return jsType(this).isStringObjectLike();
    }

    extern fn JSC__JSValue__isBigInt(this: JSValue) bool;
    pub fn isBigInt(this: JSValue) bool {
        return JSC__JSValue__isBigInt(this);
    }
    extern fn JSC__JSValue__isHeapBigInt(this: JSValue) bool;
    pub fn isHeapBigInt(this: JSValue) bool {
        return JSC__JSValue__isHeapBigInt(this);
    }
    extern fn JSC__JSValue__isBigInt32(this: JSValue) bool;
    pub fn isBigInt32(this: JSValue) bool {
        return JSC__JSValue__isBigInt32(this);
    }
    extern fn JSC__JSValue__isSymbol(this: JSValue) bool;
    pub fn isSymbol(this: JSValue) bool {
        return JSC__JSValue__isSymbol(this);
    }
    extern fn JSC__JSValue__isPrimitive(this: JSValue) bool;
    pub fn isPrimitive(this: JSValue) bool {
        return JSC__JSValue__isPrimitive(this);
    }
    extern fn JSC__JSValue__isGetterSetter(this: JSValue) bool;
    pub fn isGetterSetter(this: JSValue) bool {
        return JSC__JSValue__isGetterSetter(this);
    }
    extern fn JSC__JSValue__isCustomGetterSetter(this: JSValue) bool;
    pub fn isCustomGetterSetter(this: JSValue) bool {
        return JSC__JSValue__isCustomGetterSetter(this);
    }
    pub inline fn isObject(this: JSValue) bool {
        return this.isCell() and this.jsType().isObject();
    }
    pub inline fn isArray(this: JSValue) bool {
        return this.isCell() and this.jsType().isArray();
    }
    pub inline fn isFunction(this: JSValue) bool {
        return this.isCell() and this.jsType().isFunction();
    }
    pub fn isObjectEmpty(this: JSValue, globalObject: *JSGlobalObject) bool {
        const type_of_value = this.jsType();
        // https://github.com/jestjs/jest/blob/main/packages/jest-get-type/src/index.ts#L26
        // Map and Set are not considered as object in jest-extended
        if (type_of_value.isMap() or type_of_value.isSet() or this.isRegExp() or this.isDate()) {
            return false;
        }

        return this.jsType().isObject() and keys(this, globalObject).getLength(globalObject) == 0;
    }

    extern fn JSC__JSValue__isClass(this: JSValue, global: *JSGlobalObject) bool;
    pub fn isClass(this: JSValue, global: *JSGlobalObject) bool {
        return JSC__JSValue__isClass(this, global);
    }

    extern fn JSC__JSValue__isConstructor(this: JSValue) bool;
    pub fn isConstructor(this: JSValue) bool {
        if (!this.isCell()) return false;
        return JSC__JSValue__isConstructor(this);
    }

    extern fn JSC__JSValue__getNameProperty(this: JSValue, global: *JSGlobalObject, ret: *ZigString) void;
    pub fn getNameProperty(this: JSValue, global: *JSGlobalObject, ret: *ZigString) void {
        if (this.isEmptyOrUndefinedOrNull()) {
            return;
        }

        JSC__JSValue__getNameProperty(this, global, ret);
    }

    extern fn JSC__JSValue__getName(JSC.JSValue, *JSC.JSGlobalObject, *bun.String) void;
    pub fn getName(this: JSValue, global: *JSGlobalObject) bun.String {
        var ret = bun.String.empty;
        JSC__JSValue__getName(this, global, &ret);
        return ret;
    }

    extern fn JSC__JSValue__getClassName(this: JSValue, global: *JSGlobalObject, ret: *ZigString) void;
    pub fn getClassName(this: JSValue, global: *JSGlobalObject, ret: *ZigString) void {
        JSC__JSValue__getClassName(this, global, ret);
    }

    pub inline fn isCell(this: JSValue) bool {
        return switch (this) {
            .zero, .undefined, .null, .true, .false => false,
            else => (@as(u64, @bitCast(@intFromEnum(this))) & FFI.NotCellMask) == 0,
        };
    }

    pub fn toJSString(globalObject: *JSC.JSGlobalObject, slice_: []const u8) JSC.JSValue {
        return JSC.ZigString.init(slice_).withEncoding().toJS(globalObject);
    }

    extern fn JSC__JSValue__asCell(this: JSValue) *JSCell;
    pub fn asCell(this: JSValue) *JSCell {
        // NOTE: asCell already asserts this, but since we're crossing an FFI
        // boundary, that assertion is opaque to the Zig compiler. By asserting
        // it twice we let Zig possibly optimize out other checks.
        bun.unsafeAssert(this.isCell());
        return JSC__JSValue__asCell(this);
    }

    extern fn JSC__JSValue__isCallable(this: JSValue) bool;
    pub fn isCallable(this: JSValue) bool {
        return JSC__JSValue__isCallable(this);
    }

    /// Statically cast a value to a cell. Returns `null` for non-cells.
    pub fn toCell(this: JSValue) ?*JSCell {
        return if (this.isCell()) this.asCell() else null;
    }

    extern fn JSC__JSValue__isException(this: JSValue, vm: *VM) bool;
    pub fn isException(this: JSValue, vm: *VM) bool {
        return JSC__JSValue__isException(this, vm);
    }

    extern fn JSC__JSValue__isTerminationException(this: JSValue, vm: *VM) bool;
    pub fn isTerminationException(this: JSValue, vm: *VM) bool {
        return JSC__JSValue__isTerminationException(this, vm);
    }

    extern fn JSC__JSValue__toZigException(this: JSValue, global: *JSGlobalObject, exception: *ZigException) void;
    pub fn toZigException(this: JSValue, global: *JSGlobalObject, exception: *ZigException) void {
        return JSC__JSValue__toZigException(this, global, exception);
    }

    extern fn JSC__JSValue__toZigString(this: JSValue, out: *ZigString, global: *JSGlobalObject) void;
    pub fn toZigString(this: JSValue, out: *ZigString, global: *JSGlobalObject) error{JSError}!void {
        JSC__JSValue__toZigString(this, out, global);
        if (global.hasException()) return error.JSError;
    }

    /// Increments the reference count, you must call `.deref()` or it will leak memory.
    pub fn toBunString(this: JSValue, globalObject: *JSC.JSGlobalObject) JSError!bun.String {
        return bun.String.fromJS(this, globalObject);
    }

    extern fn JSC__JSValue__toMatch(this: JSValue, global: *JSGlobalObject, other: JSValue) bool;

    /// this: RegExp value
    /// other: string value
    pub fn toMatch(this: JSValue, global: *JSGlobalObject, other: JSValue) bool {
        return JSC__JSValue__toMatch(this, global, other);
    }

    extern fn JSC__JSValue__asArrayBuffer_(this: JSValue, global: *JSGlobalObject, out: *ArrayBuffer) bool;
    pub fn asArrayBuffer_(this: JSValue, global: *JSGlobalObject, out: *ArrayBuffer) bool {
        return JSC__JSValue__asArrayBuffer_(this, global, out);
    }

    pub fn asArrayBuffer(this: JSValue, global: *JSGlobalObject) ?ArrayBuffer {
        var out: ArrayBuffer = .{
            .offset = 0,
            .len = 0,
            .byte_len = 0,
            .shared = false,
            .typed_array_type = .Uint8Array,
        };

        if (this.asArrayBuffer_(global, &out)) {
            out.value = this;
            return out;
        }

        return null;
    }
    extern fn JSC__JSValue__fromInt64NoTruncate(globalObject: *JSGlobalObject, i: i64) JSValue;
    /// This always returns a JS BigInt
    pub fn fromInt64NoTruncate(globalObject: *JSGlobalObject, i: i64) JSValue {
        return JSC__JSValue__fromInt64NoTruncate(globalObject, i);
    }
    extern fn JSC__JSValue__fromUInt64NoTruncate(globalObject: *JSGlobalObject, i: u64) JSValue;
    /// This always returns a JS BigInt
    pub fn fromUInt64NoTruncate(globalObject: *JSGlobalObject, i: u64) JSValue {
        return JSC__JSValue__fromUInt64NoTruncate(globalObject, i);
    }
    extern fn JSC__JSValue__fromTimevalNoTruncate(globalObject: *JSGlobalObject, nsec: i64, sec: i64) JSValue;
    /// This always returns a JS BigInt using std.posix.timeval from std.posix.rusage
    pub fn fromTimevalNoTruncate(globalObject: *JSGlobalObject, nsec: i64, sec: i64) JSValue {
        return JSC__JSValue__fromTimevalNoTruncate(globalObject, nsec, sec);
    }
    extern fn JSC__JSValue__bigIntSum(globalObject: *JSGlobalObject, a: JSValue, b: JSValue) JSValue;
    /// Sums two JS BigInts
    pub fn bigIntSum(globalObject: *JSGlobalObject, a: JSValue, b: JSValue) JSValue {
        return JSC__JSValue__bigIntSum(globalObject, a, b);
    }

    extern fn JSC__JSValue__toUInt64NoTruncate(this: JSValue) u64;
    pub fn toUInt64NoTruncate(this: JSValue) u64 {
        return JSC__JSValue__toUInt64NoTruncate(this);
    }

    /// Deprecated: replace with 'toBunString'
    pub fn getZigString(this: JSValue, global: *JSGlobalObject) bun.JSError!ZigString {
        var str = ZigString.init("");
        try this.toZigString(&str, global);
        return str;
    }

    /// Convert a JSValue to a string, potentially calling `toString` on the
    /// JSValue in JavaScript. Can throw an error.
    pub fn toSlice(this: JSValue, global: *JSGlobalObject, allocator: std.mem.Allocator) JSError!ZigString.Slice {
        const str = try bun.String.fromJS(this, global);
        defer str.deref();

        // This keeps the WTF::StringImpl alive if it was originally a latin1
        // ASCII-only string.
        //
        // Otherwise, it will be cloned using the allocator.
        return str.toUTF8(allocator);
    }

    pub inline fn toSliceZ(this: JSValue, global: *JSGlobalObject, allocator: std.mem.Allocator) ZigString.Slice {
        return getZigString(this, global).toSliceZ(allocator);
    }

    // On exception, this returns the empty string.
    extern fn JSC__JSValue__toString(this: JSValue, globalThis: *JSGlobalObject) *JSString;
    pub fn toString(this: JSValue, globalThis: *JSGlobalObject) *JSString {
        return JSC__JSValue__toString(this, globalThis);
    }

    extern fn JSC__JSValue__jsonStringify(this: JSValue, globalThis: *JSGlobalObject, indent: u32, out: *bun.String) void;
    pub fn jsonStringify(this: JSValue, globalThis: *JSGlobalObject, indent: u32, out: *bun.String) void {
        return JSC__JSValue__jsonStringify(this, globalThis, indent, out);
    }
    extern fn JSC__JSValue__toStringOrNull(this: JSValue, globalThis: *JSGlobalObject) ?*JSString;
    /// On exception, this returns null, to make exception checks clearer.
    pub fn toStringOrNull(this: JSValue, globalThis: *JSGlobalObject) ?*JSString {
        return JSC__JSValue__toStringOrNull(this, globalThis);
    }

    /// Call `toString()` on the JSValue and clone the result.
    pub fn toSliceOrNull(this: JSValue, globalThis: *JSGlobalObject) bun.JSError!ZigString.Slice {
        const str = try bun.String.fromJS(this, globalThis);
        defer str.deref();
        return str.toUTF8(bun.default_allocator);
    }

    /// Call `toString()` on the JSValue and clone the result.
    pub fn toSliceOrNullWithAllocator(this: JSValue, globalThis: *JSGlobalObject, allocator: std.mem.Allocator) bun.JSError!ZigString.Slice {
        const str = try bun.String.fromJS(this, globalThis);
        defer str.deref();
        return str.toUTF8(allocator);
    }

    /// Call `toString()` on the JSValue and clone the result.
    /// On exception or out of memory, this returns null.
    ///
    /// Remember that `Symbol` throws an exception when you call `toString()`.
    pub fn toSliceClone(this: JSValue, globalThis: *JSGlobalObject) ?ZigString.Slice {
        return this.toSliceCloneWithAllocator(globalThis, bun.default_allocator);
    }

    /// Call `toString()` on the JSValue and clone the result.
    /// On exception or out of memory, this returns null.
    ///
    /// Remember that `Symbol` throws an exception when you call `toString()`.
    pub fn toSliceCloneZ(this: JSValue, globalThis: *JSGlobalObject) JSError!?[:0]u8 {
        var str = try bun.String.fromJS(this, globalThis);
        return try str.toOwnedSliceZ(bun.default_allocator);
    }

    /// On exception or out of memory, this returns null, to make exception checks clearer.
    pub fn toSliceCloneWithAllocator(
        this: JSValue,
        globalThis: *JSGlobalObject,
        allocator: std.mem.Allocator,
    ) ?ZigString.Slice {
        var str = this.toStringOrNull(globalThis) orelse return null;
        return str.toSlice(globalThis, allocator).cloneIfNeeded(allocator) catch {
            globalThis.throwOutOfMemory() catch {}; // TODO: properly propagate exception upwards
            return null;
        };
    }

    /// Runtime conversion to an object. This can have side effects.
    ///
    /// For values that are already objects, this is effectively a reinterpret
    /// cast.
    extern fn JSC__JSValue__toObject(this: JSValue, globalThis: *JSGlobalObject) *JSObject;
    pub fn toObject(this: JSValue, globalThis: *JSGlobalObject) *JSObject {
        return JSC__JSValue__toObject(this, globalThis);
    }

    /// Statically cast a value to a JSObject.
    ///
    /// Returns _null_ for non-objects. Use `toObject` to runtime-cast them instead.
    pub fn getObject(this: JSValue) ?*JSObject {
        return if (this.isObject()) this.uncheckedPtrCast(JSObject) else null;
    }

    extern fn JSC__JSValue__getPrototype(this: JSValue, globalObject: *JSGlobalObject) JSValue;
    pub fn getPrototype(this: JSValue, globalObject: *JSGlobalObject) JSValue {
        return JSC__JSValue__getPrototype(this, globalObject);
    }

    extern fn JSC__JSValue__eqlValue(this: JSValue, other: JSValue) bool;
    pub fn eqlValue(this: JSValue, other: JSValue) bool {
        return JSC__JSValue__eqlValue(this, other);
    }

    extern fn JSC__JSValue__eqlCell(this: JSValue, other: *JSCell) bool;
    pub fn eqlCell(this: JSValue, other: *JSCell) bool {
        return JSC__JSValue__eqlCell(this, other);
    }

    pub const BuiltinName = enum(u8) {
        method,
        headers,
        status,
        statusText,
        url,
        body,
        data,
        toString,
        redirect,
        inspectCustom,
        highWaterMark,
        path,
        stream,
        asyncIterator,
        name,
        message,
        @"error",
        default,
        encoding,
        fatal,
        ignoreBOM,
        type,
        signal,

        pub fn has(property: []const u8) bool {
            return bun.ComptimeEnumMap(BuiltinName).has(property);
        }

        pub fn get(property: []const u8) ?BuiltinName {
            return bun.ComptimeEnumMap(BuiltinName).get(property);
        }
    };

    pub fn fastGetOrElse(this: JSValue, global: *JSGlobalObject, builtin_name: BuiltinName, alternate: ?JSC.JSValue) ?JSValue {
        return this.fastGet(global, builtin_name) orelse {
            if (alternate) |alt| return alt.fastGet(global, builtin_name);

            return null;
        };
    }

    // `this` must be known to be an object
    // intended to be more lightweight than ZigString.
    pub fn fastGet(this: JSValue, global: *JSGlobalObject, builtin_name: BuiltinName) ?JSValue {
        if (bun.Environment.isDebug)
            bun.assert(this.isObject());

        return switch (JSC__JSValue__fastGet(this, global, @intFromEnum(builtin_name))) {
            .zero, .undefined, .property_does_not_exist_on_object => null,
            else => |val| val,
        };
    }

    pub fn fastGetWithError(this: JSValue, global: *JSGlobalObject, builtin_name: BuiltinName) JSError!?JSValue {
        if (bun.Environment.isDebug)
            bun.assert(this.isObject());

        return switch (JSC__JSValue__fastGet(this, global, @intFromEnum(builtin_name))) {
            .zero => error.JSError,
            .undefined => null,
            .property_does_not_exist_on_object => null,
            else => |val| val,
        };
    }

    pub fn fastGetDirect(this: JSValue, global: *JSGlobalObject, builtin_name: BuiltinName) ?JSValue {
        const result = fastGetDirect_(this, global, @intFromEnum(builtin_name));
        if (result == .zero) {
            return null;
        }

        return result;
    }

    extern fn JSC__JSValue__fastGet(value: JSValue, global: *JSGlobalObject, builtin_id: u8) JSValue;
    extern fn JSC__JSValue__fastGetOwn(value: JSValue, globalObject: *JSGlobalObject, property: BuiltinName) JSValue;
    pub fn fastGetOwn(this: JSValue, global: *JSGlobalObject, builtin_name: BuiltinName) ?JSValue {
        const result = JSC__JSValue__fastGetOwn(this, global, builtin_name);
        if (result == .zero) {
            return null;
        }

        return result;
    }

    extern fn JSC__JSValue__fastGetDirect_(this: JSValue, global: *JSGlobalObject, builtin_name: u8) JSValue;
    pub fn fastGetDirect_(this: JSValue, global: *JSGlobalObject, builtin_name: u8) JSValue {
        return JSC__JSValue__fastGetDirect_(this, global, builtin_name);
    }

    extern fn JSC__JSValue__getIfPropertyExistsImpl(target: JSValue, global: *JSGlobalObject, ptr: [*]const u8, len: u32) JSValue;

    extern fn JSC__JSValue__getIfPropertyExistsFromPath(this: JSValue, global: *JSGlobalObject, path: JSValue) JSValue;
    pub fn getIfPropertyExistsFromPath(this: JSValue, global: *JSGlobalObject, path: JSValue) JSValue {
        return JSC__JSValue__getIfPropertyExistsFromPath(this, global, path);
    }

    extern fn JSC__JSValue__getSymbolDescription(this: JSValue, global: *JSGlobalObject, str: *ZigString) void;
    pub fn getSymbolDescription(this: JSValue, global: *JSGlobalObject, str: *ZigString) void {
        JSC__JSValue__getSymbolDescription(this, global, str);
    }

    extern fn JSC__JSValue__symbolFor(global: *JSGlobalObject, str: *ZigString) JSValue;
    pub fn symbolFor(global: *JSGlobalObject, str: *ZigString) JSValue {
        return JSC__JSValue__symbolFor(global, str);
    }

    extern fn JSC__JSValue__symbolKeyFor(this: JSValue, global: *JSGlobalObject, str: *ZigString) bool;
    pub fn symbolKeyFor(this: JSValue, global: *JSGlobalObject, str: *ZigString) bool {
        return JSC__JSValue__symbolKeyFor(this, global, str);
    }

    extern fn JSC__JSValue___then(this: JSValue, global: *JSGlobalObject, ctx: JSValue, resolve: JSC.JSHostFunctionPtr, reject: JSC.JSHostFunctionPtr) void;
    pub fn _then(this: JSValue, global: *JSGlobalObject, ctx: JSValue, resolve: JSNativeFn, reject: JSNativeFn) void {
        return JSC__JSValue___then(this, global, ctx, toJSHostFunction(resolve), toJSHostFunction(reject));
    }

    pub fn _then2(this: JSValue, global: *JSGlobalObject, ctx: JSValue, resolve: JSC.JSHostFunctionPtr, reject: JSC.JSHostFunctionPtr) void {
        return JSC__JSValue___then(this, global, ctx, resolve, reject);
    }

    pub fn then(this: JSValue, global: *JSGlobalObject, ctx: ?*anyopaque, resolve: JSNativeFn, reject: JSNativeFn) void {
        if (comptime bun.Environment.allow_assert)
            bun.assert(JSValue.fromPtr(ctx).asPtr(anyopaque) == ctx.?);
        return this._then(global, JSValue.fromPtr(ctx), resolve, reject);
    }

    pub fn getDescription(this: JSValue, global: *JSGlobalObject) ZigString {
        var zig_str = ZigString.init("");
        getSymbolDescription(this, global, &zig_str);
        return zig_str;
    }

    /// Equivalent to `obj.property` in JavaScript.
    /// Reminder: `undefined` is a value!
    ///
    /// Prefer `get` in new code, as this function is incapable of returning an exception
    pub fn get_unsafe(this: JSValue, global: *JSGlobalObject, property: []const u8) ?JSValue {
        if (comptime bun.Environment.isDebug) {
            if (BuiltinName.has(property)) {
                Output.debugWarn("get(\"{s}\") called. Please use fastGet(.{s}) instead!", .{ property, property });
            }
        }

        return switch (JSC__JSValue__getIfPropertyExistsImpl(this, global, property.ptr, @intCast(property.len))) {
            .undefined, .zero, .property_does_not_exist_on_object => null,
            else => |val| val,
        };
    }

    /// Equivalent to `target[property]`. Calls userland getters/proxies.  Can
    /// throw. Null indicates the property does not exist. JavaScript undefined
    /// and JavaScript null can exist as a property and is different than zig
    /// `null` (property does not exist).
    ///
    /// `property` must be either `[]const u8`. A comptime slice may defer to
    /// calling `fastGet`, which use a more optimal code path. This function is
    /// marked `inline` to allow Zig to determine if `fastGet` should be used
    /// per invocation.
    pub inline fn get(target: JSValue, global: *JSGlobalObject, property: anytype) JSError!?JSValue {
        if (bun.Environment.isDebug) bun.assert(target.isObject());
        const property_slice: []const u8 = property; // must be a slice!

        // This call requires `get` to be `inline`
        if (bun.isComptimeKnown(property_slice)) {
            if (comptime BuiltinName.get(property_slice)) |builtin_name| {
                return target.fastGetWithError(global, builtin_name);
            }
        }

        return switch (JSC__JSValue__getIfPropertyExistsImpl(target, global, property_slice.ptr, @intCast(property_slice.len))) {
            .zero => error.JSError,
            .property_does_not_exist_on_object => null,

            // TODO: see bug described in ObjectBindings.cpp
            // since there are false positives, the better path is to make them
            // negatives, as the number of places that desire throwing on
            // existing undefined is extremely small, but non-zero.
            .undefined => null,
            else => |val| val,
        };
    }

    extern fn JSC__JSValue__getOwn(value: JSValue, globalObject: *JSGlobalObject, propertyName: *const bun.String) JSValue;

    /// Get *own* property value (i.e. does not resolve property in the prototype chain)
    pub fn getOwn(this: JSValue, global: *JSGlobalObject, property_name: anytype) ?JSValue {
        var property_name_str = bun.String.init(property_name);
        const value = JSC__JSValue__getOwn(this, global, &property_name_str);
        return if (@intFromEnum(value) != 0) value else return null;
    }

    extern fn JSC__JSValue__getOwnByValue(value: JSValue, globalObject: *JSGlobalObject, propertyValue: JSValue) JSValue;

    pub fn getOwnByValue(this: JSValue, global: *JSGlobalObject, property_value: JSValue) ?JSValue {
        const value = JSC__JSValue__getOwnByValue(this, global, property_value);
        return if (@intFromEnum(value) != 0) value else return null;
    }

    pub fn getOwnTruthy(this: JSValue, global: *JSGlobalObject, property_name: anytype) ?JSValue {
        if (getOwn(this, global, property_name)) |prop| {
            if (prop == .undefined) return null;
            return prop;
        }

        return null;
    }

    /// Safe to use on any JSValue
    pub fn implementsToString(this: JSValue, global: *JSGlobalObject) bool {
        if (!this.isObject())
            return false;
        const function = this.fastGet(global, BuiltinName.toString) orelse
            return false;
        return function.isCell() and function.isCallable();
    }

    // TODO: replace calls to this function with `getOptional`
    pub fn getOwnTruthyComptime(this: JSValue, global: *JSGlobalObject, comptime property: []const u8) ?JSValue {
        if (comptime bun.ComptimeEnumMap(BuiltinName).has(property)) {
            return fastGetOwn(this, global, @field(BuiltinName, property));
        }

        return getOwnTruthy(this, global, property);
    }

    fn truthyPropertyValue(prop: JSValue) ?JSValue {
        return switch (prop) {
            .zero => unreachable,

            // Treat undefined and null as unspecified
            .null, .undefined => null,

            // false, 0, are deliberately not included in this list.
            // That would prevent you from passing `0` or `false` to various Bun APIs.

            else => {
                // Ignore empty string.
                if (prop.isString()) {
                    if (!prop.toBoolean()) {
                        return null;
                    }
                }

                return prop;
            },
        };
    }

    // TODO: replace calls to this function with `getOptional`
    pub fn getTruthyComptime(this: JSValue, global: *JSGlobalObject, comptime property: []const u8) bun.JSError!?JSValue {
        if (comptime BuiltinName.has(property)) {
            return truthyPropertyValue(fastGet(this, global, @field(BuiltinName, property)) orelse return null);
        }

        return getTruthy(this, global, property);
    }

    // TODO: replace calls to this function with `getOptional`
    pub fn getTruthy(this: JSValue, global: *JSGlobalObject, property: []const u8) bun.JSError!?JSValue {
        if (try get(this, global, property)) |prop| {
            return truthyPropertyValue(prop);
        }

        return null;
    }

    /// Get a value that can be coerced to a string.
    ///
    /// Returns null when the value is:
    /// - JSValue.null
    /// - JSValue.false
    /// - JSValue.undefined
    /// - an empty string
    pub fn getStringish(this: JSValue, global: *JSGlobalObject, property: []const u8) bun.JSError!?bun.String {
        const prop = try get(this, global, property) orelse return null;
        if (prop.isNull() or prop == .false) {
            return null;
        }
        if (prop.isSymbol()) {
            return global.throwInvalidPropertyTypeValue(property, "string", prop);
        }

        const str = try prop.toBunString(global);
        if (global.hasException()) {
            str.deref();
            return error.JSError;
        }
        if (str.isEmpty()) {
            return null;
        }
        return str;
    }

    pub fn toEnumFromMap(
        this: JSValue,
        globalThis: *JSGlobalObject,
        comptime property_name: []const u8,
        comptime Enum: type,
        comptime StringMap: anytype,
    ) JSError!Enum {
        if (!this.isString()) {
            return globalThis.throwInvalidArguments(property_name ++ " must be a string", .{});
        }

        return try StringMap.fromJS(globalThis, this) orelse {
            const one_of = struct {
                pub const list = brk: {
                    var str: []const u8 = "'";
                    const field_names = bun.meta.enumFieldNames(Enum);
                    for (field_names, 0..) |entry, i| {
                        str = str ++ entry ++ "'";
                        if (i < field_names.len - 2) {
                            str = str ++ ", '";
                        } else if (i == field_names.len - 2) {
                            str = str ++ " or '";
                        }
                    }
                    break :brk str;
                };

                pub const label = property_name ++ " must be one of " ++ list;
            }.label;

            return globalThis.throwInvalidArguments(one_of, .{});
        };
    }

    pub fn toEnum(this: JSValue, globalThis: *JSGlobalObject, comptime property_name: []const u8, comptime Enum: type) JSError!Enum {
        return toEnumFromMap(this, globalThis, property_name, Enum, Enum.Map);
    }

    pub fn toOptionalEnum(this: JSValue, globalThis: *JSGlobalObject, comptime property_name: []const u8, comptime Enum: type) JSError!?Enum {
        if (this.isEmptyOrUndefinedOrNull())
            return null;

        return toEnum(this, globalThis, property_name, Enum);
    }

    pub fn getOptionalEnum(this: JSValue, globalThis: *JSGlobalObject, comptime property_name: []const u8, comptime Enum: type) JSError!?Enum {
        if (comptime BuiltinName.has(property_name)) {
            if (fastGet(this, globalThis, @field(BuiltinName, property_name))) |prop| {
                if (prop.isEmptyOrUndefinedOrNull())
                    return null;
                return try toEnum(prop, globalThis, property_name, Enum);
            }
            return null;
        }

        if (try get(this, globalThis, property_name)) |prop| {
            if (prop.isEmptyOrUndefinedOrNull())
                return null;
            return try toEnum(prop, globalThis, property_name, Enum);
        }
        return null;
    }

    pub fn getOwnOptionalEnum(this: JSValue, globalThis: *JSGlobalObject, comptime property_name: []const u8, comptime Enum: type) JSError!?Enum {
        if (comptime BuiltinName.has(property_name)) {
            if (fastGetOwn(this, globalThis, @field(BuiltinName, property_name))) |prop| {
                if (prop.isEmptyOrUndefinedOrNull())
                    return null;
                return try toEnum(prop, globalThis, property_name, Enum);
            }
            return null;
        }

        if (getOwn(this, globalThis, property_name)) |prop| {
            if (prop.isEmptyOrUndefinedOrNull())
                return null;
            return try toEnum(prop, globalThis, property_name, Enum);
        }
        return null;
    }

    pub fn coerceToArray(prop: JSValue, globalThis: *JSGlobalObject, comptime property_name: []const u8) JSError!?JSValue {
        if (!prop.jsTypeLoose().isArray()) {
            return globalThis.throwInvalidArguments(property_name ++ " must be an array", .{});
        }

        if (prop.getLength(globalThis) == 0) {
            return null;
        }

        return prop;
    }

    pub fn getArray(this: JSValue, globalThis: *JSGlobalObject, comptime property_name: []const u8) JSError!?JSValue {
        if (try this.getOptional(globalThis, property_name, JSValue)) |prop| {
            return coerceToArray(prop, globalThis, property_name);
        }

        return null;
    }

    pub fn getOwnArray(this: JSValue, globalThis: *JSGlobalObject, comptime property_name: []const u8) JSError!?JSValue {
        if (getOwnTruthy(this, globalThis, property_name)) |prop| {
            return coerceToArray(prop, globalThis, property_name);
        }

        return null;
    }

    pub fn getOwnObject(this: JSValue, globalThis: *JSGlobalObject, comptime property_name: []const u8) JSError!?JSValue {
        if (getOwnTruthy(this, globalThis, property_name)) |prop| {
            if (!prop.jsTypeLoose().isObject()) {
                return globalThis.throwInvalidArguments(property_name ++ " must be an object", .{});
            }

            return prop;
        }

        return null;
    }

    pub fn getFunction(this: JSValue, globalThis: *JSGlobalObject, comptime property_name: []const u8) JSError!?JSValue {
        if (try this.getOptional(globalThis, property_name, JSValue)) |prop| {
            if (!prop.isCell() or !prop.isCallable()) {
                return globalThis.throwInvalidArguments(property_name ++ " must be a function", .{});
            }

            return prop;
        }

        return null;
    }

    pub fn getOwnFunction(this: JSValue, globalThis: *JSGlobalObject, comptime property_name: []const u8) JSError!?JSValue {
        if (getOwnTruthy(this, globalThis, property_name)) |prop| {
            if (!prop.isCell() or !prop.isCallable()) {
                return globalThis.throwInvalidArguments(property_name ++ " must be a function", .{});
            }

            return prop;
        }

        return null;
    }

    fn coerceOptional(prop: JSValue, global: *JSGlobalObject, comptime property_name: []const u8, comptime T: type) JSError!T {
        switch (comptime T) {
            JSValue => return prop,
            bool => @compileError("ambiguous coercion: use getBooleanStrict (throw error if not boolean) or getBooleanLoose (truthy check, never throws)"),
            ZigString.Slice => {
                if (prop.isString()) {
                    return try prop.toSliceOrNull(global);
                }
                return JSC.Node.validators.throwErrInvalidArgType(global, property_name, .{}, "string", prop);
            },
            i32 => return prop.coerce(i32, global),
            i64 => return prop.coerce(i64, global),
            else => @compileError("TODO:" ++ @typeName(T)),
        }
    }

    /// Many Bun API are loose and simply want to check if a value is truthy
    /// Missing value, null, and undefined return `null`
    pub inline fn getBooleanLoose(this: JSValue, global: *JSGlobalObject, comptime property_name: []const u8) JSError!?bool {
        const prop = try this.get(global, property_name) orelse return null;
        return prop.toBoolean();
    }

    /// Many Node.js APIs use `validateBoolean`
    /// Missing value and undefined return `null`
    pub inline fn getBooleanStrict(this: JSValue, global: *JSGlobalObject, comptime property_name: []const u8) JSError!?bool {
        const prop = try this.get(global, property_name) orelse return null;

        return switch (prop) {
            .undefined => null,
            .false, .true => prop == .true,
            else => {
                return JSC.Node.validators.throwErrInvalidArgType(global, property_name, .{}, "boolean", prop);
            },
        };
    }

    pub inline fn getOptional(this: JSValue, globalThis: *JSGlobalObject, comptime property_name: []const u8, comptime T: type) JSError!?T {
        const prop = try this.get(globalThis, property_name) orelse return null;
        bun.assert(prop != .zero);

        if (!prop.isUndefinedOrNull()) {
            return try coerceOptional(prop, globalThis, property_name, T);
        }

        return null;
    }

    pub fn getOwnOptional(this: JSValue, globalThis: *JSGlobalObject, comptime property_name: []const u8, comptime T: type) JSError!?T {
        const prop = (if (comptime BuiltinName.has(property_name))
            fastGetOwn(this, globalThis, @field(BuiltinName, property_name))
        else
            getOwn(this, globalThis, property_name)) orelse return null;

        if (!prop.isEmptyOrUndefinedOrNull()) {
            return coerceOptional(prop, globalThis, property_name, T);
        }

        return null;
    }

    /// Alias for getIfPropertyExists
    pub const getIfPropertyExists = get;

    extern fn JSC__JSValue__createTypeError(message: *const ZigString, code: *const ZigString, global: *JSGlobalObject) JSValue;
    pub fn createTypeError(message: *const ZigString, code: *const ZigString, global: *JSGlobalObject) JSValue {
        return JSC__JSValue__createTypeError(message, code, global);
    }

    extern fn JSC__JSValue__createRangeError(message: *const ZigString, code: *const ZigString, global: *JSGlobalObject) JSValue;
    pub fn createRangeError(message: *const ZigString, code: *const ZigString, global: *JSGlobalObject) JSValue {
        return JSC__JSValue__createRangeError(message, code, global);
    }

    extern fn JSC__JSValue__isSameValue(this: JSValue, other: JSValue, global: *JSGlobalObject) bool;

    /// Object.is()
    ///
    /// This algorithm differs from the IsStrictlyEqual Algorithm by treating all NaN values as equivalent and by differentiating +0𝔽 from -0𝔽.
    /// https://tc39.es/ecma262/#sec-samevalue
    pub fn isSameValue(this: JSValue, other: JSValue, global: *JSGlobalObject) bool {
        return @intFromEnum(this) == @intFromEnum(other) or JSC__JSValue__isSameValue(this, other, global);
    }

    extern fn JSC__JSValue__deepEquals(this: JSValue, other: JSValue, global: *JSGlobalObject) bool;
    pub fn deepEquals(this: JSValue, other: JSValue, global: *JSGlobalObject) JSError!bool {
        const result = JSC__JSValue__deepEquals(this, other, global);
        if (global.hasException()) return error.JSError;
        return result;
    }
    extern fn JSC__JSValue__jestDeepEquals(this: JSValue, other: JSValue, global: *JSGlobalObject) bool;
    /// same as `JSValue.deepEquals`, but with jest asymmetric matchers enabled
    pub fn jestDeepEquals(this: JSValue, other: JSValue, global: *JSGlobalObject) JSError!bool {
        const result = JSC__JSValue__jestDeepEquals(this, other, global);
        if (global.hasException()) return error.JSError;
        return result;
    }

    extern fn JSC__JSValue__strictDeepEquals(this: JSValue, other: JSValue, global: *JSGlobalObject) bool;
    pub fn strictDeepEquals(this: JSValue, other: JSValue, global: *JSGlobalObject) JSError!bool {
        const result = JSC__JSValue__strictDeepEquals(this, other, global);
        if (global.hasException()) return error.JSError;
        return result;
    }
    extern fn JSC__JSValue__jestStrictDeepEquals(this: JSValue, other: JSValue, global: *JSGlobalObject) bool;
    /// same as `JSValue.strictDeepEquals`, but with jest asymmetric matchers enabled
    pub fn jestStrictDeepEquals(this: JSValue, other: JSValue, global: *JSGlobalObject) JSError!bool {
        const result = JSC__JSValue__jestStrictDeepEquals(this, other, global);
        if (global.hasException()) return error.JSError;
        return result;
    }
    extern fn JSC__JSValue__deepMatch(this: JSValue, subset: JSValue, global: *JSGlobalObject, replace_props_with_asymmetric_matchers: bool) bool;
    /// NOTE: can throw. Check for exceptions.
    pub fn deepMatch(this: JSValue, subset: JSValue, global: *JSGlobalObject, replace_props_with_asymmetric_matchers: bool) bool {
        return JSC__JSValue__deepMatch(this, subset, global, replace_props_with_asymmetric_matchers);
    }
    extern fn JSC__JSValue__jestDeepMatch(this: JSValue, subset: JSValue, global: *JSGlobalObject, replace_props_with_asymmetric_matchers: bool) bool;
    /// same as `JSValue.deepMatch`, but with jest asymmetric matchers enabled
    pub fn jestDeepMatch(this: JSValue, subset: JSValue, global: *JSGlobalObject, replace_props_with_asymmetric_matchers: bool) bool {
        return JSC__JSValue__jestDeepMatch(this, subset, global, replace_props_with_asymmetric_matchers);
    }

    pub const DiffMethod = enum(u8) {
        none,
        character,
        word,
        line,
    };

    pub fn determineDiffMethod(this: JSValue, other: JSValue, global: *JSGlobalObject) DiffMethod {
        if ((this.isString() and other.isString()) or (this.isBuffer(global) and other.isBuffer(global))) return .character;
        if ((this.isRegExp() and other.isObject()) or (this.isObject() and other.isRegExp())) return .character;
        if (this.isObject() and other.isObject()) return .line;

        return .none;
    }

    /// Static cast a value into a `JSC::JSString`. Casting a non-string results
    /// in safety-protected undefined behavior.
    ///
    /// - `this` is re-interpreted, so runtime casting does not occur (e.g. `this.toString()`)
    /// - Does not allocate
    /// - Does not increment ref count
    /// - Make sure `this` stays on the stack. If you're method chaining, you may need to call `this.ensureStillAlive()`.
    pub fn asString(this: JSValue) *JSString {
        return JSC__JSValue__asString(this);
    }
    extern fn JSC__JSValue__asString(this: JSValue) *JSString;

    extern fn JSC__JSValue__getUnixTimestamp(this: JSValue) f64;

    /// Get the internal number of the `JSC::DateInstance` object
    /// Returns NaN if the value is not a `JSC::DateInstance` (`Date` in JS)
    pub fn getUnixTimestamp(this: JSValue) f64 {
        return JSC__JSValue__getUnixTimestamp(this);
    }

    extern fn JSC__JSValue__getUTCTimestamp(globalObject: *JSC.JSGlobalObject, this: JSValue) f64;
    /// Calls getTime() - getUTCT
    pub fn getUTCTimestamp(this: JSValue, globalObject: *JSC.JSGlobalObject) f64 {
        return JSC__JSValue__getUTCTimestamp(globalObject, this);
    }

    pub const StringFormatter = struct {
        value: JSC.JSValue,
        globalObject: *JSC.JSGlobalObject,

        pub fn format(this: StringFormatter, comptime text: []const u8, opts: std.fmt.FormatOptions, writer: anytype) !void {
            const str = try this.value.toBunString(this.globalObject);
            defer str.deref();
            try str.format(text, opts, writer);
        }
    };

    pub fn fmtString(this: JSValue, globalObject: *JSC.JSGlobalObject) StringFormatter {
        return .{
            .value = this,
            .globalObject = globalObject,
        };
    }

    pub fn toFmt(
        this: JSValue,
        formatter: *Exports.ConsoleObject.Formatter,
    ) Exports.ConsoleObject.Formatter.ZigFormatter {
        formatter.remaining_values = &[_]JSValue{};
        if (formatter.map_node != null) {
            formatter.deinit();
        }
        formatter.stack_check.update();

        return Exports.ConsoleObject.Formatter.ZigFormatter{
            .formatter = formatter,
            .value = this,
        };
    }

    /// Check if the JSValue is either a signed 32-bit integer or a double and
    /// return the value as a f64
    ///
    /// This does not call `valueOf` on the JSValue
    pub fn getNumber(this: JSValue) ?f64 {
        if (this.isInt32()) {
            return @as(f64, @floatFromInt(this.asInt32()));
        }

        if (isNumber(this)) {
            // Don't need to check for !isInt32() because above
            return asDouble(this);
        }

        return null;
    }

    extern fn JSC__JSValue__asNumber(this: JSValue) f64;
    pub fn asNumber(this: JSValue) f64 {
        if (this.isInt32()) {
            return @as(f64, @floatFromInt(this.asInt32()));
        }

        if (isNumber(this)) {
            // Don't need to check for !isInt32() because above
            return asDouble(this);
        }

        if (this.isUndefinedOrNull()) {
            return 0.0;
        } else if (this.isBoolean()) {
            return if (asBoolean(this)) 1.0 else 0.0;
        }

        return JSC__JSValue__asNumber(this);
    }

    pub fn asDouble(this: JSValue) f64 {
        bun.assert(this.isDouble());
        return FFI.JSVALUE_TO_DOUBLE(.{ .asJSValue = this });
    }

    pub fn asPtr(this: JSValue, comptime Pointer: type) *Pointer {
        return @as(*Pointer, @ptrFromInt(this.asPtrAddress()));
    }

    pub fn fromPtrAddress(addr: anytype) JSValue {
        return jsNumber(@as(f64, @floatFromInt(@as(usize, @bitCast(@as(usize, addr))))));
    }

    pub fn asPtrAddress(this: JSValue) usize {
        return @as(usize, @bitCast(@as(usize, @intFromFloat(this.asDouble()))));
    }

    pub fn fromPtr(addr: anytype) JSValue {
        return fromPtrAddress(@intFromPtr(addr));
    }
    extern fn JSC__JSValue__toBoolean(this: JSValue) bool;
    /// Equivalent to the `!!` operator
    pub fn toBoolean(this: JSValue) bool {
        return this != .zero and JSC__JSValue__toBoolean(this);
    }

    pub fn asBoolean(this: JSValue) bool {
        if (comptime bun.Environment.allow_assert) {
            if (!this.isBoolean()) {
                Output.panic("Expected boolean but found {s}", .{@tagName(this.jsTypeLoose())});
            }
        }
        return FFI.JSVALUE_TO_BOOL(.{ .asJSValue = this });
    }

    pub inline fn asInt52(this: JSValue) i64 {
        if (comptime bun.Environment.allow_assert) {
            bun.assert(this.isNumber());
        }
        return coerceJSValueDoubleTruncatingTT(i52, i64, this.asNumber());
    }

    extern fn JSC__JSValue__toInt32(this: JSValue) i32;
    pub fn toInt32(this: JSValue) i32 {
        if (this.isInt32()) {
            return asInt32(this);
        }

        if (this.getNumber()) |num| {
            return coerceJSValueDoubleTruncatingT(i32, num);
        }

        if (comptime bun.Environment.allow_assert) {
            bun.assert(!this.isString()); // use coerce() instead
            bun.assert(!this.isCell()); // use coerce() instead
        }

        // TODO: this shouldn't be reachable.
        return JSC__JSValue__toInt32(this);
    }

    pub fn asInt32(this: JSValue) i32 {
        // TODO: promote assertion to allow_assert. That has not been done because
        // the assertion was commented out until 2024-12-12
        if (bun.Environment.isDebug) {
            bun.assert(this.isInt32());
        }
        return FFI.JSVALUE_TO_INT32(.{ .asJSValue = this });
    }

    pub fn asFileDescriptor(this: JSValue) bun.FileDescriptor {
        bun.assert(this.isNumber());
        return bun.FDImpl.fromUV(this.toInt32()).encode();
    }

    pub inline fn toU16(this: JSValue) u16 {
        return @as(u16, @truncate(@max(this.toInt32(), 0)));
    }

    pub inline fn toU32(this: JSValue) u32 {
        return @as(u32, @intCast(@min(@max(this.toInt64(), 0), std.math.maxInt(u32))));
    }

    /// This function supports:
    /// - Array, DerivedArray & friends
    /// - String, DerivedString & friends
    /// - TypedArray
    /// - Map (size)
    /// - WeakMap (size)
    /// - Set (size)
    /// - WeakSet (size)
    /// - ArrayBuffer (byteLength)
    /// - anything with a .length property returning a number
    ///
    /// If the "length" property does not exist, this function will return 0.
    pub fn getLength(this: JSValue, globalThis: *JSGlobalObject) u64 {
        const len = this.getLengthIfPropertyExistsInternal(globalThis);
        if (len == std.math.floatMax(f64)) {
            return 0;
        }

        return @as(u64, @intFromFloat(@max(@min(len, std.math.maxInt(i52)), 0)));
    }

    /// This function supports:
    /// - Array, DerivedArray & friends
    /// - String, DerivedString & friends
    /// - TypedArray
    /// - Map (size)
    /// - WeakMap (size)
    /// - Set (size)
    /// - WeakSet (size)
    /// - ArrayBuffer (byteLength)
    /// - anything with a .length property returning a number
    ///
    /// If the "length" property does not exist, this function will return null.
    pub fn tryGetLength(this: JSValue, globalThis: *JSGlobalObject) ?f64 {
        const len = this.getLengthIfPropertyExistsInternal(globalThis);
        if (len == std.math.floatMax(f64)) {
            return null;
        }

        return @as(u64, @intFromFloat(@max(@min(len, std.math.maxInt(i52)), 0)));
    }

    extern fn JSC__JSValue__getLengthIfPropertyExistsInternal(this: JSValue, globalThis: *JSGlobalObject) f64;
    /// Do not use this directly!
    ///
    /// If the property does not exist, this function will return max(f64) instead of 0.
    pub fn getLengthIfPropertyExistsInternal(this: JSValue, globalThis: *JSGlobalObject) f64 {
        return JSC__JSValue__getLengthIfPropertyExistsInternal(this, globalThis);
    }

    extern fn JSC__JSValue__isAggregateError(this: JSValue, globalObject: *JSGlobalObject) bool;
    pub fn isAggregateError(this: JSValue, globalObject: *JSGlobalObject) bool {
        return JSC__JSValue__isAggregateError(this, globalObject);
    }

    extern fn JSC__JSValue__forEach(this: JSValue, globalObject: *JSGlobalObject, ctx: ?*anyopaque, callback: *const fn (vm: *VM, globalObject: *JSGlobalObject, ctx: ?*anyopaque, nextValue: JSValue) callconv(.C) void) void;
    pub fn forEach(
        this: JSValue,
        globalObject: *JSGlobalObject,
        ctx: ?*anyopaque,
        callback: *const fn (vm: *VM, globalObject: *JSGlobalObject, ctx: ?*anyopaque, nextValue: JSValue) callconv(.C) void,
    ) void {
        return JSC__JSValue__forEach(this, globalObject, ctx, callback);
    }

    /// Same as `forEach` but accepts a typed context struct without need for @ptrCasts
    pub inline fn forEachWithContext(
        this: JSValue,
        globalObject: *JSGlobalObject,
        ctx: anytype,
        callback: *const fn (vm: *VM, globalObject: *JSGlobalObject, ctx: @TypeOf(ctx), nextValue: JSValue) callconv(.C) void,
    ) void {
        const func = @as(*const fn (vm: *VM, globalObject: *JSGlobalObject, ctx: ?*anyopaque, nextValue: JSValue) callconv(.C) void, @ptrCast(callback));
        return JSC__JSValue__forEach(this, globalObject, ctx, func);
    }

    extern fn JSC__JSValue__isIterable(this: JSValue, globalObject: *JSGlobalObject) bool;
    pub fn isIterable(this: JSValue, globalObject: *JSGlobalObject) bool {
        return JSC__JSValue__isIterable(this, globalObject);
    }

    extern fn JSC__JSValue__stringIncludes(this: JSValue, globalObject: *JSGlobalObject, other: JSValue) bool;
    pub fn stringIncludes(this: JSValue, globalObject: *JSGlobalObject, other: JSValue) bool {
        return JSC__JSValue__stringIncludes(this, globalObject, other);
    }

    // TODO: remove this (no replacement)
    pub inline fn asRef(this: JSValue) C_API.JSValueRef {
        return @as(C_API.JSValueRef, @ptrFromInt(@as(usize, @bitCast(@intFromEnum(this)))));
    }

    // TODO: remove this (no replacement)
    pub inline fn c(this: C_API.JSValueRef) JSValue {
        return @as(JSValue, @enumFromInt(@as(JSValueReprInt, @bitCast(@intFromPtr(this)))));
    }

    // TODO: remove this (no replacement)
    pub inline fn fromRef(this: C_API.JSValueRef) JSValue {
        return @as(JSValue, @enumFromInt(@as(JSValueReprInt, @bitCast(@intFromPtr(this)))));
    }

    // TODO: remove this (no replacement)
    pub inline fn asObjectRef(this: JSValue) C_API.JSObjectRef {
        return @as(C_API.JSObjectRef, @ptrCast(this.asVoid()));
    }

    /// When the GC sees a JSValue referenced in the stack, it knows not to free it
    /// This mimics the implementation in JavaScriptCore's C++
    pub inline fn ensureStillAlive(this: JSValue) void {
        if (!this.isCell()) return;
        std.mem.doNotOptimizeAway(this.asEncoded().asPtr);
    }

    pub inline fn asNullableVoid(this: JSValue) ?*anyopaque {
        return @as(?*anyopaque, @ptrFromInt(@as(usize, @bitCast(@intFromEnum(this)))));
    }

    pub inline fn asVoid(this: JSValue) *anyopaque {
        if (comptime bun.Environment.allow_assert) {
            if (@intFromEnum(this) == 0) {
                @panic("JSValue is null");
            }
        }
        return this.asNullableVoid().?;
    }

    pub fn uncheckedPtrCast(value: JSValue, comptime T: type) *T {
        return @alignCast(@ptrCast(value.asEncoded().asPtr));
    }

    /// For any callback JSValue created in JS that you will not call *immediately*, you must wrap it
    /// in an AsyncContextFrame with this function. This allows AsyncLocalStorage to work by
    /// snapshotting it's state and restoring it when called.
    /// - If there is no current context, this returns the callback as-is.
    /// - It is safe to run .call() on the resulting JSValue. This includes automatic unwrapping.
    /// - Do not pass the callback as-is to JS; The wrapped object is NOT a function.
    /// - If passed to C++, call it with AsyncContextFrame::call() instead of JSC::call()
    pub inline fn withAsyncContextIfNeeded(this: JSValue, global: *JSGlobalObject) JSValue {
        JSC.markBinding(@src());
        return AsyncContextFrame__withAsyncContextIfNeeded(global, this);
    }

    pub fn isAsyncContextFrame(this: JSValue) bool {
        return Bun__JSValue__isAsyncContextFrame(this);
    }

    extern "c" fn Bun__JSValue__deserialize(global: *JSGlobalObject, data: [*]const u8, len: usize) JSValue;

    /// Deserializes a JSValue from a serialized buffer. Zig version of `import('bun:jsc').deserialize`
    pub inline fn deserialize(bytes: []const u8, global: *JSGlobalObject) JSValue {
        return Bun__JSValue__deserialize(global, bytes.ptr, bytes.len);
    }

    extern fn Bun__serializeJSValue(global: *JSC.JSGlobalObject, value: JSValue) SerializedScriptValue.External;
    extern fn Bun__SerializedScriptSlice__free(*anyopaque) void;

    pub const SerializedScriptValue = struct {
        data: []const u8,
        handle: *anyopaque,

        const External = extern struct {
            bytes: ?[*]const u8,
            size: usize,
            handle: ?*anyopaque,
        };

        pub inline fn deinit(self: @This()) void {
            Bun__SerializedScriptSlice__free(self.handle);
        }
    };

    /// Throws a JS exception and returns null if the serialization fails, otherwise returns a SerializedScriptValue.
    /// Must be freed when you are done with the bytes.
    pub inline fn serialize(this: JSValue, global: *JSGlobalObject) ?SerializedScriptValue {
        const value = Bun__serializeJSValue(global, this);
        return if (value.bytes) |bytes|
            .{ .data = bytes[0..value.size], .handle = value.handle.? }
        else
            null;
    }

    extern fn Bun__ProxyObject__getInternalField(this: JSValue, field: ProxyInternalField) JSValue;

    const ProxyInternalField = enum(u32) {
        target = 0,
        handler = 1,
    };

    /// Asserts `this` is a proxy
    pub fn getProxyInternalField(this: JSValue, field: ProxyInternalField) JSValue {
        return Bun__ProxyObject__getInternalField(this, field);
    }

    extern fn JSC__JSValue__getClassInfoName(value: JSValue, out: *[*:0]const u8, len: *usize) bool;

    /// For native C++ classes extending JSCell, this retrieves s_info's name
    /// This is a readonly ASCII string.
    pub fn getClassInfoName(this: JSValue) ?[:0]const u8 {
        if (!this.isCell()) return null;
        var out: [:0]const u8 = "";
        if (!JSC__JSValue__getClassInfoName(this, &out.ptr, &out.len)) return null;
        return out;
    }

    pub const exposed_to_ffi = struct {
        pub const JSVALUE_TO_INT64 = JSValue.JSC__JSValue__toInt64;
        pub const JSVALUE_TO_UINT64 = JSValue.JSC__JSValue__toUInt64NoTruncate;
        pub const INT64_TO_JSVALUE = JSValue.JSC__JSValue__fromInt64NoTruncate;
        pub const UINT64_TO_JSVALUE = JSValue.JSC__JSValue__fromUInt64NoTruncate;
    };
};

pub const JSValueReprInt = JSC.JSValueReprInt;

const std = @import("std");
const bun = @import("root").bun;
const string = bun.string;
const Output = bun.Output;
const C_API = bun.JSC.C;
const JSC = bun.JSC;

const MutableString = bun.MutableString;
const String = bun.String;
const strings = bun.strings;
const ErrorableString = JSC.ErrorableString;
const JSError = bun.JSError;
const napi = @import("../../napi/napi.zig");

const ZigString = JSC.ZigString;
const VM = JSC.VM;
const FFI = @import("./FFI.zig");
const JSPromise = JSC.JSPromise;
const JSGlobalObject = JSC.JSGlobalObject;
const JSString = JSC.JSString;
const JSObject = JSC.JSObject;
const JSMap = JSC.JSMap;
const JSArrayIterator = JSC.JSArrayIterator;
const JSFunction = JSC.JSFunction;
const JSCell = JSC.JSCell;
const Exports = @import("./exports.zig");
const JSNativeFn = JSC.JSNativeFn;

const AnyPromise = JSC.AnyPromise;
const DOMURL = JSC.DOMURL;
const JestPrettyFormat = @import("../test/pretty_format.zig").JestPrettyFormat;
const JSInternalPromise = JSC.JSInternalPromise;
const ZigException = JSC.ZigException;
const ArrayBuffer = JSC.ArrayBuffer;
const toJSHostFunction = JSC.toJSHostFunction;
const JSHostFunctionType = JSC.JSHostFunctionType;
extern "c" fn AsyncContextFrame__withAsyncContextIfNeeded(global: *JSGlobalObject, callback: JSValue) JSValue;
extern "c" fn Bun__JSValue__isAsyncContextFrame(value: JSValue) bool;
const FetchHeaders = JSC.FetchHeaders;
const Environment = bun.Environment;<|MERGE_RESOLUTION|>--- conflicted
+++ resolved
@@ -399,20 +399,14 @@
         return @as(JSValue, @enumFromInt(@as(i64, @bitCast(@intFromPtr(ptr)))));
     }
 
-<<<<<<< HEAD
     // TODO: use JSError! `toInt32` can throw
-=======
     extern fn JSC__JSValue__coerceToInt32(this: JSValue, globalThis: *JSC.JSGlobalObject) i32;
->>>>>>> dc51dab7
     pub fn coerceToInt32(this: JSValue, globalThis: *JSC.JSGlobalObject) i32 {
         return JSC__JSValue__coerceToInt32(this, globalThis);
     }
 
-<<<<<<< HEAD
     // TODO: use  JSError! `toInt32` can throw
-=======
     extern fn JSC__JSValue__coerceToInt64(this: JSValue, globalThis: *JSC.JSGlobalObject) i64;
->>>>>>> dc51dab7
     pub fn coerceToInt64(this: JSValue, globalThis: *JSC.JSGlobalObject) i64 {
         return JSC__JSValue__coerceToInt64(this, globalThis);
     }
