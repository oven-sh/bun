/// ABI-compatible with EncodedJSValue
/// In the future, this type will exclude `zero`, encoding it as `error.JSError` instead.
pub const JSValue = enum(i64) {
    undefined = 0xa,
    null = 0x2,
    true = FFI.TrueI64,
    false = 0x6,

    // TODO: Remove
    /// Typically means an exception was thrown.
    zero = 0,

    // TODO: Remove
    /// This corresponds to `JSValue::ValueDeleted` in C++ It is never OK to use
    /// this value except in the return value of `JSC__JSValue__getIfPropertyExistsImpl`
    /// and `JSC__JSValue__fastGet`
    ///
    /// Deleted is a special encoding used in JSC hash map internals used for
    /// the null state. It is re-used here for encoding the "not present" state
    /// in `JSC__JSValue__getIfPropertyExistsImpl`
    property_does_not_exist_on_object = 0x4,
    _,

    /// When JavaScriptCore throws something, it returns a null cell (0). The
    /// exception is set on the global object. ABI-compatible with EncodedJSValue.
    pub const MaybeException = enum(JSValueReprInt) {
        zero = 0,
        _,

        pub fn unwrap(val: JSValue.MaybeException) JSError!JSValue {
            return if (val != .zero) @enumFromInt(@intFromEnum(val)) else JSError.JSError;
        }
    };

    /// This function is a migration stepping stone to JSError
    /// Prefer annotating the type as `JSValue.MaybeException`
    pub fn unwrapZeroToJSError(val: JSValue) JSError!JSValue {
        return if (val != .zero) val else JSError.JSError;
    }

    pub const shim = Shimmer("JSC", "JSValue", @This());
    pub const is_pointer = false;

    const cppFn = shim.cppFn;

    pub const include = "JavaScriptCore/JSValue.h";
    pub const name = "JSC::JSValue";
    pub const namespace = "JSC";
    pub const JSType = enum(u8) {
        Cell = 0,
        Structure = 1,
        String = 2,
        HeapBigInt = 3,
        Symbol = 4,
        GetterSetter = 5,
        CustomGetterSetter = 6,
        APIValueWrapper = 7,
        NativeExecutable = 8,
        ProgramExecutable = 9,
        ModuleProgramExecutable = 10,
        EvalExecutable = 11,
        FunctionExecutable = 12,
        UnlinkedFunctionExecutable = 13,
        UnlinkedProgramCodeBlock = 14,
        UnlinkedModuleProgramCodeBlock = 15,
        UnlinkedEvalCodeBlock = 16,
        UnlinkedFunctionCodeBlock = 17,
        CodeBlock = 18,
        JSImmutableButterfly = 19,
        JSSourceCode = 20,
        JSScriptFetcher = 21,
        JSScriptFetchParameters = 22,
        Object = 23,
        FinalObject = 24,
        JSCallee = 25,
        JSFunction = 26,
        InternalFunction = 27,
        NullSetterFunction = 28,
        BooleanObject = 29,
        NumberObject = 30,
        ErrorInstance = 31,
        GlobalProxy = 32,
        DirectArguments = 33,
        ScopedArguments = 34,
        ClonedArguments = 35,
        Array = 36,
        DerivedArray = 37,
        ArrayBuffer = 38,
        Int8Array = 39,
        Uint8Array = 40,
        Uint8ClampedArray = 41,
        Int16Array = 42,
        Uint16Array = 43,
        Int32Array = 44,
        Uint32Array = 45,
        Float16Array = 46,
        Float32Array = 47,
        Float64Array = 48,
        BigInt64Array = 49,
        BigUint64Array = 50,
        DataView = 51,
        GlobalObject = 52,
        GlobalLexicalEnvironment = 53,
        LexicalEnvironment = 54,
        ModuleEnvironment = 55,
        StrictEvalActivation = 56,
        WithScope = 57,
        ModuleNamespaceObject = 58,
        ShadowRealm = 59,
        RegExpObject = 60,
        JSDate = 61,
        ProxyObject = 62,
        Generator = 63,
        AsyncGenerator = 64,
        JSArrayIterator = 65,
        Iterator = 66,
        IteratorHelper = 67,
        MapIterator = 68,
        SetIterator = 69,
        StringIterator = 70,
        WrapForValidIterator = 71,
        RegExpStringIterator = 72,
        AsyncFromSyncIterator = 73,
        JSPromise = 74,
        Map = 75,
        Set = 76,
        WeakMap = 77,
        WeakSet = 78,
        WebAssemblyModule = 79,
        WebAssemblyInstance = 80,
        WebAssemblyGCObject = 81,
        StringObject = 82,
        DerivedStringObject = 83,
        InternalFieldTuple = 84,

        MaxJS = 0b11111111,
        Event = 0b11101111,
        DOMWrapper = 0b11101110,

        /// This means that we don't have Zig bindings for the type yet, but it
        /// implements .toJSON()
        JSAsJSONType = 0b11110000 | 1,
        _,

        pub const min_typed_array: JSType = .Int8Array;
        pub const max_typed_array: JSType = .DataView;

        pub fn canGet(this: JSType) bool {
            return switch (this) {
                .Array,
                .ArrayBuffer,
                .BigInt64Array,
                .BigUint64Array,
                .BooleanObject,
                .DOMWrapper,
                .DataView,
                .DerivedArray,
                .DerivedStringObject,
                .ErrorInstance,
                .Event,
                .FinalObject,
                .Float32Array,
                .Float16Array,
                .Float64Array,
                .GlobalObject,
                .Int16Array,
                .Int32Array,
                .Int8Array,
                .InternalFunction,
                .JSArrayIterator,
                .AsyncGenerator,
                .JSDate,
                .JSFunction,
                .Generator,
                .Map,
                .MapIterator,
                .JSPromise,
                .Set,
                .SetIterator,
                .IteratorHelper,
                .Iterator,
                .StringIterator,
                .WeakMap,
                .WeakSet,
                .ModuleNamespaceObject,
                .NumberObject,
                .Object,
                .ProxyObject,
                .RegExpObject,
                .ShadowRealm,
                .StringObject,
                .Uint16Array,
                .Uint32Array,
                .Uint8Array,
                .Uint8ClampedArray,
                .WebAssemblyModule,
                .WebAssemblyInstance,
                .WebAssemblyGCObject,
                => true,
                else => false,
            };
        }

        pub inline fn isObject(this: JSType) bool {
            // inline constexpr bool isObjectType(JSType type) { return type >= ObjectType; }
            return @intFromEnum(this) >= @intFromEnum(JSType.Object);
        }

        pub fn isFunction(this: JSType) bool {
            return switch (this) {
                .JSFunction, .FunctionExecutable, .InternalFunction => true,
                else => false,
            };
        }

        pub fn isTypedArrayOrArrayBuffer(this: JSType) bool {
            return switch (this) {
                .ArrayBuffer,
                .BigInt64Array,
                .BigUint64Array,
                .Float32Array,
                .Float16Array,
                .Float64Array,
                .Int16Array,
                .Int32Array,
                .Int8Array,
                .Uint16Array,
                .Uint32Array,
                .Uint8Array,
                .Uint8ClampedArray,
                => true,
                else => false,
            };
        }

        pub fn isArrayBufferLike(this: JSType) bool {
            return switch (this) {
                .DataView,
                .ArrayBuffer,
                .BigInt64Array,
                .BigUint64Array,
                .Float32Array,
                .Float16Array,
                .Float64Array,
                .Int16Array,
                .Int32Array,
                .Int8Array,
                .Uint16Array,
                .Uint32Array,
                .Uint8Array,
                .Uint8ClampedArray,
                => true,
                else => false,
            };
        }

        pub fn toC(this: JSType) C_API.JSTypedArrayType {
            return switch (this) {
                .Int8Array => .kJSTypedArrayTypeInt8Array,
                .Int16Array => .kJSTypedArrayTypeInt16Array,
                .Int32Array => .kJSTypedArrayTypeInt32Array,
                .Uint8Array => .kJSTypedArrayTypeUint8Array,
                .Uint8ClampedArray => .kJSTypedArrayTypeUint8ClampedArray,
                .Uint16Array => .kJSTypedArrayTypeUint16Array,
                .Uint32Array => .kJSTypedArrayTypeUint32Array,
                .Float32Array => .kJSTypedArrayTypeFloat32Array,
                .Float64Array => .kJSTypedArrayTypeFloat64Array,
                .ArrayBuffer => .kJSTypedArrayTypeArrayBuffer,
                .BigInt64Array => .kJSTypedArrayTypeBigInt64Array,
                .BigUint64Array => .kJSTypedArrayTypeBigUint64Array,
                // .DataView => .kJSTypedArrayTypeDataView,
                else => .kJSTypedArrayTypeNone,
            };
        }

        pub fn isHidden(this: JSType) bool {
            return switch (this) {
                .APIValueWrapper,
                .NativeExecutable,
                .ProgramExecutable,
                .ModuleProgramExecutable,
                .EvalExecutable,
                .FunctionExecutable,
                .UnlinkedFunctionExecutable,
                .UnlinkedProgramCodeBlock,
                .UnlinkedModuleProgramCodeBlock,
                .UnlinkedEvalCodeBlock,
                .UnlinkedFunctionCodeBlock,
                .CodeBlock,
                .JSImmutableButterfly,
                .JSSourceCode,
                .JSScriptFetcher,
                .JSScriptFetchParameters,
                => true,
                else => false,
            };
        }

        pub const LastMaybeFalsyCellPrimitive = JSType.HeapBigInt;
        pub const LastJSCObject = JSType.DerivedStringObject; // This is the last "JSC" Object type. After this, we have embedder's (e.g., WebCore) extended object types.

        pub inline fn isString(this: JSType) bool {
            return this == .String;
        }

        pub inline fn isStringObject(this: JSType) bool {
            return this == .StringObject;
        }

        pub inline fn isDerivedStringObject(this: JSType) bool {
            return this == .DerivedStringObject;
        }

        pub inline fn isStringObjectLike(this: JSType) bool {
            return this == .StringObject or this == .DerivedStringObject;
        }

        pub inline fn isStringLike(this: JSType) bool {
            return switch (this) {
                .String, .StringObject, .DerivedStringObject => true,
                else => false,
            };
        }

        pub inline fn isArray(this: JSType) bool {
            return switch (this) {
                .Array, .DerivedArray => true,
                else => false,
            };
        }

        pub inline fn isArrayLike(this: JSType) bool {
            return switch (this) {
                .Array,
                .DerivedArray,

                .ArrayBuffer,
                .BigInt64Array,
                .BigUint64Array,
                .Float32Array,
                .Float16Array,
                .Float64Array,
                .Int16Array,
                .Int32Array,
                .Int8Array,
                .Uint16Array,
                .Uint32Array,
                .Uint8Array,
                .Uint8ClampedArray,
                => true,
                else => false,
            };
        }

        pub inline fn isSet(this: JSType) bool {
            return switch (this) {
                .Set, .WeakSet => true,
                else => false,
            };
        }

        pub inline fn isMap(this: JSType) bool {
            return switch (this) {
                .Map, .WeakMap => true,
                else => false,
            };
        }

        pub inline fn isIndexable(this: JSType) bool {
            return switch (this) {
                .Object,
                .FinalObject,
                .Array,
                .DerivedArray,
                .ErrorInstance,
                .JSFunction,
                .InternalFunction,

                .ArrayBuffer,
                .BigInt64Array,
                .BigUint64Array,
                .Float32Array,
                .Float16Array,
                .Float64Array,
                .Int16Array,
                .Int32Array,
                .Int8Array,
                .Uint16Array,
                .Uint32Array,
                .Uint8Array,
                .Uint8ClampedArray,
                => true,
                else => false,
            };
        }

        pub inline fn isArguments(this: JSType) bool {
            return switch (this) {
                .DirectArguments, .ClonedArguments, .ScopedArguments => true,
                else => false,
            };
        }
    };

    pub inline fn cast(ptr: anytype) JSValue {
        return @as(JSValue, @enumFromInt(@as(i64, @bitCast(@intFromPtr(ptr)))));
    }

    pub fn coerceToInt32(this: JSValue, globalThis: *JSC.JSGlobalObject) i32 {
        return cppFn("coerceToInt32", .{ this, globalThis });
    }

    pub fn coerceToInt64(this: JSValue, globalThis: *JSC.JSGlobalObject) i64 {
        return cppFn("coerceToInt64", .{ this, globalThis });
    }

    pub fn getIndex(this: JSValue, globalThis: *JSGlobalObject, i: u32) JSValue {
        return JSC.JSObject.getIndex(this, globalThis, i);
    }

    extern fn JSC__JSValue__getDirectIndex(JSValue, *JSGlobalObject, u32) JSValue;
    pub fn getDirectIndex(this: JSValue, globalThis: *JSGlobalObject, i: u32) JSValue {
        return JSC__JSValue__getDirectIndex(this, globalThis, i);
    }

    pub fn isFalsey(this: JSValue) bool {
        return !this.toBoolean();
    }

    pub const isTruthy = toBoolean;

    const PropertyIteratorFn = *const fn (
        globalObject_: *JSGlobalObject,
        ctx_ptr: ?*anyopaque,
        key: *ZigString,
        value: JSValue,
        is_symbol: bool,
        is_private_symbol: bool,
    ) callconv(.C) void;

    pub extern fn JSC__JSValue__forEachPropertyNonIndexed(JSValue0: JSValue, arg1: *JSGlobalObject, arg2: ?*anyopaque, ArgFn3: ?*const fn (*JSGlobalObject, ?*anyopaque, *ZigString, JSValue, bool, bool) callconv(.C) void) void;
    pub extern fn JSC__JSValue__forEachProperty(JSValue0: JSValue, arg1: *JSGlobalObject, arg2: ?*anyopaque, ArgFn3: ?*const fn (*JSGlobalObject, ?*anyopaque, *ZigString, JSValue, bool, bool) callconv(.C) void) void;
    pub extern fn JSC__JSValue__forEachPropertyOrdered(JSValue0: JSValue, arg1: *JSGlobalObject, arg2: ?*anyopaque, ArgFn3: ?*const fn (*JSGlobalObject, ?*anyopaque, *ZigString, JSValue, bool, bool) callconv(.C) void) void;

    pub fn forEachPropertyNonIndexed(
        this: JSValue,
        globalThis: *JSC.JSGlobalObject,
        ctx: ?*anyopaque,
        callback: PropertyIteratorFn,
    ) void {
        JSC__JSValue__forEachPropertyNonIndexed(this, globalThis, ctx, callback);
    }

    pub fn forEachProperty(
        this: JSValue,
        globalThis: *JSC.JSGlobalObject,
        ctx: ?*anyopaque,
        callback: PropertyIteratorFn,
    ) void {
        JSC__JSValue__forEachProperty(this, globalThis, ctx, callback);
    }

    pub fn forEachPropertyOrdered(
        this: JSValue,
        globalObject: *JSC.JSGlobalObject,
        ctx: ?*anyopaque,
        callback: PropertyIteratorFn,
    ) void {
        JSC__JSValue__forEachPropertyOrdered(this, globalObject, ctx, callback);
    }

    /// Prefer toNumber over this function to
    /// - Match the underlying JSC api name
    /// - Match the underlying specification
    /// - Catch exceptions
    pub fn coerceToDouble(this: JSValue, globalObject: *JSC.JSGlobalObject) f64 {
        return cppFn("coerceToDouble", .{ this, globalObject });
    }

    pub extern fn Bun__JSValue__toNumber(value: JSValue, global: *JSGlobalObject, had_error: *bool) f64;

    /// Perform the ToNumber abstract operation, coercing a value to a number.
    /// Equivalent to `+value`
    /// https://tc39.es/ecma262/#sec-tonumber
    pub fn toNumber(this: JSValue, global: *JSGlobalObject) bun.JSError!f64 {
        var had_error: bool = false;
        const result = Bun__JSValue__toNumber(this, global, &had_error);
        if (had_error) {
            return error.JSError;
        }
        return result;
    }

    // https://tc39.es/ecma262/#sec-number.issafeinteger
    pub fn isSafeInteger(this: JSValue) bool {
        if (this.isInt32()) {
            return true;
        }
        if (!this.isDouble()) {
            return false;
        }
        const d = this.asDouble();
        return @trunc(d) == d and @abs(d) <= JSC.MAX_SAFE_INTEGER;
    }

    pub fn coerce(this: JSValue, comptime T: type, globalThis: *JSC.JSGlobalObject) T {
        return switch (T) {
            bool => this.toBoolean(),
            f64 => {
                if (this.isDouble()) {
                    return this.asDouble();
                }
                return this.coerceToDouble(globalThis);
            },
            i64 => {
                return this.coerceToInt64(globalThis);
            },
            i32 => {
                if (this.isInt32()) {
                    return this.asInt32();
                }
                if (this.getNumber()) |num| {
                    return coerceJSValueDoubleTruncatingT(i32, num);
                }
                return this.coerceToInt32(globalThis);
            },
            std.c.AI,
            => {
                if (this.isInt32()) {
                    return @bitCast(this.asInt32());
                }
                if (this.getNumber()) |num| {
                    return @bitCast(coerceJSValueDoubleTruncatingT(i32, num));
                }
                return @bitCast(this.coerceToInt32(globalThis));
            },
            else => @compileError("Unsupported coercion type"),
        };
    }

    /// This does not call [Symbol.toPrimitive] or [Symbol.toStringTag].
    /// This is only safe when you don't want to do conversions across non-primitive types.
    pub fn to(this: JSValue, comptime T: type) T {
        if (@typeInfo(T) == .@"enum") {
            const Int = @typeInfo(T).@"enum".tag_type;
            return @enumFromInt(this.to(Int));
        }
        return switch (comptime T) {
            u32 => toU32(this),
            u16 => toU16(this),
            c_uint => @as(c_uint, @intCast(toU32(this))),
            c_int => @as(c_int, @intCast(toInt32(this))),
            ?AnyPromise => asAnyPromise(this),
            u52 => @as(u52, @truncate(@as(u64, @intCast(@max(this.toInt64(), 0))))),
            i52 => @as(i52, @truncate(@as(i52, @intCast(this.toInt64())))),
            u64 => toUInt64NoTruncate(this),
            u8 => @as(u8, @truncate(toU32(this))),
            i16 => @as(i16, @truncate(toInt32(this))),
            i8 => @as(i8, @truncate(toInt32(this))),
            i32 => @as(i32, @truncate(toInt32(this))),
            i64 => this.toInt64(),
            bool => this.toBoolean(),
            else => @compileError("Not implemented yet"),
        };
    }

    pub fn toPortNumber(this: JSValue, global: *JSGlobalObject) bun.JSError!u16 {
        if (this.isNumber()) {
            // const double = try this.toNumber(global);
            const double = this.coerceToDouble(global);
            if (std.math.isNan(double)) {
                return JSC.Error.ERR_SOCKET_BAD_PORT.throw(global, "Invalid port number", .{});
            }

            const port = this.to(i64);
            if (0 <= port and port <= 65535) {
                return @as(u16, @truncate(@max(0, port)));
            } else {
                return JSC.Error.ERR_SOCKET_BAD_PORT.throw(global, "Port number out of range: {d}", .{port});
            }
        }

        return JSC.Error.ERR_SOCKET_BAD_PORT.throw(global, "Invalid port number", .{});
    }

    pub fn isInstanceOf(this: JSValue, global: *JSGlobalObject, constructor: JSValue) bool {
        if (!this.isCell())
            return false;

        return cppFn("isInstanceOf", .{ this, global, constructor });
    }

    pub fn callWithGlobalThis(this: JSValue, globalThis: *JSGlobalObject, args: []const JSC.JSValue) !JSC.JSValue {
        return this.call(globalThis, globalThis.toJSValue(), args);
    }

    pub extern "c" fn Bun__JSValue__call(
        ctx: *JSGlobalObject,
        object: JSValue,
        thisObject: JSValue,
        argumentCount: usize,
        arguments: [*]const JSValue,
    ) JSValue.MaybeException;

    pub fn call(function: JSValue, global: *JSGlobalObject, thisValue: JSC.JSValue, args: []const JSC.JSValue) bun.JSError!JSC.JSValue {
        JSC.markBinding(@src());
        if (comptime bun.Environment.isDebug) {
            const loop = JSC.VirtualMachine.get().eventLoop();
            loop.debug.js_call_count_outside_tick_queue += @as(usize, @intFromBool(!loop.debug.is_inside_tick_queue));
            if (loop.debug.track_last_fn_name and !loop.debug.is_inside_tick_queue) {
                loop.debug.last_fn_name.deref();
                loop.debug.last_fn_name = function.getName(global);
            }
            // Do not assert that the function is callable here.
            // The Bun__JSValue__call function will already assert that, and
            // this can be an async context so it's fine if it's not callable.
        }

        return Bun__JSValue__call(
            global,
            function,
            thisValue,
            args.len,
            args.ptr,
        ).unwrap();
    }

    pub fn callNextTick(function: JSValue, global: *JSGlobalObject, args: anytype) void {
        if (Environment.isDebug) {
            bun.assert(function.isCallable());
        }
        const num_args = @typeInfo(@TypeOf(args)).array.len;
        switch (num_args) {
            1 => JSC.Bun__Process__queueNextTick1(@ptrCast(global), function, args[0]),
            2 => JSC.Bun__Process__queueNextTick2(@ptrCast(global), function, args[0], args[1]),
            else => @compileError("needs more copy paste"),
        }
    }

    /// The value cannot be empty. Check `!this.isEmpty()` before calling this function
    pub fn jsType(
        this: JSValue,
    ) JSType {
        bun.assert(this != .zero);
        return cppFn("jsType", .{this});
    }

    pub fn jsTypeLoose(
        this: JSValue,
    ) JSType {
        if (this.isNumber()) {
            return JSType.NumberObject;
        }

        return this.jsType();
    }

    extern fn JSC__jsTypeStringForValue(globalObject: *JSGlobalObject, value: JSValue) *JSC.JSString;

    pub fn jsTypeString(this: JSValue, globalObject: *JSGlobalObject) *JSC.JSString {
        return JSC__jsTypeStringForValue(globalObject, this);
    }

    extern fn JSC__JSValue__createEmptyObjectWithNullPrototype(globalObject: *JSGlobalObject) JSValue;

    pub fn createEmptyObjectWithNullPrototype(global: *JSGlobalObject) JSValue {
        return JSC__JSValue__createEmptyObjectWithNullPrototype(global);
    }

    /// Creates a new empty object, with Object as its prototype
    pub fn createEmptyObject(global: *JSGlobalObject, len: usize) JSValue {
        return cppFn("createEmptyObject", .{ global, len });
    }

    pub fn createEmptyArray(global: *JSGlobalObject, len: usize) JSValue {
        return cppFn("createEmptyArray", .{ global, len });
    }

    pub fn putRecord(value: JSValue, global: *JSGlobalObject, key: *ZigString, values_array: [*]ZigString, values_len: usize) void {
        return cppFn("putRecord", .{ value, global, key, values_array, values_len });
    }

    pub fn putZigString(value: JSValue, global: *JSGlobalObject, key: *const ZigString, result: JSC.JSValue) void {
        @import("./headers.zig").JSC__JSValue__put(value, global, key, result);
    }

    extern "c" fn JSC__JSValue__putBunString(value: JSValue, global: *JSGlobalObject, key: *const bun.String, result: JSC.JSValue) void;
    fn putBunString(value: JSValue, global: *JSGlobalObject, key: *const bun.String, result: JSC.JSValue) void {
        if (comptime bun.Environment.isDebug)
            JSC.markBinding(@src());
        JSC__JSValue__putBunString(value, global, key, result);
    }

    pub fn put(value: JSValue, global: *JSGlobalObject, key: anytype, result: JSC.JSValue) void {
        const Key = @TypeOf(key);
        if (comptime @typeInfo(Key) == .pointer) {
            const Elem = @typeInfo(Key).pointer.child;
            if (Elem == ZigString) {
                putZigString(value, global, key, result);
            } else if (Elem == bun.String) {
                putBunString(value, global, key, result);
            } else if (std.meta.Elem(Key) == u8) {
                putZigString(value, global, &ZigString.init(key), result);
            } else {
                @compileError("Unsupported key type in put(). Expected ZigString or bun.String, got " ++ @typeName(Elem));
            }
        } else if (comptime Key == ZigString) {
            putZigString(value, global, &key, result);
        } else if (comptime Key == bun.String) {
            putBunString(value, global, &key, result);
        } else {
            @compileError("Unsupported key type in put(). Expected ZigString or bun.String, got " ++ @typeName(Key));
        }
    }

    /// Note: key can't be numeric (if so, use putMayBeIndex instead)
    extern fn JSC__JSValue__putMayBeIndex(target: JSValue, globalObject: *JSGlobalObject, key: *const String, value: JSC.JSValue) void;

    /// Same as `.put` but accepts both non-numeric and numeric keys.
    /// Prefer to use `.put` if the key is guaranteed to be non-numeric (e.g. known at comptime)
    pub inline fn putMayBeIndex(this: JSValue, globalObject: *JSGlobalObject, key: *const String, value: JSValue) void {
        JSC__JSValue__putMayBeIndex(this, globalObject, key, value);
    }

    pub fn putIndex(value: JSValue, globalObject: *JSGlobalObject, i: u32, out: JSValue) void {
        cppFn("putIndex", .{ value, globalObject, i, out });
    }

    pub fn push(value: JSValue, globalObject: *JSGlobalObject, out: JSValue) void {
        cppFn("push", .{ value, globalObject, out });
    }

    extern fn JSC__JSValue__toISOString(*JSC.JSGlobalObject, JSC.JSValue, *[28]u8) c_int;
    pub fn toISOString(this: JSValue, globalObject: *JSC.JSGlobalObject, buf: *[28]u8) []const u8 {
        const count = JSC__JSValue__toISOString(globalObject, this, buf);
        if (count < 0) {
            return "";
        }

        return buf[0..@as(usize, @intCast(count))];
    }
    extern fn JSC__JSValue__DateNowISOString(*JSGlobalObject, f64) JSValue;
    pub fn getDateNowISOString(globalObject: *JSC.JSGlobalObject, buf: *[28]u8) []const u8 {
        const count = JSC__JSValue__DateNowISOString(globalObject, buf);
        if (count < 0) {
            return "";
        }

        return buf[0..@as(usize, @intCast(count))];
    }

    /// Return the pointer to the wrapped object only if it is a direct instance of the type.
    /// If the object does not match the type, return null.
    /// If the object is a subclass of the type or has mutated the structure, return null.
    /// Note: this may return null for direct instances of the type if the user adds properties to the object.
    pub fn asDirect(value: JSValue, comptime ZigType: type) ?*ZigType {
        bun.debugAssert(value.isCell()); // you must have already checked this.

        return ZigType.fromJSDirect(value);
    }

    pub fn as(value: JSValue, comptime ZigType: type) ?*ZigType {
        if (value.isEmptyOrUndefinedOrNull())
            return null;

        if (comptime ZigType == DOMURL) {
            return DOMURL.cast(value);
        }

        if (comptime ZigType == FetchHeaders) {
            return FetchHeaders.cast(value);
        }

        if (comptime ZigType == JSC.WebCore.Body.Value) {
            if (value.as(JSC.WebCore.Request)) |req| {
                return req.getBodyValue();
            }

            if (value.as(JSC.WebCore.Response)) |res| {
                return res.getBodyValue();
            }

            return null;
        }

        if (comptime @hasDecl(ZigType, "fromJS") and @TypeOf(ZigType.fromJS) == fn (JSC.JSValue) ?*ZigType) {
            if (comptime ZigType == JSC.WebCore.Blob) {
                if (ZigType.fromJS(value)) |blob| {
                    return blob;
                }

                if (JSC.API.BuildArtifact.fromJS(value)) |build| {
                    return &build.blob;
                }

                return null;
            }

            return ZigType.fromJS(value);
        }
    }

    extern fn JSC__JSValue__dateInstanceFromNullTerminatedString(*JSGlobalObject, [*:0]const u8) JSValue;
    pub fn fromDateString(globalObject: *JSGlobalObject, str: [*:0]const u8) JSValue {
        JSC.markBinding(@src());
        return JSC__JSValue__dateInstanceFromNullTerminatedString(globalObject, str);
    }

    extern fn JSC__JSValue__dateInstanceFromNumber(*JSGlobalObject, f64) JSValue;

    pub fn fromDateNumber(globalObject: *JSGlobalObject, value: f64) JSValue {
        JSC.markBinding(@src());
        return JSC__JSValue__dateInstanceFromNumber(globalObject, value);
    }

    extern fn JSBuffer__isBuffer(*JSGlobalObject, JSValue) bool;
    pub fn isBuffer(value: JSValue, global: *JSGlobalObject) bool {
        JSC.markBinding(@src());
        return JSBuffer__isBuffer(global, value);
    }

    pub fn isRegExp(this: JSValue) bool {
        return this.jsType() == .RegExpObject;
    }

    pub fn isDate(this: JSValue) bool {
        return this.jsType() == .JSDate;
    }

    /// Protects a JSValue from garbage collection.
    ///
    /// This is useful when you want to store a JSValue in a global or on the
    /// heap, where the garbage collector will not be able to discover your
    /// reference to it.
    ///
    /// A value may be protected multiple times and must be unprotected an
    /// equal number of times before becoming eligible for garbage collection.
    pub fn protect(this: JSValue) void {
        if (!this.isCell()) return;
        JSC.C.JSValueProtect(JSC.VirtualMachine.get().global, this.asObjectRef());
    }

    /// Unprotects a JSValue from garbage collection.
    ///
    /// A value may be protected multiple times and must be unprotected an
    /// equal number of times before becoming eligible for garbage collection.
    ///
    /// This is the inverse of `protect`.
    pub fn unprotect(this: JSValue) void {
        if (!this.isCell()) return;
        JSC.C.JSValueUnprotect(JSC.VirtualMachine.get().global, this.asObjectRef());
    }

    pub fn JSONValueFromString(
        global: *JSGlobalObject,
        str: [*]const u8,
        len: usize,
        ascii: bool,
    ) JSValue {
        return cppFn("JSONValueFromString", .{ global, str, len, ascii });
    }

    /// Create an object with exactly two properties
    pub fn createObject2(global: *JSGlobalObject, key1: *const ZigString, key2: *const ZigString, value1: JSValue, value2: JSValue) JSValue {
        return cppFn("createObject2", .{ global, key1, key2, value1, value2 });
    }

    pub fn asPromisePtr(this: JSValue, comptime T: type) *T {
        return asPtr(this, T);
    }

    pub fn createRopeString(this: JSValue, rhs: JSValue, globalThis: *JSC.JSGlobalObject) JSValue {
        return cppFn("createRopeString", .{ this, rhs, globalThis });
    }

    pub fn getErrorsProperty(this: JSValue, globalObject: *JSGlobalObject) JSValue {
        return cppFn("getErrorsProperty", .{ this, globalObject });
    }

    pub fn createBufferFromLength(globalObject: *JSGlobalObject, len: usize) JSValue {
        JSC.markBinding(@src());
        return JSBuffer__bufferFromLength(globalObject, @as(i64, @intCast(len)));
    }

    pub fn jestSnapshotPrettyFormat(this: JSValue, out: *MutableString, globalObject: *JSGlobalObject) !void {
        var buffered_writer = MutableString.BufferedWriter{ .context = out };
        const writer = buffered_writer.writer();
        const Writer = @TypeOf(writer);

        const fmt_options = JestPrettyFormat.FormatOptions{
            .enable_colors = false,
            .add_newline = false,
            .flush = false,
            .quote_strings = true,
        };

        try JestPrettyFormat.format(
            .Debug,
            globalObject,
            @as([*]const JSValue, @ptrCast(&this)),
            1,
            Writer,
            Writer,
            writer,
            fmt_options,
        );

        try buffered_writer.flush();
    }

    extern fn JSBuffer__bufferFromLength(*JSGlobalObject, i64) JSValue;

    /// Must come from globally-allocated memory if allocator is not null
    pub fn createBuffer(globalObject: *JSGlobalObject, slice: []u8, allocator: ?std.mem.Allocator) JSValue {
        JSC.markBinding(@src());
        @setRuntimeSafety(false);
        if (allocator) |alloc| {
            return JSBuffer__bufferFromPointerAndLengthAndDeinit(globalObject, slice.ptr, slice.len, alloc.ptr, JSC.MarkedArrayBuffer_deallocator);
        } else {
            return JSBuffer__bufferFromPointerAndLengthAndDeinit(globalObject, slice.ptr, slice.len, null, null);
        }
    }

    pub fn createUninitializedUint8Array(globalObject: *JSGlobalObject, len: usize) JSValue {
        JSC.markBinding(@src());
        return shim.cppFn("createUninitializedUint8Array", .{ globalObject, len });
    }

    pub fn createBufferWithCtx(globalObject: *JSGlobalObject, slice: []u8, ptr: ?*anyopaque, func: JSC.C.JSTypedArrayBytesDeallocator) JSValue {
        JSC.markBinding(@src());
        @setRuntimeSafety(false);
        return JSBuffer__bufferFromPointerAndLengthAndDeinit(globalObject, slice.ptr, slice.len, ptr, func);
    }

    extern fn JSBuffer__bufferFromPointerAndLengthAndDeinit(*JSGlobalObject, [*]u8, usize, ?*anyopaque, JSC.C.JSTypedArrayBytesDeallocator) JSValue;

    pub fn jsNumberWithType(comptime Number: type, number: Number) JSValue {
        if (@typeInfo(Number) == .@"enum") {
            return jsNumberWithType(@typeInfo(Number).@"enum".tag_type, @intFromEnum(number));
        }
        return switch (comptime Number) {
            JSValue => number,
            u0 => jsNumberFromInt32(0),
            f32, f64 => jsNumberFromDouble(@as(f64, number)),
            u31, c_ushort, u8, i16, i32, c_int, i8, u16 => jsNumberFromInt32(@as(i32, @intCast(number))),
            c_long, u32, u52, c_uint, i64, isize => jsNumberFromInt64(@as(i64, @intCast(number))),
            usize, u64 => jsNumberFromUint64(@as(u64, @intCast(number))),
            comptime_int => switch (number) {
                0...std.math.maxInt(i32) => jsNumberFromInt32(@as(i32, @intCast(number))),
                else => jsNumberFromInt64(@as(i64, @intCast(number))),
            },
            else => {
                @compileError("Type transformation missing for number of type: " ++ @typeName(Number));
            },
        };
    }

    pub fn createInternalPromise(globalObject: *JSGlobalObject) JSValue {
        return cppFn("createInternalPromise", .{globalObject});
    }

    extern fn JSC__JSValue__asInternalPromise(JSValue0: JSValue) ?*JSInternalPromise;

    pub fn asInternalPromise(
        value: JSValue,
    ) ?*JSInternalPromise {
        return JSC__JSValue__asInternalPromise(value);
    }
    extern fn JSC__JSValue__asPromise(JSValue0: JSValue) ?*JSPromise;
    pub fn asPromise(
        value: JSValue,
    ) ?*JSPromise {
        return JSC__JSValue__asPromise(value);
    }

    pub fn asAnyPromise(
        value: JSValue,
    ) ?AnyPromise {
        if (value.isEmptyOrUndefinedOrNull()) return null;
        if (value.asInternalPromise()) |promise| {
            return AnyPromise{
                .internal = promise,
            };
        }
        if (value.asPromise()) |promise| {
            return AnyPromise{
                .normal = promise,
            };
        }
        return null;
    }

    pub inline fn jsBoolean(i: bool) JSValue {
        return cppFn("jsBoolean", .{i});
    }

    pub fn jsDoubleNumber(i: f64) JSValue {
        return cppFn("jsDoubleNumber", .{i});
    }

    pub inline fn jsEmptyString(globalThis: *JSGlobalObject) JSValue {
        return cppFn("jsEmptyString", .{globalThis});
    }

    pub inline fn jsNull() JSValue {
        return JSValue.null;
    }

    pub fn jsNumber(number: anytype) JSValue {
        return jsNumberWithType(@TypeOf(number), number);
    }

    pub inline fn jsTDZValue() JSValue {
        return cppFn("jsTDZValue", .{});
    }

    pub inline fn jsUndefined() JSValue {
        return JSValue.undefined;
    }

    pub fn className(this: JSValue, globalThis: *JSGlobalObject) ZigString {
        var str = ZigString.init("");
        this.getClassName(globalThis, &str);
        return str;
    }

    pub fn print(
        this: JSValue,
        globalObject: *JSGlobalObject,
        message_type: JSC.ConsoleObject.MessageType,
        message_level: JSC.ConsoleObject.MessageLevel,
    ) void {
        JSC.ConsoleObject.messageWithTypeAndLevel(
            undefined,
            message_type,
            message_level,
            globalObject,
            &[_]JSC.JSValue{this},
            1,
        );
    }

    /// Create a JSValue string from a zig format-print (fmt + args)
    pub fn printString(globalThis: *JSGlobalObject, comptime stack_buffer_size: usize, comptime fmt: []const u8, args: anytype) !JSValue {
        var stack_fallback = std.heap.stackFallback(stack_buffer_size, globalThis.allocator());

        var buf = try bun.MutableString.init(stack_fallback.get(), stack_buffer_size);
        defer buf.deinit();

        var writer = buf.writer();
        try writer.print(fmt, args);
        return String.init(buf.slice()).toJS(globalThis);
    }

    /// Create a JSValue string from a zig format-print (fmt + args), with pretty format
    pub fn printStringPretty(globalThis: *JSGlobalObject, comptime stack_buffer_size: usize, comptime fmt: []const u8, args: anytype) !JSValue {
        var stack_fallback = std.heap.stackFallback(stack_buffer_size, globalThis.allocator());

        var buf = try bun.MutableString.init(stack_fallback.get(), stack_buffer_size);
        defer buf.deinit();

        var writer = buf.writer();
        switch (Output.enable_ansi_colors) {
            inline else => |enabled| try writer.print(Output.prettyFmt(fmt, enabled), args),
        }
        return String.init(buf.slice()).toJS(globalThis);
    }

    pub fn fromEntries(globalThis: *JSGlobalObject, keys_array: [*c]ZigString, values_array: [*c]ZigString, strings_count: usize, clone: bool) JSValue {
        return cppFn("fromEntries", .{
            globalThis,
            keys_array,
            values_array,
            strings_count,
            clone,
        });
    }

    pub fn keys(value: JSValue, globalThis: *JSGlobalObject) JSValue {
        return cppFn("keys", .{
            globalThis,
            value,
        });
    }

    /// This is `Object.values`.
    /// `value` is assumed to be not empty, undefined, or null.
    pub fn values(value: JSValue, globalThis: *JSGlobalObject) JSValue {
        if (comptime bun.Environment.allow_assert) {
            bun.assert(!value.isEmptyOrUndefinedOrNull());
        }
        return cppFn("values", .{
            globalThis,
            value,
        });
    }

    extern "c" fn JSC__JSValue__hasOwnPropertyValue(JSValue, *JSGlobalObject, JSValue) bool;
    /// Calls `Object.hasOwnProperty(value)`.
    /// Returns true if the object has the property, false otherwise
    ///
    /// If the object is not an object, it will crash. **You must check if the object is an object before calling this function.**
    pub const hasOwnPropertyValue = JSC__JSValue__hasOwnPropertyValue;

    pub inline fn arrayIterator(this: JSValue, global: *JSGlobalObject) JSArrayIterator {
        return JSArrayIterator.init(this, global);
    }

    pub fn jsNumberFromDouble(i: f64) JSValue {
        return FFI.DOUBLE_TO_JSVALUE(i).asJSValue;
    }
    pub fn jsNumberFromChar(i: u8) JSValue {
        return cppFn("jsNumberFromChar", .{i});
    }
    pub fn jsNumberFromU16(i: u16) JSValue {
        return cppFn("jsNumberFromU16", .{i});
    }
    pub fn jsNumberFromInt32(i: i32) JSValue {
        return FFI.INT32_TO_JSVALUE(i).asJSValue;
    }

    pub fn jsNumberFromInt64(i: i64) JSValue {
        if (i <= std.math.maxInt(i32) and i >= std.math.minInt(i32)) {
            return jsNumberFromInt32(@as(i32, @intCast(i)));
        }

        return jsNumberFromDouble(@floatFromInt(i));
    }

    pub inline fn toJS(this: JSValue, _: *const JSGlobalObject) JSValue {
        return this;
    }

    pub fn jsNumberFromUint64(i: u64) JSValue {
        if (i <= std.math.maxInt(i32)) {
            return jsNumberFromInt32(@as(i32, @intCast(i)));
        }

        return jsNumberFromPtrSize(i);
    }

    pub fn jsNumberFromPtrSize(i: usize) JSValue {
        return jsNumberFromDouble(@floatFromInt(i));
    }

    fn coerceJSValueDoubleTruncatingT(comptime T: type, num: f64) T {
        return coerceJSValueDoubleTruncatingTT(T, T, num);
    }

    fn coerceJSValueDoubleTruncatingTT(comptime T: type, comptime Out: type, num: f64) Out {
        if (std.math.isNan(num)) {
            return 0;
        }

        if (num <= std.math.minInt(T) or std.math.isNegativeInf(num)) {
            return std.math.minInt(T);
        }

        if (num >= std.math.maxInt(T) or std.math.isPositiveInf(num)) {
            return std.math.maxInt(T);
        }

        return @intFromFloat(num);
    }

    pub fn coerceDoubleTruncatingIntoInt64(this: JSValue) i64 {
        return coerceJSValueDoubleTruncatingT(i64, this.asNumber());
    }

    /// Decimal values are truncated without rounding.
    /// `-Infinity` and `NaN` coerce to -minInt(64)
    /// `Infinity` coerces to maxInt(64)
    pub fn toInt64(this: JSValue) i64 {
        if (this.isInt32()) {
            return this.asInt32();
        }

        if (this.isNumber()) {
            return this.coerceDoubleTruncatingIntoInt64();
        }

        return cppFn("toInt64", .{this});
    }

    pub const ComparisonResult = enum(u8) {
        equal,
        undefined_result,
        greater_than,
        less_than,
        invalid_comparison,
    };

    pub fn asBigIntCompare(this: JSValue, global: *JSGlobalObject, other: JSValue) ComparisonResult {
        if (!this.isBigInt() or (!other.isBigInt() and !other.isNumber())) {
            return .invalid_comparison;
        }
        return cppFn("asBigIntCompare", .{ this, global, other });
    }

    pub inline fn isUndefined(this: JSValue) bool {
        return this == .undefined;
    }
    pub inline fn isNull(this: JSValue) bool {
        return this == .null;
    }
    pub inline fn isEmptyOrUndefinedOrNull(this: JSValue) bool {
        return switch (@intFromEnum(this)) {
            0, 0xa, 0x2 => true,
            else => false,
        };
    }
    pub fn isUndefinedOrNull(this: JSValue) bool {
        return switch (@intFromEnum(this)) {
            0xa, 0x2 => true,
            else => false,
        };
    }
    pub fn isBoolean(this: JSValue) bool {
        return this == .true or this == .false;
    }
    pub fn isAnyInt(this: JSValue) bool {
        return cppFn("isAnyInt", .{this});
    }
    pub fn isUInt32AsAnyInt(this: JSValue) bool {
        return cppFn("isUInt32AsAnyInt", .{this});
    }

    pub fn asEncoded(this: JSValue) FFI.EncodedJSValue {
        return FFI.EncodedJSValue{ .asJSValue = this };
    }

    pub fn fromCell(ptr: *anyopaque) JSValue {
        return (FFI.EncodedJSValue{ .asPtr = ptr }).asJSValue;
    }

    pub fn isInt32(this: JSValue) bool {
        return FFI.JSVALUE_IS_INT32(.{ .asJSValue = this });
    }

    pub fn isInt32AsAnyInt(this: JSValue) bool {
        return cppFn("isInt32AsAnyInt", .{this});
    }

    pub fn isNumber(this: JSValue) bool {
        return FFI.JSVALUE_IS_NUMBER(.{ .asJSValue = this });
    }

    pub fn isDouble(this: JSValue) bool {
        return this.isNumber() and !this.isInt32();
    }

    /// [21.1.2.2 Number.isFinite](https://tc39.es/ecma262/#sec-number.isfinite)
    ///
    /// Returns `false` for non-numbers, `NaN`, `Infinity`, and `-Infinity`
    pub fn isFinite(this: JSValue) bool {
        if (!this.isNumber()) return false;
        return std.math.isFinite(this.asNumber());
    }

    pub fn isError(this: JSValue) bool {
        if (!this.isCell())
            return false;

        return this.jsType() == JSType.ErrorInstance;
    }

    pub fn isAnyError(this: JSValue) bool {
        if (!this.isCell())
            return false;

        return cppFn("isAnyError", .{this});
    }

    pub fn toError_(this: JSValue) JSValue {
        return cppFn("toError_", .{this});
    }

    pub fn toError(this: JSValue) ?JSValue {
        const res = this.toError_();
        if (res == .zero)
            return null;
        return res;
    }

    /// Returns true if
    /// - `" string literal"`
    /// - `new String("123")`
    /// - `class DerivedString extends String; new DerivedString("123")`
    pub inline fn isString(this: JSValue) bool {
        if (!this.isCell())
            return false;

        return jsType(this).isStringLike();
    }

    /// Returns true only for string literals
    /// - `" string literal"`
    pub inline fn isStringLiteral(this: JSValue) bool {
        if (!this.isCell()) {
            return false;
        }

        return jsType(this).isString();
    }

    /// Returns true if
    /// - `new String("123")`
    /// - `class DerivedString extends String; new DerivedString("123")`
    pub inline fn isStringObjectLike(this: JSValue) bool {
        if (!this.isCell()) {
            return false;
        }

        return jsType(this).isStringObjectLike();
    }

    pub fn isBigInt(this: JSValue) bool {
        return cppFn("isBigInt", .{this});
    }
    pub fn isHeapBigInt(this: JSValue) bool {
        return cppFn("isHeapBigInt", .{this});
    }
    pub fn isBigInt32(this: JSValue) bool {
        return cppFn("isBigInt32", .{this});
    }
    pub fn isSymbol(this: JSValue) bool {
        return cppFn("isSymbol", .{this});
    }
    pub fn isPrimitive(this: JSValue) bool {
        return cppFn("isPrimitive", .{this});
    }
    pub fn isGetterSetter(this: JSValue) bool {
        return cppFn("isGetterSetter", .{this});
    }
    pub fn isCustomGetterSetter(this: JSValue) bool {
        return cppFn("isCustomGetterSetter", .{this});
    }
    pub inline fn isObject(this: JSValue) bool {
        return this.isCell() and this.jsType().isObject();
    }
    pub inline fn isArray(this: JSValue) bool {
        return this.isCell() and this.jsType().isArray();
    }
    pub inline fn isFunction(this: JSValue) bool {
        return this.isCell() and this.jsType().isFunction();
    }
    pub fn isObjectEmpty(this: JSValue, globalObject: *JSGlobalObject) bool {
        const type_of_value = this.jsType();
        // https://github.com/jestjs/jest/blob/main/packages/jest-get-type/src/index.ts#L26
        // Map and Set are not considered as object in jest-extended
        if (type_of_value.isMap() or type_of_value.isSet() or this.isRegExp() or this.isDate()) {
            return false;
        }

        return this.jsType().isObject() and keys(this, globalObject).getLength(globalObject) == 0;
    }

    pub fn isClass(this: JSValue, global: *JSGlobalObject) bool {
        return cppFn("isClass", .{ this, global });
    }

    pub fn isConstructor(this: JSValue) bool {
        if (!this.isCell()) return false;
        return cppFn("isConstructor", .{this});
    }

    pub fn getNameProperty(this: JSValue, global: *JSGlobalObject, ret: *ZigString) void {
        if (this.isEmptyOrUndefinedOrNull()) {
            return;
        }

        cppFn("getNameProperty", .{ this, global, ret });
    }

    extern fn JSC__JSValue__getName(JSC.JSValue, *JSC.JSGlobalObject, *bun.String) void;
    pub fn getName(this: JSValue, global: *JSGlobalObject) bun.String {
        var ret = bun.String.empty;
        JSC__JSValue__getName(this, global, &ret);
        return ret;
    }

    pub fn getClassName(this: JSValue, global: *JSGlobalObject, ret: *ZigString) void {
        cppFn("getClassName", .{ this, global, ret });
    }

    pub inline fn isCell(this: JSValue) bool {
        return switch (this) {
            .zero, .undefined, .null, .true, .false => false,
            else => (@as(u64, @bitCast(@intFromEnum(this))) & FFI.NotCellMask) == 0,
        };
    }

    pub fn toJSString(globalObject: *JSC.JSGlobalObject, slice_: []const u8) JSC.JSValue {
        return JSC.ZigString.init(slice_).withEncoding().toJS(globalObject);
    }

    /// Calling this on a non-cell is safety-checked undefined behavior.
    pub fn asCell(this: JSValue) *JSCell {
        // NOTE: asCell already asserts this, but since we're crossing an FFI
        // boundary, that assertion is opaque to the Zig compiler. By asserting
        // it twice we let Zig possibly optimize out other checks.
        bun.unsafeAssert(this.isCell());
        return cppFn("asCell", .{this});
    }

<<<<<<< HEAD
    /// Statically cast a value to a cell. Returns `null` for non-cells.
    pub fn toCell(this: JSValue) ?*JSCell {
        return if (this.isCell()) this.asCell() else null;
    }

    pub fn isCallable(this: JSValue, vm: *VM) bool {
        return cppFn("isCallable", .{ this, vm });
=======
    pub fn isCallable(this: JSValue) bool {
        return cppFn("isCallable", .{this});
>>>>>>> a3f48c1d
    }

    pub fn isException(this: JSValue, vm: *VM) bool {
        return cppFn("isException", .{ this, vm });
    }

    pub fn isTerminationException(this: JSValue, vm: *VM) bool {
        return cppFn("isTerminationException", .{ this, vm });
    }

    pub fn toZigException(this: JSValue, global: *JSGlobalObject, exception: *ZigException) void {
        return cppFn("toZigException", .{ this, global, exception });
    }

    pub fn toZigString(this: JSValue, out: *ZigString, global: *JSGlobalObject) error{JSError}!void {
        const str = cppFn("toZigString", .{ this, out, global });
        if (global.hasException()) return error.JSError;
        return str;
    }

    /// Increments the reference count, you must call `.deref()` or it will leak memory.
    pub fn toBunString(this: JSValue, globalObject: *JSC.JSGlobalObject) JSError!bun.String {
        return bun.String.fromJS2(this, globalObject);
    }

    /// this: RegExp value
    /// other: string value
    pub fn toMatch(this: JSValue, global: *JSGlobalObject, other: JSValue) bool {
        return cppFn("toMatch", .{ this, global, other });
    }

    pub fn asArrayBuffer_(this: JSValue, global: *JSGlobalObject, out: *ArrayBuffer) bool {
        return cppFn("asArrayBuffer_", .{ this, global, out });
    }

    pub fn asArrayBuffer(this: JSValue, global: *JSGlobalObject) ?ArrayBuffer {
        var out: ArrayBuffer = .{
            .offset = 0,
            .len = 0,
            .byte_len = 0,
            .shared = false,
            .typed_array_type = .Uint8Array,
        };

        if (this.asArrayBuffer_(global, &out)) {
            out.value = this;
            return out;
        }

        return null;
    }

    /// This always returns a JS BigInt
    pub fn fromInt64NoTruncate(globalObject: *JSGlobalObject, i: i64) JSValue {
        return cppFn("fromInt64NoTruncate", .{ globalObject, i });
    }
    /// This always returns a JS BigInt
    pub fn fromUInt64NoTruncate(globalObject: *JSGlobalObject, i: u64) JSValue {
        return cppFn("fromUInt64NoTruncate", .{ globalObject, i });
    }

    /// This always returns a JS BigInt using std.posix.timeval from std.posix.rusage
    pub fn fromTimevalNoTruncate(globalObject: *JSGlobalObject, nsec: i64, sec: i64) JSValue {
        return cppFn("fromTimevalNoTruncate", .{ globalObject, nsec, sec });
    }

    /// Sums two JS BigInts
    pub fn bigIntSum(globalObject: *JSGlobalObject, a: JSValue, b: JSValue) JSValue {
        return cppFn("bigIntSum", .{ globalObject, a, b });
    }

    pub fn toUInt64NoTruncate(this: JSValue) u64 {
        return cppFn("toUInt64NoTruncate", .{
            this,
        });
    }

    /// Deprecated: replace with 'toBunString'
    pub fn getZigString(this: JSValue, global: *JSGlobalObject) bun.JSError!ZigString {
        var str = ZigString.init("");
        try this.toZigString(&str, global);
        return str;
    }

    /// Convert a JSValue to a string, potentially calling `toString` on the
    /// JSValue in JavaScript. Can throw an error.
    pub fn toSlice(this: JSValue, global: *JSGlobalObject, allocator: std.mem.Allocator) JSError!ZigString.Slice {
        const str = try bun.String.fromJS2(this, global);
        defer str.deref();

        // This keeps the WTF::StringImpl alive if it was originally a latin1
        // ASCII-only string.
        //
        // Otherwise, it will be cloned using the allocator.
        return str.toUTF8(allocator);
    }

    pub inline fn toSliceZ(this: JSValue, global: *JSGlobalObject, allocator: std.mem.Allocator) ZigString.Slice {
        return getZigString(this, global).toSliceZ(allocator);
    }

    // On exception, this returns the empty string.
    pub fn toString(this: JSValue, globalThis: *JSGlobalObject) *JSString {
        return cppFn("toString", .{ this, globalThis });
    }

    pub fn jsonStringify(this: JSValue, globalThis: *JSGlobalObject, indent: u32, out: *bun.String) void {
        return cppFn("jsonStringify", .{ this, globalThis, indent, out });
    }

    /// On exception, this returns null, to make exception checks clearer.
    pub fn toStringOrNull(this: JSValue, globalThis: *JSGlobalObject) ?*JSString {
        return cppFn("toStringOrNull", .{ this, globalThis });
    }

    /// Call `toString()` on the JSValue and clone the result.
    pub fn toSliceOrNull(this: JSValue, globalThis: *JSGlobalObject) bun.JSError!ZigString.Slice {
        const str = try bun.String.fromJS2(this, globalThis);
        defer str.deref();
        return str.toUTF8(bun.default_allocator);
    }

    /// Call `toString()` on the JSValue and clone the result.
    pub fn toSliceOrNullWithAllocator(this: JSValue, globalThis: *JSGlobalObject, allocator: std.mem.Allocator) bun.JSError!ZigString.Slice {
        const str = try bun.String.fromJS2(this, globalThis);
        defer str.deref();
        return str.toUTF8(allocator);
    }

    /// Call `toString()` on the JSValue and clone the result.
    /// On exception or out of memory, this returns null.
    ///
    /// Remember that `Symbol` throws an exception when you call `toString()`.
    pub fn toSliceClone(this: JSValue, globalThis: *JSGlobalObject) ?ZigString.Slice {
        return this.toSliceCloneWithAllocator(globalThis, bun.default_allocator);
    }

    /// Call `toString()` on the JSValue and clone the result.
    /// On exception or out of memory, this returns null.
    ///
    /// Remember that `Symbol` throws an exception when you call `toString()`.
    pub fn toSliceCloneZ(this: JSValue, globalThis: *JSGlobalObject) ?[:0]u8 {
        var str = bun.String.tryFromJS(this, globalThis) orelse return null;
        return str.toOwnedSliceZ(bun.default_allocator) catch return null;
    }

    /// On exception or out of memory, this returns null, to make exception checks clearer.
    pub fn toSliceCloneWithAllocator(
        this: JSValue,
        globalThis: *JSGlobalObject,
        allocator: std.mem.Allocator,
    ) ?ZigString.Slice {
        var str = this.toStringOrNull(globalThis) orelse return null;
        return str.toSlice(globalThis, allocator).cloneIfNeeded(allocator) catch {
            globalThis.throwOutOfMemory() catch {}; // TODO: properly propagate exception upwards
            return null;
        };
    }

    /// Runtime conversion to an object. This can have side effects.
    ///
    /// For values that are already objects, this is effectively a reinterpret
    /// cast.
    pub fn toObject(this: JSValue, globalThis: *JSGlobalObject) *JSObject {
        return cppFn("toObject", .{ this, globalThis });
    }

    /// Statically cast a value to a JSObject.
    ///
    /// Returns _null_ for non-objects. Use `toObject` to runtime-cast them instead.
    pub fn getObject(this: JSValue) ?*JSObject {
        return if (this.isObject()) this.uncheckedPtrCast(JSObject) else null;
    }

    pub fn getPrototype(this: JSValue, globalObject: *JSGlobalObject) JSValue {
        return cppFn("getPrototype", .{ this, globalObject });
    }

    pub fn eqlValue(this: JSValue, other: JSValue) bool {
        return cppFn("eqlValue", .{ this, other });
    }

    pub fn eqlCell(this: JSValue, other: *JSCell) bool {
        return cppFn("eqlCell", .{ this, other });
    }

    pub const BuiltinName = enum(u8) {
        method,
        headers,
        status,
        statusText,
        url,
        body,
        data,
        toString,
        redirect,
        inspectCustom,
        highWaterMark,
        path,
        stream,
        asyncIterator,
        name,
        message,
        @"error",
        default,
        encoding,
        fatal,
        ignoreBOM,
        type,
        signal,

        pub fn has(property: []const u8) bool {
            return bun.ComptimeEnumMap(BuiltinName).has(property);
        }

        pub fn get(property: []const u8) ?BuiltinName {
            return bun.ComptimeEnumMap(BuiltinName).get(property);
        }
    };

    pub fn fastGetOrElse(this: JSValue, global: *JSGlobalObject, builtin_name: BuiltinName, alternate: ?JSC.JSValue) ?JSValue {
        return this.fastGet(global, builtin_name) orelse {
            if (alternate) |alt| return alt.fastGet(global, builtin_name);

            return null;
        };
    }

    // `this` must be known to be an object
    // intended to be more lightweight than ZigString.
    pub fn fastGet(this: JSValue, global: *JSGlobalObject, builtin_name: BuiltinName) ?JSValue {
        if (bun.Environment.isDebug)
            bun.assert(this.isObject());

        return switch (JSC__JSValue__fastGet(this, global, @intFromEnum(builtin_name))) {
            .zero, .undefined, .property_does_not_exist_on_object => null,
            else => |val| val,
        };
    }

    pub fn fastGetWithError(this: JSValue, global: *JSGlobalObject, builtin_name: BuiltinName) JSError!?JSValue {
        if (bun.Environment.isDebug)
            bun.assert(this.isObject());

        return switch (JSC__JSValue__fastGet(this, global, @intFromEnum(builtin_name))) {
            .zero => error.JSError,
            .undefined => null,
            .property_does_not_exist_on_object => null,
            else => |val| val,
        };
    }

    pub fn fastGetDirect(this: JSValue, global: *JSGlobalObject, builtin_name: BuiltinName) ?JSValue {
        const result = fastGetDirect_(this, global, @intFromEnum(builtin_name));
        if (result == .zero) {
            return null;
        }

        return result;
    }

    extern fn JSC__JSValue__fastGet(value: JSValue, global: *JSGlobalObject, builtin_id: u8) JSValue;
    extern fn JSC__JSValue__fastGetOwn(value: JSValue, globalObject: *JSGlobalObject, property: BuiltinName) JSValue;
    pub fn fastGetOwn(this: JSValue, global: *JSGlobalObject, builtin_name: BuiltinName) ?JSValue {
        const result = JSC__JSValue__fastGetOwn(this, global, builtin_name);
        if (result == .zero) {
            return null;
        }

        return result;
    }

    pub fn fastGetDirect_(this: JSValue, global: *JSGlobalObject, builtin_name: u8) JSValue {
        return cppFn("fastGetDirect_", .{ this, global, builtin_name });
    }

    extern fn JSC__JSValue__getIfPropertyExistsImpl(target: JSValue, global: *JSGlobalObject, ptr: [*]const u8, len: u32) JSValue;

    pub fn getIfPropertyExistsFromPath(this: JSValue, global: *JSGlobalObject, path: JSValue) JSValue {
        return cppFn("getIfPropertyExistsFromPath", .{ this, global, path });
    }

    pub fn getSymbolDescription(this: JSValue, global: *JSGlobalObject, str: *ZigString) void {
        cppFn("getSymbolDescription", .{ this, global, str });
    }

    pub fn symbolFor(global: *JSGlobalObject, str: *ZigString) JSValue {
        return cppFn("symbolFor", .{ global, str });
    }

    pub fn symbolKeyFor(this: JSValue, global: *JSGlobalObject, str: *ZigString) bool {
        return cppFn("symbolKeyFor", .{ this, global, str });
    }

    pub fn _then(this: JSValue, global: *JSGlobalObject, ctx: JSValue, resolve: JSNativeFn, reject: JSNativeFn) void {
        return cppFn("_then", .{ this, global, ctx, toJSHostFunction(resolve), toJSHostFunction(reject) });
    }

    pub fn _then2(this: JSValue, global: *JSGlobalObject, ctx: JSValue, resolve: JSHostFunctionType, reject: JSHostFunctionType) void {
        return cppFn("_then", .{ this, global, ctx, resolve, reject });
    }

    pub fn then(this: JSValue, global: *JSGlobalObject, ctx: ?*anyopaque, resolve: JSNativeFn, reject: JSNativeFn) void {
        if (comptime bun.Environment.allow_assert)
            bun.assert(JSValue.fromPtr(ctx).asPtr(anyopaque) == ctx.?);
        return this._then(global, JSValue.fromPtr(ctx), resolve, reject);
    }

    pub fn getDescription(this: JSValue, global: *JSGlobalObject) ZigString {
        var zig_str = ZigString.init("");
        getSymbolDescription(this, global, &zig_str);
        return zig_str;
    }

    /// Equivalent to `obj.property` in JavaScript.
    /// Reminder: `undefined` is a value!
    ///
    /// Prefer `get` in new code, as this function is incapable of returning an exception
    pub fn get_unsafe(this: JSValue, global: *JSGlobalObject, property: []const u8) ?JSValue {
        if (comptime bun.Environment.isDebug) {
            if (BuiltinName.has(property)) {
                Output.debugWarn("get(\"{s}\") called. Please use fastGet(.{s}) instead!", .{ property, property });
            }
        }

        return switch (JSC__JSValue__getIfPropertyExistsImpl(this, global, property.ptr, @intCast(property.len))) {
            .undefined, .zero, .property_does_not_exist_on_object => null,
            else => |val| val,
        };
    }

    /// Equivalent to `target[property]`. Calls userland getters/proxies.  Can
    /// throw. Null indicates the property does not exist. JavaScript undefined
    /// and JavaScript null can exist as a property and is different than zig
    /// `null` (property does not exist).
    ///
    /// `property` must be either `[]const u8`. A comptime slice may defer to
    /// calling `fastGet`, which use a more optimal code path. This function is
    /// marked `inline` to allow Zig to determine if `fastGet` should be used
    /// per invocation.
    pub inline fn get(target: JSValue, global: *JSGlobalObject, property: anytype) JSError!?JSValue {
        if (bun.Environment.isDebug) bun.assert(target.isObject());
        const property_slice: []const u8 = property; // must be a slice!

        // This call requires `get` to be `inline`
        if (bun.isComptimeKnown(property_slice)) {
            if (comptime BuiltinName.get(property_slice)) |builtin_name| {
                return target.fastGetWithError(global, builtin_name);
            }
        }

        return switch (JSC__JSValue__getIfPropertyExistsImpl(target, global, property_slice.ptr, @intCast(property_slice.len))) {
            .zero => error.JSError,
            .property_does_not_exist_on_object => null,

            // TODO: see bug described in ObjectBindings.cpp
            // since there are false positives, the better path is to make them
            // negatives, as the number of places that desire throwing on
            // existing undefined is extremely small, but non-zero.
            .undefined => null,
            else => |val| val,
        };
    }

    extern fn JSC__JSValue__getOwn(value: JSValue, globalObject: *JSGlobalObject, propertyName: *const bun.String) JSValue;

    /// Get *own* property value (i.e. does not resolve property in the prototype chain)
    pub fn getOwn(this: JSValue, global: *JSGlobalObject, property_name: anytype) ?JSValue {
        var property_name_str = bun.String.init(property_name);
        const value = JSC__JSValue__getOwn(this, global, &property_name_str);
        return if (@intFromEnum(value) != 0) value else return null;
    }

    extern fn JSC__JSValue__getOwnByValue(value: JSValue, globalObject: *JSGlobalObject, propertyValue: JSValue) JSValue;

    pub fn getOwnByValue(this: JSValue, global: *JSGlobalObject, property_value: JSValue) ?JSValue {
        const value = JSC__JSValue__getOwnByValue(this, global, property_value);
        return if (@intFromEnum(value) != 0) value else return null;
    }

    pub fn getOwnTruthy(this: JSValue, global: *JSGlobalObject, property_name: anytype) ?JSValue {
        if (getOwn(this, global, property_name)) |prop| {
            if (prop == .undefined) return null;
            return prop;
        }

        return null;
    }

    /// Safe to use on any JSValue
    pub fn implementsToString(this: JSValue, global: *JSGlobalObject) bool {
        if (!this.isObject())
            return false;
        const function = this.fastGet(global, BuiltinName.toString) orelse
            return false;
        return function.isCell() and function.isCallable();
    }

    // TODO: replace calls to this function with `getOptional`
    pub fn getOwnTruthyComptime(this: JSValue, global: *JSGlobalObject, comptime property: []const u8) ?JSValue {
        if (comptime bun.ComptimeEnumMap(BuiltinName).has(property)) {
            return fastGetOwn(this, global, @field(BuiltinName, property));
        }

        return getOwnTruthy(this, global, property);
    }

    fn truthyPropertyValue(prop: JSValue) ?JSValue {
        return switch (prop) {
            .zero => unreachable,

            // Treat undefined and null as unspecified
            .null, .undefined => null,

            // false, 0, are deliberately not included in this list.
            // That would prevent you from passing `0` or `false` to various Bun APIs.

            else => {
                // Ignore empty string.
                if (prop.isString()) {
                    if (!prop.toBoolean()) {
                        return null;
                    }
                }

                return prop;
            },
        };
    }

    // TODO: replace calls to this function with `getOptional`
    pub fn getTruthyComptime(this: JSValue, global: *JSGlobalObject, comptime property: []const u8) bun.JSError!?JSValue {
        if (comptime BuiltinName.has(property)) {
            return truthyPropertyValue(fastGet(this, global, @field(BuiltinName, property)) orelse return null);
        }

        return getTruthy(this, global, property);
    }

    // TODO: replace calls to this function with `getOptional`
    pub fn getTruthy(this: JSValue, global: *JSGlobalObject, property: []const u8) bun.JSError!?JSValue {
        if (try get(this, global, property)) |prop| {
            return truthyPropertyValue(prop);
        }

        return null;
    }

    /// Get a value that can be coerced to a string.
    ///
    /// Returns null when the value is:
    /// - JSValue.null
    /// - JSValue.false
    /// - JSValue.undefined
    /// - an empty string
    pub fn getStringish(this: JSValue, global: *JSGlobalObject, property: []const u8) bun.JSError!?bun.String {
        const prop = try get(this, global, property) orelse return null;
        if (prop.isNull() or prop == .false) {
            return null;
        }
        if (prop.isSymbol()) {
            return global.throwInvalidPropertyTypeValue(property, "string", prop);
        }

        const str = try prop.toBunString(global);
        if (global.hasException()) {
            str.deref();
            return error.JSError;
        }
        if (str.isEmpty()) {
            return null;
        }
        return str;
    }

    pub fn toEnumFromMap(
        this: JSValue,
        globalThis: *JSGlobalObject,
        comptime property_name: []const u8,
        comptime Enum: type,
        comptime StringMap: anytype,
    ) JSError!Enum {
        if (!this.isString()) {
            return globalThis.throwInvalidArguments(property_name ++ " must be a string", .{});
        }

        return StringMap.fromJS(globalThis, this) orelse {
            const one_of = struct {
                pub const list = brk: {
                    var str: []const u8 = "'";
                    const field_names = bun.meta.enumFieldNames(Enum);
                    for (field_names, 0..) |entry, i| {
                        str = str ++ entry ++ "'";
                        if (i < field_names.len - 2) {
                            str = str ++ ", '";
                        } else if (i == field_names.len - 2) {
                            str = str ++ " or '";
                        }
                    }
                    break :brk str;
                };

                pub const label = property_name ++ " must be one of " ++ list;
            }.label;
            if (!globalThis.hasException())
                return globalThis.throwInvalidArguments(one_of, .{});
            return error.JSError;
        };
    }

    pub fn toEnum(this: JSValue, globalThis: *JSGlobalObject, comptime property_name: []const u8, comptime Enum: type) JSError!Enum {
        return toEnumFromMap(this, globalThis, property_name, Enum, Enum.Map);
    }

    pub fn toOptionalEnum(this: JSValue, globalThis: *JSGlobalObject, comptime property_name: []const u8, comptime Enum: type) JSError!?Enum {
        if (this.isEmptyOrUndefinedOrNull())
            return null;

        return toEnum(this, globalThis, property_name, Enum);
    }

    pub fn getOptionalEnum(this: JSValue, globalThis: *JSGlobalObject, comptime property_name: []const u8, comptime Enum: type) JSError!?Enum {
        if (comptime BuiltinName.has(property_name)) {
            if (fastGet(this, globalThis, @field(BuiltinName, property_name))) |prop| {
                if (prop.isEmptyOrUndefinedOrNull())
                    return null;
                return try toEnum(prop, globalThis, property_name, Enum);
            }
            return null;
        }

        if (try get(this, globalThis, property_name)) |prop| {
            if (prop.isEmptyOrUndefinedOrNull())
                return null;
            return try toEnum(prop, globalThis, property_name, Enum);
        }
        return null;
    }

    pub fn getOwnOptionalEnum(this: JSValue, globalThis: *JSGlobalObject, comptime property_name: []const u8, comptime Enum: type) JSError!?Enum {
        if (comptime BuiltinName.has(property_name)) {
            if (fastGetOwn(this, globalThis, @field(BuiltinName, property_name))) |prop| {
                if (prop.isEmptyOrUndefinedOrNull())
                    return null;
                return try toEnum(prop, globalThis, property_name, Enum);
            }
            return null;
        }

        if (getOwn(this, globalThis, property_name)) |prop| {
            if (prop.isEmptyOrUndefinedOrNull())
                return null;
            return try toEnum(prop, globalThis, property_name, Enum);
        }
        return null;
    }

    pub fn coerceToArray(prop: JSValue, globalThis: *JSGlobalObject, comptime property_name: []const u8) JSError!?JSValue {
        if (!prop.jsTypeLoose().isArray()) {
            return globalThis.throwInvalidArguments(property_name ++ " must be an array", .{});
        }

        if (prop.getLength(globalThis) == 0) {
            return null;
        }

        return prop;
    }

    pub fn getArray(this: JSValue, globalThis: *JSGlobalObject, comptime property_name: []const u8) JSError!?JSValue {
        if (try this.getOptional(globalThis, property_name, JSValue)) |prop| {
            return coerceToArray(prop, globalThis, property_name);
        }

        return null;
    }

    pub fn getOwnArray(this: JSValue, globalThis: *JSGlobalObject, comptime property_name: []const u8) JSError!?JSValue {
        if (getOwnTruthy(this, globalThis, property_name)) |prop| {
            return coerceToArray(prop, globalThis, property_name);
        }

        return null;
    }

    pub fn getOwnObject(this: JSValue, globalThis: *JSGlobalObject, comptime property_name: []const u8) JSError!?JSValue {
        if (getOwnTruthy(this, globalThis, property_name)) |prop| {
            if (!prop.jsTypeLoose().isObject()) {
                return globalThis.throwInvalidArguments(property_name ++ " must be an object", .{});
            }

            return prop;
        }

        return null;
    }

    pub fn getFunction(this: JSValue, globalThis: *JSGlobalObject, comptime property_name: []const u8) JSError!?JSValue {
        if (try this.getOptional(globalThis, property_name, JSValue)) |prop| {
            if (!prop.isCell() or !prop.isCallable()) {
                return globalThis.throwInvalidArguments(property_name ++ " must be a function", .{});
            }

            return prop;
        }

        return null;
    }

    pub fn getOwnFunction(this: JSValue, globalThis: *JSGlobalObject, comptime property_name: []const u8) JSError!?JSValue {
        if (getOwnTruthy(this, globalThis, property_name)) |prop| {
            if (!prop.isCell() or !prop.isCallable()) {
                return globalThis.throwInvalidArguments(property_name ++ " must be a function", .{});
            }

            return prop;
        }

        return null;
    }

    fn coerceOptional(prop: JSValue, global: *JSGlobalObject, comptime property_name: []const u8, comptime T: type) JSError!T {
        switch (comptime T) {
            JSValue => return prop,
            bool => @compileError("ambiguous coercion: use getBooleanStrict (throw error if not boolean) or getBooleanLoose (truthy check, never throws)"),
            ZigString.Slice => {
                if (prop.isString()) {
                    return try prop.toSliceOrNull(global);
                }
                return JSC.Node.validators.throwErrInvalidArgType(global, property_name, .{}, "string", prop);
            },
            i32 => return prop.coerce(i32, global),
            i64 => return prop.coerce(i64, global),
            else => @compileError("TODO:" ++ @typeName(T)),
        }
    }

    /// Many Bun API are loose and simply want to check if a value is truthy
    /// Missing value, null, and undefined return `null`
    pub inline fn getBooleanLoose(this: JSValue, global: *JSGlobalObject, comptime property_name: []const u8) JSError!?bool {
        const prop = try this.get(global, property_name) orelse return null;
        return prop.toBoolean();
    }

    /// Many Node.js APIs use `validateBoolean`
    /// Missing value and undefined return `null`
    pub inline fn getBooleanStrict(this: JSValue, global: *JSGlobalObject, comptime property_name: []const u8) JSError!?bool {
        const prop = try this.get(global, property_name) orelse return null;

        return switch (prop) {
            .undefined => null,
            .false, .true => prop == .true,
            else => {
                return JSC.Node.validators.throwErrInvalidArgType(global, property_name, .{}, "boolean", prop);
            },
        };
    }

    pub inline fn getOptional(this: JSValue, globalThis: *JSGlobalObject, comptime property_name: []const u8, comptime T: type) JSError!?T {
        const prop = try this.get(globalThis, property_name) orelse return null;
        bun.assert(prop != .zero);

        if (!prop.isUndefinedOrNull()) {
            return try coerceOptional(prop, globalThis, property_name, T);
        }

        return null;
    }

    pub fn getOwnOptional(this: JSValue, globalThis: *JSGlobalObject, comptime property_name: []const u8, comptime T: type) JSError!?T {
        const prop = (if (comptime BuiltinName.has(property_name))
            fastGetOwn(this, globalThis, @field(BuiltinName, property_name))
        else
            getOwn(this, globalThis, property_name)) orelse return null;

        if (!prop.isEmptyOrUndefinedOrNull()) {
            return coerceOptional(prop, globalThis, property_name, T);
        }

        return null;
    }

    /// Alias for getIfPropertyExists
    pub const getIfPropertyExists = get;

    pub fn createTypeError(message: *const ZigString, code: *const ZigString, global: *JSGlobalObject) JSValue {
        return cppFn("createTypeError", .{ message, code, global });
    }

    pub fn createRangeError(message: *const ZigString, code: *const ZigString, global: *JSGlobalObject) JSValue {
        return cppFn("createRangeError", .{ message, code, global });
    }

    /// Object.is()
    ///
    /// This algorithm differs from the IsStrictlyEqual Algorithm by treating all NaN values as equivalent and by differentiating +0𝔽 from -0𝔽.
    /// https://tc39.es/ecma262/#sec-samevalue
    pub fn isSameValue(this: JSValue, other: JSValue, global: *JSGlobalObject) bool {
        return @intFromEnum(this) == @intFromEnum(other) or cppFn("isSameValue", .{ this, other, global });
    }

    pub fn deepEquals(this: JSValue, other: JSValue, global: *JSGlobalObject) JSError!bool {
        // JSC__JSValue__deepEquals
        const result = cppFn("deepEquals", .{ this, other, global });
        if (global.hasException()) return error.JSError;
        return result;
    }

    /// same as `JSValue.deepEquals`, but with jest asymmetric matchers enabled
    pub fn jestDeepEquals(this: JSValue, other: JSValue, global: *JSGlobalObject) JSError!bool {
        const result = cppFn("jestDeepEquals", .{ this, other, global });
        if (global.hasException()) return error.JSError;
        return result;
    }

    pub fn strictDeepEquals(this: JSValue, other: JSValue, global: *JSGlobalObject) JSError!bool {
        // JSC__JSValue__strictDeepEquals
        const result = cppFn("strictDeepEquals", .{ this, other, global });
        if (global.hasException()) return error.JSError;
        return result;
    }

    /// same as `JSValue.strictDeepEquals`, but with jest asymmetric matchers enabled
    pub fn jestStrictDeepEquals(this: JSValue, other: JSValue, global: *JSGlobalObject) JSError!bool {
        // JSC__JSValue__jestStrictDeepEquals
        const result = cppFn("jestStrictDeepEquals", .{ this, other, global });
        if (global.hasException()) return error.JSError;
        return result;
    }

    /// NOTE: can throw. Check for exceptions.
    pub fn deepMatch(this: JSValue, subset: JSValue, global: *JSGlobalObject, replace_props_with_asymmetric_matchers: bool) bool {
        // JSC__JSValue__deepMatch
        return cppFn("deepMatch", .{ this, subset, global, replace_props_with_asymmetric_matchers });
    }

    /// same as `JSValue.deepMatch`, but with jest asymmetric matchers enabled
    pub fn jestDeepMatch(this: JSValue, subset: JSValue, global: *JSGlobalObject, replace_props_with_asymmetric_matchers: bool) bool {
        // JSC__JSValue__jestDeepMatch
        return cppFn("jestDeepMatch", .{ this, subset, global, replace_props_with_asymmetric_matchers });
    }

    pub const DiffMethod = enum(u8) {
        none,
        character,
        word,
        line,
    };

    pub fn determineDiffMethod(this: JSValue, other: JSValue, global: *JSGlobalObject) DiffMethod {
        if ((this.isString() and other.isString()) or (this.isBuffer(global) and other.isBuffer(global))) return .character;
        if ((this.isRegExp() and other.isObject()) or (this.isObject() and other.isRegExp())) return .character;
        if (this.isObject() and other.isObject()) return .line;

        return .none;
    }

    /// Static cast a value into a `JSC::JSString`. Casting a non-string results
    /// in safety-protected undefined behavior.
    ///
    /// - `this` is re-interpreted, so runtime casting does not occur (e.g. `this.toString()`)
    /// - Does not allocate
    /// - Does not increment ref count
    /// - Make sure `this` stays on the stack. If you're method chaining, you may need to call `this.ensureStillAlive()`.
    pub fn asString(this: JSValue) *JSString {
        return cppFn("asString", .{
            this,
        });
    }

    /// Get the internal number of the `JSC::DateInstance` object
    /// Returns NaN if the value is not a `JSC::DateInstance` (`Date` in JS)
    pub fn getUnixTimestamp(this: JSValue) f64 {
        return cppFn("getUnixTimestamp", .{
            this,
        });
    }

    extern fn JSC__JSValue__getUTCTimestamp(globalObject: *JSC.JSGlobalObject, this: JSValue) f64;
    /// Calls getTime() - getUTCT
    pub fn getUTCTimestamp(this: JSValue, globalObject: *JSC.JSGlobalObject) f64 {
        return JSC__JSValue__getUTCTimestamp(globalObject, this);
    }

    pub const StringFormatter = struct {
        value: JSC.JSValue,
        globalObject: *JSC.JSGlobalObject,

        pub fn format(this: StringFormatter, comptime text: []const u8, opts: std.fmt.FormatOptions, writer: anytype) !void {
            const str = try this.value.toBunString(this.globalObject);
            defer str.deref();
            try str.format(text, opts, writer);
        }
    };

    pub fn fmtString(this: JSValue, globalObject: *JSC.JSGlobalObject) StringFormatter {
        return .{
            .value = this,
            .globalObject = globalObject,
        };
    }

    pub fn toFmt(
        this: JSValue,
        formatter: *Exports.ConsoleObject.Formatter,
    ) Exports.ConsoleObject.Formatter.ZigFormatter {
        formatter.remaining_values = &[_]JSValue{};
        if (formatter.map_node != null) {
            formatter.deinit();
        }
        formatter.stack_check.update();

        return Exports.ConsoleObject.Formatter.ZigFormatter{
            .formatter = formatter,
            .value = this,
        };
    }

    /// Check if the JSValue is either a signed 32-bit integer or a double and
    /// return the value as a f64
    ///
    /// This does not call `valueOf` on the JSValue
    pub fn getNumber(this: JSValue) ?f64 {
        if (this.isInt32()) {
            return @as(f64, @floatFromInt(this.asInt32()));
        }

        if (isNumber(this)) {
            // Don't need to check for !isInt32() because above
            return asDouble(this);
        }

        return null;
    }

    pub fn asNumber(this: JSValue) f64 {
        if (this.isInt32()) {
            return @as(f64, @floatFromInt(this.asInt32()));
        }

        if (isNumber(this)) {
            // Don't need to check for !isInt32() because above
            return asDouble(this);
        }

        if (this.isUndefinedOrNull()) {
            return 0.0;
        } else if (this.isBoolean()) {
            return if (asBoolean(this)) 1.0 else 0.0;
        }

        return cppFn("asNumber", .{
            this,
        });
    }

    pub fn asDouble(this: JSValue) f64 {
        bun.assert(this.isDouble());
        return FFI.JSVALUE_TO_DOUBLE(.{ .asJSValue = this });
    }

    pub fn asPtr(this: JSValue, comptime Pointer: type) *Pointer {
        return @as(*Pointer, @ptrFromInt(this.asPtrAddress()));
    }

    pub fn fromPtrAddress(addr: anytype) JSValue {
        return jsNumber(@as(f64, @floatFromInt(@as(usize, @bitCast(@as(usize, addr))))));
    }

    pub fn asPtrAddress(this: JSValue) usize {
        return @as(usize, @bitCast(@as(usize, @intFromFloat(this.asDouble()))));
    }

    pub fn fromPtr(addr: anytype) JSValue {
        return fromPtrAddress(@intFromPtr(addr));
    }

    /// Equivalent to the `!!` operator
    pub fn toBoolean(this: JSValue) bool {
        return this != .zero and cppFn("toBoolean", .{this});
    }

    pub fn asBoolean(this: JSValue) bool {
        if (comptime bun.Environment.allow_assert) {
            if (!this.isBoolean()) {
                Output.panic("Expected boolean but found {s}", .{@tagName(this.jsTypeLoose())});
            }
        }
        return FFI.JSVALUE_TO_BOOL(.{ .asJSValue = this });
    }

    pub inline fn asInt52(this: JSValue) i64 {
        if (comptime bun.Environment.allow_assert) {
            bun.assert(this.isNumber());
        }
        return coerceJSValueDoubleTruncatingTT(i52, i64, this.asNumber());
    }

    pub fn toInt32(this: JSValue) i32 {
        if (this.isInt32()) {
            return asInt32(this);
        }

        if (this.getNumber()) |num| {
            return coerceJSValueDoubleTruncatingT(i32, num);
        }

        if (comptime bun.Environment.allow_assert) {
            bun.assert(!this.isString()); // use coerce() instead
            bun.assert(!this.isCell()); // use coerce() instead
        }

        // TODO: this shouldn't be reachable.
        return cppFn("toInt32", .{
            this,
        });
    }

    pub fn asInt32(this: JSValue) i32 {
        // TODO: promote assertion to allow_assert. That has not been done because
        // the assertion was commented out until 2024-12-12
        if (bun.Environment.isDebug) {
            bun.assert(this.isInt32());
        }
        return FFI.JSVALUE_TO_INT32(.{ .asJSValue = this });
    }

    pub fn asFileDescriptor(this: JSValue) bun.FileDescriptor {
        bun.assert(this.isNumber());
        return bun.FDImpl.fromUV(this.toInt32()).encode();
    }

    pub inline fn toU16(this: JSValue) u16 {
        return @as(u16, @truncate(@max(this.toInt32(), 0)));
    }

    pub inline fn toU32(this: JSValue) u32 {
        return @as(u32, @intCast(@min(@max(this.toInt64(), 0), std.math.maxInt(u32))));
    }

    /// This function supports:
    /// - Array, DerivedArray & friends
    /// - String, DerivedString & friends
    /// - TypedArray
    /// - Map (size)
    /// - WeakMap (size)
    /// - Set (size)
    /// - WeakSet (size)
    /// - ArrayBuffer (byteLength)
    /// - anything with a .length property returning a number
    ///
    /// If the "length" property does not exist, this function will return 0.
    pub fn getLength(this: JSValue, globalThis: *JSGlobalObject) u64 {
        const len = this.getLengthIfPropertyExistsInternal(globalThis);
        if (len == std.math.floatMax(f64)) {
            return 0;
        }

        return @as(u64, @intFromFloat(@max(@min(len, std.math.maxInt(i52)), 0)));
    }

    /// This function supports:
    /// - Array, DerivedArray & friends
    /// - String, DerivedString & friends
    /// - TypedArray
    /// - Map (size)
    /// - WeakMap (size)
    /// - Set (size)
    /// - WeakSet (size)
    /// - ArrayBuffer (byteLength)
    /// - anything with a .length property returning a number
    ///
    /// If the "length" property does not exist, this function will return null.
    pub fn tryGetLength(this: JSValue, globalThis: *JSGlobalObject) ?f64 {
        const len = this.getLengthIfPropertyExistsInternal(globalThis);
        if (len == std.math.floatMax(f64)) {
            return null;
        }

        return @as(u64, @intFromFloat(@max(@min(len, std.math.maxInt(i52)), 0)));
    }

    /// Do not use this directly!
    ///
    /// If the property does not exist, this function will return max(f64) instead of 0.
    pub fn getLengthIfPropertyExistsInternal(this: JSValue, globalThis: *JSGlobalObject) f64 {
        return cppFn("getLengthIfPropertyExistsInternal", .{
            this,
            globalThis,
        });
    }

    pub fn isAggregateError(this: JSValue, globalObject: *JSGlobalObject) bool {
        return cppFn("isAggregateError", .{ this, globalObject });
    }

    pub fn forEach(
        this: JSValue,
        globalObject: *JSGlobalObject,
        ctx: ?*anyopaque,
        callback: *const fn (vm: *VM, globalObject: *JSGlobalObject, ctx: ?*anyopaque, nextValue: JSValue) callconv(.C) void,
    ) void {
        return cppFn("forEach", .{ this, globalObject, ctx, callback });
    }

    /// Same as `forEach` but accepts a typed context struct without need for @ptrCasts
    pub inline fn forEachWithContext(
        this: JSValue,
        globalObject: *JSGlobalObject,
        ctx: anytype,
        callback: *const fn (vm: *VM, globalObject: *JSGlobalObject, ctx: @TypeOf(ctx), nextValue: JSValue) callconv(.C) void,
    ) void {
        const func = @as(*const fn (vm: *VM, globalObject: *JSGlobalObject, ctx: ?*anyopaque, nextValue: JSValue) callconv(.C) void, @ptrCast(callback));
        return cppFn("forEach", .{ this, globalObject, ctx, func });
    }

    pub fn isIterable(this: JSValue, globalObject: *JSGlobalObject) bool {
        return cppFn("isIterable", .{
            this,
            globalObject,
        });
    }

    pub fn stringIncludes(this: JSValue, globalObject: *JSGlobalObject, other: JSValue) bool {
        return cppFn("stringIncludes", .{ this, globalObject, other });
    }

    // TODO: remove this (no replacement)
    pub inline fn asRef(this: JSValue) C_API.JSValueRef {
        return @as(C_API.JSValueRef, @ptrFromInt(@as(usize, @bitCast(@intFromEnum(this)))));
    }

    // TODO: remove this (no replacement)
    pub inline fn c(this: C_API.JSValueRef) JSValue {
        return @as(JSValue, @enumFromInt(@as(JSValueReprInt, @bitCast(@intFromPtr(this)))));
    }

    // TODO: remove this (no replacement)
    pub inline fn fromRef(this: C_API.JSValueRef) JSValue {
        return @as(JSValue, @enumFromInt(@as(JSValueReprInt, @bitCast(@intFromPtr(this)))));
    }

    // TODO: remove this (no replacement)
    pub inline fn asObjectRef(this: JSValue) C_API.JSObjectRef {
        return @as(C_API.JSObjectRef, @ptrCast(this.asVoid()));
    }

    /// When the GC sees a JSValue referenced in the stack, it knows not to free it
    /// This mimics the implementation in JavaScriptCore's C++
    pub inline fn ensureStillAlive(this: JSValue) void {
        if (!this.isCell()) return;
        std.mem.doNotOptimizeAway(this.asEncoded().asPtr);
    }

    pub inline fn asNullableVoid(this: JSValue) ?*anyopaque {
        return @as(?*anyopaque, @ptrFromInt(@as(usize, @bitCast(@intFromEnum(this)))));
    }

    pub inline fn asVoid(this: JSValue) *anyopaque {
        if (comptime bun.Environment.allow_assert) {
            if (@intFromEnum(this) == 0) {
                @panic("JSValue is null");
            }
        }
        return this.asNullableVoid().?;
    }

    pub fn uncheckedPtrCast(value: JSValue, comptime T: type) *T {
        return @alignCast(@ptrCast(value.asEncoded().asPtr));
    }

    pub const Extern = [_][]const u8{
        "_then",
        "asArrayBuffer_",
        "asBigIntCompare",
        "asCell",
        "asInternalPromise",
        "asNumber",
        "asPromise",
        "asString",
        "coerceToDouble",
        "coerceToInt32",
        "coerceToInt64",
        "createEmptyArray",
        "createEmptyObject",
        "createInternalPromise",
        "createObject2",
        "createRangeError",
        "createRopeString",
        "createStringArray",
        "createTypeError",
        "createUninitializedUint8Array",
        "deepEquals",
        "eqlCell",
        "eqlValue",
        "fastGetDirect_",
        "fastGet_",
        "forEach",
        "forEachProperty",
        "forEachPropertyOrdered",
        "fromEntries",
        "fromInt64NoTruncate",
        "fromUInt64NoTruncate",
        "getClassName",
        "getDirect",
        "getErrorsProperty",
        "getIfExists",
        "getIfPropertyExistsFromPath",
        "getIfPropertyExistsImpl",
        "getLengthIfPropertyExistsInternal",
        "getNameProperty",
        "getPropertyByPropertyName",
        "getPropertyNames",
        "getPrototype",
        "getStaticProperty",
        "getSymbolDescription",
        "getUnixTimestamp",
        "hasProperty",
        "hasOwnProperty",
        "isAggregateError",
        "isAnyError",
        "isAnyInt",
        "isBigInt",
        "isBigInt32",
        "isBoolean",
        "isCallable",
        "isClass",
        "isCustomGetterSetter",
        "isError",
        "isException",
        "isGetterSetter",
        "isHeapBigInt",
        "isInt32",
        "isInt32AsAnyInt",
        "isIterable",
        "isNumber",
        "isObject",
        "isPrimitive",
        "isSameValue",
        "isSymbol",
        "isTerminationException",
        "isUInt32AsAnyInt",
        "jsBoolean",
        "jsDoubleNumber",
        "jsNull",
        "jsNumberFromChar",
        "jsNumberFromDouble",
        "jsNumberFromInt64",
        "jsNumberFromU16",
        "jsTDZValue",
        "jsType",
        "jsUndefined",
        "jsonStringify",
        "keys",
        "values",
        "kind_",
        "parseJSON",
        "put",
        "putDirect",
        "putIndex",
        "push",
        "putRecord",
        "strictDeepEquals",
        "symbolFor",
        "symbolKeyFor",
        "toBoolean",
        "toError_",
        "toInt32",
        "toInt64",
        "toObject",
        "toPropertyKeyValue",
        "toString",
        "toStringOrNull",
        "toUInt64NoTruncate",
        "toWTFString",
        "toZigException",
        "toZigString",
        "toMatch",
        "isConstructor",
        "isInstanceOf",
        "stringIncludes",
        "deepMatch",
        "jestDeepEquals",
        "jestStrictDeepEquals",
        "jestDeepMatch",
    };

    /// For any callback JSValue created in JS that you will not call *immediately*, you must wrap it
    /// in an AsyncContextFrame with this function. This allows AsyncLocalStorage to work by
    /// snapshotting it's state and restoring it when called.
    /// - If there is no current context, this returns the callback as-is.
    /// - It is safe to run .call() on the resulting JSValue. This includes automatic unwrapping.
    /// - Do not pass the callback as-is to JS; The wrapped object is NOT a function.
    /// - If passed to C++, call it with AsyncContextFrame::call() instead of JSC::call()
    pub inline fn withAsyncContextIfNeeded(this: JSValue, global: *JSGlobalObject) JSValue {
        JSC.markBinding(@src());
        return AsyncContextFrame__withAsyncContextIfNeeded(global, this);
    }

    pub fn isAsyncContextFrame(this: JSValue) bool {
        return Bun__JSValue__isAsyncContextFrame(this);
    }

    extern "c" fn Bun__JSValue__deserialize(global: *JSGlobalObject, data: [*]const u8, len: usize) JSValue;

    /// Deserializes a JSValue from a serialized buffer. Zig version of `import('bun:jsc').deserialize`
    pub inline fn deserialize(bytes: []const u8, global: *JSGlobalObject) JSValue {
        return Bun__JSValue__deserialize(global, bytes.ptr, bytes.len);
    }

    extern fn Bun__serializeJSValue(global: *JSC.JSGlobalObject, value: JSValue) SerializedScriptValue.External;
    extern fn Bun__SerializedScriptSlice__free(*anyopaque) void;

    pub const SerializedScriptValue = struct {
        data: []const u8,
        handle: *anyopaque,

        const External = extern struct {
            bytes: ?[*]const u8,
            size: usize,
            handle: ?*anyopaque,
        };

        pub inline fn deinit(self: @This()) void {
            Bun__SerializedScriptSlice__free(self.handle);
        }
    };

    /// Throws a JS exception and returns null if the serialization fails, otherwise returns a SerializedScriptValue.
    /// Must be freed when you are done with the bytes.
    pub inline fn serialize(this: JSValue, global: *JSGlobalObject) ?SerializedScriptValue {
        const value = Bun__serializeJSValue(global, this);
        return if (value.bytes) |bytes|
            .{ .data = bytes[0..value.size], .handle = value.handle.? }
        else
            null;
    }

    extern fn Bun__ProxyObject__getInternalField(this: JSValue, field: ProxyInternalField) JSValue;

    const ProxyInternalField = enum(u32) {
        target = 0,
        handler = 1,
    };

    /// Asserts `this` is a proxy
    pub fn getProxyInternalField(this: JSValue, field: ProxyInternalField) JSValue {
        return Bun__ProxyObject__getInternalField(this, field);
    }

    extern fn JSC__JSValue__getClassInfoName(value: JSValue, out: *[*:0]const u8, len: *usize) bool;

    /// For native C++ classes extending JSCell, this retrieves s_info's name
    /// This is a readonly ASCII string.
    pub fn getClassInfoName(this: JSValue) ?[:0]const u8 {
        if (!this.isCell()) return null;
        var out: [:0]const u8 = "";
        if (!JSC__JSValue__getClassInfoName(this, &out.ptr, &out.len)) return null;
        return out;
    }
};

pub const JSValueReprInt = JSC.JSValueReprInt;

const std = @import("std");
const bun = @import("root").bun;
const string = bun.string;
const Output = bun.Output;
const C_API = bun.JSC.C;
const JSC = bun.JSC;

const MutableString = bun.MutableString;
const String = bun.String;
const strings = bun.strings;
const ErrorableString = JSC.ErrorableString;
const JSError = bun.JSError;
const napi = @import("../../napi/napi.zig");

const ZigString = JSC.ZigString;
const VM = JSC.VM;
const FFI = @import("./FFI.zig");
const JSPromise = JSC.JSPromise;
const JSGlobalObject = JSC.JSGlobalObject;
const JSString = JSC.JSString;
const JSObject = JSC.JSObject;
const JSMap = JSC.JSMap;
const JSArrayIterator = JSC.JSArrayIterator;
const JSFunction = JSC.JSFunction;
const JSCell = JSC.JSCell;
const Exports = @import("./exports.zig");
const JSNativeFn = JSC.JSNativeFn;

const Shimmer = JSC.Shimmer;
const AnyPromise = JSC.AnyPromise;
const DOMURL = JSC.DOMURL;
const JestPrettyFormat = @import("../test/pretty_format.zig").JestPrettyFormat;
const JSInternalPromise = JSC.JSInternalPromise;
const ZigException = JSC.ZigException;
const ArrayBuffer = JSC.ArrayBuffer;
const toJSHostFunction = JSC.toJSHostFunction;
const JSHostFunctionType = JSC.JSHostFunctionType;
extern "c" fn AsyncContextFrame__withAsyncContextIfNeeded(global: *JSGlobalObject, callback: JSValue) JSValue;
extern "c" fn Bun__JSValue__isAsyncContextFrame(value: JSValue) bool;
const FetchHeaders = JSC.FetchHeaders;
const Environment = bun.Environment;<|MERGE_RESOLUTION|>--- conflicted
+++ resolved
@@ -1403,18 +1403,13 @@
         return cppFn("asCell", .{this});
     }
 
-<<<<<<< HEAD
     /// Statically cast a value to a cell. Returns `null` for non-cells.
     pub fn toCell(this: JSValue) ?*JSCell {
         return if (this.isCell()) this.asCell() else null;
     }
 
-    pub fn isCallable(this: JSValue, vm: *VM) bool {
-        return cppFn("isCallable", .{ this, vm });
-=======
     pub fn isCallable(this: JSValue) bool {
         return cppFn("isCallable", .{this});
->>>>>>> a3f48c1d
     }
 
     pub fn isException(this: JSValue, vm: *VM) bool {
