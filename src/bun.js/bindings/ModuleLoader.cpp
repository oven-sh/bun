--- conflicted
+++ resolved
@@ -423,14 +423,10 @@
 
     if (auto entry = globalObject->esmRegistryMap()->get(globalObject, specifierValue)) {
         if (entry.isObject()) {
-<<<<<<< HEAD
-            if (auto isEvaluated = entry.getObject()->getIfPropertyExists(globalObject, Bun::builtinNames(vm).evaluatedPublicName())) {
-                if (isEvaluated.isTrue()) {
-=======
+
             auto* object = entry.getObject();
             if (auto state = object->getIfPropertyExists(globalObject, Bun::builtinNames(vm).statePublicName())) {
                 if (state.toInt32(globalObject) > JSC::JSModuleLoader::Status::Fetch) {
->>>>>>> c2cf5289
                     // it's a race! we lost.
                     // https://github.com/oven-sh/bun/issues/6946
                     // https://github.com/oven-sh/bun/issues/12910
@@ -439,11 +435,7 @@
             }
         }
 
-<<<<<<< HEAD
-        if (res->result.value.commonJSExportsLen) {
-=======
         if (res->result.value.isCommonJSModule) {
->>>>>>> c2cf5289
             auto created = Bun::createCommonJSModule(jsCast<Zig::GlobalObject*>(globalObject), specifierValue, res->result.value);
             if (created.has_value()) {
                 JSSourceCode* code = JSSourceCode::create(vm, WTFMove(created.value()));
