--- conflicted
+++ resolved
@@ -19,14 +19,10 @@
 template<typename T>
 void callInternal(T* timeout, JSGlobalObject* globalObject)
 {
-<<<<<<< HEAD
     static_assert(std::is_same_v<T, WebCore::JSTimeout> || std::is_same_v<T, WebCore::JSImmediate>,
         "wrong type passed to callInternal");
 
-    auto& vm = globalObject->vm();
-=======
     auto& vm = JSC::getVM(globalObject);
->>>>>>> a8d159da
     auto scope = DECLARE_THROW_SCOPE(vm);
 
     JSCell* callbackCell = timeout->m_callback.get().asCell();
