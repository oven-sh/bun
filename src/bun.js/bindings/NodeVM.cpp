#include "root.h"

#include "JavaScriptCore/PropertySlot.h"
#include "JavaScriptCore/ExecutableInfo.h"
#include "JavaScriptCore/WriteBarrierInlines.h"
#include "ErrorCode.h"
#include <JavaScriptCore/SourceOrigin.h>
#include <JavaScriptCore/SourceProvider.h>

#include "BunClientData.h"
#include "NodeVM.h"
#include "NodeVMScript.h"
#include "NodeVMModule.h"
#include "NodeVMSourceTextModule.h"
#include "NodeVMSyntheticModule.h"

#include "JavaScriptCore/JSObjectInlines.h"
#include "wtf/text/ExternalStringImpl.h"

#include "JavaScriptCore/FunctionPrototype.h"
#include "JavaScriptCore/FunctionConstructor.h"
#include "JavaScriptCore/HeapAnalyzer.h"

#include "JavaScriptCore/JSDestructibleObjectHeapCellType.h"
#include "JavaScriptCore/SlotVisitorMacros.h"
#include "JavaScriptCore/ObjectConstructor.h"
#include "JavaScriptCore/SubspaceInlines.h"
#include "wtf/GetPtr.h"
#include "wtf/PointerPreparations.h"
#include "wtf/URL.h"
#include "JavaScriptCore/TypedArrayInlines.h"
#include "JavaScriptCore/PropertyNameArray.h"
#include "JavaScriptCore/JSWeakMap.h"
#include "JavaScriptCore/JSWeakMapInlines.h"
#include "JavaScriptCore/JSWithScope.h"
#include "JavaScriptCore/JSGlobalProxyInlines.h"
#include "GCDefferalContext.h"
#include "JSBuffer.h"

#include <JavaScriptCore/DOMJITAbstractHeap.h>
#include <JavaScriptCore/DFGAbstractHeap.h>
#include <JavaScriptCore/Completion.h>
#include "JavaScriptCore/LazyClassStructureInlines.h"
#include "JavaScriptCore/Parser.h"
#include "JavaScriptCore/SourceCodeKey.h"
#include "JavaScriptCore/UnlinkedFunctionExecutable.h"
#include "NodeValidator.h"

#include "AsyncContextFrame.h"
#include "JavaScriptCore/JSCInlines.h"
#include "JavaScriptCore/JSInternalPromise.h"
#include "JavaScriptCore/JSNativeStdFunction.h"
#include "JavaScriptCore/BytecodeCacheError.h"
#include "JavaScriptCore/CodeCache.h"
#include "JavaScriptCore/FunctionCodeBlock.h"
#include "JavaScriptCore/JIT.h"
#include "JavaScriptCore/ProgramCodeBlock.h"
#include "JavaScriptCore/GlobalObjectMethodTable.h"
#include "NodeVMScriptFetcher.h"
#include "wtf/FileHandle.h"

#include "../vm/SigintWatcher.h"

#include "JavaScriptCore/GetterSetter.h"

namespace Bun {
using namespace WebCore;

static JSInternalPromise* moduleLoaderImportModuleInner(NodeVMGlobalObject* globalObject, JSC::JSModuleLoader* moduleLoader, JSC::JSString* moduleName, JSC::JSValue parameters, const JSC::SourceOrigin& sourceOrigin);

namespace NodeVM {

static JSInternalPromise* importModuleInner(JSGlobalObject* globalObject, JSString* moduleName, JSValue parameters, const SourceOrigin& sourceOrigin, JSValue dynamicImportCallback, JSValue owner);

bool extractCachedData(JSValue cachedDataValue, WTF::Vector<uint8_t>& outCachedData)
{
    if (!cachedDataValue.isCell()) {
        return false;
    }

    if (auto* arrayBufferView = JSC::jsDynamicCast<JSC::JSArrayBufferView*>(cachedDataValue)) {
        if (!arrayBufferView->isDetached()) {
            outCachedData = arrayBufferView->span();
            return true;
        }
    } else if (auto* arrayBuffer = JSC::jsDynamicCast<JSC::JSArrayBuffer*>(cachedDataValue); arrayBuffer && arrayBuffer->impl()) {
        outCachedData = arrayBuffer->impl()->toVector();
        return true;
    }

    return false;
}

JSC::JSFunction* constructAnonymousFunction(JSC::JSGlobalObject* globalObject, const ArgList& args, const SourceOrigin& sourceOrigin, CompileFunctionOptions&& options, JSC::SourceTaintedOrigin sourceTaintOrigin, JSC::JSScope* scope)
{
    ASSERT(scope);

    VM& vm = globalObject->vm();
    auto throwScope = DECLARE_THROW_SCOPE(vm);

    TextPosition position(options.lineOffset, options.columnOffset);
    LexicallyScopedFeatures lexicallyScopedFeatures = globalObject->globalScopeExtension() ? TaintedByWithScopeLexicallyScopedFeature : NoLexicallyScopedFeatures;

    // First try parsing the code as is without wrapping it in an anonymous function expression.
    // This is to reject cases where the user passes in a string like "});(function() {".
    if (!args.isEmpty() && args.at(0).isString()) {
        ParserError error;
        String code = args.at(0).toWTFString(globalObject);

        SourceCode sourceCode(
            JSC::StringSourceProvider::create(code, sourceOrigin, options.filename, sourceTaintOrigin, position, SourceProviderSourceType::Program),
            position.m_line.oneBasedInt(), position.m_column.oneBasedInt());

        if (!checkSyntax(vm, sourceCode, error)) {
            ASSERT(error.isValid());

            bool actuallyValid = true;

            if (error.type() == ParserError::ErrorType::SyntaxError && error.syntaxErrorType() == ParserError::SyntaxErrorIrrecoverable) {
                String message = error.message();
                if (message == "Return statements are only valid inside functions.") {
                    actuallyValid = false;
                } else {
                    const JSToken& token = error.token();
                    int start = token.m_startPosition.offset;
                    int end = token.m_endPosition.offset;
                    if (start >= 0 && start < end) {
                        StringView tokenView = sourceCode.view().substring(start, end - start);
                        error = ParserError(ParserError::SyntaxError, ParserError::SyntaxErrorIrrecoverable, token, makeString("Unexpected token '"_s, tokenView, '\''), error.line());
                    }
                }
            }

            if (actuallyValid) {
                auto exception = error.toErrorObject(globalObject, sourceCode, -1);
                RETURN_IF_EXCEPTION(throwScope, nullptr);
                throwException(globalObject, throwScope, exception);
                return nullptr;
            }
        }
    }

    // wrap the arguments in an anonymous function expression
    int startOffset = 0;
    String code = stringifyAnonymousFunction(globalObject, args, throwScope, &startOffset);
    ASSERT(!!throwScope.exception() == code.isNull());

    SourceCode sourceCode(
        JSC::StringSourceProvider::create(code, sourceOrigin, WTFMove(options.filename), sourceTaintOrigin, position, SourceProviderSourceType::Program),
        position.m_line.oneBasedInt(), position.m_column.oneBasedInt());

    CodeCache* cache = vm.codeCache();
    ProgramExecutable* programExecutable = ProgramExecutable::create(globalObject, sourceCode);

    UnlinkedProgramCodeBlock* unlinkedProgramCodeBlock = nullptr;
    RefPtr<CachedBytecode> cachedBytecode;

    TriState bytecodeAccepted = TriState::Indeterminate;

    if (!options.cachedData.isEmpty()) {
        cachedBytecode = CachedBytecode::create(std::span(options.cachedData), nullptr, {});
        SourceCodeKey key(sourceCode, {}, JSC::SourceCodeType::ProgramType, lexicallyScopedFeatures, JSC::JSParserScriptMode::Classic, JSC::DerivedContextType::None, JSC::EvalContextType::None, false, {}, std::nullopt);
        unlinkedProgramCodeBlock = JSC::decodeCodeBlock<UnlinkedProgramCodeBlock>(vm, key, *cachedBytecode);
        if (unlinkedProgramCodeBlock == nullptr) {
            bytecodeAccepted = TriState::False;
        } else {
            bytecodeAccepted = TriState::True;
        }
    }

    ParserError error;

    if (unlinkedProgramCodeBlock == nullptr) {
        unlinkedProgramCodeBlock = cache->getUnlinkedProgramCodeBlock(vm, programExecutable, sourceCode, {}, error);
    }

    if (!unlinkedProgramCodeBlock || error.isValid()) {
        return nullptr;
    }

    ProgramCodeBlock* programCodeBlock = nullptr;
    {
        DeferGC deferGC(vm);
        programCodeBlock = ProgramCodeBlock::create(vm, programExecutable, unlinkedProgramCodeBlock, scope);
        RETURN_IF_EXCEPTION(throwScope, nullptr);
    }

    if (!programCodeBlock || programCodeBlock->numberOfFunctionExprs() == 0) {
        return nullptr;
    }

    FunctionExecutable* functionExecutable = programCodeBlock->functionExpr(0);
    if (!functionExecutable) {
        return nullptr;
    }

    Structure* structure = JSFunction::selectStructureForNewFuncExp(globalObject, functionExecutable);
    JSFunction* function = JSFunction::create(vm, globalObject, functionExecutable, scope, structure);

    if (bytecodeAccepted == TriState::Indeterminate) {
        if (options.produceCachedData) {
            RefPtr<JSC::CachedBytecode> producedBytecode = getBytecode(globalObject, programExecutable, sourceCode);
            if (producedBytecode) {
                JSC::JSUint8Array* buffer = WebCore::createBuffer(globalObject, producedBytecode->span());
                RETURN_IF_EXCEPTION(throwScope, nullptr);
                function->putDirect(vm, JSC::Identifier::fromString(vm, "cachedData"_s), buffer);
                function->putDirect(vm, JSC::Identifier::fromString(vm, "cachedDataProduced"_s), jsBoolean(true));
            } else {
                function->putDirect(vm, JSC::Identifier::fromString(vm, "cachedDataProduced"_s), jsBoolean(false));
            }
        }
    } else {
        function->putDirect(vm, JSC::Identifier::fromString(vm, "cachedDataRejected"_s), jsBoolean(bytecodeAccepted == TriState::False));
        RETURN_IF_EXCEPTION(throwScope, nullptr);
    }

    return function;
}

JSInternalPromise* importModule(JSGlobalObject* globalObject, JSString* moduleName, JSValue parameters, const SourceOrigin& sourceOrigin)
{
    VM& vm = globalObject->vm();
    auto scope = DECLARE_THROW_SCOPE(vm);

    if (auto* fetcher = sourceOrigin.fetcher(); !fetcher || fetcher->fetcherType() != ScriptFetcher::Type::NodeVM) {
        if (!sourceOrigin.url().isEmpty()) {
            if (auto* nodeVmGlobalObject = jsDynamicCast<NodeVMGlobalObject*>(globalObject)) {
                if (nodeVmGlobalObject->dynamicImportCallback()) {
                    RELEASE_AND_RETURN(scope, moduleLoaderImportModuleInner(nodeVmGlobalObject, globalObject->moduleLoader(), moduleName, parameters, sourceOrigin));
                }
            }
        }
        return nullptr;
    }

    auto* fetcher = static_cast<NodeVMScriptFetcher*>(sourceOrigin.fetcher());

    if (fetcher->isUsingDefaultLoader()) {
        return nullptr;
    }

    JSValue dynamicImportCallback = fetcher->dynamicImportCallback();

    if (isUseMainContextDefaultLoaderConstant(globalObject, dynamicImportCallback)) {
        auto defer = fetcher->temporarilyUseDefaultLoader();
        Zig::GlobalObject* zigGlobalObject = defaultGlobalObject(globalObject);
        RELEASE_AND_RETURN(scope, zigGlobalObject->moduleLoaderImportModule(zigGlobalObject, zigGlobalObject->moduleLoader(), moduleName, parameters, sourceOrigin));
    } else if (!dynamicImportCallback || !dynamicImportCallback.isCallable()) {
        throwException(globalObject, scope, createError(globalObject, ErrorCode::ERR_VM_DYNAMIC_IMPORT_CALLBACK_MISSING, "A dynamic import callback was not specified."_s));
        return nullptr;
    }

    RELEASE_AND_RETURN(scope, importModuleInner(globalObject, moduleName, parameters, sourceOrigin, dynamicImportCallback, fetcher->owner()));
}

static JSInternalPromise* importModuleInner(JSGlobalObject* globalObject, JSString* moduleName, JSValue parameters, const SourceOrigin& sourceOrigin, JSValue dynamicImportCallback, JSValue owner)
{
    VM& vm = globalObject->vm();
    auto scope = DECLARE_THROW_SCOPE(vm);

    if (parameters.isObject()) {
        if (JSValue with = asObject(parameters)->getIfPropertyExists(globalObject, vm.propertyNames->with)) {
            parameters = with;
        }
        RETURN_IF_EXCEPTION(scope, nullptr);
    }

    MarkedArgumentBuffer args;
    args.append(moduleName);
    if (owner) {
        args.append(owner);
    } else if (auto* nodeVmGlobalObject = jsDynamicCast<NodeVMGlobalObject*>(globalObject)) {
        if (nodeVmGlobalObject->isNotContextified()) {
            args.append(nodeVmGlobalObject->specialSandbox());
        } else {
            args.append(nodeVmGlobalObject->contextifiedObject());
        }
    } else {
        args.append(jsUndefined());
    }
    args.append(parameters);

    JSValue result = AsyncContextFrame::call(globalObject, dynamicImportCallback, jsUndefined(), args);

    RETURN_IF_EXCEPTION(scope, nullptr);

    if (result.isUndefinedOrNull()) {
        throwException(globalObject, scope, createError(globalObject, ErrorCode::ERR_VM_MODULE_NOT_MODULE, "Provided module is not an instance of Module"_s));
        return nullptr;
    }

    if (auto* promise = jsDynamicCast<JSInternalPromise*>(result)) {
        return promise;
    }

    auto* promise = JSInternalPromise::create(vm, globalObject->internalPromiseStructure());

    RETURN_IF_EXCEPTION(scope, nullptr);

    auto* transformer = JSNativeStdFunction::create(vm, globalObject, 1, {}, [](JSGlobalObject* globalObject, CallFrame* callFrame) -> JSC::EncodedJSValue {
        VM& vm = globalObject->vm();
        auto scope = DECLARE_THROW_SCOPE(vm);

        JSValue argument = callFrame->argument(0);

        if (JSObject* object = argument.getObject()) {
            JSValue result = object->get(globalObject, JSC::Identifier::fromString(vm, "namespace"_s));
            RETURN_IF_EXCEPTION(scope, {});
            if (!result.isUndefinedOrNull()) {
                return JSValue::encode(result);
            }
        }

        return JSValue::encode(argument);
    });

    RETURN_IF_EXCEPTION(scope, nullptr);

    promise->fulfill(globalObject, result);
    RETURN_IF_EXCEPTION(scope, nullptr);

    promise = promise->then(globalObject, transformer, nullptr);
    RETURN_IF_EXCEPTION(scope, nullptr);

    RELEASE_AND_RETURN(scope, promise);
}

// Helper function to create an anonymous function expression with parameters
String stringifyAnonymousFunction(JSGlobalObject* globalObject, const ArgList& args, ThrowScope& scope, int* outOffset)
{
    // How we stringify functions is important for creating anonymous function expressions
    String program;
    if (args.isEmpty()) {
        // No arguments, just an empty function body
        program = "(function () {\n\n})"_s;
    } else if (args.size() == 1) {
        // Just the function body
        auto body = args.at(0).toWTFString(globalObject);
        RETURN_IF_EXCEPTION(scope, {});

        program = tryMakeString("(function () {\n"_s, body, "\n})"_s);
        *outOffset = "(function () {\n"_s.length();

        if (!program) [[unlikely]] {
            throwOutOfMemoryError(globalObject, scope);
            return {};
        }
    } else {
        // Process parameters and body
        unsigned parameterCount = args.size() - 1;
        StringBuilder paramString;

        for (unsigned i = 0; i < parameterCount; ++i) {
            auto param = args.at(i).toWTFString(globalObject);
            RETURN_IF_EXCEPTION(scope, {});

            if (i > 0) {
                paramString.append(", "_s);
            }

            paramString.append(param);
        }

        auto body = args.at(parameterCount).toWTFString(globalObject);
        RETURN_IF_EXCEPTION(scope, {});

        program = tryMakeString("(function ("_s, paramString.toString(), ") {\n"_s, body, "\n})"_s);
        *outOffset = "(function ("_s.length() + paramString.length() + ") {\n"_s.length();

        if (!program) [[unlikely]] {
            throwOutOfMemoryError(globalObject, scope);
            return {};
        }
    }

    return program;
}

RefPtr<JSC::CachedBytecode> getBytecode(JSGlobalObject* globalObject, JSC::ProgramExecutable* executable, const JSC::SourceCode& source)
{
    VM& vm = JSC::getVM(globalObject);
    JSC::CodeCache* cache = vm.codeCache();
    JSC::ParserError parserError;
    JSC::UnlinkedProgramCodeBlock* unlinked = cache->getUnlinkedProgramCodeBlock(vm, executable, source, {}, parserError);
    if (!unlinked || parserError.isValid()) {
        return nullptr;
    }
    JSC::LexicallyScopedFeatures lexicallyScopedFeatures = globalObject->globalScopeExtension() ? TaintedByWithScopeLexicallyScopedFeature : NoLexicallyScopedFeatures;
    JSC::BytecodeCacheError bytecodeCacheError;
    FileSystem::FileHandle fileHandle;
    return JSC::serializeBytecode(vm, unlinked, source, JSC::SourceCodeType::ProgramType, lexicallyScopedFeatures, JSParserScriptMode::Classic, fileHandle, bytecodeCacheError, {});
}

RefPtr<JSC::CachedBytecode> getBytecode(JSGlobalObject* globalObject, JSC::ModuleProgramExecutable* executable, const JSC::SourceCode& source)
{
    VM& vm = JSC::getVM(globalObject);
    JSC::CodeCache* cache = vm.codeCache();
    JSC::ParserError parserError;
    JSC::UnlinkedModuleProgramCodeBlock* unlinked = cache->getUnlinkedModuleProgramCodeBlock(vm, executable, source, {}, parserError);
    if (!unlinked || parserError.isValid()) {
        return nullptr;
    }
    JSC::LexicallyScopedFeatures lexicallyScopedFeatures = globalObject->globalScopeExtension() ? TaintedByWithScopeLexicallyScopedFeature : NoLexicallyScopedFeatures;
    JSC::BytecodeCacheError bytecodeCacheError;
    FileSystem::FileHandle fileHandle;
    return JSC::serializeBytecode(vm, unlinked, source, JSC::SourceCodeType::ProgramType, lexicallyScopedFeatures, JSParserScriptMode::Classic, fileHandle, bytecodeCacheError, {});
}

JSC::EncodedJSValue createCachedData(JSGlobalObject* globalObject, const JSC::SourceCode& source)
{
    VM& vm = JSC::getVM(globalObject);
    auto scope = DECLARE_THROW_SCOPE(vm);

    JSC::ProgramExecutable* executable = JSC::ProgramExecutable::create(globalObject, source);
    RETURN_IF_EXCEPTION(scope, {});

    RefPtr<JSC::CachedBytecode> bytecode = getBytecode(globalObject, executable, source);
    RETURN_IF_EXCEPTION(scope, {});

    if (!bytecode) [[unlikely]] {
        return throwVMError(globalObject, scope, "createCachedData failed"_s);
    }

    std::span<const uint8_t> bytes = bytecode->span();
    JSC::JSUint8Array* buffer = WebCore::createBuffer(globalObject, bytes);
    RETURN_IF_EXCEPTION(scope, {});

    if (!buffer) {
        return throwVMError(globalObject, scope, "Failed to create buffer"_s);
    }

    return JSValue::encode(buffer);
}

bool handleException(JSGlobalObject* globalObject, VM& vm, NakedPtr<JSC::Exception> exception, ThrowScope& throwScope)
{
    if (auto* errorInstance = jsDynamicCast<ErrorInstance*>(exception->value())) {
        errorInstance->materializeErrorInfoIfNeeded(vm, vm.propertyNames->stack);
        RETURN_IF_EXCEPTION(throwScope, {});
        JSValue stack_jsval = errorInstance->get(globalObject, vm.propertyNames->stack);
        RETURN_IF_EXCEPTION(throwScope, {});
        if (!stack_jsval.isString()) {
            return false;
        }
        String stack = stack_jsval.toWTFString(globalObject);
        RETURN_IF_EXCEPTION(throwScope, {});

        auto& e_stack = exception->stack();
        size_t stack_size = e_stack.size();
        if (stack_size == 0) {
            return false;
        }
        auto& stack_frame = e_stack[0];
        auto source_url = stack_frame.sourceURL(vm);
        if (source_url.isEmpty()) {
            // copy what Node does: https://github.com/nodejs/node/blob/afe3909483a2d5ae6b847055f544da40571fb28d/lib/vm.js#L94
            source_url = "evalmachine.<anonymous>"_s;
        }
        auto line_and_column = stack_frame.computeLineAndColumn();

        String prepend = makeString(source_url, ":"_s, line_and_column.line, "\n"_s, stack);
        errorInstance->putDirect(vm, vm.propertyNames->stack, jsString(vm, prepend), JSC::PropertyAttribute::DontEnum | 0);

        JSC::throwException(globalObject, throwScope, exception.get());
        return true;
    }
    return false;
}

// Returns an encoded exception if the options are invalid.
// Otherwise, returns an empty optional.
std::optional<JSC::EncodedJSValue> getNodeVMContextOptions(JSGlobalObject* globalObject, JSC::VM& vm, JSC::ThrowScope& scope, JSValue optionsArg, NodeVMContextOptions& outOptions, ASCIILiteral codeGenerationKey, JSValue* importer)
{
    if (importer) {
        *importer = jsUndefined();
    }

    outOptions = {};

    // If options is provided, validate name and origin properties
    if (!optionsArg.isObject()) {
        return std::nullopt;
    }

    JSObject* options = asObject(optionsArg);

    // Check name property
    auto nameValue = options->getIfPropertyExists(globalObject, Identifier::fromString(vm, "name"_s));
    RETURN_IF_EXCEPTION(scope, {});
    if (nameValue) {
        if (!nameValue.isUndefined() && !nameValue.isString()) {
            return ERR::INVALID_ARG_TYPE(scope, globalObject, "options.name"_s, "string"_s, nameValue);
        }
    }

    // Check origin property
    auto originValue = options->getIfPropertyExists(globalObject, Identifier::fromString(vm, "origin"_s));
    RETURN_IF_EXCEPTION(scope, {});
    if (originValue) {
        if (!originValue.isUndefined() && !originValue.isString()) {
            return ERR::INVALID_ARG_TYPE(scope, globalObject, "options.origin"_s, "string"_s, originValue);
        }
    }

    JSValue importModuleDynamicallyValue = options->getIfPropertyExists(globalObject, Identifier::fromString(vm, "importModuleDynamically"_s));
    RETURN_IF_EXCEPTION(scope, {});

    if (importModuleDynamicallyValue) {
        if (importer && importModuleDynamicallyValue && (importModuleDynamicallyValue.isCallable() || isUseMainContextDefaultLoaderConstant(globalObject, importModuleDynamicallyValue))) {
            *importer = importModuleDynamicallyValue;
        }
    }

    JSValue codeGenerationValue = options->getIfPropertyExists(globalObject, Identifier::fromString(vm, codeGenerationKey));
    RETURN_IF_EXCEPTION(scope, {});

    if (codeGenerationValue) {
        if (codeGenerationValue.isUndefined()) {
            return std::nullopt;
        }

        if (!codeGenerationValue.isObject()) {
            return ERR::INVALID_ARG_TYPE(scope, globalObject, WTF::makeString("options."_s, codeGenerationKey), "object"_s, codeGenerationValue);
        }

        JSObject* codeGenerationObject = asObject(codeGenerationValue);

        auto allowStringsValue = codeGenerationObject->getIfPropertyExists(globalObject, Identifier::fromString(vm, "strings"_s));
        RETURN_IF_EXCEPTION(scope, {});
        if (allowStringsValue) {
            if (!allowStringsValue.isBoolean()) {
                return ERR::INVALID_ARG_TYPE(scope, globalObject, WTF::makeString("options."_s, codeGenerationKey, ".strings"_s), "boolean"_s, allowStringsValue);
            }

            outOptions.allowStrings = allowStringsValue.toBoolean(globalObject);
            RETURN_IF_EXCEPTION(scope, {});
        }

        auto allowWasmValue = codeGenerationObject->getIfPropertyExists(globalObject, Identifier::fromString(vm, "wasm"_s));
        RETURN_IF_EXCEPTION(scope, {});
        if (allowWasmValue) {
            if (!allowWasmValue.isBoolean()) {
                return ERR::INVALID_ARG_TYPE(scope, globalObject, WTF::makeString("options."_s, codeGenerationKey, ".wasm"_s), "boolean"_s, allowWasmValue);
            }

            outOptions.allowWasm = allowWasmValue.toBoolean(globalObject);
            RETURN_IF_EXCEPTION(scope, {});
        }
    }

    return std::nullopt;
}

NodeVMGlobalObject* getGlobalObjectFromContext(JSGlobalObject* globalObject, JSValue contextValue, bool canThrow)
{
    auto scope = DECLARE_THROW_SCOPE(globalObject->vm());

    if (contextValue.isUndefinedOrNull()) {
        if (canThrow) {
            ERR::INVALID_ARG_TYPE(scope, globalObject, "context"_s, "object"_s, contextValue);
        }
        return nullptr;
    }

    if (!contextValue.isObject()) {
        if (canThrow) {
            ERR::INVALID_ARG_TYPE(scope, globalObject, "context"_s, "object"_s, contextValue);
        }
        return nullptr;
    }

    JSObject* context = asObject(contextValue);
    auto* zigGlobalObject = defaultGlobalObject(globalObject);
    JSValue scopeValue = zigGlobalObject->vmModuleContextMap()->get(context);
    if (scopeValue.isUndefined()) {
        if (auto* specialSandbox = jsDynamicCast<NodeVMSpecialSandbox*>(context)) {
            return specialSandbox->parentGlobal();
        }

        if (auto* proxy = jsDynamicCast<JSGlobalProxy*>(context)) {
            if (auto* nodeVmGlobalObject = jsDynamicCast<NodeVMGlobalObject*>(proxy->target())) {
                return nodeVmGlobalObject;
            }
        }

        if (canThrow) {
            INVALID_ARG_VALUE_VM_VARIATION(scope, globalObject, "contextifiedObject"_s, context);
        }
        return nullptr;
    }

    auto* nodeVmGlobalObject = jsDynamicCast<NodeVMGlobalObject*>(scopeValue);

    if (!nodeVmGlobalObject) {
        nodeVmGlobalObject = jsDynamicCast<NodeVMGlobalObject*>(context);
    }

    if (!nodeVmGlobalObject) {
        if (canThrow) {
            INVALID_ARG_VALUE_VM_VARIATION(scope, globalObject, "contextifiedObject"_s, context);
        }
        return nullptr;
    }

    return nodeVmGlobalObject;
}

/// For some reason Node has this error message with a grammatical error and we have to match it so the tests pass:
/// `The "<name>" argument must be an vm.Context`
JSC::EncodedJSValue INVALID_ARG_VALUE_VM_VARIATION(JSC::ThrowScope& throwScope, JSC::JSGlobalObject* globalObject, WTF::ASCIILiteral name, JSC::JSValue value)
{
    throwScope.throwException(globalObject, createError(globalObject, ErrorCode::ERR_INVALID_ARG_TYPE, makeString("The \""_s, name, "\" argument must be an vm.Context"_s)));
    return {};
}

bool isContext(JSGlobalObject* globalObject, JSValue value)
{
    auto* zigGlobalObject = defaultGlobalObject(globalObject);

    if (zigGlobalObject->vmModuleContextMap()->has(asObject(value))) {
        return true;
    }

    if (value.inherits(NodeVMSpecialSandbox::info())) {
        return true;
    }

    if (auto* proxy = jsDynamicCast<JSGlobalProxy*>(value); proxy && proxy->target()) {
        return proxy->target()->inherits(NodeVMGlobalObject::info());
    }

    return false;
}

bool getContextArg(JSGlobalObject* globalObject, JSValue& contextArg)
{
    if (contextArg.isUndefined()) {
        contextArg = JSC::constructEmptyObject(globalObject);
    } else if (contextArg.isSymbol()) {
        Zig::GlobalObject* zigGlobalObject = defaultGlobalObject(globalObject);
        if (contextArg == zigGlobalObject->m_nodeVMDontContextify.get(zigGlobalObject)) {
            contextArg = JSC::constructEmptyObject(globalObject);
            return true;
        }
    }

    return false;
}

bool isUseMainContextDefaultLoaderConstant(JSGlobalObject* globalObject, JSValue value)
{
    if (value.isSymbol()) {
        Zig::GlobalObject* zigGlobalObject = defaultGlobalObject(globalObject);
        if (value == zigGlobalObject->m_nodeVMUseMainContextDefaultLoader.get(zigGlobalObject)) {
            return true;
        }
    }

    return false;
}

} // namespace NodeVM

using namespace NodeVM;

template<typename, JSC::SubspaceAccess mode> JSC::GCClient::IsoSubspace* NodeVMSpecialSandbox::subspaceFor(JSC::VM& vm)
{
    if constexpr (mode == JSC::SubspaceAccess::Concurrently)
        return nullptr;
    return WebCore::subspaceForImpl<NodeVMSpecialSandbox, WebCore::UseCustomHeapCellType::No>(
        vm,
        [](auto& spaces) { return spaces.m_clientSubspaceForNodeVMSpecialSandbox.get(); },
        [](auto& spaces, auto&& space) { spaces.m_clientSubspaceForNodeVMSpecialSandbox = std::forward<decltype(space)>(space); },
        [](auto& spaces) { return spaces.m_subspaceForNodeVMSpecialSandbox.get(); },
        [](auto& spaces, auto&& space) { spaces.m_subspaceForNodeVMSpecialSandbox = std::forward<decltype(space)>(space); });
}

NodeVMSpecialSandbox* NodeVMSpecialSandbox::create(VM& vm, Structure* structure, NodeVMGlobalObject* globalObject)
{
    NodeVMSpecialSandbox* ptr = new (NotNull, allocateCell<NodeVMSpecialSandbox>(vm)) NodeVMSpecialSandbox(vm, structure, globalObject);
    ptr->finishCreation(vm);
    return ptr;
}

JSC::Structure* NodeVMSpecialSandbox::createStructure(JSC::VM& vm, JSC::JSGlobalObject* globalObject, JSC::JSValue prototype)
{
    return JSC::Structure::create(vm, globalObject, prototype, JSC::TypeInfo(JSC::ObjectType, StructureFlags), info());
}

NodeVMSpecialSandbox::NodeVMSpecialSandbox(VM& vm, Structure* structure, NodeVMGlobalObject* globalObject)
    : Base(vm, structure)
{
    m_parentGlobal.set(vm, this, globalObject);
}

void NodeVMSpecialSandbox::finishCreation(VM& vm)
{
    Base::finishCreation(vm);
    ASSERT(inherits(info()));
}

const JSC::ClassInfo NodeVMSpecialSandbox::s_info = { "NodeVMSpecialSandbox"_s, &Base::s_info, nullptr, nullptr, CREATE_METHOD_TABLE(NodeVMSpecialSandbox) };

NodeVMGlobalObject::NodeVMGlobalObject(JSC::VM& vm, JSC::Structure* structure, NodeVMContextOptions contextOptions, JSValue importer)
    : Base(vm, structure, &globalObjectMethodTable())
    , m_dynamicImportCallback(vm, this, importer)
    , m_contextOptions(contextOptions)
{
}

template<typename, JSC::SubspaceAccess mode> JSC::GCClient::IsoSubspace* NodeVMGlobalObject::subspaceFor(JSC::VM& vm)
{
    if constexpr (mode == JSC::SubspaceAccess::Concurrently)
        return nullptr;
    return WebCore::subspaceForImpl<NodeVMGlobalObject, WebCore::UseCustomHeapCellType::Yes>(
        vm,
        [](auto& spaces) { return spaces.m_clientSubspaceForNodeVMGlobalObject.get(); },
        [](auto& spaces, auto&& space) { spaces.m_clientSubspaceForNodeVMGlobalObject = std::forward<decltype(space)>(space); },
        [](auto& spaces) { return spaces.m_subspaceForNodeVMGlobalObject.get(); },
        [](auto& spaces, auto&& space) { spaces.m_subspaceForNodeVMGlobalObject = std::forward<decltype(space)>(space); },
        [](auto& server) -> JSC::HeapCellType& { return server.m_heapCellTypeForNodeVMGlobalObject; });
}

NodeVMGlobalObject* NodeVMGlobalObject::create(JSC::VM& vm, JSC::Structure* structure, NodeVMContextOptions options, JSValue importer)
{
    auto* cell = new (NotNull, JSC::allocateCell<NodeVMGlobalObject>(vm)) NodeVMGlobalObject(vm, structure, options, importer);
    cell->finishCreation(vm);
    return cell;
}

Structure* NodeVMGlobalObject::createStructure(JSC::VM& vm, JSC::JSValue prototype)
{
    // ~IsImmutablePrototypeExoticObject is necessary for JSDOM to work (it relies on __proto__ = on the GlobalObject).
    return JSC::Structure::create(vm, nullptr, prototype, JSC::TypeInfo(JSC::GlobalObjectType, StructureFlags & ~IsImmutablePrototypeExoticObject), info());
}

const JSC::GlobalObjectMethodTable& NodeVMGlobalObject::globalObjectMethodTable()
{
    static const JSC::GlobalObjectMethodTable table {
        &supportsRichSourceInfo,
        &shouldInterruptScript,
        &javaScriptRuntimeFlags,
        nullptr, // queueTaskToEventLoop
        nullptr, // shouldInterruptScriptBeforeTimeout,
        &moduleLoaderImportModule,
        nullptr, // moduleLoaderResolve
        nullptr, // moduleLoaderFetch
        nullptr, // moduleLoaderCreateImportMetaProperties
        nullptr, // moduleLoaderEvaluate
        nullptr, // promiseRejectionTracker
        &reportUncaughtExceptionAtEventLoop,
        &currentScriptExecutionOwner,
        &scriptExecutionStatus,
        nullptr, // reportViolationForUnsafeEval
        nullptr, // defaultLanguage
        nullptr, // compileStreaming
        nullptr, // instantiateStreaming
        nullptr,
        &codeForEval,
        &canCompileStrings,
        &trustedScriptStructure,
    };
    return table;
}

void NodeVMGlobalObject::finishCreation(JSC::VM& vm)
{
    Base::finishCreation(vm);
    setEvalEnabled(m_contextOptions.allowStrings, "Code generation from strings disallowed for this context"_s);
    setWebAssemblyEnabled(m_contextOptions.allowWasm, "Wasm code generation disallowed by embedder"_s);
    vm.ensureTerminationException();
}

void NodeVMGlobalObject::destroy(JSCell* cell)
{
    static_cast<NodeVMGlobalObject*>(cell)->~NodeVMGlobalObject();
}

NodeVMGlobalObject::~NodeVMGlobalObject()
{
    SigintWatcher::get().unregisterGlobalObject(this);
}

void NodeVMGlobalObject::setContextifiedObject(JSC::JSObject* contextifiedObject)
{
    m_sandbox.set(vm(), this, contextifiedObject);
}

void NodeVMGlobalObject::clearContextifiedObject()
{
    m_sandbox.clear();
}

void NodeVMGlobalObject::sigintReceived()
{
    vm().notifyNeedTermination();
}

bool NodeVMGlobalObject::put(JSCell* cell, JSGlobalObject* globalObject, PropertyName propertyName, JSValue value, PutPropertySlot& slot)
{
    auto* thisObject = jsCast<NodeVMGlobalObject*>(cell);

    if (!thisObject->m_sandbox) {
        return Base::put(cell, globalObject, propertyName, value, slot);
    }

    auto* sandbox = thisObject->m_sandbox.get();

    VM& vm = JSC::getVM(globalObject);
    JSValue thisValue = slot.thisValue();
    bool isContextualStore = thisValue != JSValue(globalObject);
    if (auto* proxy = jsDynamicCast<JSGlobalProxy*>(thisValue); proxy && proxy->target() == globalObject) {
        isContextualStore = false;
    }
    bool isDeclaredOnGlobalObject = slot.type() == JSC::PutPropertySlot::NewProperty;
    auto scope = DECLARE_THROW_SCOPE(vm);
    PropertySlot getter(sandbox, PropertySlot::InternalMethodType::Get, nullptr);
    bool isDeclaredOnSandbox = sandbox->getPropertySlot(globalObject, propertyName, getter);
    RETURN_IF_EXCEPTION(scope, false);

    bool isDeclared = isDeclaredOnGlobalObject || isDeclaredOnSandbox;
    bool isFunction = value.isCallable();

    if (slot.isStrictMode() && !isDeclared && isContextualStore && !isFunction) {
        RELEASE_AND_RETURN(scope, Base::put(cell, globalObject, propertyName, value, slot));
    }

    if (!isDeclared && value.isSymbol()) {
        RELEASE_AND_RETURN(scope, Base::put(cell, globalObject, propertyName, value, slot));
<<<<<<< HEAD
=======
    }

    if (thisObject->m_contextOptions.notContextified) {
        JSObject* specialSandbox = thisObject->specialSandbox();
        slot.setThisValue(specialSandbox);
        RELEASE_AND_RETURN(scope, specialSandbox->putInline(globalObject, propertyName, value, slot));
>>>>>>> 6c5b8635
    }

    slot.setThisValue(sandbox);

<<<<<<< HEAD
    auto did = sandbox->methodTable()->put(sandbox, globalObject, propertyName, value, slot);
    RETURN_IF_EXCEPTION(scope, false);
    if (!did) return false;
=======
    bool result = sandbox->methodTable()->put(sandbox, globalObject, propertyName, value, slot);
    RETURN_IF_EXCEPTION(scope, false);
    if (!result) return false;
>>>>>>> 6c5b8635

    if (isDeclaredOnSandbox && getter.isAccessor() and (getter.attributes() & PropertyAttribute::DontEnum) == 0) {
        return true;
    }

    slot.setThisValue(thisValue);
<<<<<<< HEAD

=======
>>>>>>> 6c5b8635
    RELEASE_AND_RETURN(scope, Base::put(cell, globalObject, propertyName, value, slot));
}

// This is copy-pasted from JSC's ProxyObject.cpp
static const ASCIILiteral s_proxyAlreadyRevokedErrorMessage { "Proxy has already been revoked. No more operations are allowed to be performed on it"_s };

bool NodeVMSpecialSandbox::getOwnPropertySlot(JSObject* cell, JSGlobalObject* globalObject, PropertyName propertyName, PropertySlot& slot)
{
    VM& vm = JSC::getVM(globalObject);
    auto scope = DECLARE_THROW_SCOPE(vm);

    auto* thisObject = jsCast<NodeVMSpecialSandbox*>(cell);
    NodeVMGlobalObject* parentGlobal = thisObject->parentGlobal();

    if (propertyName.uid()->utf8() == "globalThis") [[unlikely]] {
        slot.disableCaching();
        slot.setThisValue(thisObject);
        slot.setValue(thisObject, slot.attributes(), thisObject);
        return true;
    }

    bool result = parentGlobal->getOwnPropertySlot(parentGlobal, globalObject, propertyName, slot);
    RETURN_IF_EXCEPTION(scope, false);

    if (result) {
        return true;
    }

    RELEASE_AND_RETURN(scope, Base::getOwnPropertySlot(cell, globalObject, propertyName, slot));
}

bool NodeVMGlobalObject::getOwnPropertySlot(JSObject* cell, JSGlobalObject* globalObject, PropertyName propertyName, PropertySlot& slot)
{
    VM& vm = JSC::getVM(globalObject);
    auto scope = DECLARE_THROW_SCOPE(vm);

    auto* thisObject = jsCast<NodeVMGlobalObject*>(cell);

    bool notContextified = thisObject->isNotContextified();

    if (notContextified && propertyName.uid()->utf8() == "globalThis") [[unlikely]] {
        slot.disableCaching();
        slot.setThisValue(thisObject);
        slot.setValue(thisObject, slot.attributes(), thisObject->specialSandbox());
        return true;
    }

    if (JSObject* contextifiedObject = thisObject->contextifiedObject()) {
        slot.setThisValue(contextifiedObject);
        // Unfortunately we must special case ProxyObjects. Why?
        //
        // When we run this:
        //
        // ```js
        // vm.runInNewContext("String", new Proxy({}, {}))
        // ```
        //
        // It always returns undefined (it should return the String constructor function).
        //
        // This is because JSC seems to always return true when calling
        // `contextifiedObject->methodTable()->getOwnPropertySlot` for ProxyObjects, so
        // we never fall through to call `Base::getOwnPropertySlot` to fetch it from the globalObject.
        //
        // This only happens when `slot.internalMethodType() == JSC::PropertySlot::InternalMethodType::Get`
        // and there is no `get` trap set on the proxy object.
        if (slot.internalMethodType() == JSC::PropertySlot::InternalMethodType::Get && contextifiedObject->type() == JSC::ProxyObjectType) {
            JSC::ProxyObject* proxyObject = jsCast<JSC::ProxyObject*>(contextifiedObject);

            JSValue handlerValue = proxyObject->handler();
            if (handlerValue.isNull())
                return throwTypeError(globalObject, scope, s_proxyAlreadyRevokedErrorMessage);

            JSObject* handler = jsCast<JSObject*>(handlerValue);
            CallData callData;
            JSObject* getHandler = proxyObject->getHandlerTrap(globalObject, handler, callData, vm.propertyNames->get, ProxyObject::HandlerTrap::Get);
            RETURN_IF_EXCEPTION(scope, {});

            // If there is a `get` trap, we don't need to our special handling
            if (getHandler) {
                if (contextifiedObject->methodTable()->getOwnPropertySlot(contextifiedObject, globalObject, propertyName, slot)) {
                    return true;
                }
                goto try_from_global;
            }

            // A lot of this is copy-pasted from JSC's `ProxyObject::getOwnPropertySlotCommon` function in
            // ProxyObject.cpp, need to make sure we keep this in sync when we update JSC...

            slot.disableCaching();
            slot.setIsTaintedByOpaqueObject();

            if (slot.isVMInquiry()) {
                goto try_from_global;
            }

            JSValue receiver = slot.thisValue();

            // We're going to have to look this up ourselves
            PropertySlot target_slot(receiver, PropertySlot::InternalMethodType::Get);
            JSObject* target = proxyObject->target();
            bool hasProperty = target->getPropertySlot(globalObject, propertyName, target_slot);
            ASSERT(!scope.exception() || !hasProperty);
            if (hasProperty) {
                unsigned ignoredAttributes = 0;
                JSValue result = target_slot.getValue(globalObject, propertyName);
                RETURN_IF_EXCEPTION(scope, {});
                slot.setValue(proxyObject, ignoredAttributes, result);
                RETURN_IF_EXCEPTION(scope, {});
                return true;
            }

            goto try_from_global;
        }

<<<<<<< HEAD
        {
            bool hasProperty = contextifiedObject->getPropertySlot(globalObject, propertyName, slot);
            ASSERT(!scope.exception() || !hasProperty);
            if (hasProperty) {
                return true;
            }
=======
        if (!notContextified) {
            bool result = contextifiedObject->getPropertySlot(globalObject, propertyName, slot);
            RETURN_IF_EXCEPTION(scope, false);
            if (result) return true;
>>>>>>> 6c5b8635
        }

    try_from_global:

        slot.setThisValue(globalObject);
        RETURN_IF_EXCEPTION(scope, false);
    }

    bool result = Base::getOwnPropertySlot(cell, globalObject, propertyName, slot);
    RETURN_IF_EXCEPTION(scope, false);

    if (result) {
        return true;
    }

    if (thisObject->m_contextOptions.notContextified) {
        JSObject* specialSandbox = thisObject->specialSandbox();
        RELEASE_AND_RETURN(scope, JSObject::getOwnPropertySlot(specialSandbox, globalObject, propertyName, slot));
    }

    return false;
}

bool NodeVMGlobalObject::defineOwnProperty(JSObject* cell, JSGlobalObject* globalObject, PropertyName propertyName, const PropertyDescriptor& descriptor, bool shouldThrow)
{
    VM& vm = JSC::getVM(globalObject);
    auto scope = DECLARE_THROW_SCOPE(vm);

    auto* thisObject = jsCast<NodeVMGlobalObject*>(cell);
    if (!thisObject->m_sandbox) [[likely]] {
        RELEASE_AND_RETURN(scope, Base::defineOwnProperty(cell, globalObject, propertyName, descriptor, shouldThrow));
    }

    auto* contextifiedObject = thisObject->isNotContextified() ? thisObject->specialSandbox() : thisObject->m_sandbox.get();

    PropertySlot slot(globalObject, PropertySlot::InternalMethodType::GetOwnProperty, nullptr);
    bool isDeclaredOnGlobalProxy = globalObject->JSC::JSGlobalObject::getOwnPropertySlot(globalObject, globalObject, propertyName, slot);

    // If the property is set on the global as neither writable nor
    // configurable, don't change it on the global or sandbox.
    if (isDeclaredOnGlobalProxy && (slot.attributes() & PropertyAttribute::ReadOnly) != 0 && (slot.attributes() & PropertyAttribute::DontDelete) != 0) {
        RELEASE_AND_RETURN(scope, Base::defineOwnProperty(cell, globalObject, propertyName, descriptor, shouldThrow));
    }

    if (descriptor.isAccessorDescriptor()) {
        RELEASE_AND_RETURN(scope, contextifiedObject->defineOwnProperty(contextifiedObject, contextifiedObject->globalObject(), propertyName, descriptor, shouldThrow));
    }

    bool isDeclaredOnSandbox = contextifiedObject->getPropertySlot(globalObject, propertyName, slot);
    RETURN_IF_EXCEPTION(scope, false);

    if (isDeclaredOnSandbox && !isDeclaredOnGlobalProxy) {
        RELEASE_AND_RETURN(scope, contextifiedObject->defineOwnProperty(contextifiedObject, contextifiedObject->globalObject(), propertyName, descriptor, shouldThrow));
    }

    auto did = contextifiedObject->defineOwnProperty(contextifiedObject, contextifiedObject->globalObject(), propertyName, descriptor, shouldThrow);
    RETURN_IF_EXCEPTION(scope, false);
    if (!did) return false;

    RELEASE_AND_RETURN(scope, Base::defineOwnProperty(cell, globalObject, propertyName, descriptor, shouldThrow));
}

DEFINE_VISIT_CHILDREN(NodeVMGlobalObject);

template<typename Visitor>
void NodeVMGlobalObject::visitChildrenImpl(JSCell* cell, Visitor& visitor)
{
    Base::visitChildren(cell, visitor);
    auto* thisObject = jsCast<NodeVMGlobalObject*>(cell);
    visitor.append(thisObject->m_sandbox);
    visitor.append(thisObject->m_specialSandbox);
    visitor.append(thisObject->m_dynamicImportCallback);
}

JSC_DEFINE_HOST_FUNCTION(vmModuleRunInNewContext, (JSGlobalObject * globalObject, CallFrame* callFrame))
{
    VM& vm = globalObject->vm();
    auto scope = DECLARE_THROW_SCOPE(vm);

    JSValue code = callFrame->argument(0);
    if (!code.isString())
        return ERR::INVALID_ARG_TYPE(scope, globalObject, "code"_s, "string"_s, code);

    JSValue contextArg = callFrame->argument(1);
    bool notContextified = getContextArg(globalObject, contextArg);

    if (!contextArg.isObject()) {
        return ERR::INVALID_ARG_TYPE(scope, globalObject, "context"_s, "object"_s, contextArg);
    }

    JSObject* sandbox = asObject(contextArg);

    JSValue contextOptionsArg = callFrame->argument(2);
    NodeVMContextOptions contextOptions {};

    JSValue globalObjectDynamicImportCallback;

    if (auto encodedException = getNodeVMContextOptions(globalObject, vm, scope, contextOptionsArg, contextOptions, "contextCodeGeneration", &globalObjectDynamicImportCallback)) {
        return *encodedException;
    }

    contextOptions.notContextified = notContextified;

    // Create context and run code
    auto* context = NodeVMGlobalObject::create(vm,
        defaultGlobalObject(globalObject)->NodeVMGlobalObjectStructure(),
        contextOptions, globalObjectDynamicImportCallback);

    context->setContextifiedObject(sandbox);

    JSValue optionsArg = callFrame->argument(2);
    JSValue scriptDynamicImportCallback;

    ScriptOptions options(optionsArg.toWTFString(globalObject), OrdinalNumber::fromZeroBasedInt(0), OrdinalNumber::fromZeroBasedInt(0));
    if (optionsArg.isString()) {
        options.filename = optionsArg.toWTFString(globalObject);
        RETURN_IF_EXCEPTION(scope, {});
    } else if (!options.fromJS(globalObject, vm, scope, optionsArg, &scriptDynamicImportCallback)) {
        RETURN_IF_EXCEPTION(scope, {});
    }

    RefPtr fetcher(NodeVMScriptFetcher::create(vm, scriptDynamicImportCallback, jsUndefined()));

    SourceCode sourceCode(
        JSC::StringSourceProvider::create(
            code.toString(globalObject)->value(globalObject),
            JSC::SourceOrigin(WTF::URL::fileURLWithFileSystemPath(options.filename), *fetcher),
            options.filename,
            JSC::SourceTaintedOrigin::Untainted,
            TextPosition(options.lineOffset, options.columnOffset)),
        options.lineOffset.zeroBasedInt(),
        options.columnOffset.zeroBasedInt());

    NakedPtr<JSC::Exception> exception;
    JSValue result = JSC::evaluate(context, sourceCode, context, exception);

    if (exception) [[unlikely]] {
        if (handleException(globalObject, vm, exception, scope)) {
            return {};
        }
        JSC::throwException(globalObject, scope, exception.get());
        return {};
    }

    return JSValue::encode(result);
}

JSC_DEFINE_HOST_FUNCTION(vmModuleRunInThisContext, (JSGlobalObject * globalObject, CallFrame* callFrame))
{
    VM& vm = JSC::getVM(globalObject);
    auto sourceStringValue = callFrame->argument(0);
    auto throwScope = DECLARE_THROW_SCOPE(vm);

    if (!sourceStringValue.isString()) {
        return ERR::INVALID_ARG_TYPE(throwScope, globalObject, "code"_s, "string"_s, sourceStringValue);
    }

    String sourceString = sourceStringValue.toWTFString(globalObject);
    RETURN_IF_EXCEPTION(throwScope, encodedJSUndefined());

    JSValue importer;

    JSValue optionsArg = callFrame->argument(1);
    ScriptOptions options(optionsArg.toWTFString(globalObject), OrdinalNumber::fromZeroBasedInt(0), OrdinalNumber::fromZeroBasedInt(0));
    if (optionsArg.isString()) {
        options.filename = optionsArg.toWTFString(globalObject);
        RETURN_IF_EXCEPTION(throwScope, {});
    } else if (!options.fromJS(globalObject, vm, throwScope, optionsArg, &importer)) {
        RETURN_IF_EXCEPTION(throwScope, encodedJSUndefined());
    }

    RefPtr fetcher(NodeVMScriptFetcher::create(vm, importer, jsUndefined()));

    SourceCode source(
        JSC::StringSourceProvider::create(sourceString, JSC::SourceOrigin(WTF::URL::fileURLWithFileSystemPath(options.filename), *fetcher), options.filename, JSC::SourceTaintedOrigin::Untainted, TextPosition(options.lineOffset, options.columnOffset)),
        options.lineOffset.zeroBasedInt(), options.columnOffset.zeroBasedInt());

    WTF::NakedPtr<JSC::Exception> exception;
    JSValue result = JSC::evaluate(globalObject, source, globalObject, exception);

    if (exception) [[unlikely]] {
        if (handleException(globalObject, vm, exception, throwScope)) {
            return {};
        }
        JSC::throwException(globalObject, throwScope, exception.get());
        return {};
    }

    return JSValue::encode(result);
}

JSC_DEFINE_HOST_FUNCTION(vmModuleCompileFunction, (JSGlobalObject * globalObject, CallFrame* callFrame))
{
    VM& vm = globalObject->vm();
    auto scope = DECLARE_THROW_SCOPE(vm);

    // Step 1: Argument validation
    // Get code argument (required)
    JSValue codeArg = callFrame->argument(0);
    if (!codeArg || !codeArg.isString())
        return ERR::INVALID_ARG_TYPE(scope, globalObject, "code"_s, "string"_s, codeArg);

    // Get params argument (optional array of strings)
    MarkedArgumentBuffer parameters;
    JSValue paramsArg = callFrame->argument(1);
    if (paramsArg && !paramsArg.isUndefined()) {
        if (!paramsArg.isObject() || !isArray(globalObject, paramsArg)) {
            return ERR::INVALID_ARG_INSTANCE(scope, globalObject, "params"_s, "Array"_s, paramsArg);
        }

        auto* paramsArray = jsCast<JSArray*>(paramsArg);
        unsigned length = paramsArray->length();
        for (unsigned i = 0; i < length; i++) {
            JSValue param = paramsArray->getIndexQuickly(i);
            if (!param.isString()) {
                return ERR::INVALID_ARG_TYPE(scope, globalObject, "params"_s, "Array<string>"_s, paramsArg);
            }
            parameters.append(param);
        }
    }

    // Get options argument
    JSValue optionsArg = callFrame->argument(2);
    CompileFunctionOptions options;
    JSValue importer;

    if (!options.fromJS(globalObject, vm, scope, optionsArg, &importer)) {
        RETURN_IF_EXCEPTION(scope, {});
        options = {};
        options.parsingContext = globalObject;
    }

    // Step 3: Create a new function
    // Prepare the function code by combining the parameters and body
    String sourceString = codeArg.toWTFString(globalObject);
    RETURN_IF_EXCEPTION(scope, {});

    // Create an ArgList with the parameters and function body for constructFunction
    MarkedArgumentBuffer constructFunctionArgs;

    // Add all parameters
    for (unsigned i = 0; i < parameters.size(); i++) {
        constructFunctionArgs.append(parameters.at(i));
    }

    // Add the function body
    constructFunctionArgs.append(jsString(vm, sourceString));

    RefPtr fetcher(NodeVMScriptFetcher::create(vm, importer, jsUndefined()));

    // Create the source origin
    SourceOrigin sourceOrigin { WTF::URL::fileURLWithFileSystemPath(options.filename), *fetcher };

    // Process contextExtensions if they exist
    JSScope* functionScope = options.parsingContext ? options.parsingContext : globalObject;

    if (!options.contextExtensions.isUndefinedOrNull() && !options.contextExtensions.isEmpty() && options.contextExtensions.isObject() && isArray(globalObject, options.contextExtensions)) {
        auto* contextExtensionsArray = jsCast<JSArray*>(options.contextExtensions);
        unsigned length = contextExtensionsArray->length();

        if (length > 0) {
            // Get the global scope from the parsing context
            JSScope* currentScope = options.parsingContext->globalScope();

            // Create JSWithScope objects for each context extension
            for (unsigned i = 0; i < length; i++) {
                JSValue extension = contextExtensionsArray->getIndexQuickly(i);
                if (extension.isObject()) {
                    JSObject* extensionObject = asObject(extension);
                    currentScope = JSWithScope::create(vm, options.parsingContext, currentScope, extensionObject);
                }
            }

            // Use the outermost JSWithScope as our function scope
            functionScope = currentScope;
        }
    }

    options.parsingContext->setGlobalScopeExtension(functionScope);

    // Create the function using constructAnonymousFunction with the appropriate scope chain
    JSFunction* function = constructAnonymousFunction(globalObject, ArgList(constructFunctionArgs), sourceOrigin, WTFMove(options), JSC::SourceTaintedOrigin::Untainted, functionScope);
    RETURN_IF_EXCEPTION(scope, {});

    if (!function) {
        return throwVMError(globalObject, scope, "Failed to compile function"_s);
    }

    fetcher->owner(vm, function);

    if (!function) {
        return throwVMError(globalObject, scope, "Failed to compile function"_s);
    }

    return JSValue::encode(function);
}

Structure* createNodeVMGlobalObjectStructure(JSC::VM& vm)
{
    return NodeVMGlobalObject::createStructure(vm, jsNull());
}

JSC_DEFINE_HOST_FUNCTION(vmModule_createContext, (JSGlobalObject * globalObject, CallFrame* callFrame))
{
    VM& vm = globalObject->vm();
    auto scope = DECLARE_THROW_SCOPE(vm);

    NodeVMContextOptions contextOptions {};

    JSValue contextArg = callFrame->argument(0);
    bool notContextified = getContextArg(globalObject, contextArg);
    RETURN_IF_EXCEPTION(scope, {});

    if (!contextArg.isObject()) {
        return ERR::INVALID_ARG_TYPE(scope, globalObject, "context"_s, "object"_s, contextArg);
    }

    JSValue optionsArg = callFrame->argument(1);

    // Validate options argument
    if (!optionsArg.isUndefined() && !optionsArg.isObject()) {
        return ERR::INVALID_ARG_TYPE(scope, globalObject, "options"_s, "object"_s, optionsArg);
    }

    JSValue importer;

    if (auto encodedException = getNodeVMContextOptions(globalObject, vm, scope, optionsArg, contextOptions, "codeGeneration", &importer)) {
        return *encodedException;
    }

    contextOptions.notContextified = notContextified;

    JSObject* sandbox = asObject(contextArg);

    if (isContext(globalObject, sandbox)) {
        if (auto* proxy = jsDynamicCast<JSC::JSGlobalProxy*>(sandbox)) {
            if (auto* targetContext = jsDynamicCast<NodeVMGlobalObject*>(proxy->target())) {
                if (targetContext->isNotContextified()) {
                    return JSValue::encode(targetContext->specialSandbox());
                }
            }
        }
        return JSValue::encode(sandbox);
    }

    auto* zigGlobalObject = defaultGlobalObject(globalObject);

    auto* targetContext = NodeVMGlobalObject::create(vm,
        zigGlobalObject->NodeVMGlobalObjectStructure(),
        contextOptions, importer);

    RETURN_IF_EXCEPTION(scope, {});

    // Set sandbox as contextified object
    targetContext->setContextifiedObject(sandbox);

    // Store context in WeakMap for isContext checks
    zigGlobalObject->vmModuleContextMap()->set(vm, sandbox, targetContext);

    if (notContextified) {
        auto* specialSandbox = NodeVMSpecialSandbox::create(vm, zigGlobalObject->NodeVMSpecialSandboxStructure(), targetContext);
        RETURN_IF_EXCEPTION(scope, {});
        targetContext->setSpecialSandbox(specialSandbox);
        return JSValue::encode(targetContext->specialSandbox());
    }

    return JSValue::encode(sandbox);
}

JSC_DEFINE_HOST_FUNCTION(vmModule_isContext, (JSGlobalObject * globalObject, CallFrame* callFrame))
{
    ArgList args(callFrame);
    JSValue contextArg = callFrame->argument(0);
    VM& vm = globalObject->vm();
    auto scope = DECLARE_THROW_SCOPE(vm);
    if (!contextArg || !contextArg.isObject()) {
        return ERR::INVALID_ARG_TYPE(scope, globalObject, "object"_s, "object"_s, contextArg);
    }
    return JSValue::encode(jsBoolean(isContext(globalObject, contextArg)));
}

const ClassInfo NodeVMGlobalObject::s_info = { "NodeVMGlobalObject"_s, &Base::s_info, nullptr, nullptr, CREATE_METHOD_TABLE(NodeVMGlobalObject) };

bool NodeVMGlobalObject::deleteProperty(JSCell* cell, JSGlobalObject* globalObject, PropertyName propertyName, JSC::DeletePropertySlot& slot)
{
    auto* thisObject = jsCast<NodeVMGlobalObject*>(cell);
    if (!thisObject->m_sandbox) [[unlikely]] {
        return Base::deleteProperty(cell, globalObject, propertyName, slot);
    }

    VM& vm = JSC::getVM(globalObject);
    auto scope = DECLARE_THROW_SCOPE(vm);

    auto* sandbox = thisObject->m_sandbox.get();
    if (!sandbox->deleteProperty(sandbox, globalObject, propertyName, slot)) {
        return false;
    }

    RETURN_IF_EXCEPTION(scope, false);
    return Base::deleteProperty(cell, globalObject, propertyName, slot);
}

static JSInternalPromise* moduleLoaderImportModuleInner(NodeVMGlobalObject* globalObject, JSC::JSModuleLoader* moduleLoader, JSC::JSString* moduleName, JSC::JSValue parameters, const JSC::SourceOrigin& sourceOrigin)
{
    VM& vm = globalObject->vm();
    auto scope = DECLARE_THROW_SCOPE(vm);

    auto* promise = JSInternalPromise::create(vm, globalObject->internalPromiseStructure());

    if (sourceOrigin.fetcher() == nullptr && sourceOrigin.url().isEmpty()) {
        if (globalObject->dynamicImportCallback().isCallable()) {
            return NodeVM::importModuleInner(globalObject, moduleName, parameters, sourceOrigin, globalObject->dynamicImportCallback(), JSValue {});
        }

        promise->reject(globalObject, createError(globalObject, ErrorCode::ERR_VM_DYNAMIC_IMPORT_CALLBACK_MISSING, "A dynamic import callback was not specified."_s));
        return promise;
    }

    // Default behavior copied from JSModuleLoader::importModule
    auto moduleNameString = moduleName->value(globalObject);
    RETURN_IF_EXCEPTION(scope, promise->rejectWithCaughtException(globalObject, scope));

    scope.release();
    promise->reject(globalObject, createError(globalObject, makeString("Could not import the module '"_s, moduleNameString.data, "'."_s)));
    return promise;
}

JSInternalPromise* NodeVMGlobalObject::moduleLoaderImportModule(JSGlobalObject* globalObject, JSC::JSModuleLoader* moduleLoader, JSC::JSString* moduleName, JSC::JSValue parameters, const JSC::SourceOrigin& sourceOrigin)
{
    auto* nodeVmGlobalObject = static_cast<NodeVMGlobalObject*>(globalObject);

    if (JSInternalPromise* result = NodeVM::importModule(nodeVmGlobalObject, moduleName, parameters, sourceOrigin)) {
        return result;
    }

    return moduleLoaderImportModuleInner(nodeVmGlobalObject, moduleLoader, moduleName, parameters, sourceOrigin);
}

void NodeVMGlobalObject::getOwnPropertyNames(JSObject* cell, JSGlobalObject* globalObject, JSC::PropertyNameArray& propertyNames, JSC::DontEnumPropertiesMode mode)
{
    auto& vm = JSC::getVM(globalObject);
    auto scope = DECLARE_THROW_SCOPE(vm);
    auto* thisObject = jsCast<NodeVMGlobalObject*>(cell);

    if (thisObject->m_sandbox) {
        thisObject->m_sandbox->getOwnPropertyNames(thisObject->m_sandbox.get(), globalObject, propertyNames, mode);
        RETURN_IF_EXCEPTION(scope, );
    }

<<<<<<< HEAD
    Base::getOwnPropertyNames(cell, globalObject, propertyNames, mode);
    RETURN_IF_EXCEPTION(scope, );
=======
    RELEASE_AND_RETURN(scope, Base::getOwnPropertyNames(cell, globalObject, propertyNames, mode));
>>>>>>> 6c5b8635
}

JSC_DEFINE_HOST_FUNCTION(vmIsModuleNamespaceObject, (JSGlobalObject * globalObject, CallFrame* callFrame))
{
    return JSValue::encode(jsBoolean(callFrame->argument(0).inherits(JSModuleNamespaceObject::info())));
}

JSC::JSValue createNodeVMBinding(Zig::GlobalObject* globalObject)
{
    VM& vm = globalObject->vm();
    auto* obj = constructEmptyObject(globalObject);
    obj->putDirect(
        vm, JSC::PropertyName(JSC::Identifier::fromString(vm, "Script"_s)),
        defaultGlobalObject(globalObject)->NodeVMScript(), 0);
    obj->putDirect(
        vm, JSC::PropertyName(JSC::Identifier::fromString(vm, "Module"_s)),
        defaultGlobalObject(globalObject)->NodeVMSourceTextModule(), 0);
    obj->putDirect(
        vm, JSC::PropertyName(JSC::Identifier::fromString(vm, "createContext"_s)),
        JSC::JSFunction::create(vm, globalObject, 0, "createContext"_s, vmModule_createContext, ImplementationVisibility::Public, Intrinsic::NoIntrinsic, vmModule_createContext), 0);
    obj->putDirect(
        vm, JSC::PropertyName(JSC::Identifier::fromString(vm, "isContext"_s)),
        JSC::JSFunction::create(vm, globalObject, 0, "isContext"_s, vmModule_isContext, ImplementationVisibility::Public), 0);
    obj->putDirect(
        vm, JSC::PropertyName(JSC::Identifier::fromString(vm, "runInNewContext"_s)),
        JSC::JSFunction::create(vm, globalObject, 0, "runInNewContext"_s, vmModuleRunInNewContext, ImplementationVisibility::Public), 0);
    obj->putDirect(
        vm, JSC::PropertyName(JSC::Identifier::fromString(vm, "runInThisContext"_s)),
        JSC::JSFunction::create(vm, globalObject, 0, "runInThisContext"_s, vmModuleRunInThisContext, ImplementationVisibility::Public), 0);
    obj->putDirect(
        vm, JSC::PropertyName(JSC::Identifier::fromString(vm, "compileFunction"_s)),
        JSC::JSFunction::create(vm, globalObject, 0, "compileFunction"_s, vmModuleCompileFunction, ImplementationVisibility::Public), 0);
    obj->putDirect(
        vm, JSC::PropertyName(JSC::Identifier::fromString(vm, "isModuleNamespaceObject"_s)),
        JSC::JSFunction::create(vm, globalObject, 0, "isModuleNamespaceObject"_s, vmIsModuleNamespaceObject, ImplementationVisibility::Public), 1);
    obj->putDirect(
        vm, JSC::PropertyName(JSC::Identifier::fromString(vm, "kUnlinked"_s)),
        JSC::jsNumber(static_cast<unsigned>(NodeVMSourceTextModule::Status::Unlinked)), 0);
    obj->putDirect(
        vm, JSC::PropertyName(JSC::Identifier::fromString(vm, "kLinking"_s)),
        JSC::jsNumber(static_cast<unsigned>(NodeVMSourceTextModule::Status::Linking)), 0);
    obj->putDirect(
        vm, JSC::PropertyName(JSC::Identifier::fromString(vm, "kLinked"_s)),
        JSC::jsNumber(static_cast<unsigned>(NodeVMSourceTextModule::Status::Linked)), 0);
    obj->putDirect(
        vm, JSC::PropertyName(JSC::Identifier::fromString(vm, "kEvaluating"_s)),
        JSC::jsNumber(static_cast<unsigned>(NodeVMSourceTextModule::Status::Evaluating)), 0);
    obj->putDirect(
        vm, JSC::PropertyName(JSC::Identifier::fromString(vm, "kEvaluated"_s)),
        JSC::jsNumber(static_cast<unsigned>(NodeVMSourceTextModule::Status::Evaluated)), 0);
    obj->putDirect(
        vm, JSC::PropertyName(JSC::Identifier::fromString(vm, "kErrored"_s)),
        JSC::jsNumber(static_cast<unsigned>(NodeVMSourceTextModule::Status::Errored)), 0);
    obj->putDirect(
        vm, JSC::PropertyName(JSC::Identifier::fromString(vm, "kSourceText"_s)),
        JSC::jsNumber(static_cast<unsigned>(NodeVMModule::Type::SourceText)), 0);
    obj->putDirect(
        vm, JSC::PropertyName(JSC::Identifier::fromString(vm, "kSynthetic"_s)),
        JSC::jsNumber(static_cast<unsigned>(NodeVMModule::Type::Synthetic)), 0);
    obj->putDirect(
        vm, JSC::PropertyName(JSC::Identifier::fromString(vm, "DONT_CONTEXTIFY"_s)),
        globalObject->m_nodeVMDontContextify.get(globalObject), 0);
    obj->putDirect(
        vm, JSC::PropertyName(JSC::Identifier::fromString(vm, "USE_MAIN_CONTEXT_DEFAULT_LOADER"_s)),
        globalObject->m_nodeVMUseMainContextDefaultLoader.get(globalObject), 0);
    return obj;
}

void configureNodeVM(JSC::VM& vm, Zig::GlobalObject* globalObject)
{
    globalObject->m_nodeVMDontContextify.initLater([](const LazyProperty<JSC::JSGlobalObject, Symbol>::Initializer& init) {
        init.set(JSC::Symbol::createWithDescription(init.vm, "vm_dont_contextify"_s));
    });
    globalObject->m_nodeVMUseMainContextDefaultLoader.initLater([](const LazyProperty<JSC::JSGlobalObject, Symbol>::Initializer& init) {
        init.set(JSC::Symbol::createWithDescription(init.vm, "vm_use_main_context_default_loader"_s));
    });

    globalObject->m_NodeVMScriptClassStructure.initLater(
        [](LazyClassStructure::Initializer& init) {
            auto prototype = NodeVMScript::createPrototype(init.vm, init.global);
            auto* structure = NodeVMScript::createStructure(init.vm, init.global, prototype);
            auto* constructorStructure = NodeVMScriptConstructor::createStructure(
                init.vm, init.global, init.global->m_functionPrototype.get());
            auto* constructor = NodeVMScriptConstructor::create(
                init.vm, init.global, constructorStructure, prototype);
            init.setPrototype(prototype);
            init.setStructure(structure);
            init.setConstructor(constructor);
        });

    globalObject->m_NodeVMSourceTextModuleClassStructure.initLater(
        [](LazyClassStructure::Initializer& init) {
            auto prototype = NodeVMSourceTextModule::createPrototype(init.vm, init.global);
            auto* structure = NodeVMSourceTextModule::createStructure(init.vm, init.global, prototype);
            auto* constructorStructure = NodeVMModuleConstructor::createStructure(
                init.vm, init.global, init.global->m_functionPrototype.get());
            auto* constructor = NodeVMModuleConstructor::create(
                init.vm, init.global, constructorStructure, prototype);
            init.setPrototype(prototype);
            init.setStructure(structure);
            init.setConstructor(constructor);
        });

    globalObject->m_NodeVMSyntheticModuleClassStructure.initLater(
        [](LazyClassStructure::Initializer& init) {
            auto prototype = NodeVMSyntheticModule::createPrototype(init.vm, init.global);
            auto* structure = NodeVMSyntheticModule::createStructure(init.vm, init.global, prototype);
            auto* constructorStructure = NodeVMModuleConstructor::createStructure(
                init.vm, init.global, init.global->m_functionPrototype.get());
            auto* constructor = NodeVMModuleConstructor::create(
                init.vm, init.global, constructorStructure, prototype);
            init.setPrototype(prototype);
            init.setStructure(structure);
            init.setConstructor(constructor);
        });

    globalObject->m_cachedNodeVMGlobalObjectStructure.initLater(
        [](const JSC::LazyProperty<JSC::JSGlobalObject, Structure>::Initializer& init) {
            init.set(createNodeVMGlobalObjectStructure(init.vm));
        });

    globalObject->m_cachedNodeVMSpecialSandboxStructure.initLater(
        [](const JSC::LazyProperty<JSC::JSGlobalObject, Structure>::Initializer& init) {
            init.set(NodeVMSpecialSandbox::createStructure(init.vm, init.owner, init.owner->objectPrototype())); // TODO(@heimskr): or maybe jsNull() for the prototype?
        });
}

BaseVMOptions::BaseVMOptions(String filename)
    : filename(WTFMove(filename))
{
}

BaseVMOptions::BaseVMOptions(String filename, OrdinalNumber lineOffset, OrdinalNumber columnOffset)
    : filename(WTFMove(filename))
    , lineOffset(lineOffset)
    , columnOffset(columnOffset)
{
}

bool BaseVMOptions::fromJS(JSC::JSGlobalObject* globalObject, JSC::VM& vm, JSC::ThrowScope& scope, JSC::JSValue optionsArg)
{
    JSObject* options = nullptr;
    bool any = false;

    if (!optionsArg.isUndefined()) {
        if (optionsArg.isObject()) {
            options = asObject(optionsArg);
        } else {
            auto _ = ERR::INVALID_ARG_TYPE(scope, globalObject, "options"_s, "object"_s, optionsArg);
            return false;
        }

        auto filenameOpt = options->getIfPropertyExists(globalObject, builtinNames(vm).filenamePublicName());
        RETURN_IF_EXCEPTION(scope, false);
        if (filenameOpt) {
            if (filenameOpt.isString()) {
                this->filename = filenameOpt.toWTFString(globalObject);
                RETURN_IF_EXCEPTION(scope, false);
                any = true;
            } else if (!filenameOpt.isUndefined()) {
                ERR::INVALID_ARG_TYPE(scope, globalObject, "options.filename"_s, "string"_s, filenameOpt);
                return false;
            }
        } else {
            this->filename = "evalmachine.<anonymous>"_s;
        }

        auto lineOffsetOpt = options->getIfPropertyExists(globalObject, Identifier::fromString(vm, "lineOffset"_s));
        RETURN_IF_EXCEPTION(scope, false);
        if (lineOffsetOpt) {
            if (lineOffsetOpt.isAnyInt()) {
                if (!lineOffsetOpt.isInt32()) {
                    ERR::OUT_OF_RANGE(scope, globalObject, "options.lineOffset"_s, std::numeric_limits<int32_t>().min(), std::numeric_limits<int32_t>().max(), lineOffsetOpt);
                    return false;
                }
                this->lineOffset = OrdinalNumber::fromZeroBasedInt(lineOffsetOpt.asInt32());
                any = true;
            } else if (lineOffsetOpt.isNumber()) {
                ERR::OUT_OF_RANGE(scope, globalObject, "options.lineOffset"_s, "an integer"_s, lineOffsetOpt);
                return false;
            } else if (!lineOffsetOpt.isUndefined()) {
                ERR::INVALID_ARG_TYPE(scope, globalObject, "options.lineOffset"_s, "number"_s, lineOffsetOpt);
                return false;
            }
        }

        auto columnOffsetOpt = options->getIfPropertyExists(globalObject, Identifier::fromString(vm, "columnOffset"_s));
        RETURN_IF_EXCEPTION(scope, false);
        if (columnOffsetOpt) {
            if (columnOffsetOpt.isAnyInt()) {
                if (!columnOffsetOpt.isInt32()) {
                    ERR::OUT_OF_RANGE(scope, globalObject, "options.columnOffset"_s, std::numeric_limits<int32_t>().min(), std::numeric_limits<int32_t>().max(), columnOffsetOpt);
                    return false;
                }
                int columnOffsetValue = columnOffsetOpt.asInt32();

                this->columnOffset = OrdinalNumber::fromZeroBasedInt(columnOffsetValue);
                any = true;
            } else if (columnOffsetOpt.isNumber()) {
                ERR::OUT_OF_RANGE(scope, globalObject, "options.columnOffset"_s, "an integer"_s, columnOffsetOpt);
                return false;
            } else if (!columnOffsetOpt.isUndefined()) {
                ERR::INVALID_ARG_TYPE(scope, globalObject, "options.columnOffset"_s, "number"_s, columnOffsetOpt);
                return false;
            }
        }
    }

    return any;
}

bool BaseVMOptions::validateProduceCachedData(JSC::JSGlobalObject* globalObject, JSC::VM& vm, JSC::ThrowScope& scope, JSObject* options, bool& outProduceCachedData)
{
    JSValue produceCachedDataOpt = options->getIfPropertyExists(globalObject, Identifier::fromString(vm, "produceCachedData"_s));
    RETURN_IF_EXCEPTION(scope, false);
    if (produceCachedDataOpt && !produceCachedDataOpt.isUndefined()) {
        if (!produceCachedDataOpt.isBoolean()) {
            ERR::INVALID_ARG_TYPE(scope, globalObject, "options.produceCachedData"_s, "boolean"_s, produceCachedDataOpt);
            return false;
        }
        outProduceCachedData = produceCachedDataOpt.asBoolean();
        return true;
    }
    return false;
}

bool BaseVMOptions::validateCachedData(JSC::JSGlobalObject* globalObject, JSC::VM& vm, JSC::ThrowScope& scope, JSObject* options, WTF::Vector<uint8_t>& outCachedData)
{
    JSValue cachedDataOpt = options->getIfPropertyExists(globalObject, Identifier::fromString(vm, "cachedData"_s));
    RETURN_IF_EXCEPTION(scope, {});

    if (cachedDataOpt && !cachedDataOpt.isUndefined()) {
        // Verify it's a Buffer, TypedArray or DataView and extract the data if it is.
        if (extractCachedData(cachedDataOpt, outCachedData)) {
            return true;
        }

        ERR::INVALID_ARG_INSTANCE(scope, globalObject, "options.cachedData"_s, "Buffer, TypedArray, or DataView"_s, cachedDataOpt);
    }

    return false;
}

bool BaseVMOptions::validateTimeout(JSC::JSGlobalObject* globalObject, JSC::VM& vm, JSC::ThrowScope& scope, JSObject* options, std::optional<int64_t>& outTimeout)
{
    JSValue timeoutOpt = options->getIfPropertyExists(globalObject, Identifier::fromString(vm, "timeout"_s));
    RETURN_IF_EXCEPTION(scope, false);
    if (timeoutOpt && !timeoutOpt.isUndefined()) {
        if (!timeoutOpt.isNumber()) {
            ERR::INVALID_ARG_TYPE(scope, globalObject, "options.timeout"_s, "number"_s, timeoutOpt);
            return false;
        }

        ssize_t timeoutValue;
        V::validateInteger(scope, globalObject, timeoutOpt, "options.timeout"_s, jsNumber(1), jsNumber(std::numeric_limits<int64_t>().max()), &timeoutValue);
        RETURN_IF_EXCEPTION(scope, {});

        outTimeout = timeoutValue;
        return true;
    }
    return false;
}

bool CompileFunctionOptions::fromJS(JSC::JSGlobalObject* globalObject, JSC::VM& vm, JSC::ThrowScope& scope, JSC::JSValue optionsArg, JSValue* importer)
{
    if (importer) {
        *importer = jsUndefined();
    }

    this->parsingContext = globalObject;
    bool any = BaseVMOptions::fromJS(globalObject, vm, scope, optionsArg);
    RETURN_IF_EXCEPTION(scope, false);

    if (!optionsArg.isUndefined() && !optionsArg.isString()) {
        JSObject* options = asObject(optionsArg);

        if (validateProduceCachedData(globalObject, vm, scope, options, this->produceCachedData)) {
            RETURN_IF_EXCEPTION(scope, false);
            any = true;
        }

        if (validateCachedData(globalObject, vm, scope, options, this->cachedData)) {
            RETURN_IF_EXCEPTION(scope, false);
            any = true;
        }

        JSValue parsingContextValue = options->getIfPropertyExists(globalObject, Identifier::fromString(vm, "parsingContext"_s));
        RETURN_IF_EXCEPTION(scope, {});

        if (!parsingContextValue.isEmpty() && !parsingContextValue.isUndefined()) {
            if (parsingContextValue.isNull() || !parsingContextValue.isObject())
                return ERR::INVALID_ARG_INSTANCE(scope, globalObject, "options.parsingContext"_s, "Context"_s, parsingContextValue);

            JSObject* context = asObject(parsingContextValue);
            auto* zigGlobalObject = defaultGlobalObject(globalObject);
            JSValue scopeValue = zigGlobalObject->vmModuleContextMap()->get(context);

            if (scopeValue.isUndefined())
                return ERR::INVALID_ARG_INSTANCE(scope, globalObject, "options.parsingContext"_s, "Context"_s, parsingContextValue);

            parsingContext = jsDynamicCast<NodeVMGlobalObject*>(scopeValue);
            if (!parsingContext)
                return ERR::INVALID_ARG_INSTANCE(scope, globalObject, "options.parsingContext"_s, "Context"_s, parsingContextValue);

            any = true;
        }

        // Handle contextExtensions option
        JSValue contextExtensionsValue = options->getIfPropertyExists(globalObject, Identifier::fromString(vm, "contextExtensions"_s));
        RETURN_IF_EXCEPTION(scope, {});

        if (!contextExtensionsValue.isEmpty() && !contextExtensionsValue.isUndefined()) {
            if (contextExtensionsValue.isNull() || !contextExtensionsValue.isObject())
                return ERR::INVALID_ARG_INSTANCE(scope, globalObject, "options.contextExtensions"_s, "Array"_s, contextExtensionsValue);

            if (auto* contextExtensionsObject = asObject(contextExtensionsValue)) {
                if (!isArray(globalObject, contextExtensionsObject))
                    return ERR::INVALID_ARG_TYPE(scope, globalObject, "options.contextExtensions"_s, "Array"_s, contextExtensionsValue);

                // Validate that all items in the array are objects
                auto* contextExtensionsArray = jsCast<JSArray*>(contextExtensionsValue);
                unsigned length = contextExtensionsArray->length();
                for (unsigned i = 0; i < length; i++) {
                    JSValue extension = contextExtensionsArray->getIndexQuickly(i);
                    if (!extension.isObject())
                        return ERR::INVALID_ARG_TYPE(scope, globalObject, "options.contextExtensions[0]"_s, "object"_s, extension);
                }
            } else {
                return ERR::INVALID_ARG_TYPE(scope, globalObject, "options.contextExtensions"_s, "Array"_s, contextExtensionsValue);
            }

            this->contextExtensions = contextExtensionsValue;
            any = true;
        }

        // Handle importModuleDynamically option
        JSValue importModuleDynamicallyValue = options->getIfPropertyExists(globalObject, Identifier::fromString(vm, "importModuleDynamically"_s));
        RETURN_IF_EXCEPTION(scope, {});

        if (importModuleDynamicallyValue && (importModuleDynamicallyValue.isCallable() || isUseMainContextDefaultLoaderConstant(globalObject, importModuleDynamicallyValue))) {
            if (importer) {
                *importer = importModuleDynamicallyValue;
            }
            any = true;
        }
    }

    return any;
}

} // namespace Bun<|MERGE_RESOLUTION|>--- conflicted
+++ resolved
@@ -827,38 +827,25 @@
 
     if (!isDeclared && value.isSymbol()) {
         RELEASE_AND_RETURN(scope, Base::put(cell, globalObject, propertyName, value, slot));
-<<<<<<< HEAD
-=======
     }
 
     if (thisObject->m_contextOptions.notContextified) {
         JSObject* specialSandbox = thisObject->specialSandbox();
         slot.setThisValue(specialSandbox);
         RELEASE_AND_RETURN(scope, specialSandbox->putInline(globalObject, propertyName, value, slot));
->>>>>>> 6c5b8635
     }
 
     slot.setThisValue(sandbox);
 
-<<<<<<< HEAD
-    auto did = sandbox->methodTable()->put(sandbox, globalObject, propertyName, value, slot);
-    RETURN_IF_EXCEPTION(scope, false);
-    if (!did) return false;
-=======
     bool result = sandbox->methodTable()->put(sandbox, globalObject, propertyName, value, slot);
     RETURN_IF_EXCEPTION(scope, false);
     if (!result) return false;
->>>>>>> 6c5b8635
 
     if (isDeclaredOnSandbox && getter.isAccessor() and (getter.attributes() & PropertyAttribute::DontEnum) == 0) {
         return true;
     }
 
     slot.setThisValue(thisValue);
-<<<<<<< HEAD
-
-=======
->>>>>>> 6c5b8635
     RELEASE_AND_RETURN(scope, Base::put(cell, globalObject, propertyName, value, slot));
 }
 
@@ -973,19 +960,10 @@
             goto try_from_global;
         }
 
-<<<<<<< HEAD
-        {
-            bool hasProperty = contextifiedObject->getPropertySlot(globalObject, propertyName, slot);
-            ASSERT(!scope.exception() || !hasProperty);
-            if (hasProperty) {
-                return true;
-            }
-=======
         if (!notContextified) {
             bool result = contextifiedObject->getPropertySlot(globalObject, propertyName, slot);
             RETURN_IF_EXCEPTION(scope, false);
             if (result) return true;
->>>>>>> 6c5b8635
         }
 
     try_from_global:
@@ -1435,12 +1413,7 @@
         RETURN_IF_EXCEPTION(scope, );
     }
 
-<<<<<<< HEAD
-    Base::getOwnPropertyNames(cell, globalObject, propertyNames, mode);
-    RETURN_IF_EXCEPTION(scope, );
-=======
     RELEASE_AND_RETURN(scope, Base::getOwnPropertyNames(cell, globalObject, propertyNames, mode));
->>>>>>> 6c5b8635
 }
 
 JSC_DEFINE_HOST_FUNCTION(vmIsModuleNamespaceObject, (JSGlobalObject * globalObject, CallFrame* callFrame))
