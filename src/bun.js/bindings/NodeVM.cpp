#include "root.h"

#include "JavaScriptCore/PropertySlot.h"
#include "JavaScriptCore/ExecutableInfo.h"
#include "JavaScriptCore/WriteBarrierInlines.h"
#include "ErrorCode.h"
#include <JavaScriptCore/SourceOrigin.h>
#include <JavaScriptCore/SourceProvider.h>

#include "BunClientData.h"
#include "NodeVM.h"
#include "NodeVMScript.h"
#include "NodeVMModule.h"
#include "NodeVMSourceTextModule.h"
#include "NodeVMSyntheticModule.h"

#include "JavaScriptCore/JSObjectInlines.h"
#include "wtf/text/ExternalStringImpl.h"

#include "JavaScriptCore/FunctionPrototype.h"
#include "JavaScriptCore/FunctionConstructor.h"
#include "JavaScriptCore/HeapAnalyzer.h"

#include "JavaScriptCore/JSDestructibleObjectHeapCellType.h"
#include "JavaScriptCore/SlotVisitorMacros.h"
#include "JavaScriptCore/ObjectConstructor.h"
#include "JavaScriptCore/SubspaceInlines.h"
#include "wtf/GetPtr.h"
#include "wtf/PointerPreparations.h"
#include "wtf/URL.h"
#include "JavaScriptCore/TypedArrayInlines.h"
#include "JavaScriptCore/PropertyNameArray.h"
#include "JavaScriptCore/JSWeakMap.h"
#include "JavaScriptCore/JSWeakMapInlines.h"
#include "JavaScriptCore/JSWithScope.h"
#include "JavaScriptCore/JSGlobalProxyInlines.h"
#include "GCDefferalContext.h"
#include "JSBuffer.h"

#include <JavaScriptCore/DOMJITAbstractHeap.h>
#include <JavaScriptCore/DFGAbstractHeap.h>
#include <JavaScriptCore/Completion.h>
#include "JavaScriptCore/LazyClassStructureInlines.h"
#include "JavaScriptCore/Parser.h"
#include "JavaScriptCore/SourceCodeKey.h"
#include "JavaScriptCore/UnlinkedFunctionExecutable.h"
#include "NodeValidator.h"

#include "AsyncContextFrame.h"
#include "JavaScriptCore/JSCInlines.h"
#include "JavaScriptCore/JSInternalPromise.h"
#include "JavaScriptCore/JSNativeStdFunction.h"
#include "JavaScriptCore/BytecodeCacheError.h"
#include "JavaScriptCore/CodeCache.h"
#include "JavaScriptCore/FunctionCodeBlock.h"
#include "JavaScriptCore/JIT.h"
#include "JavaScriptCore/ProgramCodeBlock.h"
#include "JavaScriptCore/GlobalObjectMethodTable.h"
#include "NodeVMScriptFetcher.h"
#include "wtf/FileHandle.h"

#include "../vm/SigintWatcher.h"

#include "JavaScriptCore/GetterSetter.h"

namespace Bun {
using namespace WebCore;

static JSInternalPromise* moduleLoaderImportModuleInner(NodeVMGlobalObject* globalObject, JSC::JSModuleLoader* moduleLoader, JSC::JSString* moduleName, JSC::JSValue parameters, const JSC::SourceOrigin& sourceOrigin);

namespace NodeVM {

static JSInternalPromise* importModuleInner(JSGlobalObject* globalObject, JSString* moduleName, JSValue parameters, const SourceOrigin& sourceOrigin, JSValue dynamicImportCallback, JSValue owner);

bool extractCachedData(JSValue cachedDataValue, WTF::Vector<uint8_t>& outCachedData)
{
    if (!cachedDataValue.isCell()) {
        return false;
    }

    if (auto* arrayBufferView = JSC::jsDynamicCast<JSC::JSArrayBufferView*>(cachedDataValue)) {
        if (!arrayBufferView->isDetached()) {
            outCachedData = arrayBufferView->span();
            return true;
        }
    } else if (auto* arrayBuffer = JSC::jsDynamicCast<JSC::JSArrayBuffer*>(cachedDataValue); arrayBuffer && arrayBuffer->impl()) {
        outCachedData = arrayBuffer->impl()->toVector();
        return true;
    }

    return false;
}

JSC::JSFunction* constructAnonymousFunction(JSC::JSGlobalObject* globalObject, const ArgList& args, const SourceOrigin& sourceOrigin, CompileFunctionOptions&& options, JSC::SourceTaintedOrigin sourceTaintOrigin, JSC::JSScope* scope)
{
    ASSERT(scope);

    VM& vm = globalObject->vm();
    auto throwScope = DECLARE_THROW_SCOPE(vm);

    TextPosition position(options.lineOffset, options.columnOffset);
    LexicallyScopedFeatures lexicallyScopedFeatures = globalObject->globalScopeExtension() ? TaintedByWithScopeLexicallyScopedFeature : NoLexicallyScopedFeatures;

    // First try parsing the code as is without wrapping it in an anonymous function expression.
    // This is to reject cases where the user passes in a string like "});(function() {".
    if (!args.isEmpty() && args.at(0).isString()) {
        ParserError error;
        String code = args.at(0).toWTFString(globalObject);

        SourceCode sourceCode(
            JSC::StringSourceProvider::create(code, sourceOrigin, options.filename, sourceTaintOrigin, position, SourceProviderSourceType::Program),
            position.m_line.oneBasedInt(), position.m_column.oneBasedInt());

        if (!checkSyntax(vm, sourceCode, error)) {
            ASSERT(error.isValid());

            bool actuallyValid = true;

            if (error.type() == ParserError::ErrorType::SyntaxError && error.syntaxErrorType() == ParserError::SyntaxErrorIrrecoverable) {
                String message = error.message();
                if (message == "Return statements are only valid inside functions.") {
                    actuallyValid = false;
                } else {
                    const JSToken& token = error.token();
                    int start = token.m_startPosition.offset;
                    int end = token.m_endPosition.offset;
                    if (start >= 0 && start < end) {
                        StringView tokenView = sourceCode.view().substring(start, end - start);
                        error = ParserError(ParserError::SyntaxError, ParserError::SyntaxErrorIrrecoverable, token, makeString("Unexpected token '"_s, tokenView, '\''), error.line());
                    }
                }
            }

            if (actuallyValid) {
                auto exception = error.toErrorObject(globalObject, sourceCode, -1);
                throwException(globalObject, throwScope, exception);
                return nullptr;
            }
        }
    }

    // wrap the arguments in an anonymous function expression
    int startOffset = 0;
    String code = stringifyAnonymousFunction(globalObject, args, throwScope, &startOffset);
    EXCEPTION_ASSERT(!!throwScope.exception() == code.isNull());

    SourceCode sourceCode(
        JSC::StringSourceProvider::create(code, sourceOrigin, WTFMove(options.filename), sourceTaintOrigin, position, SourceProviderSourceType::Program),
        position.m_line.oneBasedInt(), position.m_column.oneBasedInt());

    CodeCache* cache = vm.codeCache();
    ProgramExecutable* programExecutable = ProgramExecutable::create(globalObject, sourceCode);

    UnlinkedProgramCodeBlock* unlinkedProgramCodeBlock = nullptr;
    RefPtr<CachedBytecode> cachedBytecode;

    TriState bytecodeAccepted = TriState::Indeterminate;

    if (!options.cachedData.isEmpty()) {
        cachedBytecode = CachedBytecode::create(std::span(options.cachedData), nullptr, {});
        SourceCodeKey key(sourceCode, {}, JSC::SourceCodeType::ProgramType, lexicallyScopedFeatures, JSC::JSParserScriptMode::Classic, JSC::DerivedContextType::None, JSC::EvalContextType::None, false, {}, std::nullopt);
        unlinkedProgramCodeBlock = JSC::decodeCodeBlock<UnlinkedProgramCodeBlock>(vm, key, *cachedBytecode);
        if (unlinkedProgramCodeBlock == nullptr) {
            bytecodeAccepted = TriState::False;
        } else {
            bytecodeAccepted = TriState::True;
        }
    }

    ParserError error;

    if (unlinkedProgramCodeBlock == nullptr) {
        unlinkedProgramCodeBlock = cache->getUnlinkedProgramCodeBlock(vm, programExecutable, sourceCode, {}, error);
    }

    if (!unlinkedProgramCodeBlock || error.isValid()) {
        return nullptr;
    }

    ProgramCodeBlock* programCodeBlock = nullptr;
    {
        DeferGC deferGC(vm);
        programCodeBlock = ProgramCodeBlock::create(vm, programExecutable, unlinkedProgramCodeBlock, scope);
    }

    if (!programCodeBlock || programCodeBlock->numberOfFunctionExprs() == 0) {
        return nullptr;
    }

    FunctionExecutable* functionExecutable = programCodeBlock->functionExpr(0);
    if (!functionExecutable) {
        return nullptr;
    }

    Structure* structure = JSFunction::selectStructureForNewFuncExp(globalObject, functionExecutable);
    JSFunction* function = JSFunction::create(vm, globalObject, functionExecutable, scope, structure);

    if (bytecodeAccepted == TriState::Indeterminate) {
        if (options.produceCachedData) {
            RefPtr<JSC::CachedBytecode> producedBytecode = getBytecode(globalObject, programExecutable, sourceCode);
            if (producedBytecode) {
                JSC::JSUint8Array* buffer = WebCore::createBuffer(globalObject, producedBytecode->span());
                function->putDirect(vm, JSC::Identifier::fromString(vm, "cachedData"_s), buffer);
                function->putDirect(vm, JSC::Identifier::fromString(vm, "cachedDataProduced"_s), jsBoolean(true));
            } else {
                function->putDirect(vm, JSC::Identifier::fromString(vm, "cachedDataProduced"_s), jsBoolean(false));
            }
        }
    } else {
        function->putDirect(vm, JSC::Identifier::fromString(vm, "cachedDataRejected"_s), jsBoolean(bytecodeAccepted == TriState::False));
    }

    return function;
}

JSInternalPromise* importModule(JSGlobalObject* globalObject, JSString* moduleName, JSValue parameters, const SourceOrigin& sourceOrigin)
{
    if (auto* fetcher = sourceOrigin.fetcher(); !fetcher || fetcher->fetcherType() != ScriptFetcher::Type::NodeVM) {
        if (!sourceOrigin.url().isEmpty()) {
            if (auto* nodeVmGlobalObject = jsDynamicCast<NodeVMGlobalObject*>(globalObject)) {
                if (nodeVmGlobalObject->dynamicImportCallback()) {
                    return moduleLoaderImportModuleInner(nodeVmGlobalObject, globalObject->moduleLoader(), moduleName, parameters, sourceOrigin);
                }
            }
        }
        return nullptr;
    }

    VM& vm = globalObject->vm();
    auto scope = DECLARE_THROW_SCOPE(vm);

    auto* fetcher = static_cast<NodeVMScriptFetcher*>(sourceOrigin.fetcher());

    if (fetcher->isUsingDefaultLoader()) {
        return nullptr;
    }

    JSValue dynamicImportCallback = fetcher->dynamicImportCallback();

    if (isUseMainContextDefaultLoaderConstant(globalObject, dynamicImportCallback)) {
        auto defer = fetcher->temporarilyUseDefaultLoader();
        Zig::GlobalObject* zigGlobalObject = defaultGlobalObject(globalObject);
        return zigGlobalObject->moduleLoaderImportModule(zigGlobalObject, zigGlobalObject->moduleLoader(), moduleName, parameters, sourceOrigin);
    } else if (!dynamicImportCallback || !dynamicImportCallback.isCallable()) {
        throwException(globalObject, scope, createError(globalObject, ErrorCode::ERR_VM_DYNAMIC_IMPORT_CALLBACK_MISSING, "A dynamic import callback was not specified."_s));
        return nullptr;
    }

    return importModuleInner(globalObject, moduleName, parameters, sourceOrigin, dynamicImportCallback, fetcher->owner());
}

static JSInternalPromise* importModuleInner(JSGlobalObject* globalObject, JSString* moduleName, JSValue parameters, const SourceOrigin& sourceOrigin, JSValue dynamicImportCallback, JSValue owner)
{
    VM& vm = globalObject->vm();
    auto scope = DECLARE_THROW_SCOPE(vm);

    if (parameters.isObject()) {
        if (JSValue with = asObject(parameters)->getIfPropertyExists(globalObject, vm.propertyNames->with)) {
            parameters = with;
        }
        RETURN_IF_EXCEPTION(scope, nullptr);
    }

    MarkedArgumentBuffer args;
    args.append(moduleName);
    if (owner) {
        args.append(owner);
    } else if (auto* nodeVmGlobalObject = jsDynamicCast<NodeVMGlobalObject*>(globalObject)) {
        if (nodeVmGlobalObject->isNotContextified()) {
            args.append(nodeVmGlobalObject->specialSandbox());
        } else {
            args.append(nodeVmGlobalObject->contextifiedObject());
        }
    } else {
        args.append(jsUndefined());
    }
    args.append(parameters);

    JSValue result = AsyncContextFrame::call(globalObject, dynamicImportCallback, jsUndefined(), args);

    RETURN_IF_EXCEPTION(scope, nullptr);

    if (result.isUndefinedOrNull()) {
        throwException(globalObject, scope, createError(globalObject, ErrorCode::ERR_VM_MODULE_NOT_MODULE, "Provided module is not an instance of Module"_s));
        return nullptr;
    }

    if (auto* promise = jsDynamicCast<JSInternalPromise*>(result)) {
        return promise;
    }

    auto* promise = JSInternalPromise::create(vm, globalObject->internalPromiseStructure());

    RETURN_IF_EXCEPTION(scope, nullptr);

    auto* transformer = JSNativeStdFunction::create(vm, globalObject, 1, {}, [](JSGlobalObject* globalObject, CallFrame* callFrame) -> JSC::EncodedJSValue {
        VM& vm = globalObject->vm();
        auto scope = DECLARE_THROW_SCOPE(vm);

        JSValue argument = callFrame->argument(0);

        if (JSObject* object = argument.getObject()) {
            JSValue result = object->get(globalObject, JSC::Identifier::fromString(vm, "namespace"_s));
            RETURN_IF_EXCEPTION(scope, {});
            if (!result.isUndefinedOrNull()) {
                return JSValue::encode(result);
            }
        }

        return JSValue::encode(argument);
    });

    RETURN_IF_EXCEPTION(scope, nullptr);

    promise->fulfill(globalObject, result);
    RETURN_IF_EXCEPTION(scope, nullptr);

    promise = promise->then(globalObject, transformer, nullptr);
    RETURN_IF_EXCEPTION(scope, nullptr);

    return promise;
}

// Helper function to create an anonymous function expression with parameters
String stringifyAnonymousFunction(JSGlobalObject* globalObject, const ArgList& args, ThrowScope& scope, int* outOffset)
{
    // How we stringify functions is important for creating anonymous function expressions
    String program;
    if (args.isEmpty()) {
        // No arguments, just an empty function body
        program = "(function () {\n\n})"_s;
    } else if (args.size() == 1) {
        // Just the function body
        auto body = args.at(0).toWTFString(globalObject);
        RETURN_IF_EXCEPTION(scope, {});

        program = tryMakeString("(function () {\n"_s, body, "\n})"_s);
        *outOffset = "(function () {\n"_s.length();

        if (!program) [[unlikely]] {
            throwOutOfMemoryError(globalObject, scope);
            return {};
        }
    } else {
        // Process parameters and body
        unsigned parameterCount = args.size() - 1;
        StringBuilder paramString;

        for (unsigned i = 0; i < parameterCount; ++i) {
            auto param = args.at(i).toWTFString(globalObject);
            RETURN_IF_EXCEPTION(scope, {});

            if (i > 0) {
                paramString.append(", "_s);
            }

            paramString.append(param);
        }

        auto body = args.at(parameterCount).toWTFString(globalObject);
        RETURN_IF_EXCEPTION(scope, {});

        program = tryMakeString("(function ("_s, paramString.toString(), ") {\n"_s, body, "\n})"_s);
        *outOffset = "(function ("_s.length() + paramString.length() + ") {\n"_s.length();

        if (!program) [[unlikely]] {
            throwOutOfMemoryError(globalObject, scope);
            return {};
        }
    }

    return program;
}

RefPtr<JSC::CachedBytecode> getBytecode(JSGlobalObject* globalObject, JSC::ProgramExecutable* executable, const JSC::SourceCode& source)
{
    VM& vm = JSC::getVM(globalObject);
    JSC::CodeCache* cache = vm.codeCache();
    JSC::ParserError parserError;
    JSC::UnlinkedProgramCodeBlock* unlinked = cache->getUnlinkedProgramCodeBlock(vm, executable, source, {}, parserError);
    if (!unlinked || parserError.isValid()) {
        return nullptr;
    }
    JSC::LexicallyScopedFeatures lexicallyScopedFeatures = globalObject->globalScopeExtension() ? TaintedByWithScopeLexicallyScopedFeature : NoLexicallyScopedFeatures;
    JSC::BytecodeCacheError bytecodeCacheError;
    FileSystem::FileHandle fileHandle;
    return JSC::serializeBytecode(vm, unlinked, source, JSC::SourceCodeType::ProgramType, lexicallyScopedFeatures, JSParserScriptMode::Classic, fileHandle, bytecodeCacheError, {});
}

RefPtr<JSC::CachedBytecode> getBytecode(JSGlobalObject* globalObject, JSC::ModuleProgramExecutable* executable, const JSC::SourceCode& source)
{
    VM& vm = JSC::getVM(globalObject);
    JSC::CodeCache* cache = vm.codeCache();
    JSC::ParserError parserError;
    JSC::UnlinkedModuleProgramCodeBlock* unlinked = cache->getUnlinkedModuleProgramCodeBlock(vm, executable, source, {}, parserError);
    if (!unlinked || parserError.isValid()) {
        return nullptr;
    }
    JSC::LexicallyScopedFeatures lexicallyScopedFeatures = globalObject->globalScopeExtension() ? TaintedByWithScopeLexicallyScopedFeature : NoLexicallyScopedFeatures;
    JSC::BytecodeCacheError bytecodeCacheError;
    FileSystem::FileHandle fileHandle;
    return JSC::serializeBytecode(vm, unlinked, source, JSC::SourceCodeType::ProgramType, lexicallyScopedFeatures, JSParserScriptMode::Classic, fileHandle, bytecodeCacheError, {});
}

JSC::EncodedJSValue createCachedData(JSGlobalObject* globalObject, const JSC::SourceCode& source)
{
    VM& vm = JSC::getVM(globalObject);
    auto scope = DECLARE_THROW_SCOPE(vm);

    JSC::ProgramExecutable* executable = JSC::ProgramExecutable::create(globalObject, source);
    RETURN_IF_EXCEPTION(scope, {});

    RefPtr<JSC::CachedBytecode> bytecode = getBytecode(globalObject, executable, source);
    RETURN_IF_EXCEPTION(scope, {});

    if (!bytecode) [[unlikely]] {
        return throwVMError(globalObject, scope, "createCachedData failed"_s);
    }

    std::span<const uint8_t> bytes = bytecode->span();
    JSC::JSUint8Array* buffer = WebCore::createBuffer(globalObject, bytes);

    RETURN_IF_EXCEPTION(scope, {});
    ASSERT(buffer);

    return JSValue::encode(buffer);
}

bool handleException(JSGlobalObject* globalObject, VM& vm, NakedPtr<JSC::Exception> exception, ThrowScope& throwScope)
{
    if (auto* errorInstance = jsDynamicCast<ErrorInstance*>(exception->value())) {
        errorInstance->materializeErrorInfoIfNeeded(vm, vm.propertyNames->stack);
        RETURN_IF_EXCEPTION(throwScope, {});
        JSValue stack_jsval = errorInstance->get(globalObject, vm.propertyNames->stack);
        RETURN_IF_EXCEPTION(throwScope, {});
        if (!stack_jsval.isString()) {
            return false;
        }
        String stack = stack_jsval.toWTFString(globalObject);

        auto& e_stack = exception->stack();
        size_t stack_size = e_stack.size();
        if (stack_size == 0) {
            return false;
        }
        auto& stack_frame = e_stack[0];
        auto source_url = stack_frame.sourceURL(vm);
        if (source_url.isEmpty()) {
            // copy what Node does: https://github.com/nodejs/node/blob/afe3909483a2d5ae6b847055f544da40571fb28d/lib/vm.js#L94
            source_url = "evalmachine.<anonymous>"_s;
        }
        auto line_and_column = stack_frame.computeLineAndColumn();

        String prepend = makeString(source_url, ":"_s, line_and_column.line, "\n"_s, stack);
        errorInstance->putDirect(vm, vm.propertyNames->stack, jsString(vm, prepend), JSC::PropertyAttribute::DontEnum | 0);

        JSC::throwException(globalObject, throwScope, exception.get());
        return true;
    }
    return false;
}

// Returns an encoded exception if the options are invalid.
// Otherwise, returns an empty optional.
std::optional<JSC::EncodedJSValue> getNodeVMContextOptions(JSGlobalObject* globalObject, JSC::VM& vm, JSC::ThrowScope& scope, JSValue optionsArg, NodeVMContextOptions& outOptions, ASCIILiteral codeGenerationKey, JSValue* importer)
{
    if (importer) {
        *importer = jsUndefined();
    }

    outOptions = {};

    // If options is provided, validate name and origin properties
    if (!optionsArg.isObject()) {
        return std::nullopt;
    }

    JSObject* options = asObject(optionsArg);

    // Check name property
    auto nameValue = options->getIfPropertyExists(globalObject, Identifier::fromString(vm, "name"_s));
    RETURN_IF_EXCEPTION(scope, {});
    if (nameValue) {
        if (!nameValue.isUndefined() && !nameValue.isString()) {
            return ERR::INVALID_ARG_TYPE(scope, globalObject, "options.name"_s, "string"_s, nameValue);
        }
    }

    // Check origin property
    auto originValue = options->getIfPropertyExists(globalObject, Identifier::fromString(vm, "origin"_s));
    RETURN_IF_EXCEPTION(scope, {});
    if (originValue) {
        if (!originValue.isUndefined() && !originValue.isString()) {
            return ERR::INVALID_ARG_TYPE(scope, globalObject, "options.origin"_s, "string"_s, originValue);
        }
    }

<<<<<<< HEAD
    if (JSValue importModuleDynamicallyValue = options->getIfPropertyExists(globalObject, Identifier::fromString(vm, "importModuleDynamically"_s))) {
        RETURN_IF_EXCEPTION(scope, {});

        if (importer && importModuleDynamicallyValue && (importModuleDynamicallyValue.isCallable() || isUseMainContextDefaultLoaderConstant(globalObject, importModuleDynamicallyValue))) {
            *importer = importModuleDynamicallyValue;
        }
    }

    if (JSValue codeGenerationValue = options->getIfPropertyExists(globalObject, Identifier::fromString(vm, codeGenerationKey))) {
        RETURN_IF_EXCEPTION(scope, {});
=======
    auto codeGenerationValue = options->getIfPropertyExists(globalObject, Identifier::fromString(vm, codeGenerationKey));
    RETURN_IF_EXCEPTION(scope, {});
    if (codeGenerationValue) {
>>>>>>> 74e65317

        if (codeGenerationValue.isUndefined()) {
            return std::nullopt;
        }

        if (!codeGenerationValue.isObject()) {
            return ERR::INVALID_ARG_TYPE(scope, globalObject, WTF::makeString("options."_s, codeGenerationKey), "object"_s, codeGenerationValue);
        }

        JSObject* codeGenerationObject = asObject(codeGenerationValue);

        auto allowStringsValue = codeGenerationObject->getIfPropertyExists(globalObject, Identifier::fromString(vm, "strings"_s));
        RETURN_IF_EXCEPTION(scope, {});
        if (allowStringsValue) {
            if (!allowStringsValue.isBoolean()) {
                return ERR::INVALID_ARG_TYPE(scope, globalObject, WTF::makeString("options."_s, codeGenerationKey, ".strings"_s), "boolean"_s, allowStringsValue);
            }

            outOptions.allowStrings = allowStringsValue.toBoolean(globalObject);
        }

        auto allowWasmValue = codeGenerationObject->getIfPropertyExists(globalObject, Identifier::fromString(vm, "wasm"_s));
        RETURN_IF_EXCEPTION(scope, {});
        if (allowWasmValue) {
            if (!allowWasmValue.isBoolean()) {
                return ERR::INVALID_ARG_TYPE(scope, globalObject, WTF::makeString("options."_s, codeGenerationKey, ".wasm"_s), "boolean"_s, allowWasmValue);
            }

            outOptions.allowWasm = allowWasmValue.toBoolean(globalObject);
        }
    }

    return std::nullopt;
}

NodeVMGlobalObject* getGlobalObjectFromContext(JSGlobalObject* globalObject, JSValue contextValue, bool canThrow)
{
    auto scope = DECLARE_THROW_SCOPE(globalObject->vm());

    if (contextValue.isUndefinedOrNull()) {
        if (canThrow) {
            ERR::INVALID_ARG_TYPE(scope, globalObject, "context"_s, "object"_s, contextValue);
        }
        return nullptr;
    }

    if (!contextValue.isObject()) {
        if (canThrow) {
            ERR::INVALID_ARG_TYPE(scope, globalObject, "context"_s, "object"_s, contextValue);
        }
        return nullptr;
    }

    JSObject* context = asObject(contextValue);
    auto* zigGlobalObject = defaultGlobalObject(globalObject);
    JSValue scopeValue = zigGlobalObject->vmModuleContextMap()->get(context);
    if (scopeValue.isUndefined()) {
        if (auto* specialSandbox = jsDynamicCast<NodeVMSpecialSandbox*>(context)) {
            return specialSandbox->parentGlobal();
        }

        if (auto* proxy = jsDynamicCast<JSGlobalProxy*>(context)) {
            if (auto* nodeVmGlobalObject = jsDynamicCast<NodeVMGlobalObject*>(proxy->target())) {
                return nodeVmGlobalObject;
            }
        }

        if (canThrow) {
            INVALID_ARG_VALUE_VM_VARIATION(scope, globalObject, "contextifiedObject"_s, context);
        }
        return nullptr;
    }

    auto* nodeVmGlobalObject = jsDynamicCast<NodeVMGlobalObject*>(scopeValue);

    if (!nodeVmGlobalObject) {
        nodeVmGlobalObject = jsDynamicCast<NodeVMGlobalObject*>(context);
    }

    if (!nodeVmGlobalObject) {
        if (canThrow) {
            INVALID_ARG_VALUE_VM_VARIATION(scope, globalObject, "contextifiedObject"_s, context);
        }
        return nullptr;
    }

    return nodeVmGlobalObject;
}

/// For some reason Node has this error message with a grammatical error and we have to match it so the tests pass:
/// `The "<name>" argument must be an vm.Context`
JSC::EncodedJSValue INVALID_ARG_VALUE_VM_VARIATION(JSC::ThrowScope& throwScope, JSC::JSGlobalObject* globalObject, WTF::ASCIILiteral name, JSC::JSValue value)
{
    throwScope.throwException(globalObject, createError(globalObject, ErrorCode::ERR_INVALID_ARG_TYPE, makeString("The \""_s, name, "\" argument must be an vm.Context"_s)));
    return {};
}

bool isContext(JSGlobalObject* globalObject, JSValue value)
{
    auto* zigGlobalObject = defaultGlobalObject(globalObject);

    if (zigGlobalObject->vmModuleContextMap()->has(asObject(value))) {
        return true;
    }

    if (value.inherits(NodeVMSpecialSandbox::info())) {
        return true;
    }

    if (auto* proxy = jsDynamicCast<JSGlobalProxy*>(value); proxy && proxy->target()) {
        return proxy->target()->inherits(NodeVMGlobalObject::info());
    }

    return false;
}

bool getContextArg(JSGlobalObject* globalObject, JSValue& contextArg)
{
    if (contextArg.isUndefined()) {
        contextArg = JSC::constructEmptyObject(globalObject);
    } else if (contextArg.isSymbol()) {
        Zig::GlobalObject* zigGlobalObject = defaultGlobalObject(globalObject);
        if (contextArg == zigGlobalObject->m_nodeVMDontContextify.get(zigGlobalObject)) {
            contextArg = JSC::constructEmptyObject(globalObject);
            return true;
        }
    }

    return false;
}

bool isUseMainContextDefaultLoaderConstant(JSGlobalObject* globalObject, JSValue value)
{
    if (value.isSymbol()) {
        Zig::GlobalObject* zigGlobalObject = defaultGlobalObject(globalObject);
        if (value == zigGlobalObject->m_nodeVMUseMainContextDefaultLoader.get(zigGlobalObject)) {
            return true;
        }
    }

    return false;
}

} // namespace NodeVM

using namespace NodeVM;

template<typename, JSC::SubspaceAccess mode> JSC::GCClient::IsoSubspace* NodeVMSpecialSandbox::subspaceFor(JSC::VM& vm)
{
    if constexpr (mode == JSC::SubspaceAccess::Concurrently)
        return nullptr;
    return WebCore::subspaceForImpl<NodeVMSpecialSandbox, WebCore::UseCustomHeapCellType::No>(
        vm,
        [](auto& spaces) { return spaces.m_clientSubspaceForNodeVMSpecialSandbox.get(); },
        [](auto& spaces, auto&& space) { spaces.m_clientSubspaceForNodeVMSpecialSandbox = std::forward<decltype(space)>(space); },
        [](auto& spaces) { return spaces.m_subspaceForNodeVMSpecialSandbox.get(); },
        [](auto& spaces, auto&& space) { spaces.m_subspaceForNodeVMSpecialSandbox = std::forward<decltype(space)>(space); });
}

NodeVMSpecialSandbox* NodeVMSpecialSandbox::create(VM& vm, Structure* structure, NodeVMGlobalObject* globalObject)
{
    NodeVMSpecialSandbox* ptr = new (NotNull, allocateCell<NodeVMSpecialSandbox>(vm)) NodeVMSpecialSandbox(vm, structure, globalObject);
    ptr->finishCreation(vm);
    return ptr;
}

JSC::Structure* NodeVMSpecialSandbox::createStructure(JSC::VM& vm, JSC::JSGlobalObject* globalObject, JSC::JSValue prototype)
{
    return JSC::Structure::create(vm, globalObject, prototype, JSC::TypeInfo(JSC::ObjectType, StructureFlags), info());
}

NodeVMSpecialSandbox::NodeVMSpecialSandbox(VM& vm, Structure* structure, NodeVMGlobalObject* globalObject)
    : Base(vm, structure)
{
    m_parentGlobal.set(vm, this, globalObject);
}

void NodeVMSpecialSandbox::finishCreation(VM& vm)
{
    Base::finishCreation(vm);
    ASSERT(inherits(info()));
}

const JSC::ClassInfo NodeVMSpecialSandbox::s_info = { "NodeVMSpecialSandbox"_s, &Base::s_info, nullptr, nullptr, CREATE_METHOD_TABLE(NodeVMSpecialSandbox) };

NodeVMGlobalObject::NodeVMGlobalObject(JSC::VM& vm, JSC::Structure* structure, NodeVMContextOptions contextOptions, JSValue importer)
    : Base(vm, structure, &globalObjectMethodTable())
    , m_dynamicImportCallback(vm, this, importer)
    , m_contextOptions(contextOptions)
{
}

template<typename, JSC::SubspaceAccess mode> JSC::GCClient::IsoSubspace* NodeVMGlobalObject::subspaceFor(JSC::VM& vm)
{
    if constexpr (mode == JSC::SubspaceAccess::Concurrently)
        return nullptr;
    return WebCore::subspaceForImpl<NodeVMGlobalObject, WebCore::UseCustomHeapCellType::Yes>(
        vm,
        [](auto& spaces) { return spaces.m_clientSubspaceForNodeVMGlobalObject.get(); },
        [](auto& spaces, auto&& space) { spaces.m_clientSubspaceForNodeVMGlobalObject = std::forward<decltype(space)>(space); },
        [](auto& spaces) { return spaces.m_subspaceForNodeVMGlobalObject.get(); },
        [](auto& spaces, auto&& space) { spaces.m_subspaceForNodeVMGlobalObject = std::forward<decltype(space)>(space); },
        [](auto& server) -> JSC::HeapCellType& { return server.m_heapCellTypeForNodeVMGlobalObject; });
}

NodeVMGlobalObject* NodeVMGlobalObject::create(JSC::VM& vm, JSC::Structure* structure, NodeVMContextOptions options, JSValue importer)
{
    auto* cell = new (NotNull, JSC::allocateCell<NodeVMGlobalObject>(vm)) NodeVMGlobalObject(vm, structure, options, importer);
    cell->finishCreation(vm);
    return cell;
}

Structure* NodeVMGlobalObject::createStructure(JSC::VM& vm, JSC::JSValue prototype)
{
    // ~IsImmutablePrototypeExoticObject is necessary for JSDOM to work (it relies on __proto__ = on the GlobalObject).
    return JSC::Structure::create(vm, nullptr, prototype, JSC::TypeInfo(JSC::GlobalObjectType, StructureFlags & ~IsImmutablePrototypeExoticObject), info());
}

const JSC::GlobalObjectMethodTable& NodeVMGlobalObject::globalObjectMethodTable()
{
    static const JSC::GlobalObjectMethodTable table {
        &supportsRichSourceInfo,
        &shouldInterruptScript,
        &javaScriptRuntimeFlags,
        nullptr, // queueTaskToEventLoop
        nullptr, // shouldInterruptScriptBeforeTimeout,
        &moduleLoaderImportModule,
        nullptr, // moduleLoaderResolve
        nullptr, // moduleLoaderFetch
        nullptr, // moduleLoaderCreateImportMetaProperties
        nullptr, // moduleLoaderEvaluate
        nullptr, // promiseRejectionTracker
        &reportUncaughtExceptionAtEventLoop,
        &currentScriptExecutionOwner,
        &scriptExecutionStatus,
        nullptr, // reportViolationForUnsafeEval
        nullptr, // defaultLanguage
        nullptr, // compileStreaming
        nullptr, // instantiateStreaming
        nullptr,
        &codeForEval,
        &canCompileStrings,
        &trustedScriptStructure,
    };
    return table;
}

void NodeVMGlobalObject::finishCreation(JSC::VM& vm)
{
    Base::finishCreation(vm);
    setEvalEnabled(m_contextOptions.allowStrings, "Code generation from strings disallowed for this context"_s);
    setWebAssemblyEnabled(m_contextOptions.allowWasm, "Wasm code generation disallowed by embedder"_s);
    vm.ensureTerminationException();
}

void NodeVMGlobalObject::destroy(JSCell* cell)
{
    static_cast<NodeVMGlobalObject*>(cell)->~NodeVMGlobalObject();
}

NodeVMGlobalObject::~NodeVMGlobalObject()
{
    SigintWatcher::get().unregisterGlobalObject(this);
}

void NodeVMGlobalObject::setContextifiedObject(JSC::JSObject* contextifiedObject)
{
    m_sandbox.set(vm(), this, contextifiedObject);
}

void NodeVMGlobalObject::clearContextifiedObject()
{
    m_sandbox.clear();
}

void NodeVMGlobalObject::sigintReceived()
{
    vm().notifyNeedTermination();
}

bool NodeVMGlobalObject::put(JSCell* cell, JSGlobalObject* globalObject, PropertyName propertyName, JSValue value, PutPropertySlot& slot)
{
    auto* thisObject = jsCast<NodeVMGlobalObject*>(cell);

    if (!thisObject->m_sandbox) {
        return Base::put(cell, globalObject, propertyName, value, slot);
    }

    auto* sandbox = thisObject->m_sandbox.get();

    VM& vm = JSC::getVM(globalObject);
    JSValue thisValue = slot.thisValue();
    bool isContextualStore = thisValue != JSValue(globalObject);
    if (auto* proxy = jsDynamicCast<JSGlobalProxy*>(thisValue); proxy && proxy->target() == globalObject) {
        isContextualStore = false;
    }
    bool isDeclaredOnGlobalObject = slot.type() == JSC::PutPropertySlot::NewProperty;
    auto scope = DECLARE_THROW_SCOPE(vm);
    PropertySlot getter(sandbox, PropertySlot::InternalMethodType::Get, nullptr);
    bool isDeclaredOnSandbox = sandbox->getPropertySlot(globalObject, propertyName, getter);
    RETURN_IF_EXCEPTION(scope, false);

    bool isDeclared = isDeclaredOnGlobalObject || isDeclaredOnSandbox;
    bool isFunction = value.isCallable();

    if (slot.isStrictMode() && !isDeclared && isContextualStore && !isFunction) {
        return Base::put(cell, globalObject, propertyName, value, slot);
    }

    if (!isDeclared && value.isSymbol()) {
        return Base::put(cell, globalObject, propertyName, value, slot);
    }

    if (thisObject->m_contextOptions.notContextified) {
        JSObject* specialSandbox = thisObject->specialSandbox();
        slot.setThisValue(specialSandbox);
        return specialSandbox->putInline(globalObject, propertyName, value, slot);
    }

    slot.setThisValue(sandbox);
    if (!sandbox->methodTable()->put(sandbox, globalObject, propertyName, value, slot)) {
        return false;
    }

    RETURN_IF_EXCEPTION(scope, false);

    if (isDeclaredOnSandbox && getter.isAccessor() and (getter.attributes() & PropertyAttribute::DontEnum) == 0) {
        return true;
    }

    slot.setThisValue(thisValue);
    return Base::put(cell, globalObject, propertyName, value, slot);
}

// This is copy-pasted from JSC's ProxyObject.cpp
static const ASCIILiteral s_proxyAlreadyRevokedErrorMessage { "Proxy has already been revoked. No more operations are allowed to be performed on it"_s };

bool NodeVMSpecialSandbox::getOwnPropertySlot(JSObject* cell, JSGlobalObject* globalObject, PropertyName propertyName, PropertySlot& slot)
{
    VM& vm = JSC::getVM(globalObject);
    auto scope = DECLARE_THROW_SCOPE(vm);

    auto* thisObject = jsCast<NodeVMSpecialSandbox*>(cell);
    NodeVMGlobalObject* parentGlobal = thisObject->parentGlobal();

    if (propertyName.uid()->utf8() == "globalThis") [[unlikely]] {
        slot.disableCaching();
        slot.setThisValue(thisObject);
        slot.setValue(thisObject, slot.attributes(), thisObject);
        return true;
    }

    if (parentGlobal->getOwnPropertySlot(parentGlobal, globalObject, propertyName, slot)) {
        return true;
    }

    return Base::getOwnPropertySlot(cell, globalObject, propertyName, slot);
}

bool NodeVMGlobalObject::getOwnPropertySlot(JSObject* cell, JSGlobalObject* globalObject, PropertyName propertyName, PropertySlot& slot)
{
    VM& vm = JSC::getVM(globalObject);
    auto scope = DECLARE_THROW_SCOPE(vm);

    auto* thisObject = jsCast<NodeVMGlobalObject*>(cell);

    bool notContextified = thisObject->isNotContextified();

    if (notContextified && propertyName.uid()->utf8() == "globalThis") [[unlikely]] {
        slot.disableCaching();
        slot.setThisValue(thisObject);
        slot.setValue(thisObject, slot.attributes(), thisObject->specialSandbox());
        return true;
    }

    if (JSObject* contextifiedObject = thisObject->contextifiedObject()) {
        slot.setThisValue(contextifiedObject);
        // Unfortunately we must special case ProxyObjects. Why?
        //
        // When we run this:
        //
        // ```js
        // vm.runInNewContext("String", new Proxy({}, {}))
        // ```
        //
        // It always returns undefined (it should return the String constructor function).
        //
        // This is because JSC seems to always return true when calling
        // `contextifiedObject->methodTable()->getOwnPropertySlot` for ProxyObjects, so
        // we never fall through to call `Base::getOwnPropertySlot` to fetch it from the globalObject.
        //
        // This only happens when `slot.internalMethodType() == JSC::PropertySlot::InternalMethodType::Get`
        // and there is no `get` trap set on the proxy object.
        if (slot.internalMethodType() == JSC::PropertySlot::InternalMethodType::Get && contextifiedObject->type() == JSC::ProxyObjectType) {
            JSC::ProxyObject* proxyObject = jsCast<JSC::ProxyObject*>(contextifiedObject);

            JSValue handlerValue = proxyObject->handler();
            if (handlerValue.isNull())
                return throwTypeError(globalObject, scope, s_proxyAlreadyRevokedErrorMessage);

            JSObject* handler = jsCast<JSObject*>(handlerValue);
            CallData callData;
            JSObject* getHandler = proxyObject->getHandlerTrap(globalObject, handler, callData, vm.propertyNames->get, ProxyObject::HandlerTrap::Get);
            RETURN_IF_EXCEPTION(scope, {});

            // If there is a `get` trap, we don't need to our special handling
            if (getHandler) {
                if (contextifiedObject->methodTable()->getOwnPropertySlot(contextifiedObject, globalObject, propertyName, slot)) {
                    return true;
                }
                goto try_from_global;
            }

            // A lot of this is copy-pasted from JSC's `ProxyObject::getOwnPropertySlotCommon` function in
            // ProxyObject.cpp, need to make sure we keep this in sync when we update JSC...

            slot.disableCaching();
            slot.setIsTaintedByOpaqueObject();

            if (slot.isVMInquiry()) {
                goto try_from_global;
            }

            JSValue receiver = slot.thisValue();

            // We're going to have to look this up ourselves
            PropertySlot target_slot(receiver, PropertySlot::InternalMethodType::Get);
            JSObject* target = proxyObject->target();
            bool hasProperty = target->getPropertySlot(globalObject, propertyName, target_slot);
            EXCEPTION_ASSERT(!scope.exception() || !hasProperty);
            if (hasProperty) {
                unsigned ignoredAttributes = 0;
                JSValue result = target_slot.getValue(globalObject, propertyName);
                RETURN_IF_EXCEPTION(scope, {});
                slot.setValue(proxyObject, ignoredAttributes, result);
                RETURN_IF_EXCEPTION(scope, {});
                return true;
            }

            goto try_from_global;
        }

        if (!notContextified && contextifiedObject->getPropertySlot(globalObject, propertyName, slot)) {
            return true;
        }

    try_from_global:

        slot.setThisValue(globalObject);
        RETURN_IF_EXCEPTION(scope, false);
    }

    if (Base::getOwnPropertySlot(cell, globalObject, propertyName, slot)) {
        return true;
    }

    if (thisObject->m_contextOptions.notContextified) {
        JSObject* specialSandbox = thisObject->specialSandbox();
        return JSObject::getOwnPropertySlot(specialSandbox, globalObject, propertyName, slot);
    }

    return false;
}

bool NodeVMGlobalObject::defineOwnProperty(JSObject* cell, JSGlobalObject* globalObject, PropertyName propertyName, const PropertyDescriptor& descriptor, bool shouldThrow)
{
    auto* thisObject = jsCast<NodeVMGlobalObject*>(cell);
    if (!thisObject->m_sandbox) {
        return Base::defineOwnProperty(cell, globalObject, propertyName, descriptor, shouldThrow);
    }

    auto* contextifiedObject = thisObject->isNotContextified() ? thisObject->specialSandbox() : thisObject->m_sandbox.get();
    VM& vm = JSC::getVM(globalObject);
    auto scope = DECLARE_THROW_SCOPE(vm);

    PropertySlot slot(globalObject, PropertySlot::InternalMethodType::GetOwnProperty, nullptr);
    bool isDeclaredOnGlobalProxy = globalObject->JSC::JSGlobalObject::getOwnPropertySlot(globalObject, globalObject, propertyName, slot);

    // If the property is set on the global as neither writable nor
    // configurable, don't change it on the global or sandbox.
    if (isDeclaredOnGlobalProxy && (slot.attributes() & PropertyAttribute::ReadOnly) != 0 && (slot.attributes() & PropertyAttribute::DontDelete) != 0) {
        return Base::defineOwnProperty(cell, globalObject, propertyName, descriptor, shouldThrow);
    }

    if (descriptor.isAccessorDescriptor()) {
        return JSObject::defineOwnProperty(contextifiedObject, contextifiedObject->globalObject(), propertyName, descriptor, shouldThrow);
    }

    bool isDeclaredOnSandbox = contextifiedObject->getPropertySlot(globalObject, propertyName, slot);
    RETURN_IF_EXCEPTION(scope, false);

    if (isDeclaredOnSandbox && !isDeclaredOnGlobalProxy) {
        return JSObject::defineOwnProperty(contextifiedObject, contextifiedObject->globalObject(), propertyName, descriptor, shouldThrow);
    }

    if (!JSObject::defineOwnProperty(contextifiedObject, contextifiedObject->globalObject(), propertyName, descriptor, shouldThrow)) {
        return false;
    }

    return Base::defineOwnProperty(cell, globalObject, propertyName, descriptor, shouldThrow);
}

DEFINE_VISIT_CHILDREN(NodeVMGlobalObject);

template<typename Visitor>
void NodeVMGlobalObject::visitChildrenImpl(JSCell* cell, Visitor& visitor)
{
    Base::visitChildren(cell, visitor);
    auto* thisObject = jsCast<NodeVMGlobalObject*>(cell);
    visitor.append(thisObject->m_sandbox);
    visitor.append(thisObject->m_specialSandbox);
    visitor.append(thisObject->m_dynamicImportCallback);
}

JSC_DEFINE_HOST_FUNCTION(vmModuleRunInNewContext, (JSGlobalObject * globalObject, CallFrame* callFrame))
{
    VM& vm = globalObject->vm();
    auto scope = DECLARE_THROW_SCOPE(vm);

    JSValue code = callFrame->argument(0);
    if (!code.isString())
        return ERR::INVALID_ARG_TYPE(scope, globalObject, "code"_s, "string"_s, code);

    JSValue contextArg = callFrame->argument(1);
    bool notContextified = getContextArg(globalObject, contextArg);

    if (!contextArg.isObject()) {
        return ERR::INVALID_ARG_TYPE(scope, globalObject, "context"_s, "object"_s, contextArg);
    }

    JSObject* sandbox = asObject(contextArg);

    JSValue contextOptionsArg = callFrame->argument(2);
    NodeVMContextOptions contextOptions {};

    JSValue globalObjectDynamicImportCallback;

    if (auto encodedException = getNodeVMContextOptions(globalObject, vm, scope, contextOptionsArg, contextOptions, "contextCodeGeneration", &globalObjectDynamicImportCallback)) {
        return *encodedException;
    }

    contextOptions.notContextified = notContextified;

    // Create context and run code
    auto* context = NodeVMGlobalObject::create(vm,
        defaultGlobalObject(globalObject)->NodeVMGlobalObjectStructure(),
        contextOptions, globalObjectDynamicImportCallback);

    context->setContextifiedObject(sandbox);

    JSValue optionsArg = callFrame->argument(2);
    JSValue scriptDynamicImportCallback;

    ScriptOptions options(optionsArg.toWTFString(globalObject), OrdinalNumber::fromZeroBasedInt(0), OrdinalNumber::fromZeroBasedInt(0));
    if (optionsArg.isString()) {
        options.filename = optionsArg.toWTFString(globalObject);
        RETURN_IF_EXCEPTION(scope, {});
    } else if (!options.fromJS(globalObject, vm, scope, optionsArg, &scriptDynamicImportCallback)) {
        RETURN_IF_EXCEPTION(scope, {});
    }

    RefPtr fetcher(NodeVMScriptFetcher::create(vm, scriptDynamicImportCallback, jsUndefined()));

    SourceCode sourceCode(
        JSC::StringSourceProvider::create(
            code.toString(globalObject)->value(globalObject),
            JSC::SourceOrigin(WTF::URL::fileURLWithFileSystemPath(options.filename), *fetcher),
            options.filename,
            JSC::SourceTaintedOrigin::Untainted,
            TextPosition(options.lineOffset, options.columnOffset)),
        options.lineOffset.zeroBasedInt(),
        options.columnOffset.zeroBasedInt());

    NakedPtr<JSC::Exception> exception;
    JSValue result = JSC::evaluate(context, sourceCode, context, exception);

    if (exception) [[unlikely]] {
        if (handleException(globalObject, vm, exception, scope)) {
            return {};
        }
        JSC::throwException(globalObject, scope, exception.get());
        return {};
    }

    return JSValue::encode(result);
}

JSC_DEFINE_HOST_FUNCTION(vmModuleRunInThisContext, (JSGlobalObject * globalObject, CallFrame* callFrame))
{
    VM& vm = JSC::getVM(globalObject);
    auto sourceStringValue = callFrame->argument(0);
    auto throwScope = DECLARE_THROW_SCOPE(vm);

    if (!sourceStringValue.isString()) {
        return ERR::INVALID_ARG_TYPE(throwScope, globalObject, "code"_s, "string"_s, sourceStringValue);
    }

    String sourceString = sourceStringValue.toWTFString(globalObject);
    RETURN_IF_EXCEPTION(throwScope, encodedJSUndefined());

    JSValue importer;

    JSValue optionsArg = callFrame->argument(1);
    ScriptOptions options(optionsArg.toWTFString(globalObject), OrdinalNumber::fromZeroBasedInt(0), OrdinalNumber::fromZeroBasedInt(0));
    if (optionsArg.isString()) {
        options.filename = optionsArg.toWTFString(globalObject);
        RETURN_IF_EXCEPTION(throwScope, {});
    } else if (!options.fromJS(globalObject, vm, throwScope, optionsArg, &importer)) {
        RETURN_IF_EXCEPTION(throwScope, encodedJSUndefined());
    }

    RefPtr fetcher(NodeVMScriptFetcher::create(vm, importer, jsUndefined()));

    SourceCode source(
        JSC::StringSourceProvider::create(sourceString, JSC::SourceOrigin(WTF::URL::fileURLWithFileSystemPath(options.filename), *fetcher), options.filename, JSC::SourceTaintedOrigin::Untainted, TextPosition(options.lineOffset, options.columnOffset)),
        options.lineOffset.zeroBasedInt(), options.columnOffset.zeroBasedInt());

    WTF::NakedPtr<JSC::Exception> exception;
    JSValue result = JSC::evaluate(globalObject, source, globalObject, exception);

    if (exception) [[unlikely]] {
        if (handleException(globalObject, vm, exception, throwScope)) {
            return {};
        }
        JSC::throwException(globalObject, throwScope, exception.get());
        return {};
    }

    return JSValue::encode(result);
}

JSC_DEFINE_HOST_FUNCTION(vmModuleCompileFunction, (JSGlobalObject * globalObject, CallFrame* callFrame))
{
    VM& vm = globalObject->vm();
    auto scope = DECLARE_THROW_SCOPE(vm);

    // Step 1: Argument validation
    // Get code argument (required)
    JSValue codeArg = callFrame->argument(0);
    if (!codeArg || !codeArg.isString())
        return ERR::INVALID_ARG_TYPE(scope, globalObject, "code"_s, "string"_s, codeArg);

    // Get params argument (optional array of strings)
    MarkedArgumentBuffer parameters;
    JSValue paramsArg = callFrame->argument(1);
    if (paramsArg && !paramsArg.isUndefined()) {
        if (!paramsArg.isObject() || !isArray(globalObject, paramsArg)) {
            return ERR::INVALID_ARG_INSTANCE(scope, globalObject, "params"_s, "Array"_s, paramsArg);
        }

        auto* paramsArray = jsCast<JSArray*>(paramsArg);
        unsigned length = paramsArray->length();
        for (unsigned i = 0; i < length; i++) {
            JSValue param = paramsArray->getIndexQuickly(i);
            if (!param.isString()) {
                return ERR::INVALID_ARG_TYPE(scope, globalObject, "params"_s, "Array<string>"_s, paramsArg);
            }
            parameters.append(param);
        }
    }

    // Get options argument
    JSValue optionsArg = callFrame->argument(2);
    CompileFunctionOptions options;
    JSValue importer;

    if (!options.fromJS(globalObject, vm, scope, optionsArg, &importer)) {
        RETURN_IF_EXCEPTION(scope, {});
        options = {};
        options.parsingContext = globalObject;
    }

    // Step 3: Create a new function
    // Prepare the function code by combining the parameters and body
    String sourceString = codeArg.toWTFString(globalObject);
    RETURN_IF_EXCEPTION(scope, {});

    // Create an ArgList with the parameters and function body for constructFunction
    MarkedArgumentBuffer constructFunctionArgs;

    // Add all parameters
    for (unsigned i = 0; i < parameters.size(); i++) {
        constructFunctionArgs.append(parameters.at(i));
    }

    // Add the function body
    constructFunctionArgs.append(jsString(vm, sourceString));

    RefPtr fetcher(NodeVMScriptFetcher::create(vm, importer, jsUndefined()));

    // Create the source origin
    SourceOrigin sourceOrigin { WTF::URL::fileURLWithFileSystemPath(options.filename), *fetcher };

    // Process contextExtensions if they exist
    JSScope* functionScope = options.parsingContext ? options.parsingContext : globalObject;

    if (!options.contextExtensions.isUndefinedOrNull() && !options.contextExtensions.isEmpty() && options.contextExtensions.isObject() && isArray(globalObject, options.contextExtensions)) {
        auto* contextExtensionsArray = jsCast<JSArray*>(options.contextExtensions);
        unsigned length = contextExtensionsArray->length();

        if (length > 0) {
            // Get the global scope from the parsing context
            JSScope* currentScope = options.parsingContext->globalScope();

            // Create JSWithScope objects for each context extension
            for (unsigned i = 0; i < length; i++) {
                JSValue extension = contextExtensionsArray->getIndexQuickly(i);
                if (extension.isObject()) {
                    JSObject* extensionObject = asObject(extension);
                    currentScope = JSWithScope::create(vm, options.parsingContext, currentScope, extensionObject);
                }
            }

            // Use the outermost JSWithScope as our function scope
            functionScope = currentScope;
        }
    }

    options.parsingContext->setGlobalScopeExtension(functionScope);

    // Create the function using constructAnonymousFunction with the appropriate scope chain
    JSFunction* function = constructAnonymousFunction(globalObject, ArgList(constructFunctionArgs), sourceOrigin, WTFMove(options), JSC::SourceTaintedOrigin::Untainted, functionScope);
    fetcher->owner(vm, function);

    RETURN_IF_EXCEPTION(scope, {});

    if (!function) {
        return throwVMError(globalObject, scope, "Failed to compile function"_s);
    }

    return JSValue::encode(function);
}

Structure* createNodeVMGlobalObjectStructure(JSC::VM& vm)
{
    return NodeVMGlobalObject::createStructure(vm, jsNull());
}

JSC_DEFINE_HOST_FUNCTION(vmModule_createContext, (JSGlobalObject * globalObject, CallFrame* callFrame))
{
    VM& vm = globalObject->vm();
    auto scope = DECLARE_THROW_SCOPE(vm);

    NodeVMContextOptions contextOptions {};

    JSValue contextArg = callFrame->argument(0);
    bool notContextified = getContextArg(globalObject, contextArg);

    RETURN_IF_EXCEPTION(scope, {});

    if (!contextArg.isObject()) {
        return ERR::INVALID_ARG_TYPE(scope, globalObject, "context"_s, "object"_s, contextArg);
    }

    JSValue optionsArg = callFrame->argument(1);

    // Validate options argument
    if (!optionsArg.isUndefined() && !optionsArg.isObject()) {
        return ERR::INVALID_ARG_TYPE(scope, globalObject, "options"_s, "object"_s, optionsArg);
    }

    JSValue importer;

    if (auto encodedException = getNodeVMContextOptions(globalObject, vm, scope, optionsArg, contextOptions, "codeGeneration", &importer)) {
        return *encodedException;
    }

    contextOptions.notContextified = notContextified;

    JSObject* sandbox = asObject(contextArg);

    if (isContext(globalObject, sandbox)) {
        if (auto* proxy = jsDynamicCast<JSC::JSGlobalProxy*>(sandbox)) {
            if (auto* targetContext = jsDynamicCast<NodeVMGlobalObject*>(proxy->target())) {
                if (targetContext->isNotContextified()) {
                    return JSValue::encode(targetContext->specialSandbox());
                }
            }
        }
        return JSValue::encode(sandbox);
    }

    auto* zigGlobalObject = defaultGlobalObject(globalObject);

    auto* targetContext = NodeVMGlobalObject::create(vm,
        zigGlobalObject->NodeVMGlobalObjectStructure(),
        contextOptions, importer);

    RETURN_IF_EXCEPTION(scope, {});

    // Set sandbox as contextified object
    targetContext->setContextifiedObject(sandbox);

    // Store context in WeakMap for isContext checks
    zigGlobalObject->vmModuleContextMap()->set(vm, sandbox, targetContext);

    if (notContextified) {
        auto* specialSandbox = NodeVMSpecialSandbox::create(vm, zigGlobalObject->NodeVMSpecialSandboxStructure(), targetContext);
        RETURN_IF_EXCEPTION(scope, {});
        targetContext->setSpecialSandbox(specialSandbox);
        return JSValue::encode(targetContext->specialSandbox());
    }

    return JSValue::encode(sandbox);
}

JSC_DEFINE_HOST_FUNCTION(vmModule_isContext, (JSGlobalObject * globalObject, CallFrame* callFrame))
{
    ArgList args(callFrame);
    JSValue contextArg = callFrame->argument(0);
    VM& vm = globalObject->vm();
    auto scope = DECLARE_THROW_SCOPE(vm);
    if (!contextArg || !contextArg.isObject()) {
        return ERR::INVALID_ARG_TYPE(scope, globalObject, "object"_s, "object"_s, contextArg);
    }
    return JSValue::encode(jsBoolean(isContext(globalObject, contextArg)));
}

const ClassInfo NodeVMGlobalObject::s_info = { "NodeVMGlobalObject"_s, &Base::s_info, nullptr, nullptr, CREATE_METHOD_TABLE(NodeVMGlobalObject) };

bool NodeVMGlobalObject::deleteProperty(JSCell* cell, JSGlobalObject* globalObject, PropertyName propertyName, JSC::DeletePropertySlot& slot)
{
    auto* thisObject = jsCast<NodeVMGlobalObject*>(cell);
    if (!thisObject->m_sandbox) [[unlikely]] {
        return Base::deleteProperty(cell, globalObject, propertyName, slot);
    }

    VM& vm = JSC::getVM(globalObject);
    auto scope = DECLARE_THROW_SCOPE(vm);

    auto* sandbox = thisObject->m_sandbox.get();
    if (!sandbox->deleteProperty(sandbox, globalObject, propertyName, slot)) {
        return false;
    }

    RETURN_IF_EXCEPTION(scope, false);
    return Base::deleteProperty(cell, globalObject, propertyName, slot);
}

static JSInternalPromise* moduleLoaderImportModuleInner(NodeVMGlobalObject* globalObject, JSC::JSModuleLoader* moduleLoader, JSC::JSString* moduleName, JSC::JSValue parameters, const JSC::SourceOrigin& sourceOrigin)
{
    VM& vm = globalObject->vm();
    auto scope = DECLARE_THROW_SCOPE(vm);

    auto* promise = JSInternalPromise::create(vm, globalObject->internalPromiseStructure());

    if (sourceOrigin.fetcher() == nullptr && sourceOrigin.url().isEmpty()) {
        if (globalObject->dynamicImportCallback().isCallable()) {
            return NodeVM::importModuleInner(globalObject, moduleName, parameters, sourceOrigin, globalObject->dynamicImportCallback(), JSValue {});
        }

        promise->reject(globalObject, createError(globalObject, ErrorCode::ERR_VM_DYNAMIC_IMPORT_CALLBACK_MISSING, "A dynamic import callback was not specified."_s));
        return promise;
    }

    // Default behavior copied from JSModuleLoader::importModule
    auto moduleNameString = moduleName->value(globalObject);
    RETURN_IF_EXCEPTION(scope, promise->rejectWithCaughtException(globalObject, scope));

    scope.release();
    promise->reject(globalObject, createError(globalObject, makeString("Could not import the module '"_s, moduleNameString.data, "'."_s)));
    return promise;
}

JSInternalPromise* NodeVMGlobalObject::moduleLoaderImportModule(JSGlobalObject* globalObject, JSC::JSModuleLoader* moduleLoader, JSC::JSString* moduleName, JSC::JSValue parameters, const JSC::SourceOrigin& sourceOrigin)
{
    auto* nodeVmGlobalObject = static_cast<NodeVMGlobalObject*>(globalObject);

    if (JSInternalPromise* result = NodeVM::importModule(nodeVmGlobalObject, moduleName, parameters, sourceOrigin)) {
        return result;
    }

    return moduleLoaderImportModuleInner(nodeVmGlobalObject, moduleLoader, moduleName, parameters, sourceOrigin);
}

void NodeVMGlobalObject::getOwnPropertyNames(JSObject* cell, JSGlobalObject* globalObject, JSC::PropertyNameArray& propertyNames, JSC::DontEnumPropertiesMode mode)
{
    auto* thisObject = jsCast<NodeVMGlobalObject*>(cell);

    if (thisObject->m_sandbox) [[likely]] {
        thisObject->m_sandbox->getOwnPropertyNames(
            thisObject->m_sandbox.get(),
            globalObject,
            propertyNames,
            mode);
    }

    Base::getOwnPropertyNames(cell, globalObject, propertyNames, mode);
}

JSC_DEFINE_HOST_FUNCTION(vmIsModuleNamespaceObject, (JSGlobalObject * globalObject, CallFrame* callFrame))
{
    return JSValue::encode(jsBoolean(callFrame->argument(0).inherits(JSModuleNamespaceObject::info())));
}

JSC::JSValue createNodeVMBinding(Zig::GlobalObject* globalObject)
{
    VM& vm = globalObject->vm();
    auto* obj = constructEmptyObject(globalObject);
    obj->putDirect(
        vm, JSC::PropertyName(JSC::Identifier::fromString(vm, "Script"_s)),
        defaultGlobalObject(globalObject)->NodeVMScript(), 0);
    obj->putDirect(
        vm, JSC::PropertyName(JSC::Identifier::fromString(vm, "Module"_s)),
        defaultGlobalObject(globalObject)->NodeVMSourceTextModule(), 0);
    obj->putDirect(
        vm, JSC::PropertyName(JSC::Identifier::fromString(vm, "createContext"_s)),
        JSC::JSFunction::create(vm, globalObject, 0, "createContext"_s, vmModule_createContext, ImplementationVisibility::Public, Intrinsic::NoIntrinsic, vmModule_createContext), 0);
    obj->putDirect(
        vm, JSC::PropertyName(JSC::Identifier::fromString(vm, "isContext"_s)),
        JSC::JSFunction::create(vm, globalObject, 0, "isContext"_s, vmModule_isContext, ImplementationVisibility::Public), 0);
    obj->putDirect(
        vm, JSC::PropertyName(JSC::Identifier::fromString(vm, "runInNewContext"_s)),
        JSC::JSFunction::create(vm, globalObject, 0, "runInNewContext"_s, vmModuleRunInNewContext, ImplementationVisibility::Public), 0);
    obj->putDirect(
        vm, JSC::PropertyName(JSC::Identifier::fromString(vm, "runInThisContext"_s)),
        JSC::JSFunction::create(vm, globalObject, 0, "runInThisContext"_s, vmModuleRunInThisContext, ImplementationVisibility::Public), 0);
    obj->putDirect(
        vm, JSC::PropertyName(JSC::Identifier::fromString(vm, "compileFunction"_s)),
        JSC::JSFunction::create(vm, globalObject, 0, "compileFunction"_s, vmModuleCompileFunction, ImplementationVisibility::Public), 0);
    obj->putDirect(
        vm, JSC::PropertyName(JSC::Identifier::fromString(vm, "isModuleNamespaceObject"_s)),
        JSC::JSFunction::create(vm, globalObject, 0, "isModuleNamespaceObject"_s, vmIsModuleNamespaceObject, ImplementationVisibility::Public), 1);
    obj->putDirect(
        vm, JSC::PropertyName(JSC::Identifier::fromString(vm, "kUnlinked"_s)),
        JSC::jsNumber(static_cast<unsigned>(NodeVMSourceTextModule::Status::Unlinked)), 0);
    obj->putDirect(
        vm, JSC::PropertyName(JSC::Identifier::fromString(vm, "kLinking"_s)),
        JSC::jsNumber(static_cast<unsigned>(NodeVMSourceTextModule::Status::Linking)), 0);
    obj->putDirect(
        vm, JSC::PropertyName(JSC::Identifier::fromString(vm, "kLinked"_s)),
        JSC::jsNumber(static_cast<unsigned>(NodeVMSourceTextModule::Status::Linked)), 0);
    obj->putDirect(
        vm, JSC::PropertyName(JSC::Identifier::fromString(vm, "kEvaluating"_s)),
        JSC::jsNumber(static_cast<unsigned>(NodeVMSourceTextModule::Status::Evaluating)), 0);
    obj->putDirect(
        vm, JSC::PropertyName(JSC::Identifier::fromString(vm, "kEvaluated"_s)),
        JSC::jsNumber(static_cast<unsigned>(NodeVMSourceTextModule::Status::Evaluated)), 0);
    obj->putDirect(
        vm, JSC::PropertyName(JSC::Identifier::fromString(vm, "kErrored"_s)),
        JSC::jsNumber(static_cast<unsigned>(NodeVMSourceTextModule::Status::Errored)), 0);
    obj->putDirect(
        vm, JSC::PropertyName(JSC::Identifier::fromString(vm, "kSourceText"_s)),
        JSC::jsNumber(static_cast<unsigned>(NodeVMModule::Type::SourceText)), 0);
    obj->putDirect(
        vm, JSC::PropertyName(JSC::Identifier::fromString(vm, "kSynthetic"_s)),
        JSC::jsNumber(static_cast<unsigned>(NodeVMModule::Type::Synthetic)), 0);
    obj->putDirect(
        vm, JSC::PropertyName(JSC::Identifier::fromString(vm, "DONT_CONTEXTIFY"_s)),
        globalObject->m_nodeVMDontContextify.get(globalObject), 0);
    obj->putDirect(
        vm, JSC::PropertyName(JSC::Identifier::fromString(vm, "USE_MAIN_CONTEXT_DEFAULT_LOADER"_s)),
        globalObject->m_nodeVMUseMainContextDefaultLoader.get(globalObject), 0);
    return obj;
}

void configureNodeVM(JSC::VM& vm, Zig::GlobalObject* globalObject)
{
    globalObject->m_nodeVMDontContextify.initLater([](const LazyProperty<JSC::JSGlobalObject, Symbol>::Initializer& init) {
        init.set(JSC::Symbol::createWithDescription(init.vm, "vm_dont_contextify"_s));
    });
    globalObject->m_nodeVMUseMainContextDefaultLoader.initLater([](const LazyProperty<JSC::JSGlobalObject, Symbol>::Initializer& init) {
        init.set(JSC::Symbol::createWithDescription(init.vm, "vm_use_main_context_default_loader"_s));
    });

    globalObject->m_NodeVMScriptClassStructure.initLater(
        [](LazyClassStructure::Initializer& init) {
            auto prototype = NodeVMScript::createPrototype(init.vm, init.global);
            auto* structure = NodeVMScript::createStructure(init.vm, init.global, prototype);
            auto* constructorStructure = NodeVMScriptConstructor::createStructure(
                init.vm, init.global, init.global->m_functionPrototype.get());
            auto* constructor = NodeVMScriptConstructor::create(
                init.vm, init.global, constructorStructure, prototype);
            init.setPrototype(prototype);
            init.setStructure(structure);
            init.setConstructor(constructor);
        });

    globalObject->m_NodeVMSourceTextModuleClassStructure.initLater(
        [](LazyClassStructure::Initializer& init) {
            auto prototype = NodeVMSourceTextModule::createPrototype(init.vm, init.global);
            auto* structure = NodeVMSourceTextModule::createStructure(init.vm, init.global, prototype);
            auto* constructorStructure = NodeVMModuleConstructor::createStructure(
                init.vm, init.global, init.global->m_functionPrototype.get());
            auto* constructor = NodeVMModuleConstructor::create(
                init.vm, init.global, constructorStructure, prototype);
            init.setPrototype(prototype);
            init.setStructure(structure);
            init.setConstructor(constructor);
        });

    globalObject->m_NodeVMSyntheticModuleClassStructure.initLater(
        [](LazyClassStructure::Initializer& init) {
            auto prototype = NodeVMSyntheticModule::createPrototype(init.vm, init.global);
            auto* structure = NodeVMSyntheticModule::createStructure(init.vm, init.global, prototype);
            auto* constructorStructure = NodeVMModuleConstructor::createStructure(
                init.vm, init.global, init.global->m_functionPrototype.get());
            auto* constructor = NodeVMModuleConstructor::create(
                init.vm, init.global, constructorStructure, prototype);
            init.setPrototype(prototype);
            init.setStructure(structure);
            init.setConstructor(constructor);
        });

    globalObject->m_cachedNodeVMGlobalObjectStructure.initLater(
        [](const JSC::LazyProperty<JSC::JSGlobalObject, Structure>::Initializer& init) {
            init.set(createNodeVMGlobalObjectStructure(init.vm));
        });

    globalObject->m_cachedNodeVMSpecialSandboxStructure.initLater(
        [](const JSC::LazyProperty<JSC::JSGlobalObject, Structure>::Initializer& init) {
            init.set(NodeVMSpecialSandbox::createStructure(init.vm, init.owner, init.owner->objectPrototype())); // TODO(@heimskr): or maybe jsNull() for the prototype?
        });
}

BaseVMOptions::BaseVMOptions(String filename)
    : filename(WTFMove(filename))
{
}

BaseVMOptions::BaseVMOptions(String filename, OrdinalNumber lineOffset, OrdinalNumber columnOffset)
    : filename(WTFMove(filename))
    , lineOffset(lineOffset)
    , columnOffset(columnOffset)
{
}

bool BaseVMOptions::fromJS(JSC::JSGlobalObject* globalObject, JSC::VM& vm, JSC::ThrowScope& scope, JSC::JSValue optionsArg)
{
    JSObject* options = nullptr;
    bool any = false;

    if (!optionsArg.isUndefined()) {
        if (optionsArg.isObject()) {
            options = asObject(optionsArg);
        } else {
            auto _ = ERR::INVALID_ARG_TYPE(scope, globalObject, "options"_s, "object"_s, optionsArg);
            return false;
        }

        auto filenameOpt = options->getIfPropertyExists(globalObject, builtinNames(vm).filenamePublicName());
        RETURN_IF_EXCEPTION(scope, false);
        if (filenameOpt) {
            if (filenameOpt.isString()) {
                this->filename = filenameOpt.toWTFString(globalObject);
                RETURN_IF_EXCEPTION(scope, false);
                any = true;
            } else if (!filenameOpt.isUndefined()) {
                ERR::INVALID_ARG_TYPE(scope, globalObject, "options.filename"_s, "string"_s, filenameOpt);
                return false;
            }
        } else {
            this->filename = "evalmachine.<anonymous>"_s;
        }

        auto lineOffsetOpt = options->getIfPropertyExists(globalObject, Identifier::fromString(vm, "lineOffset"_s));
        RETURN_IF_EXCEPTION(scope, false);
        if (lineOffsetOpt) {
            if (lineOffsetOpt.isAnyInt()) {
                if (!lineOffsetOpt.isInt32()) {
                    ERR::OUT_OF_RANGE(scope, globalObject, "options.lineOffset"_s, std::numeric_limits<int32_t>().min(), std::numeric_limits<int32_t>().max(), lineOffsetOpt);
                    return false;
                }
                this->lineOffset = OrdinalNumber::fromZeroBasedInt(lineOffsetOpt.asInt32());
                any = true;
            } else if (lineOffsetOpt.isNumber()) {
                ERR::OUT_OF_RANGE(scope, globalObject, "options.lineOffset"_s, "an integer"_s, lineOffsetOpt);
                return false;
            } else if (!lineOffsetOpt.isUndefined()) {
                ERR::INVALID_ARG_TYPE(scope, globalObject, "options.lineOffset"_s, "number"_s, lineOffsetOpt);
                return false;
            }
        }

        auto columnOffsetOpt = options->getIfPropertyExists(globalObject, Identifier::fromString(vm, "columnOffset"_s));
        RETURN_IF_EXCEPTION(scope, false);
        if (columnOffsetOpt) {
            if (columnOffsetOpt.isAnyInt()) {
                if (!columnOffsetOpt.isInt32()) {
                    ERR::OUT_OF_RANGE(scope, globalObject, "options.columnOffset"_s, std::numeric_limits<int32_t>().min(), std::numeric_limits<int32_t>().max(), columnOffsetOpt);
                    return false;
                }
                int columnOffsetValue = columnOffsetOpt.asInt32();

                this->columnOffset = OrdinalNumber::fromZeroBasedInt(columnOffsetValue);
                any = true;
            } else if (columnOffsetOpt.isNumber()) {
                ERR::OUT_OF_RANGE(scope, globalObject, "options.columnOffset"_s, "an integer"_s, columnOffsetOpt);
                return false;
            } else if (!columnOffsetOpt.isUndefined()) {
                ERR::INVALID_ARG_TYPE(scope, globalObject, "options.columnOffset"_s, "number"_s, columnOffsetOpt);
                return false;
            }
        }
    }

    return any;
}

bool BaseVMOptions::validateProduceCachedData(JSC::JSGlobalObject* globalObject, JSC::VM& vm, JSC::ThrowScope& scope, JSObject* options, bool& outProduceCachedData)
{
    JSValue produceCachedDataOpt = options->getIfPropertyExists(globalObject, Identifier::fromString(vm, "produceCachedData"_s));
    RETURN_IF_EXCEPTION(scope, false);
    if (produceCachedDataOpt && !produceCachedDataOpt.isUndefined()) {
        if (!produceCachedDataOpt.isBoolean()) {
            ERR::INVALID_ARG_TYPE(scope, globalObject, "options.produceCachedData"_s, "boolean"_s, produceCachedDataOpt);
            return false;
        }
        outProduceCachedData = produceCachedDataOpt.asBoolean();
        return true;
    }
    return false;
}

bool BaseVMOptions::validateCachedData(JSC::JSGlobalObject* globalObject, JSC::VM& vm, JSC::ThrowScope& scope, JSObject* options, WTF::Vector<uint8_t>& outCachedData)
{
    JSValue cachedDataOpt = options->getIfPropertyExists(globalObject, Identifier::fromString(vm, "cachedData"_s));
    RETURN_IF_EXCEPTION(scope, {});

    if (cachedDataOpt && !cachedDataOpt.isUndefined()) {
        // Verify it's a Buffer, TypedArray or DataView and extract the data if it is.
        if (extractCachedData(cachedDataOpt, outCachedData)) {
            return true;
        }

        ERR::INVALID_ARG_INSTANCE(scope, globalObject, "options.cachedData"_s, "Buffer, TypedArray, or DataView"_s, cachedDataOpt);
    }

    return false;
}

bool BaseVMOptions::validateTimeout(JSC::JSGlobalObject* globalObject, JSC::VM& vm, JSC::ThrowScope& scope, JSObject* options, std::optional<int64_t>& outTimeout)
{
    JSValue timeoutOpt = options->getIfPropertyExists(globalObject, Identifier::fromString(vm, "timeout"_s));
    RETURN_IF_EXCEPTION(scope, false);
    if (timeoutOpt && !timeoutOpt.isUndefined()) {
        if (!timeoutOpt.isNumber()) {
            ERR::INVALID_ARG_TYPE(scope, globalObject, "options.timeout"_s, "number"_s, timeoutOpt);
            return false;
        }

        ssize_t timeoutValue;
        V::validateInteger(scope, globalObject, timeoutOpt, "options.timeout"_s, jsNumber(1), jsNumber(std::numeric_limits<int64_t>().max()), &timeoutValue);
        RETURN_IF_EXCEPTION(scope, {});

        outTimeout = timeoutValue;
        return true;
    }
    return false;
}

bool CompileFunctionOptions::fromJS(JSC::JSGlobalObject* globalObject, JSC::VM& vm, JSC::ThrowScope& scope, JSC::JSValue optionsArg, JSValue* importer)
{
    if (importer) {
        *importer = jsUndefined();
    }

    this->parsingContext = globalObject;
    bool any = BaseVMOptions::fromJS(globalObject, vm, scope, optionsArg);
    RETURN_IF_EXCEPTION(scope, false);

    if (!optionsArg.isUndefined() && !optionsArg.isString()) {
        JSObject* options = asObject(optionsArg);

        if (validateProduceCachedData(globalObject, vm, scope, options, this->produceCachedData)) {
            RETURN_IF_EXCEPTION(scope, false);
            any = true;
        }

        if (validateCachedData(globalObject, vm, scope, options, this->cachedData)) {
            RETURN_IF_EXCEPTION(scope, false);
            any = true;
        }

        JSValue parsingContextValue = options->getIfPropertyExists(globalObject, Identifier::fromString(vm, "parsingContext"_s));
        RETURN_IF_EXCEPTION(scope, {});

        if (!parsingContextValue.isEmpty() && !parsingContextValue.isUndefined()) {
            if (parsingContextValue.isNull() || !parsingContextValue.isObject())
                return ERR::INVALID_ARG_INSTANCE(scope, globalObject, "options.parsingContext"_s, "Context"_s, parsingContextValue);

            JSObject* context = asObject(parsingContextValue);
            auto* zigGlobalObject = defaultGlobalObject(globalObject);
            JSValue scopeValue = zigGlobalObject->vmModuleContextMap()->get(context);

            if (scopeValue.isUndefined())
                return ERR::INVALID_ARG_INSTANCE(scope, globalObject, "options.parsingContext"_s, "Context"_s, parsingContextValue);

            parsingContext = jsDynamicCast<NodeVMGlobalObject*>(scopeValue);
            if (!parsingContext)
                return ERR::INVALID_ARG_INSTANCE(scope, globalObject, "options.parsingContext"_s, "Context"_s, parsingContextValue);

            any = true;
        }

        // Handle contextExtensions option
        JSValue contextExtensionsValue = options->getIfPropertyExists(globalObject, Identifier::fromString(vm, "contextExtensions"_s));
        RETURN_IF_EXCEPTION(scope, {});

        if (!contextExtensionsValue.isEmpty() && !contextExtensionsValue.isUndefined()) {
            if (contextExtensionsValue.isNull() || !contextExtensionsValue.isObject())
                return ERR::INVALID_ARG_INSTANCE(scope, globalObject, "options.contextExtensions"_s, "Array"_s, contextExtensionsValue);

            if (auto* contextExtensionsObject = asObject(contextExtensionsValue)) {
                if (!isArray(globalObject, contextExtensionsObject))
                    return ERR::INVALID_ARG_TYPE(scope, globalObject, "options.contextExtensions"_s, "Array"_s, contextExtensionsValue);

                // Validate that all items in the array are objects
                auto* contextExtensionsArray = jsCast<JSArray*>(contextExtensionsValue);
                unsigned length = contextExtensionsArray->length();
                for (unsigned i = 0; i < length; i++) {
                    JSValue extension = contextExtensionsArray->getIndexQuickly(i);
                    if (!extension.isObject())
                        return ERR::INVALID_ARG_TYPE(scope, globalObject, "options.contextExtensions[0]"_s, "object"_s, extension);
                }
            } else {
                return ERR::INVALID_ARG_TYPE(scope, globalObject, "options.contextExtensions"_s, "Array"_s, contextExtensionsValue);
            }

            this->contextExtensions = contextExtensionsValue;
            any = true;
        }

        // Handle importModuleDynamically option
        JSValue importModuleDynamicallyValue = options->getIfPropertyExists(globalObject, Identifier::fromString(vm, "importModuleDynamically"_s));
        RETURN_IF_EXCEPTION(scope, {});

        if (importModuleDynamicallyValue && (importModuleDynamicallyValue.isCallable() || isUseMainContextDefaultLoaderConstant(globalObject, importModuleDynamicallyValue))) {
            if (importer) {
                *importer = importModuleDynamicallyValue;
            }
            any = true;
        }
    }

    return any;
}

} // namespace Bun<|MERGE_RESOLUTION|>--- conflicted
+++ resolved
@@ -495,23 +495,19 @@
         }
     }
 
-<<<<<<< HEAD
-    if (JSValue importModuleDynamicallyValue = options->getIfPropertyExists(globalObject, Identifier::fromString(vm, "importModuleDynamically"_s))) {
-        RETURN_IF_EXCEPTION(scope, {});
-
+    JSValue importModuleDynamicallyValue = options->getIfPropertyExists(globalObject, Identifier::fromString(vm, "importModuleDynamically"_s));
+    RETURN_IF_EXCEPTION(scope, {});
+
+    if (importModuleDynamicallyValue) {
         if (importer && importModuleDynamicallyValue && (importModuleDynamicallyValue.isCallable() || isUseMainContextDefaultLoaderConstant(globalObject, importModuleDynamicallyValue))) {
             *importer = importModuleDynamicallyValue;
         }
     }
 
-    if (JSValue codeGenerationValue = options->getIfPropertyExists(globalObject, Identifier::fromString(vm, codeGenerationKey))) {
-        RETURN_IF_EXCEPTION(scope, {});
-=======
-    auto codeGenerationValue = options->getIfPropertyExists(globalObject, Identifier::fromString(vm, codeGenerationKey));
+    JSValue codeGenerationValue = options->getIfPropertyExists(globalObject, Identifier::fromString(vm, codeGenerationKey));
     RETURN_IF_EXCEPTION(scope, {});
+
     if (codeGenerationValue) {
->>>>>>> 74e65317
-
         if (codeGenerationValue.isUndefined()) {
             return std::nullopt;
         }
