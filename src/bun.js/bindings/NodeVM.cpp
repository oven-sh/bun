#include "root.h"

#include "JavaScriptCore/PropertySlot.h"
#include "JavaScriptCore/ExecutableInfo.h"
#include "JavaScriptCore/WriteBarrierInlines.h"
#include "ErrorCode.h"
#include <JavaScriptCore/SourceOrigin.h>
#include <JavaScriptCore/SourceProvider.h>

#include "BunClientData.h"
#include "NodeVM.h"
#include "NodeVMScript.h"
#include "NodeVMModule.h"
#include "NodeVMSourceTextModule.h"
<<<<<<< HEAD
#include "NodeVMSyntheticModule.h"
=======
>>>>>>> e6ab6363
#include "JavaScriptCore/JSObjectInlines.h"
#include "wtf/text/ExternalStringImpl.h"

#include "JavaScriptCore/FunctionPrototype.h"
#include "JavaScriptCore/FunctionConstructor.h"
#include "JavaScriptCore/HeapAnalyzer.h"

#include "JavaScriptCore/JSDestructibleObjectHeapCellType.h"
#include "JavaScriptCore/SlotVisitorMacros.h"
#include "JavaScriptCore/ObjectConstructor.h"
#include "JavaScriptCore/SubspaceInlines.h"
#include "wtf/GetPtr.h"
#include "wtf/PointerPreparations.h"
#include "wtf/URL.h"
#include "JavaScriptCore/TypedArrayInlines.h"
#include "JavaScriptCore/PropertyNameArray.h"
#include "JavaScriptCore/JSWeakMap.h"
#include "JavaScriptCore/JSWeakMapInlines.h"
#include "JavaScriptCore/JSWithScope.h"
#include "JavaScriptCore/JSGlobalProxyInlines.h"
#include "GCDefferalContext.h"
#include "JSBuffer.h"

#include <JavaScriptCore/DOMJITAbstractHeap.h>
#include <JavaScriptCore/DFGAbstractHeap.h>
#include <JavaScriptCore/Completion.h>
#include "JavaScriptCore/LazyClassStructureInlines.h"
#include "JavaScriptCore/Parser.h"
#include "JavaScriptCore/SourceCodeKey.h"
#include "JavaScriptCore/UnlinkedFunctionExecutable.h"
#include "NodeValidator.h"

#include "AsyncContextFrame.h"
#include "JavaScriptCore/JSCInlines.h"
<<<<<<< HEAD
#include "JavaScriptCore/JSInternalPromise.h"
#include "JavaScriptCore/JSNativeStdFunction.h"
#include "JavaScriptCore/BytecodeCacheError.h"
#include "JavaScriptCore/CodeCache.h"
#include "JavaScriptCore/FunctionCodeBlock.h"
#include "JavaScriptCore/JIT.h"
#include "JavaScriptCore/ProgramCodeBlock.h"
#include "NodeVMScriptFetcher.h"
=======
#include "JavaScriptCore/BytecodeCacheError.h"
#include "JavaScriptCore/CodeCache.h"
#include "JavaScriptCore/FunctionCodeBlock.h"
#include "JavaScriptCore/ProgramCodeBlock.h"
#include "JavaScriptCore/JIT.h"
>>>>>>> e6ab6363
#include "wtf/FileHandle.h"

#include "../vm/SigintWatcher.h"

namespace Bun {
using namespace WebCore;

namespace NodeVM {
<<<<<<< HEAD

bool extractCachedData(JSValue cachedDataValue, WTF::Vector<uint8_t>& outCachedData)
{
    if (!cachedDataValue.isCell()) {
        return false;
    }

    if (auto* arrayBufferView = JSC::jsDynamicCast<JSC::JSArrayBufferView*>(cachedDataValue)) {
        if (!arrayBufferView->isDetached()) {
            outCachedData = arrayBufferView->span();
            return true;
        }
    } else if (auto* arrayBuffer = JSC::jsDynamicCast<JSC::JSArrayBuffer*>(cachedDataValue); arrayBuffer && arrayBuffer->impl()) {
        outCachedData = arrayBuffer->impl()->toVector();
        return true;
    }

    return false;
}

=======

bool extractCachedData(JSValue cachedDataValue, WTF::Vector<uint8_t>& outCachedData)
{
    if (!cachedDataValue.isCell()) {
        return false;
    }

    if (auto* arrayBufferView = JSC::jsDynamicCast<JSC::JSArrayBufferView*>(cachedDataValue)) {
        if (!arrayBufferView->isDetached()) {
            outCachedData = arrayBufferView->span();
            return true;
        }
    } else if (auto* arrayBuffer = JSC::jsDynamicCast<JSC::JSArrayBuffer*>(cachedDataValue); arrayBuffer && arrayBuffer->impl()) {
        outCachedData = arrayBuffer->impl()->toVector();
        return true;
    }

    return false;
}

>>>>>>> e6ab6363
JSC::JSFunction* constructAnonymousFunction(JSC::JSGlobalObject* globalObject, const ArgList& args, const SourceOrigin& sourceOrigin, CompileFunctionOptions&& options, JSC::SourceTaintedOrigin sourceTaintOrigin, JSC::JSScope* scope)
{
    ASSERT(scope);

    VM& vm = globalObject->vm();
    auto throwScope = DECLARE_THROW_SCOPE(vm);

    TextPosition position(options.lineOffset, options.columnOffset);
    LexicallyScopedFeatures lexicallyScopedFeatures = globalObject->globalScopeExtension() ? TaintedByWithScopeLexicallyScopedFeature : NoLexicallyScopedFeatures;

    // First try parsing the code as is without wrapping it in an anonymous function expression.
    // This is to reject cases where the user passes in a string like "});(function() {".
    if (!args.isEmpty() && args.at(0).isString()) {
        ParserError error;
        String code = args.at(0).toWTFString(globalObject);

        SourceCode sourceCode(
            JSC::StringSourceProvider::create(code, sourceOrigin, options.filename, sourceTaintOrigin, position, SourceProviderSourceType::Program),
            position.m_line.oneBasedInt(), position.m_column.oneBasedInt());

        if (!checkSyntax(vm, sourceCode, error)) {
            ASSERT(error.isValid());
<<<<<<< HEAD

            bool actuallyValid = true;

            if (error.type() == ParserError::ErrorType::SyntaxError && error.syntaxErrorType() == ParserError::SyntaxErrorIrrecoverable) {
                String message = error.message();
                if (message == "Return statements are only valid inside functions.") {
                    actuallyValid = false;
                } else {
                    const JSToken& token = error.token();
                    int start = token.m_startPosition.offset;
                    int end = token.m_endPosition.offset;
                    if (start >= 0 && start < end) {
                        StringView tokenView = sourceCode.view().substring(start, end - start);
                        error = ParserError(ParserError::SyntaxError, ParserError::SyntaxErrorIrrecoverable, token, makeString("Unexpected token '"_s, tokenView, '\''), error.line());
                    }
                }
            }

            if (actuallyValid) {
                auto exception = error.toErrorObject(globalObject, sourceCode, -1);
                throwException(globalObject, throwScope, exception);
                return nullptr;
            }
        }
    }

    // wrap the arguments in an anonymous function expression
    int startOffset = 0;
    String code = stringifyAnonymousFunction(globalObject, args, throwScope, &startOffset);
    EXCEPTION_ASSERT(!!throwScope.exception() == code.isNull());

    SourceCode sourceCode(
        JSC::StringSourceProvider::create(code, sourceOrigin, WTFMove(options.filename), sourceTaintOrigin, position, SourceProviderSourceType::Program),
        position.m_line.oneBasedInt(), position.m_column.oneBasedInt());

    CodeCache* cache = vm.codeCache();
    ProgramExecutable* programExecutable = ProgramExecutable::create(globalObject, sourceCode);

    UnlinkedProgramCodeBlock* unlinkedProgramCodeBlock = nullptr;
    RefPtr<CachedBytecode> cachedBytecode;

    TriState bytecodeAccepted = TriState::Indeterminate;

    if (!options.cachedData.isEmpty()) {
        cachedBytecode = CachedBytecode::create(std::span(options.cachedData), nullptr, {});
        SourceCodeKey key(sourceCode, {}, JSC::SourceCodeType::ProgramType, lexicallyScopedFeatures, JSC::JSParserScriptMode::Classic, JSC::DerivedContextType::None, JSC::EvalContextType::None, false, {}, std::nullopt);
        unlinkedProgramCodeBlock = JSC::decodeCodeBlock<UnlinkedProgramCodeBlock>(vm, key, *cachedBytecode);
        if (unlinkedProgramCodeBlock == nullptr) {
            bytecodeAccepted = TriState::False;
        } else {
            bytecodeAccepted = TriState::True;
        }
    }

    ParserError error;

    if (unlinkedProgramCodeBlock == nullptr) {
        unlinkedProgramCodeBlock = cache->getUnlinkedProgramCodeBlock(vm, programExecutable, sourceCode, {}, error);
    }

    if (!unlinkedProgramCodeBlock || error.isValid()) {
        return nullptr;
    }

    ProgramCodeBlock* programCodeBlock = nullptr;
    {
        DeferGC deferGC(vm);
        programCodeBlock = ProgramCodeBlock::create(vm, programExecutable, unlinkedProgramCodeBlock, scope);
    }

    if (!programCodeBlock || programCodeBlock->numberOfFunctionExprs() == 0) {
        return nullptr;
    }

    FunctionExecutable* functionExecutable = programCodeBlock->functionExpr(0);
    if (!functionExecutable) {
        return nullptr;
    }

    Structure* structure = JSFunction::selectStructureForNewFuncExp(globalObject, functionExecutable);
    JSFunction* function = JSFunction::create(vm, globalObject, functionExecutable, scope, structure);

    if (bytecodeAccepted == TriState::Indeterminate) {
        if (options.produceCachedData) {
            RefPtr<JSC::CachedBytecode> producedBytecode = getBytecode(globalObject, programExecutable, sourceCode);
            if (producedBytecode) {
                JSC::JSUint8Array* buffer = WebCore::createBuffer(globalObject, producedBytecode->span());
                function->putDirect(vm, JSC::Identifier::fromString(vm, "cachedData"_s), buffer);
                function->putDirect(vm, JSC::Identifier::fromString(vm, "cachedDataProduced"_s), jsBoolean(true));
            } else {
                function->putDirect(vm, JSC::Identifier::fromString(vm, "cachedDataProduced"_s), jsBoolean(false));
            }
        }
    } else {
        function->putDirect(vm, JSC::Identifier::fromString(vm, "cachedDataRejected"_s), jsBoolean(bytecodeAccepted == TriState::False));
    }

    return function;
}

JSInternalPromise* importModule(JSGlobalObject* globalObject, JSString* moduleNameValue, JSValue parameters, const SourceOrigin& sourceOrigin)
{
    if (auto* fetcher = sourceOrigin.fetcher(); !fetcher || fetcher->type() != ScriptFetcher::Type::NodeVM) {
        return nullptr;
    }

    VM& vm = globalObject->vm();
    auto scope = DECLARE_THROW_SCOPE(vm);

    auto* fetcher = static_cast<NodeVMScriptFetcher*>(sourceOrigin.fetcher());

    JSValue dynamicImportCallback = fetcher->dynamicImportCallback();

    if (!dynamicImportCallback || !dynamicImportCallback.isCallable()) {
        return nullptr;
    }

    JSFunction* owner = fetcher->owner();

    MarkedArgumentBuffer args;
    args.append(moduleNameValue);
    args.append(owner ? owner : jsUndefined());
    args.append(parameters);

    RETURN_IF_EXCEPTION(scope, nullptr);

    JSValue result = AsyncContextFrame::call(globalObject, dynamicImportCallback, jsUndefined(), args);

    RETURN_IF_EXCEPTION(scope, nullptr);

    if (auto* promise = jsDynamicCast<JSInternalPromise*>(result)) {
        return promise;
    }

    auto* promise = JSInternalPromise::create(vm, globalObject->internalPromiseStructure());

    RETURN_IF_EXCEPTION(scope, nullptr);

    auto* transformer = JSNativeStdFunction::create(vm, globalObject, 1, {}, [](JSGlobalObject* globalObject, CallFrame* callFrame) {
        VM& vm = globalObject->vm();
        auto scope = DECLARE_THROW_SCOPE(vm);

        JSValue argument = callFrame->argument(0);

        if (JSObject* object = argument.getObject()) {
            JSValue result = object->get(globalObject, JSC::Identifier::fromString(vm, "namespace"_s));
            if (result && !result.isUndefinedOrNull()) {
                return JSValue::encode(result);
=======

            bool actuallyValid = true;

            if (error.type() == ParserError::ErrorType::SyntaxError && error.syntaxErrorType() == ParserError::SyntaxErrorIrrecoverable) {
                String message = error.message();
                if (message == "Return statements are only valid inside functions.") {
                    actuallyValid = false;
                } else {
                    const JSToken& token = error.token();
                    int start = token.m_startPosition.offset;
                    int end = token.m_endPosition.offset;
                    if (start >= 0 && start < end) {
                        StringView tokenView = sourceCode.view().substring(start, end - start);
                        error = ParserError(ParserError::SyntaxError, ParserError::SyntaxErrorIrrecoverable, token, makeString("Unexpected token '"_s, tokenView, '\''), error.line());
                    }
                }
            }

            if (actuallyValid) {
                auto exception = error.toErrorObject(globalObject, sourceCode, -1);
                throwException(globalObject, throwScope, exception);
                return nullptr;
            }
        }
    }

    // wrap the arguments in an anonymous function expression
    int startOffset = 0;
    String code = stringifyAnonymousFunction(globalObject, args, throwScope, &startOffset);
    EXCEPTION_ASSERT(!!throwScope.exception() == code.isNull());

    SourceCode sourceCode(
        JSC::StringSourceProvider::create(code, sourceOrigin, WTFMove(options.filename), sourceTaintOrigin, position, SourceProviderSourceType::Program),
        position.m_line.oneBasedInt(), position.m_column.oneBasedInt());

    CodeCache* cache = vm.codeCache();
    ProgramExecutable* programExecutable = ProgramExecutable::create(globalObject, sourceCode);

    UnlinkedProgramCodeBlock* unlinkedProgramCodeBlock = nullptr;
    RefPtr<CachedBytecode> cachedBytecode;

    TriState bytecodeAccepted = TriState::Indeterminate;

    if (!options.cachedData.isEmpty()) {
        cachedBytecode = CachedBytecode::create(std::span(options.cachedData), nullptr, {});
        SourceCodeKey key(sourceCode, {}, JSC::SourceCodeType::ProgramType, lexicallyScopedFeatures, JSC::JSParserScriptMode::Classic, JSC::DerivedContextType::None, JSC::EvalContextType::None, false, {}, std::nullopt);
        unlinkedProgramCodeBlock = JSC::decodeCodeBlock<UnlinkedProgramCodeBlock>(vm, key, *cachedBytecode);
        if (unlinkedProgramCodeBlock == nullptr) {
            bytecodeAccepted = TriState::False;
        } else {
            bytecodeAccepted = TriState::True;
        }
    }

    ParserError error;

    if (unlinkedProgramCodeBlock == nullptr) {
        unlinkedProgramCodeBlock = cache->getUnlinkedProgramCodeBlock(vm, programExecutable, sourceCode, {}, error);
    }

    if (!unlinkedProgramCodeBlock || error.isValid()) {
        return nullptr;
    }

    ProgramCodeBlock* programCodeBlock = nullptr;
    {
        DeferGC deferGC(vm);
        programCodeBlock = ProgramCodeBlock::create(vm, programExecutable, unlinkedProgramCodeBlock, scope);
    }

    if (!programCodeBlock || programCodeBlock->numberOfFunctionExprs() == 0) {
        return nullptr;
    }

    FunctionExecutable* functionExecutable = programCodeBlock->functionExpr(0);
    if (!functionExecutable) {
        return nullptr;
    }

    Structure* structure = JSFunction::selectStructureForNewFuncExp(globalObject, functionExecutable);
    JSFunction* function = JSFunction::create(vm, globalObject, functionExecutable, scope, structure);

    if (bytecodeAccepted == TriState::Indeterminate) {
        if (options.produceCachedData) {
            RefPtr<JSC::CachedBytecode> producedBytecode = getBytecode(globalObject, programExecutable, sourceCode);
            if (producedBytecode) {
                JSC::JSUint8Array* buffer = WebCore::createBuffer(globalObject, producedBytecode->span());
                function->putDirect(vm, JSC::Identifier::fromString(vm, "cachedData"_s), buffer);
                function->putDirect(vm, JSC::Identifier::fromString(vm, "cachedDataProduced"_s), jsBoolean(true));
            } else {
                function->putDirect(vm, JSC::Identifier::fromString(vm, "cachedDataProduced"_s), jsBoolean(false));
            }
        }
    } else {
        function->putDirect(vm, JSC::Identifier::fromString(vm, "cachedDataRejected"_s), jsBoolean(bytecodeAccepted == TriState::False));
    }

    return function;
}

// Helper function to create an anonymous function expression with parameters
String stringifyAnonymousFunction(JSGlobalObject* globalObject, const ArgList& args, ThrowScope& scope, int* outOffset)
{
    // How we stringify functions is important for creating anonymous function expressions
    String program;
    if (args.isEmpty()) {
        // No arguments, just an empty function body
        program = "(function () {\n\n})"_s;
    } else if (args.size() == 1) {
        // Just the function body
        auto body = args.at(0).toWTFString(globalObject);
        RETURN_IF_EXCEPTION(scope, {});

        program = tryMakeString("(function () {\n"_s, body, "\n})"_s);
        *outOffset = "(function () {\n"_s.length();

        if (!program) [[unlikely]] {
            throwOutOfMemoryError(globalObject, scope);
            return {};
        }
    } else {
        // Process parameters and body
        unsigned parameterCount = args.size() - 1;
        StringBuilder paramString;

        for (unsigned i = 0; i < parameterCount; ++i) {
            auto param = args.at(i).toWTFString(globalObject);
            RETURN_IF_EXCEPTION(scope, {});

            if (i > 0) {
                paramString.append(", "_s);
>>>>>>> e6ab6363
            }

            paramString.append(param);
        }

<<<<<<< HEAD
        return JSValue::encode(argument);
    });

    RETURN_IF_EXCEPTION(scope, nullptr);

    promise->fulfill(globalObject, result);
    promise = promise->then(globalObject, transformer, nullptr);
    return promise;
}

// Helper function to create an anonymous function expression with parameters
String stringifyAnonymousFunction(JSGlobalObject* globalObject, const ArgList& args, ThrowScope& scope, int* outOffset)
{
    // How we stringify functions is important for creating anonymous function expressions
    String program;
    if (args.isEmpty()) {
        // No arguments, just an empty function body
        program = "(function () {\n\n})"_s;
    } else if (args.size() == 1) {
        // Just the function body
        auto body = args.at(0).toWTFString(globalObject);
        RETURN_IF_EXCEPTION(scope, {});

        program = tryMakeString("(function () {\n"_s, body, "\n})"_s);
        *outOffset = "(function () {\n"_s.length();

        if (!program) [[unlikely]] {
            throwOutOfMemoryError(globalObject, scope);
            return {};
        }
    } else {
        // Process parameters and body
        unsigned parameterCount = args.size() - 1;
        StringBuilder paramString;

        for (unsigned i = 0; i < parameterCount; ++i) {
            auto param = args.at(i).toWTFString(globalObject);
            RETURN_IF_EXCEPTION(scope, {});

            if (i > 0) {
                paramString.append(", "_s);
            }

            paramString.append(param);
        }

        auto body = args.at(parameterCount).toWTFString(globalObject);
        RETURN_IF_EXCEPTION(scope, {});

        program = tryMakeString("(function ("_s, paramString.toString(), ") {\n"_s, body, "\n})"_s);
        *outOffset = "(function ("_s.length() + paramString.length() + ") {\n"_s.length();

        if (!program) [[unlikely]] {
            throwOutOfMemoryError(globalObject, scope);
            return {};
        }
    }

    return program;
}

RefPtr<JSC::CachedBytecode> getBytecode(JSGlobalObject* globalObject, JSC::ProgramExecutable* executable, const JSC::SourceCode& source)
{
    VM& vm = JSC::getVM(globalObject);
    JSC::CodeCache* cache = vm.codeCache();
    JSC::ParserError parserError;
    JSC::UnlinkedProgramCodeBlock* unlinked = cache->getUnlinkedProgramCodeBlock(vm, executable, source, {}, parserError);
    if (!unlinked || parserError.isValid()) {
        return nullptr;
    }
    JSC::LexicallyScopedFeatures lexicallyScopedFeatures = globalObject->globalScopeExtension() ? TaintedByWithScopeLexicallyScopedFeature : NoLexicallyScopedFeatures;
    JSC::BytecodeCacheError bytecodeCacheError;
    FileSystem::FileHandle fileHandle;
    return JSC::serializeBytecode(vm, unlinked, source, JSC::SourceCodeType::ProgramType, lexicallyScopedFeatures, JSParserScriptMode::Classic, fileHandle, bytecodeCacheError, {});
}

RefPtr<JSC::CachedBytecode> getBytecode(JSGlobalObject* globalObject, JSC::ModuleProgramExecutable* executable, const JSC::SourceCode& source)
{
    VM& vm = JSC::getVM(globalObject);
    JSC::CodeCache* cache = vm.codeCache();
    JSC::ParserError parserError;
    JSC::UnlinkedModuleProgramCodeBlock* unlinked = cache->getUnlinkedModuleProgramCodeBlock(vm, executable, source, {}, parserError);
    if (!unlinked || parserError.isValid()) {
        return nullptr;
    }
    JSC::LexicallyScopedFeatures lexicallyScopedFeatures = globalObject->globalScopeExtension() ? TaintedByWithScopeLexicallyScopedFeature : NoLexicallyScopedFeatures;
    JSC::BytecodeCacheError bytecodeCacheError;
    FileSystem::FileHandle fileHandle;
    return JSC::serializeBytecode(vm, unlinked, source, JSC::SourceCodeType::ProgramType, lexicallyScopedFeatures, JSParserScriptMode::Classic, fileHandle, bytecodeCacheError, {});
}

JSC::EncodedJSValue createCachedData(JSGlobalObject* globalObject, const JSC::SourceCode& source)
{
    VM& vm = JSC::getVM(globalObject);
    auto scope = DECLARE_THROW_SCOPE(vm);

    JSC::ProgramExecutable* executable = JSC::ProgramExecutable::create(globalObject, source);
    RETURN_IF_EXCEPTION(scope, {});

    RefPtr<JSC::CachedBytecode> bytecode = getBytecode(globalObject, executable, source);
    RETURN_IF_EXCEPTION(scope, {});

    if (!bytecode) [[unlikely]] {
        return throwVMError(globalObject, scope, "createCachedData failed"_s);
    }

    std::span<const uint8_t> bytes = bytecode->span();
    JSC::JSUint8Array* buffer = WebCore::createBuffer(globalObject, bytes);

    RETURN_IF_EXCEPTION(scope, {});
    ASSERT(buffer);

    return JSValue::encode(buffer);
}

bool handleException(JSGlobalObject* globalObject, VM& vm, NakedPtr<JSC::Exception> exception, ThrowScope& throwScope)
{
    if (auto* errorInstance = jsDynamicCast<ErrorInstance*>(exception->value())) {
        errorInstance->materializeErrorInfoIfNeeded(vm, vm.propertyNames->stack);
        RETURN_IF_EXCEPTION(throwScope, {});
        JSValue stack_jsval = errorInstance->get(globalObject, vm.propertyNames->stack);
        RETURN_IF_EXCEPTION(throwScope, {});
        if (!stack_jsval.isString()) {
            return false;
        }
        String stack = stack_jsval.toWTFString(globalObject);

        auto& e_stack = exception->stack();
        size_t stack_size = e_stack.size();
        if (stack_size == 0) {
            return false;
        }
        auto& stack_frame = e_stack[0];
        auto source_url = stack_frame.sourceURL(vm);
        if (source_url.isEmpty()) {
            // copy what Node does: https://github.com/nodejs/node/blob/afe3909483a2d5ae6b847055f544da40571fb28d/lib/vm.js#L94
            source_url = "evalmachine.<anonymous>"_s;
        }
        auto line_and_column = stack_frame.computeLineAndColumn();

        String prepend = makeString(source_url, ":"_s, line_and_column.line, "\n"_s, stack);
        errorInstance->putDirect(vm, vm.propertyNames->stack, jsString(vm, prepend), JSC::PropertyAttribute::DontEnum | 0);

        JSC::throwException(globalObject, throwScope, exception.get());
        return true;
    }
    return false;
}

// Returns an encoded exception if the options are invalid.
// Otherwise, returns an empty optional.
std::optional<JSC::EncodedJSValue> getNodeVMContextOptions(JSGlobalObject* globalObject, JSC::VM& vm, JSC::ThrowScope& scope, JSValue optionsArg, NodeVMContextOptions& outOptions, ASCIILiteral codeGenerationKey)
{
    outOptions = {};

    // If options is provided, validate name and origin properties
    if (!optionsArg.isObject()) {
        return std::nullopt;
    }

    JSObject* options = asObject(optionsArg);

    // Check name property
    if (JSValue nameValue = options->getIfPropertyExists(globalObject, Identifier::fromString(vm, "name"_s))) {
        RETURN_IF_EXCEPTION(scope, {});
        if (!nameValue.isUndefined() && !nameValue.isString()) {
            return ERR::INVALID_ARG_TYPE(scope, globalObject, "options.name"_s, "string"_s, nameValue);
=======
        auto body = args.at(parameterCount).toWTFString(globalObject);
        RETURN_IF_EXCEPTION(scope, {});

        program = tryMakeString("(function ("_s, paramString.toString(), ") {\n"_s, body, "\n})"_s);
        *outOffset = "(function ("_s.length() + paramString.length() + ") {\n"_s.length();

        if (!program) [[unlikely]] {
            throwOutOfMemoryError(globalObject, scope);
            return {};
        }
    }

    return program;
}

RefPtr<JSC::CachedBytecode> getBytecode(JSGlobalObject* globalObject, JSC::ProgramExecutable* executable, const JSC::SourceCode& source)
{
    VM& vm = JSC::getVM(globalObject);
    JSC::CodeCache* cache = vm.codeCache();
    JSC::ParserError parserError;
    JSC::UnlinkedProgramCodeBlock* unlinked = cache->getUnlinkedProgramCodeBlock(vm, executable, source, {}, parserError);
    if (!unlinked || parserError.isValid()) {
        return nullptr;
    }
    JSC::LexicallyScopedFeatures lexicallyScopedFeatures = globalObject->globalScopeExtension() ? TaintedByWithScopeLexicallyScopedFeature : NoLexicallyScopedFeatures;
    JSC::BytecodeCacheError bytecodeCacheError;
    FileSystem::FileHandle fileHandle;
    return JSC::serializeBytecode(vm, unlinked, source, JSC::SourceCodeType::ProgramType, lexicallyScopedFeatures, JSParserScriptMode::Classic, fileHandle, bytecodeCacheError, {});
}

RefPtr<JSC::CachedBytecode> getBytecode(JSGlobalObject* globalObject, JSC::ModuleProgramExecutable* executable, const JSC::SourceCode& source)
{
    VM& vm = JSC::getVM(globalObject);
    JSC::CodeCache* cache = vm.codeCache();
    JSC::ParserError parserError;
    JSC::UnlinkedModuleProgramCodeBlock* unlinked = cache->getUnlinkedModuleProgramCodeBlock(vm, executable, source, {}, parserError);
    if (!unlinked || parserError.isValid()) {
        return nullptr;
    }
    JSC::LexicallyScopedFeatures lexicallyScopedFeatures = globalObject->globalScopeExtension() ? TaintedByWithScopeLexicallyScopedFeature : NoLexicallyScopedFeatures;
    JSC::BytecodeCacheError bytecodeCacheError;
    FileSystem::FileHandle fileHandle;
    return JSC::serializeBytecode(vm, unlinked, source, JSC::SourceCodeType::ProgramType, lexicallyScopedFeatures, JSParserScriptMode::Classic, fileHandle, bytecodeCacheError, {});
}

JSC::EncodedJSValue createCachedData(JSGlobalObject* globalObject, const JSC::SourceCode& source)
{
    VM& vm = JSC::getVM(globalObject);
    auto scope = DECLARE_THROW_SCOPE(vm);

    JSC::ProgramExecutable* executable = JSC::ProgramExecutable::create(globalObject, source);
    RETURN_IF_EXCEPTION(scope, {});

    RefPtr<JSC::CachedBytecode> bytecode = getBytecode(globalObject, executable, source);
    RETURN_IF_EXCEPTION(scope, {});

    if (!bytecode) [[unlikely]] {
        return throwVMError(globalObject, scope, "createCachedData failed"_s);
    }

    std::span<const uint8_t> bytes = bytecode->span();
    JSC::JSUint8Array* buffer = WebCore::createBuffer(globalObject, bytes);

    RETURN_IF_EXCEPTION(scope, {});
    ASSERT(buffer);

    return JSValue::encode(buffer);
}

bool handleException(JSGlobalObject* globalObject, VM& vm, NakedPtr<JSC::Exception> exception, ThrowScope& throwScope)
{
    if (auto* errorInstance = jsDynamicCast<ErrorInstance*>(exception->value())) {
        errorInstance->materializeErrorInfoIfNeeded(vm, vm.propertyNames->stack);
        RETURN_IF_EXCEPTION(throwScope, {});
        JSValue stack_jsval = errorInstance->get(globalObject, vm.propertyNames->stack);
        RETURN_IF_EXCEPTION(throwScope, {});
        if (!stack_jsval.isString()) {
            return false;
        }
        String stack = stack_jsval.toWTFString(globalObject);

        auto& e_stack = exception->stack();
        size_t stack_size = e_stack.size();
        if (stack_size == 0) {
            return false;
        }
        auto& stack_frame = e_stack[0];
        auto source_url = stack_frame.sourceURL(vm);
        if (source_url.isEmpty()) {
            // copy what Node does: https://github.com/nodejs/node/blob/afe3909483a2d5ae6b847055f544da40571fb28d/lib/vm.js#L94
            source_url = "evalmachine.<anonymous>"_s;
        }
        auto line_and_column = stack_frame.computeLineAndColumn();

        String prepend = makeString(source_url, ":"_s, line_and_column.line, "\n"_s, stack);
        errorInstance->putDirect(vm, vm.propertyNames->stack, jsString(vm, prepend), JSC::PropertyAttribute::DontEnum | 0);

        JSC::throwException(globalObject, throwScope, exception.get());
        return true;
    }
    return false;
}

// Returns an encoded exception if the options are invalid.
// Otherwise, returns an empty optional.
std::optional<JSC::EncodedJSValue> getNodeVMContextOptions(JSGlobalObject* globalObject, JSC::VM& vm, JSC::ThrowScope& scope, JSValue optionsArg, NodeVMContextOptions& outOptions, ASCIILiteral codeGenerationKey)
{
    outOptions = {};

    // If options is provided, validate name and origin properties
    if (!optionsArg.isObject()) {
        return std::nullopt;
    }

    JSObject* options = asObject(optionsArg);

    // Check name property
    if (JSValue nameValue = options->getIfPropertyExists(globalObject, Identifier::fromString(vm, "name"_s))) {
        RETURN_IF_EXCEPTION(scope, {});
        if (!nameValue.isUndefined() && !nameValue.isString()) {
            return ERR::INVALID_ARG_TYPE(scope, globalObject, "options.name"_s, "string"_s, nameValue);
        }
    }

    // Check origin property
    if (JSValue originValue = options->getIfPropertyExists(globalObject, Identifier::fromString(vm, "origin"_s))) {
        RETURN_IF_EXCEPTION(scope, {});
        if (!originValue.isUndefined() && !originValue.isString()) {
            return ERR::INVALID_ARG_TYPE(scope, globalObject, "options.origin"_s, "string"_s, originValue);
        }
    }

    if (JSValue codeGenerationValue = options->getIfPropertyExists(globalObject, Identifier::fromString(vm, codeGenerationKey))) {
        RETURN_IF_EXCEPTION(scope, {});

        if (codeGenerationValue.isUndefined()) {
            return std::nullopt;
>>>>>>> e6ab6363
        }
    }

<<<<<<< HEAD
    // Check origin property
    if (JSValue originValue = options->getIfPropertyExists(globalObject, Identifier::fromString(vm, "origin"_s))) {
        RETURN_IF_EXCEPTION(scope, {});
        if (!originValue.isUndefined() && !originValue.isString()) {
            return ERR::INVALID_ARG_TYPE(scope, globalObject, "options.origin"_s, "string"_s, originValue);
        }
    }

    if (JSValue codeGenerationValue = options->getIfPropertyExists(globalObject, Identifier::fromString(vm, codeGenerationKey))) {
        RETURN_IF_EXCEPTION(scope, {});

        if (codeGenerationValue.isUndefined()) {
            return std::nullopt;
        }

        if (!codeGenerationValue.isObject()) {
            return ERR::INVALID_ARG_TYPE(scope, globalObject, WTF::makeString("options."_s, codeGenerationKey), "object"_s, codeGenerationValue);
        }

        JSObject* codeGenerationObject = asObject(codeGenerationValue);

        if (JSValue allowStringsValue = codeGenerationObject->getIfPropertyExists(globalObject, Identifier::fromString(vm, "strings"_s))) {
            RETURN_IF_EXCEPTION(scope, {});
            if (!allowStringsValue.isBoolean()) {
                return ERR::INVALID_ARG_TYPE(scope, globalObject, WTF::makeString("options."_s, codeGenerationKey, ".strings"_s), "boolean"_s, allowStringsValue);
            }

            outOptions.allowStrings = allowStringsValue.toBoolean(globalObject);
        }

=======
        if (!codeGenerationValue.isObject()) {
            return ERR::INVALID_ARG_TYPE(scope, globalObject, WTF::makeString("options."_s, codeGenerationKey), "object"_s, codeGenerationValue);
        }

        JSObject* codeGenerationObject = asObject(codeGenerationValue);

        if (JSValue allowStringsValue = codeGenerationObject->getIfPropertyExists(globalObject, Identifier::fromString(vm, "strings"_s))) {
            RETURN_IF_EXCEPTION(scope, {});
            if (!allowStringsValue.isBoolean()) {
                return ERR::INVALID_ARG_TYPE(scope, globalObject, WTF::makeString("options."_s, codeGenerationKey, ".strings"_s), "boolean"_s, allowStringsValue);
            }

            outOptions.allowStrings = allowStringsValue.toBoolean(globalObject);
        }

>>>>>>> e6ab6363
        if (JSValue allowWasmValue = codeGenerationObject->getIfPropertyExists(globalObject, Identifier::fromString(vm, "wasm"_s))) {
            RETURN_IF_EXCEPTION(scope, {});
            if (!allowWasmValue.isBoolean()) {
                return ERR::INVALID_ARG_TYPE(scope, globalObject, WTF::makeString("options."_s, codeGenerationKey, ".wasm"_s), "boolean"_s, allowWasmValue);
            }
<<<<<<< HEAD

            outOptions.allowWasm = allowWasmValue.toBoolean(globalObject);
        }
    }

    return std::nullopt;
}

NodeVMGlobalObject* getGlobalObjectFromContext(JSGlobalObject* globalObject, JSValue contextValue, bool canThrow)
{
    auto scope = DECLARE_THROW_SCOPE(globalObject->vm());

    if (contextValue.isUndefinedOrNull()) {
        if (canThrow) {
            ERR::INVALID_ARG_TYPE(scope, globalObject, "context"_s, "object"_s, contextValue);
        }
        return nullptr;
    }

    if (!contextValue.isObject()) {
=======

            outOptions.allowWasm = allowWasmValue.toBoolean(globalObject);
        }
    }

    return std::nullopt;
}

NodeVMGlobalObject* getGlobalObjectFromContext(JSGlobalObject* globalObject, JSValue contextValue, bool canThrow)
{
    auto scope = DECLARE_THROW_SCOPE(globalObject->vm());

    if (contextValue.isUndefinedOrNull()) {
>>>>>>> e6ab6363
        if (canThrow) {
            ERR::INVALID_ARG_TYPE(scope, globalObject, "context"_s, "object"_s, contextValue);
        }
        return nullptr;
    }

<<<<<<< HEAD
    JSObject* context = asObject(contextValue);
    auto* zigGlobalObject = defaultGlobalObject(globalObject);
    JSValue scopeValue = zigGlobalObject->vmModuleContextMap()->get(context);
    if (scopeValue.isUndefined()) {
        if (canThrow) {
            INVALID_ARG_VALUE_VM_VARIATION(scope, globalObject, "contextifiedObject"_s, context);
=======
    if (!contextValue.isObject()) {
        if (canThrow) {
            ERR::INVALID_ARG_TYPE(scope, globalObject, "context"_s, "object"_s, contextValue);
>>>>>>> e6ab6363
        }
        return nullptr;
    }

<<<<<<< HEAD
    NodeVMGlobalObject* nodeVmGlobalObject = jsDynamicCast<NodeVMGlobalObject*>(scopeValue);
    if (!nodeVmGlobalObject) {
=======
    JSObject* context = asObject(contextValue);
    auto* zigGlobalObject = defaultGlobalObject(globalObject);
    JSValue scopeValue = zigGlobalObject->vmModuleContextMap()->get(context);
    if (scopeValue.isUndefined()) {
>>>>>>> e6ab6363
        if (canThrow) {
            INVALID_ARG_VALUE_VM_VARIATION(scope, globalObject, "contextifiedObject"_s, context);
        }
        return nullptr;
    }

<<<<<<< HEAD
    return nodeVmGlobalObject;
}

/// For some reason Node has this error message with a grammatical error and we have to match it so the tests pass:
/// `The "<name>" argument must be an vm.Context`
JSC::EncodedJSValue INVALID_ARG_VALUE_VM_VARIATION(JSC::ThrowScope& throwScope, JSC::JSGlobalObject* globalObject, WTF::ASCIILiteral name, JSC::JSValue value)
{
    throwScope.throwException(globalObject, createError(globalObject, ErrorCode::ERR_INVALID_ARG_TYPE, makeString("The \""_s, name, "\" argument must be an vm.Context"_s)));
    return {};
}

} // namespace NodeVM

=======
    NodeVMGlobalObject* nodeVmGlobalObject = jsDynamicCast<NodeVMGlobalObject*>(scopeValue);
    if (!nodeVmGlobalObject) {
        if (canThrow) {
            INVALID_ARG_VALUE_VM_VARIATION(scope, globalObject, "contextifiedObject"_s, context);
        }
        return nullptr;
    }

    return nodeVmGlobalObject;
}

/// For some reason Node has this error message with a grammatical error and we have to match it so the tests pass:
/// `The "<name>" argument must be an vm.Context`
JSC::EncodedJSValue INVALID_ARG_VALUE_VM_VARIATION(JSC::ThrowScope& throwScope, JSC::JSGlobalObject* globalObject, WTF::ASCIILiteral name, JSC::JSValue value)
{
    throwScope.throwException(globalObject, createError(globalObject, ErrorCode::ERR_INVALID_ARG_TYPE, makeString("The \""_s, name, "\" argument must be an vm.Context"_s)));
    return {};
}

} // namespace NodeVM

>>>>>>> e6ab6363
using namespace NodeVM;

NodeVMGlobalObject::NodeVMGlobalObject(JSC::VM& vm, JSC::Structure* structure)
    : Base(vm, structure)
{
}

template<typename, JSC::SubspaceAccess mode> JSC::GCClient::IsoSubspace* NodeVMGlobalObject::subspaceFor(JSC::VM& vm)
{
    if constexpr (mode == JSC::SubspaceAccess::Concurrently)
        return nullptr;
    return WebCore::subspaceForImpl<NodeVMGlobalObject, WebCore::UseCustomHeapCellType::Yes>(
        vm,
        [](auto& spaces) { return spaces.m_clientSubspaceForNodeVMGlobalObject.get(); },
        [](auto& spaces, auto&& space) { spaces.m_clientSubspaceForNodeVMGlobalObject = std::forward<decltype(space)>(space); },
        [](auto& spaces) { return spaces.m_subspaceForNodeVMGlobalObject.get(); },
        [](auto& spaces, auto&& space) { spaces.m_subspaceForNodeVMGlobalObject = std::forward<decltype(space)>(space); },
        [](auto& server) -> JSC::HeapCellType& { return server.m_heapCellTypeForNodeVMGlobalObject; });
}

NodeVMGlobalObject* NodeVMGlobalObject::create(JSC::VM& vm, JSC::Structure* structure, NodeVMContextOptions options)
{
    auto* cell = new (NotNull, JSC::allocateCell<NodeVMGlobalObject>(vm)) NodeVMGlobalObject(vm, structure);
    cell->finishCreation(vm, options);
    return cell;
}

Structure* NodeVMGlobalObject::createStructure(JSC::VM& vm, JSC::JSValue prototype)
{
    // ~IsImmutablePrototypeExoticObject is necessary for JSDOM to work (it relies on __proto__ = on the GlobalObject).
    return JSC::Structure::create(vm, nullptr, prototype, JSC::TypeInfo(JSC::GlobalObjectType, StructureFlags & ~IsImmutablePrototypeExoticObject), info());
}

void NodeVMGlobalObject::finishCreation(JSC::VM& vm, NodeVMContextOptions options)
{
    Base::finishCreation(vm);
    setEvalEnabled(options.allowStrings, "Code generation from strings disallowed for this context"_s);
    setWebAssemblyEnabled(options.allowWasm, "Wasm code generation disallowed by embedder"_s);
    vm.ensureTerminationException();
}

void NodeVMGlobalObject::destroy(JSCell* cell)
{
    static_cast<NodeVMGlobalObject*>(cell)->~NodeVMGlobalObject();
}

NodeVMGlobalObject::~NodeVMGlobalObject()
{
    SigintWatcher::get().unregisterGlobalObject(this);
}

void NodeVMGlobalObject::setContextifiedObject(JSC::JSObject* contextifiedObject)
{
    m_sandbox.set(vm(), this, contextifiedObject);
}

void NodeVMGlobalObject::clearContextifiedObject()
{
    m_sandbox.clear();
}

void NodeVMGlobalObject::sigintReceived()
{
    vm().notifyNeedTermination();
}

bool NodeVMGlobalObject::put(JSCell* cell, JSGlobalObject* globalObject, PropertyName propertyName, JSValue value, PutPropertySlot& slot)
{
    auto* thisObject = jsCast<NodeVMGlobalObject*>(cell);

    if (!thisObject->m_sandbox) {
        return Base::put(cell, globalObject, propertyName, value, slot);
    }

    auto* sandbox = thisObject->m_sandbox.get();

    VM& vm = JSC::getVM(globalObject);
    JSValue thisValue = slot.thisValue();
    bool isContextualStore = thisValue != JSValue(globalObject);
    if (auto* proxy = jsDynamicCast<JSGlobalProxy*>(thisValue); proxy && proxy->target() == globalObject) {
        isContextualStore = false;
    }
    bool isDeclaredOnGlobalObject = slot.type() == JSC::PutPropertySlot::NewProperty;
    auto scope = DECLARE_THROW_SCOPE(vm);
    PropertySlot getter(sandbox, PropertySlot::InternalMethodType::Get, nullptr);
    bool isDeclaredOnSandbox = sandbox->getPropertySlot(globalObject, propertyName, getter);
    RETURN_IF_EXCEPTION(scope, false);

    bool isDeclared = isDeclaredOnGlobalObject || isDeclaredOnSandbox;
    bool isFunction = value.isCallable();

    if (slot.isStrictMode() && !isDeclared && isContextualStore && !isFunction) {
        return Base::put(cell, globalObject, propertyName, value, slot);
    }

    if (!isDeclared && value.isSymbol()) {
        return Base::put(cell, globalObject, propertyName, value, slot);
    }

    slot.setThisValue(sandbox);

    if (!sandbox->methodTable()->put(sandbox, globalObject, propertyName, value, slot)) {
        return false;
    }
    RETURN_IF_EXCEPTION(scope, false);

    if (isDeclaredOnSandbox && getter.isAccessor() and (getter.attributes() & PropertyAttribute::DontEnum) == 0) {
        return true;
    }

    slot.setThisValue(thisValue);

    return Base::put(cell, globalObject, propertyName, value, slot);
}

// This is copy-pasted from JSC's ProxyObject.cpp
static const ASCIILiteral s_proxyAlreadyRevokedErrorMessage { "Proxy has already been revoked. No more operations are allowed to be performed on it"_s };

bool NodeVMGlobalObject::getOwnPropertySlot(JSObject* cell, JSGlobalObject* globalObject, PropertyName propertyName, PropertySlot& slot)
{
    VM& vm = JSC::getVM(globalObject);
    auto scope = DECLARE_THROW_SCOPE(vm);

    auto* thisObject = jsCast<NodeVMGlobalObject*>(cell);
    if (thisObject->m_sandbox) {
        auto* contextifiedObject = thisObject->m_sandbox.get();
        slot.setThisValue(contextifiedObject);
        // Unfortunately we must special case ProxyObjects. Why?
        //
        // When we run this:
        //
        // ```js
        // vm.runInNewContext("String", new Proxy({}, {}))
        // ```
        //
        // It always returns undefined (it should return the String constructor function).
        //
        // This is because JSC seems to always return true when calling
        // `contextifiedObject->methodTable()->getOwnPropertySlot` for ProxyObjects, so
        // we never fall through to call `Base::getOwnPropertySlot` to fetch it from the globalObject.
        //
        // This only happens when `slot.internalMethodType() == JSC::PropertySlot::InternalMethodType::Get`
        // and there is no `get` trap set on the proxy object.
        if (slot.internalMethodType() == JSC::PropertySlot::InternalMethodType::Get && contextifiedObject->type() == JSC::ProxyObjectType) {
            JSC::ProxyObject* proxyObject = jsCast<JSC::ProxyObject*>(contextifiedObject);

            JSValue handlerValue = proxyObject->handler();
            if (handlerValue.isNull())
                return throwTypeError(globalObject, scope, s_proxyAlreadyRevokedErrorMessage);

            JSObject* handler = jsCast<JSObject*>(handlerValue);
            CallData callData;
            JSObject* getHandler = proxyObject->getHandlerTrap(globalObject, handler, callData, vm.propertyNames->get, ProxyObject::HandlerTrap::Get);
            RETURN_IF_EXCEPTION(scope, {});

            // If there is a `get` trap, we don't need to our special handling
            if (getHandler) {
                if (contextifiedObject->methodTable()->getOwnPropertySlot(contextifiedObject, globalObject, propertyName, slot)) {
                    return true;
                }
                goto try_from_global;
            }

            // A lot of this is copy-pasted from JSC's `ProxyObject::getOwnPropertySlotCommon` function in
            // ProxyObject.cpp, need to make sure we keep this in sync when we update JSC...

            slot.disableCaching();
            slot.setIsTaintedByOpaqueObject();

            if (slot.isVMInquiry()) {
                goto try_from_global;
            }

            JSValue receiver = slot.thisValue();

            // We're going to have to look this up ourselves
            PropertySlot target_slot(receiver, PropertySlot::InternalMethodType::Get);
            JSObject* target = proxyObject->target();
            bool hasProperty = target->getPropertySlot(globalObject, propertyName, target_slot);
            EXCEPTION_ASSERT(!scope.exception() || !hasProperty);
            if (hasProperty) {
                unsigned ignoredAttributes = 0;
                JSValue result = target_slot.getValue(globalObject, propertyName);
                RETURN_IF_EXCEPTION(scope, {});
                slot.setValue(proxyObject, ignoredAttributes, result);
                RETURN_IF_EXCEPTION(scope, {});
                return true;
            }

            goto try_from_global;
        }

        if (contextifiedObject->getPropertySlot(globalObject, propertyName, slot)) {
            return true;
        }

    try_from_global:

        slot.setThisValue(globalObject);
        RETURN_IF_EXCEPTION(scope, false);
    }

    return Base::getOwnPropertySlot(cell, globalObject, propertyName, slot);
}

bool NodeVMGlobalObject::defineOwnProperty(JSObject* cell, JSGlobalObject* globalObject, PropertyName propertyName, const PropertyDescriptor& descriptor, bool shouldThrow)
{
    // if (!propertyName.isSymbol())
    //     printf("defineOwnProperty called for %s\n", propertyName.publicName()->utf8().data());
    auto* thisObject = jsCast<NodeVMGlobalObject*>(cell);
    if (!thisObject->m_sandbox) {
        return Base::defineOwnProperty(cell, globalObject, propertyName, descriptor, shouldThrow);
    }

    auto* contextifiedObject = thisObject->m_sandbox.get();
    VM& vm = JSC::getVM(globalObject);
    auto scope = DECLARE_THROW_SCOPE(vm);

    PropertySlot slot(globalObject, PropertySlot::InternalMethodType::GetOwnProperty, nullptr);
    bool isDeclaredOnGlobalProxy = globalObject->JSC::JSGlobalObject::getOwnPropertySlot(globalObject, globalObject, propertyName, slot);

    // If the property is set on the global as neither writable nor
    // configurable, don't change it on the global or sandbox.
    if (isDeclaredOnGlobalProxy && (slot.attributes() & PropertyAttribute::ReadOnly) != 0 && (slot.attributes() & PropertyAttribute::DontDelete) != 0) {
        return Base::defineOwnProperty(cell, globalObject, propertyName, descriptor, shouldThrow);
    }

    if (descriptor.isAccessorDescriptor()) {
        return contextifiedObject->defineOwnProperty(contextifiedObject, contextifiedObject->globalObject(), propertyName, descriptor, shouldThrow);
    }

    bool isDeclaredOnSandbox = contextifiedObject->getPropertySlot(globalObject, propertyName, slot);
    RETURN_IF_EXCEPTION(scope, false);

    if (isDeclaredOnSandbox && !isDeclaredOnGlobalProxy) {
        return contextifiedObject->defineOwnProperty(contextifiedObject, contextifiedObject->globalObject(), propertyName, descriptor, shouldThrow);
    }

    if (!contextifiedObject->defineOwnProperty(contextifiedObject, contextifiedObject->globalObject(), propertyName, descriptor, shouldThrow)) {
        return false;
    }

    return Base::defineOwnProperty(cell, globalObject, propertyName, descriptor, shouldThrow);
}

DEFINE_VISIT_CHILDREN(NodeVMGlobalObject);

template<typename Visitor>
void NodeVMGlobalObject::visitChildrenImpl(JSCell* cell, Visitor& visitor)
{
    Base::visitChildren(cell, visitor);
    auto* thisObject = jsCast<NodeVMGlobalObject*>(cell);
    visitor.append(thisObject->m_sandbox);
}

JSC_DEFINE_HOST_FUNCTION(vmModuleRunInNewContext, (JSGlobalObject * globalObject, CallFrame* callFrame))
{
    VM& vm = globalObject->vm();
    auto scope = DECLARE_THROW_SCOPE(vm);

    JSValue code = callFrame->argument(0);
    if (!code.isString())
        return ERR::INVALID_ARG_TYPE(scope, globalObject, "code"_s, "string"_s, code);

    JSValue contextArg = callFrame->argument(1);
    if (contextArg.isUndefined()) {
        contextArg = JSC::constructEmptyObject(globalObject);
    }

    if (!contextArg.isObject())
        return ERR::INVALID_ARG_TYPE(scope, globalObject, "context"_s, "object"_s, contextArg);

    JSObject* sandbox = asObject(contextArg);

    JSValue contextOptionsArg = callFrame->argument(2);

    NodeVMContextOptions contextOptions {};

    if (auto encodedException = getNodeVMContextOptions(globalObject, vm, scope, contextOptionsArg, contextOptions, "contextCodeGeneration")) {
        return *encodedException;
    }

    // Create context and run code
    auto* context = NodeVMGlobalObject::create(vm,
        defaultGlobalObject(globalObject)->NodeVMGlobalObjectStructure(),
        contextOptions);

    context->setContextifiedObject(sandbox);

    JSValue optionsArg = callFrame->argument(2);

    ScriptOptions options(optionsArg.toWTFString(globalObject), OrdinalNumber::fromZeroBasedInt(0), OrdinalNumber::fromZeroBasedInt(0));
    if (optionsArg.isString()) {
        options.filename = optionsArg.toWTFString(globalObject);
        RETURN_IF_EXCEPTION(scope, {});
    } else if (!options.fromJS(globalObject, vm, scope, optionsArg)) {
        RETURN_IF_EXCEPTION(scope, {});
    }

    RefPtr fetcher(NodeVMScriptFetcher::create(vm, options.importer));

    SourceCode sourceCode(
        JSC::StringSourceProvider::create(
            code.toString(globalObject)->value(globalObject),
            JSC::SourceOrigin(WTF::URL::fileURLWithFileSystemPath(options.filename), *fetcher),
            options.filename,
            JSC::SourceTaintedOrigin::Untainted,
            TextPosition(options.lineOffset, options.columnOffset)),
        options.lineOffset.zeroBasedInt(),
        options.columnOffset.zeroBasedInt());

    NakedPtr<JSC::Exception> exception;
    JSValue result = JSC::evaluate(context, sourceCode, context, exception);

    if (exception) [[unlikely]] {
        if (handleException(globalObject, vm, exception, scope)) {
            return {};
        }
        JSC::throwException(globalObject, scope, exception.get());
        return {};
    }

    return JSValue::encode(result);
}

JSC_DEFINE_HOST_FUNCTION(vmModuleRunInThisContext, (JSGlobalObject * globalObject, CallFrame* callFrame))
{
    VM& vm = JSC::getVM(globalObject);
    auto sourceStringValue = callFrame->argument(0);
    auto throwScope = DECLARE_THROW_SCOPE(vm);

    if (!sourceStringValue.isString()) {
        return ERR::INVALID_ARG_TYPE(throwScope, globalObject, "code"_s, "string"_s, sourceStringValue);
    }

    auto sourceString = sourceStringValue.toWTFString(globalObject);
    RETURN_IF_EXCEPTION(throwScope, encodedJSUndefined());

    JSValue optionsArg = callFrame->argument(1);
    ScriptOptions options(optionsArg.toWTFString(globalObject), OrdinalNumber::fromZeroBasedInt(0), OrdinalNumber::fromZeroBasedInt(0));
    if (optionsArg.isString()) {
        options.filename = optionsArg.toWTFString(globalObject);
        RETURN_IF_EXCEPTION(throwScope, {});
    } else if (!options.fromJS(globalObject, vm, throwScope, optionsArg)) {
        RETURN_IF_EXCEPTION(throwScope, encodedJSUndefined());
    }

    RefPtr fetcher(NodeVMScriptFetcher::create(vm, options.importer));

    SourceCode source(
        JSC::StringSourceProvider::create(sourceString, JSC::SourceOrigin(WTF::URL::fileURLWithFileSystemPath(options.filename), *fetcher), options.filename, JSC::SourceTaintedOrigin::Untainted, TextPosition(options.lineOffset, options.columnOffset)),
        options.lineOffset.zeroBasedInt(), options.columnOffset.zeroBasedInt());

    WTF::NakedPtr<JSC::Exception> exception;
    JSValue result = JSC::evaluate(globalObject, source, globalObject, exception);

    if (exception) [[unlikely]] {
        if (handleException(globalObject, vm, exception, throwScope)) {
            return {};
        }
        JSC::throwException(globalObject, throwScope, exception.get());
        return {};
    }

    return JSValue::encode(result);
}

JSC_DEFINE_HOST_FUNCTION(vmModuleCompileFunction, (JSGlobalObject * globalObject, CallFrame* callFrame))
{
    VM& vm = globalObject->vm();
    auto scope = DECLARE_THROW_SCOPE(vm);

    // Step 1: Argument validation
    // Get code argument (required)
    JSValue codeArg = callFrame->argument(0);
    if (!codeArg || !codeArg.isString())
        return ERR::INVALID_ARG_TYPE(scope, globalObject, "code"_s, "string"_s, codeArg);

    // Get params argument (optional array of strings)
    MarkedArgumentBuffer parameters;
    JSValue paramsArg = callFrame->argument(1);
    if (paramsArg && !paramsArg.isUndefined()) {
        if (!paramsArg.isObject() || !isArray(globalObject, paramsArg)) {
            return ERR::INVALID_ARG_INSTANCE(scope, globalObject, "params"_s, "Array"_s, paramsArg);
        }

        auto* paramsArray = jsCast<JSArray*>(paramsArg);
        unsigned length = paramsArray->length();
        for (unsigned i = 0; i < length; i++) {
            JSValue param = paramsArray->getIndexQuickly(i);
            if (!param.isString()) {
                return ERR::INVALID_ARG_TYPE(scope, globalObject, "params"_s, "Array<string>"_s, paramsArg);
            }
            parameters.append(param);
        }
    }

    // Get options argument
    JSValue optionsArg = callFrame->argument(2);
    CompileFunctionOptions options;
    if (!options.fromJS(globalObject, vm, scope, optionsArg)) {
        RETURN_IF_EXCEPTION(scope, {});
        options = {};
        options.parsingContext = globalObject;
    }

    // Step 3: Create a new function
    // Prepare the function code by combining the parameters and body
    String sourceString = codeArg.toWTFString(globalObject);
    RETURN_IF_EXCEPTION(scope, {});

    // Create an ArgList with the parameters and function body for constructFunction
    MarkedArgumentBuffer constructFunctionArgs;

    // Add all parameters
    for (unsigned i = 0; i < parameters.size(); i++) {
        constructFunctionArgs.append(parameters.at(i));
    }

    // Add the function body
    constructFunctionArgs.append(jsString(vm, sourceString));

    RefPtr fetcher(NodeVMScriptFetcher::create(vm, options.importer));

    // Create the source origin
    SourceOrigin sourceOrigin { WTF::URL::fileURLWithFileSystemPath(options.filename), *fetcher };

    // Process contextExtensions if they exist
    JSScope* functionScope = options.parsingContext ? options.parsingContext : globalObject;

    if (!options.contextExtensions.isUndefinedOrNull() && !options.contextExtensions.isEmpty() && options.contextExtensions.isObject() && isArray(globalObject, options.contextExtensions)) {
        auto* contextExtensionsArray = jsCast<JSArray*>(options.contextExtensions);
        unsigned length = contextExtensionsArray->length();

        if (length > 0) {
            // Get the global scope from the parsing context
            JSScope* currentScope = options.parsingContext->globalScope();

            // Create JSWithScope objects for each context extension
            for (unsigned i = 0; i < length; i++) {
                JSValue extension = contextExtensionsArray->getIndexQuickly(i);
                if (extension.isObject()) {
                    JSObject* extensionObject = asObject(extension);
                    currentScope = JSWithScope::create(vm, options.parsingContext, currentScope, extensionObject);
                }
            }

            // Use the outermost JSWithScope as our function scope
            functionScope = currentScope;
        }
    }

    options.parsingContext->setGlobalScopeExtension(functionScope);

    // Create the function using constructAnonymousFunction with the appropriate scope chain
    JSFunction* function = constructAnonymousFunction(globalObject, ArgList(constructFunctionArgs), sourceOrigin, WTFMove(options), JSC::SourceTaintedOrigin::Untainted, functionScope);
<<<<<<< HEAD
    fetcher->owner(vm, function);
=======
>>>>>>> e6ab6363

    RETURN_IF_EXCEPTION(scope, {});

    if (!function) {
        return throwVMError(globalObject, scope, "Failed to compile function"_s);
    }

    return JSValue::encode(function);
}

Structure* createNodeVMGlobalObjectStructure(JSC::VM& vm)
{
    return NodeVMGlobalObject::createStructure(vm, jsNull());
}

NodeVMGlobalObject* createContextImpl(JSC::VM& vm, JSGlobalObject* globalObject, JSObject* sandbox)
{
    auto* targetContext = NodeVMGlobalObject::create(vm,
        defaultGlobalObject(globalObject)->NodeVMGlobalObjectStructure(),
        NodeVMContextOptions {});

    // Set sandbox as contextified object
    targetContext->setContextifiedObject(sandbox);

    // Store context in WeakMap for isContext checks
    auto* zigGlobalObject = defaultGlobalObject(globalObject);
    zigGlobalObject->vmModuleContextMap()->set(vm, sandbox, targetContext);

    return targetContext;
}

JSC_DEFINE_HOST_FUNCTION(vmModule_createContext, (JSGlobalObject * globalObject, CallFrame* callFrame))
{
    VM& vm = globalObject->vm();
    auto scope = DECLARE_THROW_SCOPE(vm);

    JSValue contextArg = callFrame->argument(0);
    if (contextArg.isUndefined()) {
        contextArg = JSC::constructEmptyObject(globalObject);
    }

    if (!contextArg.isObject()) {
        return ERR::INVALID_ARG_TYPE(scope, globalObject, "context"_s, "object"_s, contextArg);
    }

    JSValue optionsArg = callFrame->argument(1);

    // Validate options argument
    if (!optionsArg.isUndefined() && !optionsArg.isObject()) {
        return ERR::INVALID_ARG_TYPE(scope, globalObject, "options"_s, "object"_s, optionsArg);
    }

    NodeVMContextOptions contextOptions {};

    if (auto encodedException = getNodeVMContextOptions(globalObject, vm, scope, optionsArg, contextOptions, "codeGeneration")) {
        return *encodedException;
    }

    JSObject* sandbox = asObject(contextArg);

    auto* targetContext = NodeVMGlobalObject::create(vm,
        defaultGlobalObject(globalObject)->NodeVMGlobalObjectStructure(),
        contextOptions);

    // Set sandbox as contextified object
    targetContext->setContextifiedObject(sandbox);

    // Store context in WeakMap for isContext checks
    auto* zigGlobalObject = defaultGlobalObject(globalObject);
    zigGlobalObject->vmModuleContextMap()->set(vm, sandbox, targetContext);

    return JSValue::encode(sandbox);
}

JSC_DEFINE_HOST_FUNCTION(vmModule_isContext, (JSGlobalObject * globalObject, CallFrame* callFrame))
{
    ArgList args(callFrame);
    JSValue contextArg = callFrame->argument(0);
    VM& vm = globalObject->vm();
    auto scope = DECLARE_THROW_SCOPE(vm);
    bool isContext;
    if (!contextArg || !contextArg.isObject()) {
        isContext = false;
        return ERR::INVALID_ARG_TYPE(scope, globalObject, "object"_s, "object"_s, contextArg);
    } else {
        auto* zigGlobalObject = defaultGlobalObject(globalObject);
        isContext = zigGlobalObject->vmModuleContextMap()->has(asObject(contextArg));
    }
    return JSValue::encode(jsBoolean(isContext));
}

// NodeVMGlobalObject* NodeVMGlobalObject::create(JSC::VM& vm, JSC::Structure* structure)
// {
//     auto* obj = new (NotNull, allocateCell<NodeVMGlobalObject>(vm)) NodeVMGlobalObject(vm, structure);
//     obj->finishCreation(vm);
//     return obj;
// }

// void NodeVMGlobalObject::finishCreation(VM& vm, JSObject* context)
// {
//     Base::finishCreation(vm);
//     // We don't need to store the context anymore since we use proxies
// }

// DEFINE_VISIT_CHILDREN(NodeVMGlobalObject);

// template<typename Visitor>
// void NodeVMGlobalObject::visitChildrenImpl(JSCell* cell, Visitor& visitor)
// {
//     Base::visitChildren(cell, visitor);
//     // auto* thisObject = jsCast<NodeVMGlobalObject*>(cell);
//     // visitor.append(thisObject->m_proxyTarget);
// }
const ClassInfo NodeVMGlobalObject::s_info = { "NodeVMGlobalObject"_s, &Base::s_info, nullptr, nullptr, CREATE_METHOD_TABLE(NodeVMGlobalObject) };

bool NodeVMGlobalObject::deleteProperty(JSCell* cell, JSGlobalObject* globalObject, PropertyName propertyName, JSC::DeletePropertySlot& slot)
{
    auto* thisObject = jsCast<NodeVMGlobalObject*>(cell);
    if (!thisObject->m_sandbox) [[unlikely]] {
        return Base::deleteProperty(cell, globalObject, propertyName, slot);
    }

    VM& vm = JSC::getVM(globalObject);
    auto scope = DECLARE_THROW_SCOPE(vm);

    auto* sandbox = thisObject->m_sandbox.get();
    if (!sandbox->deleteProperty(sandbox, globalObject, propertyName, slot)) {
        return false;
    }

    RETURN_IF_EXCEPTION(scope, false);
    return Base::deleteProperty(cell, globalObject, propertyName, slot);
<<<<<<< HEAD
}

void NodeVMGlobalObject::getOwnPropertyNames(JSObject* cell, JSGlobalObject* globalObject, JSC::PropertyNameArray& propertyNames, JSC::DontEnumPropertiesMode mode)
{
    auto* thisObject = jsCast<NodeVMGlobalObject*>(cell);

    if (thisObject->m_sandbox) {
        thisObject->m_sandbox->getOwnPropertyNames(
            thisObject->m_sandbox.get(),
            globalObject,
            propertyNames,
            mode);
    }

    Base::getOwnPropertyNames(cell, globalObject, propertyNames, mode);
}

JSC_DEFINE_HOST_FUNCTION(vmIsModuleNamespaceObject, (JSGlobalObject * globalObject, CallFrame* callFrame))
{
    return JSValue::encode(JSC::jsBoolean(!!jsDynamicCast<JSModuleNamespaceObject*>(callFrame->argument(0))));
=======
}

void NodeVMGlobalObject::getOwnPropertyNames(JSObject* cell, JSGlobalObject* globalObject, JSC::PropertyNameArray& propertyNames, JSC::DontEnumPropertiesMode mode)
{
    auto* thisObject = jsCast<NodeVMGlobalObject*>(cell);

    if (thisObject->m_sandbox) {
        thisObject->m_sandbox->getOwnPropertyNames(
            thisObject->m_sandbox.get(),
            globalObject,
            propertyNames,
            mode);
    }

    Base::getOwnPropertyNames(cell, globalObject, propertyNames, mode);
}

JSC_DEFINE_HOST_FUNCTION(vmIsModuleNamespaceObject, (JSGlobalObject * globalObject, CallFrame* callFrame))
{
    VM& vm = globalObject->vm();
    auto scope = DECLARE_THROW_SCOPE(vm);

    return JSValue::encode(JSC::jsBoolean(false)); // TODO(@heimskr): implement

    // JSValue argument = callFrame->argument(0);
    // if (!argument.isObject()) {
    //     return JSValue::encode(JSC::jsBoolean(false));
    // }

    // JSObject* object = asObject(argument);
>>>>>>> e6ab6363
}

JSC::JSValue createNodeVMBinding(Zig::GlobalObject* globalObject)
{
    VM& vm = globalObject->vm();
    auto* obj = constructEmptyObject(globalObject);
    obj->putDirect(
        vm, JSC::PropertyName(JSC::Identifier::fromString(vm, "Script"_s)),
        defaultGlobalObject(globalObject)->NodeVMScript(), 0);
    obj->putDirect(
        vm, JSC::PropertyName(JSC::Identifier::fromString(vm, "Module"_s)),
        defaultGlobalObject(globalObject)->NodeVMSourceTextModule(), 0);
    obj->putDirect(
        vm, JSC::PropertyName(JSC::Identifier::fromString(vm, "createContext"_s)),
        JSC::JSFunction::create(vm, globalObject, 0, "createContext"_s, vmModule_createContext, ImplementationVisibility::Public), 0);
    obj->putDirect(
        vm, JSC::PropertyName(JSC::Identifier::fromString(vm, "isContext"_s)),
        JSC::JSFunction::create(vm, globalObject, 0, "isContext"_s, vmModule_isContext, ImplementationVisibility::Public), 0);
    obj->putDirect(
        vm, JSC::PropertyName(JSC::Identifier::fromString(vm, "runInNewContext"_s)),
        JSC::JSFunction::create(vm, globalObject, 0, "runInNewContext"_s, vmModuleRunInNewContext, ImplementationVisibility::Public), 0);
    obj->putDirect(
        vm, JSC::PropertyName(JSC::Identifier::fromString(vm, "runInThisContext"_s)),
        JSC::JSFunction::create(vm, globalObject, 0, "runInThisContext"_s, vmModuleRunInThisContext, ImplementationVisibility::Public), 0);
    obj->putDirect(
        vm, JSC::PropertyName(JSC::Identifier::fromString(vm, "compileFunction"_s)),
        JSC::JSFunction::create(vm, globalObject, 0, "compileFunction"_s, vmModuleCompileFunction, ImplementationVisibility::Public), 0);
    obj->putDirect(
        vm, JSC::PropertyName(JSC::Identifier::fromString(vm, "isModuleNamespaceObject"_s)),
        JSC::JSFunction::create(vm, globalObject, 0, "isModuleNamespaceObject"_s, vmIsModuleNamespaceObject, ImplementationVisibility::Public), 1);
    obj->putDirect(
        vm, JSC::PropertyName(JSC::Identifier::fromString(vm, "kUnlinked"_s)),
        JSC::jsNumber(static_cast<unsigned>(NodeVMSourceTextModule::Status::Unlinked)), 0);
    obj->putDirect(
        vm, JSC::PropertyName(JSC::Identifier::fromString(vm, "kLinking"_s)),
        JSC::jsNumber(static_cast<unsigned>(NodeVMSourceTextModule::Status::Linking)), 0);
    obj->putDirect(
        vm, JSC::PropertyName(JSC::Identifier::fromString(vm, "kLinked"_s)),
        JSC::jsNumber(static_cast<unsigned>(NodeVMSourceTextModule::Status::Linked)), 0);
    obj->putDirect(
        vm, JSC::PropertyName(JSC::Identifier::fromString(vm, "kEvaluating"_s)),
        JSC::jsNumber(static_cast<unsigned>(NodeVMSourceTextModule::Status::Evaluating)), 0);
    obj->putDirect(
        vm, JSC::PropertyName(JSC::Identifier::fromString(vm, "kEvaluated"_s)),
        JSC::jsNumber(static_cast<unsigned>(NodeVMSourceTextModule::Status::Evaluated)), 0);
    obj->putDirect(
        vm, JSC::PropertyName(JSC::Identifier::fromString(vm, "kErrored"_s)),
        JSC::jsNumber(static_cast<unsigned>(NodeVMSourceTextModule::Status::Errored)), 0);
    obj->putDirect(
        vm, JSC::PropertyName(JSC::Identifier::fromString(vm, "kSourceText"_s)),
        JSC::jsNumber(static_cast<unsigned>(NodeVMModule::Type::SourceText)), 0);
    obj->putDirect(
        vm, JSC::PropertyName(JSC::Identifier::fromString(vm, "kSynthetic"_s)),
        JSC::jsNumber(static_cast<unsigned>(NodeVMModule::Type::Synthetic)), 0);
    return obj;
}

void configureNodeVM(JSC::VM& vm, Zig::GlobalObject* globalObject)
{
    globalObject->m_NodeVMScriptClassStructure.initLater(
        [](LazyClassStructure::Initializer& init) {
            auto prototype = NodeVMScript::createPrototype(init.vm, init.global);
            auto* structure = NodeVMScript::createStructure(init.vm, init.global, prototype);
            auto* constructorStructure = NodeVMScriptConstructor::createStructure(
                init.vm, init.global, init.global->m_functionPrototype.get());
            auto* constructor = NodeVMScriptConstructor::create(
                init.vm, init.global, constructorStructure, prototype);
            init.setPrototype(prototype);
            init.setStructure(structure);
            init.setConstructor(constructor);
        });

    globalObject->m_NodeVMSourceTextModuleClassStructure.initLater(
        [](LazyClassStructure::Initializer& init) {
            auto prototype = NodeVMSourceTextModule::createPrototype(init.vm, init.global);
            auto* structure = NodeVMSourceTextModule::createStructure(init.vm, init.global, prototype);
            auto* constructorStructure = NodeVMModuleConstructor::createStructure(
                init.vm, init.global, init.global->m_functionPrototype.get());
            auto* constructor = NodeVMModuleConstructor::create(
                init.vm, init.global, constructorStructure, prototype);
            init.setPrototype(prototype);
            init.setStructure(structure);
            init.setConstructor(constructor);
        });

<<<<<<< HEAD
    globalObject->m_NodeVMSyntheticModuleClassStructure.initLater(
        [](LazyClassStructure::Initializer& init) {
            auto prototype = NodeVMSyntheticModule::createPrototype(init.vm, init.global);
            auto* structure = NodeVMSyntheticModule::createStructure(init.vm, init.global, prototype);
            auto* constructorStructure = NodeVMModuleConstructor::createStructure(
                init.vm, init.global, init.global->m_functionPrototype.get());
            auto* constructor = NodeVMModuleConstructor::create(
                init.vm, init.global, constructorStructure, prototype);
            init.setPrototype(prototype);
            init.setStructure(structure);
            init.setConstructor(constructor);
        });
=======
    // globalObject->m_NodeVMSyntheticModuleClassStructure.initLater(
    //     [](LazyClassStructure::Initializer& init) {
    //         auto prototype = NodeVMSyntheticModule::createPrototype(init.vm, init.global);
    //         auto* structure = NodeVMSyntheticModule::createStructure(init.vm, init.global, prototype);
    //         auto* constructorStructure = NodeVMModuleConstructor::createStructure(
    //             init.vm, init.global, init.global->m_functionPrototype.get());
    //         auto* constructor = NodeVMModuleConstructor::create(
    //             init.vm, init.global, constructorStructure, prototype);
    //     });
>>>>>>> e6ab6363

    globalObject->m_cachedNodeVMGlobalObjectStructure.initLater(
        [](const JSC::LazyProperty<JSC::JSGlobalObject, Structure>::Initializer& init) {
            init.set(createNodeVMGlobalObjectStructure(init.vm));
        });
}

BaseVMOptions::BaseVMOptions(String filename)
    : filename(WTFMove(filename))
{
}

BaseVMOptions::BaseVMOptions(String filename, OrdinalNumber lineOffset, OrdinalNumber columnOffset)
    : filename(WTFMove(filename))
    , lineOffset(lineOffset)
    , columnOffset(columnOffset)
{
}

bool BaseVMOptions::fromJS(JSC::JSGlobalObject* globalObject, JSC::VM& vm, JSC::ThrowScope& scope, JSC::JSValue optionsArg)
{
    JSObject* options = nullptr;
    bool any = false;
<<<<<<< HEAD

    if (!optionsArg.isUndefined()) {
        if (optionsArg.isObject()) {
            options = asObject(optionsArg);
        } else {
            auto _ = ERR::INVALID_ARG_TYPE(scope, globalObject, "options"_s, "object"_s, optionsArg);
            return false;
        }

        if (JSValue filenameOpt = options->getIfPropertyExists(globalObject, builtinNames(vm).filenamePublicName())) {
            if (filenameOpt.isString()) {
                this->filename = filenameOpt.toWTFString(globalObject);
                RETURN_IF_EXCEPTION(scope, false);
                any = true;
            } else if (!filenameOpt.isUndefined()) {
                ERR::INVALID_ARG_TYPE(scope, globalObject, "options.filename"_s, "string"_s, filenameOpt);
                return false;
            }
        } else {
            this->filename = "evalmachine.<anonymous>"_s;
        }

        if (JSValue lineOffsetOpt = options->getIfPropertyExists(globalObject, Identifier::fromString(vm, "lineOffset"_s))) {
            if (lineOffsetOpt.isAnyInt()) {
                if (!lineOffsetOpt.isInt32()) {
                    ERR::OUT_OF_RANGE(scope, globalObject, "options.lineOffset"_s, std::numeric_limits<int32_t>().min(), std::numeric_limits<int32_t>().max(), lineOffsetOpt);
                    return false;
                }
                this->lineOffset = OrdinalNumber::fromZeroBasedInt(lineOffsetOpt.asInt32());
                any = true;
            } else if (lineOffsetOpt.isNumber()) {
                ERR::OUT_OF_RANGE(scope, globalObject, "options.lineOffset"_s, "an integer"_s, lineOffsetOpt);
                return false;
            } else if (!lineOffsetOpt.isUndefined()) {
                ERR::INVALID_ARG_TYPE(scope, globalObject, "options.lineOffset"_s, "number"_s, lineOffsetOpt);
                return false;
            }
        }

        if (JSValue columnOffsetOpt = options->getIfPropertyExists(globalObject, Identifier::fromString(vm, "columnOffset"_s))) {
            if (columnOffsetOpt.isAnyInt()) {
                if (!columnOffsetOpt.isInt32()) {
                    ERR::OUT_OF_RANGE(scope, globalObject, "options.columnOffset"_s, std::numeric_limits<int32_t>().min(), std::numeric_limits<int32_t>().max(), columnOffsetOpt);
                    return false;
                }
                int columnOffsetValue = columnOffsetOpt.asInt32();

                this->columnOffset = OrdinalNumber::fromZeroBasedInt(columnOffsetValue);
                any = true;
            } else if (columnOffsetOpt.isNumber()) {
                ERR::OUT_OF_RANGE(scope, globalObject, "options.columnOffset"_s, "an integer"_s, columnOffsetOpt);
                return false;
            } else if (!columnOffsetOpt.isUndefined()) {
                ERR::INVALID_ARG_TYPE(scope, globalObject, "options.columnOffset"_s, "number"_s, columnOffsetOpt);
                return false;
            }
        }
    }

    return any;
}

bool BaseVMOptions::validateProduceCachedData(JSC::JSGlobalObject* globalObject, JSC::VM& vm, JSC::ThrowScope& scope, JSObject* options, bool& outProduceCachedData)
{
    JSValue produceCachedDataOpt = options->getIfPropertyExists(globalObject, Identifier::fromString(vm, "produceCachedData"_s));
    if (produceCachedDataOpt && !produceCachedDataOpt.isUndefined()) {
        RETURN_IF_EXCEPTION(scope, {});
        if (!produceCachedDataOpt.isBoolean()) {
            ERR::INVALID_ARG_TYPE(scope, globalObject, "options.produceCachedData"_s, "boolean"_s, produceCachedDataOpt);
            return false;
        }
        outProduceCachedData = produceCachedDataOpt.asBoolean();
        return true;
    }
    return false;
}

bool BaseVMOptions::validateCachedData(JSC::JSGlobalObject* globalObject, JSC::VM& vm, JSC::ThrowScope& scope, JSObject* options, WTF::Vector<uint8_t>& outCachedData)
{
    JSValue cachedDataOpt = options->getIfPropertyExists(globalObject, Identifier::fromString(vm, "cachedData"_s));
    RETURN_IF_EXCEPTION(scope, {});

    if (cachedDataOpt && !cachedDataOpt.isUndefined()) {
        // Verify it's a Buffer, TypedArray or DataView and extract the data if it is.
        if (extractCachedData(cachedDataOpt, outCachedData)) {
            return true;
        }

        ERR::INVALID_ARG_INSTANCE(scope, globalObject, "options.cachedData"_s, "Buffer, TypedArray, or DataView"_s, cachedDataOpt);
=======

    if (!optionsArg.isUndefined()) {
        if (optionsArg.isObject()) {
            options = asObject(optionsArg);
        } else {
            auto _ = ERR::INVALID_ARG_TYPE(scope, globalObject, "options"_s, "object"_s, optionsArg);
            return false;
        }

        if (JSValue filenameOpt = options->getIfPropertyExists(globalObject, builtinNames(vm).filenamePublicName())) {
            if (filenameOpt.isString()) {
                this->filename = filenameOpt.toWTFString(globalObject);
                RETURN_IF_EXCEPTION(scope, false);
                any = true;
            } else if (!filenameOpt.isUndefined()) {
                ERR::INVALID_ARG_TYPE(scope, globalObject, "options.filename"_s, "string"_s, filenameOpt);
                return false;
            }
        } else {
            this->filename = "evalmachine.<anonymous>"_s;
        }

        if (JSValue lineOffsetOpt = options->getIfPropertyExists(globalObject, Identifier::fromString(vm, "lineOffset"_s))) {
            if (lineOffsetOpt.isAnyInt()) {
                if (!lineOffsetOpt.isInt32()) {
                    ERR::OUT_OF_RANGE(scope, globalObject, "options.lineOffset"_s, std::numeric_limits<int32_t>().min(), std::numeric_limits<int32_t>().max(), lineOffsetOpt);
                    return false;
                }
                this->lineOffset = OrdinalNumber::fromZeroBasedInt(lineOffsetOpt.asInt32());
                any = true;
            } else if (lineOffsetOpt.isNumber()) {
                ERR::OUT_OF_RANGE(scope, globalObject, "options.lineOffset"_s, "an integer"_s, lineOffsetOpt);
                return false;
            } else if (!lineOffsetOpt.isUndefined()) {
                ERR::INVALID_ARG_TYPE(scope, globalObject, "options.lineOffset"_s, "number"_s, lineOffsetOpt);
                return false;
            }
        }

        if (JSValue columnOffsetOpt = options->getIfPropertyExists(globalObject, Identifier::fromString(vm, "columnOffset"_s))) {
            if (columnOffsetOpt.isAnyInt()) {
                if (!columnOffsetOpt.isInt32()) {
                    ERR::OUT_OF_RANGE(scope, globalObject, "options.columnOffset"_s, std::numeric_limits<int32_t>().min(), std::numeric_limits<int32_t>().max(), columnOffsetOpt);
                    return false;
                }
                int columnOffsetValue = columnOffsetOpt.asInt32();

                this->columnOffset = OrdinalNumber::fromZeroBasedInt(columnOffsetValue);
                any = true;
            } else if (columnOffsetOpt.isNumber()) {
                ERR::OUT_OF_RANGE(scope, globalObject, "options.columnOffset"_s, "an integer"_s, columnOffsetOpt);
                return false;
            } else if (!columnOffsetOpt.isUndefined()) {
                ERR::INVALID_ARG_TYPE(scope, globalObject, "options.columnOffset"_s, "number"_s, columnOffsetOpt);
                return false;
            }
        }
    }

    return any;
}

bool BaseVMOptions::validateProduceCachedData(JSC::JSGlobalObject* globalObject, JSC::VM& vm, JSC::ThrowScope& scope, JSObject* options, bool& outProduceCachedData)
{
    JSValue produceCachedDataOpt = options->getIfPropertyExists(globalObject, Identifier::fromString(vm, "produceCachedData"_s));
    if (produceCachedDataOpt && !produceCachedDataOpt.isUndefined()) {
        RETURN_IF_EXCEPTION(scope, {});
        if (!produceCachedDataOpt.isBoolean()) {
            ERR::INVALID_ARG_TYPE(scope, globalObject, "options.produceCachedData"_s, "boolean"_s, produceCachedDataOpt);
            return false;
        }
        outProduceCachedData = produceCachedDataOpt.asBoolean();
        return true;
>>>>>>> e6ab6363
    }
    return false;
}

<<<<<<< HEAD
    return false;
}

bool BaseVMOptions::validateTimeout(JSC::JSGlobalObject* globalObject, JSC::VM& vm, JSC::ThrowScope& scope, JSObject* options, std::optional<int64_t>& outTimeout)
{
    JSValue timeoutOpt = options->getIfPropertyExists(globalObject, Identifier::fromString(vm, "timeout"_s));
    if (timeoutOpt && !timeoutOpt.isUndefined()) {
        if (!timeoutOpt.isNumber()) {
            ERR::INVALID_ARG_TYPE(scope, globalObject, "options.timeout"_s, "number"_s, timeoutOpt);
            return false;
        }

        ssize_t timeoutValue;
        V::validateInteger(scope, globalObject, timeoutOpt, "options.timeout"_s, jsNumber(1), jsNumber(std::numeric_limits<int64_t>().max()), &timeoutValue);
        RETURN_IF_EXCEPTION(scope, {});

        outTimeout = timeoutValue;
        return true;
    }
    return false;
}

bool CompileFunctionOptions::fromJS(JSC::JSGlobalObject* globalObject, JSC::VM& vm, JSC::ThrowScope& scope, JSC::JSValue optionsArg)
{
    this->parsingContext = globalObject;
    bool any = BaseVMOptions::fromJS(globalObject, vm, scope, optionsArg);
    RETURN_IF_EXCEPTION(scope, false);

    if (!optionsArg.isUndefined() && !optionsArg.isString()) {
        JSObject* options = asObject(optionsArg);

        if (validateProduceCachedData(globalObject, vm, scope, options, this->produceCachedData)) {
            RETURN_IF_EXCEPTION(scope, false);
            any = true;
        }

        if (validateCachedData(globalObject, vm, scope, options, this->cachedData)) {
            RETURN_IF_EXCEPTION(scope, false);
            any = true;
        }

        JSValue parsingContextValue = options->getIfPropertyExists(globalObject, Identifier::fromString(vm, "parsingContext"_s));
        RETURN_IF_EXCEPTION(scope, {});

        if (!parsingContextValue.isEmpty() && !parsingContextValue.isUndefined()) {
            if (parsingContextValue.isNull() || !parsingContextValue.isObject())
                return ERR::INVALID_ARG_INSTANCE(scope, globalObject, "options.parsingContext"_s, "Context"_s, parsingContextValue);

            JSObject* context = asObject(parsingContextValue);
            auto* zigGlobalObject = defaultGlobalObject(globalObject);
            JSValue scopeValue = zigGlobalObject->vmModuleContextMap()->get(context);

            if (scopeValue.isUndefined())
                return ERR::INVALID_ARG_INSTANCE(scope, globalObject, "options.parsingContext"_s, "Context"_s, parsingContextValue);

            parsingContext = jsDynamicCast<NodeVMGlobalObject*>(scopeValue);
            if (!parsingContext)
                return ERR::INVALID_ARG_INSTANCE(scope, globalObject, "options.parsingContext"_s, "Context"_s, parsingContextValue);

            any = true;
        }

        // Handle contextExtensions option
        JSValue contextExtensionsValue = options->getIfPropertyExists(globalObject, Identifier::fromString(vm, "contextExtensions"_s));
        RETURN_IF_EXCEPTION(scope, {});

        if (!contextExtensionsValue.isEmpty() && !contextExtensionsValue.isUndefined()) {
            if (contextExtensionsValue.isNull() || !contextExtensionsValue.isObject())
                return ERR::INVALID_ARG_INSTANCE(scope, globalObject, "options.contextExtensions"_s, "Array"_s, contextExtensionsValue);

            if (auto* contextExtensionsObject = asObject(contextExtensionsValue)) {
                if (!isArray(globalObject, contextExtensionsObject))
                    return ERR::INVALID_ARG_TYPE(scope, globalObject, "options.contextExtensions"_s, "Array"_s, contextExtensionsValue);

                // Validate that all items in the array are objects
                auto* contextExtensionsArray = jsCast<JSArray*>(contextExtensionsValue);
                unsigned length = contextExtensionsArray->length();
                for (unsigned i = 0; i < length; i++) {
                    JSValue extension = contextExtensionsArray->getIndexQuickly(i);
                    if (!extension.isObject())
                        return ERR::INVALID_ARG_TYPE(scope, globalObject, "options.contextExtensions[0]"_s, "object"_s, extension);
                }
            } else {
                return ERR::INVALID_ARG_TYPE(scope, globalObject, "options.contextExtensions"_s, "Array"_s, contextExtensionsValue);
            }

            this->contextExtensions = contextExtensionsValue;
            any = true;
        }

        // Handle importModuleDynamically option
        JSValue importModuleDynamicallyValue = options->getIfPropertyExists(globalObject, Identifier::fromString(vm, "importModuleDynamically"_s));
        RETURN_IF_EXCEPTION(scope, {});

        if (importModuleDynamicallyValue && importModuleDynamicallyValue.isCallable()) {
            this->importer = importModuleDynamicallyValue;
            any = true;
        }
    }

=======
bool BaseVMOptions::validateCachedData(JSC::JSGlobalObject* globalObject, JSC::VM& vm, JSC::ThrowScope& scope, JSObject* options, WTF::Vector<uint8_t>& outCachedData)
{
    JSValue cachedDataOpt = options->getIfPropertyExists(globalObject, Identifier::fromString(vm, "cachedData"_s));
    RETURN_IF_EXCEPTION(scope, {});

    if (cachedDataOpt && !cachedDataOpt.isUndefined()) {
        // Verify it's a Buffer, TypedArray or DataView and extract the data if it is.
        if (extractCachedData(cachedDataOpt, outCachedData)) {
            return true;
        }

        ERR::INVALID_ARG_INSTANCE(scope, globalObject, "options.cachedData"_s, "Buffer, TypedArray, or DataView"_s, cachedDataOpt);
    }

    return false;
}

bool BaseVMOptions::validateTimeout(JSC::JSGlobalObject* globalObject, JSC::VM& vm, JSC::ThrowScope& scope, JSObject* options, std::optional<int64_t>& outTimeout)
{
    JSValue timeoutOpt = options->getIfPropertyExists(globalObject, Identifier::fromString(vm, "timeout"_s));
    if (timeoutOpt && !timeoutOpt.isUndefined()) {
        if (!timeoutOpt.isNumber()) {
            ERR::INVALID_ARG_TYPE(scope, globalObject, "options.timeout"_s, "number"_s, timeoutOpt);
            return false;
        }

        ssize_t timeoutValue;
        V::validateInteger(scope, globalObject, timeoutOpt, "options.timeout"_s, jsNumber(1), jsNumber(std::numeric_limits<int64_t>().max()), &timeoutValue);
        RETURN_IF_EXCEPTION(scope, {});

        outTimeout = timeoutValue;
        return true;
    }
    return false;
}

bool CompileFunctionOptions::fromJS(JSC::JSGlobalObject* globalObject, JSC::VM& vm, JSC::ThrowScope& scope, JSC::JSValue optionsArg)
{
    this->parsingContext = globalObject;
    bool any = BaseVMOptions::fromJS(globalObject, vm, scope, optionsArg);
    RETURN_IF_EXCEPTION(scope, false);

    if (!optionsArg.isUndefined() && !optionsArg.isString()) {
        JSObject* options = asObject(optionsArg);

        if (validateProduceCachedData(globalObject, vm, scope, options, this->produceCachedData)) {
            RETURN_IF_EXCEPTION(scope, false);
            any = true;
        }

        if (validateCachedData(globalObject, vm, scope, options, this->cachedData)) {
            RETURN_IF_EXCEPTION(scope, false);
            any = true;
        }

        JSValue parsingContextValue = options->getIfPropertyExists(globalObject, Identifier::fromString(vm, "parsingContext"_s));
        RETURN_IF_EXCEPTION(scope, {});

        if (!parsingContextValue.isEmpty() && !parsingContextValue.isUndefined()) {
            if (parsingContextValue.isNull() || !parsingContextValue.isObject())
                return ERR::INVALID_ARG_INSTANCE(scope, globalObject, "options.parsingContext"_s, "Context"_s, parsingContextValue);

            JSObject* context = asObject(parsingContextValue);
            auto* zigGlobalObject = defaultGlobalObject(globalObject);
            JSValue scopeValue = zigGlobalObject->vmModuleContextMap()->get(context);

            if (scopeValue.isUndefined())
                return ERR::INVALID_ARG_INSTANCE(scope, globalObject, "options.parsingContext"_s, "Context"_s, parsingContextValue);

            parsingContext = jsDynamicCast<NodeVMGlobalObject*>(scopeValue);
            if (!parsingContext)
                return ERR::INVALID_ARG_INSTANCE(scope, globalObject, "options.parsingContext"_s, "Context"_s, parsingContextValue);

            any = true;
        }

        // Handle contextExtensions option
        JSValue contextExtensionsValue = options->getIfPropertyExists(globalObject, Identifier::fromString(vm, "contextExtensions"_s));
        RETURN_IF_EXCEPTION(scope, {});

        if (!contextExtensionsValue.isEmpty() && !contextExtensionsValue.isUndefined()) {
            if (contextExtensionsValue.isNull() || !contextExtensionsValue.isObject())
                return ERR::INVALID_ARG_INSTANCE(scope, globalObject, "options.contextExtensions"_s, "Array"_s, contextExtensionsValue);

            if (auto* contextExtensionsObject = asObject(contextExtensionsValue)) {
                if (!isArray(globalObject, contextExtensionsObject))
                    return ERR::INVALID_ARG_TYPE(scope, globalObject, "options.contextExtensions"_s, "Array"_s, contextExtensionsValue);

                // Validate that all items in the array are objects
                auto* contextExtensionsArray = jsCast<JSArray*>(contextExtensionsValue);
                unsigned length = contextExtensionsArray->length();
                for (unsigned i = 0; i < length; i++) {
                    JSValue extension = contextExtensionsArray->getIndexQuickly(i);
                    if (!extension.isObject())
                        return ERR::INVALID_ARG_TYPE(scope, globalObject, "options.contextExtensions[0]"_s, "object"_s, extension);
                }
            } else {
                return ERR::INVALID_ARG_TYPE(scope, globalObject, "options.contextExtensions"_s, "Array"_s, contextExtensionsValue);
            }

            this->contextExtensions = contextExtensionsValue;
            any = true;
        }
    }

>>>>>>> e6ab6363
    return any;
}

} // namespace Bun<|MERGE_RESOLUTION|>--- conflicted
+++ resolved
@@ -12,10 +12,8 @@
 #include "NodeVMScript.h"
 #include "NodeVMModule.h"
 #include "NodeVMSourceTextModule.h"
-<<<<<<< HEAD
 #include "NodeVMSyntheticModule.h"
-=======
->>>>>>> e6ab6363
+
 #include "JavaScriptCore/JSObjectInlines.h"
 #include "wtf/text/ExternalStringImpl.h"
 
@@ -50,7 +48,6 @@
 
 #include "AsyncContextFrame.h"
 #include "JavaScriptCore/JSCInlines.h"
-<<<<<<< HEAD
 #include "JavaScriptCore/JSInternalPromise.h"
 #include "JavaScriptCore/JSNativeStdFunction.h"
 #include "JavaScriptCore/BytecodeCacheError.h"
@@ -59,13 +56,6 @@
 #include "JavaScriptCore/JIT.h"
 #include "JavaScriptCore/ProgramCodeBlock.h"
 #include "NodeVMScriptFetcher.h"
-=======
-#include "JavaScriptCore/BytecodeCacheError.h"
-#include "JavaScriptCore/CodeCache.h"
-#include "JavaScriptCore/FunctionCodeBlock.h"
-#include "JavaScriptCore/ProgramCodeBlock.h"
-#include "JavaScriptCore/JIT.h"
->>>>>>> e6ab6363
 #include "wtf/FileHandle.h"
 
 #include "../vm/SigintWatcher.h"
@@ -74,7 +64,6 @@
 using namespace WebCore;
 
 namespace NodeVM {
-<<<<<<< HEAD
 
 bool extractCachedData(JSValue cachedDataValue, WTF::Vector<uint8_t>& outCachedData)
 {
@@ -95,28 +84,6 @@
     return false;
 }
 
-=======
-
-bool extractCachedData(JSValue cachedDataValue, WTF::Vector<uint8_t>& outCachedData)
-{
-    if (!cachedDataValue.isCell()) {
-        return false;
-    }
-
-    if (auto* arrayBufferView = JSC::jsDynamicCast<JSC::JSArrayBufferView*>(cachedDataValue)) {
-        if (!arrayBufferView->isDetached()) {
-            outCachedData = arrayBufferView->span();
-            return true;
-        }
-    } else if (auto* arrayBuffer = JSC::jsDynamicCast<JSC::JSArrayBuffer*>(cachedDataValue); arrayBuffer && arrayBuffer->impl()) {
-        outCachedData = arrayBuffer->impl()->toVector();
-        return true;
-    }
-
-    return false;
-}
-
->>>>>>> e6ab6363
 JSC::JSFunction* constructAnonymousFunction(JSC::JSGlobalObject* globalObject, const ArgList& args, const SourceOrigin& sourceOrigin, CompileFunctionOptions&& options, JSC::SourceTaintedOrigin sourceTaintOrigin, JSC::JSScope* scope)
 {
     ASSERT(scope);
@@ -139,7 +106,6 @@
 
         if (!checkSyntax(vm, sourceCode, error)) {
             ASSERT(error.isValid());
-<<<<<<< HEAD
 
             bool actuallyValid = true;
 
@@ -242,7 +208,7 @@
 
 JSInternalPromise* importModule(JSGlobalObject* globalObject, JSString* moduleNameValue, JSValue parameters, const SourceOrigin& sourceOrigin)
 {
-    if (auto* fetcher = sourceOrigin.fetcher(); !fetcher || fetcher->type() != ScriptFetcher::Type::NodeVM) {
+    if (auto* fetcher = sourceOrigin.fetcher(); !fetcher || fetcher->fetcherType() != ScriptFetcher::Type::NodeVM) {
         return nullptr;
     }
 
@@ -288,105 +254,17 @@
             JSValue result = object->get(globalObject, JSC::Identifier::fromString(vm, "namespace"_s));
             if (result && !result.isUndefinedOrNull()) {
                 return JSValue::encode(result);
-=======
-
-            bool actuallyValid = true;
-
-            if (error.type() == ParserError::ErrorType::SyntaxError && error.syntaxErrorType() == ParserError::SyntaxErrorIrrecoverable) {
-                String message = error.message();
-                if (message == "Return statements are only valid inside functions.") {
-                    actuallyValid = false;
-                } else {
-                    const JSToken& token = error.token();
-                    int start = token.m_startPosition.offset;
-                    int end = token.m_endPosition.offset;
-                    if (start >= 0 && start < end) {
-                        StringView tokenView = sourceCode.view().substring(start, end - start);
-                        error = ParserError(ParserError::SyntaxError, ParserError::SyntaxErrorIrrecoverable, token, makeString("Unexpected token '"_s, tokenView, '\''), error.line());
-                    }
-                }
-            }
-
-            if (actuallyValid) {
-                auto exception = error.toErrorObject(globalObject, sourceCode, -1);
-                throwException(globalObject, throwScope, exception);
-                return nullptr;
-            }
-        }
-    }
-
-    // wrap the arguments in an anonymous function expression
-    int startOffset = 0;
-    String code = stringifyAnonymousFunction(globalObject, args, throwScope, &startOffset);
-    EXCEPTION_ASSERT(!!throwScope.exception() == code.isNull());
-
-    SourceCode sourceCode(
-        JSC::StringSourceProvider::create(code, sourceOrigin, WTFMove(options.filename), sourceTaintOrigin, position, SourceProviderSourceType::Program),
-        position.m_line.oneBasedInt(), position.m_column.oneBasedInt());
-
-    CodeCache* cache = vm.codeCache();
-    ProgramExecutable* programExecutable = ProgramExecutable::create(globalObject, sourceCode);
-
-    UnlinkedProgramCodeBlock* unlinkedProgramCodeBlock = nullptr;
-    RefPtr<CachedBytecode> cachedBytecode;
-
-    TriState bytecodeAccepted = TriState::Indeterminate;
-
-    if (!options.cachedData.isEmpty()) {
-        cachedBytecode = CachedBytecode::create(std::span(options.cachedData), nullptr, {});
-        SourceCodeKey key(sourceCode, {}, JSC::SourceCodeType::ProgramType, lexicallyScopedFeatures, JSC::JSParserScriptMode::Classic, JSC::DerivedContextType::None, JSC::EvalContextType::None, false, {}, std::nullopt);
-        unlinkedProgramCodeBlock = JSC::decodeCodeBlock<UnlinkedProgramCodeBlock>(vm, key, *cachedBytecode);
-        if (unlinkedProgramCodeBlock == nullptr) {
-            bytecodeAccepted = TriState::False;
-        } else {
-            bytecodeAccepted = TriState::True;
-        }
-    }
-
-    ParserError error;
-
-    if (unlinkedProgramCodeBlock == nullptr) {
-        unlinkedProgramCodeBlock = cache->getUnlinkedProgramCodeBlock(vm, programExecutable, sourceCode, {}, error);
-    }
-
-    if (!unlinkedProgramCodeBlock || error.isValid()) {
-        return nullptr;
-    }
-
-    ProgramCodeBlock* programCodeBlock = nullptr;
-    {
-        DeferGC deferGC(vm);
-        programCodeBlock = ProgramCodeBlock::create(vm, programExecutable, unlinkedProgramCodeBlock, scope);
-    }
-
-    if (!programCodeBlock || programCodeBlock->numberOfFunctionExprs() == 0) {
-        return nullptr;
-    }
-
-    FunctionExecutable* functionExecutable = programCodeBlock->functionExpr(0);
-    if (!functionExecutable) {
-        return nullptr;
-    }
-
-    Structure* structure = JSFunction::selectStructureForNewFuncExp(globalObject, functionExecutable);
-    JSFunction* function = JSFunction::create(vm, globalObject, functionExecutable, scope, structure);
-
-    if (bytecodeAccepted == TriState::Indeterminate) {
-        if (options.produceCachedData) {
-            RefPtr<JSC::CachedBytecode> producedBytecode = getBytecode(globalObject, programExecutable, sourceCode);
-            if (producedBytecode) {
-                JSC::JSUint8Array* buffer = WebCore::createBuffer(globalObject, producedBytecode->span());
-                function->putDirect(vm, JSC::Identifier::fromString(vm, "cachedData"_s), buffer);
-                function->putDirect(vm, JSC::Identifier::fromString(vm, "cachedDataProduced"_s), jsBoolean(true));
-            } else {
-                function->putDirect(vm, JSC::Identifier::fromString(vm, "cachedDataProduced"_s), jsBoolean(false));
-            }
-        }
-    } else {
-        function->putDirect(vm, JSC::Identifier::fromString(vm, "cachedDataRejected"_s), jsBoolean(bytecodeAccepted == TriState::False));
-    }
-
-    return function;
+            }
+        }
+
+        return JSValue::encode(argument);
+    });
+
+    RETURN_IF_EXCEPTION(scope, nullptr);
+
+    promise->fulfill(globalObject, result);
+    promise = promise->then(globalObject, transformer, nullptr);
+    return promise;
 }
 
 // Helper function to create an anonymous function expression with parameters
@@ -420,54 +298,6 @@
 
             if (i > 0) {
                 paramString.append(", "_s);
->>>>>>> e6ab6363
-            }
-
-            paramString.append(param);
-        }
-
-<<<<<<< HEAD
-        return JSValue::encode(argument);
-    });
-
-    RETURN_IF_EXCEPTION(scope, nullptr);
-
-    promise->fulfill(globalObject, result);
-    promise = promise->then(globalObject, transformer, nullptr);
-    return promise;
-}
-
-// Helper function to create an anonymous function expression with parameters
-String stringifyAnonymousFunction(JSGlobalObject* globalObject, const ArgList& args, ThrowScope& scope, int* outOffset)
-{
-    // How we stringify functions is important for creating anonymous function expressions
-    String program;
-    if (args.isEmpty()) {
-        // No arguments, just an empty function body
-        program = "(function () {\n\n})"_s;
-    } else if (args.size() == 1) {
-        // Just the function body
-        auto body = args.at(0).toWTFString(globalObject);
-        RETURN_IF_EXCEPTION(scope, {});
-
-        program = tryMakeString("(function () {\n"_s, body, "\n})"_s);
-        *outOffset = "(function () {\n"_s.length();
-
-        if (!program) [[unlikely]] {
-            throwOutOfMemoryError(globalObject, scope);
-            return {};
-        }
-    } else {
-        // Process parameters and body
-        unsigned parameterCount = args.size() - 1;
-        StringBuilder paramString;
-
-        for (unsigned i = 0; i < parameterCount; ++i) {
-            auto param = args.at(i).toWTFString(globalObject);
-            RETURN_IF_EXCEPTION(scope, {});
-
-            if (i > 0) {
-                paramString.append(", "_s);
             }
 
             paramString.append(param);
@@ -594,128 +424,6 @@
         RETURN_IF_EXCEPTION(scope, {});
         if (!nameValue.isUndefined() && !nameValue.isString()) {
             return ERR::INVALID_ARG_TYPE(scope, globalObject, "options.name"_s, "string"_s, nameValue);
-=======
-        auto body = args.at(parameterCount).toWTFString(globalObject);
-        RETURN_IF_EXCEPTION(scope, {});
-
-        program = tryMakeString("(function ("_s, paramString.toString(), ") {\n"_s, body, "\n})"_s);
-        *outOffset = "(function ("_s.length() + paramString.length() + ") {\n"_s.length();
-
-        if (!program) [[unlikely]] {
-            throwOutOfMemoryError(globalObject, scope);
-            return {};
-        }
-    }
-
-    return program;
-}
-
-RefPtr<JSC::CachedBytecode> getBytecode(JSGlobalObject* globalObject, JSC::ProgramExecutable* executable, const JSC::SourceCode& source)
-{
-    VM& vm = JSC::getVM(globalObject);
-    JSC::CodeCache* cache = vm.codeCache();
-    JSC::ParserError parserError;
-    JSC::UnlinkedProgramCodeBlock* unlinked = cache->getUnlinkedProgramCodeBlock(vm, executable, source, {}, parserError);
-    if (!unlinked || parserError.isValid()) {
-        return nullptr;
-    }
-    JSC::LexicallyScopedFeatures lexicallyScopedFeatures = globalObject->globalScopeExtension() ? TaintedByWithScopeLexicallyScopedFeature : NoLexicallyScopedFeatures;
-    JSC::BytecodeCacheError bytecodeCacheError;
-    FileSystem::FileHandle fileHandle;
-    return JSC::serializeBytecode(vm, unlinked, source, JSC::SourceCodeType::ProgramType, lexicallyScopedFeatures, JSParserScriptMode::Classic, fileHandle, bytecodeCacheError, {});
-}
-
-RefPtr<JSC::CachedBytecode> getBytecode(JSGlobalObject* globalObject, JSC::ModuleProgramExecutable* executable, const JSC::SourceCode& source)
-{
-    VM& vm = JSC::getVM(globalObject);
-    JSC::CodeCache* cache = vm.codeCache();
-    JSC::ParserError parserError;
-    JSC::UnlinkedModuleProgramCodeBlock* unlinked = cache->getUnlinkedModuleProgramCodeBlock(vm, executable, source, {}, parserError);
-    if (!unlinked || parserError.isValid()) {
-        return nullptr;
-    }
-    JSC::LexicallyScopedFeatures lexicallyScopedFeatures = globalObject->globalScopeExtension() ? TaintedByWithScopeLexicallyScopedFeature : NoLexicallyScopedFeatures;
-    JSC::BytecodeCacheError bytecodeCacheError;
-    FileSystem::FileHandle fileHandle;
-    return JSC::serializeBytecode(vm, unlinked, source, JSC::SourceCodeType::ProgramType, lexicallyScopedFeatures, JSParserScriptMode::Classic, fileHandle, bytecodeCacheError, {});
-}
-
-JSC::EncodedJSValue createCachedData(JSGlobalObject* globalObject, const JSC::SourceCode& source)
-{
-    VM& vm = JSC::getVM(globalObject);
-    auto scope = DECLARE_THROW_SCOPE(vm);
-
-    JSC::ProgramExecutable* executable = JSC::ProgramExecutable::create(globalObject, source);
-    RETURN_IF_EXCEPTION(scope, {});
-
-    RefPtr<JSC::CachedBytecode> bytecode = getBytecode(globalObject, executable, source);
-    RETURN_IF_EXCEPTION(scope, {});
-
-    if (!bytecode) [[unlikely]] {
-        return throwVMError(globalObject, scope, "createCachedData failed"_s);
-    }
-
-    std::span<const uint8_t> bytes = bytecode->span();
-    JSC::JSUint8Array* buffer = WebCore::createBuffer(globalObject, bytes);
-
-    RETURN_IF_EXCEPTION(scope, {});
-    ASSERT(buffer);
-
-    return JSValue::encode(buffer);
-}
-
-bool handleException(JSGlobalObject* globalObject, VM& vm, NakedPtr<JSC::Exception> exception, ThrowScope& throwScope)
-{
-    if (auto* errorInstance = jsDynamicCast<ErrorInstance*>(exception->value())) {
-        errorInstance->materializeErrorInfoIfNeeded(vm, vm.propertyNames->stack);
-        RETURN_IF_EXCEPTION(throwScope, {});
-        JSValue stack_jsval = errorInstance->get(globalObject, vm.propertyNames->stack);
-        RETURN_IF_EXCEPTION(throwScope, {});
-        if (!stack_jsval.isString()) {
-            return false;
-        }
-        String stack = stack_jsval.toWTFString(globalObject);
-
-        auto& e_stack = exception->stack();
-        size_t stack_size = e_stack.size();
-        if (stack_size == 0) {
-            return false;
-        }
-        auto& stack_frame = e_stack[0];
-        auto source_url = stack_frame.sourceURL(vm);
-        if (source_url.isEmpty()) {
-            // copy what Node does: https://github.com/nodejs/node/blob/afe3909483a2d5ae6b847055f544da40571fb28d/lib/vm.js#L94
-            source_url = "evalmachine.<anonymous>"_s;
-        }
-        auto line_and_column = stack_frame.computeLineAndColumn();
-
-        String prepend = makeString(source_url, ":"_s, line_and_column.line, "\n"_s, stack);
-        errorInstance->putDirect(vm, vm.propertyNames->stack, jsString(vm, prepend), JSC::PropertyAttribute::DontEnum | 0);
-
-        JSC::throwException(globalObject, throwScope, exception.get());
-        return true;
-    }
-    return false;
-}
-
-// Returns an encoded exception if the options are invalid.
-// Otherwise, returns an empty optional.
-std::optional<JSC::EncodedJSValue> getNodeVMContextOptions(JSGlobalObject* globalObject, JSC::VM& vm, JSC::ThrowScope& scope, JSValue optionsArg, NodeVMContextOptions& outOptions, ASCIILiteral codeGenerationKey)
-{
-    outOptions = {};
-
-    // If options is provided, validate name and origin properties
-    if (!optionsArg.isObject()) {
-        return std::nullopt;
-    }
-
-    JSObject* options = asObject(optionsArg);
-
-    // Check name property
-    if (JSValue nameValue = options->getIfPropertyExists(globalObject, Identifier::fromString(vm, "name"_s))) {
-        RETURN_IF_EXCEPTION(scope, {});
-        if (!nameValue.isUndefined() && !nameValue.isString()) {
-            return ERR::INVALID_ARG_TYPE(scope, globalObject, "options.name"_s, "string"_s, nameValue);
         }
     }
 
@@ -732,24 +440,6 @@
 
         if (codeGenerationValue.isUndefined()) {
             return std::nullopt;
->>>>>>> e6ab6363
-        }
-    }
-
-<<<<<<< HEAD
-    // Check origin property
-    if (JSValue originValue = options->getIfPropertyExists(globalObject, Identifier::fromString(vm, "origin"_s))) {
-        RETURN_IF_EXCEPTION(scope, {});
-        if (!originValue.isUndefined() && !originValue.isString()) {
-            return ERR::INVALID_ARG_TYPE(scope, globalObject, "options.origin"_s, "string"_s, originValue);
-        }
-    }
-
-    if (JSValue codeGenerationValue = options->getIfPropertyExists(globalObject, Identifier::fromString(vm, codeGenerationKey))) {
-        RETURN_IF_EXCEPTION(scope, {});
-
-        if (codeGenerationValue.isUndefined()) {
-            return std::nullopt;
         }
 
         if (!codeGenerationValue.isObject()) {
@@ -767,29 +457,11 @@
             outOptions.allowStrings = allowStringsValue.toBoolean(globalObject);
         }
 
-=======
-        if (!codeGenerationValue.isObject()) {
-            return ERR::INVALID_ARG_TYPE(scope, globalObject, WTF::makeString("options."_s, codeGenerationKey), "object"_s, codeGenerationValue);
-        }
-
-        JSObject* codeGenerationObject = asObject(codeGenerationValue);
-
-        if (JSValue allowStringsValue = codeGenerationObject->getIfPropertyExists(globalObject, Identifier::fromString(vm, "strings"_s))) {
-            RETURN_IF_EXCEPTION(scope, {});
-            if (!allowStringsValue.isBoolean()) {
-                return ERR::INVALID_ARG_TYPE(scope, globalObject, WTF::makeString("options."_s, codeGenerationKey, ".strings"_s), "boolean"_s, allowStringsValue);
-            }
-
-            outOptions.allowStrings = allowStringsValue.toBoolean(globalObject);
-        }
-
->>>>>>> e6ab6363
         if (JSValue allowWasmValue = codeGenerationObject->getIfPropertyExists(globalObject, Identifier::fromString(vm, "wasm"_s))) {
             RETURN_IF_EXCEPTION(scope, {});
             if (!allowWasmValue.isBoolean()) {
                 return ERR::INVALID_ARG_TYPE(scope, globalObject, WTF::makeString("options."_s, codeGenerationKey, ".wasm"_s), "boolean"_s, allowWasmValue);
             }
-<<<<<<< HEAD
 
             outOptions.allowWasm = allowWasmValue.toBoolean(globalObject);
         }
@@ -810,73 +482,22 @@
     }
 
     if (!contextValue.isObject()) {
-=======
-
-            outOptions.allowWasm = allowWasmValue.toBoolean(globalObject);
-        }
-    }
-
-    return std::nullopt;
-}
-
-NodeVMGlobalObject* getGlobalObjectFromContext(JSGlobalObject* globalObject, JSValue contextValue, bool canThrow)
-{
-    auto scope = DECLARE_THROW_SCOPE(globalObject->vm());
-
-    if (contextValue.isUndefinedOrNull()) {
->>>>>>> e6ab6363
         if (canThrow) {
             ERR::INVALID_ARG_TYPE(scope, globalObject, "context"_s, "object"_s, contextValue);
         }
         return nullptr;
     }
 
-<<<<<<< HEAD
     JSObject* context = asObject(contextValue);
     auto* zigGlobalObject = defaultGlobalObject(globalObject);
     JSValue scopeValue = zigGlobalObject->vmModuleContextMap()->get(context);
     if (scopeValue.isUndefined()) {
         if (canThrow) {
             INVALID_ARG_VALUE_VM_VARIATION(scope, globalObject, "contextifiedObject"_s, context);
-=======
-    if (!contextValue.isObject()) {
-        if (canThrow) {
-            ERR::INVALID_ARG_TYPE(scope, globalObject, "context"_s, "object"_s, contextValue);
->>>>>>> e6ab6363
         }
         return nullptr;
     }
 
-<<<<<<< HEAD
-    NodeVMGlobalObject* nodeVmGlobalObject = jsDynamicCast<NodeVMGlobalObject*>(scopeValue);
-    if (!nodeVmGlobalObject) {
-=======
-    JSObject* context = asObject(contextValue);
-    auto* zigGlobalObject = defaultGlobalObject(globalObject);
-    JSValue scopeValue = zigGlobalObject->vmModuleContextMap()->get(context);
-    if (scopeValue.isUndefined()) {
->>>>>>> e6ab6363
-        if (canThrow) {
-            INVALID_ARG_VALUE_VM_VARIATION(scope, globalObject, "contextifiedObject"_s, context);
-        }
-        return nullptr;
-    }
-
-<<<<<<< HEAD
-    return nodeVmGlobalObject;
-}
-
-/// For some reason Node has this error message with a grammatical error and we have to match it so the tests pass:
-/// `The "<name>" argument must be an vm.Context`
-JSC::EncodedJSValue INVALID_ARG_VALUE_VM_VARIATION(JSC::ThrowScope& throwScope, JSC::JSGlobalObject* globalObject, WTF::ASCIILiteral name, JSC::JSValue value)
-{
-    throwScope.throwException(globalObject, createError(globalObject, ErrorCode::ERR_INVALID_ARG_TYPE, makeString("The \""_s, name, "\" argument must be an vm.Context"_s)));
-    return {};
-}
-
-} // namespace NodeVM
-
-=======
     NodeVMGlobalObject* nodeVmGlobalObject = jsDynamicCast<NodeVMGlobalObject*>(scopeValue);
     if (!nodeVmGlobalObject) {
         if (canThrow) {
@@ -898,7 +519,6 @@
 
 } // namespace NodeVM
 
->>>>>>> e6ab6363
 using namespace NodeVM;
 
 NodeVMGlobalObject::NodeVMGlobalObject(JSC::VM& vm, JSC::Structure* structure)
@@ -1355,10 +975,7 @@
 
     // Create the function using constructAnonymousFunction with the appropriate scope chain
     JSFunction* function = constructAnonymousFunction(globalObject, ArgList(constructFunctionArgs), sourceOrigin, WTFMove(options), JSC::SourceTaintedOrigin::Untainted, functionScope);
-<<<<<<< HEAD
     fetcher->owner(vm, function);
-=======
->>>>>>> e6ab6363
 
     RETURN_IF_EXCEPTION(scope, {});
 
@@ -1491,7 +1108,6 @@
 
     RETURN_IF_EXCEPTION(scope, false);
     return Base::deleteProperty(cell, globalObject, propertyName, slot);
-<<<<<<< HEAD
 }
 
 void NodeVMGlobalObject::getOwnPropertyNames(JSObject* cell, JSGlobalObject* globalObject, JSC::PropertyNameArray& propertyNames, JSC::DontEnumPropertiesMode mode)
@@ -1512,38 +1128,6 @@
 JSC_DEFINE_HOST_FUNCTION(vmIsModuleNamespaceObject, (JSGlobalObject * globalObject, CallFrame* callFrame))
 {
     return JSValue::encode(JSC::jsBoolean(!!jsDynamicCast<JSModuleNamespaceObject*>(callFrame->argument(0))));
-=======
-}
-
-void NodeVMGlobalObject::getOwnPropertyNames(JSObject* cell, JSGlobalObject* globalObject, JSC::PropertyNameArray& propertyNames, JSC::DontEnumPropertiesMode mode)
-{
-    auto* thisObject = jsCast<NodeVMGlobalObject*>(cell);
-
-    if (thisObject->m_sandbox) {
-        thisObject->m_sandbox->getOwnPropertyNames(
-            thisObject->m_sandbox.get(),
-            globalObject,
-            propertyNames,
-            mode);
-    }
-
-    Base::getOwnPropertyNames(cell, globalObject, propertyNames, mode);
-}
-
-JSC_DEFINE_HOST_FUNCTION(vmIsModuleNamespaceObject, (JSGlobalObject * globalObject, CallFrame* callFrame))
-{
-    VM& vm = globalObject->vm();
-    auto scope = DECLARE_THROW_SCOPE(vm);
-
-    return JSValue::encode(JSC::jsBoolean(false)); // TODO(@heimskr): implement
-
-    // JSValue argument = callFrame->argument(0);
-    // if (!argument.isObject()) {
-    //     return JSValue::encode(JSC::jsBoolean(false));
-    // }
-
-    // JSObject* object = asObject(argument);
->>>>>>> e6ab6363
 }
 
 JSC::JSValue createNodeVMBinding(Zig::GlobalObject* globalObject)
@@ -1629,7 +1213,6 @@
             init.setConstructor(constructor);
         });
 
-<<<<<<< HEAD
     globalObject->m_NodeVMSyntheticModuleClassStructure.initLater(
         [](LazyClassStructure::Initializer& init) {
             auto prototype = NodeVMSyntheticModule::createPrototype(init.vm, init.global);
@@ -1642,17 +1225,6 @@
             init.setStructure(structure);
             init.setConstructor(constructor);
         });
-=======
-    // globalObject->m_NodeVMSyntheticModuleClassStructure.initLater(
-    //     [](LazyClassStructure::Initializer& init) {
-    //         auto prototype = NodeVMSyntheticModule::createPrototype(init.vm, init.global);
-    //         auto* structure = NodeVMSyntheticModule::createStructure(init.vm, init.global, prototype);
-    //         auto* constructorStructure = NodeVMModuleConstructor::createStructure(
-    //             init.vm, init.global, init.global->m_functionPrototype.get());
-    //         auto* constructor = NodeVMModuleConstructor::create(
-    //             init.vm, init.global, constructorStructure, prototype);
-    //     });
->>>>>>> e6ab6363
 
     globalObject->m_cachedNodeVMGlobalObjectStructure.initLater(
         [](const JSC::LazyProperty<JSC::JSGlobalObject, Structure>::Initializer& init) {
@@ -1676,7 +1248,6 @@
 {
     JSObject* options = nullptr;
     bool any = false;
-<<<<<<< HEAD
 
     if (!optionsArg.isUndefined()) {
         if (optionsArg.isObject()) {
@@ -1766,86 +1337,8 @@
         }
 
         ERR::INVALID_ARG_INSTANCE(scope, globalObject, "options.cachedData"_s, "Buffer, TypedArray, or DataView"_s, cachedDataOpt);
-=======
-
-    if (!optionsArg.isUndefined()) {
-        if (optionsArg.isObject()) {
-            options = asObject(optionsArg);
-        } else {
-            auto _ = ERR::INVALID_ARG_TYPE(scope, globalObject, "options"_s, "object"_s, optionsArg);
-            return false;
-        }
-
-        if (JSValue filenameOpt = options->getIfPropertyExists(globalObject, builtinNames(vm).filenamePublicName())) {
-            if (filenameOpt.isString()) {
-                this->filename = filenameOpt.toWTFString(globalObject);
-                RETURN_IF_EXCEPTION(scope, false);
-                any = true;
-            } else if (!filenameOpt.isUndefined()) {
-                ERR::INVALID_ARG_TYPE(scope, globalObject, "options.filename"_s, "string"_s, filenameOpt);
-                return false;
-            }
-        } else {
-            this->filename = "evalmachine.<anonymous>"_s;
-        }
-
-        if (JSValue lineOffsetOpt = options->getIfPropertyExists(globalObject, Identifier::fromString(vm, "lineOffset"_s))) {
-            if (lineOffsetOpt.isAnyInt()) {
-                if (!lineOffsetOpt.isInt32()) {
-                    ERR::OUT_OF_RANGE(scope, globalObject, "options.lineOffset"_s, std::numeric_limits<int32_t>().min(), std::numeric_limits<int32_t>().max(), lineOffsetOpt);
-                    return false;
-                }
-                this->lineOffset = OrdinalNumber::fromZeroBasedInt(lineOffsetOpt.asInt32());
-                any = true;
-            } else if (lineOffsetOpt.isNumber()) {
-                ERR::OUT_OF_RANGE(scope, globalObject, "options.lineOffset"_s, "an integer"_s, lineOffsetOpt);
-                return false;
-            } else if (!lineOffsetOpt.isUndefined()) {
-                ERR::INVALID_ARG_TYPE(scope, globalObject, "options.lineOffset"_s, "number"_s, lineOffsetOpt);
-                return false;
-            }
-        }
-
-        if (JSValue columnOffsetOpt = options->getIfPropertyExists(globalObject, Identifier::fromString(vm, "columnOffset"_s))) {
-            if (columnOffsetOpt.isAnyInt()) {
-                if (!columnOffsetOpt.isInt32()) {
-                    ERR::OUT_OF_RANGE(scope, globalObject, "options.columnOffset"_s, std::numeric_limits<int32_t>().min(), std::numeric_limits<int32_t>().max(), columnOffsetOpt);
-                    return false;
-                }
-                int columnOffsetValue = columnOffsetOpt.asInt32();
-
-                this->columnOffset = OrdinalNumber::fromZeroBasedInt(columnOffsetValue);
-                any = true;
-            } else if (columnOffsetOpt.isNumber()) {
-                ERR::OUT_OF_RANGE(scope, globalObject, "options.columnOffset"_s, "an integer"_s, columnOffsetOpt);
-                return false;
-            } else if (!columnOffsetOpt.isUndefined()) {
-                ERR::INVALID_ARG_TYPE(scope, globalObject, "options.columnOffset"_s, "number"_s, columnOffsetOpt);
-                return false;
-            }
-        }
-    }
-
-    return any;
-}
-
-bool BaseVMOptions::validateProduceCachedData(JSC::JSGlobalObject* globalObject, JSC::VM& vm, JSC::ThrowScope& scope, JSObject* options, bool& outProduceCachedData)
-{
-    JSValue produceCachedDataOpt = options->getIfPropertyExists(globalObject, Identifier::fromString(vm, "produceCachedData"_s));
-    if (produceCachedDataOpt && !produceCachedDataOpt.isUndefined()) {
-        RETURN_IF_EXCEPTION(scope, {});
-        if (!produceCachedDataOpt.isBoolean()) {
-            ERR::INVALID_ARG_TYPE(scope, globalObject, "options.produceCachedData"_s, "boolean"_s, produceCachedDataOpt);
-            return false;
-        }
-        outProduceCachedData = produceCachedDataOpt.asBoolean();
-        return true;
->>>>>>> e6ab6363
-    }
-    return false;
-}
-
-<<<<<<< HEAD
+    }
+
     return false;
 }
 
@@ -1946,113 +1439,6 @@
         }
     }
 
-=======
-bool BaseVMOptions::validateCachedData(JSC::JSGlobalObject* globalObject, JSC::VM& vm, JSC::ThrowScope& scope, JSObject* options, WTF::Vector<uint8_t>& outCachedData)
-{
-    JSValue cachedDataOpt = options->getIfPropertyExists(globalObject, Identifier::fromString(vm, "cachedData"_s));
-    RETURN_IF_EXCEPTION(scope, {});
-
-    if (cachedDataOpt && !cachedDataOpt.isUndefined()) {
-        // Verify it's a Buffer, TypedArray or DataView and extract the data if it is.
-        if (extractCachedData(cachedDataOpt, outCachedData)) {
-            return true;
-        }
-
-        ERR::INVALID_ARG_INSTANCE(scope, globalObject, "options.cachedData"_s, "Buffer, TypedArray, or DataView"_s, cachedDataOpt);
-    }
-
-    return false;
-}
-
-bool BaseVMOptions::validateTimeout(JSC::JSGlobalObject* globalObject, JSC::VM& vm, JSC::ThrowScope& scope, JSObject* options, std::optional<int64_t>& outTimeout)
-{
-    JSValue timeoutOpt = options->getIfPropertyExists(globalObject, Identifier::fromString(vm, "timeout"_s));
-    if (timeoutOpt && !timeoutOpt.isUndefined()) {
-        if (!timeoutOpt.isNumber()) {
-            ERR::INVALID_ARG_TYPE(scope, globalObject, "options.timeout"_s, "number"_s, timeoutOpt);
-            return false;
-        }
-
-        ssize_t timeoutValue;
-        V::validateInteger(scope, globalObject, timeoutOpt, "options.timeout"_s, jsNumber(1), jsNumber(std::numeric_limits<int64_t>().max()), &timeoutValue);
-        RETURN_IF_EXCEPTION(scope, {});
-
-        outTimeout = timeoutValue;
-        return true;
-    }
-    return false;
-}
-
-bool CompileFunctionOptions::fromJS(JSC::JSGlobalObject* globalObject, JSC::VM& vm, JSC::ThrowScope& scope, JSC::JSValue optionsArg)
-{
-    this->parsingContext = globalObject;
-    bool any = BaseVMOptions::fromJS(globalObject, vm, scope, optionsArg);
-    RETURN_IF_EXCEPTION(scope, false);
-
-    if (!optionsArg.isUndefined() && !optionsArg.isString()) {
-        JSObject* options = asObject(optionsArg);
-
-        if (validateProduceCachedData(globalObject, vm, scope, options, this->produceCachedData)) {
-            RETURN_IF_EXCEPTION(scope, false);
-            any = true;
-        }
-
-        if (validateCachedData(globalObject, vm, scope, options, this->cachedData)) {
-            RETURN_IF_EXCEPTION(scope, false);
-            any = true;
-        }
-
-        JSValue parsingContextValue = options->getIfPropertyExists(globalObject, Identifier::fromString(vm, "parsingContext"_s));
-        RETURN_IF_EXCEPTION(scope, {});
-
-        if (!parsingContextValue.isEmpty() && !parsingContextValue.isUndefined()) {
-            if (parsingContextValue.isNull() || !parsingContextValue.isObject())
-                return ERR::INVALID_ARG_INSTANCE(scope, globalObject, "options.parsingContext"_s, "Context"_s, parsingContextValue);
-
-            JSObject* context = asObject(parsingContextValue);
-            auto* zigGlobalObject = defaultGlobalObject(globalObject);
-            JSValue scopeValue = zigGlobalObject->vmModuleContextMap()->get(context);
-
-            if (scopeValue.isUndefined())
-                return ERR::INVALID_ARG_INSTANCE(scope, globalObject, "options.parsingContext"_s, "Context"_s, parsingContextValue);
-
-            parsingContext = jsDynamicCast<NodeVMGlobalObject*>(scopeValue);
-            if (!parsingContext)
-                return ERR::INVALID_ARG_INSTANCE(scope, globalObject, "options.parsingContext"_s, "Context"_s, parsingContextValue);
-
-            any = true;
-        }
-
-        // Handle contextExtensions option
-        JSValue contextExtensionsValue = options->getIfPropertyExists(globalObject, Identifier::fromString(vm, "contextExtensions"_s));
-        RETURN_IF_EXCEPTION(scope, {});
-
-        if (!contextExtensionsValue.isEmpty() && !contextExtensionsValue.isUndefined()) {
-            if (contextExtensionsValue.isNull() || !contextExtensionsValue.isObject())
-                return ERR::INVALID_ARG_INSTANCE(scope, globalObject, "options.contextExtensions"_s, "Array"_s, contextExtensionsValue);
-
-            if (auto* contextExtensionsObject = asObject(contextExtensionsValue)) {
-                if (!isArray(globalObject, contextExtensionsObject))
-                    return ERR::INVALID_ARG_TYPE(scope, globalObject, "options.contextExtensions"_s, "Array"_s, contextExtensionsValue);
-
-                // Validate that all items in the array are objects
-                auto* contextExtensionsArray = jsCast<JSArray*>(contextExtensionsValue);
-                unsigned length = contextExtensionsArray->length();
-                for (unsigned i = 0; i < length; i++) {
-                    JSValue extension = contextExtensionsArray->getIndexQuickly(i);
-                    if (!extension.isObject())
-                        return ERR::INVALID_ARG_TYPE(scope, globalObject, "options.contextExtensions[0]"_s, "object"_s, extension);
-                }
-            } else {
-                return ERR::INVALID_ARG_TYPE(scope, globalObject, "options.contextExtensions"_s, "Array"_s, contextExtensionsValue);
-            }
-
-            this->contextExtensions = contextExtensionsValue;
-            any = true;
-        }
-    }
-
->>>>>>> e6ab6363
     return any;
 }
 
