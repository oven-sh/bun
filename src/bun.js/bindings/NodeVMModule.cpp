#include "NodeVMModule.h"
#include "NodeVMSourceTextModule.h"
#include "NodeVMSyntheticModule.h"

#include "ErrorCode.h"
#include "JSDOMExceptionHandling.h"
#include "JavaScriptCore/JSPromise.h"
#include "JavaScriptCore/Watchdog.h"

#include "../vm/SigintWatcher.h"

namespace Bun {

NodeVMModuleRequest::NodeVMModuleRequest(WTF::String specifier, WTF::HashMap<WTF::String, WTF::String> importAttributes)
    : m_specifier(WTFMove(specifier))
    , m_importAttributes(WTFMove(importAttributes))
{
}

void NodeVMModuleRequest::addImportAttribute(WTF::String key, WTF::String value)
{
    m_importAttributes.set(WTFMove(key), WTFMove(value));
}

JSArray* NodeVMModuleRequest::toJS(JSGlobalObject* globalObject) const
{
    auto& vm = globalObject->vm();
    auto scope = DECLARE_THROW_SCOPE(vm);

    JSArray* array = JSC::constructEmptyArray(globalObject, nullptr, 2);
    RETURN_IF_EXCEPTION(scope, {});

    array->putDirectIndex(globalObject, 0, JSC::jsString(globalObject->vm(), m_specifier));
    RETURN_IF_EXCEPTION(scope, {});

    JSObject* attributes = JSC::constructEmptyObject(globalObject);
    RETURN_IF_EXCEPTION(scope, {});

    for (const auto& [key, value] : m_importAttributes) {
        attributes->putDirect(globalObject->vm(), JSC::Identifier::fromString(globalObject->vm(), key), JSC::jsString(globalObject->vm(), value),
            PropertyAttribute::ReadOnly | PropertyAttribute::DontDelete);
        RETURN_IF_EXCEPTION(scope, {});
    }
    array->putDirectIndex(globalObject, 1, attributes);
    RETURN_IF_EXCEPTION(scope, {});

    return array;
}

void setupWatchdog(VM& vm, double timeout, double* oldTimeout, double* newTimeout);

JSValue NodeVMModule::evaluate(JSGlobalObject* globalObject, uint32_t timeout, bool breakOnSigint)
{
    VM& vm = globalObject->vm();
    auto scope = DECLARE_THROW_SCOPE(vm);

    if (m_status != Status::Linked && m_status != Status::Evaluated && m_status != Status::Errored) {
        throwError(globalObject, scope, ErrorCode::ERR_VM_MODULE_STATUS, "Module must be linked, evaluated or errored before evaluating"_s);
        return {};
    }

    if (m_status == Status::Evaluated) {
        return m_evaluationResult.get();
    }

    auto* sourceTextThis = jsDynamicCast<NodeVMSourceTextModule*>(this);
    auto* syntheticThis = jsDynamicCast<NodeVMSyntheticModule*>(this);

#define VM_RETURN_IF_EXCEPTION(scope__, value__)                                                \
    do {                                                                                        \
        if (JSC::Exception* exception = scope__.exception()) {                                  \
            status(Status::Errored);                                                            \
            if (sourceTextThis) sourceTextThis->m_evaluationException.set(vm, this, exception); \
            return value__;                                                                     \
        }                                                                                       \
    } while (false);

    AbstractModuleRecord* record {};
    if (sourceTextThis) {
        record = sourceTextThis->moduleRecord(globalObject);
        VM_RETURN_IF_EXCEPTION(scope, {});
    } else if (syntheticThis) {
        record = syntheticThis->moduleRecord(globalObject);
    } else {
        RELEASE_ASSERT_NOT_REACHED_WITH_MESSAGE("Invalid module type");
    }

    JSValue result {};

    NodeVMGlobalObject* nodeVmGlobalObject = NodeVM::getGlobalObjectFromContext(globalObject, m_context.get(), false);
<<<<<<< HEAD
    VM_RETURN_IF_EXCEPTION(scope, {});
    if (nodeVmGlobalObject) globalObject = nodeVmGlobalObject;
=======
    RETURN_IF_EXCEPTION(scope, {});

    if (nodeVmGlobalObject) {
        globalObject = nodeVmGlobalObject;
    }
>>>>>>> 05e8a6dd

    auto run = [&] {
        if (sourceTextThis) {
            status(Status::Evaluating);
            evaluateDependencies(globalObject, record, timeout, breakOnSigint);
            RETURN_IF_EXCEPTION(scope, );
            sourceTextThis->initializeImportMeta(globalObject);
            RETURN_IF_EXCEPTION(scope, );
        } else if (syntheticThis) {
            syntheticThis->evaluate(globalObject);
<<<<<<< HEAD
            RETURN_IF_EXCEPTION(scope, );
        }
=======
        }
        RETURN_IF_EXCEPTION(scope, );
>>>>>>> 05e8a6dd
        result = record->evaluate(globalObject, jsUndefined(), jsNumber(static_cast<int32_t>(JSGenerator::ResumeMode::NormalMode)));
        RETURN_IF_EXCEPTION(scope, );
    };

    setSigintReceived(false);

    std::optional<double> oldLimit, newLimit;

    if (timeout != 0) {
        setupWatchdog(vm, timeout, &oldLimit.emplace(), &newLimit.emplace());
    }

    if (breakOnSigint) {
        auto holder = SigintWatcher::hold(nodeVmGlobalObject, this);
        run();
    } else {
        run();
    }

    if (timeout != 0) {
        vm.watchdog()->setTimeLimit(WTF::Seconds::fromMilliseconds(*oldLimit));
    }

    if (vm.hasPendingTerminationException()) {
        scope.clearException();
        vm.clearHasTerminationRequest();
        if (getSigintReceived()) {
            setSigintReceived(false);
            throwError(globalObject, scope, ErrorCode::ERR_SCRIPT_EXECUTION_INTERRUPTED, "Script execution was interrupted by `SIGINT`"_s);
        } else if (timeout != 0) {
            throwError(globalObject, scope, ErrorCode::ERR_SCRIPT_EXECUTION_TIMEOUT, makeString("Script execution timed out after "_s, timeout, "ms"_s));
        } else {
            RELEASE_ASSERT_NOT_REACHED_WITH_MESSAGE("vm.SourceTextModule evaluation terminated due neither to SIGINT nor to timeout");
        }
    } else {
        setSigintReceived(false);
    }

    VM_RETURN_IF_EXCEPTION(scope, {});

    status(Status::Evaluated);
    m_evaluationResult.set(vm, this, result);
    return result;
#undef VM_RETURN_IF_EXCEPTION
}

NodeVMModule::NodeVMModule(JSC::VM& vm, JSC::Structure* structure, WTF::String identifier, JSValue context, JSValue moduleWrapper)
    : Base(vm, structure)
    , m_identifier(WTFMove(identifier))
    , m_moduleWrapper(vm, this, moduleWrapper)
{
    if (context.isObject()) {
        m_context.set(vm, this, asObject(context));
    }
}

void NodeVMModule::evaluateDependencies(JSGlobalObject* globalObject, AbstractModuleRecord* record, uint32_t timeout, bool breakOnSigint)
{
    VM& vm = globalObject->vm();
    auto scope = DECLARE_THROW_SCOPE(vm);

    for (const auto& request : record->requestedModules()) {
        if (auto iter = m_resolveCache.find(WTF::String(*request.m_specifier)); iter != m_resolveCache.end()) {
            auto* dependency = jsCast<NodeVMModule*>(iter->value.get());
            RELEASE_ASSERT(dependency != nullptr);

            if (dependency->status() == Status::Unlinked) {
                if (auto* syntheticDependency = jsDynamicCast<NodeVMSyntheticModule*>(dependency)) {
                    syntheticDependency->link(globalObject, nullptr, nullptr, jsUndefined());
                    RETURN_IF_EXCEPTION(scope, );
                }
            }

            if (dependency->status() == Status::Linked) {
                JSValue dependencyResult = dependency->evaluate(globalObject, timeout, breakOnSigint);
                RETURN_IF_EXCEPTION(scope, );
                RELEASE_ASSERT_WITH_MESSAGE(jsDynamicCast<JSC::JSPromise*>(dependencyResult) == nullptr, "TODO(@heimskr): implement async support for node:vm module dependencies");
            }
        }
    }
}

JSValue NodeVMModule::createModuleRecord(JSC::JSGlobalObject* globalObject)
{
    if (auto* thisObject = jsDynamicCast<NodeVMSourceTextModule*>(this)) {
        return thisObject->createModuleRecord(globalObject);
    } else if (auto* thisObject = jsDynamicCast<NodeVMSyntheticModule*>(this)) {
        thisObject->createModuleRecord(globalObject);
        return jsUndefined();
    }

    RELEASE_ASSERT_NOT_REACHED();
    return jsUndefined();
}

AbstractModuleRecord* NodeVMModule::moduleRecord(JSC::JSGlobalObject* globalObject)
{
    if (auto* thisObject = jsDynamicCast<NodeVMSourceTextModule*>(this)) {
        return thisObject->moduleRecord(globalObject);
    } else if (auto* thisObject = jsDynamicCast<NodeVMSyntheticModule*>(this)) {
        return thisObject->moduleRecord(globalObject);
    }

    RELEASE_ASSERT_NOT_REACHED();
    return nullptr;
}

NodeVMModule* NodeVMModule::create(JSC::VM& vm, JSC::JSGlobalObject* globalObject, ArgList args)
{
    auto scope = DECLARE_THROW_SCOPE(vm);
    JSValue disambiguator = args.at(2);

    if (disambiguator.isString()) {
        RELEASE_AND_RETURN(scope, NodeVMSourceTextModule::create(vm, globalObject, args));
    }

    if (disambiguator.inherits(JSArray::info())) {
        RELEASE_AND_RETURN(scope, NodeVMSyntheticModule::create(vm, globalObject, args));
    }

    throwArgumentTypeError(*globalObject, scope, 2, "sourceText or syntheticExportNames"_s, "Module"_s, "Module"_s, "string or array"_s);
    return nullptr;
}

JSModuleNamespaceObject* NodeVMModule::namespaceObject(JSC::JSGlobalObject* globalObject)
{
    auto& vm = JSC::getVM(globalObject);
    auto scope = DECLARE_THROW_SCOPE(vm);
    JSModuleNamespaceObject* object = m_namespaceObject.get();
    if (object) {
        return object;
    }

    if (auto* thisObject = jsDynamicCast<NodeVMModule*>(this)) {
<<<<<<< HEAD
        auto amr = thisObject->moduleRecord(globalObject);
        RETURN_IF_EXCEPTION(scope, {});
        object = amr->getModuleNamespace(globalObject);
=======
        VM& vm = globalObject->vm();
        auto scope = DECLARE_THROW_SCOPE(vm);
        AbstractModuleRecord* record = thisObject->moduleRecord(globalObject);
        RETURN_IF_EXCEPTION(scope, {});
        object = record->getModuleNamespace(globalObject);
>>>>>>> 05e8a6dd
        RETURN_IF_EXCEPTION(scope, {});
        if (object) {
            namespaceObject(vm, object);
        }
        RETURN_IF_EXCEPTION(scope, {});
    } else {
        RELEASE_ASSERT_NOT_REACHED_WITH_MESSAGE("NodeVMModule::namespaceObject called on an unsupported module type (%s)", classInfo()->className.characters());
    }

    return object;
}

JSC_DECLARE_CUSTOM_GETTER(jsNodeVmModuleGetterIdentifier);
JSC_DECLARE_HOST_FUNCTION(jsNodeVmModuleGetStatusCode);
JSC_DECLARE_HOST_FUNCTION(jsNodeVmModuleGetStatus);
JSC_DECLARE_HOST_FUNCTION(jsNodeVmModuleGetNamespace);
JSC_DECLARE_HOST_FUNCTION(jsNodeVmModuleGetError);
JSC_DECLARE_HOST_FUNCTION(jsNodeVmModuleInstantiate);
JSC_DECLARE_HOST_FUNCTION(jsNodeVmModuleEvaluate);
JSC_DECLARE_HOST_FUNCTION(jsNodeVmModuleGetModuleRequests);
JSC_DECLARE_HOST_FUNCTION(jsNodeVmModuleLink);
JSC_DECLARE_HOST_FUNCTION(jsNodeVmModuleCreateCachedData);
JSC_DECLARE_HOST_FUNCTION(jsNodeVmModuleSetExport);
JSC_DECLARE_HOST_FUNCTION(jsNodeVmModuleCreateModuleRecord);

static const HashTableValue NodeVMModulePrototypeTableValues[] = {
    { "identifier"_s, static_cast<unsigned>(PropertyAttribute::CustomAccessor), NoIntrinsic, { HashTableValue::GetterSetterType, jsNodeVmModuleGetterIdentifier, nullptr } },
    { "getStatusCode"_s, static_cast<unsigned>(PropertyAttribute::Function | PropertyAttribute::DontEnum), NoIntrinsic, { HashTableValue::NativeFunctionType, jsNodeVmModuleGetStatusCode, 0 } },
    { "getStatus"_s, static_cast<unsigned>(PropertyAttribute::Function | PropertyAttribute::DontEnum), NoIntrinsic, { HashTableValue::NativeFunctionType, jsNodeVmModuleGetStatus, 0 } },
    { "getNamespace"_s, static_cast<unsigned>(PropertyAttribute::Function | PropertyAttribute::DontEnum), NoIntrinsic, { HashTableValue::NativeFunctionType, jsNodeVmModuleGetNamespace, 0 } },
    { "getError"_s, static_cast<unsigned>(PropertyAttribute::Function | PropertyAttribute::DontEnum), NoIntrinsic, { HashTableValue::NativeFunctionType, jsNodeVmModuleGetError, 0 } },
    { "instantiate"_s, static_cast<unsigned>(PropertyAttribute::Function | PropertyAttribute::DontEnum), NoIntrinsic, { HashTableValue::NativeFunctionType, jsNodeVmModuleInstantiate, 0 } },
    { "evaluate"_s, static_cast<unsigned>(PropertyAttribute::Function | PropertyAttribute::DontEnum), NoIntrinsic, { HashTableValue::NativeFunctionType, jsNodeVmModuleEvaluate, 2 } },
    { "getModuleRequests"_s, static_cast<unsigned>(PropertyAttribute::Function | PropertyAttribute::DontEnum), NoIntrinsic, { HashTableValue::NativeFunctionType, jsNodeVmModuleGetModuleRequests, 0 } },
    { "link"_s, static_cast<unsigned>(PropertyAttribute::Function | PropertyAttribute::DontEnum), NoIntrinsic, { HashTableValue::NativeFunctionType, jsNodeVmModuleLink, 2 } },
    { "createCachedData"_s, static_cast<unsigned>(PropertyAttribute::Function | PropertyAttribute::DontEnum), NoIntrinsic, { HashTableValue::NativeFunctionType, jsNodeVmModuleCreateCachedData, 0 } },
    { "setExport"_s, static_cast<unsigned>(PropertyAttribute::Function | PropertyAttribute::DontEnum), NoIntrinsic, { HashTableValue::NativeFunctionType, jsNodeVmModuleSetExport, 2 } },
    { "createModuleRecord"_s, static_cast<unsigned>(PropertyAttribute::Function | PropertyAttribute::DontEnum), NoIntrinsic, { HashTableValue::NativeFunctionType, jsNodeVmModuleCreateModuleRecord, 0 } },
};

NodeVMModulePrototype* NodeVMModulePrototype::create(VM& vm, Structure* structure)
{
    NodeVMModulePrototype* prototype = new (NotNull, allocateCell<NodeVMModulePrototype>(vm)) NodeVMModulePrototype(vm, structure);
    prototype->finishCreation(vm);
    return prototype;
}

Structure* NodeVMModulePrototype::createStructure(VM& vm, JSGlobalObject* globalObject, JSValue prototype)
{
    return Structure::create(vm, globalObject, prototype, TypeInfo(ObjectType, StructureFlags), info());
}

NodeVMModulePrototype::NodeVMModulePrototype(VM& vm, Structure* structure)
    : Base(vm, structure)
{
}

void NodeVMModulePrototype::finishCreation(JSC::VM& vm)
{
    Base::finishCreation(vm);
    ASSERT(inherits(info()));
    reifyStaticProperties(vm, info(), NodeVMModulePrototypeTableValues, *this);
    this->structure()->setMayBePrototype(true);
}

JSC_DEFINE_CUSTOM_GETTER(jsNodeVmModuleGetterIdentifier, (JSGlobalObject * globalObject, JSC::EncodedJSValue thisValue, PropertyName propertyName))
{
    auto* thisObject = jsCast<NodeVMModule*>(JSC::JSValue::decode(thisValue));
    return JSValue::encode(JSC::jsString(globalObject->vm(), thisObject->identifier()));
}

JSC_DEFINE_HOST_FUNCTION(jsNodeVmModuleGetStatusCode, (JSC::JSGlobalObject * globalObject, JSC::CallFrame* callFrame))
{
    auto* thisObject = jsCast<NodeVMModule*>(callFrame->thisValue());
    return JSValue::encode(JSC::jsNumber(static_cast<uint32_t>(thisObject->status())));
}

JSC_DEFINE_HOST_FUNCTION(jsNodeVmModuleGetStatus, (JSC::JSGlobalObject * globalObject, JSC::CallFrame* callFrame))
{
    auto* thisObject = jsCast<NodeVMModule*>(callFrame->thisValue());

    using enum NodeVMModule::Status;
    switch (thisObject->status()) {
    case Unlinked:
        return JSValue::encode(JSC::jsString(globalObject->vm(), WTF::String("unlinked"_s)));
    case Linking:
        return JSValue::encode(JSC::jsString(globalObject->vm(), WTF::String("linking"_s)));
    case Linked:
        return JSValue::encode(JSC::jsString(globalObject->vm(), WTF::String("linked"_s)));
    case Evaluating:
        return JSValue::encode(JSC::jsString(globalObject->vm(), WTF::String("evaluating"_s)));
    case Evaluated:
        return JSValue::encode(JSC::jsString(globalObject->vm(), WTF::String("evaluated"_s)));
    case Errored:
        return JSValue::encode(JSC::jsString(globalObject->vm(), WTF::String("errored"_s)));
    default:
        return JSC::encodedJSUndefined();
    }
}

JSC_DEFINE_HOST_FUNCTION(jsNodeVmModuleGetNamespace, (JSC::JSGlobalObject * globalObject, JSC::CallFrame* callFrame))
{
    VM& vm = globalObject->vm();
    auto scope = DECLARE_THROW_SCOPE(vm);

    if (auto* thisObject = jsDynamicCast<NodeVMModule*>(callFrame->thisValue())) {
        RELEASE_AND_RETURN(scope, JSValue::encode(thisObject->namespaceObject(globalObject)));
    }

    throwTypeError(globalObject, scope, "This function must be called on a SourceTextModule or SyntheticModule"_s);
    return {};
}

JSC_DEFINE_HOST_FUNCTION(jsNodeVmModuleGetError, (JSC::JSGlobalObject * globalObject, JSC::CallFrame* callFrame))
{
    VM& vm = globalObject->vm();
    auto scope = DECLARE_THROW_SCOPE(vm);

    if (auto* thisObject = jsCast<NodeVMSourceTextModule*>(callFrame->thisValue())) {
        if (JSC::Exception* exception = thisObject->evaluationException()) {
            return JSValue::encode(exception->value());
        }
        throwError(globalObject, scope, ErrorCode::ERR_VM_MODULE_STATUS, "Module status must be errored"_s);
        return {};
    }

    throwTypeError(globalObject, scope, "This function must be called on a SourceTextModule or SyntheticModule"_s);
    return {};
}

JSC_DEFINE_HOST_FUNCTION(jsNodeVmModuleGetModuleRequests, (JSC::JSGlobalObject * globalObject, JSC::CallFrame* callFrame))
{
    auto& vm = globalObject->vm();
    auto scope = DECLARE_THROW_SCOPE(vm);

    auto* thisObject = jsCast<NodeVMModule*>(callFrame->thisValue());

    if (auto* sourceTextModule = jsDynamicCast<NodeVMSourceTextModule*>(callFrame->thisValue())) {
        sourceTextModule->ensureModuleRecord(globalObject);
        RETURN_IF_EXCEPTION(scope, {});
    }

    const WTF::Vector<NodeVMModuleRequest>& requests = thisObject->moduleRequests();

    JSArray* array = constructEmptyArray(globalObject, nullptr, requests.size());
    RETURN_IF_EXCEPTION(scope, {});

    for (unsigned i = 0; const NodeVMModuleRequest& request : requests) {
        array->putDirectIndex(globalObject, i++, request.toJS(globalObject));
        RETURN_IF_EXCEPTION(scope, {});
    }

    return JSValue::encode(array);
}

JSC_DEFINE_HOST_FUNCTION(jsNodeVmModuleEvaluate, (JSC::JSGlobalObject * globalObject, JSC::CallFrame* callFrame))
{
    VM& vm = globalObject->vm();
    auto scope = DECLARE_THROW_SCOPE(vm);

    JSValue timeoutValue = callFrame->argument(0);
    uint32_t timeout = 0;
    if (timeoutValue.isUInt32()) {
        timeout = timeoutValue.asUInt32();
    }

    JSValue breakOnSigintValue = callFrame->argument(1);
    bool breakOnSigint = false;
    if (breakOnSigintValue.isBoolean()) {
        breakOnSigint = breakOnSigintValue.asBoolean();
    }

    if (auto* thisObject = jsDynamicCast<NodeVMModule*>(callFrame->thisValue())) {
        RELEASE_AND_RETURN(scope, JSValue::encode(thisObject->evaluate(globalObject, timeout, breakOnSigint)));
<<<<<<< HEAD
    } else {
        throwTypeError(globalObject, scope, "This function must be called on a SourceTextModule or SyntheticModule"_s);
        return {};
=======
>>>>>>> 05e8a6dd
    }

    throwTypeError(globalObject, scope, "This function must be called on a SourceTextModule or SyntheticModule"_s);
    return {};
}

JSC_DEFINE_HOST_FUNCTION(jsNodeVmModuleLink, (JSC::JSGlobalObject * globalObject, JSC::CallFrame* callFrame))
{
    VM& vm = globalObject->vm();
    auto scope = DECLARE_THROW_SCOPE(vm);

    JSArray* specifiers = jsDynamicCast<JSArray*>(callFrame->argument(0));
    JSArray* moduleNatives = jsDynamicCast<JSArray*>(callFrame->argument(1));

    if (!specifiers) {
        return throwArgumentTypeError(*globalObject, scope, 0, "specifiers"_s, "Module"_s, "Module"_s, "Array"_s);
    }

    if (!moduleNatives) {
        return throwArgumentTypeError(*globalObject, scope, 1, "moduleNatives"_s, "Module"_s, "Module"_s, "Array"_s);
    }

    if (auto* thisObject = jsDynamicCast<NodeVMSourceTextModule*>(callFrame->thisValue())) {
        RELEASE_AND_RETURN(scope, JSValue::encode(thisObject->link(globalObject, specifiers, moduleNatives, callFrame->argument(2))));
<<<<<<< HEAD
        // return thisObject->link(globalObject, linker);
        // } else if (auto* thisObject = jsDynamicCast<NodeVMSyntheticModule*>(callFrame->thisValue())) {
        //     return thisObject->link(globalObject, specifiers, moduleNatives);
    } else {
        throwTypeError(globalObject, scope, "This function must be called on a SourceTextModule or SyntheticModule"_s);
        return {};
=======
>>>>>>> 05e8a6dd
    }

    throwTypeError(globalObject, scope, "This function must be called on a SourceTextModule"_s);
    return {};
}

JSC_DEFINE_HOST_FUNCTION(jsNodeVmModuleInstantiate, (JSC::JSGlobalObject * globalObject, JSC::CallFrame* callFrame))
{
    VM& vm = globalObject->vm();
    auto scope = DECLARE_THROW_SCOPE(vm);

    if (auto* thisObject = jsDynamicCast<NodeVMSourceTextModule*>(callFrame->thisValue())) {
        RELEASE_AND_RETURN(scope, JSValue::encode(thisObject->instantiate(globalObject)));
    }

    if (auto* thisObject = jsDynamicCast<NodeVMSyntheticModule*>(callFrame->thisValue())) {
        RELEASE_AND_RETURN(scope, JSValue::encode(thisObject->instantiate(globalObject)));
    }

    throwTypeError(globalObject, scope, "This function must be called on a SourceTextModule or SyntheticModule"_s);
    return {};
}

JSC_DEFINE_HOST_FUNCTION(jsNodeVmModuleSetExport, (JSC::JSGlobalObject * globalObject, JSC::CallFrame* callFrame))
{
    VM& vm = globalObject->vm();
    auto scope = DECLARE_THROW_SCOPE(vm);

    if (auto* thisObject = jsDynamicCast<NodeVMSyntheticModule*>(callFrame->thisValue())) {
        JSValue nameValue = callFrame->argument(0);
        if (!nameValue.isString()) {
            Bun::ERR::INVALID_ARG_TYPE(scope, globalObject, "name"_str, "string"_s, nameValue);
            return {};
        }
        JSValue exportValue = callFrame->argument(1);
        thisObject->setExport(globalObject, nameValue.toWTFString(globalObject), exportValue);
        RETURN_IF_EXCEPTION(scope, {});
    } else {
        throwTypeError(globalObject, scope, "This function must be called on a SyntheticModule"_s);
        return {};
    }

    return JSC::encodedJSUndefined();
}

JSC_DEFINE_HOST_FUNCTION(jsNodeVmModuleCreateCachedData, (JSC::JSGlobalObject * globalObject, JSC::CallFrame* callFrame))
{
    VM& vm = globalObject->vm();
    auto scope = DECLARE_THROW_SCOPE(vm);

    if (auto* thisObject = jsDynamicCast<NodeVMSourceTextModule*>(callFrame->thisValue())) {
        RELEASE_AND_RETURN(scope, JSValue::encode(thisObject->cachedData(globalObject)));
    }

    throwTypeError(globalObject, scope, "This function must be called on a SourceTextModule"_s);
    return {};
}

JSC_DEFINE_HOST_FUNCTION(jsNodeVmModuleCreateModuleRecord, (JSC::JSGlobalObject * globalObject, JSC::CallFrame* callFrame))
{
    auto* thisObject = jsCast<NodeVMModule*>(callFrame->thisValue());
    return JSValue::encode(thisObject->createModuleRecord(globalObject));
}

template<typename Visitor>
void NodeVMModule::visitChildrenImpl(JSCell* cell, Visitor& visitor)
{
    auto* vmModule = jsCast<NodeVMModule*>(cell);
    ASSERT_GC_OBJECT_INHERITS(vmModule, info());
    Base::visitChildren(vmModule, visitor);

    visitor.append(vmModule->m_namespaceObject);
    visitor.append(vmModule->m_context);
    visitor.append(vmModule->m_evaluationResult);
    visitor.append(vmModule->m_moduleWrapper);

    auto moduleNatives = vmModule->m_resolveCache.values();
    visitor.append(moduleNatives.begin(), moduleNatives.end());
}

DEFINE_VISIT_CHILDREN(NodeVMModule);

static EncodedJSValue
constructModule(JSGlobalObject* globalObject, CallFrame* callFrame, JSValue newTarget = {})
{
    auto& vm = globalObject->vm();
    ArgList args(callFrame);
<<<<<<< HEAD
    return JSValue::encode(NodeVMModule::create(vm, globalObject, args));
=======

    NodeVMModule* module = NodeVMModule::create(vm, globalObject, args);
    RETURN_IF_EXCEPTION(scope, {});

    return JSValue::encode(module);
>>>>>>> 05e8a6dd
}

JSC_DEFINE_HOST_FUNCTION(moduleConstructorCall, (JSGlobalObject * globalObject, CallFrame* callFrame))
{
    return constructModule(globalObject, callFrame);
}

JSC_DEFINE_HOST_FUNCTION(moduleConstructorConstruct, (JSGlobalObject * globalObject, CallFrame* callFrame))
{
    return constructModule(globalObject, callFrame, callFrame->newTarget());
}

NodeVMModuleConstructor* NodeVMModuleConstructor::create(VM& vm, JSGlobalObject* globalObject, Structure* structure, JSObject* prototype)
{
    NodeVMModuleConstructor* ptr = new (NotNull, allocateCell<NodeVMModuleConstructor>(vm)) NodeVMModuleConstructor(vm, structure);
    ptr->finishCreation(vm, prototype);
    return ptr;
}

NodeVMModuleConstructor::NodeVMModuleConstructor(VM& vm, Structure* structure)
    : NodeVMModuleConstructor::Base(vm, structure, moduleConstructorCall, moduleConstructorConstruct)
{
}

JSC::Structure* NodeVMModuleConstructor::createStructure(JSC::VM& vm, JSC::JSGlobalObject* globalObject, JSC::JSValue prototype)
{
    return JSC::Structure::create(vm, globalObject, prototype, JSC::TypeInfo(JSC::InternalFunctionType, Base::StructureFlags), info());
}

void NodeVMModuleConstructor::finishCreation(VM& vm, JSObject* prototype)
{
    Base::finishCreation(vm, 1, "Module"_s, PropertyAdditionMode::WithStructureTransition);
    putDirectWithoutTransition(vm, vm.propertyNames->prototype, prototype, PropertyAttribute::DontEnum | PropertyAttribute::DontDelete | PropertyAttribute::ReadOnly);
    ASSERT(inherits(info()));
}

const JSC::ClassInfo NodeVMModule::s_info = { "NodeVMModule"_s, &Base::s_info, nullptr, nullptr, CREATE_METHOD_TABLE(NodeVMModule) };
const JSC::ClassInfo NodeVMModulePrototype::s_info = { "NodeVMModule"_s, &Base::s_info, nullptr, nullptr, CREATE_METHOD_TABLE(NodeVMModulePrototype) };
const JSC::ClassInfo NodeVMModuleConstructor::s_info = { "Module"_s, &Base::s_info, nullptr, nullptr, CREATE_METHOD_TABLE(NodeVMModuleConstructor) };

} // namespace Bun<|MERGE_RESOLUTION|>--- conflicted
+++ resolved
@@ -88,16 +88,8 @@
     JSValue result {};
 
     NodeVMGlobalObject* nodeVmGlobalObject = NodeVM::getGlobalObjectFromContext(globalObject, m_context.get(), false);
-<<<<<<< HEAD
     VM_RETURN_IF_EXCEPTION(scope, {});
     if (nodeVmGlobalObject) globalObject = nodeVmGlobalObject;
-=======
-    RETURN_IF_EXCEPTION(scope, {});
-
-    if (nodeVmGlobalObject) {
-        globalObject = nodeVmGlobalObject;
-    }
->>>>>>> 05e8a6dd
 
     auto run = [&] {
         if (sourceTextThis) {
@@ -108,13 +100,8 @@
             RETURN_IF_EXCEPTION(scope, );
         } else if (syntheticThis) {
             syntheticThis->evaluate(globalObject);
-<<<<<<< HEAD
             RETURN_IF_EXCEPTION(scope, );
         }
-=======
-        }
-        RETURN_IF_EXCEPTION(scope, );
->>>>>>> 05e8a6dd
         result = record->evaluate(globalObject, jsUndefined(), jsNumber(static_cast<int32_t>(JSGenerator::ResumeMode::NormalMode)));
         RETURN_IF_EXCEPTION(scope, );
     };
@@ -249,17 +236,9 @@
     }
 
     if (auto* thisObject = jsDynamicCast<NodeVMModule*>(this)) {
-<<<<<<< HEAD
-        auto amr = thisObject->moduleRecord(globalObject);
+        AbstractModuleRecord* amr = thisObject->moduleRecord(globalObject);
         RETURN_IF_EXCEPTION(scope, {});
         object = amr->getModuleNamespace(globalObject);
-=======
-        VM& vm = globalObject->vm();
-        auto scope = DECLARE_THROW_SCOPE(vm);
-        AbstractModuleRecord* record = thisObject->moduleRecord(globalObject);
-        RETURN_IF_EXCEPTION(scope, {});
-        object = record->getModuleNamespace(globalObject);
->>>>>>> 05e8a6dd
         RETURN_IF_EXCEPTION(scope, {});
         if (object) {
             namespaceObject(vm, object);
@@ -434,12 +413,9 @@
 
     if (auto* thisObject = jsDynamicCast<NodeVMModule*>(callFrame->thisValue())) {
         RELEASE_AND_RETURN(scope, JSValue::encode(thisObject->evaluate(globalObject, timeout, breakOnSigint)));
-<<<<<<< HEAD
     } else {
         throwTypeError(globalObject, scope, "This function must be called on a SourceTextModule or SyntheticModule"_s);
         return {};
-=======
->>>>>>> 05e8a6dd
     }
 
     throwTypeError(globalObject, scope, "This function must be called on a SourceTextModule or SyntheticModule"_s);
@@ -464,15 +440,12 @@
 
     if (auto* thisObject = jsDynamicCast<NodeVMSourceTextModule*>(callFrame->thisValue())) {
         RELEASE_AND_RETURN(scope, JSValue::encode(thisObject->link(globalObject, specifiers, moduleNatives, callFrame->argument(2))));
-<<<<<<< HEAD
         // return thisObject->link(globalObject, linker);
         // } else if (auto* thisObject = jsDynamicCast<NodeVMSyntheticModule*>(callFrame->thisValue())) {
         //     return thisObject->link(globalObject, specifiers, moduleNatives);
     } else {
         throwTypeError(globalObject, scope, "This function must be called on a SourceTextModule or SyntheticModule"_s);
         return {};
-=======
->>>>>>> 05e8a6dd
     }
 
     throwTypeError(globalObject, scope, "This function must be called on a SourceTextModule"_s);
@@ -560,15 +533,7 @@
 {
     auto& vm = globalObject->vm();
     ArgList args(callFrame);
-<<<<<<< HEAD
     return JSValue::encode(NodeVMModule::create(vm, globalObject, args));
-=======
-
-    NodeVMModule* module = NodeVMModule::create(vm, globalObject, args);
-    RETURN_IF_EXCEPTION(scope, {});
-
-    return JSValue::encode(module);
->>>>>>> 05e8a6dd
 }
 
 JSC_DEFINE_HOST_FUNCTION(moduleConstructorCall, (JSGlobalObject * globalObject, CallFrame* callFrame))
