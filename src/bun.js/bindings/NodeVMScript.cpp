#include "NodeVMScript.h"

#include "ErrorCode.h"

#include "JavaScriptCore/Completion.h"
#include "JavaScriptCore/JIT.h"
#include "JavaScriptCore/JSWeakMap.h"
#include "JavaScriptCore/JSWeakMapInlines.h"
#include "JavaScriptCore/ProgramCodeBlock.h"
#include "JavaScriptCore/SourceCodeKey.h"

#include "NodeVMScriptFetcher.h"
#include "../vm/SigintWatcher.h"

#include <bit>

namespace Bun {
using namespace NodeVM;

bool ScriptOptions::fromJS(JSC::JSGlobalObject* globalObject, JSC::VM& vm, JSC::ThrowScope& scope, JSC::JSValue optionsArg, JSValue* importer)
{
    if (importer) {
        *importer = jsUndefined();
    }

    bool any = BaseVMOptions::fromJS(globalObject, vm, scope, optionsArg);
    RETURN_IF_EXCEPTION(scope, false);

    if (!optionsArg.isUndefined() && !optionsArg.isString()) {
        JSObject* options = asObject(optionsArg);

        // Validate contextName and contextOrigin are strings
        auto contextNameOpt = options->getIfPropertyExists(globalObject, Identifier::fromString(vm, "contextName"_s));
        RETURN_IF_EXCEPTION(scope, false);
        if (contextNameOpt) {
            if (!contextNameOpt.isUndefined() && !contextNameOpt.isString()) {
                ERR::INVALID_ARG_TYPE(scope, globalObject, "options.contextName"_s, "string"_s, contextNameOpt);
                return false;
            }
            any = true;
        }

        auto contextOriginOpt = options->getIfPropertyExists(globalObject, Identifier::fromString(vm, "contextOrigin"_s));
        RETURN_IF_EXCEPTION(scope, false);
        if (contextOriginOpt) {
            if (!contextOriginOpt.isUndefined() && !contextOriginOpt.isString()) {
                ERR::INVALID_ARG_TYPE(scope, globalObject, "options.contextOrigin"_s, "string"_s, contextOriginOpt);
                return false;
            }
            any = true;
        }

        if (validateTimeout(globalObject, vm, scope, options, this->timeout)) {
            RETURN_IF_EXCEPTION(scope, false);
            any = true;
        }

        if (validateProduceCachedData(globalObject, vm, scope, options, this->produceCachedData)) {
            RETURN_IF_EXCEPTION(scope, false);
            any = true;
        }

        if (validateCachedData(globalObject, vm, scope, options, this->cachedData)) {
            RETURN_IF_EXCEPTION(scope, false);
            any = true;
        }

        // Handle importModuleDynamically option
        JSValue importModuleDynamicallyValue = options->getIfPropertyExists(globalObject, Identifier::fromString(vm, "importModuleDynamically"_s));
        RETURN_IF_EXCEPTION(scope, {});

        if (importModuleDynamicallyValue) {
            if ((importModuleDynamicallyValue.isCallable() || isUseMainContextDefaultLoaderConstant(globalObject, importModuleDynamicallyValue))) {
                if (importer) {
                    *importer = importModuleDynamicallyValue;
                }
                any = true;
            } else if (!importModuleDynamicallyValue.isUndefined()) {
                ERR::INVALID_ARG_TYPE(scope, globalObject, "options.importModuleDynamically"_s, "function"_s, importModuleDynamicallyValue);
                return false;
            }
        }
    }

    return any;
}

static EncodedJSValue
constructScript(JSGlobalObject* globalObject, CallFrame* callFrame, JSValue newTarget = {})
{
    VM& vm = globalObject->vm();
    auto scope = DECLARE_THROW_SCOPE(vm);
    ArgList args(callFrame);
    JSValue sourceArg = args.at(0);
    String sourceString;
    if (sourceArg.isUndefined()) {
        sourceString = emptyString();
    } else {
        sourceString = sourceArg.toWTFString(globalObject);
        RETURN_IF_EXCEPTION(scope, encodedJSUndefined());
    }

    JSValue optionsArg = args.at(1);
    ScriptOptions options(""_s);
    JSValue importer;

    if (optionsArg.isString()) {
        options.filename = optionsArg.toWTFString(globalObject);
        RETURN_IF_EXCEPTION(scope, {});
    } else if (!options.fromJS(globalObject, vm, scope, optionsArg, &importer)) {
        RETURN_IF_EXCEPTION(scope, JSValue::encode(jsUndefined()));
    }

    auto* zigGlobalObject = defaultGlobalObject(globalObject);
    Structure* structure = zigGlobalObject->NodeVMScriptStructure();
    if (zigGlobalObject->NodeVMScript() != newTarget) [[unlikely]] {
        auto scope = DECLARE_THROW_SCOPE(vm);
        if (!newTarget) {
            throwTypeError(globalObject, scope, "Class constructor Script cannot be invoked without 'new'"_s);
            return {};
        }

        auto* functionGlobalObject = defaultGlobalObject(getFunctionRealm(globalObject, newTarget.getObject()));
        RETURN_IF_EXCEPTION(scope, {});
        structure = InternalFunction::createSubclassStructure(globalObject, newTarget.getObject(), functionGlobalObject->NodeVMScriptStructure());
        RETURN_IF_EXCEPTION(scope, {});
    }

    RefPtr fetcher(NodeVMScriptFetcher::create(vm, importer, jsUndefined()));

    SourceCode source = makeSource(sourceString, JSC::SourceOrigin(WTF::URL::fileURLWithFileSystemPath(options.filename), *fetcher), JSC::SourceTaintedOrigin::Untainted, options.filename, TextPosition(options.lineOffset, options.columnOffset));
    RETURN_IF_EXCEPTION(scope, {});

    const bool produceCachedData = options.produceCachedData;
    auto filename = options.filename;

    NodeVMScript* script = NodeVMScript::create(vm, globalObject, structure, WTFMove(source), WTFMove(options));
    RETURN_IF_EXCEPTION(scope, {});

    fetcher->owner(vm, script);

    WTF::Vector<uint8_t>& cachedData = script->cachedData();

    if (!cachedData.isEmpty()) {
        JSC::ProgramExecutable* executable = script->cachedExecutable();
        if (!executable) {
            executable = script->createExecutable();
        }
        ASSERT(executable);

        JSC::LexicallyScopedFeatures lexicallyScopedFeatures = globalObject->globalScopeExtension() ? JSC::TaintedByWithScopeLexicallyScopedFeature : JSC::NoLexicallyScopedFeatures;
        JSC::SourceCodeKey key(script->source(), {}, JSC::SourceCodeType::ProgramType, lexicallyScopedFeatures, JSC::JSParserScriptMode::Classic, JSC::DerivedContextType::None, JSC::EvalContextType::None, false, {}, std::nullopt);
        Ref<JSC::CachedBytecode> cachedBytecode = JSC::CachedBytecode::create(std::span(cachedData), nullptr, {});
        JSC::UnlinkedProgramCodeBlock* unlinkedBlock = JSC::decodeCodeBlock<UnlinkedProgramCodeBlock>(vm, key, WTFMove(cachedBytecode));

        if (!unlinkedBlock) {
            script->cachedDataRejected(TriState::True);
        } else {
            JSC::JSScope* jsScope = globalObject->globalScope();
            JSC::CodeBlock* codeBlock = nullptr;
            {
                // JSC::ProgramCodeBlock::create() requires GC to be deferred.
                DeferGC deferGC(vm);
                codeBlock = JSC::ProgramCodeBlock::create(vm, executable, unlinkedBlock, jsScope);
                RETURN_IF_EXCEPTION(scope, {});
            }
            JSC::CompilationResult compilationResult = JIT::compileSync(vm, codeBlock, JITCompilationEffort::JITCompilationCanFail);
            if (compilationResult != JSC::CompilationResult::CompilationFailed) {
                executable->installCode(codeBlock);
                script->cachedDataRejected(TriState::False);
            } else {
                script->cachedDataRejected(TriState::True);
            }
        }
    } else if (produceCachedData) {
        script->cacheBytecode();
        // TODO(@heimskr): is there ever a case where bytecode production fails?
        script->cachedDataProduced(true);
    }

    return JSValue::encode(script);
}

JSC_DEFINE_HOST_FUNCTION(scriptConstructorCall, (JSGlobalObject * globalObject, CallFrame* callFrame))
{
    return constructScript(globalObject, callFrame);
}

JSC_DEFINE_HOST_FUNCTION(scriptConstructorConstruct, (JSGlobalObject * globalObject, CallFrame* callFrame))
{
    return constructScript(globalObject, callFrame, callFrame->newTarget());
}

JSC::ProgramExecutable* NodeVMScript::createExecutable()
{
    VM& vm = JSC::getVM(globalObject());
    m_cachedExecutable.set(vm, this, JSC::ProgramExecutable::create(globalObject(), m_source));
    return m_cachedExecutable.get();
}

void NodeVMScript::cacheBytecode()
{
    if (!m_cachedExecutable) {
        createExecutable();
    }

    m_cachedBytecode = getBytecode(globalObject(), m_cachedExecutable.get(), m_source);
    m_cachedDataProduced = m_cachedBytecode != nullptr;
}

JSC::JSUint8Array* NodeVMScript::getBytecodeBuffer()
{
    if (!m_options.produceCachedData) {
        return nullptr;
    }

    if (!m_cachedBytecodeBuffer) {
        if (!m_cachedBytecode) {
            cacheBytecode();
        }

        ASSERT(m_cachedBytecode);

        std::span<const uint8_t> bytes = m_cachedBytecode->span();
        m_cachedBytecodeBuffer.set(vm(), this, WebCore::createBuffer(globalObject(), bytes));
        if (!m_cachedBytecodeBuffer) {
            return nullptr;
        }
    }

    ASSERT(m_cachedBytecodeBuffer);
    return m_cachedBytecodeBuffer.get();
}

DEFINE_VISIT_CHILDREN(NodeVMScript);

template<typename Visitor>
void NodeVMScript::visitChildrenImpl(JSCell* cell, Visitor& visitor)
{
    NodeVMScript* thisObject = jsCast<NodeVMScript*>(cell);
    ASSERT_GC_OBJECT_INHERITS(thisObject, info());
    Base::visitChildren(thisObject, visitor);
    visitor.append(thisObject->m_cachedExecutable);
    visitor.append(thisObject->m_cachedBytecodeBuffer);
}

NodeVMScriptConstructor::NodeVMScriptConstructor(VM& vm, Structure* structure)
    : NodeVMScriptConstructor::Base(vm, structure, scriptConstructorCall, scriptConstructorConstruct)
{
}

NodeVMScriptConstructor* NodeVMScriptConstructor::create(VM& vm, JSGlobalObject* globalObject, Structure* structure, JSObject* prototype)
{
    NodeVMScriptConstructor* ptr = new (NotNull, allocateCell<NodeVMScriptConstructor>(vm)) NodeVMScriptConstructor(vm, structure);
    ptr->finishCreation(vm, prototype);
    return ptr;
}

void NodeVMScriptConstructor::finishCreation(VM& vm, JSObject* prototype)
{
    Base::finishCreation(vm, 1, "Script"_s, PropertyAdditionMode::WithStructureTransition);
    putDirectWithoutTransition(vm, vm.propertyNames->prototype, prototype, PropertyAttribute::DontEnum | PropertyAttribute::DontDelete | PropertyAttribute::ReadOnly);
    ASSERT(inherits(info()));
}

NodeVMScript* NodeVMScript::create(VM& vm, JSGlobalObject* globalObject, Structure* structure, SourceCode source, ScriptOptions options)
{
    NodeVMScript* ptr = new (NotNull, allocateCell<NodeVMScript>(vm)) NodeVMScript(vm, structure, WTFMove(source), WTFMove(options));
    ptr->finishCreation(vm);
    return ptr;
}

void NodeVMScript::finishCreation(VM& vm)
{
    Base::finishCreation(vm);
    ASSERT(inherits(info()));
}

void NodeVMScript::destroy(JSCell* cell)
{
    static_cast<NodeVMScript*>(cell)->NodeVMScript::~NodeVMScript();
}

static bool checkForTermination(JSC::VM& vm, JSC::JSGlobalObject* globalObject, JSC::ThrowScope& scope, NodeVMScript* script, std::optional<double> timeout)
{
    if (vm.hasTerminationRequest()) {
        vm.clearHasTerminationRequest();
        if (script->getSigintReceived()) {
            script->setSigintReceived(false);
            throwError(globalObject, scope, ErrorCode::ERR_SCRIPT_EXECUTION_INTERRUPTED, "Script execution was interrupted by `SIGINT`"_s);
        } else if (timeout) {
            throwError(globalObject, scope, ErrorCode::ERR_SCRIPT_EXECUTION_TIMEOUT, makeString("Script execution timed out after "_s, *timeout, "ms"_s));
        } else {
            RELEASE_ASSERT_NOT_REACHED_WITH_MESSAGE("vm.Script terminated due neither to SIGINT nor to timeout");
        }
        return true;
    }

    return false;
}

void setupWatchdog(VM& vm, double timeout, double* oldTimeout, double* newTimeout)
{
    JSC::JSLockHolder locker(vm);
    JSC::Watchdog& dog = vm.ensureWatchdog();
    dog.enteredVM();

    Seconds oldLimit = dog.getTimeLimit();

    if (oldTimeout) {
        *oldTimeout = oldLimit.milliseconds();
    }

    if (oldLimit.isInfinity() || timeout < oldLimit.milliseconds()) {
        dog.setTimeLimit(WTF::Seconds::fromMilliseconds(timeout));
    } else {
        timeout = oldLimit.milliseconds();
    }

    if (newTimeout) {
        *newTimeout = timeout;
    }
}

static JSC::EncodedJSValue runInContext(NodeVMGlobalObject* globalObject, NodeVMScript* script, JSObject* contextifiedObject, JSValue optionsArg, bool allowStringInPlaceOfOptions = false)
{
    VM& vm = JSC::getVM(globalObject);
    auto scope = DECLARE_THROW_SCOPE(vm);

    RunningScriptOptions options;
    if (allowStringInPlaceOfOptions && optionsArg.isString()) {
        options.filename = optionsArg.toWTFString(globalObject);
        RETURN_IF_EXCEPTION(scope, {});
    } else {
        auto from = options.fromJS(globalObject, vm, scope, optionsArg);
        RETURN_IF_EXCEPTION(scope, {});
        if (!from) {
            options = {};
        }
    }

    // Set the contextified object before evaluating
    globalObject->setContextifiedObject(contextifiedObject);

    NakedPtr<JSC::Exception> exception;
    JSValue result {};
    auto run = [&] {
        result = JSC::evaluate(globalObject, script->source(), globalObject, exception);
    };

    std::optional<double> oldLimit, newLimit;

    if (options.timeout) {
        setupWatchdog(vm, *options.timeout, &oldLimit.emplace(), &newLimit.emplace());
    }

    script->setSigintReceived(false);

    if (options.breakOnSigint) {
        auto holder = SigintWatcher::hold(globalObject, script);
        run();
    } else {
        run();
    }

    RETURN_IF_EXCEPTION(scope, {});

    if (options.timeout) {
        vm.watchdog()->setTimeLimit(WTF::Seconds::fromMilliseconds(*oldLimit));
    }

    if (checkForTermination(vm, globalObject, scope, script, newLimit)) {
        return {};
    }

    script->setSigintReceived(false);

    if (exception) [[unlikely]] {
        if (handleException(globalObject, vm, exception, scope)) {
            return {};
        }
        JSC::throwException(globalObject, scope, exception.get());
        return {};
    }

    RETURN_IF_EXCEPTION(scope, {});
    RELEASE_AND_RETURN(scope, JSValue::encode(result));
}

JSC_DEFINE_HOST_FUNCTION(scriptRunInThisContext, (JSGlobalObject * globalObject, CallFrame* callFrame))
{
    VM& vm = JSC::getVM(globalObject);
    auto scope = DECLARE_THROW_SCOPE(vm);

    JSValue thisValue = callFrame->thisValue();
    auto* script = jsDynamicCast<NodeVMScript*>(thisValue);
    if (!script) [[unlikely]] {
        return ERR::INVALID_ARG_VALUE(scope, globalObject, "this"_s, thisValue, "must be a Script"_s);
    }

    JSValue optionsArg = callFrame->argument(0);

    RunningScriptOptions options;
    if (!options.fromJS(globalObject, vm, scope, optionsArg)) {
        RETURN_IF_EXCEPTION(scope, {});
        options = {};
    }

    NakedPtr<JSC::Exception> exception;
    JSValue result {};
    auto run = [&] {
        result = JSC::evaluate(globalObject, script->source(), globalObject, exception);
    };

    std::optional<double> oldLimit, newLimit;

    if (options.timeout) {
        setupWatchdog(vm, *options.timeout, &oldLimit.emplace(), &newLimit.emplace());
    }

    script->setSigintReceived(false);

    if (options.breakOnSigint) {
        auto holder = SigintWatcher::hold(globalObject, script);
        vm.ensureTerminationException();
        run();
    } else {
        run();
    }

    if (options.timeout) {
        vm.watchdog()->setTimeLimit(WTF::Seconds::fromMilliseconds(*oldLimit));
    }

    if (checkForTermination(vm, globalObject, scope, script, newLimit)) {
        return {};
    }

    script->setSigintReceived(false);

    if (exception) [[unlikely]] {
        if (handleException(globalObject, vm, exception, scope)) {
            return {};
        }
        JSC::throwException(globalObject, scope, exception.get());
        return {};
    }

    RETURN_IF_EXCEPTION(scope, {});
    RELEASE_AND_RETURN(scope, JSValue::encode(result));
}

JSC_DEFINE_CUSTOM_GETTER(scriptGetSourceMapURL, (JSGlobalObject * globalObject, JSC::EncodedJSValue thisValueEncoded, PropertyName))
{
    VM& vm = JSC::getVM(globalObject);
    auto scope = DECLARE_THROW_SCOPE(vm);
    JSValue thisValue = JSValue::decode(thisValueEncoded);
    auto* script = jsDynamicCast<NodeVMScript*>(thisValue);
    if (!script) [[unlikely]] {
        return ERR::INVALID_ARG_VALUE(scope, globalObject, "this"_s, thisValue, "must be a Script"_s);
    }

    const String& url = script->source().provider()->sourceMappingURLDirective();

    if (!url) {
        return encodedJSUndefined();
    }

    RELEASE_AND_RETURN(scope, JSValue::encode(jsString(vm, url)));
}

JSC_DEFINE_CUSTOM_GETTER(scriptGetCachedData, (JSGlobalObject * globalObject, JSC::EncodedJSValue thisValueEncoded, PropertyName))
{
    VM& vm = JSC::getVM(globalObject);
    auto scope = DECLARE_THROW_SCOPE(vm);
    JSValue thisValue = JSValue::decode(thisValueEncoded);
    auto* script = jsDynamicCast<NodeVMScript*>(thisValue);
    if (!script) [[unlikely]] {
        return ERR::INVALID_ARG_VALUE(scope, globalObject, "this"_s, thisValue, "must be a Script"_s);
    }

<<<<<<< HEAD
    RELEASE_AND_RETURN(scope, JSValue::encode(script->getBytecodeBuffer()));
=======
    scope.assertNoExceptionExceptTermination();
    auto* buffer = script->getBytecodeBuffer();
    RETURN_IF_EXCEPTION(scope, {});
    if (!buffer) return JSValue::encode(jsUndefined());
    return JSValue::encode(buffer);
>>>>>>> 6c5b8635
}

JSC_DEFINE_CUSTOM_GETTER(scriptGetCachedDataProduced, (JSGlobalObject * globalObject, JSC::EncodedJSValue thisValueEncoded, PropertyName))
{
    VM& vm = JSC::getVM(globalObject);
    auto scope = DECLARE_THROW_SCOPE(vm);
    JSValue thisValue = JSValue::decode(thisValueEncoded);
    auto* script = jsDynamicCast<NodeVMScript*>(thisValue);
    if (!script) [[unlikely]] {
        return ERR::INVALID_ARG_VALUE(scope, globalObject, "this"_s, thisValue, "must be a Script"_s);
    }

    scope.assertNoExceptionExceptTermination();
    return JSValue::encode(jsBoolean(script->cachedDataProduced()));
}

JSC_DEFINE_CUSTOM_GETTER(scriptGetCachedDataRejected, (JSGlobalObject * globalObject, JSC::EncodedJSValue thisValueEncoded, PropertyName))
{
    VM& vm = JSC::getVM(globalObject);
    auto scope = DECLARE_THROW_SCOPE(vm);
    JSValue thisValue = JSValue::decode(thisValueEncoded);
    auto* script = jsDynamicCast<NodeVMScript*>(thisValue);
    if (!script) [[unlikely]] {
        return ERR::INVALID_ARG_VALUE(scope, globalObject, "this"_s, thisValue, "must be a Script"_s);
    }

    switch (script->cachedDataRejected()) {
    case TriState::True:
        RELEASE_AND_RETURN(scope, JSValue::encode(jsBoolean(true)));
    case TriState::False:
        RELEASE_AND_RETURN(scope, JSValue::encode(jsBoolean(false)));
    default:
        RELEASE_AND_RETURN(scope, encodedJSUndefined());
    }
}

JSC_DEFINE_HOST_FUNCTION(scriptCreateCachedData, (JSGlobalObject * globalObject, CallFrame* callFrame))
{
    VM& vm = JSC::getVM(globalObject);
    auto scope = DECLARE_THROW_SCOPE(vm);

    JSValue thisValue = callFrame->thisValue();
    auto* script = jsDynamicCast<NodeVMScript*>(thisValue);
    if (!script) [[unlikely]] {
        return ERR::INVALID_ARG_VALUE(scope, globalObject, "this"_s, thisValue, "must be a Script"_s);
    }

    const JSC::SourceCode& source = script->source();
    RELEASE_AND_RETURN(scope, createCachedData(globalObject, source));
}

JSC_DEFINE_HOST_FUNCTION(scriptRunInContext, (JSGlobalObject * globalObject, CallFrame* callFrame))
{
    VM& vm = JSC::getVM(globalObject);
    auto scope = DECLARE_THROW_SCOPE(vm);

    JSValue thisValue = callFrame->thisValue();
    auto* script = jsDynamicCast<NodeVMScript*>(thisValue);
    if (!script) [[unlikely]] {
        return ERR::INVALID_ARG_VALUE(scope, globalObject, "this"_s, thisValue, "must be a Script"_s);
    }

    ArgList args(callFrame);
    JSValue contextArg = args.at(0);
    NodeVMGlobalObject* nodeVmGlobalObject = getGlobalObjectFromContext(globalObject, contextArg, true);
    RETURN_IF_EXCEPTION(scope, {});
    JSObject* context = asObject(contextArg);
    ASSERT(nodeVmGlobalObject != nullptr);

    RELEASE_AND_RETURN(scope, runInContext(nodeVmGlobalObject, script, context, args.at(1)));
}

JSC_DEFINE_HOST_FUNCTION(scriptRunInNewContext, (JSGlobalObject * globalObject, CallFrame* callFrame))
{
    VM& vm = JSC::getVM(globalObject);
    NodeVMScript* script = jsDynamicCast<NodeVMScript*>(callFrame->thisValue());
    JSValue contextObjectValue = callFrame->argument(0);
    auto scope = DECLARE_THROW_SCOPE(vm);

    if (!script) {
        throwTypeError(globalObject, scope, "this.runInContext is not a function"_s);
        return {};
    }

    bool notContextified = NodeVM::getContextArg(globalObject, contextObjectValue);

    if (!contextObjectValue || !contextObjectValue.isObject()) [[unlikely]] {
        throwTypeError(globalObject, scope, "Context must be an object"_s);
        return {};
    }

    JSValue contextOptionsArg = callFrame->argument(1);
    NodeVMContextOptions contextOptions {};
    JSValue importer;

    if (auto encodedException = getNodeVMContextOptions(globalObject, vm, scope, contextOptionsArg, contextOptions, "contextCodeGeneration", &importer)) {
        return *encodedException;
    }

    contextOptions.notContextified = notContextified;

    auto* zigGlobalObject = defaultGlobalObject(globalObject);
    JSObject* context = asObject(contextObjectValue);
    auto* targetContext = NodeVMGlobalObject::create(vm,
        zigGlobalObject->NodeVMGlobalObjectStructure(),
        contextOptions, importer);
    RETURN_IF_EXCEPTION(scope, {});

    if (notContextified) {
        auto* specialSandbox = NodeVMSpecialSandbox::create(vm, zigGlobalObject->NodeVMSpecialSandboxStructure(), targetContext);
        RETURN_IF_EXCEPTION(scope, {});
        targetContext->setSpecialSandbox(specialSandbox);
        RELEASE_AND_RETURN(scope, runInContext(targetContext, script, targetContext->specialSandbox(), callFrame->argument(1)));
    }

    RELEASE_AND_RETURN(scope, runInContext(targetContext, script, context, callFrame->argument(1)));
}

class NodeVMScriptPrototype final : public JSC::JSNonFinalObject {
public:
    using Base = JSC::JSNonFinalObject;

    static NodeVMScriptPrototype* create(VM& vm, JSGlobalObject* globalObject, Structure* structure)
    {
        NodeVMScriptPrototype* ptr = new (NotNull, allocateCell<NodeVMScriptPrototype>(vm)) NodeVMScriptPrototype(vm, structure);
        ptr->finishCreation(vm);
        return ptr;
    }

    DECLARE_INFO;
    template<typename CellType, SubspaceAccess>
    static GCClient::IsoSubspace* subspaceFor(VM& vm)
    {
        STATIC_ASSERT_ISO_SUBSPACE_SHARABLE(NodeVMScriptPrototype, Base);
        return &vm.plainObjectSpace();
    }
    static Structure* createStructure(VM& vm, JSGlobalObject* globalObject, JSValue prototype)
    {
        return Structure::create(vm, globalObject, prototype, TypeInfo(ObjectType, StructureFlags), info());
    }

private:
    NodeVMScriptPrototype(VM& vm, Structure* structure)
        : Base(vm, structure)
    {
    }

    void finishCreation(VM&);
};
STATIC_ASSERT_ISO_SUBSPACE_SHARABLE(NodeVMScriptPrototype, NodeVMScriptPrototype::Base);

static const struct HashTableValue scriptPrototypeTableValues[] = {
    { "createCachedData"_s, static_cast<unsigned>(PropertyAttribute::ReadOnly | PropertyAttribute::Function), NoIntrinsic, { HashTableValue::NativeFunctionType, scriptCreateCachedData, 1 } },
    { "runInContext"_s, static_cast<unsigned>(PropertyAttribute::ReadOnly | PropertyAttribute::Function), NoIntrinsic, { HashTableValue::NativeFunctionType, scriptRunInContext, 2 } },
    { "runInNewContext"_s, static_cast<unsigned>(PropertyAttribute::ReadOnly | PropertyAttribute::Function), NoIntrinsic, { HashTableValue::NativeFunctionType, scriptRunInNewContext, 2 } },
    { "runInThisContext"_s, static_cast<unsigned>(PropertyAttribute::ReadOnly | PropertyAttribute::Function), NoIntrinsic, { HashTableValue::NativeFunctionType, scriptRunInThisContext, 2 } },
    { "sourceMapURL"_s, static_cast<unsigned>(PropertyAttribute::ReadOnly | PropertyAttribute::CustomAccessor), NoIntrinsic, { HashTableValue::GetterSetterType, scriptGetSourceMapURL, nullptr } },
    { "cachedData"_s, static_cast<unsigned>(PropertyAttribute::ReadOnly | PropertyAttribute::CustomAccessor), NoIntrinsic, { HashTableValue::GetterSetterType, scriptGetCachedData, nullptr } },
    { "cachedDataProduced"_s, static_cast<unsigned>(PropertyAttribute::ReadOnly | PropertyAttribute::CustomAccessor), NoIntrinsic, { HashTableValue::GetterSetterType, scriptGetCachedDataProduced, nullptr } },
    { "cachedDataRejected"_s, static_cast<unsigned>(PropertyAttribute::ReadOnly | PropertyAttribute::CustomAccessor), NoIntrinsic, { HashTableValue::GetterSetterType, scriptGetCachedDataRejected, nullptr } },
};

void NodeVMScriptPrototype::finishCreation(VM& vm)
{
    Base::finishCreation(vm);
    reifyStaticProperties(vm, NodeVMScript::info(), scriptPrototypeTableValues, *this);
    JSC_TO_STRING_TAG_WITHOUT_TRANSITION();
}

JSObject* NodeVMScript::createPrototype(VM& vm, JSGlobalObject* globalObject)
{
    return NodeVMScriptPrototype::create(vm, globalObject, NodeVMScriptPrototype::createStructure(vm, globalObject, globalObject->objectPrototype()));
}

const ClassInfo NodeVMScript::s_info = { "Script"_s, &Base::s_info, nullptr, nullptr, CREATE_METHOD_TABLE(NodeVMScript) };
const ClassInfo NodeVMScriptPrototype::s_info = { "Script"_s, &Base::s_info, nullptr, nullptr, CREATE_METHOD_TABLE(NodeVMScriptPrototype) };
const ClassInfo NodeVMScriptConstructor::s_info = { "Script"_s, &Base::s_info, nullptr, nullptr, CREATE_METHOD_TABLE(NodeVMScriptConstructor) };

bool RunningScriptOptions::fromJS(JSC::JSGlobalObject* globalObject, JSC::VM& vm, JSC::ThrowScope& scope, JSC::JSValue optionsArg)
{
    bool any = BaseVMOptions::fromJS(globalObject, vm, scope, optionsArg);
    RETURN_IF_EXCEPTION(scope, false);

    if (!optionsArg.isUndefined() && !optionsArg.isString()) {
        JSObject* options = asObject(optionsArg);

        auto displayErrorsOpt = options->getIfPropertyExists(globalObject, Identifier::fromString(vm, "displayErrors"_s));
        RETURN_IF_EXCEPTION(scope, false);
        if (displayErrorsOpt) {
            if (!displayErrorsOpt.isUndefined()) {
                if (!displayErrorsOpt.isBoolean()) {
                    ERR::INVALID_ARG_TYPE(scope, globalObject, "options.displayErrors"_s, "boolean"_s, displayErrorsOpt);
                    return false;
                }
                this->displayErrors = displayErrorsOpt.asBoolean();
                any = true;
            }
        }

        if (validateTimeout(globalObject, vm, scope, options, this->timeout)) {
            any = true;
        }
        RETURN_IF_EXCEPTION(scope, {});

        auto breakOnSigintOpt = options->getIfPropertyExists(globalObject, Identifier::fromString(vm, "breakOnSigint"_s));
        RETURN_IF_EXCEPTION(scope, false);
        if (breakOnSigintOpt) {
            if (!breakOnSigintOpt.isUndefined()) {
                if (!breakOnSigintOpt.isBoolean()) {
                    ERR::INVALID_ARG_TYPE(scope, globalObject, "options.breakOnSigint"_s, "boolean"_s, breakOnSigintOpt);
                    return false;
                }
                this->breakOnSigint = breakOnSigintOpt.asBoolean();
                any = true;
            }
        }
    }

    return any;
}

} // namespace Bun<|MERGE_RESOLUTION|>--- conflicted
+++ resolved
@@ -479,15 +479,11 @@
         return ERR::INVALID_ARG_VALUE(scope, globalObject, "this"_s, thisValue, "must be a Script"_s);
     }
 
-<<<<<<< HEAD
-    RELEASE_AND_RETURN(scope, JSValue::encode(script->getBytecodeBuffer()));
-=======
     scope.assertNoExceptionExceptTermination();
     auto* buffer = script->getBytecodeBuffer();
     RETURN_IF_EXCEPTION(scope, {});
     if (!buffer) return JSValue::encode(jsUndefined());
     return JSValue::encode(buffer);
->>>>>>> 6c5b8635
 }
 
 JSC_DEFINE_CUSTOM_GETTER(scriptGetCachedDataProduced, (JSGlobalObject * globalObject, JSC::EncodedJSValue thisValueEncoded, PropertyName))
