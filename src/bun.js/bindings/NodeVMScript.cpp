#include "NodeVMScript.h"

#include "ErrorCode.h"

#include "JavaScriptCore/Completion.h"
#include "JavaScriptCore/JIT.h"
#include "JavaScriptCore/JSWeakMap.h"
#include "JavaScriptCore/JSWeakMapInlines.h"
#include "JavaScriptCore/ProgramCodeBlock.h"
#include "JavaScriptCore/SourceCodeKey.h"

#include "NodeVMScriptFetcher.h"
#include "../vm/SigintWatcher.h"

#include <bit>

namespace Bun {
using namespace NodeVM;

bool ScriptOptions::fromJS(JSC::JSGlobalObject* globalObject, JSC::VM& vm, JSC::ThrowScope& scope, JSC::JSValue optionsArg, JSValue* importer)
{
    if (importer) {
        *importer = jsUndefined();
    }

    bool any = BaseVMOptions::fromJS(globalObject, vm, scope, optionsArg);
    RETURN_IF_EXCEPTION(scope, false);

    if (!optionsArg.isUndefined() && !optionsArg.isString()) {
        JSObject* options = asObject(optionsArg);

        // Validate contextName and contextOrigin are strings
        auto contextNameOpt = options->getIfPropertyExists(globalObject, Identifier::fromString(vm, "contextName"_s));
        RETURN_IF_EXCEPTION(scope, false);
        if (contextNameOpt) {
            if (!contextNameOpt.isUndefined() && !contextNameOpt.isString()) {
                ERR::INVALID_ARG_TYPE(scope, globalObject, "options.contextName"_s, "string"_s, contextNameOpt);
                return false;
            }
            any = true;
        }

        auto contextOriginOpt = options->getIfPropertyExists(globalObject, Identifier::fromString(vm, "contextOrigin"_s));
        RETURN_IF_EXCEPTION(scope, false);
        if (contextOriginOpt) {
            if (!contextOriginOpt.isUndefined() && !contextOriginOpt.isString()) {
                ERR::INVALID_ARG_TYPE(scope, globalObject, "options.contextOrigin"_s, "string"_s, contextOriginOpt);
                return false;
            }
            any = true;
        }

        if (validateTimeout(globalObject, vm, scope, options, this->timeout)) {
            RETURN_IF_EXCEPTION(scope, false);
            any = true;
        }

        if (validateProduceCachedData(globalObject, vm, scope, options, this->produceCachedData)) {
            RETURN_IF_EXCEPTION(scope, false);
            any = true;
        }

        if (validateCachedData(globalObject, vm, scope, options, this->cachedData)) {
            RETURN_IF_EXCEPTION(scope, false);
            any = true;
        }

        // Handle importModuleDynamically option
        JSValue importModuleDynamicallyValue = options->getIfPropertyExists(globalObject, Identifier::fromString(vm, "importModuleDynamically"_s));
        RETURN_IF_EXCEPTION(scope, {});

        if (importModuleDynamicallyValue) {
            if ((importModuleDynamicallyValue.isCallable() || isUseMainContextDefaultLoaderConstant(globalObject, importModuleDynamicallyValue))) {
                if (importer) {
                    *importer = importModuleDynamicallyValue;
                }
                any = true;
            } else if (!importModuleDynamicallyValue.isUndefined()) {
                ERR::INVALID_ARG_TYPE(scope, globalObject, "options.importModuleDynamically"_s, "function"_s, importModuleDynamicallyValue);
                return false;
            }
        }
    }

    return any;
}

static EncodedJSValue
constructScript(JSGlobalObject* globalObject, CallFrame* callFrame, JSValue newTarget = {})
{
    VM& vm = globalObject->vm();
    auto scope = DECLARE_THROW_SCOPE(vm);
    ArgList args(callFrame);
    JSValue sourceArg = args.at(0);
    String sourceString;
    if (sourceArg.isUndefined()) {
        sourceString = emptyString();
    } else {
        sourceString = sourceArg.toWTFString(globalObject);
        RETURN_IF_EXCEPTION(scope, encodedJSUndefined());
    }

    JSValue optionsArg = args.at(1);
    ScriptOptions options(""_s);
    JSValue importer;

    if (optionsArg.isString()) {
        options.filename = optionsArg.toWTFString(globalObject);
        RETURN_IF_EXCEPTION(scope, {});
    } else if (!options.fromJS(globalObject, vm, scope, optionsArg, &importer)) {
        RETURN_IF_EXCEPTION(scope, JSValue::encode(jsUndefined()));
    }

    auto* zigGlobalObject = defaultGlobalObject(globalObject);
    Structure* structure = zigGlobalObject->NodeVMScriptStructure();
    if (zigGlobalObject->NodeVMScript() != newTarget) [[unlikely]] {
        auto scope = DECLARE_THROW_SCOPE(vm);
        if (!newTarget) {
            throwTypeError(globalObject, scope, "Class constructor Script cannot be invoked without 'new'"_s);
            return {};
        }

        auto* functionGlobalObject = defaultGlobalObject(getFunctionRealm(globalObject, newTarget.getObject()));
        RETURN_IF_EXCEPTION(scope, {});
        structure = InternalFunction::createSubclassStructure(
            globalObject, newTarget.getObject(), functionGlobalObject->NodeVMScriptStructure());
        scope.release();
    }

    RefPtr fetcher(NodeVMScriptFetcher::create(vm, importer, jsUndefined()));

    SourceCode source = makeSource(sourceString, JSC::SourceOrigin(WTF::URL::fileURLWithFileSystemPath(options.filename), *fetcher), JSC::SourceTaintedOrigin::Untainted, options.filename, TextPosition(options.lineOffset, options.columnOffset));
    RETURN_IF_EXCEPTION(scope, {});

    const bool produceCachedData = options.produceCachedData;
    auto filename = options.filename;

    NodeVMScript* script = NodeVMScript::create(vm, globalObject, structure, WTFMove(source), WTFMove(options));
    RETURN_IF_EXCEPTION(scope, {});

    fetcher->owner(vm, script);

    WTF::Vector<uint8_t>& cachedData = script->cachedData();

    if (!cachedData.isEmpty()) {
        JSC::ProgramExecutable* executable = script->cachedExecutable();
        if (!executable) {
            executable = script->createExecutable();
        }
        ASSERT(executable);

        JSC::LexicallyScopedFeatures lexicallyScopedFeatures = globalObject->globalScopeExtension() ? JSC::TaintedByWithScopeLexicallyScopedFeature : JSC::NoLexicallyScopedFeatures;
        JSC::SourceCodeKey key(script->source(), {}, JSC::SourceCodeType::ProgramType, lexicallyScopedFeatures, JSC::JSParserScriptMode::Classic, JSC::DerivedContextType::None, JSC::EvalContextType::None, false, {}, std::nullopt);
        Ref<JSC::CachedBytecode> cachedBytecode = JSC::CachedBytecode::create(std::span(cachedData), nullptr, {});
        JSC::UnlinkedProgramCodeBlock* unlinkedBlock = JSC::decodeCodeBlock<UnlinkedProgramCodeBlock>(vm, key, WTFMove(cachedBytecode));

        if (!unlinkedBlock) {
            script->cachedDataRejected(TriState::True);
        } else {
            JSC::JSScope* jsScope = globalObject->globalScope();
            JSC::CodeBlock* codeBlock = nullptr;
            {
                // JSC::ProgramCodeBlock::create() requires GC to be deferred.
                DeferGC deferGC(vm);
                codeBlock = JSC::ProgramCodeBlock::create(vm, executable, unlinkedBlock, jsScope);
                RETURN_IF_EXCEPTION(scope, {});
            }
            JSC::CompilationResult compilationResult = JIT::compileSync(vm, codeBlock, JITCompilationEffort::JITCompilationCanFail);
            if (compilationResult != JSC::CompilationResult::CompilationFailed) {
                executable->installCode(codeBlock);
                script->cachedDataRejected(TriState::False);
            } else {
                script->cachedDataRejected(TriState::True);
            }
        }
    } else if (produceCachedData) {
        script->cacheBytecode();
        // TODO(@heimskr): is there ever a case where bytecode production fails?
        script->cachedDataProduced(true);
    }

    return JSValue::encode(script);
}

JSC_DEFINE_HOST_FUNCTION(scriptConstructorCall, (JSGlobalObject * globalObject, CallFrame* callFrame))
{
    return constructScript(globalObject, callFrame);
}

JSC_DEFINE_HOST_FUNCTION(scriptConstructorConstruct, (JSGlobalObject * globalObject, CallFrame* callFrame))
{
    return constructScript(globalObject, callFrame, callFrame->newTarget());
}

JSC::ProgramExecutable* NodeVMScript::createExecutable()
{
    VM& vm = JSC::getVM(globalObject());
    m_cachedExecutable.set(vm, this, JSC::ProgramExecutable::create(globalObject(), m_source));
    return m_cachedExecutable.get();
}

void NodeVMScript::cacheBytecode()
{
    if (!m_cachedExecutable) {
        createExecutable();
    }

    m_cachedBytecode = getBytecode(globalObject(), m_cachedExecutable.get(), m_source);
    m_cachedDataProduced = m_cachedBytecode != nullptr;
}

JSC::JSUint8Array* NodeVMScript::getBytecodeBuffer()
{
    if (!m_options.produceCachedData) {
        return nullptr;
    }

    if (!m_cachedBytecodeBuffer) {
        if (!m_cachedBytecode) {
            cacheBytecode();
        }

        ASSERT(m_cachedBytecode);

        std::span<const uint8_t> bytes = m_cachedBytecode->span();
        m_cachedBytecodeBuffer.set(vm(), this, WebCore::createBuffer(globalObject(), bytes));
        if (!m_cachedBytecodeBuffer) {
            return nullptr;
        }
    }

    ASSERT(m_cachedBytecodeBuffer);
    return m_cachedBytecodeBuffer.get();
}

DEFINE_VISIT_CHILDREN(NodeVMScript);

template<typename Visitor>
void NodeVMScript::visitChildrenImpl(JSCell* cell, Visitor& visitor)
{
    NodeVMScript* thisObject = jsCast<NodeVMScript*>(cell);
    ASSERT_GC_OBJECT_INHERITS(thisObject, info());
    Base::visitChildren(thisObject, visitor);
    visitor.append(thisObject->m_cachedExecutable);
    visitor.append(thisObject->m_cachedBytecodeBuffer);
}

NodeVMScriptConstructor::NodeVMScriptConstructor(VM& vm, Structure* structure)
    : NodeVMScriptConstructor::Base(vm, structure, scriptConstructorCall, scriptConstructorConstruct)
{
}

NodeVMScriptConstructor* NodeVMScriptConstructor::create(VM& vm, JSGlobalObject* globalObject, Structure* structure, JSObject* prototype)
{
    NodeVMScriptConstructor* ptr = new (NotNull, allocateCell<NodeVMScriptConstructor>(vm)) NodeVMScriptConstructor(vm, structure);
    ptr->finishCreation(vm, prototype);
    return ptr;
}

void NodeVMScriptConstructor::finishCreation(VM& vm, JSObject* prototype)
{
    Base::finishCreation(vm, 1, "Script"_s, PropertyAdditionMode::WithStructureTransition);
    putDirectWithoutTransition(vm, vm.propertyNames->prototype, prototype, PropertyAttribute::DontEnum | PropertyAttribute::DontDelete | PropertyAttribute::ReadOnly);
    ASSERT(inherits(info()));
}

NodeVMScript* NodeVMScript::create(VM& vm, JSGlobalObject* globalObject, Structure* structure, SourceCode source, ScriptOptions options)
{
    NodeVMScript* ptr = new (NotNull, allocateCell<NodeVMScript>(vm)) NodeVMScript(vm, structure, WTFMove(source), WTFMove(options));
    ptr->finishCreation(vm);
    return ptr;
}

void NodeVMScript::finishCreation(VM& vm)
{
    Base::finishCreation(vm);
    ASSERT(inherits(info()));
}

void NodeVMScript::destroy(JSCell* cell)
{
    static_cast<NodeVMScript*>(cell)->NodeVMScript::~NodeVMScript();
}

static bool checkForTermination(JSC::VM& vm, JSC::JSGlobalObject* globalObject, JSC::ThrowScope& scope, NodeVMScript* script, std::optional<double> timeout)
{
    if (vm.hasTerminationRequest()) {
        vm.clearHasTerminationRequest();
        if (script->getSigintReceived()) {
            script->setSigintReceived(false);
            throwError(globalObject, scope, ErrorCode::ERR_SCRIPT_EXECUTION_INTERRUPTED, "Script execution was interrupted by `SIGINT`"_s);
        } else if (timeout) {
            throwError(globalObject, scope, ErrorCode::ERR_SCRIPT_EXECUTION_TIMEOUT, makeString("Script execution timed out after "_s, *timeout, "ms"_s));
        } else {
            RELEASE_ASSERT_NOT_REACHED_WITH_MESSAGE("vm.Script terminated due neither to SIGINT nor to timeout");
        }
        return true;
    }

    return false;
}

void setupWatchdog(VM& vm, double timeout, double* oldTimeout, double* newTimeout)
{
    JSC::JSLockHolder locker(vm);
    JSC::Watchdog& dog = vm.ensureWatchdog();
    dog.enteredVM();

    Seconds oldLimit = dog.getTimeLimit();

    if (oldTimeout) {
        *oldTimeout = oldLimit.milliseconds();
    }

    if (oldLimit.isInfinity() || timeout < oldLimit.milliseconds()) {
        dog.setTimeLimit(WTF::Seconds::fromMilliseconds(timeout));
    } else {
        timeout = oldLimit.milliseconds();
    }

    if (newTimeout) {
        *newTimeout = timeout;
    }
}

static JSC::EncodedJSValue runInContext(NodeVMGlobalObject* globalObject, NodeVMScript* script, JSObject* contextifiedObject, JSValue optionsArg, bool allowStringInPlaceOfOptions = false)
{
    VM& vm = JSC::getVM(globalObject);
    auto scope = DECLARE_THROW_SCOPE(vm);

    RunningScriptOptions options;
    if (allowStringInPlaceOfOptions && optionsArg.isString()) {
        options.filename = optionsArg.toWTFString(globalObject);
        RETURN_IF_EXCEPTION(scope, {});
    } else {
        auto from = options.fromJS(globalObject, vm, scope, optionsArg);
        RETURN_IF_EXCEPTION(scope, {});
        if (!from) {
            options = {};
        }
    }

    // Set the contextified object before evaluating
    globalObject->setContextifiedObject(contextifiedObject);

    NakedPtr<JSC::Exception> exception;
    JSValue result {};
    auto run = [&] {
        result = JSC::evaluate(globalObject, script->source(), globalObject, exception);
    };

    std::optional<double> oldLimit, newLimit;

    if (options.timeout) {
        setupWatchdog(vm, *options.timeout, &oldLimit.emplace(), &newLimit.emplace());
    }

    script->setSigintReceived(false);

    if (options.breakOnSigint) {
        auto holder = SigintWatcher::hold(globalObject, script);
        run();
    } else {
        run();
    }

    RETURN_IF_EXCEPTION(scope, {});

    if (options.timeout) {
        vm.watchdog()->setTimeLimit(WTF::Seconds::fromMilliseconds(*oldLimit));
    }

    if (checkForTermination(vm, globalObject, scope, script, newLimit)) {
        return {};
    }

    script->setSigintReceived(false);

    if (exception) [[unlikely]] {
        if (handleException(globalObject, vm, exception, scope)) {
            return {};
        }
        JSC::throwException(globalObject, scope, exception.get());
        return {};
    }

    RETURN_IF_EXCEPTION(scope, {});
    RELEASE_AND_RETURN(scope, JSValue::encode(result));
}

JSC_DEFINE_HOST_FUNCTION(scriptRunInThisContext, (JSGlobalObject * globalObject, CallFrame* callFrame))
{
    VM& vm = JSC::getVM(globalObject);
    auto scope = DECLARE_THROW_SCOPE(vm);

    JSValue thisValue = callFrame->thisValue();
    auto* script = jsDynamicCast<NodeVMScript*>(thisValue);
    if (!script) [[unlikely]] {
        return ERR::INVALID_ARG_VALUE(scope, globalObject, "this"_s, thisValue, "must be a Script"_s);
    }

    JSValue optionsArg = callFrame->argument(0);

    RunningScriptOptions options;
    if (!options.fromJS(globalObject, vm, scope, optionsArg)) {
        RETURN_IF_EXCEPTION(scope, {});
        options = {};
    }

    NakedPtr<JSC::Exception> exception;
    JSValue result {};
    auto run = [&] {
        result = JSC::evaluate(globalObject, script->source(), globalObject, exception);
    };

    std::optional<double> oldLimit, newLimit;

    if (options.timeout) {
        setupWatchdog(vm, *options.timeout, &oldLimit.emplace(), &newLimit.emplace());
    }

    script->setSigintReceived(false);

    if (options.breakOnSigint) {
        auto holder = SigintWatcher::hold(globalObject, script);
        vm.ensureTerminationException();
        run();
    } else {
        run();
    }

    if (options.timeout) {
        vm.watchdog()->setTimeLimit(WTF::Seconds::fromMilliseconds(*oldLimit));
    }

    if (checkForTermination(vm, globalObject, scope, script, newLimit)) {
        return {};
    }

    script->setSigintReceived(false);

    if (exception) [[unlikely]] {
        if (handleException(globalObject, vm, exception, scope)) {
            return {};
        }
        JSC::throwException(globalObject, scope, exception.get());
        return {};
    }

    RETURN_IF_EXCEPTION(scope, {});
    RELEASE_AND_RETURN(scope, JSValue::encode(result));
}

JSC_DEFINE_CUSTOM_GETTER(scriptGetSourceMapURL, (JSGlobalObject * globalObject, JSC::EncodedJSValue thisValueEncoded, PropertyName))
{
    VM& vm = JSC::getVM(globalObject);
    auto scope = DECLARE_THROW_SCOPE(vm);
    JSValue thisValue = JSValue::decode(thisValueEncoded);
    auto* script = jsDynamicCast<NodeVMScript*>(thisValue);
    if (!script) [[unlikely]] {
        return ERR::INVALID_ARG_VALUE(scope, globalObject, "this"_s, thisValue, "must be a Script"_s);
    }

    const String& url = script->source().provider()->sourceMappingURLDirective();

    if (!url) {
        return encodedJSUndefined();
    }

    RELEASE_AND_RETURN(scope, JSValue::encode(jsString(vm, url)));
}

JSC_DEFINE_CUSTOM_GETTER(scriptGetCachedData, (JSGlobalObject * globalObject, JSC::EncodedJSValue thisValueEncoded, PropertyName))
{
    VM& vm = JSC::getVM(globalObject);
    auto scope = DECLARE_THROW_SCOPE(vm);
    JSValue thisValue = JSValue::decode(thisValueEncoded);
    auto* script = jsDynamicCast<NodeVMScript*>(thisValue);
    if (!script) [[unlikely]] {
        return ERR::INVALID_ARG_VALUE(scope, globalObject, "this"_s, thisValue, "must be a Script"_s);
    }

<<<<<<< HEAD
    RELEASE_AND_RETURN(scope, JSValue::encode(script->getBytecodeBuffer()));
=======
    if (auto* buffer = script->getBytecodeBuffer()) {
        RELEASE_AND_RETURN(scope, JSValue::encode(buffer));
    }

    RELEASE_AND_RETURN(scope, JSValue::encode(jsUndefined()));
>>>>>>> 05e8a6dd
}

JSC_DEFINE_CUSTOM_GETTER(scriptGetCachedDataProduced, (JSGlobalObject * globalObject, JSC::EncodedJSValue thisValueEncoded, PropertyName))
{
    VM& vm = JSC::getVM(globalObject);
    auto scope = DECLARE_THROW_SCOPE(vm);
    JSValue thisValue = JSValue::decode(thisValueEncoded);
    auto* script = jsDynamicCast<NodeVMScript*>(thisValue);
    if (!script) [[unlikely]] {
        return ERR::INVALID_ARG_VALUE(scope, globalObject, "this"_s, thisValue, "must be a Script"_s);
    }

    RELEASE_AND_RETURN(scope, JSValue::encode(jsBoolean(script->cachedDataProduced())));
}

JSC_DEFINE_CUSTOM_GETTER(scriptGetCachedDataRejected, (JSGlobalObject * globalObject, JSC::EncodedJSValue thisValueEncoded, PropertyName))
{
    VM& vm = JSC::getVM(globalObject);
    auto scope = DECLARE_THROW_SCOPE(vm);
    JSValue thisValue = JSValue::decode(thisValueEncoded);
    auto* script = jsDynamicCast<NodeVMScript*>(thisValue);
    if (!script) [[unlikely]] {
        return ERR::INVALID_ARG_VALUE(scope, globalObject, "this"_s, thisValue, "must be a Script"_s);
    }

    switch (script->cachedDataRejected()) {
    case TriState::True:
        RELEASE_AND_RETURN(scope, JSValue::encode(jsBoolean(true)));
    case TriState::False:
        RELEASE_AND_RETURN(scope, JSValue::encode(jsBoolean(false)));
    default:
        RELEASE_AND_RETURN(scope, encodedJSUndefined());
    }
}

JSC_DEFINE_HOST_FUNCTION(scriptCreateCachedData, (JSGlobalObject * globalObject, CallFrame* callFrame))
{
    VM& vm = JSC::getVM(globalObject);
    auto scope = DECLARE_THROW_SCOPE(vm);

    JSValue thisValue = callFrame->thisValue();
    auto* script = jsDynamicCast<NodeVMScript*>(thisValue);
    if (!script) [[unlikely]] {
        return ERR::INVALID_ARG_VALUE(scope, globalObject, "this"_s, thisValue, "must be a Script"_s);
    }

    const JSC::SourceCode& source = script->source();
    RELEASE_AND_RETURN(scope, createCachedData(globalObject, source));
}

JSC_DEFINE_HOST_FUNCTION(scriptRunInContext, (JSGlobalObject * globalObject, CallFrame* callFrame))
{
    VM& vm = JSC::getVM(globalObject);
    auto scope = DECLARE_THROW_SCOPE(vm);

    JSValue thisValue = callFrame->thisValue();
    auto* script = jsDynamicCast<NodeVMScript*>(thisValue);
    if (!script) [[unlikely]] {
        return ERR::INVALID_ARG_VALUE(scope, globalObject, "this"_s, thisValue, "must be a Script"_s);
    }

    ArgList args(callFrame);
    JSValue contextArg = args.at(0);
    NodeVMGlobalObject* nodeVmGlobalObject = getGlobalObjectFromContext(globalObject, contextArg, true);
    RETURN_IF_EXCEPTION(scope, {});
    JSObject* context = asObject(contextArg);
    ASSERT(nodeVmGlobalObject != nullptr);

    RELEASE_AND_RETURN(scope, runInContext(nodeVmGlobalObject, script, context, args.at(1)));
}

JSC_DEFINE_HOST_FUNCTION(scriptRunInNewContext, (JSGlobalObject * globalObject, CallFrame* callFrame))
{
    VM& vm = JSC::getVM(globalObject);
    NodeVMScript* script = jsDynamicCast<NodeVMScript*>(callFrame->thisValue());
    JSValue contextObjectValue = callFrame->argument(0);
    auto scope = DECLARE_THROW_SCOPE(vm);

    if (!script) {
        throwTypeError(globalObject, scope, "this.runInContext is not a function"_s);
        return {};
    }

    bool notContextified = NodeVM::getContextArg(globalObject, contextObjectValue);

    if (!contextObjectValue || !contextObjectValue.isObject()) [[unlikely]] {
        throwTypeError(globalObject, scope, "Context must be an object"_s);
        return {};
    }

    JSValue contextOptionsArg = callFrame->argument(1);
    NodeVMContextOptions contextOptions {};
    JSValue importer;

    if (auto encodedException = getNodeVMContextOptions(globalObject, vm, scope, contextOptionsArg, contextOptions, "contextCodeGeneration", &importer)) {
        return *encodedException;
    }

    contextOptions.notContextified = notContextified;

    auto* zigGlobalObject = defaultGlobalObject(globalObject);
    JSObject* context = asObject(contextObjectValue);
    auto* targetContext = NodeVMGlobalObject::create(vm,
        zigGlobalObject->NodeVMGlobalObjectStructure(),
        contextOptions, importer);
    RETURN_IF_EXCEPTION(scope, {});

    if (notContextified) {
        auto* specialSandbox = NodeVMSpecialSandbox::create(vm, zigGlobalObject->NodeVMSpecialSandboxStructure(), targetContext);
        RETURN_IF_EXCEPTION(scope, {});
        targetContext->setSpecialSandbox(specialSandbox);
        RELEASE_AND_RETURN(scope, runInContext(targetContext, script, targetContext->specialSandbox(), callFrame->argument(1)));
    }

    RELEASE_AND_RETURN(scope, runInContext(targetContext, script, context, callFrame->argument(1)));
}

class NodeVMScriptPrototype final : public JSC::JSNonFinalObject {
public:
    using Base = JSC::JSNonFinalObject;

    static NodeVMScriptPrototype* create(VM& vm, JSGlobalObject* globalObject, Structure* structure)
    {
        NodeVMScriptPrototype* ptr = new (NotNull, allocateCell<NodeVMScriptPrototype>(vm)) NodeVMScriptPrototype(vm, structure);
        ptr->finishCreation(vm);
        return ptr;
    }

    DECLARE_INFO;
    template<typename CellType, SubspaceAccess>
    static GCClient::IsoSubspace* subspaceFor(VM& vm)
    {
        STATIC_ASSERT_ISO_SUBSPACE_SHARABLE(NodeVMScriptPrototype, Base);
        return &vm.plainObjectSpace();
    }
    static Structure* createStructure(VM& vm, JSGlobalObject* globalObject, JSValue prototype)
    {
        return Structure::create(vm, globalObject, prototype, TypeInfo(ObjectType, StructureFlags), info());
    }

private:
    NodeVMScriptPrototype(VM& vm, Structure* structure)
        : Base(vm, structure)
    {
    }

    void finishCreation(VM&);
};
STATIC_ASSERT_ISO_SUBSPACE_SHARABLE(NodeVMScriptPrototype, NodeVMScriptPrototype::Base);

static const struct HashTableValue scriptPrototypeTableValues[] = {
    { "createCachedData"_s, static_cast<unsigned>(PropertyAttribute::ReadOnly | PropertyAttribute::Function), NoIntrinsic, { HashTableValue::NativeFunctionType, scriptCreateCachedData, 1 } },
    { "runInContext"_s, static_cast<unsigned>(PropertyAttribute::ReadOnly | PropertyAttribute::Function), NoIntrinsic, { HashTableValue::NativeFunctionType, scriptRunInContext, 2 } },
    { "runInNewContext"_s, static_cast<unsigned>(PropertyAttribute::ReadOnly | PropertyAttribute::Function), NoIntrinsic, { HashTableValue::NativeFunctionType, scriptRunInNewContext, 2 } },
    { "runInThisContext"_s, static_cast<unsigned>(PropertyAttribute::ReadOnly | PropertyAttribute::Function), NoIntrinsic, { HashTableValue::NativeFunctionType, scriptRunInThisContext, 2 } },
    { "sourceMapURL"_s, static_cast<unsigned>(PropertyAttribute::ReadOnly | PropertyAttribute::CustomAccessor), NoIntrinsic, { HashTableValue::GetterSetterType, scriptGetSourceMapURL, nullptr } },
    { "cachedData"_s, static_cast<unsigned>(PropertyAttribute::ReadOnly | PropertyAttribute::CustomAccessor), NoIntrinsic, { HashTableValue::GetterSetterType, scriptGetCachedData, nullptr } },
    { "cachedDataProduced"_s, static_cast<unsigned>(PropertyAttribute::ReadOnly | PropertyAttribute::CustomAccessor), NoIntrinsic, { HashTableValue::GetterSetterType, scriptGetCachedDataProduced, nullptr } },
    { "cachedDataRejected"_s, static_cast<unsigned>(PropertyAttribute::ReadOnly | PropertyAttribute::CustomAccessor), NoIntrinsic, { HashTableValue::GetterSetterType, scriptGetCachedDataRejected, nullptr } },
};

void NodeVMScriptPrototype::finishCreation(VM& vm)
{
    Base::finishCreation(vm);
    reifyStaticProperties(vm, NodeVMScript::info(), scriptPrototypeTableValues, *this);
    JSC_TO_STRING_TAG_WITHOUT_TRANSITION();
}

JSObject* NodeVMScript::createPrototype(VM& vm, JSGlobalObject* globalObject)
{
    return NodeVMScriptPrototype::create(vm, globalObject, NodeVMScriptPrototype::createStructure(vm, globalObject, globalObject->objectPrototype()));
}

const ClassInfo NodeVMScript::s_info = { "Script"_s, &Base::s_info, nullptr, nullptr, CREATE_METHOD_TABLE(NodeVMScript) };
const ClassInfo NodeVMScriptPrototype::s_info = { "Script"_s, &Base::s_info, nullptr, nullptr, CREATE_METHOD_TABLE(NodeVMScriptPrototype) };
const ClassInfo NodeVMScriptConstructor::s_info = { "Script"_s, &Base::s_info, nullptr, nullptr, CREATE_METHOD_TABLE(NodeVMScriptConstructor) };

bool RunningScriptOptions::fromJS(JSC::JSGlobalObject* globalObject, JSC::VM& vm, JSC::ThrowScope& scope, JSC::JSValue optionsArg)
{
    bool any = BaseVMOptions::fromJS(globalObject, vm, scope, optionsArg);
    RETURN_IF_EXCEPTION(scope, false);

    if (!optionsArg.isUndefined() && !optionsArg.isString()) {
        JSObject* options = asObject(optionsArg);

        auto displayErrorsOpt = options->getIfPropertyExists(globalObject, Identifier::fromString(vm, "displayErrors"_s));
        RETURN_IF_EXCEPTION(scope, false);
        if (displayErrorsOpt) {
            if (!displayErrorsOpt.isUndefined()) {
                if (!displayErrorsOpt.isBoolean()) {
                    ERR::INVALID_ARG_TYPE(scope, globalObject, "options.displayErrors"_s, "boolean"_s, displayErrorsOpt);
                    return false;
                }
                this->displayErrors = displayErrorsOpt.asBoolean();
                any = true;
            }
        }

        if (validateTimeout(globalObject, vm, scope, options, this->timeout)) {
            any = true;
        }
        RETURN_IF_EXCEPTION(scope, {});

        auto breakOnSigintOpt = options->getIfPropertyExists(globalObject, Identifier::fromString(vm, "breakOnSigint"_s));
        RETURN_IF_EXCEPTION(scope, false);
        if (breakOnSigintOpt) {
            if (!breakOnSigintOpt.isUndefined()) {
                if (!breakOnSigintOpt.isBoolean()) {
                    ERR::INVALID_ARG_TYPE(scope, globalObject, "options.breakOnSigint"_s, "boolean"_s, breakOnSigintOpt);
                    return false;
                }
                this->breakOnSigint = breakOnSigintOpt.asBoolean();
                any = true;
            }
        }
    }

    return any;
}

} // namespace Bun<|MERGE_RESOLUTION|>--- conflicted
+++ resolved
@@ -480,15 +480,7 @@
         return ERR::INVALID_ARG_VALUE(scope, globalObject, "this"_s, thisValue, "must be a Script"_s);
     }
 
-<<<<<<< HEAD
     RELEASE_AND_RETURN(scope, JSValue::encode(script->getBytecodeBuffer()));
-=======
-    if (auto* buffer = script->getBytecodeBuffer()) {
-        RELEASE_AND_RETURN(scope, JSValue::encode(buffer));
-    }
-
-    RELEASE_AND_RETURN(scope, JSValue::encode(jsUndefined()));
->>>>>>> 05e8a6dd
 }
 
 JSC_DEFINE_CUSTOM_GETTER(scriptGetCachedDataProduced, (JSGlobalObject * globalObject, JSC::EncodedJSValue thisValueEncoded, PropertyName))
