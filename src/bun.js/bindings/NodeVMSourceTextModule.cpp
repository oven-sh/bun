--- conflicted
+++ resolved
@@ -120,10 +120,6 @@
     ModuleProgramExecutable* executable = ModuleProgramExecutable::tryCreate(globalObject, ptr->sourceCode());
     RETURN_IF_EXCEPTION(scope, {});
     if (!executable) {
-<<<<<<< HEAD
-        ASSERT(!scope.exception());
-=======
->>>>>>> 6c5b8635
         throwSyntaxError(globalObject, scope, "Failed to create cached executable"_s);
         return nullptr;
     }
@@ -143,11 +139,7 @@
             // JSC::ProgramCodeBlock::create() requires GC to be deferred.
             DeferGC deferGC(vm);
             codeBlock = ModuleProgramCodeBlock::create(vm, executable, unlinkedBlock, jsScope);
-<<<<<<< HEAD
-            RETURN_IF_EXCEPTION(scope, {});
-=======
             RETURN_IF_EXCEPTION(scope, nullptr);
->>>>>>> 6c5b8635
         }
         if (codeBlock) {
             CompilationResult compilationResult = JIT::compileSync(vm, codeBlock, JITCompilationEffort::JITCompilationCanFail);
@@ -392,15 +384,9 @@
     if (!m_bytecode) {
         if (!m_cachedExecutable) {
             ModuleProgramExecutable* executable = ModuleProgramExecutable::tryCreate(globalObject, m_sourceCode);
-<<<<<<< HEAD
-            RETURN_IF_EXCEPTION(scope, {});
-            if (!executable) {
-                ASSERT(!scope.exception());
-=======
             RETURN_IF_EXCEPTION(scope, nullptr);
             if (!executable) {
                 EXCEPTION_ASSERT(!scope.exception());
->>>>>>> 6c5b8635
                 throwSyntaxError(globalObject, scope, "Failed to create cached executable"_s);
                 return nullptr;
             }
@@ -420,19 +406,11 @@
 
     if (!m_cachedBytecodeBuffer) {
         RefPtr<CachedBytecode> cachedBytecode = bytecode(globalObject);
-<<<<<<< HEAD
-        RETURN_IF_EXCEPTION(scope, {});
-        std::span<const uint8_t> bytes = cachedBytecode->span();
-        auto buf = WebCore::createBuffer(globalObject, bytes);
-        RETURN_IF_EXCEPTION(scope, {});
-        m_cachedBytecodeBuffer.set(vm, this, buf);
-=======
         RETURN_IF_EXCEPTION(scope, nullptr);
         std::span<const uint8_t> bytes = cachedBytecode->span();
         JSUint8Array* buffer = WebCore::createBuffer(globalObject, bytes);
         RETURN_IF_EXCEPTION(scope, nullptr);
         m_cachedBytecodeBuffer.set(vm, this, buffer);
->>>>>>> 6c5b8635
     }
 
     return m_cachedBytecodeBuffer.get();
@@ -450,14 +428,8 @@
     ASSERT(moduleEnvironment != nullptr);
 
     JSValue metaValue = moduleEnvironment->get(globalObject, globalObject->vm().propertyNames->builtinNames().metaPrivateName());
-<<<<<<< HEAD
-    if (auto ex = scope.exception()) {
-        if (vm.isTerminationException(ex)) return;
-    }
-=======
     scope.assertNoExceptionExceptTermination();
     RETURN_IF_EXCEPTION(scope, );
->>>>>>> 6c5b8635
     ASSERT(metaValue);
     ASSERT(metaValue.isObject());
 
