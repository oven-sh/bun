const bun = @import("bun");
const JSC = bun.JSC;
const JSGlobalObject = JSC.JSGlobalObject;
const JSValue = JSC.JSValue;

pub const VM = opaque {
    pub const HeapType = enum(u8) {
        SmallHeap = 0,
        LargeHeap = 1,
    };

    extern fn JSC__VM__create(heap_type: u8) *VM;
    pub fn create(heap_type: HeapType) *VM {
        return JSC__VM__create(@intFromEnum(heap_type));
    }

    extern fn JSC__VM__deinit(vm: *VM, global_object: *JSGlobalObject) void;
    pub fn deinit(vm: *VM, global_object: *JSGlobalObject) void {
        return JSC__VM__deinit(vm, global_object);
    }

    extern fn JSC__VM__setControlFlowProfiler(vm: *VM, enabled: bool) void;
    pub fn setControlFlowProfiler(vm: *VM, enabled: bool) void {
        return JSC__VM__setControlFlowProfiler(vm, enabled);
    }

    extern fn JSC__VM__isJITEnabled() bool;
    pub fn isJITEnabled() bool {
        return JSC__VM__isJITEnabled();
    }

    extern fn JSC__VM__hasExecutionTimeLimit(vm: *VM) bool;
    pub fn hasExecutionTimeLimit(vm: *VM) bool {
        return JSC__VM__hasExecutionTimeLimit(vm);
    }

    /// deprecated in favor of getAPILock to avoid an annoying callback wrapper
    extern fn JSC__VM__holdAPILock(this: *VM, ctx: ?*anyopaque, callback: *const fn (ctx: ?*anyopaque) callconv(.C) void) void;
    /// deprecated in favor of getAPILock to avoid an annoying callback wrapper
    pub fn holdAPILock(this: *VM, ctx: ?*anyopaque, callback: *const fn (ctx: ?*anyopaque) callconv(.C) void) void {
        JSC__VM__holdAPILock(this, ctx, callback);
    }

    extern fn JSC__VM__getAPILock(vm: *VM) void;
    extern fn JSC__VM__releaseAPILock(vm: *VM) void;

    /// See `JSLock.h` in WebKit for more detail on how the API lock prevents races.
    pub fn getAPILock(vm: *VM) Lock {
        JSC__VM__getAPILock(vm);
        return .{ .vm = vm };
    }

    pub const Lock = struct {
        vm: *VM,
        pub fn release(lock: Lock) void {
            JSC__VM__releaseAPILock(lock.vm);
        }
    };

    extern fn JSC__VM__deferGC(this: *VM, ctx: ?*anyopaque, callback: *const fn (ctx: ?*anyopaque) callconv(.C) void) void;
    pub fn deferGC(this: *VM, ctx: ?*anyopaque, callback: *const fn (ctx: ?*anyopaque) callconv(.C) void) void {
        JSC__VM__deferGC(this, ctx, callback);
    }
    extern fn JSC__VM__reportExtraMemory(*VM, usize) void;
    pub fn reportExtraMemory(this: *VM, size: usize) void {
        JSC.markBinding(@src());
        JSC__VM__reportExtraMemory(this, size);
    }

    extern fn JSC__VM__deleteAllCode(vm: *VM, global_object: *JSGlobalObject) void;
    pub fn deleteAllCode(
        vm: *VM,
        global_object: *JSGlobalObject,
    ) void {
        return JSC__VM__deleteAllCode(vm, global_object);
    }

    extern fn JSC__VM__whenIdle(vm: *VM, callback: *const fn (...) callconv(.C) void) void;
    pub fn whenIdle(
        vm: *VM,
        callback: *const fn (...) callconv(.C) void,
    ) void {
        return JSC__VM__whenIdle(vm, callback);
    }

    extern fn JSC__VM__shrinkFootprint(vm: *VM) void;
    pub fn shrinkFootprint(
        vm: *VM,
    ) void {
        return JSC__VM__shrinkFootprint(vm);
    }

    extern fn JSC__VM__runGC(vm: *VM, sync: bool) usize;
    pub fn runGC(vm: *VM, sync: bool) usize {
        return JSC__VM__runGC(vm, sync);
    }

    extern fn JSC__VM__heapSize(vm: *VM) usize;
    pub fn heapSize(vm: *VM) usize {
        return JSC__VM__heapSize(vm);
    }

    extern fn JSC__VM__collectAsync(vm: *VM) void;
    pub fn collectAsync(vm: *VM) void {
        return JSC__VM__collectAsync(vm);
    }

    extern fn JSC__VM__setExecutionForbidden(vm: *VM, forbidden: bool) void;
    pub fn setExecutionForbidden(vm: *VM, forbidden: bool) void {
        JSC__VM__setExecutionForbidden(vm, forbidden);
    }

    extern fn JSC__VM__setExecutionTimeLimit(vm: *VM, timeout: f64) void;
    pub fn setExecutionTimeLimit(vm: *VM, timeout: f64) void {
        return JSC__VM__setExecutionTimeLimit(vm, timeout);
    }

    extern fn JSC__VM__clearExecutionTimeLimit(vm: *VM) void;
    pub fn clearExecutionTimeLimit(vm: *VM) void {
        return JSC__VM__clearExecutionTimeLimit(vm);
    }

    extern fn JSC__VM__executionForbidden(vm: *VM) bool;
    pub fn executionForbidden(vm: *VM) bool {
        return JSC__VM__executionForbidden(vm);
    }

    // These four functions fire VM traps. To understand what that means, see VMTraps.h for a giant explainer.
    // These may be called concurrently from another thread.

    extern fn JSC__VM__notifyNeedTermination(vm: *VM) void;

    /// Fires NeedTermination Trap. Thread safe. See JSC's "VMTraps.h" for explaination on traps.
    pub fn notifyNeedTermination(vm: *VM) void {
        JSC__VM__notifyNeedTermination(vm);
    }

    extern fn JSC__VM__notifyNeedWatchdogCheck(vm: *VM) void;

    /// Fires NeedWatchdogCheck Trap. Thread safe. See JSC's "VMTraps.h" for explaination on traps.
    pub fn notifyNeedWatchdogCheck(vm: *VM) void {
        JSC__VM__notifyNeedWatchdogCheck(vm);
    }

    extern fn JSC__VM__notifyNeedDebuggerBreak(vm: *VM) void;

    /// Fires NeedDebuggerBreak Trap. Thread safe. See JSC's "VMTraps.h" for explaination on traps.
    pub fn notifyNeedDebuggerBreak(vm: *VM) void {
        JSC__VM__notifyNeedDebuggerBreak(vm);
    }

    extern fn JSC__VM__notifyNeedShellTimeoutCheck(vm: *VM) void;

    /// Fires NeedShellTimeoutCheck Trap. Thread safe. See JSC's "VMTraps.h" for explaination on traps.
    pub fn notifyNeedShellTimeoutCheck(vm: *VM) void {
        JSC__VM__notifyNeedShellTimeoutCheck(vm);
    }

    extern fn JSC__VM__isEntered(vm: *VM) bool;
    pub fn isEntered(vm: *VM) bool {
        return JSC__VM__isEntered(vm);
    }

    extern fn JSC__VM__throwError(*VM, *JSGlobalObject, JSValue) void;
    pub fn throwError(vm: *VM, global_object: *JSGlobalObject, value: JSValue) error{JSError} {
<<<<<<< HEAD
        var scope: bun.jsc.CatchScope = undefined;
=======
        var scope: bun.jsc.ExceptionValidationScope = undefined;
>>>>>>> 6c5b8635
        scope.init(global_object, @src());
        defer scope.deinit();
        scope.assertNoException();
        JSC__VM__throwError(vm, global_object, value);
        scope.assertExceptionPresenceMatches(true);
        return error.JSError;
    }

    extern fn JSC__VM__releaseWeakRefs(vm: *VM) void;
    pub fn releaseWeakRefs(vm: *VM) void {
        return JSC__VM__releaseWeakRefs(vm);
    }

    extern fn JSC__VM__drainMicrotasks(vm: *VM) void;
    pub fn drainMicrotasks(
        vm: *VM,
    ) void {
        return JSC__VM__drainMicrotasks(vm);
    }

    extern fn JSC__VM__externalMemorySize(vm: *VM) usize;
    pub fn externalMemorySize(vm: *VM) usize {
        return JSC__VM__externalMemorySize(vm);
    }

    extern fn JSC__VM__blockBytesAllocated(vm: *VM) usize;

    /// `RESOURCE_USAGE` build option in JavaScriptCore is required for this function
    /// This is faster than checking the heap size
    pub fn blockBytesAllocated(vm: *VM) usize {
        return JSC__VM__blockBytesAllocated(vm);
    }

    extern fn JSC__VM__performOpportunisticallyScheduledTasks(vm: *VM, until: f64) void;
    pub fn performOpportunisticallyScheduledTasks(vm: *VM, until: f64) void {
        JSC__VM__performOpportunisticallyScheduledTasks(vm, until);
    }
};<|MERGE_RESOLUTION|>--- conflicted
+++ resolved
@@ -163,11 +163,7 @@
 
     extern fn JSC__VM__throwError(*VM, *JSGlobalObject, JSValue) void;
     pub fn throwError(vm: *VM, global_object: *JSGlobalObject, value: JSValue) error{JSError} {
-<<<<<<< HEAD
-        var scope: bun.jsc.CatchScope = undefined;
-=======
         var scope: bun.jsc.ExceptionValidationScope = undefined;
->>>>>>> 6c5b8635
         scope.init(global_object, @src());
         defer scope.deinit();
         scope.assertNoException();
