--- conflicted
+++ resolved
@@ -1980,14 +1980,10 @@
 
     JSCell* cell = nativePtrHandle.asCell();
 
-<<<<<<< HEAD
-    auto& builtinNames = WebCore::builtinNames(vm);
-=======
     if (auto* casted = jsDynamicCast<JSBlobInternalReadableStreamSource*>(cell)) {
         *ptr = casted->wrapped();
         return 1;
     }
->>>>>>> bbb906c6
 
     if (auto* casted = jsDynamicCast<JSFileInternalReadableStreamSource*>(cell)) {
         *ptr = casted->wrapped();
@@ -2032,10 +2028,6 @@
 {
     auto& vm = globalObject->vm();
 
-<<<<<<< HEAD
-    auto& builtinNames = WebCore::builtinNames(vm);
-=======
->>>>>>> bbb906c6
     auto throwScope = DECLARE_THROW_SCOPE(vm);
 
     auto* function = globalObject->m_readableStreamToArrayBuffer.get();
@@ -2082,11 +2074,6 @@
 {
     auto& vm = globalObject->vm();
 
-<<<<<<< HEAD
-    auto& builtinNames = WebCore::builtinNames(vm);
-
-=======
->>>>>>> bbb906c6
     JSC::JSFunction* function = nullptr;
     if (auto readableStreamToText = globalObject->m_readableStreamToText.get()) {
         function = readableStreamToText;
@@ -2107,11 +2094,6 @@
 {
     auto& vm = globalObject->vm();
 
-<<<<<<< HEAD
-    auto& builtinNames = WebCore::builtinNames(vm);
-
-=======
->>>>>>> bbb906c6
     JSC::JSFunction* function = nullptr;
     if (auto readableStreamToFormData = globalObject->m_readableStreamToFormData.get()) {
         function = readableStreamToFormData;
@@ -2134,11 +2116,6 @@
 {
     auto& vm = globalObject->vm();
 
-<<<<<<< HEAD
-    auto& builtinNames = WebCore::builtinNames(vm);
-
-=======
->>>>>>> bbb906c6
     JSC::JSFunction* function = nullptr;
     if (auto readableStreamToJSON = globalObject->m_readableStreamToJSON.get()) {
         function = readableStreamToJSON;
@@ -2160,11 +2137,6 @@
 {
     auto& vm = globalObject->vm();
 
-<<<<<<< HEAD
-    auto& builtinNames = WebCore::builtinNames(vm);
-
-=======
->>>>>>> bbb906c6
     JSC::JSFunction* function = nullptr;
     if (auto readableStreamToBlob = globalObject->m_readableStreamToBlob.get()) {
         function = readableStreamToBlob;
