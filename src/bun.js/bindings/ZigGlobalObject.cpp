--- conflicted
+++ resolved
@@ -2853,7 +2853,6 @@
             setupJSVerifyClassStructure(init);
         });
 
-<<<<<<< HEAD
     m_JSDiffieHellmanClassStructure.initLater(
         [](LazyClassStructure::Initializer& init) {
             Bun::setupDiffieHellmanClassStructure(init);
@@ -2862,7 +2861,8 @@
     m_JSDiffieHellmanGroupClassStructure.initLater(
         [](LazyClassStructure::Initializer& init) {
             Bun::setupDiffieHellmanGroupClassStructure(init);
-=======
+        });
+
     m_JSHmacClassStructure.initLater(
         [](LazyClassStructure::Initializer& init) {
             setupJSHmacClassStructure(init);
@@ -2871,7 +2871,6 @@
     m_JSHashClassStructure.initLater(
         [](LazyClassStructure::Initializer& init) {
             setupJSHashClassStructure(init);
->>>>>>> 589fa627
         });
 
     m_lazyStackCustomGetterSetter.initLater(
@@ -4062,13 +4061,10 @@
     thisObject->m_JSX509CertificateClassStructure.visit(visitor);
     thisObject->m_JSSignClassStructure.visit(visitor);
     thisObject->m_JSVerifyClassStructure.visit(visitor);
-<<<<<<< HEAD
     thisObject->m_JSDiffieHellmanClassStructure.visit(visitor);
     thisObject->m_JSDiffieHellmanGroupClassStructure.visit(visitor);
-=======
     thisObject->m_JSHmacClassStructure.visit(visitor);
     thisObject->m_JSHashClassStructure.visit(visitor);
->>>>>>> 589fa627
     thisObject->m_statValues.visit(visitor);
     thisObject->m_bigintStatValues.visit(visitor);
     thisObject->m_statFsValues.visit(visitor);
