--- conflicted
+++ resolved
@@ -3390,7 +3390,6 @@
             init.setStructure(Zig::JSFFIFunction::createStructure(init.vm, init.global, init.global->functionPrototype()));
         });
 
-<<<<<<< HEAD
     m_BunShell.initLater(
         [](const JSC::LazyProperty<JSC::JSGlobalObject, JSC::JSObject>::Initializer& init) {
             JSFunction* createParsedShellScript = JSFunction::create(init.vm, init.owner, 2, "createParsedShellScript"_s, BunObject_callback_createParsedShellScript, ImplementationVisibility::Private, NoIntrinsic);
@@ -3415,7 +3414,7 @@
 
             init.set(bunShell);
         });
-=======
+
     m_statValues.initLater([](const LazyProperty<JSC::JSGlobalObject, JSFloat64Array>::Initializer& init) {
         init.set(JSC::JSFloat64Array::create(init.owner, JSC::JSFloat64Array::createStructure(init.vm, init.owner, init.owner->objectPrototype()), 36));
     });
@@ -3428,7 +3427,6 @@
     m_bigintStatFsValues.initLater([](const LazyProperty<JSC::JSGlobalObject, JSBigInt64Array>::Initializer& init) {
         init.set(JSC::JSBigInt64Array::create(init.owner, JSC::JSBigInt64Array::createStructure(init.vm, init.owner, init.owner->objectPrototype()), 7));
     });
->>>>>>> dc5fae46
 
     configureNodeVM(vm, this);
 
