--- conflicted
+++ resolved
@@ -3814,52 +3814,6 @@
     return JSC::JSValue::encode(reinterpret_cast<Zig::GlobalObject*>(globalObject)->navigatorObject());
 }
 
-<<<<<<< HEAD
-=======
-JSC_DEFINE_HOST_FUNCTION(functionGetDirectStreamDetails, (JSC::JSGlobalObject * lexicalGlobalObject, JSC::CallFrame* callFrame))
-{
-    auto* globalObject = reinterpret_cast<Zig::GlobalObject*>(lexicalGlobalObject);
-    JSC::VM& vm = globalObject->vm();
-    auto scope = DECLARE_THROW_SCOPE(vm);
-    auto argCount = callFrame->argumentCount();
-    if (argCount != 1) {
-        return JSC::JSValue::encode(JSC::jsNull());
-    }
-
-    auto stream = callFrame->argument(0);
-    if (!stream.isObject()) {
-        return JSC::JSValue::encode(JSC::jsNull());
-    }
-
-    auto* streamObject = stream.getObject();
-    auto* readableStream = jsDynamicCast<WebCore::JSReadableStream*>(streamObject);
-    if (!readableStream) {
-        return JSC::JSValue::encode(JSC::jsNull());
-    }
-
-    auto clientData = WebCore::clientData(vm);
-
-    JSValue ptrValue = readableStream->get(globalObject, clientData->builtinNames().bunNativePtrPrivateName());
-    JSValue typeValue = readableStream->get(globalObject, clientData->builtinNames().bunNativeTypePrivateName());
-    auto result = ptrValue.asAnyInt();
-
-    if (result == 0 || !typeValue.isNumber()) {
-        return JSC::JSValue::encode(JSC::jsNull());
-    }
-
-    readableStream->putDirect(vm, clientData->builtinNames().bunNativePtrPrivateName(), jsNumber(0), 0);
-    // -1 === detached
-    readableStream->putDirect(vm, clientData->builtinNames().bunNativeTypePrivateName(), jsNumber(-1), 0);
-    readableStream->putDirect(vm, clientData->builtinNames().disturbedPrivateName(), jsBoolean(true), 0);
-
-    auto* resultObject = JSC::constructEmptyObject(globalObject, globalObject->objectPrototype(), 2);
-    resultObject->putDirect(vm, clientData->builtinNames().streamPublicName(), ptrValue, 0);
-    resultObject->putDirect(vm, clientData->builtinNames().dataPublicName(), typeValue, 0);
-
-    return JSC::JSValue::encode(resultObject);
-}
-
->>>>>>> bb3295ba
 JSC::GCClient::IsoSubspace* GlobalObject::subspaceForImpl(JSC::VM& vm)
 {
     return WebCore::subspaceForImpl<GlobalObject, WebCore::UseCustomHeapCellType::Yes>(
