#include "root.h"
#include "ZigGlobalObject.h"
#include <JavaScriptCore/GlobalObjectMethodTable.h>
#include "helpers.h"
#include "BunClientData.h"

#include "JavaScriptCore/AggregateError.h"
#include "JavaScriptCore/InternalFieldTuple.h"
#include "JavaScriptCore/BytecodeIndex.h"
#include "JavaScriptCore/CallFrameInlines.h"
#include "JavaScriptCore/ClassInfo.h"
#include "JavaScriptCore/CodeBlock.h"
#include "JavaScriptCore/Completion.h"
#include "JavaScriptCore/Error.h"
#include "JavaScriptCore/ErrorInstance.h"
#include "JavaScriptCore/Exception.h"
#include "JavaScriptCore/ExceptionScope.h"
#include "JavaScriptCore/FunctionConstructor.h"
#include "JavaScriptCore/HashMapImpl.h"
#include "JavaScriptCore/HashMapImplInlines.h"
#include "JavaScriptCore/Heap.h"
#include "JavaScriptCore/Identifier.h"
#include "JavaScriptCore/InitializeThreading.h"
#include "JavaScriptCore/IteratorOperations.h"
#include "JavaScriptCore/JSArray.h"
#include "JavaScriptCore/JSGlobalProxyInlines.h"

#include "JavaScriptCore/JSCallbackConstructor.h"
#include "JavaScriptCore/JSCallbackObject.h"
#include "JavaScriptCore/JSCast.h"
#include "JavaScriptCore/JSClassRef.h"
#include "JavaScriptCore/JSMicrotask.h"
#include "ZigConsoleClient.h"
// #include "JavaScriptCore/JSContextInternal.h"
#include "JavaScriptCore/CatchScope.h"
#include "JavaScriptCore/DeferredWorkTimer.h"
#include "JavaScriptCore/JSInternalPromise.h"
#include "JavaScriptCore/JSLock.h"
#include "JavaScriptCore/JSMap.h"
#include "JavaScriptCore/JSModuleLoader.h"
#include "JavaScriptCore/JSModuleNamespaceObject.h"
#include "JavaScriptCore/JSModuleNamespaceObjectInlines.h"
#include "JavaScriptCore/JSModuleRecord.h"
#include "JavaScriptCore/JSNativeStdFunction.h"
#include "JavaScriptCore/JSObject.h"
#include "JavaScriptCore/JSPromise.h"
#include "JavaScriptCore/JSSet.h"
#include "JavaScriptCore/JSSourceCode.h"
#include "JavaScriptCore/JSString.h"
#include "JavaScriptCore/JSValueInternal.h"
#include "JavaScriptCore/JSVirtualMachineInternal.h"
#include "JavaScriptCore/JSWeakMap.h"
#include "JavaScriptCore/ObjectConstructor.h"
#include "JavaScriptCore/OptionsList.h"
#include "JavaScriptCore/ParserError.h"
#include "JavaScriptCore/ScriptExecutable.h"
#include "JavaScriptCore/SourceOrigin.h"
#include "JavaScriptCore/StackFrame.h"
#include "JavaScriptCore/StackVisitor.h"
#include "JavaScriptCore/VM.h"
#include "JavaScriptCore/WasmFaultSignalHandler.h"
#include "wtf/Gigacage.h"
#include "wtf/URL.h"
#include "wtf/text/ExternalStringImpl.h"
#include "wtf/text/StringCommon.h"
#include "wtf/text/StringImpl.h"
#include "wtf/text/StringView.h"
#include "wtf/text/WTFString.h"

#include "wtf/text/Base64.h"
// #include "JavaScriptCore/CachedType.h"
#include "JavaScriptCore/JSCallbackObject.h"
#include "JavaScriptCore/JSClassRef.h"
#include "JavaScriptCore/CallData.h"
#include "GCDefferalContext.h"

#include "BunClientData.h"

#include "ZigSourceProvider.h"

#include "JSDOMURL.h"
#include "JSURLSearchParams.h"
#include "JSDOMException.h"
#include "JSEventTarget.h"
#include "JSEventEmitter.h"
#include "EventTargetConcrete.h"
#include "JSAbortSignal.h"
#include "JSCustomEvent.h"
#include "JSAbortController.h"
#include "JSEvent.h"
#include "JSErrorEvent.h"
#include "JSCloseEvent.h"
#include "JSFetchHeaders.h"
#include "JSStringDecoder.h"
#include "JSReadableState.h"
#include "JSReadableHelper.h"
#include "Process.h"
#include "AsyncContextFrame.h"

#include "WebCoreJSBuiltins.h"
#include "JSBuffer.h"
#include "JSBufferList.h"
#include "JSFFIFunction.h"
#include "JavaScriptCore/InternalFunction.h"
#include "JavaScriptCore/LazyClassStructure.h"
#include "JavaScriptCore/LazyClassStructureInlines.h"
#include "JavaScriptCore/FunctionPrototype.h"
#include "JavaScriptCore/GetterSetter.h"
#include "napi.h"
#include "JSSQLStatement.h"
#include "ModuleLoader.h"
#include "NodeVMScript.h"
#include "ProcessIdentifier.h"
#include "SerializedScriptValue.h"
#include "NodeTTYModule.h"

#include "ZigGeneratedClasses.h"
#include "JavaScriptCore/DateInstance.h"

#include "BunPlugin.h"
#include "JSEnvironmentVariableMap.h"
#include "DOMIsoSubspaces.h"
#include "BunWorkerGlobalScope.h"
#include "JSWorker.h"
#include "JSMessageChannel.h"
#include "JSMessagePort.h"
#include "JSBroadcastChannel.h"

#include "JSDOMFile.h"

#include "ProcessBindingConstants.h"

#if ENABLE(REMOTE_INSPECTOR)
#include "JavaScriptCore/RemoteInspectorServer.h"
#endif

#include "BunObject.h"
#include "JSNextTickQueue.h"

using namespace Bun;

extern "C" JSC::EncodedJSValue Bun__fetch(JSC::JSGlobalObject* lexicalGlobalObject, JSC::CallFrame* callFrame);
extern "C" JSC::EncodedJSValue Bun__canonicalizeIP(JSC::JSGlobalObject* lexicalGlobalObject, JSC::CallFrame* callFrame);

using JSGlobalObject
    = JSC::JSGlobalObject;
using Exception = JSC::Exception;
using JSValue = JSC::JSValue;
using JSString = JSC::JSString;
using JSModuleLoader = JSC::JSModuleLoader;
using JSModuleRecord = JSC::JSModuleRecord;
using Identifier = JSC::Identifier;
using SourceOrigin = JSC::SourceOrigin;
using JSObject = JSC::JSObject;
using JSNonFinalObject = JSC::JSNonFinalObject;
namespace JSCastingHelpers = JSC::JSCastingHelpers;
#include <dlfcn.h>

#include "IDLTypes.h"

#include "JSAbortAlgorithm.h"
#include "JSDOMAttribute.h"
#include "JSByteLengthQueuingStrategy.h"
#include "JSCountQueuingStrategy.h"
#include "JSReadableByteStreamController.h"
#include "JSReadableStream.h"
#include "JSReadableStreamBYOBReader.h"
#include "JSReadableStreamBYOBRequest.h"
#include "JSReadableStreamDefaultController.h"
#include "JSReadableStreamDefaultReader.h"
#include "JSTransformStream.h"
#include "JSTransformStreamDefaultController.h"
#include "JSWritableStream.h"
#include "JSWritableStreamDefaultController.h"
#include "JSWritableStreamDefaultWriter.h"
#include "JavaScriptCore/BuiltinNames.h"
#include "JSTextEncoder.h"
#include "StructuredClone.h"
#include "JSWebSocket.h"
#include "JSMessageEvent.h"
#include "JSEventListener.h"

#include "ReadableStream.h"
#include "JSSink.h"
#include "ImportMetaObject.h"

#include <JavaScriptCore/DOMJITAbstractHeap.h>
#include "DOMJITIDLConvert.h"
#include "DOMJITIDLType.h"
#include "DOMJITIDLTypeFilter.h"
#include "DOMJITHelpers.h"
#include <JavaScriptCore/DFGAbstractHeap.h>

#include "webcrypto/JSCryptoKey.h"
#include "webcrypto/JSSubtleCrypto.h"

#include "JSDOMFormData.h"
#include "JSDOMBinding.h"
#include "JSDOMConstructor.h"
#include "JSDOMConvertBase.h"
#include "JSDOMConvertBoolean.h"
#include "JSDOMConvertDictionary.h"
#include "JSDOMConvertEventListener.h"
#include "JSDOMConvertInterface.h"
#include "JSDOMConvertNullable.h"
#include "JSDOMConvertStrings.h"
#include "JSDOMConvertUnion.h"
#include "AddEventListenerOptions.h"
#include "JSSocketAddress.h"

#include "ErrorStackTrace.h"
#include "CallSite.h"
#include "CallSitePrototype.h"
#include "DOMWrapperWorld-class.h"
#include "CommonJSModuleRecord.h"
#include <wtf/RAMSize.h>
#include <wtf/text/Base64.h>
#include "simdutf.h"
#include "libusockets.h"

constexpr size_t DEFAULT_ERROR_STACK_TRACE_LIMIT = 10;

#ifdef __APPLE__
#include <sys/sysctl.h>
#else
// for sysconf
#include <unistd.h>
#endif

// #include <iostream>
static bool has_loaded_jsc = false;

Structure* createMemoryFootprintStructure(JSC::VM& vm, JSC::JSGlobalObject* globalObject);

namespace Bun {
extern JSC::EncodedJSValue Process_functionInternalGetWindowSize(JSC::JSGlobalObject* globalObject, JSC::CallFrame* callFrame);
}

namespace WebCore {
class Base64Utilities {
public:
    static ExceptionOr<String> atob(const String& encodedString)
    {
        if (encodedString.isNull())
            return String();

        auto decodedData = base64DecodeToString(encodedString, Base64DecodeMode::DefaultValidatePaddingAndIgnoreWhitespace);
        if (!decodedData)
            return Exception { InvalidCharacterError };

        return decodedData;
    }
};

}
extern "C" WebCore::Worker* WebWorker__getParentWorker(void*);
extern "C" void JSCInitialize(const char* envp[], size_t envc, void (*onCrash)(const char* ptr, size_t length))
{
    if (has_loaded_jsc)
        return;
    has_loaded_jsc = true;
    JSC::Config::enableRestrictedOptions();

    std::set_terminate([]() { Zig__GlobalObject__onCrash(); });
    WTF::initializeMainThread();
    JSC::initialize();
    {
        JSC::Options::AllowUnfinalizedAccessScope scope;

        JSC::Options::useConcurrentJIT() = true;
        // JSC::Options::useSigillCrashAnalyzer() = true;
        JSC::Options::useWebAssembly() = true;
        JSC::Options::useSourceProviderCache() = true;
        // JSC::Options::useUnlinkedCodeBlockJettisoning() = false;
        JSC::Options::exposeInternalModuleLoader() = true;
        JSC::Options::useSharedArrayBuffer() = true;
        JSC::Options::useJIT() = true;
        JSC::Options::useBBQJIT() = true;
        JSC::Options::useJITCage() = false;
        JSC::Options::useShadowRealm() = true;
        JSC::Options::useResizableArrayBuffer() = true;
        JSC::Options::usePromiseWithResolversMethod() = true;
        JSC::Options::useV8DateParser() = true;

#ifdef BUN_DEBUG
        JSC::Options::showPrivateScriptsInStackTraces() = true;
#endif
        JSC::Options::useSetMethods() = true;

        if (LIKELY(envc > 0)) {
            while (envc--) {
                const char* env = (const char*)envp[envc];
                // need to check for \0 so we might as well make this single pass
                // strlen would check the end of the string
                if (LIKELY(!(env[0] == 'B' && env[1] == 'U' && env[2] == 'N' && env[3] == '_' && env[4] == 'J' && env[5] == 'S' && env[6] == 'C' && env[7] == '_'))) {
                    continue;
                }

                if (UNLIKELY(!JSC::Options::setOption(env + 8))) {
                    onCrash(env, strlen(env));
                }
            }
        }
        JSC::Options::assertOptionsAreCoherent();
    }
}

extern "C" void* Bun__getVM();
extern "C" Zig::GlobalObject* Bun__getDefaultGlobal();

// Error.captureStackTrace may cause computeErrorInfo to be called twice
// Rather than figure out the plumbing in JSC, we just skip the next call
// TODO: thread_local for workers
static bool skipNextComputeErrorInfo = false;

// error.stack calls this function
static String computeErrorInfoWithoutPrepareStackTrace(JSC::VM& vm, Vector<StackFrame>& stackTrace, unsigned& line, unsigned& column, String& sourceURL, JSObject* errorInstance)
{
    auto* lexicalGlobalObject = errorInstance->globalObject();
    Zig::GlobalObject* globalObject = jsDynamicCast<Zig::GlobalObject*>(lexicalGlobalObject);

    WTF::String name = "Error"_s;
    WTF::String message;

    // Note that we are not allowed to allocate memory in here. It's called inside a finalizer.
    if (auto* instance = jsDynamicCast<ErrorInstance*>(errorInstance)) {
        name = instance->sanitizedNameString(lexicalGlobalObject);
        message = instance->sanitizedMessageString(lexicalGlobalObject);
    }

    WTF::StringBuilder sb;

    if (!name.isEmpty()) {
        sb.append(name);
        sb.append(": "_s);
    }

    if (!message.isEmpty()) {
        sb.append(message);
    }

    if (stackTrace.isEmpty()) {
        return sb.toString();
    }

    if ((!message.isEmpty() || !name.isEmpty())) {
        sb.append("\n"_s);
    }

    size_t framesCount = stackTrace.size();
    ZigStackFrame remappedFrames[framesCount];

    bool hasSet = false;
    for (size_t i = 0; i < framesCount; i++) {
        StackFrame& frame = stackTrace.at(i);

        sb.append("    at "_s);

        WTF::String functionName = frame.functionName(vm);

        if (auto codeblock = frame.codeBlock()) {
            if (codeblock->isConstructor()) {
                sb.append("new "_s);
            }

            // TODO: async
        }

        if (functionName.isEmpty()) {
            sb.append("<anonymous>"_s);
        } else {
            sb.append(functionName);
        }

        sb.append(" ("_s);

        if (frame.hasLineAndColumnInfo()) {
            unsigned int thisLine = 0;
            unsigned int thisColumn = 0;
            frame.computeLineAndColumn(thisLine, thisColumn);
            memset(remappedFrames + i, 0, sizeof(ZigStackFrame));
            remappedFrames[i].position.line = thisLine;
            remappedFrames[i].position.column_start = thisColumn;

            String sourceURLForFrame = frame.sourceURL(vm);

            // If it's not a Zig::GlobalObject, don't bother source-mapping it.
            if (globalObject) {
                if (!sourceURLForFrame.isEmpty()) {
                    remappedFrames[i].source_url = Bun::toString(sourceURLForFrame);
                } else {
                    // https://github.com/oven-sh/bun/issues/3595
                    remappedFrames[i].source_url = BunStringEmpty;
                }

                // This ensures the lifetime of the sourceURL is accounted for correctly
                Bun__remapStackFramePositions(globalObject, remappedFrames + i, 1);
            }

            if (!hasSet) {
                hasSet = true;
                line = thisLine;
                column = thisColumn;
                sourceURL = frame.sourceURL(vm);

                if (remappedFrames[i].remapped) {
                    errorInstance->putDirect(vm, Identifier::fromString(vm, "originalLine"_s), jsNumber(thisLine), 0);
                    errorInstance->putDirect(vm, Identifier::fromString(vm, "originalColumn"_s), jsNumber(thisColumn), 0);
                }
            }

            sb.append(sourceURLForFrame);
            sb.append(":"_s);
            sb.append(remappedFrames[i].position.line);
            sb.append(":"_s);
            sb.append(remappedFrames[i].position.column_start);
        } else {
            sb.append("native"_s);
        }
        sb.append(")"_s);

        if (i != framesCount - 1) {
            sb.append("\n"_s);
        }
    }

    return sb.toString();
}

static String computeErrorInfoWithPrepareStackTrace(JSC::VM& vm, Zig::GlobalObject* globalObject, JSC::JSGlobalObject* lexicalGlobalObject, Vector<StackFrame>& stackFrames, unsigned& line, unsigned& column, String& sourceURL, JSObject* errorObject, JSObject* prepareStackTrace)
{
    auto scope = DECLARE_THROW_SCOPE(vm);
    size_t stackTraceLimit = globalObject->stackTraceLimit().value();
    if (stackTraceLimit == 0) {
        stackTraceLimit = DEFAULT_ERROR_STACK_TRACE_LIMIT;
    }

    JSCStackTrace stackTrace = JSCStackTrace::fromExisting(vm, stackFrames);

    // Note: we cannot use tryCreateUninitializedRestricted here because we cannot allocate memory inside initializeIndex()
    JSC::JSArray* callSites = JSC::JSArray::create(vm,
        globalObject->arrayStructureForIndexingTypeDuringAllocation(JSC::ArrayWithContiguous),
        stackTrace.size());

    // Create the call sites (one per frame)
    GlobalObject::createCallSitesFromFrames(globalObject, lexicalGlobalObject, stackTrace, callSites);

    // We need to sourcemap it if it's a GlobalObject.
    if (globalObject == lexicalGlobalObject) {
        size_t framesCount = stackTrace.size();
        ZigStackFrame remappedFrames[framesCount];
        for (int i = 0; i < framesCount; i++) {
            memset(remappedFrames + i, 0, sizeof(ZigStackFrame));
            remappedFrames[i].source_url = Bun::toString(lexicalGlobalObject, stackTrace.at(i).sourceURL());
            if (JSCStackFrame::SourcePositions* sourcePositions = stackTrace.at(i).getSourcePositions()) {
                remappedFrames[i].position.line = sourcePositions->line.zeroBasedInt();
                remappedFrames[i].position.column_start = sourcePositions->startColumn.zeroBasedInt() + 1;
            } else {
                remappedFrames[i].position.line = -1;
                remappedFrames[i].position.column_start = -1;
            }
        }

        Bun__remapStackFramePositions(globalObject, remappedFrames, framesCount);

        for (size_t i = 0; i < framesCount; i++) {
            JSC::JSValue callSiteValue = callSites->getIndex(lexicalGlobalObject, i);
            CallSite* callSite = JSC::jsDynamicCast<CallSite*>(callSiteValue);
            if (remappedFrames[i].remapped) {
                int32_t remappedColumnStart = remappedFrames[i].position.column_start;
                JSC::JSValue columnNumber = JSC::jsNumber(remappedColumnStart);
                callSite->setColumnNumber(columnNumber);

                int32_t remappedLine = remappedFrames[i].position.line;
                JSC::JSValue lineNumber = JSC::jsNumber(remappedLine);
                callSite->setLineNumber(lineNumber);
            }
        }
    }

    globalObject->formatStackTrace(vm, lexicalGlobalObject, errorObject, callSites, prepareStackTrace);

    RETURN_IF_EXCEPTION(scope, String());
    return String();
}

static String computeErrorInfo(JSC::VM& vm, Vector<StackFrame>& stackTrace, unsigned& line, unsigned& column, String& sourceURL, JSObject* errorInstance)
{
    if (skipNextComputeErrorInfo) {
        return String();
    }

    if (!errorInstance) {
        return String();
    }

    auto* lexicalGlobalObject = errorInstance->globalObject();
    Zig::GlobalObject* globalObject = jsDynamicCast<Zig::GlobalObject*>(lexicalGlobalObject);

    // Error.prepareStackTrace - https://v8.dev/docs/stack-trace-api#customizing-stack-traces
    if (!globalObject) {
        // node:vm will use a different JSGlobalObject
        globalObject = Bun__getDefaultGlobal();

        auto* errorConstructor = lexicalGlobalObject->m_errorStructure.constructor(lexicalGlobalObject);
        if (JSValue prepareStackTrace = errorConstructor->getIfPropertyExists(lexicalGlobalObject, Identifier::fromString(vm, "prepareStackTrace"_s))) {
            if (prepareStackTrace.isCell() && prepareStackTrace.isObject() && prepareStackTrace.isCallable()) {
                return computeErrorInfoWithPrepareStackTrace(vm, globalObject, lexicalGlobalObject, stackTrace, line, column, sourceURL, errorInstance, prepareStackTrace.getObject());
            }
        }
    } else {
        if (JSValue prepareStackTrace = globalObject->m_errorConstructorPrepareStackTraceValue.get()) {
            if (prepareStackTrace.isCell() && prepareStackTrace.isObject() && prepareStackTrace.isCallable()) {
                return computeErrorInfoWithPrepareStackTrace(vm, globalObject, lexicalGlobalObject, stackTrace, line, column, sourceURL, errorInstance, prepareStackTrace.getObject());
            }
        }
    }

    return computeErrorInfoWithoutPrepareStackTrace(vm, stackTrace, line, column, sourceURL, errorInstance);
}

static void resetOnEachMicrotaskTick(JSC::VM& vm, Zig::GlobalObject* globalObject);

static void checkIfNextTickWasCalledDuringMicrotask(JSC::VM& vm)
{
    auto* globalObject = Bun__getDefaultGlobal();
    if (auto nextTickQueueValue = globalObject->m_nextTickQueue.get()) {
        auto* queue = jsCast<Bun::JSNextTickQueue*>(nextTickQueueValue);
        resetOnEachMicrotaskTick(vm, globalObject);
        queue->drain(vm, globalObject);
    }
}

static void cleanupAsyncHooksData(JSC::VM& vm)
{
    auto* globalObject = Bun__getDefaultGlobal();
    globalObject->m_asyncContextData.get()->putInternalField(vm, 0, jsUndefined());
    globalObject->asyncHooksNeedsCleanup = false;
    if (!globalObject->m_nextTickQueue) {
        vm.setOnEachMicrotaskTick(&checkIfNextTickWasCalledDuringMicrotask);
        checkIfNextTickWasCalledDuringMicrotask(vm);
    } else {
        vm.setOnEachMicrotaskTick(nullptr);
    }
}

static void resetOnEachMicrotaskTick(JSC::VM& vm, Zig::GlobalObject* globalObject)
{
    if (globalObject->asyncHooksNeedsCleanup) {
        vm.setOnEachMicrotaskTick(&cleanupAsyncHooksData);
    } else {
        if (globalObject->m_nextTickQueue) {
            vm.setOnEachMicrotaskTick(nullptr);
        } else {
            vm.setOnEachMicrotaskTick(&checkIfNextTickWasCalledDuringMicrotask);
        }
    }
}

extern "C" JSC__JSGlobalObject* Zig__GlobalObject__create(void* console_client, int32_t executionContextId, bool miniMode, void* worker_ptr)
{
    auto heapSize = miniMode ? JSC::HeapType::Small : JSC::HeapType::Large;

    JSC::VM& vm = JSC::VM::create(heapSize).leakRef();

    // This must happen before JSVMClientData::create
    vm.heap.acquireAccess();

    WebCore::JSVMClientData::create(&vm, Bun__getVM());

    JSC::JSLockHolder locker(vm);
    Zig::GlobalObject* globalObject;

    if (UNLIKELY(executionContextId > -1)) {
        globalObject = Zig::GlobalObject::create(
            vm,
            Zig::GlobalObject::createStructure(vm, JSC::JSGlobalObject::create(vm, JSC::JSGlobalObject::createStructure(vm, JSC::jsNull())), JSC::jsNull()),
            static_cast<ScriptExecutionContextIdentifier>(executionContextId));

        if (auto* worker = static_cast<WebCore::Worker*>(worker_ptr)) {
            auto& options = worker->options();
            if (options.bun.env) {
                auto map = *options.bun.env;
                auto size = map.size();
                auto env = JSC::constructEmptyObject(globalObject, globalObject->objectPrototype(), size > 63 ? 63 : size);
                for (auto k : map) {
                    env->putDirect(vm, JSC::Identifier::fromString(vm, WTFMove(k.key)), JSC::jsString(vm, WTFMove(k.value)));
                }
                map.clear();
                globalObject->m_processEnvObject.set(vm, globalObject, env);
            }
        }
    } else {
        globalObject = Zig::GlobalObject::create(
            vm,
            Zig::GlobalObject::createStructure(vm, JSC::JSGlobalObject::create(vm, JSC::JSGlobalObject::createStructure(vm, JSC::jsNull())),
                JSC::jsNull()));
    }

    globalObject->setConsole(console_client);
    globalObject->isThreadLocalDefaultGlobalObject = true;
    globalObject->setStackTraceLimit(DEFAULT_ERROR_STACK_TRACE_LIMIT); // Node.js defaults to 10
    vm.setOnComputeErrorInfo(computeErrorInfo);

    JSC::gcProtect(globalObject);

    vm.setOnEachMicrotaskTick([](JSC::VM& vm) -> void {
        auto* globalObject = Bun__getDefaultGlobal();
        if (auto nextTickQueue = globalObject->m_nextTickQueue.get()) {
            resetOnEachMicrotaskTick(vm, globalObject);
            Bun::JSNextTickQueue* queue = jsCast<Bun::JSNextTickQueue*>(nextTickQueue);
            queue->drain(vm, globalObject);
            return;
        }
    });

    vm.ref();
    return globalObject;
}

JSC_DEFINE_HOST_FUNCTION(functionFulfillModuleSync,
    (JSC::JSGlobalObject * globalObject, JSC::CallFrame* callFrame))
{

    auto& vm = globalObject->vm();
    auto scope = DECLARE_THROW_SCOPE(vm);
    JSC::JSValue key = callFrame->argument(0);

    auto moduleKey = key.toWTFString(globalObject);
    RETURN_IF_EXCEPTION(scope, JSValue::encode(JSC::jsUndefined()));

    if (moduleKey.endsWith(".node"_s)) {
        throwException(globalObject, scope, createTypeError(globalObject, "To load Node-API modules, use require() or process.dlopen instead of importSync."_s));
        return JSValue::encode(JSC::jsUndefined());
    }

    auto specifier = Bun::toString(moduleKey);
    ErrorableResolvedSource res;
    res.success = false;
    res.result.err.code = 0;
    res.result.err.ptr = nullptr;

    JSValue result = Bun::fetchESMSourceCodeSync(
        reinterpret_cast<Zig::GlobalObject*>(globalObject),
        &res,
        &specifier,
        &specifier);

    if (scope.exception() || !result) {
        RELEASE_AND_RETURN(scope, JSValue::encode(JSC::jsUndefined()));
    }

    globalObject->moduleLoader()->provideFetch(globalObject, key, jsCast<JSC::JSSourceCode*>(result)->sourceCode());
    RELEASE_AND_RETURN(scope, JSValue::encode(JSC::jsUndefined()));
}

extern "C" void* Zig__GlobalObject__getModuleRegistryMap(JSC__JSGlobalObject* arg0)
{
    if (JSC::JSObject* loader = JSC::jsDynamicCast<JSC::JSObject*>(arg0->moduleLoader())) {
        JSC::JSMap* map = JSC::jsDynamicCast<JSC::JSMap*>(
            loader->getDirect(arg0->vm(), JSC::Identifier::fromString(arg0->vm(), "registry"_s)));

        JSC::JSMap* cloned = map->clone(arg0, arg0->vm(), arg0->mapStructure());
        JSC::gcProtect(cloned);

        return cloned;
    }

    return nullptr;
}

extern "C" bool Zig__GlobalObject__resetModuleRegistryMap(JSC__JSGlobalObject* globalObject,
    void* map_ptr)
{
    if (map_ptr == nullptr)
        return false;
    JSC::JSMap* map = reinterpret_cast<JSC::JSMap*>(map_ptr);
    JSC::VM& vm = globalObject->vm();
    if (JSC::JSObject* obj = JSC::jsDynamicCast<JSC::JSObject*>(globalObject->moduleLoader())) {
        auto identifier = JSC::Identifier::fromString(globalObject->vm(), "registry"_s);

        if (JSC::JSMap* oldMap = JSC::jsDynamicCast<JSC::JSMap*>(
                obj->getDirect(globalObject->vm(), identifier))) {

            vm.finalizeSynchronousJSExecution();

            obj->putDirect(globalObject->vm(), identifier,
                map->clone(globalObject, globalObject->vm(), globalObject->mapStructure()));

            // vm.deleteAllLinkedCode(JSC::DeleteAllCodeEffort::DeleteAllCodeIfNotCollecting);
            // JSC::Heap::PreventCollectionScope(vm.heap);
            oldMap->clear(vm);
            JSC::gcUnprotect(oldMap);
            // vm.heap.completeAllJITPlans();

            // vm.forEachScriptExecutableSpace([&](auto &spaceAndSet) {
            //   JSC::HeapIterationScope heapIterationScope(vm.heap);
            //   auto &set = spaceAndSet.set;
            //   set.forEachLiveCell([&](JSC::HeapCell *cell, JSC::HeapCell::Kind) {
            //     if (JSC::ModuleProgramExecutable *executable =
            //           JSC::jsDynamicCast<JSC::ModuleProgramExecutable *>(cell)) {
            //       executable->clearCode(set);
            //     }
            //   });
            // });

            // globalObject->vm().heap.deleteAllUnlinkedCodeBlocks(
            //   JSC::DeleteAllCodeEffort::PreventCollectionAndDeleteAllCode);
        }
    }
    // map
    // }
    return true;
}

#define WEBCORE_GENERATED_CONSTRUCTOR_GETTER(ConstructorName)                                                                                                       \
    JSValue ConstructorName##ConstructorCallback(VM& vm, JSObject* lexicalGlobalObject)                                                                             \
    {                                                                                                                                                               \
        return WebCore::JS##ConstructorName::getConstructor(vm, JSC::jsCast<Zig::GlobalObject*>(lexicalGlobalObject));                                              \
    }                                                                                                                                                               \
    JSC_DEFINE_CUSTOM_GETTER(ConstructorName##_getter,                                                                                                              \
        (JSC::JSGlobalObject * lexicalGlobalObject, JSC::EncodedJSValue thisValue,                                                                                  \
            JSC::PropertyName))                                                                                                                                     \
    {                                                                                                                                                               \
        return JSC::JSValue::encode(WebCore::JS##ConstructorName::getConstructor(lexicalGlobalObject->vm(), JSC::jsCast<Zig::GlobalObject*>(lexicalGlobalObject))); \
    }

String GlobalObject::defaultAgentClusterID()
{
    return makeString(ProcessIdent::identifier().toUInt64(), "-default"_s);
}

String GlobalObject::agentClusterID() const
{
    // TODO: workers
    // if (is<SharedWorkerGlobalScope>(scriptExecutionContext()))
    //     return makeString(WProcess::identifier().toUInt64(), "-sharedworker");
    return defaultAgentClusterID();
}

namespace Zig {

using namespace WebCore;

static JSGlobalObject* deriveShadowRealmGlobalObject(JSGlobalObject* globalObject)
{
    auto& vm = globalObject->vm();
    Zig::GlobalObject* shadow = Zig::GlobalObject::create(vm, Zig::GlobalObject::createStructure(vm, JSC::JSGlobalObject::create(vm, JSC::JSGlobalObject::createStructure(vm, JSC::jsNull())), JSC::jsNull()));
    shadow->setConsole(shadow);
    size_t count = 0;

    shadow->setConsole(shadow);

    return shadow;
}

extern "C" JSC__JSValue JSC__JSValue__makeWithNameAndPrototype(JSC__JSGlobalObject* globalObject, void* arg1, void* arg2, const ZigString* visibleInterfaceName)
{
    auto& vm = globalObject->vm();
    JSClassRef jsClass = reinterpret_cast<JSClassRef>(arg1);
    JSClassRef protoClass = reinterpret_cast<JSClassRef>(arg2);
    JSObjectRef objectRef = JSObjectMakeConstructor(reinterpret_cast<JSContextRef>(globalObject), protoClass, jsClass->callAsConstructor);
    JSObjectRef wrappedRef = JSObjectMake(reinterpret_cast<JSContextRef>(globalObject), jsClass, nullptr);
    JSC::JSObject* object = JSC::JSValue::decode(reinterpret_cast<JSC__JSValue>(objectRef)).getObject();
    JSC::JSObject* wrapped = JSC::JSValue::decode(reinterpret_cast<JSC__JSValue>(wrappedRef)).getObject();
    object->setPrototypeDirect(vm, wrapped);
    JSString* nameString = JSC::jsNontrivialString(vm, Zig::toString(*visibleInterfaceName));
    object->putDirect(vm, vm.propertyNames->name, nameString, JSC::PropertyAttribute::ReadOnly | JSC::PropertyAttribute::DontEnum);
    object->putDirect(vm, vm.propertyNames->toStringTagSymbol,
        nameString, JSC::PropertyAttribute::DontEnum | JSC::PropertyAttribute::ReadOnly);

    return JSC::JSValue::encode(JSC::JSValue(object));
}

const JSC::GlobalObjectMethodTable GlobalObject::s_globalObjectMethodTable = {
    &supportsRichSourceInfo,
    &shouldInterruptScript,
    &javaScriptRuntimeFlags,
    // &queueMicrotaskToEventLoop, // queueTaskToEventLoop
    nullptr,
    nullptr, // &shouldInterruptScriptBeforeTimeout,
    &moduleLoaderImportModule, // moduleLoaderImportModule
    &moduleLoaderResolve, // moduleLoaderResolve
    &moduleLoaderFetch, // moduleLoaderFetch
    &moduleLoaderCreateImportMetaProperties, // moduleLoaderCreateImportMetaProperties
    &moduleLoaderEvaluate, // moduleLoaderEvaluate
    &promiseRejectionTracker, // promiseRejectionTracker
    &reportUncaughtExceptionAtEventLoop,
    &currentScriptExecutionOwner,
    &scriptExecutionStatus,
    nullptr, // defaultLanguage
    nullptr, // compileStreaming
    nullptr, // instantiateStreaming
    nullptr,
    &Zig::deriveShadowRealmGlobalObject
};

GlobalObject::GlobalObject(JSC::VM& vm, JSC::Structure* structure)
    : JSC::JSGlobalObject(vm, structure, &s_globalObjectMethodTable)
    , m_bunVM(Bun__getVM())
    , m_constructors(makeUnique<WebCore::DOMConstructors>())
    , m_world(WebCore::DOMWrapperWorld::create(vm, WebCore::DOMWrapperWorld::Type::Normal))
    , m_worldIsNormal(true)
    , m_builtinInternalFunctions(vm)
    , m_scriptExecutionContext(new WebCore::ScriptExecutionContext(&vm, this))
    , globalEventScope(*new Bun::GlobalScope(m_scriptExecutionContext))
{
    // m_scriptExecutionContext = globalEventScope.m_context;
    mockModule = Bun::JSMockModule::create(this);
    globalEventScope.m_context = m_scriptExecutionContext;
}

GlobalObject::GlobalObject(JSC::VM& vm, JSC::Structure* structure, WebCore::ScriptExecutionContextIdentifier contextId)
    : JSC::JSGlobalObject(vm, structure, &s_globalObjectMethodTable)
    , m_bunVM(Bun__getVM())
    , m_constructors(makeUnique<WebCore::DOMConstructors>())
    , m_world(WebCore::DOMWrapperWorld::create(vm, WebCore::DOMWrapperWorld::Type::Normal))
    , m_worldIsNormal(true)
    , m_builtinInternalFunctions(vm)
    , m_scriptExecutionContext(new WebCore::ScriptExecutionContext(&vm, this, contextId))
    , globalEventScope(*new Bun::GlobalScope(m_scriptExecutionContext))
{
    // m_scriptExecutionContext = globalEventScope.m_context;
    mockModule = Bun::JSMockModule::create(this);
    globalEventScope.m_context = m_scriptExecutionContext;
}

GlobalObject::~GlobalObject()
{
    if (napiInstanceDataFinalizer) {
        napi_finalize finalizer = reinterpret_cast<napi_finalize>(napiInstanceDataFinalizer);
        finalizer(toNapi(this), napiInstanceData, napiInstanceDataFinalizerHint);
    }

    delete crypto;
    scriptExecutionContext()->removeFromContextsMap();
}

void GlobalObject::destroy(JSCell* cell)
{
    static_cast<GlobalObject*>(cell)->GlobalObject::~GlobalObject();
}

WebCore::ScriptExecutionContext* GlobalObject::scriptExecutionContext()
{
    return m_scriptExecutionContext;
}

WebCore::ScriptExecutionContext* GlobalObject::scriptExecutionContext() const
{
    return m_scriptExecutionContext;
}

void GlobalObject::reportUncaughtExceptionAtEventLoop(JSGlobalObject* globalObject,
    JSC::Exception* exception)
{
    Bun__reportUnhandledError(globalObject, JSValue::encode(JSValue(exception)));
}

void GlobalObject::promiseRejectionTracker(JSGlobalObject* obj, JSC::JSPromise* promise,
    JSC::JSPromiseRejectionOperation operation)
{
    // Zig__GlobalObject__promiseRejectionTracker(
    //     obj, prom, reject == JSC::JSPromiseRejectionOperation::Reject ? 0 : 1);

    // Do this in C++ for now
    auto* globalObj = reinterpret_cast<GlobalObject*>(obj);
    switch (operation) {
    case JSPromiseRejectionOperation::Reject:
        globalObj->m_aboutToBeNotifiedRejectedPromises.append(JSC::Strong<JSPromise>(obj->vm(), promise));
        break;
    case JSPromiseRejectionOperation::Handle:
        globalObj->m_aboutToBeNotifiedRejectedPromises.removeFirstMatching([&](Strong<JSPromise>& unhandledPromise) {
            return unhandledPromise.get() == promise;
        });
        break;
    }
}

void GlobalObject::setConsole(void* console)
{
    this->setConsoleClient(new Zig::ConsoleClient(console));
}

JSC_DEFINE_CUSTOM_GETTER(errorConstructorPrepareStackTraceGetter,
    (JSC::JSGlobalObject * lexicalGlobalObject, JSC::EncodedJSValue thisValue,
        JSC::PropertyName))
{
    Zig::GlobalObject* thisObject = JSC::jsCast<Zig::GlobalObject*>(lexicalGlobalObject);
    JSValue value = jsUndefined();
    if (thisObject->m_errorConstructorPrepareStackTraceValue) {
        value = thisObject->m_errorConstructorPrepareStackTraceValue.get();
    }
    return JSValue::encode(value);
}

JSC_DEFINE_CUSTOM_SETTER(errorConstructorPrepareStackTraceSetter,
    (JSC::JSGlobalObject * lexicalGlobalObject, JSC::EncodedJSValue thisValue,
        JSC::EncodedJSValue encodedValue, JSC::PropertyName property))
{
    auto& vm = JSC::getVM(lexicalGlobalObject);
    Zig::GlobalObject* thisObject = JSC::jsCast<Zig::GlobalObject*>(lexicalGlobalObject);
    thisObject->m_errorConstructorPrepareStackTraceValue.set(vm, thisObject, JSValue::decode(encodedValue));
    return true;
}

#pragma mark - Globals

JSC_DEFINE_CUSTOM_GETTER(globalOnMessage,
    (JSC::JSGlobalObject * lexicalGlobalObject, JSC::EncodedJSValue thisValue,
        JSC::PropertyName))
{
    Zig::GlobalObject* thisObject = JSC::jsCast<Zig::GlobalObject*>(JSValue::decode(thisValue));
    return JSValue::encode(eventHandlerAttribute(thisObject->eventTarget(), eventNames().messageEvent, thisObject->world()));
}

JSC_DEFINE_CUSTOM_GETTER(globalOnError,
    (JSC::JSGlobalObject * lexicalGlobalObject, JSC::EncodedJSValue thisValue,
        JSC::PropertyName))
{
    Zig::GlobalObject* thisObject = JSC::jsCast<Zig::GlobalObject*>(JSValue::decode(thisValue));
    return JSValue::encode(eventHandlerAttribute(thisObject->eventTarget(), eventNames().errorEvent, thisObject->world()));
}

JSC_DEFINE_CUSTOM_SETTER(setGlobalOnMessage,
    (JSC::JSGlobalObject * lexicalGlobalObject, JSC::EncodedJSValue thisValue,
        JSC::EncodedJSValue encodedValue, JSC::PropertyName property))
{
    auto& vm = JSC::getVM(lexicalGlobalObject);
    JSValue value = JSValue::decode(encodedValue);
    auto* thisObject = jsCast<Zig::GlobalObject*>(JSValue::decode(thisValue));
    setEventHandlerAttribute<JSEventListener>(thisObject->eventTarget(), eventNames().messageEvent, value, *thisObject);
    vm.writeBarrier(thisObject, value);
    ensureStillAliveHere(value);
    return true;
}

JSC_DEFINE_CUSTOM_SETTER(setGlobalOnError,
    (JSC::JSGlobalObject * lexicalGlobalObject, JSC::EncodedJSValue thisValue,
        JSC::EncodedJSValue encodedValue, JSC::PropertyName property))
{
    auto& vm = JSC::getVM(lexicalGlobalObject);
    JSValue value = JSValue::decode(encodedValue);
    auto* thisObject = jsCast<Zig::GlobalObject*>(JSValue::decode(thisValue));
    setEventHandlerAttribute<JSEventListener>(thisObject->eventTarget(), eventNames().errorEvent, value, *thisObject);
    vm.writeBarrier(thisObject, value);
    ensureStillAliveHere(value);
    return true;
}

WebCore::EventTarget& GlobalObject::eventTarget()
{
    return globalEventScope;
}

JSC_DEFINE_CUSTOM_GETTER(functionLazyLoadStreamPrototypeMap_getter,
    (JSC::JSGlobalObject * lexicalGlobalObject, JSC::EncodedJSValue thisValue,
        JSC::PropertyName))
{
    Zig::GlobalObject* thisObject = JSC::jsCast<Zig::GlobalObject*>(lexicalGlobalObject);
    return JSC::JSValue::encode(
        thisObject->readableStreamNativeMap());
}

JSC_DEFINE_CUSTOM_GETTER(JSBuffer_getter,
    (JSC::JSGlobalObject * lexicalGlobalObject, JSC::EncodedJSValue thisValue,
        JSC::PropertyName))
{
    return JSC::JSValue::encode(JSC::jsCast<Zig::GlobalObject*>(lexicalGlobalObject)->JSBufferConstructor());
}

// This macro defines the getter needed for ZigGlobalObject.lut.h
// "<ClassName>ConstructorCallback" is a PropertyCallback
// it also defines "<ClassName>_getter" which is the getter for a JSC::CustomGetterSetter
WEBCORE_GENERATED_CONSTRUCTOR_GETTER(AbortController);
WEBCORE_GENERATED_CONSTRUCTOR_GETTER(AbortSignal);
WEBCORE_GENERATED_CONSTRUCTOR_GETTER(BroadcastChannel);
WEBCORE_GENERATED_CONSTRUCTOR_GETTER(ByteLengthQueuingStrategy)
WEBCORE_GENERATED_CONSTRUCTOR_GETTER(CloseEvent);
WEBCORE_GENERATED_CONSTRUCTOR_GETTER(CountQueuingStrategy)
WEBCORE_GENERATED_CONSTRUCTOR_GETTER(CryptoKey);
WEBCORE_GENERATED_CONSTRUCTOR_GETTER(CustomEvent);
WEBCORE_GENERATED_CONSTRUCTOR_GETTER(DOMException);
WEBCORE_GENERATED_CONSTRUCTOR_GETTER(DOMFormData);
WEBCORE_GENERATED_CONSTRUCTOR_GETTER(DOMURL);
WEBCORE_GENERATED_CONSTRUCTOR_GETTER(ErrorEvent);
WEBCORE_GENERATED_CONSTRUCTOR_GETTER(Event);
WEBCORE_GENERATED_CONSTRUCTOR_GETTER(EventTarget);
WEBCORE_GENERATED_CONSTRUCTOR_GETTER(FetchHeaders);
WEBCORE_GENERATED_CONSTRUCTOR_GETTER(MessageChannel);
WEBCORE_GENERATED_CONSTRUCTOR_GETTER(MessageEvent);
WEBCORE_GENERATED_CONSTRUCTOR_GETTER(MessagePort);
WEBCORE_GENERATED_CONSTRUCTOR_GETTER(ReadableByteStreamController)
WEBCORE_GENERATED_CONSTRUCTOR_GETTER(ReadableStream)
WEBCORE_GENERATED_CONSTRUCTOR_GETTER(ReadableStreamBYOBReader)
WEBCORE_GENERATED_CONSTRUCTOR_GETTER(ReadableStreamBYOBRequest)
WEBCORE_GENERATED_CONSTRUCTOR_GETTER(ReadableStreamDefaultController)
WEBCORE_GENERATED_CONSTRUCTOR_GETTER(ReadableStreamDefaultReader)
WEBCORE_GENERATED_CONSTRUCTOR_GETTER(SubtleCrypto);
WEBCORE_GENERATED_CONSTRUCTOR_GETTER(TextEncoder);
WEBCORE_GENERATED_CONSTRUCTOR_GETTER(TransformStream)
WEBCORE_GENERATED_CONSTRUCTOR_GETTER(TransformStreamDefaultController)
WEBCORE_GENERATED_CONSTRUCTOR_GETTER(URLSearchParams);
WEBCORE_GENERATED_CONSTRUCTOR_GETTER(WebSocket);
WEBCORE_GENERATED_CONSTRUCTOR_GETTER(Worker);
WEBCORE_GENERATED_CONSTRUCTOR_GETTER(WritableStream);
WEBCORE_GENERATED_CONSTRUCTOR_GETTER(WritableStreamDefaultController);
WEBCORE_GENERATED_CONSTRUCTOR_GETTER(WritableStreamDefaultWriter);

JSC_DEFINE_HOST_FUNCTION(functionGetSelf,
    (JSC::JSGlobalObject * globalObject, JSC::CallFrame* callFrame))
{
    return JSC::JSValue::encode(callFrame->thisValue());
}

JSC_DEFINE_HOST_FUNCTION(functionSetSelf,
    (JSC::JSGlobalObject * globalObject, JSC::CallFrame* callFrame))
{
    return JSC::JSValue::encode(jsUndefined());
}

JSC_DEFINE_HOST_FUNCTION(functionQueueMicrotask,
    (JSC::JSGlobalObject * globalObject, JSC::CallFrame* callFrame))
{
    JSC::VM& vm = globalObject->vm();

    if (callFrame->argumentCount() == 0) {
        auto scope = DECLARE_THROW_SCOPE(globalObject->vm());
        JSC::throwTypeError(globalObject, scope, "queueMicrotask requires 1 argument (a function)"_s);
        return JSC::JSValue::encode(JSC::JSValue {});
    }

    JSC::JSValue job = callFrame->argument(0);

    if (!job.isObject() || !job.getObject()->isCallable()) {
        auto scope = DECLARE_THROW_SCOPE(globalObject->vm());
        JSC::throwTypeError(globalObject, scope, "queueMicrotask expects a function"_s);
        return JSC::JSValue::encode(JSC::JSValue {});
    }

    Zig::GlobalObject* global = JSC::jsCast<Zig::GlobalObject*>(globalObject);
    JSC::JSValue asyncContext = global->m_asyncContextData.get()->getInternalField(0);

    // This is a JSC builtin function
    globalObject->queueMicrotask(global->performMicrotaskFunction(), job, asyncContext,
        JSC::JSValue {}, JSC::JSValue {});

    return JSC::JSValue::encode(JSC::jsUndefined());
}

using MicrotaskCallback = void (*)(void*);

JSC_DEFINE_HOST_FUNCTION(functionNativeMicrotaskTrampoline,
    (JSC::JSGlobalObject * globalObject, JSC::CallFrame* callFrame))
{
    // Do not use JSCell* here because the GC will try to visit it.
    double cellPtr = callFrame->uncheckedArgument(0).asNumber();
    double callbackPtr = callFrame->uncheckedArgument(1).asNumber();

    void* cell = reinterpret_cast<void*>(bitwise_cast<uintptr_t>(cellPtr));
    auto* callback = reinterpret_cast<MicrotaskCallback>(bitwise_cast<uintptr_t>(callbackPtr));
    callback(cell);
    return JSValue::encode(jsUndefined());
}

JSC_DEFINE_HOST_FUNCTION(functionSetTimeout,
    (JSC::JSGlobalObject * globalObject, JSC::CallFrame* callFrame))
{
    JSC::VM& vm = globalObject->vm();
    JSC::JSValue job = callFrame->argument(0);
    JSC::JSValue num = callFrame->argument(1);
    JSC::JSValue arguments = {};
    size_t argumentCount = callFrame->argumentCount();
    switch (argumentCount) {
    case 0: {
        auto scope = DECLARE_THROW_SCOPE(vm);
        JSC::throwTypeError(globalObject, scope, "setTimeout requires 1 argument (a function)"_s);
        return JSC::JSValue::encode(JSC::JSValue {});
    }
    case 1: {
        num = jsNumber(0);
        break;
    }
    case 2: {
        break;
    }

    default: {
        JSC::ObjectInitializationScope initializationScope(vm);
        JSC::JSArray* argumentsArray = JSC::JSArray::tryCreateUninitializedRestricted(
            initializationScope, nullptr,
            globalObject->arrayStructureForIndexingTypeDuringAllocation(JSC::ArrayWithContiguous),
            argumentCount - 2);

        if (UNLIKELY(!argumentsArray)) {
            auto scope = DECLARE_THROW_SCOPE(globalObject->vm());
            JSC::throwOutOfMemoryError(globalObject, scope);
            return JSC::JSValue::encode(JSC::JSValue {});
        }

        for (size_t i = 2; i < argumentCount; i++) {
            argumentsArray->putDirectIndex(globalObject, i - 2, callFrame->uncheckedArgument(i));
        }
        arguments = JSValue(argumentsArray);
    }
    }

    if (UNLIKELY(!job.isObject() || !job.getObject()->isCallable())) {
        auto scope = DECLARE_THROW_SCOPE(globalObject->vm());
        JSC::throwTypeError(globalObject, scope, "setTimeout expects a function"_s);
        return JSC::JSValue::encode(JSC::JSValue {});
    }

#ifdef BUN_DEBUG
    /** View the file name of the JS file that called this function
     * from a debugger */
    SourceOrigin sourceOrigin = callFrame->callerSourceOrigin(vm);
    const char* fileName = sourceOrigin.string().utf8().data();
    static const char* lastFileName = nullptr;
    if (lastFileName != fileName) {
        lastFileName = fileName;
    }
#endif

    return Bun__Timer__setTimeout(globalObject, JSC::JSValue::encode(job), JSC::JSValue::encode(num), JSValue::encode(arguments));
}

JSC_DEFINE_HOST_FUNCTION(functionSetInterval,
    (JSC::JSGlobalObject * globalObject, JSC::CallFrame* callFrame))
{
    JSC::VM& vm = globalObject->vm();
    JSC::JSValue job = callFrame->argument(0);
    JSC::JSValue num = callFrame->argument(1);
    JSC::JSValue arguments = {};
    size_t argumentCount = callFrame->argumentCount();
    switch (argumentCount) {
    case 0: {
        auto scope = DECLARE_THROW_SCOPE(vm);
        JSC::throwTypeError(globalObject, scope, "setInterval requires 1 argument (a function)"_s);
        return JSC::JSValue::encode(JSC::JSValue {});
    }
    case 1: {
        num = jsNumber(0);
        break;
    }
    case 2: {
        break;
    }

    default: {
        JSC::ObjectInitializationScope initializationScope(vm);
        JSC::JSArray* argumentsArray = JSC::JSArray::tryCreateUninitializedRestricted(
            initializationScope, nullptr,
            globalObject->arrayStructureForIndexingTypeDuringAllocation(JSC::ArrayWithContiguous),
            argumentCount - 2);

        if (UNLIKELY(!argumentsArray)) {
            auto scope = DECLARE_THROW_SCOPE(globalObject->vm());
            JSC::throwOutOfMemoryError(globalObject, scope);
            return JSC::JSValue::encode(JSC::JSValue {});
        }

        for (size_t i = 2; i < argumentCount; i++) {
            argumentsArray->putDirectIndex(globalObject, i - 2, callFrame->uncheckedArgument(i));
        }
        arguments = JSValue(argumentsArray);
    }
    }

    if (UNLIKELY(!job.isObject() || !job.getObject()->isCallable())) {
        auto scope = DECLARE_THROW_SCOPE(globalObject->vm());
        JSC::throwTypeError(globalObject, scope, "setInterval expects a function"_s);
        return JSC::JSValue::encode(JSC::JSValue {});
    }

#ifdef BUN_DEBUG
    /** View the file name of the JS file that called this function
     * from a debugger */
    SourceOrigin sourceOrigin = callFrame->callerSourceOrigin(vm);
    const char* fileName = sourceOrigin.string().utf8().data();
    static const char* lastFileName = nullptr;
    if (lastFileName != fileName) {
        lastFileName = fileName;
    }
#endif

    return Bun__Timer__setInterval(globalObject, JSC::JSValue::encode(job), JSC::JSValue::encode(num), JSValue::encode(arguments));
}

JSC_DEFINE_HOST_FUNCTION(functionClearInterval,
    (JSC::JSGlobalObject * globalObject, JSC::CallFrame* callFrame))
{
    JSC::VM& vm = globalObject->vm();

    if (callFrame->argumentCount() == 0) {
        auto scope = DECLARE_THROW_SCOPE(globalObject->vm());
        JSC::throwTypeError(globalObject, scope, "clearInterval requires 1 argument (a number)"_s);
        return JSC::JSValue::encode(JSC::JSValue {});
    }

    JSC::JSValue num = callFrame->argument(0);

#ifdef BUN_DEBUG
    /** View the file name of the JS file that called this function
     * from a debugger */
    SourceOrigin sourceOrigin = callFrame->callerSourceOrigin(vm);
    const char* fileName = sourceOrigin.string().utf8().data();
    static const char* lastFileName = nullptr;
    if (lastFileName != fileName) {
        lastFileName = fileName;
    }
#endif

    return Bun__Timer__clearInterval(globalObject, JSC::JSValue::encode(num));
}

JSC_DEFINE_HOST_FUNCTION(functionClearTimeout,
    (JSC::JSGlobalObject * globalObject, JSC::CallFrame* callFrame))
{
    JSC::VM& vm = globalObject->vm();

    if (callFrame->argumentCount() == 0) {
        auto scope = DECLARE_THROW_SCOPE(globalObject->vm());
        JSC::throwTypeError(globalObject, scope, "clearTimeout requires 1 argument (a number)"_s);
        return JSC::JSValue::encode(JSC::JSValue {});
    }

    JSC::JSValue num = callFrame->argument(0);

#ifdef BUN_DEBUG
    /** View the file name of the JS file that called this function
     * from a debugger */
    SourceOrigin sourceOrigin = callFrame->callerSourceOrigin(vm);
    const char* fileName = sourceOrigin.string().utf8().data();
    static const char* lastFileName = nullptr;
    if (lastFileName != fileName) {
        lastFileName = fileName;
    }
#endif

    return Bun__Timer__clearTimeout(globalObject, JSC::JSValue::encode(num));
}

JSC_DEFINE_HOST_FUNCTION(functionStructuredClone,
    (JSC::JSGlobalObject * globalObject, JSC::CallFrame* callFrame))
{
    JSC::VM& vm = globalObject->vm();
    auto throwScope = DECLARE_THROW_SCOPE(vm);

    if (callFrame->argumentCount() == 0) {
        throwTypeError(globalObject, throwScope, "structuredClone requires 1 argument"_s);
        return JSValue::encode(jsUndefined());
    }

    JSC::JSValue value = callFrame->argument(0);
    JSC::JSValue options = callFrame->argument(1);

    Vector<JSC::Strong<JSC::JSObject>> transferList;

    if (options.isObject()) {
        JSC::JSObject* optionsObject = options.getObject();
        JSC::JSValue transferListValue = optionsObject->get(globalObject, vm.propertyNames->transfer);
        if (transferListValue.isObject()) {
            JSC::JSObject* transferListObject = transferListValue.getObject();
            if (auto* transferListArray = jsDynamicCast<JSC::JSArray*>(transferListObject)) {
                for (unsigned i = 0; i < transferListArray->length(); i++) {
                    JSC::JSValue transferListValue = transferListArray->get(globalObject, i);
                    if (transferListValue.isObject()) {
                        JSC::JSObject* transferListObject = transferListValue.getObject();
                        transferList.append(JSC::Strong<JSC::JSObject>(vm, transferListObject));
                    }
                }
            }
        }
    }

    Vector<RefPtr<MessagePort>> ports;
    ExceptionOr<Ref<SerializedScriptValue>> serialized = SerializedScriptValue::create(*globalObject, value, WTFMove(transferList), ports);
    if (serialized.hasException()) {
        WebCore::propagateException(*globalObject, throwScope, serialized.releaseException());
        return JSValue::encode(jsUndefined());
    }

    JSValue deserialized = serialized.releaseReturnValue()->deserialize(*globalObject, globalObject, ports);

    return JSValue::encode(deserialized);
}

JSC_DEFINE_HOST_FUNCTION(functionBTOA,
    (JSC::JSGlobalObject * globalObject, JSC::CallFrame* callFrame))
{
    JSC::VM& vm = globalObject->vm();
    auto throwScope = DECLARE_THROW_SCOPE(globalObject->vm());

    if (callFrame->argumentCount() == 0) {
        JSC::throwTypeError(globalObject, throwScope, "btoa requires 1 argument (a string)"_s);
        return JSC::JSValue::encode(JSC::JSValue {});
    }

    JSValue arg0 = callFrame->uncheckedArgument(0);
    WTF::String encodedString = arg0.toWTFString(globalObject);
    RETURN_IF_EXCEPTION(throwScope, JSC::JSValue::encode(JSC::JSValue {}));

    if (encodedString.isEmpty()) {
        return JSC::JSValue::encode(JSC::jsEmptyString(vm));
    }

    if (!encodedString.containsOnlyLatin1()) {
        throwException(globalObject, throwScope, createDOMException(globalObject, InvalidCharacterError));
        return JSC::JSValue::encode(JSC::JSValue {});
    }

    // Reminder: btoa() is for Byte Strings
    // Specifically: latin1 byte strings
    // That means even though this looks like the wrong thing to do,
    // we should be converting to latin1, not utf8.
    if (!encodedString.is8Bit()) {
        LChar* ptr;
        unsigned length = encodedString.length();
        auto dest = WTF::String::createUninitialized(length, ptr);
        WTF::StringImpl::copyCharacters(ptr, encodedString.characters16(), length);
        encodedString = WTFMove(dest);
    }

    unsigned length = encodedString.length();
    RELEASE_AND_RETURN(
        throwScope,
        Bun__encoding__toString(
            encodedString.characters8(),
            length,
            globalObject,
            static_cast<uint8_t>(WebCore::BufferEncodingType::base64)));
}

JSC_DEFINE_HOST_FUNCTION(functionATOB,
    (JSC::JSGlobalObject * globalObject, JSC::CallFrame* callFrame))
{
    JSC::VM& vm = globalObject->vm();
    auto throwScope = DECLARE_THROW_SCOPE(globalObject->vm());

    if (callFrame->argumentCount() == 0) {
        JSC::throwTypeError(globalObject, throwScope, "atob requires 1 argument (a string)"_s);
        return JSC::JSValue::encode(JSC::JSValue {});
    }

    WTF::String encodedString = callFrame->uncheckedArgument(0).toWTFString(globalObject);
    RETURN_IF_EXCEPTION(throwScope, JSC::JSValue::encode(JSC::JSValue {}));

    auto result = WebCore::Base64Utilities::atob(encodedString);
    if (result.hasException()) {
        throwException(globalObject, throwScope, createDOMException(*globalObject, result.releaseException()));
        return JSC::JSValue::encode(JSC::JSValue {});
    }

    RELEASE_AND_RETURN(throwScope, JSValue::encode(jsString(vm, result.releaseReturnValue())));
}

JSC_DEFINE_HOST_FUNCTION(functionReportError,
    (JSC::JSGlobalObject * globalObject, JSC::CallFrame* callFrame))
{
    switch (callFrame->argumentCount()) {
    case 0: {
        return JSC::JSValue::encode(JSC::jsUndefined());
    }
    default: {
        Bun__reportError(globalObject, JSC::JSValue::encode(callFrame->argument(0)));
    }
    }

    return JSC::JSValue::encode(JSC::jsUndefined());
}

extern "C" JSC__JSValue Bun__createArrayBufferForCopy(JSC::JSGlobalObject* globalObject, const void* ptr, size_t len)
{
    auto scope = DECLARE_THROW_SCOPE(globalObject->vm());
    auto arrayBuffer = JSC::ArrayBuffer::tryCreateUninitialized(len, 1);

    if (UNLIKELY(!arrayBuffer)) {
        JSC::throwOutOfMemoryError(globalObject, scope);
        return JSC::JSValue::encode(JSC::JSValue {});
    }

    if (len > 0)
        memcpy(arrayBuffer->data(), ptr, len);

    RELEASE_AND_RETURN(scope, JSValue::encode(JSC::JSArrayBuffer::create(globalObject->vm(), globalObject->arrayBufferStructure(JSC::ArrayBufferSharingMode::Default), WTFMove(arrayBuffer))));
}

extern "C" JSC__JSValue Bun__createUint8ArrayForCopy(JSC::JSGlobalObject* globalObject, const void* ptr, size_t len, bool isBuffer)
{
    auto scope = DECLARE_THROW_SCOPE(globalObject->vm());
    JSC::JSUint8Array* array = JSC::JSUint8Array::createUninitialized(
        globalObject,
        isBuffer ? reinterpret_cast<Zig::GlobalObject*>(globalObject)->JSBufferSubclassStructure() : globalObject->m_typedArrayUint8.get(globalObject),
        len);

    if (UNLIKELY(!array)) {
        JSC::throwOutOfMemoryError(globalObject, scope);
        return JSC::JSValue::encode(JSC::JSValue {});
    }

    if (len > 0)
        memcpy(array->vector(), ptr, len);

    RELEASE_AND_RETURN(scope, JSValue::encode(array));
}

JSC_DECLARE_HOST_FUNCTION(functionCreateUninitializedArrayBuffer);
JSC_DEFINE_HOST_FUNCTION(functionCreateUninitializedArrayBuffer,
    (JSC::JSGlobalObject * globalObject, JSC::CallFrame* callFrame))
{
    size_t len = static_cast<size_t>(JSC__JSValue__toInt64(JSC::JSValue::encode(callFrame->argument(0))));
    auto scope = DECLARE_THROW_SCOPE(globalObject->vm());
    auto arrayBuffer = JSC::ArrayBuffer::tryCreateUninitialized(len, 1);

    if (UNLIKELY(!arrayBuffer)) {
        JSC::throwOutOfMemoryError(globalObject, scope);
        return JSC::JSValue::encode(JSC::JSValue {});
    }

    RELEASE_AND_RETURN(scope, JSValue::encode(JSC::JSArrayBuffer::create(globalObject->vm(), globalObject->arrayBufferStructure(JSC::ArrayBufferSharingMode::Default), WTFMove(arrayBuffer))));
}

JSC_DEFINE_HOST_FUNCTION(functionNoop, (JSC::JSGlobalObject*, JSC::CallFrame*))
{
    return JSC::JSValue::encode(JSC::jsUndefined());
}

JSC_DEFINE_HOST_FUNCTION(functionCallback, (JSC::JSGlobalObject * globalObject, JSC::CallFrame* callFrame))
{
    JSFunction* callback = jsCast<JSFunction*>(callFrame->uncheckedArgument(0));
    JSC::CallData callData = JSC::getCallData(callback);
    return JSC::JSValue::encode(JSC::call(globalObject, callback, callData, JSC::jsUndefined(), JSC::MarkedArgumentBuffer()));
}

// $lazy("async_hooks").cleanupLater
JSC_DEFINE_HOST_FUNCTION(asyncHooksCleanupLater, (JSC::JSGlobalObject * globalObject, JSC::CallFrame* callFrame))
{
    // assumptions and notes:
    // - nobody else uses setOnEachMicrotaskTick
    // - this is called by js if we set async context in a way we may not clear it
    // - AsyncLocalStorage.prototype.run cleans up after itself and does not call this cb
    auto* global = jsCast<Zig::GlobalObject*>(globalObject);
    global->asyncHooksNeedsCleanup = true;
    resetOnEachMicrotaskTick(globalObject->vm(), global);
    return JSC::JSValue::encode(JSC::jsUndefined());
}

JSC_DEFINE_HOST_FUNCTION(asyncHooksSetEnabled, (JSC::JSGlobalObject * globalObject, JSC::CallFrame* callFrame))
{
    // assumptions and notes:
    // - nobody else uses setOnEachMicrotaskTick
    // - this is called by js if we set async context in a way we may not clear it
    // - AsyncLocalStorage.prototype.run cleans up after itself and does not call this cb
    globalObject->setAsyncContextTrackingEnabled(callFrame->argument(0).toBoolean(globalObject));
    return JSC::JSValue::encode(JSC::jsUndefined());
}

extern "C" int Bun__ttySetMode(int fd, int mode);

JSC_DEFINE_HOST_FUNCTION(jsTTYSetMode, (JSC::JSGlobalObject * globalObject, CallFrame* callFrame))
{
    auto& vm = globalObject->vm();
    auto scope = DECLARE_THROW_SCOPE(vm);

    if (callFrame->argumentCount() != 2) {
        throwTypeError(globalObject, scope, "Expected 2 arguments"_s);
        return JSValue::encode(jsUndefined());
    }

    JSValue fd = callFrame->argument(0);
    if (!fd.isNumber()) {
        throwTypeError(globalObject, scope, "fd must be a number"_s);
        return JSValue::encode(jsUndefined());
    }

    JSValue mode = callFrame->argument(1);
    if (!mode.isNumber()) {
        throwTypeError(globalObject, scope, "mode must be a number"_s);
        return JSValue::encode(jsUndefined());
    }

    // Nodejs does not throw when ttySetMode fails. An Error event is emitted instead.
    int err = Bun__ttySetMode(fd.asNumber(), mode.asNumber());
    return JSValue::encode(jsNumber(err));
}

JSC_DEFINE_HOST_FUNCTION(jsHTTPGetHeader, (JSGlobalObject * globalObject, CallFrame* callFrame))
{
    auto& vm = globalObject->vm();
    auto scope = DECLARE_THROW_SCOPE(vm);

    JSValue headersValue = callFrame->argument(0);

    if (auto* headers = jsDynamicCast<WebCore::JSFetchHeaders*>(headersValue)) {
        JSValue nameValue = callFrame->argument(1);
        if (nameValue.isString()) {
            FetchHeaders* impl = &headers->wrapped();
            String name = nameValue.toWTFString(globalObject);
            if (WTF::equalIgnoringASCIICase(name, "set-cookie"_s)) {
                return fetchHeadersGetSetCookie(globalObject, vm, impl);
            }

            WebCore::ExceptionOr<String> res = impl->get(name);
            if (res.hasException()) {
                WebCore::propagateException(globalObject, scope, res.releaseException());
                return JSValue::encode(jsUndefined());
            }

            String value = res.returnValue();
            if (value.isEmpty()) {
                return JSValue::encode(jsUndefined());
            }

            return JSC::JSValue::encode(jsString(vm, value));
        }
    }

    return JSValue::encode(jsUndefined());
}

JSC_DEFINE_HOST_FUNCTION(jsHTTPSetHeader, (JSGlobalObject * globalObject, CallFrame* callFrame))
{
    auto& vm = globalObject->vm();
    auto scope = DECLARE_THROW_SCOPE(vm);

    JSValue headersValue = callFrame->argument(0);

    if (auto* headers = jsDynamicCast<WebCore::JSFetchHeaders*>(headersValue)) {
        JSValue nameValue = callFrame->argument(1);
        if (nameValue.isString()) {
            String name = nameValue.toWTFString(globalObject);
            FetchHeaders* impl = &headers->wrapped();

            JSValue valueValue = callFrame->argument(2);
            if (valueValue.isUndefined())
                return JSValue::encode(jsUndefined());

            if (isArray(globalObject, valueValue)) {
                auto* array = jsCast<JSArray*>(valueValue);
                unsigned length = array->length();
                if (length > 0) {
                    JSValue item = array->getIndex(globalObject, 0);
                    if (UNLIKELY(scope.exception()))
                        return JSValue::encode(jsUndefined());
                    impl->set(name, item.getString(globalObject));
                    RETURN_IF_EXCEPTION(scope, JSValue::encode(jsUndefined()));
                }
                for (unsigned i = 1; i < length; ++i) {
                    JSValue value = array->getIndex(globalObject, i);
                    if (UNLIKELY(scope.exception()))
                        return JSValue::encode(jsUndefined());
                    if (!value.isString())
                        continue;
                    impl->append(name, value.getString(globalObject));
                    RETURN_IF_EXCEPTION(scope, JSValue::encode(jsUndefined()));
                }
                RELEASE_AND_RETURN(scope, JSValue::encode(jsUndefined()));
                return JSValue::encode(jsUndefined());
            }

            impl->set(name, valueValue.getString(globalObject));
            RETURN_IF_EXCEPTION(scope, JSValue::encode(jsUndefined()));
            return JSValue::encode(jsUndefined());
        }
    }

    return JSValue::encode(jsUndefined());
}

JSC_DEFINE_CUSTOM_GETTER(noop_getter, (JSGlobalObject*, EncodedJSValue, PropertyName))
{
    return JSC::JSValue::encode(JSC::jsUndefined());
}

JSC_DEFINE_CUSTOM_SETTER(noop_setter,
    (JSC::JSGlobalObject*, JSC::EncodedJSValue,
        JSC::EncodedJSValue, JSC::PropertyName))
{
    return true;
}

static NeverDestroyed<const String> pathToFileURLString(MAKE_STATIC_STRING_IMPL("pathToFileURL"));
static NeverDestroyed<const String> fileURLToPathString(MAKE_STATIC_STRING_IMPL("fileURLToPath"));

enum ReadableStreamTag : int32_t {
    Invalid = -1,

    /// ReadableStreamDefaultController or ReadableByteStreamController
    JavaScript = 0,

    /// ReadableByteStreamController
    /// but with a BlobLoader
    /// we can skip the BlobLoader and just use the underlying Blob
    Blob = 1,

    /// ReadableByteStreamController
    /// but with a FileLoader
    /// we can skip the FileLoader and just use the underlying File
    File = 2,

    /// This is a direct readable stream
    /// That means we can turn it into whatever we want
    Direct = 3,

    // This is an ambiguous stream of bytes
    Bytes = 4,
};

JSC_DEFINE_HOST_FUNCTION(jsReceiveMessageOnPort, (JSGlobalObject * lexicalGlobalObject, CallFrame* callFrame))
{
    auto& vm = lexicalGlobalObject->vm();
    auto scope = DECLARE_THROW_SCOPE(vm);

    if (callFrame->argumentCount() < 1) {
        throwTypeError(lexicalGlobalObject, scope, "receiveMessageOnPort needs 1 argument"_s);
        return JSC::JSValue::encode(JSC::JSValue {});
    }

    auto port = callFrame->argument(0);

    if (!port.isObject()) {
        throwTypeError(lexicalGlobalObject, scope, "the \"port\" argument must be a MessagePort instance"_s);
        return JSC::JSValue::encode(jsUndefined());
    }

    if (auto* messagePort = jsDynamicCast<JSMessagePort*>(port)) {
        return JSC::JSValue::encode(messagePort->wrapped().tryTakeMessage(lexicalGlobalObject));
    } else if (auto* broadcastChannel = jsDynamicCast<JSBroadcastChannel*>(port)) {
        // TODO: support broadcast channels
        return JSC::JSValue::encode(jsUndefined());
    }

    throwTypeError(lexicalGlobalObject, scope, "the \"port\" argument must be a MessagePort instance"_s);
    return JSC::JSValue::encode(jsUndefined());
}

// we're trying out a new way to do this lazy loading
// this is $lazy() in js code
JSC_DEFINE_HOST_FUNCTION(functionLazyLoad,
    (JSC::JSGlobalObject * lexicalGlobalObject, JSC::CallFrame* callFrame))
{

    Zig::GlobalObject* globalObject = reinterpret_cast<Zig::GlobalObject*>(lexicalGlobalObject);
    auto scope = DECLARE_THROW_SCOPE(globalObject->vm());
    VM& vm = globalObject->vm();

    switch (callFrame->argumentCount()) {
    case 0: {
        JSC::throwTypeError(globalObject, scope, "$lazy needs 1 argument (a string)"_s);
        scope.release();
        return JSC::JSValue::encode(JSC::JSValue {});
    }
    default: {
        JSC::JSValue moduleName = callFrame->argument(0);
        if (moduleName.isNumber()) {
            switch (moduleName.toInt32(globalObject)) {
            case 0: {
                JSC::throwTypeError(globalObject, scope, "$lazy expects a string"_s);
                scope.release();
                return JSC::JSValue::encode(JSC::JSValue {});
            }

            case ReadableStreamTag::Blob: {
                return ByteBlob__JSReadableStreamSource__load(globalObject);
            }
            case ReadableStreamTag::File: {
                return FileReader__JSReadableStreamSource__load(globalObject);
            }
            case ReadableStreamTag::Bytes: {
                return ByteStream__JSReadableStreamSource__load(globalObject);
            }

            default: {
                auto scope = DECLARE_THROW_SCOPE(globalObject->vm());
                JSC::throwTypeError(globalObject, scope, "$lazy expects a string"_s);
                scope.release();
                return JSC::JSValue::encode(JSC::JSValue {});
            }
            }
        }

        auto string = moduleName.toWTFString(globalObject);
        if (string.isNull()) {
            JSC::throwTypeError(globalObject, scope, "$lazy expects a string"_s);
            scope.release();
            return JSC::JSValue::encode(JSC::JSValue {});
        }

        if (string == "sqlite"_s) {
            return JSC::JSValue::encode(JSSQLStatementConstructor::create(vm, globalObject, JSSQLStatementConstructor::createStructure(vm, globalObject, globalObject->m_functionPrototype.get())));
        }

        if (string == "http"_s) {
            auto* obj = constructEmptyObject(globalObject);
            obj->putDirect(
                vm, JSC::PropertyName(JSC::Identifier::fromString(vm, "setHeader"_s)),
                JSC::JSFunction::create(vm, globalObject, 3, "setHeader"_s, jsHTTPSetHeader, ImplementationVisibility::Public), NoIntrinsic);
            obj->putDirect(
                vm, JSC::PropertyName(JSC::Identifier::fromString(vm, "getHeader"_s)),
                JSC::JSFunction::create(vm, globalObject, 2, "getHeader"_s, jsHTTPGetHeader, ImplementationVisibility::Public), NoIntrinsic);
            return JSC::JSValue::encode(obj);
        }

        if (string == "worker_threads"_s) {

            JSValue workerData = jsUndefined();
            JSValue threadId = jsNumber(0);

            if (auto* worker = WebWorker__getParentWorker(globalObject->bunVM())) {
                auto& options = worker->options();
                if (worker && options.bun.data) {
                    auto ports = MessagePort::entanglePorts(*ScriptExecutionContext::getScriptExecutionContext(worker->clientIdentifier()), WTFMove(options.bun.dataMessagePorts));
                    RefPtr<WebCore::SerializedScriptValue> serialized = WTFMove(options.bun.data);
                    JSValue deserialized = serialized->deserialize(*globalObject, globalObject, WTFMove(ports));
                    RETURN_IF_EXCEPTION(scope, {});
                    workerData = deserialized;
                }

                threadId = jsNumber(worker->clientIdentifier());
            }

            JSArray* array = constructEmptyArray(globalObject, nullptr);
            array->push(globalObject, workerData);
            array->push(globalObject, threadId);
            array->push(globalObject, JSFunction::create(vm, globalObject, 1, "receiveMessageOnPort"_s, jsReceiveMessageOnPort, ImplementationVisibility::Public, NoIntrinsic));

            return JSC::JSValue::encode(array);
        }

        if (string == "pathToFileURL"_s) {
            return JSValue::encode(
                JSFunction::create(vm, globalObject, 1, pathToFileURLString, functionPathToFileURL, ImplementationVisibility::Public, NoIntrinsic));
        }

        if (string == "fileURLToPath"_s) {
            return JSValue::encode(
                JSFunction::create(vm, globalObject, 1, fileURLToPathString, functionFileURLToPath, ImplementationVisibility::Public, NoIntrinsic));
        }

        if (string == "bun:stream"_s) {
            auto* obj = constructEmptyObject(globalObject);
            obj->putDirect(vm, JSC::PropertyName(JSC::Identifier::fromString(vm, "BufferList"_s)), reinterpret_cast<Zig::GlobalObject*>(globalObject)->JSBufferList(), 0);
            obj->putDirect(vm, JSC::PropertyName(JSC::Identifier::fromString(vm, "ReadableState"_s)), reinterpret_cast<Zig::GlobalObject*>(globalObject)->JSReadableState(), 0);
            obj->putDirect(
                vm, JSC::PropertyName(JSC::Identifier::fromString(vm, "maybeReadMore"_s)),
                JSC::JSFunction::create(vm, globalObject, 0, "maybeReadMore"_s, jsReadable_maybeReadMore, ImplementationVisibility::Public), 0);
            obj->putDirect(
                vm, JSC::PropertyName(JSC::Identifier::fromString(vm, "resume"_s)),
                JSC::JSFunction::create(vm, globalObject, 0, "resume"_s, jsReadable_resume, ImplementationVisibility::Public), 0);
            obj->putDirect(
                vm, JSC::PropertyName(JSC::Identifier::fromString(vm, "emitReadable"_s)),
                JSC::JSFunction::create(vm, globalObject, 0, "emitReadable"_s, jsReadable_emitReadable, ImplementationVisibility::Public), 0);
            obj->putDirect(
                vm, JSC::PropertyName(JSC::Identifier::fromString(vm, "onEofChunk"_s)),
                JSC::JSFunction::create(vm, globalObject, 0, "onEofChunk"_s, jsReadable_onEofChunk, ImplementationVisibility::Public), 0);
            return JSValue::encode(obj);
        }
        if (string == "events"_s) {
            return JSValue::encode(WebCore::JSEventEmitter::getConstructor(vm, globalObject));
        }
        if (string == "internal/tls"_s) {
            auto* obj = constructEmptyObject(globalObject);

            auto sourceOrigin = callFrame->callerSourceOrigin(vm).url();
            // expose for tests in debug mode only
            // #ifndef BUN_DEBUG
            //             bool isBuiltin = sourceOrigin.protocolIs("builtin"_s);
            //             if (!isBuiltin) {
            //                 return JSC::JSValue::encode(JSC::jsUndefined());
            //             }
            // #endif
            struct us_cert_string_t* out;
            auto size = us_raw_root_certs(&out);
            if (size < 0) {
                return JSValue::encode(JSC::jsUndefined());
            }
            auto rootCertificates = JSC::JSArray::create(vm, globalObject->arrayStructureForIndexingTypeDuringAllocation(JSC::ArrayWithContiguous), size);
            for (auto i = 0; i < size; i++) {
                auto raw = out[i];
                auto str = WTF::String::fromUTF8(raw.str, raw.len);
                rootCertificates->putDirectIndex(globalObject, i, JSC::jsString(vm, str));
            }
            obj->putDirect(
                vm, JSC::PropertyName(JSC::Identifier::fromString(vm, "rootCertificates"_s)), rootCertificates, 0);

            obj->putDirect(
                vm, JSC::PropertyName(JSC::Identifier::fromString(vm, "canonicalizeIP"_s)), JSC::JSFunction::create(vm, globalObject, 1, "canonicalizeIP"_s, Bun__canonicalizeIP, ImplementationVisibility::Public, NoIntrinsic), 0);
            return JSValue::encode(obj);
        }

        if (string == "vm"_s) {
            auto* obj = constructEmptyObject(globalObject);
            obj->putDirect(
                vm, JSC::PropertyName(JSC::Identifier::fromString(vm, "Script"_s)),
                reinterpret_cast<Zig::GlobalObject*>(globalObject)->NodeVMScript(), 0);
            obj->putDirect(
                vm, JSC::PropertyName(JSC::Identifier::fromString(vm, "createContext"_s)),
                JSC::JSFunction::create(vm, globalObject, 0, "createContext"_s, vmModule_createContext, ImplementationVisibility::Public), 0);
            obj->putDirect(
                vm, JSC::PropertyName(JSC::Identifier::fromString(vm, "isContext"_s)),
                JSC::JSFunction::create(vm, globalObject, 0, "isContext"_s, vmModule_isContext, ImplementationVisibility::Public), 0);
            obj->putDirect(
                vm, JSC::PropertyName(JSC::Identifier::fromString(vm, "runInNewContext"_s)),
                JSC::JSFunction::create(vm, globalObject, 0, "runInNewContext"_s, vmModuleRunInNewContext, ImplementationVisibility::Public), 0);

            obj->putDirect(
                vm, JSC::PropertyName(JSC::Identifier::fromString(vm, "runInThisContext"_s)),
                JSC::JSFunction::create(vm, globalObject, 0, "runInThisContext"_s, vmModuleRunInThisContext, ImplementationVisibility::Public), 0);
            return JSValue::encode(obj);
        }

        if (string == "async_hooks"_s) {
            auto* obj = constructEmptyObject(globalObject);
            obj->putDirect(
                vm, JSC::PropertyName(JSC::Identifier::fromString(vm, "setAsyncHooksEnabled"_s)),
                JSC::JSFunction::create(vm, globalObject, 0, "setAsyncHooksEnabled"_s, asyncHooksSetEnabled, ImplementationVisibility::Public), 0);

            obj->putDirect(
                vm, JSC::PropertyName(JSC::Identifier::fromString(vm, "cleanupLater"_s)),
                JSC::JSFunction::create(vm, globalObject, 0, "cleanupLater"_s, asyncHooksCleanupLater, ImplementationVisibility::Public), 0);
            return JSValue::encode(obj);
        }

        if (string == "tty"_s) {
            auto* obj = constructEmptyObject(globalObject);

            obj->putDirect(vm, PropertyName(Identifier::fromString(vm, "ttySetMode"_s)), JSFunction::create(vm, globalObject, 0, "ttySetMode"_s, jsTTYSetMode, ImplementationVisibility::Public), 1);

            obj->putDirect(vm, PropertyName(Identifier::fromString(vm, "isatty"_s)), JSFunction::create(vm, globalObject, 0, "isatty"_s, jsFunctionTty_isatty, ImplementationVisibility::Public), 1);

            obj->putDirect(vm, PropertyName(Identifier::fromString(vm, "getWindowSize"_s)), JSFunction::create(vm, globalObject, 0, "getWindowSize"_s, Bun::Process_functionInternalGetWindowSize, ImplementationVisibility::Public), 2);

            return JSValue::encode(obj);
        }

        if (UNLIKELY(string == "noop"_s)) {
            auto* obj = constructEmptyObject(globalObject);
            obj->putDirectCustomAccessor(vm, JSC::PropertyName(JSC::Identifier::fromString(vm, "getterSetter"_s)), JSC::CustomGetterSetter::create(vm, noop_getter, noop_setter), 0);
            Zig::JSFFIFunction* function = Zig::JSFFIFunction::create(vm, reinterpret_cast<Zig::GlobalObject*>(globalObject), 0, String(), functionNoop, JSC::NoIntrinsic);
            obj->putDirect(vm, JSC::PropertyName(JSC::Identifier::fromString(vm, "function"_s)), function, JSC::PropertyAttribute::Function | 0);
            obj->putDirectNativeFunction(vm, globalObject, JSC::Identifier::fromString(vm, "functionRegular"_s), 1, functionNoop, ImplementationVisibility::Public, NoIntrinsic, PropertyAttribute::DontDelete | PropertyAttribute::ReadOnly | PropertyAttribute::Function);
            obj->putDirectNativeFunction(vm, globalObject, JSC::Identifier::fromString(vm, "callback"_s), 1, functionCallback, ImplementationVisibility::Public, NoIntrinsic, PropertyAttribute::DontDelete | PropertyAttribute::ReadOnly | PropertyAttribute::Function);
            return JSC::JSValue::encode(obj);
        }

        return JSC::JSValue::encode(JSC::jsUndefined());

        break;
    }
    }
}

static inline JSC::EncodedJSValue jsFunctionAddEventListenerBody(JSC::JSGlobalObject* lexicalGlobalObject, JSC::CallFrame* callFrame, Zig::GlobalObject* castedThis)
{
    auto& vm = JSC::getVM(lexicalGlobalObject);
    auto throwScope = DECLARE_THROW_SCOPE(vm);
    UNUSED_PARAM(throwScope);
    UNUSED_PARAM(callFrame);
    auto& impl = castedThis->globalEventScope;
    if (UNLIKELY(callFrame->argumentCount() < 2))
        return throwVMError(lexicalGlobalObject, throwScope, createNotEnoughArgumentsError(lexicalGlobalObject));
    EnsureStillAliveScope argument0 = callFrame->uncheckedArgument(0);
    auto type = convert<IDLAtomStringAdaptor<IDLDOMString>>(*lexicalGlobalObject, argument0.value());
    RETURN_IF_EXCEPTION(throwScope, encodedJSValue());
    EnsureStillAliveScope argument1 = callFrame->uncheckedArgument(1);
    auto listener = convert<IDLNullable<IDLEventListener<JSEventListener>>>(*lexicalGlobalObject, argument1.value(), *castedThis, [](JSC::JSGlobalObject& lexicalGlobalObject, JSC::ThrowScope& scope) { throwArgumentMustBeObjectError(lexicalGlobalObject, scope, 1, "listener", "EventTarget", "addEventListener"); });
    RETURN_IF_EXCEPTION(throwScope, encodedJSValue());
    EnsureStillAliveScope argument2 = callFrame->argument(2);
    auto options = argument2.value().isUndefined() ? false : convert<IDLUnion<IDLDictionary<AddEventListenerOptions>, IDLBoolean>>(*lexicalGlobalObject, argument2.value());
    RETURN_IF_EXCEPTION(throwScope, encodedJSValue());
    auto result = JSValue::encode(WebCore::toJS<IDLUndefined>(*lexicalGlobalObject, throwScope, [&]() -> decltype(auto) { return impl.addEventListenerForBindings(WTFMove(type), WTFMove(listener), WTFMove(options)); }));
    RETURN_IF_EXCEPTION(throwScope, encodedJSValue());
    vm.writeBarrier(&static_cast<JSObject&>(*castedThis), argument1.value());
    return result;
}

JSC_DEFINE_HOST_FUNCTION(jsFunctionAddEventListener, (JSGlobalObject * lexicalGlobalObject, CallFrame* callFrame))
{
    return jsFunctionAddEventListenerBody(lexicalGlobalObject, callFrame, jsDynamicCast<Zig::GlobalObject*>(lexicalGlobalObject));
}

static inline JSC::EncodedJSValue jsFunctionRemoveEventListenerBody(JSC::JSGlobalObject* lexicalGlobalObject, JSC::CallFrame* callFrame, Zig::GlobalObject* castedThis)
{
    auto& vm = JSC::getVM(lexicalGlobalObject);
    auto throwScope = DECLARE_THROW_SCOPE(vm);
    UNUSED_PARAM(throwScope);
    UNUSED_PARAM(callFrame);
    auto& impl = castedThis->globalEventScope;
    if (UNLIKELY(callFrame->argumentCount() < 2))
        return throwVMError(lexicalGlobalObject, throwScope, createNotEnoughArgumentsError(lexicalGlobalObject));
    EnsureStillAliveScope argument0 = callFrame->uncheckedArgument(0);
    auto type = convert<IDLAtomStringAdaptor<IDLDOMString>>(*lexicalGlobalObject, argument0.value());
    RETURN_IF_EXCEPTION(throwScope, encodedJSValue());
    EnsureStillAliveScope argument1 = callFrame->uncheckedArgument(1);
    auto listener = convert<IDLNullable<IDLEventListener<JSEventListener>>>(*lexicalGlobalObject, argument1.value(), *castedThis, [](JSC::JSGlobalObject& lexicalGlobalObject, JSC::ThrowScope& scope) { throwArgumentMustBeObjectError(lexicalGlobalObject, scope, 1, "listener", "EventTarget", "removeEventListener"); });
    RETURN_IF_EXCEPTION(throwScope, encodedJSValue());
    EnsureStillAliveScope argument2 = callFrame->argument(2);
    auto options = argument2.value().isUndefined() ? false : convert<IDLUnion<IDLDictionary<EventListenerOptions>, IDLBoolean>>(*lexicalGlobalObject, argument2.value());
    RETURN_IF_EXCEPTION(throwScope, encodedJSValue());
    auto result = JSValue::encode(WebCore::toJS<IDLUndefined>(*lexicalGlobalObject, throwScope, [&]() -> decltype(auto) { return impl.removeEventListenerForBindings(WTFMove(type), WTFMove(listener), WTFMove(options)); }));
    RETURN_IF_EXCEPTION(throwScope, encodedJSValue());
    vm.writeBarrier(&static_cast<JSObject&>(*castedThis), argument1.value());
    return result;
}

JSC_DEFINE_HOST_FUNCTION(jsFunctionRemoveEventListener, (JSGlobalObject * lexicalGlobalObject, CallFrame* callFrame))
{
    return jsFunctionRemoveEventListenerBody(lexicalGlobalObject, callFrame, jsDynamicCast<Zig::GlobalObject*>(lexicalGlobalObject));
}

static inline JSC::EncodedJSValue jsFunctionDispatchEventBody(JSC::JSGlobalObject* lexicalGlobalObject, JSC::CallFrame* callFrame, Zig::GlobalObject* castedThis)
{
    auto& vm = JSC::getVM(lexicalGlobalObject);
    auto throwScope = DECLARE_THROW_SCOPE(vm);
    UNUSED_PARAM(throwScope);
    UNUSED_PARAM(callFrame);
    auto& impl = castedThis->globalEventScope;
    if (UNLIKELY(callFrame->argumentCount() < 1))
        return throwVMError(lexicalGlobalObject, throwScope, createNotEnoughArgumentsError(lexicalGlobalObject));
    EnsureStillAliveScope argument0 = callFrame->uncheckedArgument(0);
    auto event = convert<IDLInterface<Event>>(*lexicalGlobalObject, argument0.value(), [](JSC::JSGlobalObject& lexicalGlobalObject, JSC::ThrowScope& scope) { throwArgumentTypeError(lexicalGlobalObject, scope, 0, "event", "EventTarget", "dispatchEvent", "Event"); });
    RETURN_IF_EXCEPTION(throwScope, encodedJSValue());
    RELEASE_AND_RETURN(throwScope, JSValue::encode(WebCore::toJS<IDLBoolean>(*lexicalGlobalObject, throwScope, impl.dispatchEventForBindings(*event))));
}

JSC_DEFINE_HOST_FUNCTION(jsFunctionDispatchEvent, (JSGlobalObject * lexicalGlobalObject, CallFrame* callFrame))
{
    return jsFunctionDispatchEventBody(lexicalGlobalObject, callFrame, jsDynamicCast<Zig::GlobalObject*>(lexicalGlobalObject));
}

static inline JSValue getterSubtleCryptoBody(JSGlobalObject& lexicalGlobalObject, Zig::GlobalObject& thisObject)
{
    UNUSED_PARAM(lexicalGlobalObject);
    return thisObject.subtleCrypto();
}

JSC_DEFINE_CUSTOM_GETTER(getterSubtleCrypto, (JSGlobalObject * lexicalGlobalObject, EncodedJSValue thisValue, PropertyName attributeName))
{
    return JSValue::encode(
        getterSubtleCryptoBody(*lexicalGlobalObject, *reinterpret_cast<Zig::GlobalObject*>(lexicalGlobalObject)));
}

JSC_DECLARE_HOST_FUNCTION(makeThisTypeErrorForBuiltins);
JSC_DECLARE_HOST_FUNCTION(makeGetterTypeErrorForBuiltins);
JSC_DECLARE_HOST_FUNCTION(makeDOMExceptionForBuiltins);
JSC_DECLARE_HOST_FUNCTION(createWritableStreamFromInternal);
JSC_DECLARE_HOST_FUNCTION(getInternalWritableStream);
JSC_DECLARE_HOST_FUNCTION(whenSignalAborted);
JSC_DECLARE_HOST_FUNCTION(isAbortSignal);

JSC_DEFINE_HOST_FUNCTION(jsCreateCJSImportMeta, (JSGlobalObject * globalObject, CallFrame* callFrame))
{
    return JSValue::encode(Zig::ImportMetaObject::create(globalObject, callFrame->argument(0).toString(globalObject)));
}

JSC_DEFINE_HOST_FUNCTION(makeThisTypeErrorForBuiltins, (JSGlobalObject * globalObject, CallFrame* callFrame))
{
    ASSERT(callFrame);
    ASSERT(callFrame->argumentCount() == 2);
    VM& vm = globalObject->vm();
    DeferTermination deferScope(vm);
    auto scope = DECLARE_CATCH_SCOPE(vm);

    auto interfaceName = callFrame->uncheckedArgument(0).getString(globalObject);
    scope.assertNoException();
    auto functionName = callFrame->uncheckedArgument(1).getString(globalObject);
    scope.assertNoException();
    return JSValue::encode(createTypeError(globalObject, makeThisTypeErrorMessage(interfaceName.utf8().data(), functionName.utf8().data())));
}

JSC_DEFINE_HOST_FUNCTION(makeGetterTypeErrorForBuiltins, (JSGlobalObject * globalObject, CallFrame* callFrame))
{
    ASSERT(callFrame);
    ASSERT(callFrame->argumentCount() == 2);
    VM& vm = globalObject->vm();
    DeferTermination deferScope(vm);
    auto scope = DECLARE_CATCH_SCOPE(vm);

    auto interfaceName = callFrame->uncheckedArgument(0).getString(globalObject);
    scope.assertNoException();
    auto attributeName = callFrame->uncheckedArgument(1).getString(globalObject);
    scope.assertNoException();

    auto error = static_cast<ErrorInstance*>(createTypeError(globalObject, JSC::makeDOMAttributeGetterTypeErrorMessage(interfaceName.utf8().data(), attributeName)));
    error->setNativeGetterTypeError();
    return JSValue::encode(error);
}

JSC_DEFINE_HOST_FUNCTION(makeDOMExceptionForBuiltins, (JSGlobalObject * globalObject, CallFrame* callFrame))
{
    ASSERT(callFrame);
    ASSERT(callFrame->argumentCount() == 2);

    auto& vm = globalObject->vm();
    DeferTermination deferScope(vm);
    auto scope = DECLARE_CATCH_SCOPE(vm);

    auto codeValue = callFrame->uncheckedArgument(0).getString(globalObject);
    scope.assertNoException();

    auto message = callFrame->uncheckedArgument(1).getString(globalObject);
    scope.assertNoException();

    ExceptionCode code { TypeError };
    if (codeValue == "AbortError"_s)
        code = AbortError;
    auto value = createDOMException(globalObject, code, message);

    EXCEPTION_ASSERT(!scope.exception() || vm.hasPendingTerminationException());

    return JSValue::encode(value);
}

JSC_DEFINE_HOST_FUNCTION(getInternalWritableStream, (JSGlobalObject*, CallFrame* callFrame))
{
    ASSERT(callFrame);
    ASSERT(callFrame->argumentCount() == 1);

    auto* writableStream = jsDynamicCast<JSWritableStream*>(callFrame->uncheckedArgument(0));
    if (UNLIKELY(!writableStream))
        return JSValue::encode(jsUndefined());
    return JSValue::encode(writableStream->wrapped().internalWritableStream());
}

JSC_DEFINE_HOST_FUNCTION(createWritableStreamFromInternal, (JSGlobalObject * globalObject, CallFrame* callFrame))
{
    ASSERT(callFrame);
    ASSERT(callFrame->argumentCount() == 1);
    ASSERT(callFrame->uncheckedArgument(0).isObject());

    auto* jsDOMGlobalObject = JSC::jsCast<JSDOMGlobalObject*>(globalObject);
    auto internalWritableStream = InternalWritableStream::fromObject(*jsDOMGlobalObject, *callFrame->uncheckedArgument(0).toObject(globalObject));
    return JSValue::encode(toJSNewlyCreated(globalObject, jsDOMGlobalObject, WritableStream::create(WTFMove(internalWritableStream))));
}

JSC_DEFINE_HOST_FUNCTION(whenSignalAborted, (JSGlobalObject * globalObject, CallFrame* callFrame))
{
    ASSERT(callFrame);
    ASSERT(callFrame->argumentCount() == 2);

    auto& vm = globalObject->vm();
    auto* abortSignal = jsDynamicCast<JSAbortSignal*>(callFrame->uncheckedArgument(0));
    if (UNLIKELY(!abortSignal))
        return JSValue::encode(JSValue(JSC::JSValue::JSFalse));

    Ref<AbortAlgorithm> abortAlgorithm = JSAbortAlgorithm::create(vm, callFrame->uncheckedArgument(1).getObject());

    bool result = WebCore::AbortSignal::whenSignalAborted(abortSignal->wrapped(), WTFMove(abortAlgorithm));
    return JSValue::encode(result ? JSValue(JSC::JSValue::JSTrue) : JSValue(JSC::JSValue::JSFalse));
}

JSC_DEFINE_HOST_FUNCTION(isAbortSignal, (JSGlobalObject*, CallFrame* callFrame))
{
    ASSERT(callFrame->argumentCount() == 1);
    return JSValue::encode(jsBoolean(callFrame->uncheckedArgument(0).inherits<JSAbortSignal>()));
}

extern "C" void ReadableStream__cancel(JSC__JSValue possibleReadableStream, Zig::GlobalObject* globalObject);
extern "C" void ReadableStream__cancel(JSC__JSValue possibleReadableStream, Zig::GlobalObject* globalObject)
{
    auto* readableStream = jsDynamicCast<JSReadableStream*>(JSC::JSValue::decode(possibleReadableStream));
    if (UNLIKELY(!readableStream))
        return;

    if (!ReadableStream(*globalObject, *readableStream).isLocked()) {
        return;
    }

    WebCore::Exception exception { AbortError };
    ReadableStream(*globalObject, *readableStream).cancel(exception);
}

extern "C" void ReadableStream__detach(JSC__JSValue possibleReadableStream, Zig::GlobalObject* globalObject);
extern "C" void ReadableStream__detach(JSC__JSValue possibleReadableStream, Zig::GlobalObject* globalObject)
{
    auto* readableStream = jsDynamicCast<JSReadableStream*>(JSC::JSValue::decode(possibleReadableStream));
    if (UNLIKELY(!readableStream))
        return;
    auto& vm = globalObject->vm();
    auto clientData = WebCore::clientData(vm);
    readableStream->putDirect(vm, clientData->builtinNames().bunNativePtrPrivateName(), JSC::jsUndefined(), 0);
    readableStream->putDirect(vm, clientData->builtinNames().bunNativeTypePrivateName(), JSC::jsUndefined(), 0);
}
extern "C" bool ReadableStream__isDisturbed(JSC__JSValue possibleReadableStream, Zig::GlobalObject* globalObject);
extern "C" bool ReadableStream__isDisturbed(JSC__JSValue possibleReadableStream, Zig::GlobalObject* globalObject)
{
    ASSERT(globalObject);
    return ReadableStream::isDisturbed(globalObject, jsDynamicCast<WebCore::JSReadableStream*>(JSC::JSValue::decode(possibleReadableStream)));
}

extern "C" bool ReadableStream__isLocked(JSC__JSValue possibleReadableStream, Zig::GlobalObject* globalObject);
extern "C" bool ReadableStream__isLocked(JSC__JSValue possibleReadableStream, Zig::GlobalObject* globalObject)
{
    ASSERT(globalObject);
    WebCore::JSReadableStream* stream = jsDynamicCast<WebCore::JSReadableStream*>(JSValue::decode(possibleReadableStream));
    return stream != nullptr && ReadableStream::isLocked(globalObject, stream);
}

extern "C" int32_t ReadableStreamTag__tagged(Zig::GlobalObject* globalObject, JSC__JSValue possibleReadableStream, JSValue* ptr);
extern "C" int32_t ReadableStreamTag__tagged(Zig::GlobalObject* globalObject, JSC__JSValue possibleReadableStream, JSValue* ptr)
{
    ASSERT(globalObject);
    JSC::JSObject* object = JSValue::decode(possibleReadableStream).getObject();
    if (!object || !object->inherits<JSReadableStream>()) {
        *ptr = JSC::JSValue();
        return -1;
    }

    auto* readableStream = jsCast<JSReadableStream*>(object);
    auto& vm = globalObject->vm();
    auto& builtinNames = WebCore::clientData(vm)->builtinNames();
    int32_t num = 0;
    if (JSValue numberValue = readableStream->getDirect(vm, builtinNames.bunNativeTypePrivateName())) {
        num = numberValue.toInt32(globalObject);
    }

    // If this type is outside the expected range, it means something is wrong.
    if (UNLIKELY(!(num > 0 && num < 5))) {
        *ptr = JSC::JSValue();
        return 0;
    }

    *ptr = readableStream->getDirect(vm, builtinNames.bunNativePtrPrivateName());
    return num;
}

extern "C" JSC__JSValue ReadableStream__consume(Zig::GlobalObject* globalObject, JSC__JSValue stream, JSC__JSValue nativeType, JSC__JSValue nativePtr);
extern "C" JSC__JSValue ReadableStream__consume(Zig::GlobalObject* globalObject, JSC__JSValue stream, JSC__JSValue nativeType, JSC__JSValue nativePtr)
{
    ASSERT(globalObject);

    auto& vm = globalObject->vm();
    auto scope = DECLARE_CATCH_SCOPE(vm);

    auto clientData = WebCore::clientData(vm);
    auto& builtinNames = WebCore::builtinNames(vm);

    auto function = globalObject->getDirect(vm, builtinNames.consumeReadableStreamPrivateName()).getObject();
    JSC::MarkedArgumentBuffer arguments = JSC::MarkedArgumentBuffer();
    arguments.append(JSValue::decode(nativePtr));
    arguments.append(JSValue::decode(nativeType));
    arguments.append(JSValue::decode(stream));

    auto callData = JSC::getCallData(function);
    return JSC::JSValue::encode(call(globalObject, function, callData, JSC::jsUndefined(), arguments));
}

extern "C" JSC__JSValue ZigGlobalObject__createNativeReadableStream(Zig::GlobalObject* globalObject, JSC__JSValue nativeType, JSC__JSValue nativePtr);
extern "C" JSC__JSValue ZigGlobalObject__createNativeReadableStream(Zig::GlobalObject* globalObject, JSC__JSValue nativeType, JSC__JSValue nativePtr)
{
    auto& vm = globalObject->vm();
    auto scope = DECLARE_THROW_SCOPE(vm);

    auto clientData = WebCore::clientData(vm);
    auto& builtinNames = WebCore::builtinNames(vm);

    auto function = globalObject->getDirect(vm, builtinNames.createNativeReadableStreamPrivateName()).getObject();
    JSC::MarkedArgumentBuffer arguments = JSC::MarkedArgumentBuffer();
    arguments.append(JSValue::decode(nativeType));
    arguments.append(JSValue::decode(nativePtr));

    auto callData = JSC::getCallData(function);
    return JSC::JSValue::encode(call(globalObject, function, callData, JSC::jsUndefined(), arguments));
}

extern "C" uint64_t Bun__readOriginTimer(void*);
extern "C" double Bun__readOriginTimerStart(void*);

static inline EncodedJSValue functionPerformanceNowBody(JSGlobalObject* globalObject)
{
    auto* global = reinterpret_cast<GlobalObject*>(globalObject);
    // nanoseconds to seconds
    double time = static_cast<double>(Bun__readOriginTimer(global->bunVM()));
    double result = time / 1000000.0;

    // https://github.com/oven-sh/bun/issues/5604
    return JSValue::encode(jsDoubleNumber(result));
}

extern "C" {
class JSPerformanceObject;
static JSC_DECLARE_HOST_FUNCTION(functionPerformanceNow);
static JSC_DECLARE_JIT_OPERATION_WITHOUT_WTF_INTERNAL(functionPerformanceNowWithoutTypeCheck, JSC::EncodedJSValue, (JSC::JSGlobalObject*, JSPerformanceObject*));
}

class JSPerformanceObject final : public JSC::JSNonFinalObject {
public:
    using Base = JSC::JSNonFinalObject;
    static JSPerformanceObject* create(JSC::VM& vm, JSDOMGlobalObject* globalObject, JSC::Structure* structure)
    {
        JSPerformanceObject* ptr = new (NotNull, JSC::allocateCell<JSPerformanceObject>(vm)) JSPerformanceObject(vm, globalObject, structure);
        ptr->finishCreation(vm);
        return ptr;
    }

    DECLARE_INFO;
    template<typename CellType, JSC::SubspaceAccess>
    static JSC::GCClient::IsoSubspace* subspaceFor(JSC::VM& vm)
    {
        STATIC_ASSERT_ISO_SUBSPACE_SHARABLE(JSPerformanceObject, Base);
        return &vm.plainObjectSpace();
    }
    static JSC::Structure* createStructure(JSC::VM& vm, JSC::JSGlobalObject* globalObject, JSC::JSValue prototype)
    {
        return JSC::Structure::create(vm, globalObject, prototype, JSC::TypeInfo(JSC::ObjectType, StructureFlags), info());
    }

private:
    JSPerformanceObject(JSC::VM& vm, JSC::JSGlobalObject*, JSC::Structure* structure)
        : JSC::JSNonFinalObject(vm, structure)
    {
    }

    void finishCreation(JSC::VM& vm)
    {

        static const JSC::DOMJIT::Signature DOMJITSignatureForPerformanceNow(
            functionPerformanceNowWithoutTypeCheck,
            JSPerformanceObject::info(),
            JSC::DOMJIT::Effect::forWriteKinds(DFG::AbstractHeapKind::SideState),
            SpecDoubleReal);

        JSFunction* now = JSFunction::create(
            vm,
            globalObject(),
            0,
            String("now"_s),
            functionPerformanceNow, ImplementationVisibility::Public, NoIntrinsic, functionPerformanceNow,
            &DOMJITSignatureForPerformanceNow);
        this->putDirect(vm, JSC::Identifier::fromString(vm, "now"_s), now, JSC::PropertyAttribute::Function | 0);

        JSFunction* noopNotImplemented = JSFunction::create(
            vm,
            globalObject(),
            0,
            String("noopNotImplemented"_s),
            functionNoop, ImplementationVisibility::Public, NoIntrinsic, functionNoop,
            nullptr);

        this->putDirect(vm, JSC::Identifier::fromString(vm, "mark"_s), noopNotImplemented, JSC::PropertyAttribute::Function | 0);
        this->putDirect(vm, JSC::Identifier::fromString(vm, "markResourceTiming"_s), noopNotImplemented, JSC::PropertyAttribute::Function | 0);
        this->putDirect(vm, JSC::Identifier::fromString(vm, "measure"_s), noopNotImplemented, JSC::PropertyAttribute::Function | 0);

        this->putDirect(
            vm,
            JSC::Identifier::fromString(vm, "timeOrigin"_s),
            jsNumber(Bun__readOriginTimerStart(reinterpret_cast<Zig::GlobalObject*>(this->globalObject())->bunVM())),
            JSC::PropertyAttribute::ReadOnly | 0);
    }
};
const ClassInfo JSPerformanceObject::s_info = { "Performance"_s, &Base::s_info, nullptr, nullptr, CREATE_METHOD_TABLE(JSPerformanceObject) };

JSC_DEFINE_HOST_FUNCTION(functionPerformanceNow, (JSGlobalObject * globalObject, JSC::CallFrame* callFrame))
{
    return functionPerformanceNowBody(globalObject);
}

JSC_DEFINE_JIT_OPERATION(functionPerformanceNowWithoutTypeCheck, JSC::EncodedJSValue, (JSC::JSGlobalObject * lexicalGlobalObject, JSPerformanceObject* castedThis))
{
    VM& vm = JSC::getVM(lexicalGlobalObject);
    IGNORE_WARNINGS_BEGIN("frame-address")
    CallFrame* callFrame = DECLARE_CALL_FRAME(vm);
    IGNORE_WARNINGS_END
    JSC::JITOperationPrologueCallFrameTracer tracer(vm, callFrame);
    return functionPerformanceNowBody(lexicalGlobalObject);
}

extern "C" JSC__JSValue Bun__Jest__createTestModuleObject(JSC::JSGlobalObject*);
extern "C" JSC__JSValue Bun__Jest__createTestPreloadObject(JSC::JSGlobalObject*);
extern "C" JSC__JSValue Bun__Jest__testPreloadObject(Zig::GlobalObject* globalObject)
{
    return JSValue::encode(globalObject->lazyPreloadTestModuleObject());
}
extern "C" JSC__JSValue Bun__Jest__testModuleObject(Zig::GlobalObject* globalObject)
{
    return JSValue::encode(globalObject->lazyTestModuleObject());
}

static inline JSC__JSValue ZigGlobalObject__readableStreamToArrayBufferBody(Zig::GlobalObject* globalObject, JSC__JSValue readableStreamValue)
{
    auto& vm = globalObject->vm();

    auto clientData = WebCore::clientData(vm);
    auto& builtinNames = WebCore::builtinNames(vm);
    auto throwScope = DECLARE_THROW_SCOPE(vm);

    auto* function = globalObject->m_readableStreamToArrayBuffer.get();
    if (!function) {
        function = JSFunction::create(vm, static_cast<JSC::FunctionExecutable*>(readableStreamReadableStreamToArrayBufferCodeGenerator(vm)), globalObject);
        globalObject->m_readableStreamToArrayBuffer.set(vm, globalObject, function);
    }

    JSC::MarkedArgumentBuffer arguments = JSC::MarkedArgumentBuffer();
    arguments.append(JSValue::decode(readableStreamValue));

    auto callData = JSC::getCallData(function);
    JSValue result = call(globalObject, function, callData, JSC::jsUndefined(), arguments);

    JSC::JSObject* object = result.getObject();

    if (UNLIKELY(!result || result.isUndefinedOrNull()))
        return JSValue::encode(result);

    if (UNLIKELY(!object)) {
        auto throwScope = DECLARE_THROW_SCOPE(vm);
        throwTypeError(globalObject, throwScope, "Expected object"_s);
        return JSValue::encode(jsUndefined());
    }

    JSC::JSPromise* promise = JSC::jsDynamicCast<JSC::JSPromise*>(object);
    if (UNLIKELY(!promise)) {
        auto throwScope = DECLARE_THROW_SCOPE(vm);
        throwTypeError(globalObject, throwScope, "Expected promise"_s);
        return JSValue::encode(jsUndefined());
    }

    RELEASE_AND_RETURN(throwScope, JSC::JSValue::encode(promise));
}

extern "C" JSC__JSValue ZigGlobalObject__readableStreamToArrayBuffer(Zig::GlobalObject* globalObject, JSC__JSValue readableStreamValue);
extern "C" JSC__JSValue ZigGlobalObject__readableStreamToArrayBuffer(Zig::GlobalObject* globalObject, JSC__JSValue readableStreamValue)
{
    return ZigGlobalObject__readableStreamToArrayBufferBody(reinterpret_cast<Zig::GlobalObject*>(globalObject), readableStreamValue);
}

extern "C" JSC__JSValue ZigGlobalObject__readableStreamToText(Zig::GlobalObject* globalObject, JSC__JSValue readableStreamValue);
extern "C" JSC__JSValue ZigGlobalObject__readableStreamToText(Zig::GlobalObject* globalObject, JSC__JSValue readableStreamValue)
{
    auto& vm = globalObject->vm();

    auto clientData = WebCore::clientData(vm);
    auto& builtinNames = WebCore::builtinNames(vm);

    JSC::JSFunction* function = nullptr;
    if (auto readableStreamToText = globalObject->m_readableStreamToText.get()) {
        function = readableStreamToText;
    } else {
        function = JSFunction::create(vm, static_cast<JSC::FunctionExecutable*>(readableStreamReadableStreamToTextCodeGenerator(vm)), globalObject);

        globalObject->m_readableStreamToText.set(vm, globalObject, function);
    }

    JSC::MarkedArgumentBuffer arguments = JSC::MarkedArgumentBuffer();
    arguments.append(JSValue::decode(readableStreamValue));

    auto callData = JSC::getCallData(function);
    return JSC::JSValue::encode(call(globalObject, function, callData, JSC::jsUndefined(), arguments));
}

extern "C" JSC__JSValue ZigGlobalObject__readableStreamToFormData(Zig::GlobalObject* globalObject, JSC__JSValue readableStreamValue, JSC__JSValue contentTypeValue)
{
    auto& vm = globalObject->vm();

    auto clientData = WebCore::clientData(vm);
    auto& builtinNames = WebCore::builtinNames(vm);

    JSC::JSFunction* function = nullptr;
    if (auto readableStreamToFormData = globalObject->m_readableStreamToFormData.get()) {
        function = readableStreamToFormData;
    } else {
        function = JSFunction::create(vm, static_cast<JSC::FunctionExecutable*>(readableStreamReadableStreamToFormDataCodeGenerator(vm)), globalObject);

        globalObject->m_readableStreamToFormData.set(vm, globalObject, function);
    }

    JSC::MarkedArgumentBuffer arguments = JSC::MarkedArgumentBuffer();
    arguments.append(JSValue::decode(readableStreamValue));
    arguments.append(JSValue::decode(contentTypeValue));

    auto callData = JSC::getCallData(function);
    return JSC::JSValue::encode(call(globalObject, function, callData, JSC::jsUndefined(), arguments));
}

extern "C" JSC__JSValue ZigGlobalObject__readableStreamToJSON(Zig::GlobalObject* globalObject, JSC__JSValue readableStreamValue);
extern "C" JSC__JSValue ZigGlobalObject__readableStreamToJSON(Zig::GlobalObject* globalObject, JSC__JSValue readableStreamValue)
{
    auto& vm = globalObject->vm();

    auto clientData = WebCore::clientData(vm);
    auto& builtinNames = WebCore::builtinNames(vm);

    JSC::JSFunction* function = nullptr;
    if (auto readableStreamToJSON = globalObject->m_readableStreamToJSON.get()) {
        function = readableStreamToJSON;
    } else {
        function = JSFunction::create(vm, static_cast<JSC::FunctionExecutable*>(readableStreamReadableStreamToJSONCodeGenerator(vm)), globalObject);

        globalObject->m_readableStreamToJSON.set(vm, globalObject, function);
    }

    JSC::MarkedArgumentBuffer arguments = JSC::MarkedArgumentBuffer();
    arguments.append(JSValue::decode(readableStreamValue));

    auto callData = JSC::getCallData(function);
    return JSC::JSValue::encode(call(globalObject, function, callData, JSC::jsUndefined(), arguments));
}

extern "C" JSC__JSValue ZigGlobalObject__readableStreamToBlob(Zig::GlobalObject* globalObject, JSC__JSValue readableStreamValue);
extern "C" JSC__JSValue ZigGlobalObject__readableStreamToBlob(Zig::GlobalObject* globalObject, JSC__JSValue readableStreamValue)
{
    auto& vm = globalObject->vm();

    auto clientData = WebCore::clientData(vm);
    auto& builtinNames = WebCore::builtinNames(vm);

    JSC::JSFunction* function = nullptr;
    if (auto readableStreamToBlob = globalObject->m_readableStreamToBlob.get()) {
        function = readableStreamToBlob;
    } else {
        function = JSFunction::create(vm, static_cast<JSC::FunctionExecutable*>(readableStreamReadableStreamToBlobCodeGenerator(vm)), globalObject);

        globalObject->m_readableStreamToBlob.set(vm, globalObject, function);
    }

    JSC::MarkedArgumentBuffer arguments = JSC::MarkedArgumentBuffer();
    arguments.append(JSValue::decode(readableStreamValue));

    auto callData = JSC::getCallData(function);
    return JSC::JSValue::encode(call(globalObject, function, callData, JSC::jsUndefined(), arguments));
}

JSC_DECLARE_HOST_FUNCTION(functionReadableStreamToArrayBuffer);
JSC_DEFINE_HOST_FUNCTION(functionReadableStreamToArrayBuffer, (JSGlobalObject * globalObject, JSC::CallFrame* callFrame))
{
    auto& vm = globalObject->vm();

    if (UNLIKELY(callFrame->argumentCount() < 1)) {
        auto throwScope = DECLARE_THROW_SCOPE(vm);
        throwTypeError(globalObject, throwScope, "Expected at least one argument"_s);
        return JSValue::encode(jsUndefined());
    }

    auto readableStreamValue = callFrame->uncheckedArgument(0);
    return ZigGlobalObject__readableStreamToArrayBufferBody(reinterpret_cast<Zig::GlobalObject*>(globalObject), JSValue::encode(readableStreamValue));
}

JSC_DEFINE_HOST_FUNCTION(jsFunctionPerformMicrotask, (JSGlobalObject * globalObject, CallFrame* callframe))
{
    auto& vm = globalObject->vm();
    auto scope = DECLARE_CATCH_SCOPE(vm);

    auto job = callframe->argument(0);
    if (UNLIKELY(!job || job.isUndefinedOrNull())) {
        return JSValue::encode(jsUndefined());
    }

    auto callData = JSC::getCallData(job);
    MarkedArgumentBuffer arguments;

    if (UNLIKELY(callData.type == CallData::Type::None)) {
        return JSValue::encode(jsUndefined());
    }

    JSValue result;
    WTF::NakedPtr<JSC::Exception> exceptionPtr;

    JSValue restoreAsyncContext = {};
    InternalFieldTuple* asyncContextData = nullptr;
    auto setAsyncContext = callframe->argument(1);
    if (!setAsyncContext.isUndefined()) {
        asyncContextData = globalObject->m_asyncContextData.get();
        restoreAsyncContext = asyncContextData->getInternalField(0);
        asyncContextData->putInternalField(vm, 0, setAsyncContext);
    }

    size_t argCount = callframe->argumentCount();
    switch (argCount) {
    case 3: {
        arguments.append(callframe->uncheckedArgument(2));
        break;
    }
    case 4: {
        arguments.append(callframe->uncheckedArgument(2));
        arguments.append(callframe->uncheckedArgument(3));
        break;
    }
    default:
        break;
    }

    JSC::call(globalObject, job, callData, jsUndefined(), arguments, exceptionPtr);

    if (asyncContextData) {
        asyncContextData->putInternalField(vm, 0, restoreAsyncContext);
    }

    if (auto* exception = exceptionPtr.get()) {
        Bun__reportUnhandledError(globalObject, JSValue::encode(exception));
    }

    return JSValue::encode(jsUndefined());
}

JSC_DEFINE_HOST_FUNCTION(jsFunctionPerformMicrotaskVariadic, (JSGlobalObject * globalObject, CallFrame* callframe))
{
    auto& vm = globalObject->vm();
    auto scope = DECLARE_CATCH_SCOPE(vm);

    auto job = callframe->argument(0);
    if (!job || job.isUndefinedOrNull()) {
        return JSValue::encode(jsUndefined());
    }

    auto callData = JSC::getCallData(job);
    MarkedArgumentBuffer arguments;
    if (UNLIKELY(callData.type == CallData::Type::None)) {
        return JSValue::encode(jsUndefined());
    }

    JSArray* array = jsCast<JSArray*>(callframe->argument(1));
    unsigned length = array->length();
    for (unsigned i = 0; i < length; i++) {
        arguments.append(array->getIndex(globalObject, i));
    }

    JSValue result;
    WTF::NakedPtr<JSC::Exception> exceptionPtr;
    JSValue thisValue = jsUndefined();

    if (callframe->argumentCount() > 3) {
        thisValue = callframe->argument(3);
    }

    JSValue restoreAsyncContext = {};
    InternalFieldTuple* asyncContextData = nullptr;
    auto setAsyncContext = callframe->argument(2);
    if (!setAsyncContext.isUndefined()) {
        asyncContextData = globalObject->m_asyncContextData.get();
        restoreAsyncContext = asyncContextData->getInternalField(0);
        asyncContextData->putInternalField(vm, 0, setAsyncContext);
    }

    JSC::call(globalObject, job, callData, thisValue, arguments, exceptionPtr);

    if (asyncContextData) {
        asyncContextData->putInternalField(vm, 0, restoreAsyncContext);
    }

    if (auto* exception = exceptionPtr.get()) {
        Bun__reportUnhandledError(globalObject, JSValue::encode(exception));
    }

    return JSValue::encode(jsUndefined());
}

void GlobalObject::createCallSitesFromFrames(Zig::GlobalObject* globalObject, JSC::JSGlobalObject* lexicalGlobalObject, JSCStackTrace& stackTrace, JSC::JSArray* callSites)
{
    /* From v8's "Stack Trace API" (https://github.com/v8/v8/wiki/Stack-Trace-API):
     * "To maintain restrictions imposed on strict mode functions, frames that have a
     * strict mode function and all frames below (its caller etc.) are not allow to access
     * their receiver and function objects. For those frames, getFunction() and getThis()
     * will return undefined."." */
    bool encounteredStrictFrame = false;

    // TODO: is it safe to use CallSite structure from a different JSGlobalObject? This case would happen within a node:vm
    JSC::Structure* callSiteStructure = globalObject->callSiteStructure();
    size_t framesCount = stackTrace.size();

    for (size_t i = 0; i < framesCount; i++) {
        CallSite* callSite = CallSite::create(lexicalGlobalObject, callSiteStructure, stackTrace.at(i), encounteredStrictFrame);
        callSites->putDirectIndex(lexicalGlobalObject, i, callSite);

        if (!encounteredStrictFrame) {
            encounteredStrictFrame = callSite->isStrict();
        }
    }
}

void GlobalObject::formatStackTrace(JSC::VM& vm, JSC::JSGlobalObject* lexicalGlobalObject, JSC::JSObject* errorObject, JSC::JSArray* callSites, JSValue prepareStackTrace)
{
    auto scope = DECLARE_THROW_SCOPE(vm);

    auto* errorConstructor = lexicalGlobalObject->m_errorStructure.constructor(this);

    if (!prepareStackTrace) {
        if (lexicalGlobalObject->inherits<Zig::GlobalObject>()) {
            if (auto prepare = this->m_errorConstructorPrepareStackTraceValue.get()) {
                prepareStackTrace = prepare;
            }
        } else {
            prepareStackTrace = errorConstructor->getIfPropertyExists(lexicalGlobalObject, JSC::Identifier::fromString(vm, "prepareStackTrace"_s));
        }
    }

    // default formatting
    size_t framesCount = callSites->length();

    WTF::StringBuilder sb;
    if (JSC::JSValue errorMessage = errorObject->getIfPropertyExists(lexicalGlobalObject, vm.propertyNames->message)) {
        sb.append("Error: "_s);
        sb.append(errorMessage.getString(lexicalGlobalObject));
    } else {
        sb.append("Error"_s);
    }

    if (framesCount > 0) {
        sb.append("\n"_s);
    }

    for (size_t i = 0; i < framesCount; i++) {
        JSC::JSValue callSiteValue = callSites->getIndex(lexicalGlobalObject, i);
        CallSite* callSite = JSC::jsDynamicCast<CallSite*>(callSiteValue);
        sb.append("    at "_s);
        callSite->formatAsString(vm, lexicalGlobalObject, sb);
        if (i != framesCount - 1) {
            sb.append("\n"_s);
        }
    }

    bool orignialSkipNextComputeErrorInfo = skipNextComputeErrorInfo;
    skipNextComputeErrorInfo = true;
    if (errorObject->hasProperty(lexicalGlobalObject, vm.propertyNames->stack)) {
        skipNextComputeErrorInfo = true;
        errorObject->deleteProperty(lexicalGlobalObject, vm.propertyNames->stack);
    }
    skipNextComputeErrorInfo = orignialSkipNextComputeErrorInfo;

    // In Node, if you console.log(error.stack) inside Error.prepareStackTrace
    // it will display the stack as a formatted string, so we have to do the same.
    errorObject->putDirect(vm, vm.propertyNames->stack, JSC::JSValue(jsString(vm, sb.toString())), 0);

    if (prepareStackTrace && prepareStackTrace.isCallable()) {
        JSC::CallData prepareStackTraceCallData = JSC::getCallData(prepareStackTrace);

        if (prepareStackTraceCallData.type != JSC::CallData::Type::None) {
            JSC::MarkedArgumentBuffer arguments;
            arguments.append(errorObject);
            arguments.append(callSites);

            JSC::JSValue result = profiledCall(
                lexicalGlobalObject,
                JSC::ProfilingReason::Other,
                prepareStackTrace,
                prepareStackTraceCallData,
                errorConstructor,
                arguments);

            RETURN_IF_EXCEPTION(scope, void());

            if (result.isUndefinedOrNull()) {
                result = jsUndefined();
            }

            errorObject->putDirect(vm, vm.propertyNames->stack, result, 0);
        }
    }
}

JSC_DEFINE_HOST_FUNCTION(errorConstructorFuncAppendStackTrace, (JSC::JSGlobalObject * lexicalGlobalObject, JSC::CallFrame* callFrame))
{
    GlobalObject* globalObject = reinterpret_cast<GlobalObject*>(lexicalGlobalObject);
    JSC::VM& vm = globalObject->vm();
    auto scope = DECLARE_THROW_SCOPE(vm);

    JSC::ErrorInstance* source = jsDynamicCast<JSC::ErrorInstance*>(callFrame->argument(0));
    JSC::ErrorInstance* destination = jsDynamicCast<JSC::ErrorInstance*>(callFrame->argument(1));

    if (!source || !destination) {
        throwTypeError(lexicalGlobalObject, scope, "First & second argument must be an Error object"_s);
        return JSC::JSValue::encode(jsUndefined());
    }

    if (!destination->stackTrace()) {
        destination->captureStackTrace(vm, globalObject, 1);
    }

    if (source->stackTrace()) {
        destination->stackTrace()->appendVector(*source->stackTrace());
        source->stackTrace()->clear();
    }

    return JSC::JSValue::encode(jsUndefined());
}

JSC_DEFINE_HOST_FUNCTION(errorConstructorFuncCaptureStackTrace, (JSC::JSGlobalObject * lexicalGlobalObject, JSC::CallFrame* callFrame))
{
    GlobalObject* globalObject = reinterpret_cast<GlobalObject*>(lexicalGlobalObject);
    JSC::VM& vm = globalObject->vm();
    auto scope = DECLARE_THROW_SCOPE(vm);

    JSC::JSValue objectArg = callFrame->argument(0);
    if (!objectArg.isObject()) {
        return JSC::JSValue::encode(throwTypeError(lexicalGlobalObject, scope, "invalid_argument"_s));
    }

    JSC::JSObject* errorObject = objectArg.asCell()->getObject();
    JSC::JSValue caller = callFrame->argument(1);

    size_t stackTraceLimit = globalObject->stackTraceLimit().value();
    if (stackTraceLimit == 0) {
        stackTraceLimit = DEFAULT_ERROR_STACK_TRACE_LIMIT;
    }

    JSCStackTrace stackTrace = JSCStackTrace::captureCurrentJSStackTrace(globalObject, callFrame, stackTraceLimit, caller);

    // Note: we cannot use tryCreateUninitializedRestricted here because we cannot allocate memory inside initializeIndex()
    JSC::JSArray* callSites = JSC::JSArray::create(vm,
        globalObject->arrayStructureForIndexingTypeDuringAllocation(JSC::ArrayWithContiguous),
        stackTrace.size());

    // Create the call sites (one per frame)
    GlobalObject::createCallSitesFromFrames(globalObject, lexicalGlobalObject, stackTrace, callSites);

    /* Format the stack trace.
     * Note that v8 won't actually format the stack trace here, but will create a "stack" accessor
     * on the error object, which will format the stack trace on the first access. For now, since
     * we're not being used internally by JSC, we can assume callers of Error.captureStackTrace in
     * node are interested in the (formatted) stack. */

    size_t framesCount = stackTrace.size();
    ZigStackFrame remappedFrames[framesCount];
    for (int i = 0; i < framesCount; i++) {
        memset(remappedFrames + i, 0, sizeof(ZigStackFrame));
        remappedFrames[i].source_url = Bun::toString(lexicalGlobalObject, stackTrace.at(i).sourceURL());
        if (JSCStackFrame::SourcePositions* sourcePositions = stackTrace.at(i).getSourcePositions()) {
            remappedFrames[i].position.line = sourcePositions->line.zeroBasedInt();
            remappedFrames[i].position.column_start = sourcePositions->startColumn.zeroBasedInt() + 1;
        } else {
            remappedFrames[i].position.line = -1;
            remappedFrames[i].position.column_start = -1;
        }
    }

    // remap line and column start to original source
    // XXX: this function does not fully populate the fields of ZigStackFrame,
    // be careful reading the fields below.
    Bun__remapStackFramePositions(lexicalGlobalObject, remappedFrames, framesCount);

    // write the remapped lines back to the CallSites
    for (size_t i = 0; i < framesCount; i++) {
        JSC::JSValue callSiteValue = callSites->getIndex(lexicalGlobalObject, i);
        CallSite* callSite = JSC::jsDynamicCast<CallSite*>(callSiteValue);
        if (remappedFrames[i].remapped) {
            int32_t remappedColumnStart = remappedFrames[i].position.column_start;
            JSC::JSValue columnNumber = JSC::jsNumber(remappedColumnStart);
            callSite->setColumnNumber(columnNumber);

            int32_t remappedLine = remappedFrames[i].position.line;
            JSC::JSValue lineNumber = JSC::jsNumber(remappedLine);
            callSite->setLineNumber(lineNumber);
        }
    }

    globalObject->formatStackTrace(vm, lexicalGlobalObject, errorObject, callSites, JSC::JSValue());
    RETURN_IF_EXCEPTION(scope, JSC::JSValue::encode({}));

    if (auto* instance = jsDynamicCast<JSC::ErrorInstance*>(errorObject)) {
        // we make a separate copy of the StackTrace unfortunately so that we
        // can later console.log it without losing the info
        //
        // This is not good. We should remove this in the future as it strictly makes this function
        // already slower than necessary.
        instance->captureStackTrace(vm, globalObject, 1, false);
    }

    RETURN_IF_EXCEPTION(scope, JSC::JSValue::encode(JSValue {}));

    return JSC::JSValue::encode(JSC::jsUndefined());
}

extern "C" EncodedJSValue CryptoObject__create(JSGlobalObject*);

void GlobalObject::finishCreation(VM& vm)
{
    Base::finishCreation(vm);
    ASSERT(inherits(info()));

    m_JSDOMFileConstructor.initLater(
        [](const Initializer<JSObject>& init) {
            JSObject* fileConstructor = Bun::createJSDOMFileConstructor(init.vm, init.owner);
            init.set(fileConstructor);
        });

    m_cryptoObject.initLater(
        [](const Initializer<JSObject>& init) {
            JSC::JSGlobalObject* globalObject = init.owner;
            JSObject* crypto = JSValue::decode(CryptoObject__create(globalObject)).getObject();
            // this should technically go on the prototype i think?
            crypto->putDirectCustomAccessor(
                init.vm,
                Identifier::fromString(init.vm, "subtle"_s),
                JSC::CustomGetterSetter::create(init.vm, getterSubtleCrypto, nullptr),
                JSC::PropertyAttribute::ReadOnly | JSC::PropertyAttribute::DontDelete | 0);

            init.set(crypto);
        });

    m_lazyRequireCacheObject.initLater(
        [](const Initializer<JSObject>& init) {
            JSC::VM& vm = init.vm;
            JSC::JSGlobalObject* globalObject = init.owner;

            auto* function = JSFunction::create(vm, static_cast<JSC::FunctionExecutable*>(importMetaObjectCreateRequireCacheCodeGenerator(vm)), globalObject);

            NakedPtr<JSC::Exception> returnedException = nullptr;
            auto result = JSC::call(globalObject, function, JSC::getCallData(function), globalObject, ArgList(), returnedException);
            init.set(result.toObject(globalObject));
        });

    m_lazyTestModuleObject.initLater(
        [](const Initializer<JSObject>& init) {
            JSC::VM& vm = init.vm;
            JSC::JSGlobalObject* globalObject = init.owner;

            JSValue result = JSValue::decode(Bun__Jest__createTestModuleObject(globalObject));
            init.set(result.toObject(globalObject));
        });

    m_lazyPreloadTestModuleObject.initLater(
        [](const Initializer<JSObject>& init) {
            JSC::VM& vm = init.vm;
            JSC::JSGlobalObject* globalObject = init.owner;

            JSValue result = JSValue::decode(Bun__Jest__createTestPreloadObject(globalObject));
            init.set(result.toObject(globalObject));
        });

    m_commonJSModuleObjectStructure.initLater(
        [](const Initializer<Structure>& init) {
            init.set(Bun::createCommonJSModuleStructure(reinterpret_cast<Zig::GlobalObject*>(init.owner)));
        });

    m_memoryFootprintStructure.initLater(
        [](const JSC::LazyProperty<JSC::JSGlobalObject, Structure>::Initializer& init) {
            init.set(
                createMemoryFootprintStructure(
                    init.vm, reinterpret_cast<Zig::GlobalObject*>(init.owner)));
        });

    m_commonJSFunctionArgumentsStructure.initLater(
        [](const Initializer<Structure>& init) {
            auto* globalObject = reinterpret_cast<Zig::GlobalObject*>(init.owner);

            auto prototype = JSC::constructEmptyObject(init.owner, globalObject->objectPrototype(), 1);
            prototype->putDirect(
                init.vm,
                Identifier::fromString(init.vm, "createImportMeta"_s),
                JSFunction::create(init.vm, init.owner, 2, ""_s, jsCreateCJSImportMeta, ImplementationVisibility::Public),
                PropertyAttribute::DontDelete | PropertyAttribute::DontEnum | 0);

            JSC::Structure* structure = globalObject->structureCache().emptyObjectStructureForPrototype(
                globalObject,
                prototype,
                5);
            JSC::PropertyOffset offset;

            auto& vm = globalObject->vm();

            structure = structure->addPropertyTransition(
                vm,
                structure,
                JSC::Identifier::fromString(vm, "module"_s),
                0,
                offset);

            structure = structure->addPropertyTransition(
                vm,
                structure,
                JSC::Identifier::fromString(vm, "require"_s),
                0,
                offset);

            structure = structure->addPropertyTransition(
                vm,
                structure,
                JSC::Identifier::fromString(vm, "resolve"_s),
                0,
                offset);

            structure = structure->addPropertyTransition(
                vm,
                structure,
                JSC::Identifier::fromString(vm, "__dirname"_s),
                0,
                offset);

            structure = structure->addPropertyTransition(
                vm,
                structure,
                JSC::Identifier::fromString(vm, "__filename"_s),
                0,
                offset);

            init.set(structure);
        });

    m_JSSocketAddressStructure.initLater(
        [](const Initializer<Structure>& init) {
            init.set(JSSocketAddress::createStructure(init.vm, init.owner));
        });

    // Change prototype from null to object for synthetic modules.
    m_moduleNamespaceObjectStructure.initLater(
        [](const Initializer<Structure>& init) {
            init.set(JSModuleNamespaceObject::createStructure(init.vm, init.owner, init.owner->objectPrototype()));
        });

    m_vmModuleContextMap.initLater(
        [](const Initializer<JSWeakMap>& init) {
            init.set(JSWeakMap::create(init.vm, init.owner->weakMapStructure()));
        });

    m_JSBufferSubclassStructure.initLater(
        [](const Initializer<Structure>& init) {
            auto* globalObject = reinterpret_cast<Zig::GlobalObject*>(init.owner);
            auto clientData = WebCore::clientData(init.vm);

            auto* baseStructure = globalObject->typedArrayStructure(JSC::TypeUint8, false);
            JSC::Structure* subclassStructure = JSC::InternalFunction::createSubclassStructure(globalObject, globalObject->JSBufferConstructor(), baseStructure);
            init.set(subclassStructure);
        });
    m_performMicrotaskFunction.initLater(
        [](const Initializer<JSFunction>& init) {
            init.set(JSFunction::create(init.vm, init.owner, 4, "performMicrotask"_s, jsFunctionPerformMicrotask, ImplementationVisibility::Public));
        });
    m_emitReadableNextTickFunction.initLater(
        [](const Initializer<JSFunction>& init) {
            init.set(JSFunction::create(init.vm, init.owner, 4, "emitReadable"_s, WebCore::jsReadable_emitReadable_, ImplementationVisibility::Public));
        });

    m_bunSleepThenCallback.initLater(
        [](const Initializer<JSFunction>& init) {
            init.set(JSFunction::create(init.vm, init.owner, 1, "onSleep"_s, functionBunSleepThenCallback, ImplementationVisibility::Public));
        });

    m_performMicrotaskVariadicFunction.initLater(
        [](const Initializer<JSFunction>& init) {
            init.set(JSFunction::create(init.vm, init.owner, 4, "performMicrotaskVariadic"_s, jsFunctionPerformMicrotaskVariadic, ImplementationVisibility::Public));
        });

    m_utilInspectFunction.initLater(
        [](const Initializer<JSFunction>& init) {
            JSValue nodeUtilValue = static_cast<Zig::GlobalObject*>(init.owner)->internalModuleRegistry()->requireId(init.owner, init.vm, Bun::InternalModuleRegistry::Field::NodeUtil);
            RELEASE_ASSERT(nodeUtilValue.isObject());
            init.set(jsCast<JSFunction*>(nodeUtilValue.getObject()->getIfPropertyExists(init.owner, Identifier::fromString(init.vm, "inspect"_s))));
        });

    m_utilInspectStylizeColorFunction.initLater(
        [](const Initializer<JSFunction>& init) {
            auto scope = DECLARE_THROW_SCOPE(init.vm);
            JSC::JSFunction* getStylize = JSC::JSFunction::create(init.vm, utilInspectGetStylizeWithColorCodeGenerator(init.vm), init.owner);
            // RETURN_IF_EXCEPTION(scope, {});

            JSC::MarkedArgumentBuffer args;
            args.append(static_cast<Zig::GlobalObject*>(init.owner)->utilInspectFunction());

            auto clientData = WebCore::clientData(init.vm);
            JSC::CallData callData = JSC::getCallData(getStylize);

            NakedPtr<JSC::Exception> returnedException = nullptr;
            auto result = JSC::call(init.owner, getStylize, callData, jsNull(), args, returnedException);
            // RETURN_IF_EXCEPTION(scope, {});

            if (returnedException) {
                throwException(init.owner, scope, returnedException.get());
            }
            // RETURN_IF_EXCEPTION(scope, {});
            init.set(jsCast<JSFunction*>(result));
        });

    m_utilInspectStylizeNoColorFunction.initLater(
        [](const Initializer<JSFunction>& init) {
            init.set(JSC::JSFunction::create(init.vm, utilInspectStylizeWithNoColorCodeGenerator(init.vm), init.owner));
        });

    m_nativeMicrotaskTrampoline.initLater(
        [](const Initializer<JSFunction>& init) {
            init.set(JSFunction::create(init.vm, init.owner, 2, ""_s, functionNativeMicrotaskTrampoline, ImplementationVisibility::Public));
        });

    m_navigatorObject.initLater(
        [](const Initializer<JSObject>& init) {
            int cpuCount = 0;
#ifdef __APPLE__
            size_t count_len = sizeof(cpuCount);
            sysctlbyname("hw.logicalcpu", &cpuCount, &count_len, NULL, 0);
#else
            // TODO: windows
            cpuCount = sysconf(_SC_NPROCESSORS_ONLN);
#endif

            auto str = WTF::String::fromUTF8(Bun__userAgent);
            JSC::Identifier userAgentIdentifier = JSC::Identifier::fromString(init.vm, "userAgent"_s);
            JSC::Identifier hardwareConcurrencyIdentifier = JSC::Identifier::fromString(init.vm, "hardwareConcurrency"_s);

            JSC::JSObject* obj = JSC::constructEmptyObject(init.owner, init.owner->objectPrototype(), 4);
            obj->putDirect(init.vm, userAgentIdentifier, JSC::jsString(init.vm, str));
            obj->putDirect(init.vm, init.vm.propertyNames->toStringTagSymbol,
                jsNontrivialString(init.vm, "Navigator"_s), JSC::PropertyAttribute::DontEnum | JSC::PropertyAttribute::ReadOnly);

// https://developer.mozilla.org/en-US/docs/Web/API/Navigator/platform
// https://github.com/oven-sh/bun/issues/4588
#if OS(DARWIN)
            obj->putDirect(init.vm, JSC::Identifier::fromString(init.vm, "platform"_s), JSC::jsString(init.vm, String("MacIntel"_s)));
#elif OS(WINDOWS)
            obj->putDirect(init.vm, JSC::Identifier::fromString(init.vm, "platform"_s), JSC::jsString(init.vm, String("Win32"_s)));
#elif OS(LINUX)
            obj->putDirect(init.vm, JSC::Identifier::fromString(init.vm, "platform"_s), JSC::jsString(init.vm, String("Linux x86_64"_s)));
#endif

            obj->putDirect(init.vm, hardwareConcurrencyIdentifier, JSC::jsNumber(cpuCount));
            init.set(obj);
        });

    this->m_pendingVirtualModuleResultStructure.initLater(
        [](const Initializer<Structure>& init) {
            init.set(Bun::PendingVirtualModuleResult::createStructure(init.vm, init.owner, init.owner->objectPrototype()));
        });

    m_bunObject.initLater(
        [](const JSC::LazyProperty<JSC::JSGlobalObject, JSObject>::Initializer& init) {
            init.set(Bun::createBunObject(init.vm, init.owner));
        });

    this->initGeneratedLazyClasses();

    m_cachedGlobalObjectStructure.initLater(
        [](const JSC::LazyProperty<JSC::JSGlobalObject, Structure>::Initializer& init) {
            auto& global = *reinterpret_cast<Zig::GlobalObject*>(init.owner);

            init.set(
                JSC::JSGlobalObject::createStructure(init.vm, JSC::jsNull()));
        });

    m_cachedGlobalProxyStructure.initLater(
        [](const JSC::LazyProperty<JSC::JSGlobalObject, Structure>::Initializer& init) {
            init.set(
                JSC::JSGlobalProxy::createStructure(init.vm, init.owner, JSC::jsNull()));
        });

    m_subtleCryptoObject.initLater(
        [](const JSC::LazyProperty<JSC::JSGlobalObject, JSC::JSObject>::Initializer& init) {
            auto& global = *reinterpret_cast<Zig::GlobalObject*>(init.owner);
            if (global.crypto == nullptr) {
                global.crypto = WebCore::SubtleCrypto::createPtr(global.scriptExecutionContext());
                global.crypto->ref();
            }

            init.set(
                toJS<IDLInterface<SubtleCrypto>>(*init.owner, global, global.crypto).getObject());
        });

    m_NapiClassStructure.initLater(
        [](LazyClassStructure::Initializer& init) {
            init.setStructure(Zig::NapiClass::createStructure(init.vm, init.global, init.global->functionPrototype()));
        });

    m_JSArrayBufferControllerPrototype.initLater(
        [](const JSC::LazyProperty<JSC::JSGlobalObject, JSC::JSObject>::Initializer& init) {
            auto* prototype = createJSSinkControllerPrototype(init.vm, init.owner, WebCore::SinkID::ArrayBufferSink);
            init.set(prototype);
        });

    m_JSFileSinkControllerPrototype.initLater(
        [](const JSC::LazyProperty<JSC::JSGlobalObject, JSC::JSObject>::Initializer& init) {
            auto* prototype = createJSSinkControllerPrototype(init.vm, init.owner, WebCore::SinkID::FileSink);
            init.set(prototype);
        });

    m_JSHTTPResponseController.initLater(
        [](const JSC::LazyProperty<JSC::JSGlobalObject, JSC::Structure>::Initializer& init) {
            auto* structure = createJSSinkControllerStructure(init.vm, init.owner, WebCore::SinkID::HTTPResponseSink);
            init.set(structure);
        });

    m_JSHTTPSResponseControllerPrototype.initLater(
        [](const JSC::LazyProperty<JSC::JSGlobalObject, JSC::JSObject>::Initializer& init) {
            auto* prototype = createJSSinkControllerPrototype(init.vm, init.owner, WebCore::SinkID::HTTPSResponseSink);
            init.set(prototype);
        });

    m_performanceObject.initLater(
        [](const JSC::LazyProperty<JSC::JSGlobalObject, JSC::JSObject>::Initializer& init) {
            JSPerformanceObject* object = JSPerformanceObject::create(init.vm, reinterpret_cast<Zig::GlobalObject*>(init.owner),
                JSPerformanceObject::createStructure(init.vm, init.owner, init.owner->objectPrototype()));

            init.set(object);
        });

    m_processEnvObject.initLater(
        [](const JSC::LazyProperty<JSC::JSGlobalObject, JSC::JSObject>::Initializer& init) {
            init.set(Bun::createEnvironmentVariablesMap(reinterpret_cast<Zig::GlobalObject*>(init.owner)).getObject());
        });

    m_processObject.initLater(
        [](const JSC::LazyProperty<JSC::JSGlobalObject, JSC::JSObject>::Initializer& init) {
            Zig::GlobalObject* globalObject = reinterpret_cast<Zig::GlobalObject*>(init.owner);
            auto* process = Bun::Process::create(
                *globalObject, Bun::Process::createStructure(init.vm, init.owner, WebCore::JSEventEmitter::prototype(init.vm, *globalObject)));

            init.set(process);
        });

    m_lazyReadableStreamPrototypeMap.initLater(
        [](const JSC::LazyProperty<JSC::JSGlobalObject, JSC::JSMap>::Initializer& init) {
            auto* map = JSC::JSMap::create(init.vm, init.owner->mapStructure());
            init.set(map);
        });

    m_requireMap.initLater(
        [](const JSC::LazyProperty<JSC::JSGlobalObject, JSC::JSMap>::Initializer& init) {
            auto* map = JSC::JSMap::create(init.vm, init.owner->mapStructure());
            init.set(map);
        });

    m_encodeIntoObjectStructure.initLater(
        [](const JSC::LazyProperty<JSC::JSGlobalObject, JSC::Structure>::Initializer& init) {
            auto& vm = init.vm;
            auto& globalObject = *init.owner;
            Structure* structure = globalObject.structureCache().emptyObjectStructureForPrototype(&globalObject, globalObject.objectPrototype(), 2);
            PropertyOffset offset;
            auto clientData = WebCore::clientData(vm);
            structure = Structure::addPropertyTransition(vm, structure, clientData->builtinNames().readPublicName(), 0, offset);
            RELEASE_ASSERT(offset == 0);
            structure = Structure::addPropertyTransition(vm, structure, clientData->builtinNames().writtenPublicName(), 0, offset);
            RELEASE_ASSERT(offset == 1);
            init.set(structure);
        });

    m_requireFunctionUnbound.initLater(
        [](const JSC::LazyProperty<JSC::JSGlobalObject, JSC::JSObject>::Initializer& init) {
            init.set(
                JSFunction::create(
                    init.vm,
                    moduleRequireCodeGenerator(init.vm),
                    init.owner->globalScope(),
                    JSFunction::createStructure(init.vm, init.owner, RequireFunctionPrototype::create(init.owner))));
        });

    m_requireResolveFunctionUnbound.initLater(
        [](const JSC::LazyProperty<JSC::JSGlobalObject, JSC::JSObject>::Initializer& init) {
            init.set(
                JSFunction::create(
                    init.vm,
                    moduleRequireResolveCodeGenerator(init.vm),
                    init.owner->globalScope(),
                    JSFunction::createStructure(init.vm, init.owner, RequireResolveFunctionPrototype::create(init.owner))));
        });

    m_internalModuleRegistry.initLater(
        [](const JSC::LazyProperty<JSC::JSGlobalObject, Bun::InternalModuleRegistry>::Initializer& init) {
            init.set(
                InternalModuleRegistry::create(
                    init.vm,
                    InternalModuleRegistry::createStructure(init.vm, init.owner)));
        });

    m_processBindingConstants.initLater(
        [](const JSC::LazyProperty<JSC::JSGlobalObject, JSC::JSObject>::Initializer& init) {
            init.set(
                ProcessBindingConstants::create(
                    init.vm,
                    ProcessBindingConstants::createStructure(init.vm, init.owner)));
        });

    m_importMetaObjectStructure.initLater(
        [](const JSC::LazyProperty<JSC::JSGlobalObject, JSC::Structure>::Initializer& init) {
            init.set(Zig::ImportMetaObject::createStructure(init.vm, init.owner));
        });

    m_asyncBoundFunctionStructure.initLater(
        [](const JSC::LazyProperty<JSC::JSGlobalObject, JSC::Structure>::Initializer& init) {
            init.set(AsyncContextFrame::createStructure(init.vm, init.owner));
        });

    m_JSFileSinkClassStructure.initLater(
        [](LazyClassStructure::Initializer& init) {
            auto* prototype = createJSSinkPrototype(init.vm, init.global, WebCore::SinkID::FileSink);
            auto* structure = JSFileSink::createStructure(init.vm, init.global, prototype);
            auto* constructor = JSFileSinkConstructor::create(init.vm, init.global, JSFileSinkConstructor::createStructure(init.vm, init.global, init.global->functionPrototype()), jsCast<JSObject*>(prototype));
            init.setPrototype(prototype);
            init.setStructure(structure);
            init.setConstructor(constructor);
        });

    m_JSArrayBufferSinkClassStructure.initLater(
        [](LazyClassStructure::Initializer& init) {
            auto* prototype = createJSSinkPrototype(init.vm, init.global, WebCore::SinkID::ArrayBufferSink);
            auto* structure = JSArrayBufferSink::createStructure(init.vm, init.global, prototype);
            auto* constructor = JSArrayBufferSinkConstructor::create(init.vm, init.global, JSArrayBufferSinkConstructor::createStructure(init.vm, init.global, init.global->functionPrototype()), jsCast<JSObject*>(prototype));
            init.setPrototype(prototype);
            init.setStructure(structure);
            init.setConstructor(constructor);
        });

    m_JSHTTPResponseSinkClassStructure.initLater(
        [](LazyClassStructure::Initializer& init) {
            auto* prototype = createJSSinkPrototype(init.vm, init.global, WebCore::SinkID::HTTPResponseSink);
            auto* structure = JSHTTPResponseSink::createStructure(init.vm, init.global, prototype);
            auto* constructor = JSHTTPResponseSinkConstructor::create(init.vm, init.global, JSHTTPResponseSinkConstructor::createStructure(init.vm, init.global, init.global->functionPrototype()), jsCast<JSObject*>(prototype));
            init.setPrototype(prototype);
            init.setStructure(structure);
            init.setConstructor(constructor);
        });

    m_JSBufferClassStructure.initLater(
        [](LazyClassStructure::Initializer& init) {
            auto prototype = WebCore::createBufferPrototype(init.vm, init.global);
            auto* structure = WebCore::createBufferStructure(init.vm, init.global, JSValue(prototype));
            auto* constructor = WebCore::createBufferConstructor(init.vm, init.global, jsCast<JSObject*>(prototype));
            init.setPrototype(prototype);
            init.setStructure(structure);
            init.setConstructor(constructor);
        });

    m_JSHTTPSResponseSinkClassStructure.initLater(
        [](LazyClassStructure::Initializer& init) {
            auto* prototype = createJSSinkPrototype(init.vm, init.global, WebCore::SinkID::HTTPSResponseSink);
            auto* structure = JSHTTPSResponseSink::createStructure(init.vm, init.global, prototype);
            auto* constructor = JSHTTPSResponseSinkConstructor::create(init.vm, init.global, JSHTTPSResponseSinkConstructor::createStructure(init.vm, init.global, init.global->functionPrototype()), jsCast<JSObject*>(prototype));
            init.setPrototype(prototype);
            init.setStructure(structure);
            init.setConstructor(constructor);
        });

    m_JSBufferListClassStructure.initLater(
        [](LazyClassStructure::Initializer& init) {
            auto* prototype = JSBufferListPrototype::create(
                init.vm, init.global, JSBufferListPrototype::createStructure(init.vm, init.global, init.global->objectPrototype()));
            auto* structure = JSBufferList::createStructure(init.vm, init.global, prototype);
            auto* constructor = JSBufferListConstructor::create(
                init.vm, init.global, JSBufferListConstructor::createStructure(init.vm, init.global, init.global->functionPrototype()), prototype);
            init.setPrototype(prototype);
            init.setStructure(structure);
            init.setConstructor(constructor);
        });

    m_callSiteStructure.initLater(
        [](LazyClassStructure::Initializer& init) {
            auto* prototype = CallSitePrototype::create(init.vm, CallSitePrototype::createStructure(init.vm, init.global, init.global->objectPrototype()), init.global);
            auto* structure = CallSite::createStructure(init.vm, init.global, prototype);
            init.setPrototype(prototype);
            init.setStructure(structure);
        });

    m_JSStringDecoderClassStructure.initLater(
        [](LazyClassStructure::Initializer& init) {
            auto* prototype = JSStringDecoderPrototype::create(
                init.vm, init.global, JSStringDecoderPrototype::createStructure(init.vm, init.global, init.global->objectPrototype()));
            auto* structure = JSStringDecoder::createStructure(init.vm, init.global, prototype);
            auto* constructor = JSStringDecoderConstructor::create(
                init.vm, init.global, JSStringDecoderConstructor::createStructure(init.vm, init.global, init.global->functionPrototype()), prototype);
            init.setPrototype(prototype);
            init.setStructure(structure);
            init.setConstructor(constructor);
        });

    m_JSReadableStateClassStructure.initLater(
        [](LazyClassStructure::Initializer& init) {
            auto* prototype = JSReadableStatePrototype::create(
                init.vm, init.global, JSReadableStatePrototype::createStructure(init.vm, init.global, init.global->objectPrototype()));
            auto* structure = JSReadableState::createStructure(init.vm, init.global, prototype);
            auto* constructor = JSReadableStateConstructor::create(
                init.vm, init.global, JSReadableStateConstructor::createStructure(init.vm, init.global, init.global->functionPrototype()), prototype);
            init.setPrototype(prototype);
            init.setStructure(structure);
            init.setConstructor(constructor);
        });

    m_JSFFIFunctionStructure.initLater(
        [](LazyClassStructure::Initializer& init) {
            init.setStructure(Zig::JSFFIFunction::createStructure(init.vm, init.global, init.global->functionPrototype()));
        });

    m_NodeVMScriptClassStructure.initLater(
        [](LazyClassStructure::Initializer& init) {
            auto prototype = NodeVMScript::createPrototype(init.vm, init.global);
            auto* structure = NodeVMScript::createStructure(init.vm, init.global, prototype);
            auto* constructorStructure = NodeVMScriptConstructor::createStructure(
                init.vm, init.global, init.global->m_functionPrototype.get());
            auto* constructor = NodeVMScriptConstructor::create(
                init.vm, init.global, constructorStructure, prototype);
            init.setPrototype(prototype);
            init.setStructure(structure);
            init.setConstructor(constructor);
        });

    addBuiltinGlobals(vm);

#if ENABLE(REMOTE_INSPECTOR)
    setInspectable(false);
#endif

    RELEASE_ASSERT(classInfo());
}

JSC_DEFINE_HOST_FUNCTION(jsFunctionPostMessage,
    (JSC::JSGlobalObject * leixcalGlobalObject, JSC::CallFrame* callFrame))
{
    JSC::VM& vm = leixcalGlobalObject->vm();
    auto scope = DECLARE_THROW_SCOPE(vm);

    Zig::GlobalObject* globalObject = jsDynamicCast<Zig::GlobalObject*>(leixcalGlobalObject);
    if (UNLIKELY(!globalObject))
        return JSValue::encode(jsUndefined());

    Worker* worker = WebWorker__getParentWorker(globalObject->bunVM());
    if (worker == nullptr)
        return JSValue::encode(jsUndefined());

    ScriptExecutionContext* context = worker->scriptExecutionContext();

    if (!context)
        return JSValue::encode(jsUndefined());

    auto throwScope = DECLARE_THROW_SCOPE(vm);

    JSC::JSValue value = callFrame->argument(0);
    JSC::JSValue options = callFrame->argument(1);

    Vector<JSC::Strong<JSC::JSObject>> transferList;

    if (options.isObject()) {
        JSC::JSObject* optionsObject = options.getObject();
        JSC::JSValue transferListValue = optionsObject->get(globalObject, vm.propertyNames->transfer);
        if (transferListValue.isObject()) {
            JSC::JSObject* transferListObject = transferListValue.getObject();
            if (auto* transferListArray = jsDynamicCast<JSC::JSArray*>(transferListObject)) {
                for (unsigned i = 0; i < transferListArray->length(); i++) {
                    JSC::JSValue transferListValue = transferListArray->get(globalObject, i);
                    if (transferListValue.isObject()) {
                        JSC::JSObject* transferListObject = transferListValue.getObject();
                        transferList.append(JSC::Strong<JSC::JSObject>(vm, transferListObject));
                    }
                }
            }
        }
    }

    Vector<RefPtr<MessagePort>> ports;
    ExceptionOr<Ref<SerializedScriptValue>> serialized = SerializedScriptValue::create(*globalObject, value, WTFMove(transferList), ports, SerializationForStorage::No, SerializationContext::WorkerPostMessage);
    if (serialized.hasException()) {
        WebCore::propagateException(*globalObject, throwScope, serialized.releaseException());
        return JSValue::encode(jsUndefined());
    }

    ExceptionOr<Vector<TransferredMessagePort>> disentangledPorts = MessagePort::disentanglePorts(WTFMove(ports));
    if (disentangledPorts.hasException()) {
        WebCore::propagateException(*globalObject, throwScope, serialized.releaseException());
        return JSValue::encode(jsUndefined());
    }

    MessageWithMessagePorts messageWithMessagePorts { serialized.releaseReturnValue(), disentangledPorts.releaseReturnValue() };

    ScriptExecutionContext::postTaskTo(context->identifier(), [message = messageWithMessagePorts, protectedThis = Ref { *worker }, ports](ScriptExecutionContext& context) mutable {
        Zig::GlobalObject* globalObject = jsCast<Zig::GlobalObject*>(context.jsGlobalObject());

        auto ports = MessagePort::entanglePorts(context, WTFMove(message.transferredPorts));
        auto event = MessageEvent::create(*globalObject, message.message.releaseNonNull(), std::nullopt, WTFMove(ports));

        protectedThis->dispatchEvent(event.event);
    });

    return JSValue::encode(jsUndefined());
}

JSC_DEFINE_CUSTOM_GETTER(JSDOMFileConstructor_getter, (JSGlobalObject * globalObject, EncodedJSValue thisValue, PropertyName))
{
    Zig::GlobalObject* bunGlobalObject = jsCast<Zig::GlobalObject*>(globalObject);
    return JSValue::encode(
        bunGlobalObject->JSDOMFileConstructor());
}

JSC_DEFINE_CUSTOM_SETTER(JSDOMFileConstructor_setter,
    (JSC::JSGlobalObject * globalObject, JSC::EncodedJSValue thisValue,
        JSC::EncodedJSValue value, JSC::PropertyName property))
{
    if (JSValue::decode(thisValue) != globalObject) {
        return false;
    }

    auto& vm = globalObject->vm();
    globalObject->putDirect(vm, property, JSValue::decode(value), 0);
    return true;
}

JSC_DEFINE_CUSTOM_GETTER(BunCommonJSModule_getter, (JSGlobalObject * globalObject, EncodedJSValue thisValue, PropertyName))
{
    Zig::GlobalObject* bunGlobalObject = jsCast<Zig::GlobalObject*>(globalObject);
    JSValue returnValue = bunGlobalObject->m_BunCommonJSModuleValue.get();
    if (!returnValue) {
        returnValue = jsUndefined();
    }
    return JSValue::encode(returnValue);
}
// This implementation works the same as setTimeout(myFunction, 0)
// TODO: make it more efficient
// https://developer.mozilla.org/en-US/docs/Web/API/Window/setImmediate
JSC_DEFINE_HOST_FUNCTION(functionSetImmediate,
    (JSC::JSGlobalObject * globalObject, JSC::CallFrame* callFrame))
{
    JSC::VM& vm = globalObject->vm();
    auto argCount = callFrame->argumentCount();
    if (argCount == 0) {
        auto scope = DECLARE_THROW_SCOPE(globalObject->vm());
        JSC::throwTypeError(globalObject, scope, "setImmediate requires 1 argument (a function)"_s);
        return JSC::JSValue::encode(JSC::JSValue {});
    }

    auto job = callFrame->argument(0);

    if (!job.isObject() || !job.getObject()->isCallable()) {
        auto scope = DECLARE_THROW_SCOPE(globalObject->vm());
        JSC::throwTypeError(globalObject, scope, "setImmediate expects a function"_s);
        return JSC::JSValue::encode(JSC::JSValue {});
    }

    JSC::JSValue arguments = {};
    size_t argumentCount = callFrame->argumentCount();
    if (argumentCount > 1) {
        JSC::ObjectInitializationScope initializationScope(globalObject->vm());
        JSC::JSArray* argumentsArray = JSC::JSArray::tryCreateUninitializedRestricted(
            initializationScope, nullptr,
            globalObject->arrayStructureForIndexingTypeDuringAllocation(JSC::ArrayWithContiguous),
            argumentCount - 1);

        if (UNLIKELY(!argumentsArray)) {
            auto scope = DECLARE_THROW_SCOPE(globalObject->vm());
            JSC::throwOutOfMemoryError(globalObject, scope);
            return JSC::JSValue::encode(JSC::JSValue {});
        }

        for (size_t i = 1; i < argumentCount; i++) {
            argumentsArray->putDirectIndex(globalObject, i - 1, callFrame->uncheckedArgument(i));
        }
        arguments = JSValue(argumentsArray);
    }
    return Bun__Timer__setTimeout(globalObject, JSC::JSValue::encode(job), JSC::JSValue::encode(jsNumber(0)), JSValue::encode(arguments));
}

JSValue getEventSourceConstructor(VM& vm, JSObject* thisObject)
{
    auto globalObject = jsCast<Zig::GlobalObject*>(thisObject);
    auto scope = DECLARE_THROW_SCOPE(vm);

    JSC::JSFunction* getSourceEvent = JSC::JSFunction::create(vm, eventSourceGetEventSourceCodeGenerator(vm), globalObject);
    RETURN_IF_EXCEPTION(scope, {});

    JSC::MarkedArgumentBuffer args;

    auto clientData = WebCore::clientData(vm);
    JSC::CallData callData = JSC::getCallData(getSourceEvent);

    NakedPtr<JSC::Exception> returnedException = nullptr;
    auto result = JSC::call(globalObject, getSourceEvent, callData, globalObject->globalThis(), args, returnedException);
    RETURN_IF_EXCEPTION(scope, {});

    if (returnedException) {
        throwException(globalObject, scope, returnedException.get());
        return jsUndefined();
    }

    RELEASE_AND_RETURN(scope, result);
}

// `console.Console` or `import { Console } from 'console';`
JSC_DEFINE_CUSTOM_GETTER(getConsoleConstructor, (JSGlobalObject * globalObject, EncodedJSValue thisValue, PropertyName property))
{
    auto& vm = globalObject->vm();
    auto console = JSValue::decode(thisValue).getObject();
    JSC::JSFunction* createConsoleConstructor = JSC::JSFunction::create(vm, consoleObjectCreateConsoleConstructorCodeGenerator(vm), globalObject);
    JSC::MarkedArgumentBuffer args;
    args.append(console);
    JSC::CallData callData = JSC::getCallData(createConsoleConstructor);
    NakedPtr<JSC::Exception> returnedException = nullptr;
    auto result = JSC::call(globalObject, createConsoleConstructor, callData, console, args, returnedException);
    if (returnedException) {
        auto scope = DECLARE_THROW_SCOPE(vm);
        throwException(globalObject, scope, returnedException.get());
    }
    console->putDirect(vm, property, result, 0);
    return JSValue::encode(result);
}

// `console._stdout` is equal to `process.stdout`
JSC_DEFINE_CUSTOM_GETTER(getConsoleStdout, (JSGlobalObject * globalObject, EncodedJSValue thisValue, PropertyName property))
{
    auto& vm = globalObject->vm();
    auto console = JSValue::decode(thisValue).getObject();
    auto global = static_cast<Zig::GlobalObject*>(globalObject);

    // instead of calling the constructor builtin, go through the process.stdout getter to ensure it's only created once.
    auto stdout = global->processObject()->get(globalObject, Identifier::fromString(vm, "stdout"_s));
    if (!stdout)
        return JSValue::encode({});

    console->putDirect(vm, property, stdout, PropertyAttribute::DontEnum | 0);
    return JSValue::encode(stdout);
}

// `console._stderr` is equal to `process.stderr`
JSC_DEFINE_CUSTOM_GETTER(getConsoleStderr, (JSGlobalObject * globalObject, EncodedJSValue thisValue, PropertyName property))
{
    auto& vm = globalObject->vm();
    auto console = JSValue::decode(thisValue).getObject();
    auto global = static_cast<Zig::GlobalObject*>(globalObject);

    // instead of calling the constructor builtin, go through the process.stdout getter to ensure it's only created once.
    auto stdout = global->processObject()->get(globalObject, Identifier::fromString(vm, "stderr"_s));
    if (!stdout)
        return JSValue::encode({});

    console->putDirect(vm, property, stdout, PropertyAttribute::DontEnum | 0);
    return JSValue::encode(stdout);
}

JSC_DEFINE_CUSTOM_SETTER(EventSource_setter,
    (JSC::JSGlobalObject * globalObject, JSC::EncodedJSValue thisValue,
        JSC::EncodedJSValue value, JSC::PropertyName property))
{
    if (JSValue::decode(thisValue) != globalObject) {
        return false;
    }

    auto& vm = globalObject->vm();
    globalObject->putDirect(vm, property, JSValue::decode(value), 0);
    return true;
}

EncodedJSValue GlobalObject::assignToStream(JSValue stream, JSValue controller)
{
    JSC::VM& vm = this->vm();
    JSC::JSFunction* function = this->m_assignToStream.get();
    if (!function) {
        function = JSFunction::create(vm, static_cast<JSC::FunctionExecutable*>(readableStreamInternalsAssignToStreamCodeGenerator(vm)), this);
        this->m_assignToStream.set(vm, this, function);
    }

    auto callData = JSC::getCallData(function);
    JSC::MarkedArgumentBuffer arguments;
    arguments.append(stream);
    arguments.append(controller);

    WTF::NakedPtr<JSC::Exception> returnedException = nullptr;

    auto result = JSC::profiledCall(this, ProfilingReason::API, function, callData, JSC::jsUndefined(), arguments, returnedException);
    if (returnedException.get()) {
        auto* exception = WTFMove(returnedException.get());
        return JSC::JSValue::encode(exception);
    }

    return JSC::JSValue::encode(result);
}

JSC::JSObject* GlobalObject::navigatorObject()
{
    return this->m_navigatorObject.get(this);
}

JSC_DEFINE_CUSTOM_GETTER(functionLazyNavigatorGetter,
    (JSC::JSGlobalObject * globalObject, JSC::EncodedJSValue thisValue,
        JSC::PropertyName))
{
    return JSC::JSValue::encode(reinterpret_cast<Zig::GlobalObject*>(globalObject)->navigatorObject());
}

JSC_DEFINE_HOST_FUNCTION(functionGetDirectStreamDetails, (JSC::JSGlobalObject * lexicalGlobalObject, JSC::CallFrame* callFrame))
{
    auto* globalObject = reinterpret_cast<Zig::GlobalObject*>(lexicalGlobalObject);
    JSC::VM& vm = globalObject->vm();
    auto scope = DECLARE_THROW_SCOPE(vm);
    auto argCount = callFrame->argumentCount();
    if (argCount != 1) {
        return JSC::JSValue::encode(JSC::jsNull());
    }

    auto stream = callFrame->argument(0);
    if (!stream.isObject()) {
        return JSC::JSValue::encode(JSC::jsNull());
    }

    auto* streamObject = stream.getObject();
    auto* readableStream = jsDynamicCast<WebCore::JSReadableStream*>(streamObject);
    if (!readableStream) {
        return JSC::JSValue::encode(JSC::jsNull());
    }

    auto clientData = WebCore::clientData(vm);

    JSValue ptrValue = readableStream->get(globalObject, clientData->builtinNames().bunNativePtrPrivateName());
    JSValue typeValue = readableStream->get(globalObject, clientData->builtinNames().bunNativeTypePrivateName());
    auto result = ptrValue.asAnyInt();

    if (result == 0 || !typeValue.isNumber()) {
        return JSC::JSValue::encode(JSC::jsNull());
    }

    readableStream->putDirect(vm, clientData->builtinNames().bunNativePtrPrivateName(), jsUndefined(), 0);
    readableStream->putDirect(vm, clientData->builtinNames().bunNativeTypePrivateName(), jsUndefined(), 0);

    auto* resultObject = JSC::constructEmptyObject(globalObject, globalObject->objectPrototype(), 2);
    resultObject->putDirect(vm, clientData->builtinNames().streamPublicName(), ptrValue, 0);
    resultObject->putDirect(vm, clientData->builtinNames().dataPublicName(), typeValue, 0);

    return JSC::JSValue::encode(resultObject);
}
JSC::GCClient::IsoSubspace* GlobalObject::subspaceForImpl(JSC::VM& vm)
{
    return WebCore::subspaceForImpl<GlobalObject, WebCore::UseCustomHeapCellType::Yes>(
        vm,
        [](auto& spaces) { return spaces.m_clientSubspaceForWorkerGlobalScope.get(); },
        [](auto& spaces, auto&& space) { spaces.m_clientSubspaceForWorkerGlobalScope = std::forward<decltype(space)>(space); },
        [](auto& spaces) { return spaces.m_subspaceForWorkerGlobalScope.get(); },
        [](auto& spaces, auto&& space) { spaces.m_subspaceForWorkerGlobalScope = std::forward<decltype(space)>(space); },
        [](auto& server) -> JSC::HeapCellType& { return server.m_heapCellTypeForJSWorkerGlobalScope; });
}

extern "C" EncodedJSValue WebCore__alert(JSC::JSGlobalObject*, JSC::CallFrame*);
extern "C" EncodedJSValue WebCore__prompt(JSC::JSGlobalObject*, JSC::CallFrame*);
extern "C" EncodedJSValue WebCore__confirm(JSC::JSGlobalObject*, JSC::CallFrame*);

JSValue GlobalObject_getPerformanceObject(VM& vm, JSObject* globalObject)
{
    return static_cast<Zig::GlobalObject*>(globalObject)->performanceObject();
}

JSValue GlobalObject_getGlobalThis(VM& vm, JSObject* globalObject)
{
    return static_cast<Zig::GlobalObject*>(globalObject)->globalThis();
}

// This is like `putDirectBuiltinFunction` but for the global static list.
#define globalBuiltinFunction(vm, globalObject, identifier, function, attributes) JSC::JSGlobalObject::GlobalPropertyInfo(identifier, JSFunction::create(vm, function, globalObject), attributes)

void GlobalObject::addBuiltinGlobals(JSC::VM& vm)
{
    m_builtinInternalFunctions.initialize(*this);

    auto clientData = WebCore::clientData(vm);
    auto& builtinNames = WebCore::builtinNames(vm);

    // ----- Private/Static Properties -----

    auto $lazy = JSC::JSFunction::create(vm, this, 0, "$lazy"_s, functionLazyLoad, ImplementationVisibility::Public);

    GlobalPropertyInfo staticGlobals[] = {
        GlobalPropertyInfo { builtinNames.startDirectStreamPrivateName(),
            JSC::JSFunction::create(vm, this, 1,
                String(), functionStartDirectStream, ImplementationVisibility::Public),
            JSC::PropertyAttribute::Function | 0 },

        // TODO: Remove the "Bun.lazy" symbol
        // The reason we cant do this easily is our tests rely on this being public to test the internals.
        GlobalPropertyInfo { JSC::Identifier::fromUid(vm.symbolRegistry().symbolForKey(MAKE_STATIC_STRING_IMPL("Bun.lazy"))),
            $lazy,
            JSC::PropertyAttribute::ReadOnly | JSC::PropertyAttribute::DontEnum | JSC::PropertyAttribute::DontDelete | JSC::PropertyAttribute::Function | 0 },

        GlobalPropertyInfo { builtinNames.lazyPrivateName(),
            $lazy,
            JSC::PropertyAttribute::ReadOnly | JSC::PropertyAttribute::DontEnum | JSC::PropertyAttribute::DontDelete | JSC::PropertyAttribute::Function | 0 },

        GlobalPropertyInfo(builtinNames.makeThisTypeErrorPrivateName(), JSFunction::create(vm, this, 2, String(), makeThisTypeErrorForBuiltins, ImplementationVisibility::Public), PropertyAttribute::DontDelete | PropertyAttribute::ReadOnly),
        GlobalPropertyInfo(builtinNames.makeGetterTypeErrorPrivateName(), JSFunction::create(vm, this, 2, String(), makeGetterTypeErrorForBuiltins, ImplementationVisibility::Public), PropertyAttribute::DontDelete | PropertyAttribute::ReadOnly),
        GlobalPropertyInfo(builtinNames.makeDOMExceptionPrivateName(), JSFunction::create(vm, this, 2, String(), makeDOMExceptionForBuiltins, ImplementationVisibility::Public), PropertyAttribute::DontDelete | PropertyAttribute::ReadOnly),
        GlobalPropertyInfo(builtinNames.whenSignalAbortedPrivateName(), JSFunction::create(vm, this, 2, String(), whenSignalAborted, ImplementationVisibility::Public), PropertyAttribute::DontDelete | PropertyAttribute::ReadOnly),
        GlobalPropertyInfo(builtinNames.cloneArrayBufferPrivateName(), JSFunction::create(vm, this, 3, String(), cloneArrayBuffer, ImplementationVisibility::Public), PropertyAttribute::DontDelete | PropertyAttribute::ReadOnly),
        GlobalPropertyInfo(builtinNames.structuredCloneForStreamPrivateName(), JSFunction::create(vm, this, 1, String(), structuredCloneForStream, ImplementationVisibility::Public), PropertyAttribute::DontDelete | PropertyAttribute::ReadOnly),
        GlobalPropertyInfo(builtinNames.isAbortSignalPrivateName(), JSFunction::create(vm, this, 1, String(), isAbortSignal, ImplementationVisibility::Public), PropertyAttribute::DontDelete | PropertyAttribute::ReadOnly),
        GlobalPropertyInfo(builtinNames.getInternalWritableStreamPrivateName(), JSFunction::create(vm, this, 1, String(), getInternalWritableStream, ImplementationVisibility::Public), PropertyAttribute::DontDelete | PropertyAttribute::ReadOnly),
        GlobalPropertyInfo(builtinNames.createWritableStreamFromInternalPrivateName(), JSFunction::create(vm, this, 1, String(), createWritableStreamFromInternal, ImplementationVisibility::Public), PropertyAttribute::DontDelete | PropertyAttribute::ReadOnly),
        GlobalPropertyInfo(builtinNames.fulfillModuleSyncPrivateName(), JSFunction::create(vm, this, 1, String(), functionFulfillModuleSync, ImplementationVisibility::Public), PropertyAttribute::DontDelete | PropertyAttribute::ReadOnly | PropertyAttribute::Function),
        GlobalPropertyInfo(builtinNames.directPrivateName(), JSFunction::create(vm, this, 1, String(), functionGetDirectStreamDetails, ImplementationVisibility::Public), PropertyAttribute::DontDelete | PropertyAttribute::ReadOnly | PropertyAttribute::Function),
        GlobalPropertyInfo(vm.propertyNames->builtinNames().ArrayBufferPrivateName(), arrayBufferConstructor(), PropertyAttribute::DontDelete | PropertyAttribute::ReadOnly),
        GlobalPropertyInfo(builtinNames.LoaderPrivateName(), this->moduleLoader(), 0),
        GlobalPropertyInfo(builtinNames.internalModuleRegistryPrivateName(), this->internalModuleRegistry(), PropertyAttribute::DontDelete | PropertyAttribute::ReadOnly),
        GlobalPropertyInfo(builtinNames.processBindingConstantsPrivateName(), this->processBindingConstants(), PropertyAttribute::DontDelete | PropertyAttribute::ReadOnly),
        GlobalPropertyInfo(builtinNames.requireMapPrivateName(), this->requireMap(), JSC::PropertyAttribute::DontDelete | JSC::PropertyAttribute::ReadOnly | 0),
    };
    addStaticGlobals(staticGlobals, std::size(staticGlobals));

    // TODO: most/all of these private properties can be made as static globals.
    // i've noticed doing it as is will work somewhat but getDirect() wont be able to find them

    putDirectBuiltinFunction(vm, this, builtinNames.createFIFOPrivateName(), streamInternalsCreateFIFOCodeGenerator(vm), PropertyAttribute::Builtin | PropertyAttribute::DontDelete | PropertyAttribute::ReadOnly);
    putDirectBuiltinFunction(vm, this, builtinNames.createEmptyReadableStreamPrivateName(), readableStreamCreateEmptyReadableStreamCodeGenerator(vm), PropertyAttribute::Builtin | PropertyAttribute::DontDelete | PropertyAttribute::ReadOnly);
    putDirectBuiltinFunction(vm, this, builtinNames.consumeReadableStreamPrivateName(), readableStreamConsumeReadableStreamCodeGenerator(vm), PropertyAttribute::Builtin | PropertyAttribute::DontDelete | PropertyAttribute::ReadOnly);
    putDirectBuiltinFunction(vm, this, builtinNames.createNativeReadableStreamPrivateName(), readableStreamCreateNativeReadableStreamCodeGenerator(vm), PropertyAttribute::Builtin | PropertyAttribute::DontDelete | PropertyAttribute::ReadOnly);
    putDirectBuiltinFunction(vm, this, builtinNames.requireESMPrivateName(), importMetaObjectRequireESMCodeGenerator(vm), PropertyAttribute::Builtin | PropertyAttribute::DontDelete | PropertyAttribute::ReadOnly);
    putDirectBuiltinFunction(vm, this, builtinNames.loadCJS2ESMPrivateName(), importMetaObjectLoadCJS2ESMCodeGenerator(vm), PropertyAttribute::Builtin | PropertyAttribute::DontDelete | PropertyAttribute::ReadOnly);
    putDirectBuiltinFunction(vm, this, builtinNames.internalRequirePrivateName(), importMetaObjectInternalRequireCodeGenerator(vm), PropertyAttribute::Builtin | PropertyAttribute::DontDelete | PropertyAttribute::ReadOnly);
    putDirectBuiltinFunction(vm, this, builtinNames.requireNativeModulePrivateName(), moduleRequireNativeModuleCodeGenerator(vm), PropertyAttribute::Builtin | PropertyAttribute::DontDelete | PropertyAttribute::ReadOnly);

    putDirectBuiltinFunction(vm, this, builtinNames.overridableRequirePrivateName(), moduleOverridableRequireCodeGenerator(vm), 0);

    putDirectNativeFunction(vm, this, builtinNames.createUninitializedArrayBufferPrivateName(), 1, functionCreateUninitializedArrayBuffer, ImplementationVisibility::Public, NoIntrinsic, PropertyAttribute::DontDelete | PropertyAttribute::ReadOnly | PropertyAttribute::Function);
    putDirectNativeFunction(vm, this, builtinNames.resolveSyncPrivateName(), 1, functionImportMeta__resolveSyncPrivate, ImplementationVisibility::Public, NoIntrinsic, PropertyAttribute::DontDelete | PropertyAttribute::ReadOnly | PropertyAttribute::Function);
    putDirectNativeFunction(vm, this, builtinNames.createInternalModuleByIdPrivateName(), 1, InternalModuleRegistry::jsCreateInternalModuleById, ImplementationVisibility::Public, NoIntrinsic, PropertyAttribute::DontDelete | PropertyAttribute::ReadOnly | PropertyAttribute::Function);
    putDirectNativeFunction(vm, this,
        builtinNames.createCommonJSModulePrivateName(),
        2,
        Bun::jsFunctionCreateCommonJSModule,
        ImplementationVisibility::Public,
        NoIntrinsic,
        JSC::PropertyAttribute::ReadOnly | JSC::PropertyAttribute::Function | JSC::PropertyAttribute::DontDelete | 0);
    putDirectNativeFunction(vm, this,
        builtinNames.evaluateCommonJSModulePrivateName(),
        2,
        Bun::jsFunctionLoadModule,
        ImplementationVisibility::Public,
        NoIntrinsic,
        JSC::PropertyAttribute::ReadOnly | JSC::PropertyAttribute::Function | JSC::PropertyAttribute::DontDelete | 0);

    putDirectCustomAccessor(vm, static_cast<JSVMClientData*>(vm.clientData)->builtinNames().BufferPrivateName(), JSC::CustomGetterSetter::create(vm, JSBuffer_getter, nullptr), JSC::PropertyAttribute::DontDelete | JSC::PropertyAttribute::ReadOnly);
    putDirectCustomAccessor(vm, builtinNames.lazyStreamPrototypeMapPrivateName(), JSC::CustomGetterSetter::create(vm, functionLazyLoadStreamPrototypeMap_getter, nullptr), JSC::PropertyAttribute::DontDelete | JSC::PropertyAttribute::ReadOnly | 0);

    putDirectCustomAccessor(vm, builtinNames.TransformStreamPrivateName(), CustomGetterSetter::create(vm, TransformStream_getter, nullptr), attributesForStructure(static_cast<unsigned>(JSC::PropertyAttribute::DontEnum)));
    putDirectCustomAccessor(vm, builtinNames.TransformStreamDefaultControllerPrivateName(), CustomGetterSetter::create(vm, TransformStreamDefaultController_getter, nullptr), attributesForStructure(static_cast<unsigned>(JSC::PropertyAttribute::DontEnum)));
    putDirectCustomAccessor(vm, builtinNames.ReadableByteStreamControllerPrivateName(), CustomGetterSetter::create(vm, ReadableByteStreamController_getter, nullptr), attributesForStructure(JSC::PropertyAttribute::DontDelete | JSC::PropertyAttribute::ReadOnly));
    putDirectCustomAccessor(vm, builtinNames.ReadableStreamPrivateName(), CustomGetterSetter::create(vm, ReadableStream_getter, nullptr), attributesForStructure(JSC::PropertyAttribute::DontDelete | JSC::PropertyAttribute::ReadOnly));
    putDirectCustomAccessor(vm, builtinNames.ReadableStreamBYOBReaderPrivateName(), CustomGetterSetter::create(vm, ReadableStreamBYOBReader_getter, nullptr), attributesForStructure(JSC::PropertyAttribute::DontDelete | JSC::PropertyAttribute::ReadOnly));
    putDirectCustomAccessor(vm, builtinNames.ReadableStreamBYOBRequestPrivateName(), CustomGetterSetter::create(vm, ReadableStreamBYOBRequest_getter, nullptr), attributesForStructure(JSC::PropertyAttribute::DontDelete | JSC::PropertyAttribute::ReadOnly));
    putDirectCustomAccessor(vm, builtinNames.ReadableStreamDefaultControllerPrivateName(), CustomGetterSetter::create(vm, ReadableStreamDefaultController_getter, nullptr), attributesForStructure(JSC::PropertyAttribute::DontDelete | JSC::PropertyAttribute::ReadOnly));
    putDirectCustomAccessor(vm, builtinNames.ReadableStreamDefaultReaderPrivateName(), CustomGetterSetter::create(vm, ReadableStreamDefaultReader_getter, nullptr), attributesForStructure(JSC::PropertyAttribute::DontDelete | JSC::PropertyAttribute::ReadOnly));
    putDirectCustomAccessor(vm, builtinNames.WritableStreamPrivateName(), CustomGetterSetter::create(vm, WritableStream_getter, nullptr), attributesForStructure(JSC::PropertyAttribute::DontDelete | JSC::PropertyAttribute::ReadOnly));
    putDirectCustomAccessor(vm, builtinNames.WritableStreamDefaultControllerPrivateName(), CustomGetterSetter::create(vm, WritableStreamDefaultController_getter, nullptr), attributesForStructure(JSC::PropertyAttribute::DontDelete | JSC::PropertyAttribute::ReadOnly));
    putDirectCustomAccessor(vm, builtinNames.WritableStreamDefaultWriterPrivateName(), CustomGetterSetter::create(vm, WritableStreamDefaultWriter_getter, nullptr), attributesForStructure(JSC::PropertyAttribute::DontDelete | JSC::PropertyAttribute::ReadOnly));
    putDirectCustomAccessor(vm, builtinNames.AbortSignalPrivateName(), CustomGetterSetter::create(vm, AbortSignal_getter, nullptr), JSC::PropertyAttribute::DontDelete | JSC::PropertyAttribute::ReadOnly);

    // ----- Public Properties -----

    // a direct accessor (uses js functions for get and set) cannot be on the lookup table. i think.
    putDirectAccessor(
        this,
        builtinNames.selfPublicName(),
        JSC::GetterSetter::create(
            vm,
            this,
            JSFunction::create(vm, this, 0, "get"_s, functionGetSelf, ImplementationVisibility::Public),
            JSFunction::create(vm, this, 0, "set"_s, functionSetSelf, ImplementationVisibility::Public)),
        0);

    // TODO: this should be usable on the lookup table. it crashed las time i tried it
    putDirectCustomAccessor(vm, JSC::Identifier::fromString(vm, "onmessage"_s), JSC::CustomGetterSetter::create(vm, globalOnMessage, setGlobalOnMessage), 0);
    putDirectCustomAccessor(vm, JSC::Identifier::fromString(vm, "onerror"_s), JSC::CustomGetterSetter::create(vm, globalOnError, setGlobalOnError), 0);

    // ----- Extensions to Built-in objects -----

    JSC::JSObject* errorConstructor = this->errorConstructor();
    errorConstructor->putDirectNativeFunction(vm, this, JSC::Identifier::fromString(vm, "captureStackTrace"_s), 2, errorConstructorFuncCaptureStackTrace, ImplementationVisibility::Public, JSC::NoIntrinsic, PropertyAttribute::DontEnum | 0);
    errorConstructor->putDirectNativeFunction(vm, this, JSC::Identifier::fromString(vm, "appendStackTrace"_s), 2, errorConstructorFuncAppendStackTrace, ImplementationVisibility::Private, JSC::NoIntrinsic, PropertyAttribute::DontEnum | 0);
    errorConstructor->putDirectCustomAccessor(vm, JSC::Identifier::fromString(vm, "prepareStackTrace"_s), JSC::CustomGetterSetter::create(vm, errorConstructorPrepareStackTraceGetter, errorConstructorPrepareStackTraceSetter), PropertyAttribute::DontEnum | 0);

    JSC::JSObject* consoleObject = this->get(this, JSC::Identifier::fromString(vm, "console"_s)).getObject();
    consoleObject->putDirectBuiltinFunction(vm, this, vm.propertyNames->asyncIteratorSymbol, consoleObjectAsyncIteratorCodeGenerator(vm), PropertyAttribute::Builtin | 0);
    consoleObject->putDirectBuiltinFunction(vm, this, clientData->builtinNames().writePublicName(), consoleObjectWriteCodeGenerator(vm), PropertyAttribute::Builtin | 0);
    consoleObject->putDirectCustomAccessor(vm, Identifier::fromString(vm, "Console"_s), CustomGetterSetter::create(vm, getConsoleConstructor, nullptr), 0);
    consoleObject->putDirectCustomAccessor(vm, Identifier::fromString(vm, "_stdout"_s), CustomGetterSetter::create(vm, getConsoleStdout, nullptr), PropertyAttribute::DontEnum | 0);
    consoleObject->putDirectCustomAccessor(vm, Identifier::fromString(vm, "_stderr"_s), CustomGetterSetter::create(vm, getConsoleStderr, nullptr), PropertyAttribute::DontEnum | 0);
}

extern "C" bool JSC__JSGlobalObject__startRemoteInspector(JSC__JSGlobalObject* globalObject, unsigned char* host, uint16_t arg1)
{
#if !ENABLE(REMOTE_INSPECTOR)
    return false;
#else
    globalObject->setInspectable(true);
    auto& server = Inspector::RemoteInspectorServer::singleton();
    return server.start(reinterpret_cast<const char*>(host), arg1);
#endif
}

void GlobalObject::drainMicrotasks()
{
    auto& vm = this->vm();
    if (auto nextTickQueue = this->m_nextTickQueue.get()) {
        Bun::JSNextTickQueue* queue = jsCast<Bun::JSNextTickQueue*>(nextTickQueue);
        queue->drain(vm, this);
        return;
    }

    vm.drainMicrotasks();
}

extern "C" void JSC__JSGlobalObject__drainMicrotasks(Zig::GlobalObject* globalObject)
{
    globalObject->drainMicrotasks();
}

template<typename Visitor>
void GlobalObject::visitChildrenImpl(JSCell* cell, Visitor& visitor)
{
    GlobalObject* thisObject = jsCast<GlobalObject*>(cell);
    ASSERT_GC_OBJECT_INHERITS(thisObject, info());
    Base::visitChildren(thisObject, visitor);

    {
        // The GC thread has to grab the GC lock even though it is not mutating the containers.
        Locker locker { thisObject->m_gcLock };

        for (auto& structure : thisObject->m_structures.values())
            visitor.append(structure);

        for (auto& guarded : thisObject->m_guardedObjects)
            guarded->visitAggregate(visitor);
    }

    for (auto& constructor : thisObject->constructors().array())
        visitor.append(constructor);

    thisObject->m_builtinInternalFunctions.visit(visitor);

    visitor.append(thisObject->m_assignToStream);
    visitor.append(thisObject->m_readableStreamToArrayBuffer);
    visitor.append(thisObject->m_readableStreamToArrayBufferResolve);
    visitor.append(thisObject->m_readableStreamToBlob);
    visitor.append(thisObject->m_readableStreamToJSON);
    visitor.append(thisObject->m_readableStreamToText);
    visitor.append(thisObject->m_readableStreamToFormData);
    visitor.append(thisObject->m_nodeModuleOverriddenResolveFilename);

    visitor.append(thisObject->m_nextTickQueue);
    visitor.append(thisObject->m_errorConstructorPrepareStackTraceValue);

    thisObject->m_JSArrayBufferSinkClassStructure.visit(visitor);
    thisObject->m_JSBufferListClassStructure.visit(visitor);
    thisObject->m_JSFFIFunctionStructure.visit(visitor);
    thisObject->m_JSFileSinkClassStructure.visit(visitor);
    thisObject->m_JSHTTPResponseSinkClassStructure.visit(visitor);
    thisObject->m_JSHTTPSResponseSinkClassStructure.visit(visitor);
    thisObject->m_JSReadableStateClassStructure.visit(visitor);
    thisObject->m_JSStringDecoderClassStructure.visit(visitor);
    thisObject->m_NapiClassStructure.visit(visitor);
    thisObject->m_JSBufferClassStructure.visit(visitor);
    thisObject->m_NodeVMScriptClassStructure.visit(visitor);

    thisObject->m_pendingVirtualModuleResultStructure.visit(visitor);
    thisObject->m_performMicrotaskFunction.visit(visitor);
    thisObject->m_performMicrotaskVariadicFunction.visit(visitor);
    thisObject->m_utilInspectFunction.visit(visitor);
    thisObject->m_utilInspectStylizeColorFunction.visit(visitor);
    thisObject->m_utilInspectStylizeNoColorFunction.visit(visitor);
    thisObject->m_lazyReadableStreamPrototypeMap.visit(visitor);
    thisObject->m_requireMap.visit(visitor);
    thisObject->m_encodeIntoObjectStructure.visit(visitor);
    thisObject->m_JSArrayBufferControllerPrototype.visit(visitor);
    thisObject->m_JSFileSinkControllerPrototype.visit(visitor);
    thisObject->m_JSHTTPSResponseControllerPrototype.visit(visitor);
    thisObject->m_navigatorObject.visit(visitor);
    thisObject->m_nativeMicrotaskTrampoline.visit(visitor);
    thisObject->m_performanceObject.visit(visitor);
    thisObject->m_processEnvObject.visit(visitor);
    thisObject->m_processObject.visit(visitor);
    thisObject->m_bunObject.visit(visitor);
    thisObject->m_subtleCryptoObject.visit(visitor);
    thisObject->m_JSHTTPResponseController.visit(visitor);
    thisObject->m_callSiteStructure.visit(visitor);
    thisObject->m_emitReadableNextTickFunction.visit(visitor);
    thisObject->m_JSBufferSubclassStructure.visit(visitor);
    thisObject->m_cryptoObject.visit(visitor);
    thisObject->m_JSDOMFileConstructor.visit(visitor);

    thisObject->m_requireFunctionUnbound.visit(visitor);
    thisObject->m_requireResolveFunctionUnbound.visit(visitor);
    thisObject->m_importMetaObjectStructure.visit(visitor);
    thisObject->m_asyncBoundFunctionStructure.visit(visitor);
    thisObject->m_internalModuleRegistry.visit(visitor);

    thisObject->m_lazyRequireCacheObject.visit(visitor);
    thisObject->m_vmModuleContextMap.visit(visitor);
    thisObject->m_bunSleepThenCallback.visit(visitor);
    thisObject->m_lazyTestModuleObject.visit(visitor);
    thisObject->m_lazyPreloadTestModuleObject.visit(visitor);
    thisObject->m_commonJSModuleObjectStructure.visit(visitor);
    thisObject->m_memoryFootprintStructure.visit(visitor);
    thisObject->m_commonJSFunctionArgumentsStructure.visit(visitor);
    thisObject->m_JSSocketAddressStructure.visit(visitor);
    thisObject->m_cachedGlobalObjectStructure.visit(visitor);
    thisObject->m_cachedGlobalProxyStructure.visit(visitor);

    thisObject->mockModule.mockFunctionStructure.visit(visitor);
    thisObject->mockModule.mockResultStructure.visit(visitor);
    thisObject->mockModule.mockImplementationStructure.visit(visitor);
    thisObject->mockModule.mockObjectStructure.visit(visitor);
    thisObject->mockModule.activeSpySetStructure.visit(visitor);
    thisObject->mockModule.mockWithImplementationCleanupDataStructure.visit(visitor);
    thisObject->mockModule.withImplementationCleanupFunction.visit(visitor);

    for (auto& barrier : thisObject->m_thenables) {
        visitor.append(barrier);
    }

    thisObject->visitGeneratedLazyClasses<Visitor>(thisObject, visitor);
    visitor.append(thisObject->m_BunCommonJSModuleValue);
    thisObject->visitAdditionalChildren<Visitor>(visitor);
}

extern "C" bool JSGlobalObject__setTimeZone(JSC::JSGlobalObject* globalObject, const ZigString* timeZone)
{
    auto& vm = globalObject->vm();

    if (WTF::setTimeZoneOverride(Zig::toString(*timeZone))) {
        vm.dateCache.resetIfNecessarySlow();
        return true;
    }

    return false;
}

extern "C" void JSGlobalObject__throwTerminationException(JSC::JSGlobalObject* globalObject)
{
    globalObject->vm().setHasTerminationRequest();
}

extern "C" void JSGlobalObject__clearTerminationException(JSC::JSGlobalObject* globalObject)
{
    globalObject->vm().clearHasTerminationRequest();
}

extern "C" void Bun__queueTask(JSC__JSGlobalObject*, WebCore::EventLoopTask* task);
extern "C" void Bun__queueTaskWithTimeout(JSC__JSGlobalObject*, WebCore::EventLoopTask* task, int timeout);
extern "C" void Bun__queueTaskConcurrently(JSC__JSGlobalObject*, WebCore::EventLoopTask* task);
extern "C" void Bun__performTask(Zig::GlobalObject* globalObject, WebCore::EventLoopTask* task)
{
    task->performTask(*globalObject->scriptExecutionContext());
}

void GlobalObject::queueTask(WebCore::EventLoopTask* task)
{
    Bun__queueTask(this, task);
}

void GlobalObject::queueTaskOnTimeout(WebCore::EventLoopTask* task, int timeout)
{
    Bun__queueTaskWithTimeout(this, task, timeout);
}

void GlobalObject::queueTaskConcurrently(WebCore::EventLoopTask* task)
{
    Bun__queueTaskConcurrently(this, task);
}

extern "C" void Bun__handleRejectedPromise(Zig::GlobalObject* JSGlobalObject, JSC::JSPromise* promise);

void GlobalObject::handleRejectedPromises()
{
    JSC::VM& virtual_machine = vm();
    do {
        auto unhandledRejections = WTFMove(m_aboutToBeNotifiedRejectedPromises);
        for (auto& promise : unhandledRejections) {
            if (promise->isHandled(virtual_machine))
                continue;

            Bun__handleRejectedPromise(this, promise.get());
        }
    } while (!m_aboutToBeNotifiedRejectedPromises.isEmpty());
}

DEFINE_VISIT_CHILDREN(GlobalObject);

template<typename Visitor>
void GlobalObject::visitAdditionalChildren(Visitor& visitor)
{
    GlobalObject* thisObject = this;
    ASSERT_GC_OBJECT_INHERITS(thisObject, info());

    thisObject->globalEventScope.visitJSEventListeners(visitor);

    ScriptExecutionContext* context = thisObject->scriptExecutionContext();
    visitor.addOpaqueRoot(context);
}

DEFINE_VISIT_ADDITIONAL_CHILDREN(GlobalObject);

template<typename Visitor>
void GlobalObject::visitOutputConstraints(JSCell* cell, Visitor& visitor)
{
    auto* thisObject = jsCast<GlobalObject*>(cell);
    ASSERT_GC_OBJECT_INHERITS(thisObject, info());
    Base::visitOutputConstraints(thisObject, visitor);
    thisObject->visitAdditionalChildren(visitor);
}

template void GlobalObject::visitOutputConstraints(JSCell*, AbstractSlotVisitor&);
template void GlobalObject::visitOutputConstraints(JSCell*, SlotVisitor&);

// void GlobalObject::destroy(JSCell* cell)
// {
//     static_cast<Zig::GlobalObject*>(cell)->Zig::GlobalObject::~Zig::GlobalObject();
// }

// template<typename Visitor>
// void GlobalObject::visitChildrenImpl(JSCell* cell, Visitor& visitor)
// {
//     Zig::GlobalObject* thisObject = jsCast<Zig::GlobalObject*>(cell);
//     ASSERT_GC_OBJECT_INHERITS(thisObject, info());
//     Base::visitChildren(thisObject, visitor);

//     {
//         // The GC thread has to grab the GC lock even though it is not mutating the containers.
//         Locker locker { thisObject->m_gcLock };

//         for (auto& structure : thisObject->m_structures.values())
//             visitor.append(structure);

//         for (auto& guarded : thisObject->m_guardedObjects)
//             guarded->visitAggregate(visitor);
//     }

//     for (auto& constructor : thisObject->constructors().array())
//         visitor.append(constructor);

//     thisObject->m_builtinInternalFunctions.visit(visitor);
// }

// DEFINE_VISIT_CHILDREN(Zig::GlobalObject);

void GlobalObject::reload()
{
    JSModuleLoader* moduleLoader = this->moduleLoader();
    JSC::JSMap* registry = jsCast<JSC::JSMap*>(moduleLoader->get(
        this,
        Identifier::fromString(this->vm(), "registry"_s)));

    registry->clear(this->vm());
    this->requireMap()->clear(this->vm());

    // If we run the GC every time, we will never get the SourceProvider cache hit.
    // So we run the GC every other time.
    if ((this->reloadCount++ + 1) % 2 == 0) {
        this->vm().heap.collectSync();
    }
}

extern "C" void JSC__JSGlobalObject__reload(JSC__JSGlobalObject* arg0)
{
    Zig::GlobalObject* globalObject = reinterpret_cast<Zig::GlobalObject*>(arg0);
    globalObject->reload();
}

extern "C" void JSC__JSGlobalObject__queueMicrotaskCallback(Zig::GlobalObject* globalObject, void* ptr, MicrotaskCallback callback)
{
    JSFunction* function = globalObject->nativeMicrotaskTrampoline();

    // Do not use JSCell* here because the GC will try to visit it.
    globalObject->queueMicrotask(function, JSValue(bitwise_cast<double>(reinterpret_cast<uintptr_t>(ptr))), JSValue(bitwise_cast<double>(reinterpret_cast<uintptr_t>(callback))), jsUndefined(), jsUndefined());
}

JSC::Identifier GlobalObject::moduleLoaderResolve(JSGlobalObject* jsGlobalObject,
    JSModuleLoader* loader, JSValue key,
    JSValue referrer, JSValue origin)
{
    Zig::GlobalObject* globalObject = reinterpret_cast<Zig::GlobalObject*>(jsGlobalObject);

    ErrorableString res;
    res.success = false;
<<<<<<< HEAD

    if (key.isString()) {
        if (auto* virtualModules = globalObject->onLoadPlugins.virtualModules) {
            auto keyString = key.toWTFString(globalObject);
            if (virtualModules->contains(keyString)) {
                return JSC::Identifier::fromString(globalObject->vm(), keyString);
            }
        }
    }

    BunString keyZ = Bun::toString(globalObject, key);
    BunString referrerZ = referrer && !referrer.isUndefinedOrNull() && referrer.isString() ? Bun::toString(globalObject, referrer) : BunStringEmpty;
=======
    BunString keyZ;
    if (key.isString()) {
        auto moduleName = jsCast<JSString*>(key)->value(globalObject);
        if (moduleName.startsWith("file://"_s)) {
            auto url = WTF::URL(moduleName);
            if (url.isValid() && !url.isEmpty()) {
                keyZ = Bun::toStringRef(url.fileSystemPath());
            } else {
                keyZ = Bun::toStringRef(moduleName);
            }
        } else {
            keyZ = Bun::toStringRef(moduleName);
        }
    } else {
        keyZ = Bun::toStringRef(globalObject, key);
    }
    BunString referrerZ = referrer && !referrer.isUndefinedOrNull() && referrer.isString() ? Bun::toStringRef(globalObject, referrer) : BunStringEmpty;
>>>>>>> 72bdd380
    ZigString queryString = { 0, 0 };
    Zig__GlobalObject__resolve(&res, globalObject, &keyZ, &referrerZ, &queryString);
    keyZ.deref();
    referrerZ.deref();

    if (res.success) {
        if (queryString.len > 0) {
            return JSC::Identifier::fromString(globalObject->vm(), makeString(Bun::toWTFString(res.result.value), Zig::toString(queryString)));
        }

        return Identifier::fromString(globalObject->vm(), toWTFString(res.result.value));
    } else {
        auto scope = DECLARE_THROW_SCOPE(globalObject->vm());
        throwException(scope, res.result.err, globalObject);
        return globalObject->vm().propertyNames->emptyIdentifier;
    }
}

JSC::JSInternalPromise* GlobalObject::moduleLoaderImportModule(JSGlobalObject* jsGlobalObject,
    JSModuleLoader*,
    JSString* moduleNameValue,
    JSValue parameters,
    const SourceOrigin& sourceOrigin)
{
    auto* globalObject = reinterpret_cast<Zig::GlobalObject*>(jsGlobalObject);
    JSC::VM& vm = globalObject->vm();
    auto scope = DECLARE_THROW_SCOPE(vm);

    auto* promise = JSC::JSInternalPromise::create(vm, globalObject->internalPromiseStructure());
    RETURN_IF_EXCEPTION(scope, promise->rejectWithCaughtException(globalObject, scope));

    if (auto* virtualModules = globalObject->onLoadPlugins.virtualModules) {
        auto keyString = moduleNameValue->value(globalObject);
        if (virtualModules->contains(keyString)) {
            auto resolvedIdentifier = JSC::Identifier::fromString(vm, keyString);

            auto result = JSC::importModule(globalObject, resolvedIdentifier,
                JSC::jsUndefined(), parameters, JSC::jsUndefined());

            RETURN_IF_EXCEPTION(scope, promise->rejectWithCaughtException(globalObject, scope));
            return result;
        }
    }

    auto sourceURL = sourceOrigin.url();
    ErrorableString resolved;
    BunString moduleNameZ;

    auto moduleName = moduleNameValue->value(globalObject);
#if BUN_DEBUG
    auto startRefCount = moduleName.impl()->refCount();
#endif
    if (moduleName.startsWith("file://"_s)) {
        auto url = WTF::URL(moduleName);
        if (url.isValid() && !url.isEmpty()) {
            moduleNameZ = Bun::toStringRef(url.fileSystemPath());
        } else {
            moduleNameZ = Bun::toStringRef(moduleName);
        }
    } else {
        moduleNameZ = Bun::toStringRef(moduleName);
    }
    auto sourceOriginZ = sourceURL.isEmpty() ? BunStringCwd : Bun::toStringRef(sourceURL.fileSystemPath());
    ZigString queryString = { 0, 0 };
    resolved.success = false;
    Zig__GlobalObject__resolve(&resolved, globalObject, &moduleNameZ, &sourceOriginZ, &queryString);
    moduleNameZ.deref();
    sourceOriginZ.deref();
#if BUN_DEBUG
    // TODO: ASSERT doesnt work right now
    RELEASE_ASSERT(startRefCount == moduleName.impl()->refCount());
#endif
    if (!resolved.success) {
        throwException(scope, resolved.result.err, globalObject);
        return promise->rejectWithCaughtException(globalObject, scope);
    }

    JSC::Identifier resolvedIdentifier;
    if (queryString.len == 0) {
        resolvedIdentifier = JSC::Identifier::fromString(vm, Bun::toWTFString(resolved.result.value));
    } else {
        resolvedIdentifier = JSC::Identifier::fromString(vm, makeString(Bun::toWTFString(resolved.result.value), Zig::toString(queryString)));
    }

    auto result = JSC::importModule(globalObject, resolvedIdentifier,
        JSC::jsUndefined(), parameters, JSC::jsUndefined());
    RETURN_IF_EXCEPTION(scope, promise->rejectWithCaughtException(globalObject, scope));

    return result;
}

static JSC::JSInternalPromise* rejectedInternalPromise(JSC::JSGlobalObject* globalObject, JSC::JSValue value)
{
    JSC::VM& vm = globalObject->vm();
    JSInternalPromise* promise = JSInternalPromise::create(vm, globalObject->internalPromiseStructure());
    promise->internalField(JSC::JSPromise::Field::ReactionsOrResult).set(vm, promise, value);
    promise->internalField(JSC::JSPromise::Field::Flags).set(vm, promise, jsNumber(promise->internalField(JSC::JSPromise::Field::Flags).get().asUInt32AsAnyInt() | JSC::JSPromise::isFirstResolvingFunctionCalledFlag | static_cast<unsigned>(JSC::JSPromise::Status::Rejected)));
    return promise;
}

JSC::JSInternalPromise* GlobalObject::moduleLoaderFetch(JSGlobalObject* globalObject,
    JSModuleLoader* loader, JSValue key,
    JSValue value1, JSValue value2)
{
    JSC::VM& vm = globalObject->vm();

    auto scope = DECLARE_THROW_SCOPE(vm);

    auto moduleKey = key.toWTFString(globalObject);
    if (UNLIKELY(scope.exception()))
        return rejectedInternalPromise(globalObject, scope.exception()->value());

    if (moduleKey.endsWith(".node"_s)) {
        return rejectedInternalPromise(globalObject, createTypeError(globalObject, "To load Node-API modules, use require() or process.dlopen instead of import."_s));
    }

    auto moduleKeyBun = Bun::toString(moduleKey);
    auto source = Bun::toString(globalObject, value1);
    ErrorableResolvedSource res;
    res.success = false;
    res.result.err.code = 0;
    res.result.err.ptr = nullptr;

    JSValue result = Bun::fetchESMSourceCodeAsync(
        reinterpret_cast<Zig::GlobalObject*>(globalObject),
        &res,
        &moduleKeyBun,
        &source);

    if (auto* internalPromise = JSC::jsDynamicCast<JSC::JSInternalPromise*>(result)) {
        return internalPromise;
    } else if (auto* promise = JSC::jsDynamicCast<JSC::JSPromise*>(result)) {
        return jsCast<JSC::JSInternalPromise*>(promise);
    } else {
        return rejectedInternalPromise(globalObject, result);
    }
}

JSC::JSObject* GlobalObject::moduleLoaderCreateImportMetaProperties(JSGlobalObject* globalObject,
    JSModuleLoader* loader,
    JSValue key,
    JSModuleRecord* record,
    JSValue val)
{
    JSC::VM& vm = globalObject->vm();
    JSC::JSString* keyString = key.toStringOrNull(globalObject);
    if (UNLIKELY(!keyString))
        return JSC::constructEmptyObject(globalObject);

    return Zig::ImportMetaObject::create(globalObject, keyString);
}

JSC::JSValue GlobalObject::moduleLoaderEvaluate(JSGlobalObject* globalObject,
    JSModuleLoader* moduleLoader, JSValue key,
    JSValue moduleRecordValue, JSValue scriptFetcher,
    JSValue sentValue, JSValue resumeMode)
{
    if (UNLIKELY(scriptFetcher && scriptFetcher.isObject())) {
        return scriptFetcher;
    }

    JSC::JSValue result = moduleLoader->evaluateNonVirtual(globalObject, key, moduleRecordValue,
        scriptFetcher, sentValue, resumeMode);

    return result;
}

GlobalObject::PromiseFunctions GlobalObject::promiseHandlerID(EncodedJSValue (*handler)(JSC__JSGlobalObject* arg0, JSC__CallFrame* arg1))
{
    if (handler == Bun__HTTPRequestContext__onReject) {
        return GlobalObject::PromiseFunctions::Bun__HTTPRequestContext__onReject;
    } else if (handler == Bun__HTTPRequestContext__onRejectStream) {
        return GlobalObject::PromiseFunctions::Bun__HTTPRequestContext__onRejectStream;
    } else if (handler == Bun__HTTPRequestContext__onResolve) {
        return GlobalObject::PromiseFunctions::Bun__HTTPRequestContext__onResolve;
    } else if (handler == Bun__HTTPRequestContext__onResolveStream) {
        return GlobalObject::PromiseFunctions::Bun__HTTPRequestContext__onResolveStream;
    } else if (handler == Bun__HTTPRequestContextTLS__onReject) {
        return GlobalObject::PromiseFunctions::Bun__HTTPRequestContextTLS__onReject;
    } else if (handler == Bun__HTTPRequestContextTLS__onRejectStream) {
        return GlobalObject::PromiseFunctions::Bun__HTTPRequestContextTLS__onRejectStream;
    } else if (handler == Bun__HTTPRequestContextTLS__onResolve) {
        return GlobalObject::PromiseFunctions::Bun__HTTPRequestContextTLS__onResolve;
    } else if (handler == Bun__HTTPRequestContextTLS__onResolveStream) {
        return GlobalObject::PromiseFunctions::Bun__HTTPRequestContextTLS__onResolveStream;
    } else if (handler == Bun__HTTPRequestContextDebug__onReject) {
        return GlobalObject::PromiseFunctions::Bun__HTTPRequestContextDebug__onReject;
    } else if (handler == Bun__HTTPRequestContextDebug__onRejectStream) {
        return GlobalObject::PromiseFunctions::Bun__HTTPRequestContextDebug__onRejectStream;
    } else if (handler == Bun__HTTPRequestContextDebug__onResolve) {
        return GlobalObject::PromiseFunctions::Bun__HTTPRequestContextDebug__onResolve;
    } else if (handler == Bun__HTTPRequestContextDebug__onResolveStream) {
        return GlobalObject::PromiseFunctions::Bun__HTTPRequestContextDebug__onResolveStream;
    } else if (handler == Bun__HTTPRequestContextDebugTLS__onReject) {
        return GlobalObject::PromiseFunctions::Bun__HTTPRequestContextDebugTLS__onReject;
    } else if (handler == Bun__HTTPRequestContextDebugTLS__onRejectStream) {
        return GlobalObject::PromiseFunctions::Bun__HTTPRequestContextDebugTLS__onRejectStream;
    } else if (handler == Bun__HTTPRequestContextDebugTLS__onResolve) {
        return GlobalObject::PromiseFunctions::Bun__HTTPRequestContextDebugTLS__onResolve;
    } else if (handler == Bun__HTTPRequestContextDebugTLS__onResolveStream) {
        return GlobalObject::PromiseFunctions::Bun__HTTPRequestContextDebugTLS__onResolveStream;
    } else if (handler == Bun__HTTPRequestContextDebugTLS__onResolveStream) {
        return GlobalObject::PromiseFunctions::Bun__HTTPRequestContextDebugTLS__onResolveStream;
    } else if (handler == Bun__HTTPRequestContextDebugTLS__onResolveStream) {
        return GlobalObject::PromiseFunctions::Bun__HTTPRequestContextDebugTLS__onResolveStream;
    } else if (handler == jsFunctionOnLoadObjectResultResolve) {
        return GlobalObject::PromiseFunctions::jsFunctionOnLoadObjectResultResolve;
    } else if (handler == jsFunctionOnLoadObjectResultReject) {
        return GlobalObject::PromiseFunctions::jsFunctionOnLoadObjectResultReject;
    } else if (handler == Bun__TestScope__onReject) {
        return GlobalObject::PromiseFunctions::Bun__TestScope__onReject;
    } else if (handler == Bun__TestScope__onResolve) {
        return GlobalObject::PromiseFunctions::Bun__TestScope__onResolve;
    } else if (handler == CallbackJob__onResolve) {
        return GlobalObject::PromiseFunctions::CallbackJob__onResolve;
    } else if (handler == CallbackJob__onReject) {
        return GlobalObject::PromiseFunctions::CallbackJob__onReject;
    } else if (handler == Bun__BodyValueBufferer__onResolveStream) {
        return GlobalObject::PromiseFunctions::Bun__BodyValueBufferer__onResolveStream;
    } else if (handler == Bun__BodyValueBufferer__onRejectStream) {
        return GlobalObject::PromiseFunctions::Bun__BodyValueBufferer__onRejectStream;
    } else {
        RELEASE_ASSERT_NOT_REACHED();
    }
}

#include "ZigGeneratedClasses+lazyStructureImpl.h"
#include "ZigGlobalObject.lut.h"

const JSC::ClassInfo GlobalObject::s_info = { "GlobalObject"_s, &Base::s_info, &bunGlobalObjectTable, nullptr,
    CREATE_METHOD_TABLE(GlobalObject) };

} // namespace Zig<|MERGE_RESOLUTION|>--- conflicted
+++ resolved
@@ -4044,7 +4044,6 @@
 
     ErrorableString res;
     res.success = false;
-<<<<<<< HEAD
 
     if (key.isString()) {
         if (auto* virtualModules = globalObject->onLoadPlugins.virtualModules) {
@@ -4055,9 +4054,6 @@
         }
     }
 
-    BunString keyZ = Bun::toString(globalObject, key);
-    BunString referrerZ = referrer && !referrer.isUndefinedOrNull() && referrer.isString() ? Bun::toString(globalObject, referrer) : BunStringEmpty;
-=======
     BunString keyZ;
     if (key.isString()) {
         auto moduleName = jsCast<JSString*>(key)->value(globalObject);
@@ -4075,7 +4071,6 @@
         keyZ = Bun::toStringRef(globalObject, key);
     }
     BunString referrerZ = referrer && !referrer.isUndefinedOrNull() && referrer.isString() ? Bun::toStringRef(globalObject, referrer) : BunStringEmpty;
->>>>>>> 72bdd380
     ZigString queryString = { 0, 0 };
     Zig__GlobalObject__resolve(&res, globalObject, &keyZ, &referrerZ, &queryString);
     keyZ.deref();
