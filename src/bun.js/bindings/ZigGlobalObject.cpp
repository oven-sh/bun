#include "root.h"

#include "ZigGlobalObject.h"
#include "helpers.h"
#include "JavaScriptCore/ArgList.h"
#include "JavaScriptCore/JSImmutableButterfly.h"
#include "wtf/text/Base64.h"
#include "JavaScriptCore/BuiltinNames.h"
#include "JavaScriptCore/CallData.h"
#include "JavaScriptCore/CatchScope.h"
#include "JavaScriptCore/ClassInfo.h"
#include "JavaScriptCore/CodeBlock.h"
#include "JavaScriptCore/Completion.h"
#include "JavaScriptCore/DeferredWorkTimer.h"
#include "JavaScriptCore/Error.h"
#include "JavaScriptCore/ErrorInstance.h"
#include "JavaScriptCore/Exception.h"
#include "JavaScriptCore/ExceptionScope.h"
#include "JavaScriptCore/FunctionConstructor.h"
#include "JavaScriptCore/FunctionPrototype.h"
#include "JavaScriptCore/GetterSetter.h"
#include "JavaScriptCore/GlobalObjectMethodTable.h"
#include "JavaScriptCore/Heap.h"
#include "JavaScriptCore/Identifier.h"
#include "JavaScriptCore/InitializeThreading.h"
#include "JavaScriptCore/InternalFieldTuple.h"
#include "JavaScriptCore/InternalFunction.h"
#include "JavaScriptCore/JSArray.h"
#include "JavaScriptCore/JSCast.h"
#include "JavaScriptCore/JSCJSValue.h"
#include "JavaScriptCore/JSGlobalProxyInlines.h"
#include "JavaScriptCore/JSInternalPromise.h"
#include "JavaScriptCore/JSLock.h"
#include "JavaScriptCore/JSMap.h"
#include "JavaScriptCore/JSMicrotask.h"
#include "JavaScriptCore/JSModuleLoader.h"
#include "JavaScriptCore/JSModuleNamespaceObject.h"
#include "JavaScriptCore/JSModuleNamespaceObjectInlines.h"
#include "JavaScriptCore/JSModuleRecord.h"
#include "JavaScriptCore/JSNativeStdFunction.h"
#include "JavaScriptCore/JSObject.h"
#include "JavaScriptCore/JSObjectInlines.h"
#include "JavaScriptCore/JSPromise.h"
#include "JavaScriptCore/JSScriptFetchParameters.h"
#include "JavaScriptCore/JSSourceCode.h"
#include "JavaScriptCore/JSString.h"
#include "JavaScriptCore/JSWeakMap.h"
#include "JavaScriptCore/LazyClassStructure.h"
#include "JavaScriptCore/LazyClassStructureInlines.h"
#include "JavaScriptCore/ObjectConstructor.h"
#include "JavaScriptCore/JSBasePrivate.h"
#include "JavaScriptCore/ScriptExecutable.h"
#include "JavaScriptCore/ScriptFetchParameters.h"
#include "JavaScriptCore/SourceOrigin.h"
#include "JavaScriptCore/StackFrame.h"
#include "JavaScriptCore/StackVisitor.h"
#include "JavaScriptCore/VM.h"
#include "AddEventListenerOptions.h"
#include "AsyncContextFrame.h"
#include "BunClientData.h"
#include "BunObject.h"
#include "GeneratedBunObject.h"
#include "BunPlugin.h"
#include "BunProcess.h"
#include "BunWorkerGlobalScope.h"
#include "CallSite.h"
#include "CallSitePrototype.h"
#include "JSCommonJSModule.h"
#include "JSCommonJSExtensions.h"
#include "ConsoleObject.h"
#include "DOMWrapperWorld-class.h"
#include "ErrorStackTrace.h"
#include "IDLTypes.h"
#include "ImportMetaObject.h"
#include "JS2Native.h"
#include "JSAbortAlgorithm.h"
#include "JSAbortController.h"
#include "JSAbortSignal.h"
#include "JSBroadcastChannel.h"
#include "JSBuffer.h"
#include "JSBufferList.h"
#include "JSByteLengthQueuingStrategy.h"
#include "JSCloseEvent.h"
#include "JSCommonJSExtensions.h"
#include "JSCountQueuingStrategy.h"
#include "JSCustomEvent.h"
#include "JSDOMConvertBase.h"
#include "JSDOMConvertUnion.h"
#include "JSDOMException.h"
#include "JSDOMFile.h"
#include "JSDOMFormData.h"
#include "JSDOMURL.h"
#include "JSEnvironmentVariableMap.h"
#include "JSErrorEvent.h"
#include "JSEvent.h"
#include "JSEventEmitter.h"
#include "JSEventListener.h"
#include "JSEventTarget.h"
#include "JSFetchHeaders.h"
#include "JSFFIFunction.h"
#include "JSMessageChannel.h"
#include "JSMessageEvent.h"
#include "JSMessagePort.h"
#include "JSNextTickQueue.h"
#include "JSPerformance.h"
#include "JSPerformanceEntry.h"
#include "JSPerformanceMark.h"
#include "JSPerformanceMeasure.h"
#include "JSPerformanceObserver.h"
#include "JSPerformanceObserverEntryList.h"
#include "JSReadableByteStreamController.h"
#include "JSReadableStream.h"
#include "JSReadableStreamBYOBReader.h"
#include "JSReadableStreamBYOBRequest.h"
#include "JSReadableStreamDefaultController.h"
#include "JSReadableStreamDefaultReader.h"
#include "JSSink.h"
#include "JSSocketAddressDTO.h"
#include "JSSQLStatement.h"
#include "JSStringDecoder.h"
#include "JSTextEncoder.h"
#include "JSTextEncoderStream.h"
#include "JSTextDecoderStream.h"
#include "JSTransformStream.h"
#include "JSTransformStreamDefaultController.h"
#include "JSURLSearchParams.h"
#include "JSWebSocket.h"
#include "JSWorker.h"
#include "JSWritableStream.h"
#include "JSWritableStreamDefaultController.h"
#include "JSWritableStreamDefaultWriter.h"
#include "libusockets.h"
#include "ModuleLoader.h"
#include "napi_external.h"
#include "napi_handle_scope.h"
#include "napi_type_tag.h"
#include "napi.h"
#include "NodeHTTP.h"
#include "NodeVM.h"
#include "Performance.h"
#include "ProcessBindingConstants.h"
#include "ProcessBindingTTYWrap.h"
#include "ProcessIdentifier.h"
#include "ReadableStream.h"
#include "SerializedScriptValue.h"
#include "StructuredClone.h"
#include "WebCoreJSBuiltins.h"
#include "webcrypto/JSCryptoKey.h"
#include "webcrypto/JSSubtleCrypto.h"
#include "ZigGeneratedClasses.h"
#include "ZigSourceProvider.h"
#include "UtilInspect.h"
#include "Base64Helpers.h"
#include "wtf/text/OrdinalNumber.h"
#include "ErrorCode.h"
#include "v8/shim/GlobalInternals.h"
#include "EventLoopTask.h"
#include "NodeModuleModule.h"
#include <JavaScriptCore/JSCBytecodeCacheVersion.h>
#include "JSPerformanceServerTiming.h"
#include "JSPerformanceResourceTiming.h"
#include "JSPerformanceTiming.h"
#include "JSX509Certificate.h"
#include "JSSign.h"
#include "JSVerify.h"
#include "JSHmac.h"
#include "JSHash.h"
#include "JSDiffieHellman.h"
#include "JSDiffieHellmanGroup.h"
#include "JSECDH.h"
#include "JSCipher.h"
#include "JSS3File.h"
#include "S3Error.h"
#include "ProcessBindingBuffer.h"
#include "NodeValidator.h"
#include "ProcessBindingFs.h"

#include "JSBunRequest.h"
#include "ServerRouteList.h"

#if ENABLE(REMOTE_INSPECTOR)
#include "JavaScriptCore/RemoteInspectorServer.h"
#endif

#include "NodeFSStatBinding.h"
#include "NodeFSStatFSBinding.h"
#include "NodeDirent.h"

#if !OS(WINDOWS)
#include <dlfcn.h>
#endif

#ifdef __APPLE__
#include <sys/sysctl.h>
#elif defined(__linux__)
// for sysconf
#include <unistd.h>
#endif

using namespace Bun;

BUN_DECLARE_HOST_FUNCTION(Bun__NodeUtil__jsParseArgs);
BUN_DECLARE_HOST_FUNCTION(BUN__HTTP2__getUnpackedSettings);
BUN_DECLARE_HOST_FUNCTION(BUN__HTTP2_getPackedSettings);
BUN_DECLARE_HOST_FUNCTION(BUN__HTTP2_assertSettings);

JSC_DEFINE_HOST_FUNCTION(jsFunctionMakeAbortError, (JSC::JSGlobalObject * globalObject, JSC::CallFrame* callFrame));

using JSGlobalObject = JSC::JSGlobalObject;
using Exception = JSC::Exception;
using JSValue = JSC::JSValue;
using JSString = JSC::JSString;
using JSModuleLoader = JSC::JSModuleLoader;
using JSModuleRecord = JSC::JSModuleRecord;
using Identifier = JSC::Identifier;
using SourceOrigin = JSC::SourceOrigin;
using JSObject = JSC::JSObject;
using JSNonFinalObject = JSC::JSNonFinalObject;
namespace JSCastingHelpers = JSC::JSCastingHelpers;

constexpr size_t DEFAULT_ERROR_STACK_TRACE_LIMIT = 10;

// #include <iostream>

Structure* createMemoryFootprintStructure(JSC::VM& vm, JSC::JSGlobalObject* globalObject);

extern "C" WebCore::Worker* WebWorker__getParentWorker(void*);

#ifndef BUN_WEBKIT_VERSION
#ifndef ASSERT_ENABLED
#warning "BUN_WEBKIT_VERSION is not defined. WebKit's cmakeconfig.h is supposed to define that. If you're building a release build locally, ignore this warning. If you're seeing this warning in CI, please file an issue."
#endif

#define WEBKIT_BYTECODE_CACHE_HASH_KEY __TIMESTAMP__
#else
#define WEBKIT_BYTECODE_CACHE_HASH_KEY BUN_WEBKIT_VERSION
#endif
static consteval unsigned getWebKitBytecodeCacheVersion()
{
    return WTF::SuperFastHash::computeHash(WEBKIT_BYTECODE_CACHE_HASH_KEY);
}
#undef WEBKIT_BYTECODE_CACHE_HASH_KEY

extern "C" unsigned getJSCBytecodeCacheVersion()
{
    return getWebKitBytecodeCacheVersion();
}

extern "C" void JSCInitialize(const char* envp[], size_t envc, void (*onCrash)(const char* ptr, size_t length), bool evalMode)
{
    static bool has_loaded_jsc = false;
    // NOLINTBEGIN
    if (has_loaded_jsc)
        return;
    has_loaded_jsc = true;
    JSC::Config::enableRestrictedOptions();

    std::set_terminate([]() { Zig__GlobalObject__onCrash(); });
    WTF::initializeMainThread();
    JSC::initialize();
    {

        JSC::Options::AllowUnfinalizedAccessScope scope;

        JSC::Options::useConcurrentJIT() = true;
        // JSC::Options::useSigillCrashAnalyzer() = true;
        JSC::Options::useWasm() = true;
        JSC::Options::useSourceProviderCache() = true;
        // JSC::Options::useUnlinkedCodeBlockJettisoning() = false;
        JSC::Options::exposeInternalModuleLoader() = true;
        JSC::Options::useSharedArrayBuffer() = true;
        JSC::Options::useJIT() = true;
        JSC::Options::useBBQJIT() = true;
        JSC::Options::useJITCage() = false;
        JSC::Options::useShadowRealm() = true;
        JSC::Options::useV8DateParser() = true;
        JSC::Options::evalMode() = evalMode;
        JSC::Options::useIteratorHelpers() = true;
        JSC::Options::heapGrowthSteepnessFactor() = 1.0;
        JSC::Options::heapGrowthMaxIncrease() = 2.0;
        JSC::dangerouslyOverrideJSCBytecodeCacheVersion(getWebKitBytecodeCacheVersion());

#ifdef BUN_DEBUG
        JSC::Options::showPrivateScriptsInStackTraces() = true;
#endif

        if (LIKELY(envc > 0)) {
            while (envc--) {
                const char* env = (const char*)envp[envc];
                // need to check for \0 so we might as well make this single pass
                // strlen would check the end of the string
                if (LIKELY(!(env[0] == 'B' && env[1] == 'U' && env[2] == 'N' && env[3] == '_' && env[4] == 'J' && env[5] == 'S' && env[6] == 'C' && env[7] == '_'))) {
                    continue;
                }

                if (UNLIKELY(!JSC::Options::setOption(env + 8))) {
                    onCrash(env, strlen(env));
                }
            }
        }
        JSC::Options::assertOptionsAreCoherent();
    }

    // NOLINTEND
}

extern "C" void* Bun__getVM();

extern "C" void Bun__setDefaultGlobalObject(Zig::GlobalObject* globalObject);

static JSValue formatStackTraceToJSValue(JSC::VM& vm, Zig::GlobalObject* globalObject, JSC::JSGlobalObject* lexicalGlobalObject, JSC::JSObject* errorObject, JSC::JSArray* callSites)
{
    auto scope = DECLARE_THROW_SCOPE(vm);

    // default formatting
    size_t framesCount = callSites->length();

    WTF::StringBuilder sb;

    if (JSC::JSValue errorMessage = errorObject->getIfPropertyExists(lexicalGlobalObject, vm.propertyNames->message)) {
        RETURN_IF_EXCEPTION(scope, {});
        auto* str = errorMessage.toString(lexicalGlobalObject);
        RETURN_IF_EXCEPTION(scope, {});
        if (str->length() > 0) {
            auto value = str->view(lexicalGlobalObject);
            RETURN_IF_EXCEPTION(scope, {});
            sb.append("Error: "_s);
            sb.append(value.data);
        } else {
            sb.append("Error"_s);
        }
    } else {
        sb.append("Error"_s);
    }

    for (size_t i = 0; i < framesCount; i++) {
        sb.append("\n    at "_s);

        JSC::JSValue callSiteValue = callSites->getIndex(lexicalGlobalObject, i);
        RETURN_IF_EXCEPTION(scope, {});

        if (CallSite* callSite = JSC::jsDynamicCast<CallSite*>(callSiteValue)) {
            callSite->formatAsString(vm, lexicalGlobalObject, sb);
            RETURN_IF_EXCEPTION(scope, {});
        } else {
            // This matches Node.js / V8's behavior
            // It can become "at [object Object]" if the object is not a CallSite
            auto* str = callSiteValue.toString(lexicalGlobalObject);
            RETURN_IF_EXCEPTION(scope, {});
            auto value = str->value(lexicalGlobalObject);
            RETURN_IF_EXCEPTION(scope, {});
            sb.append(value.data);
        }
    }

    return jsString(vm, sb.toString());
}

static JSValue formatStackTraceToJSValue(JSC::VM& vm, Zig::GlobalObject* globalObject, JSC::JSGlobalObject* lexicalGlobalObject, JSC::JSObject* errorObject, JSC::JSArray* callSites, JSValue prepareStackTrace)
{
    auto scope = DECLARE_THROW_SCOPE(vm);
    auto stackStringValue = formatStackTraceToJSValue(vm, globalObject, lexicalGlobalObject, errorObject, callSites);
    RETURN_IF_EXCEPTION(scope, {});

    if (prepareStackTrace && prepareStackTrace.isObject()) {
        JSC::CallData prepareStackTraceCallData = JSC::getCallData(prepareStackTrace);

        if (prepareStackTraceCallData.type != JSC::CallData::Type::None) {
            // In Node, if you console.log(error.stack) inside Error.prepareStackTrace
            // it will display the stack as a formatted string, so we have to do the same.
            errorObject->putDirect(vm, vm.propertyNames->stack, stackStringValue, 0);

            JSC::MarkedArgumentBuffer arguments;
            arguments.append(errorObject);
            arguments.append(callSites);

            JSC::JSValue result = profiledCall(
                lexicalGlobalObject,
                JSC::ProfilingReason::Other,
                prepareStackTrace,
                prepareStackTraceCallData,
                lexicalGlobalObject->m_errorStructure.constructor(globalObject),
                arguments);

            RETURN_IF_EXCEPTION(scope, stackStringValue);

            if (result.isUndefinedOrNull()) {
                result = jsUndefined();
            }

            return result;
        }
    }

    return stackStringValue;
}

static JSValue formatStackTraceToJSValueWithoutPrepareStackTrace(JSC::VM& vm, Zig::GlobalObject* globalObject, JSC::JSGlobalObject* lexicalGlobalObject, JSC::JSObject* errorObject, JSC::JSArray* callSites)
{
    JSValue prepareStackTrace = {};
    if (lexicalGlobalObject->inherits<Zig::GlobalObject>()) {
        if (auto prepare = globalObject->m_errorConstructorPrepareStackTraceValue.get()) {
            prepareStackTrace = prepare;
        }
    } else {
        auto scope = DECLARE_CATCH_SCOPE(vm);

        auto* errorConstructor = lexicalGlobalObject->m_errorStructure.constructor(globalObject);
        prepareStackTrace = errorConstructor->getIfPropertyExists(lexicalGlobalObject, JSC::Identifier::fromString(vm, "prepareStackTrace"_s));
        if (scope.exception()) {
            scope.clearException();
        }
    }

    return formatStackTraceToJSValue(vm, globalObject, lexicalGlobalObject, errorObject, callSites, prepareStackTrace);
}

WTF::String Bun::formatStackTrace(
    JSC::VM& vm,
    Zig::GlobalObject* globalObject,
    JSC::JSGlobalObject* lexicalGlobalObject,
    const WTF::String& name,
    const WTF::String& message,
    OrdinalNumber& line,
    OrdinalNumber& column,
    WTF::String& sourceURL,
    Vector<JSC::StackFrame>& stackTrace,
    JSC::JSObject* errorInstance)
{
    WTF::StringBuilder sb;

    if (!name.isEmpty()) {
        sb.append(name);
        if (!message.isEmpty()) {
            sb.append(": "_s);
            sb.append(message);
        }
    } else if (!message.isEmpty()) {
        sb.append(message);
    }

    // FIXME: why can size == 6 and capacity == 0?
    // https://discord.com/channels/876711213126520882/1174901590457585765/1174907969419350036
    size_t framesCount = stackTrace.size();

    bool hasSet = false;
    void* bunVM = nullptr;
    const auto getBunVM = [&]() -> void* {
        if (!bunVM) {
            bunVM = clientData(vm)->bunVM;
        }
        return bunVM;
    };

    if (errorInstance) {
        if (JSC::ErrorInstance* err = jsDynamicCast<JSC::ErrorInstance*>(errorInstance)) {
            if (err->errorType() == ErrorType::SyntaxError && (stackTrace.isEmpty() || stackTrace.at(0).sourceURL(vm) != err->sourceURL())) {
                // There appears to be an off-by-one error.
                // The following reproduces the issue:
                // /* empty comment */
                // "".test(/[a-0]/);
                auto originalLine = WTF::OrdinalNumber::fromOneBasedInt(err->line());

                ZigStackFrame remappedFrame = {};
                memset(&remappedFrame, 0, sizeof(ZigStackFrame));

                remappedFrame.position.line_zero_based = originalLine.zeroBasedInt();
                remappedFrame.position.column_zero_based = 0;

                String sourceURLForFrame = err->sourceURL();

                // If it's not a Zig::GlobalObject, don't bother source-mapping it.
                if (globalObject && !sourceURLForFrame.isEmpty()) {
                    // https://github.com/oven-sh/bun/issues/3595
                    if (!sourceURLForFrame.isEmpty()) {
                        remappedFrame.source_url = Bun::toStringRef(sourceURLForFrame);
                        // This ensures the lifetime of the sourceURL is accounted for correctly
                        Bun__remapStackFramePositions(getBunVM(), &remappedFrame, 1);

                        sourceURLForFrame = remappedFrame.source_url.toWTFString();
                    }
                }

                // there is always a newline before each stack frame line, ensuring that the name + message
                // exist on the first line, even if both are empty
                sb.append("\n"_s);

                sb.append("    at <parse> ("_s);

                sb.append(remappedFrame.source_url.toWTFString());

                if (remappedFrame.remapped) {
                    errorInstance->putDirect(vm, builtinNames(vm).originalLinePublicName(), jsNumber(originalLine.oneBasedInt()), PropertyAttribute::DontEnum | 0);
                    hasSet = true;
                    line = remappedFrame.position.line();
                }

                if (remappedFrame.remapped) {
                    sb.append(':');
                    sb.append(remappedFrame.position.line().oneBasedInt());
                } else {
                    sb.append(':');
                    sb.append(originalLine.oneBasedInt());
                }

                sb.append(')');
            }
        }
    }

    if (framesCount == 0) {
        ASSERT(stackTrace.isEmpty());
        return sb.toString();
    }

    sb.append("\n"_s);

    for (size_t i = 0; i < framesCount; i++) {
        StackFrame& frame = stackTrace.at(i);
        unsigned int flags = static_cast<unsigned int>(FunctionNameFlags::AddNewKeyword);

        // -- get the data we need to render the text --
        JSC::JSGlobalObject* globalObjectForFrame = lexicalGlobalObject;
        if (frame.hasLineAndColumnInfo()) {
            auto* callee = frame.callee();
            if (callee) {
                if (auto* object = callee->getObject()) {
                    globalObjectForFrame = object->globalObject();
                }
            }
        }

        WTF::String functionName = Zig::functionName(vm, globalObjectForFrame, frame, !errorInstance, &flags);
        OrdinalNumber originalLine = {};
        OrdinalNumber originalColumn = {};
        OrdinalNumber displayLine = {};
        OrdinalNumber displayColumn = {};
        WTF::String sourceURLForFrame;

        if (frame.hasLineAndColumnInfo()) {
            ZigStackFrame remappedFrame = {};
            LineColumn lineColumn = frame.computeLineAndColumn();
            originalLine = OrdinalNumber::fromOneBasedInt(lineColumn.line);
            originalColumn = OrdinalNumber::fromOneBasedInt(lineColumn.column);
            displayLine = originalLine;
            displayColumn = originalColumn;

            remappedFrame.position.line_zero_based = originalLine.zeroBasedInt();
            remappedFrame.position.column_zero_based = originalColumn.zeroBasedInt();

            sourceURLForFrame = Zig::sourceURL(vm, frame);

            bool isDefinitelyNotRunninginNodeVMGlobalObject = globalObject == globalObjectForFrame;

            bool isDefaultGlobalObjectInAFinalizer = (globalObject && !lexicalGlobalObject && !errorInstance);
            if (isDefinitelyNotRunninginNodeVMGlobalObject || isDefaultGlobalObjectInAFinalizer) {
                // https://github.com/oven-sh/bun/issues/3595
                if (!sourceURLForFrame.isEmpty()) {
                    remappedFrame.source_url = Bun::toStringRef(sourceURLForFrame);

                    // This ensures the lifetime of the sourceURL is accounted for correctly
                    Bun__remapStackFramePositions(getBunVM(), &remappedFrame, 1);

                    sourceURLForFrame = remappedFrame.source_url.toWTFString();
                }
            }

            displayLine = remappedFrame.position.line();
            displayColumn = remappedFrame.position.column();

            if (!hasSet) {
                hasSet = true;
                line = remappedFrame.position.line();
                column = remappedFrame.position.column();
                sourceURL = sourceURLForFrame;

                if (remappedFrame.remapped) {
                    if (errorInstance) {
                        errorInstance->putDirect(vm, builtinNames(vm).originalLinePublicName(), jsNumber(originalLine.oneBasedInt()), PropertyAttribute::DontEnum | 0);
                        errorInstance->putDirect(vm, builtinNames(vm).originalColumnPublicName(), jsNumber(originalColumn.oneBasedInt()), PropertyAttribute::DontEnum | 0);
                    }
                }
            }
        }

        if (functionName.isEmpty()) {
            if (flags & (static_cast<unsigned int>(FunctionNameFlags::Eval) | static_cast<unsigned int>(FunctionNameFlags::Function))) {
                functionName = "<anonymous>"_s;
            }
        }

        if (sourceURLForFrame.isEmpty()) {
            if (flags & static_cast<unsigned int>(FunctionNameFlags::Builtin)) {
                sourceURLForFrame = "native"_s;
            } else {
                sourceURLForFrame = "unknown"_s;
            }
        }

        // --- actually render the text ---

        sb.append("    at "_s);

        if (!functionName.isEmpty()) {
            sb.append(functionName);
            sb.append(" ("_s);
        }

        if (!sourceURLForFrame.isEmpty()) {
            sb.append(sourceURLForFrame);
            if (displayLine.zeroBasedInt() > 0 || displayColumn.zeroBasedInt() > 0) {
                sb.append(':');
                sb.append(displayLine.oneBasedInt());

                if (displayColumn.zeroBasedInt() > 0) {
                    sb.append(':');
                    sb.append(displayColumn.oneBasedInt());
                }
            }
        }

        if (!functionName.isEmpty()) {
            sb.append(')');
        }

        if (i != framesCount - 1) {
            sb.append("\n"_s);
        }
    }

    return sb.toString();
}

// error.stack calls this function
static String computeErrorInfoWithoutPrepareStackTrace(
    JSC::VM& vm,
    Zig::GlobalObject* globalObject,
    JSC::JSGlobalObject* lexicalGlobalObject,
    Vector<StackFrame>& stackTrace,
    OrdinalNumber& line,
    OrdinalNumber& column,
    String& sourceURL,
    JSObject* errorInstance)
{

    WTF::String name = "Error"_s;
    WTF::String message;

    if (errorInstance) {
        // Note that we are not allowed to allocate memory in here. It's called inside a finalizer.
        if (auto* instance = jsDynamicCast<ErrorInstance*>(errorInstance)) {
            if (!lexicalGlobalObject) {
                lexicalGlobalObject = errorInstance->globalObject();
            }
            name = instance->sanitizedNameString(lexicalGlobalObject);
            message = instance->sanitizedMessageString(lexicalGlobalObject);
        }
    }

    if (UNLIKELY(!globalObject)) {
        globalObject = defaultGlobalObject();
    }

    return Bun::formatStackTrace(vm, globalObject, lexicalGlobalObject, name, message, line, column, sourceURL, stackTrace, errorInstance);
}

static JSValue computeErrorInfoWithPrepareStackTrace(JSC::VM& vm, Zig::GlobalObject* globalObject, JSC::JSGlobalObject* lexicalGlobalObject, Vector<StackFrame>& stackFrames, OrdinalNumber& line, OrdinalNumber& column, String& sourceURL, JSObject* errorObject, JSObject* prepareStackTrace)
{
    auto scope = DECLARE_THROW_SCOPE(vm);

    JSCStackTrace stackTrace = JSCStackTrace::fromExisting(vm, stackFrames);

    // Note: we cannot use tryCreateUninitializedRestricted here because we cannot allocate memory inside initializeIndex()
    MarkedArgumentBuffer callSites;

    // Create the call sites (one per frame)
    GlobalObject::createCallSitesFromFrames(globalObject, lexicalGlobalObject, stackTrace, callSites);

    // We need to sourcemap it if it's a GlobalObject.

    for (int i = 0; i < stackTrace.size(); i++) {
        ZigStackFrame frame = {};
        auto& stackFrame = stackFrames.at(i);
        String sourceURLForFrame = Zig::sourceURL(vm, stackFrame);

        // When you use node:vm, the global object can be different on a
        // per-frame basis. We should sourcemap the frames which are in Bun's
        // global object, and not sourcemap the frames which are in a different
        // global object.
        JSGlobalObject* globalObjectForFrame = lexicalGlobalObject;

        if (stackFrame.hasLineAndColumnInfo()) {
            auto* callee = stackFrame.callee();
            // https://github.com/oven-sh/bun/issues/17698
            if (callee) {
                if (auto* object = callee->getObject()) {
                    globalObjectForFrame = object->globalObject();
                }
            }
        }

        if (globalObjectForFrame == globalObject) {
            if (JSCStackFrame::SourcePositions* sourcePositions = stackTrace.at(i).getSourcePositions()) {
                frame.position.line_zero_based = sourcePositions->line.zeroBasedInt();
                frame.position.column_zero_based = sourcePositions->column.zeroBasedInt();
            } else {
                frame.position.line_zero_based = -1;
                frame.position.column_zero_based = -1;
            }

            if (!sourceURLForFrame.isEmpty()) {
                frame.source_url = Bun::toStringRef(sourceURLForFrame);

                // This ensures the lifetime of the sourceURL is accounted for correctly
                Bun__remapStackFramePositions(globalObject->bunVM(), &frame, 1);

                sourceURLForFrame = frame.source_url.toWTFString();
            }
        }

        auto* callsite = jsCast<CallSite*>(callSites.at(i));

        if (!sourceURLForFrame.isEmpty())
            callsite->setSourceURL(vm, jsString(vm, sourceURLForFrame));

        if (frame.remapped) {
            callsite->setLineNumber(frame.position.line());
            callsite->setColumnNumber(frame.position.column());
        }
    }

    JSArray* callSitesArray = JSC::constructArray(globalObject, globalObject->arrayStructureForIndexingTypeDuringAllocation(JSC::ArrayWithContiguous), callSites);

    return formatStackTraceToJSValue(vm, globalObject, lexicalGlobalObject, errorObject, callSitesArray, prepareStackTrace);
}

static String computeErrorInfoToString(JSC::VM& vm, Vector<StackFrame>& stackTrace, OrdinalNumber& line, OrdinalNumber& column, String& sourceURL)
{

    Zig::GlobalObject* globalObject = nullptr;
    JSC::JSGlobalObject* lexicalGlobalObject = nullptr;

    return computeErrorInfoWithoutPrepareStackTrace(vm, globalObject, lexicalGlobalObject, stackTrace, line, column, sourceURL, nullptr);
}

static JSValue computeErrorInfoToJSValueWithoutSkipping(JSC::VM& vm, Vector<StackFrame>& stackTrace, OrdinalNumber& line, OrdinalNumber& column, String& sourceURL, JSObject* errorInstance)
{
    Zig::GlobalObject* globalObject = nullptr;
    JSC::JSGlobalObject* lexicalGlobalObject = nullptr;

    lexicalGlobalObject = errorInstance->globalObject();
    globalObject = jsDynamicCast<Zig::GlobalObject*>(lexicalGlobalObject);

    // Error.prepareStackTrace - https://v8.dev/docs/stack-trace-api#customizing-stack-traces
    if (!globalObject) {
        // node:vm will use a different JSGlobalObject
        globalObject = defaultGlobalObject();
        if (!globalObject->isInsideErrorPrepareStackTraceCallback) {
            auto* errorConstructor = lexicalGlobalObject->m_errorStructure.constructor(lexicalGlobalObject);
            if (JSValue prepareStackTrace = errorConstructor->getIfPropertyExists(lexicalGlobalObject, Identifier::fromString(vm, "prepareStackTrace"_s))) {
                if (prepareStackTrace.isCell() && prepareStackTrace.isObject() && prepareStackTrace.isCallable()) {
                    globalObject->isInsideErrorPrepareStackTraceCallback = true;
                    auto result = computeErrorInfoWithPrepareStackTrace(vm, globalObject, lexicalGlobalObject, stackTrace, line, column, sourceURL, errorInstance, prepareStackTrace.getObject());
                    globalObject->isInsideErrorPrepareStackTraceCallback = false;
                    return result;
                }
            }
        }
    } else if (!globalObject->isInsideErrorPrepareStackTraceCallback) {
        if (JSValue prepareStackTrace = globalObject->m_errorConstructorPrepareStackTraceValue.get()) {
            if (prepareStackTrace) {
                if (prepareStackTrace.isCallable()) {
                    globalObject->isInsideErrorPrepareStackTraceCallback = true;
                    auto result = computeErrorInfoWithPrepareStackTrace(vm, globalObject, lexicalGlobalObject, stackTrace, line, column, sourceURL, errorInstance, prepareStackTrace.getObject());
                    globalObject->isInsideErrorPrepareStackTraceCallback = false;
                    return result;
                }
            }
        }
    }

    String result = computeErrorInfoWithoutPrepareStackTrace(vm, globalObject, lexicalGlobalObject, stackTrace, line, column, sourceURL, errorInstance);
    return jsString(vm, result);
}

static JSValue computeErrorInfoToJSValue(JSC::VM& vm, Vector<StackFrame>& stackTrace, OrdinalNumber& line, OrdinalNumber& column, String& sourceURL, JSObject* errorInstance)
{
    return computeErrorInfoToJSValueWithoutSkipping(vm, stackTrace, line, column, sourceURL, errorInstance);
}

static String computeErrorInfoWrapperToString(JSC::VM& vm, Vector<StackFrame>& stackTrace, unsigned int& line_in, unsigned int& column_in, String& sourceURL)
{
    OrdinalNumber line = OrdinalNumber::fromOneBasedInt(line_in);
    OrdinalNumber column = OrdinalNumber::fromOneBasedInt(column_in);

    WTF::String result = computeErrorInfoToString(vm, stackTrace, line, column, sourceURL);

    line_in = line.oneBasedInt();
    column_in = column.oneBasedInt();

    return result;
}

static JSValue computeErrorInfoWrapperToJSValue(JSC::VM& vm, Vector<StackFrame>& stackTrace, unsigned int& line_in, unsigned int& column_in, String& sourceURL, JSObject* errorInstance)
{
    OrdinalNumber line = OrdinalNumber::fromOneBasedInt(line_in);
    OrdinalNumber column = OrdinalNumber::fromOneBasedInt(column_in);

    JSValue result = computeErrorInfoToJSValue(vm, stackTrace, line, column, sourceURL, errorInstance);

    line_in = line.oneBasedInt();
    column_in = column.oneBasedInt();

    return result;
}

static void checkIfNextTickWasCalledDuringMicrotask(JSC::VM& vm)
{
    auto* globalObject = defaultGlobalObject();
    if (auto queue = globalObject->m_nextTickQueue.get()) {
        globalObject->resetOnEachMicrotaskTick();
        queue->drain(vm, globalObject);
    }
}

static void cleanupAsyncHooksData(JSC::VM& vm)
{
    auto* globalObject = defaultGlobalObject();
    globalObject->m_asyncContextData.get()->putInternalField(vm, 0, jsUndefined());
    globalObject->asyncHooksNeedsCleanup = false;
    if (!globalObject->m_nextTickQueue) {
        vm.setOnEachMicrotaskTick(&checkIfNextTickWasCalledDuringMicrotask);
        checkIfNextTickWasCalledDuringMicrotask(vm);
    } else {
        vm.setOnEachMicrotaskTick(nullptr);
    }
}

GlobalObject* GlobalObject::create(JSC::VM& vm, JSC::Structure* structure)
{
    GlobalObject* ptr = new (NotNull, JSC::allocateCell<GlobalObject>(vm)) GlobalObject(vm, structure, &s_globalObjectMethodTable);
    ptr->finishCreation(vm);
    return ptr;
}

GlobalObject* GlobalObject::create(JSC::VM& vm, JSC::Structure* structure, uint32_t scriptExecutionContextId)
{
    GlobalObject* ptr = new (NotNull, JSC::allocateCell<GlobalObject>(vm)) GlobalObject(vm, structure, scriptExecutionContextId, &s_globalObjectMethodTable);
    ptr->finishCreation(vm);
    return ptr;
}

GlobalObject* GlobalObject::create(JSC::VM& vm, JSC::Structure* structure, const JSC::GlobalObjectMethodTable* methodTable)
{
    GlobalObject* ptr = new (NotNull, JSC::allocateCell<GlobalObject>(vm)) GlobalObject(vm, structure, methodTable);
    ptr->finishCreation(vm);
    return ptr;
}

GlobalObject* GlobalObject::create(JSC::VM& vm, JSC::Structure* structure, uint32_t scriptExecutionContextId, const JSC::GlobalObjectMethodTable* methodTable)
{
    GlobalObject* ptr = new (NotNull, JSC::allocateCell<GlobalObject>(vm)) GlobalObject(vm, structure, scriptExecutionContextId, methodTable);
    ptr->finishCreation(vm);
    return ptr;
}

JSC::Structure* GlobalObject::createStructure(JSC::VM& vm)
{
    auto* structure = JSC::Structure::create(vm, nullptr, jsNull(), JSC::TypeInfo(JSC::GlobalObjectType, StructureFlags & ~IsImmutablePrototypeExoticObject), info());
    structure->setTransitionWatchpointIsLikelyToBeFired(true);
    return structure;
}

void Zig::GlobalObject::resetOnEachMicrotaskTick()
{
    auto& vm = this->vm();
    if (this->asyncHooksNeedsCleanup) {
        vm.setOnEachMicrotaskTick(&cleanupAsyncHooksData);
    } else {
        if (this->m_nextTickQueue) {
            vm.setOnEachMicrotaskTick(nullptr);
        } else {
            vm.setOnEachMicrotaskTick(&checkIfNextTickWasCalledDuringMicrotask);
        }
    }
}

// executionContextId: -1 for main thread
// executionContextId: maxInt32 for macros
// executionContextId: >-1 for workers
extern "C" JSC__JSGlobalObject* Zig__GlobalObject__create(void* console_client, int32_t executionContextId, bool miniMode, bool evalMode, void* worker_ptr)
{
    auto heapSize = miniMode ? JSC::HeapType::Small : JSC::HeapType::Large;
    RefPtr<JSC::VM> vmPtr = JSC::VM::tryCreate(heapSize);
    if (UNLIKELY(!vmPtr)) {
        BUN_PANIC("Failed to allocate JavaScriptCore Virtual Machine. Did your computer run out of memory? Or maybe you compiled Bun with a mismatching libc++ version or compiler?");
    }
    vmPtr->refSuppressingSaferCPPChecking();
    JSC::VM& vm = *vmPtr;
    // This must happen before JSVMClientData::create
    vm.heap.acquireAccess();
    JSC::JSLockHolder locker(vm);

    {
        const char* disable_stop_if_necessary_timer = getenv("BUN_DISABLE_STOP_IF_NECESSARY_TIMER");
        // Keep stopIfNecessaryTimer enabled by default when either:
        // - `--smol` is passed
        // - The machine has less than 4GB of RAM
        bool shouldDisableStopIfNecessaryTimer = !miniMode;

        if (disable_stop_if_necessary_timer) {
            const char value = disable_stop_if_necessary_timer[0];
            if (value == '0') {
                shouldDisableStopIfNecessaryTimer = false;
            } else if (value == '1') {
                shouldDisableStopIfNecessaryTimer = true;
            }
        }

        if (shouldDisableStopIfNecessaryTimer) {
            vm.heap.disableStopIfNecessaryTimer();
        }
    }

    // Every JS VM's RunLoop should use Bun's RunLoop implementation
    ASSERT(vmPtr->runLoop().kind() == WTF::RunLoop::Kind::Bun);

    WebCore::JSVMClientData::create(&vm, Bun__getVM());

    const auto createGlobalObject = [&]() -> Zig::GlobalObject* {
        if (UNLIKELY(executionContextId == std::numeric_limits<int32_t>::max() || executionContextId > 1)) {
            auto* structure = Zig::GlobalObject::createStructure(vm);
            if (UNLIKELY(!structure)) {
                return nullptr;
            }
            return Zig::GlobalObject::create(
                vm,
                structure,
                static_cast<ScriptExecutionContextIdentifier>(executionContextId));
        } else if (evalMode) {
            auto* structure = Zig::EvalGlobalObject::createStructure(vm);
            if (UNLIKELY(!structure)) {
                return nullptr;
            }
            return Zig::EvalGlobalObject::create(
                vm,
                structure,
                &Zig::EvalGlobalObject::s_globalObjectMethodTable);

        } else {
            auto* structure = Zig::GlobalObject::createStructure(vm);
            if (UNLIKELY(!structure)) {
                return nullptr;
            }
            return Zig::GlobalObject::create(
                vm,
                structure);
        }
    };

    auto* globalObject = createGlobalObject();
    if (UNLIKELY(!globalObject)) {
        BUN_PANIC("Failed to allocate JavaScript global object. Did your computer run out of memory?");
    }

    globalObject->setConsole(console_client);
    globalObject->isThreadLocalDefaultGlobalObject = true;
    globalObject->setStackTraceLimit(DEFAULT_ERROR_STACK_TRACE_LIMIT); // Node.js defaults to 10
    Bun__setDefaultGlobalObject(globalObject);
    JSC::gcProtect(globalObject);

    vm.setOnComputeErrorInfo(computeErrorInfoWrapperToString);
    vm.setOnComputeErrorInfoJSValue(computeErrorInfoWrapperToJSValue);
    vm.setOnEachMicrotaskTick([](JSC::VM& vm) -> void {
        auto* globalObject = defaultGlobalObject();
        if (auto queue = globalObject->m_nextTickQueue.get()) {
            globalObject->resetOnEachMicrotaskTick();
            queue->drain(vm, globalObject);
            return;
        }
    });

    if (executionContextId > -1) {
        const auto initializeWorker = [&](WebCore::Worker& worker) -> void {
            auto& options = worker.options();

            if (options.env.has_value()) {
                HashMap<String, String> map = WTFMove(*std::exchange(options.env, std::nullopt));
                auto size = map.size();

                // In theory, a GC could happen before we finish putting all the properties on the object.
                // So we use a MarkedArgumentBuffer to ensure that the strings are not collected and we immediately put them on the object.
                MarkedArgumentBuffer strings;
                strings.ensureCapacity(size);
                for (const auto& value : map.values()) {
                    strings.append(jsString(vm, value));
                }

                auto env = JSC::constructEmptyObject(globalObject, globalObject->objectPrototype(), size >= JSFinalObject::maxInlineCapacity ? JSFinalObject::maxInlineCapacity : size);
                size_t i = 0;
                for (auto k : map) {
                    // They can have environment variables with numbers as keys.
                    // So we must use putDirectMayBeIndex to handle that.
                    env->putDirectMayBeIndex(globalObject, JSC::Identifier::fromString(vm, WTFMove(k.key)), strings.at(i++));
                }
                globalObject->m_processEnvObject.set(vm, globalObject, env);
            }

            // Ensure that the TerminationException singleton is constructed. Workers need this so
            // that we can request their termination from another thread. For the main thread, we
            // can delay this until we are actually requesting termination (until and unless we ever
            // do need to request termination from another thread).
            vm.ensureTerminationException();
            // Make the VM stop sooner once terminated (e.g. microtasks won't run)
            vm.forbidExecutionOnTermination();
        };

        if (auto* worker = static_cast<WebCore::Worker*>(worker_ptr)) {
            initializeWorker(*worker);
        }
    }

    return globalObject;
}

JSC_DEFINE_HOST_FUNCTION(functionFulfillModuleSync,
    (JSC::JSGlobalObject * lexicalGlobalObject, JSC::CallFrame* callFrame))
{
    Zig::GlobalObject* globalObject = jsCast<Zig::GlobalObject*>(lexicalGlobalObject);

    auto& vm = JSC::getVM(globalObject);
    auto scope = DECLARE_THROW_SCOPE(vm);
    JSC::JSValue keyAny = callFrame->argument(0);
    JSC::JSString* moduleKeyString = keyAny.toString(globalObject);
    RETURN_IF_EXCEPTION(scope, {});
    auto moduleKey = moduleKeyString->value(globalObject);
    RETURN_IF_EXCEPTION(scope, {});

    RETURN_IF_EXCEPTION(scope, {});

    if (moduleKey->endsWith(".node"_s)) {
        throwException(globalObject, scope, createTypeError(globalObject, "To load Node-API modules, use require() or process.dlopen instead of importSync."_s));
        return {};
    }

    auto specifier = Bun::toString(moduleKey);
    ErrorableResolvedSource res;
    res.success = false;
    res.result.err.code = 0;
    res.result.err.ptr = nullptr;

    JSValue result = Bun::fetchESMSourceCodeSync(
        globalObject,
        moduleKeyString,
        &res,
        &specifier,
        &specifier,
        nullptr);

    if (scope.exception() || !result) {
        RELEASE_AND_RETURN(scope, JSValue::encode(JSC::jsUndefined()));
    }

    globalObject->moduleLoader()->provideFetch(globalObject, keyAny, jsCast<JSC::JSSourceCode*>(result)->sourceCode());
    RELEASE_AND_RETURN(scope, JSValue::encode(JSC::jsUndefined()));
}

extern "C" void* Zig__GlobalObject__getModuleRegistryMap(JSC__JSGlobalObject* arg0)
{
    if (JSC::JSObject* loader = JSC::jsDynamicCast<JSC::JSObject*>(arg0->moduleLoader())) {
        JSC::JSMap* map = JSC::jsDynamicCast<JSC::JSMap*>(
            loader->getDirect(arg0->vm(), JSC::Identifier::fromString(arg0->vm(), "registry"_s)));

        JSC::JSMap* cloned = map->clone(arg0, arg0->vm(), arg0->mapStructure());
        JSC::gcProtect(cloned);

        return cloned;
    }

    return nullptr;
}

extern "C" bool Zig__GlobalObject__resetModuleRegistryMap(JSC__JSGlobalObject* globalObject,
    void* map_ptr)
{
    if (map_ptr == nullptr)
        return false;
    JSC::JSMap* map = reinterpret_cast<JSC::JSMap*>(map_ptr);
    auto& vm = JSC::getVM(globalObject);
    if (JSC::JSObject* obj = JSC::jsDynamicCast<JSC::JSObject*>(globalObject->moduleLoader())) {
        auto identifier = JSC::Identifier::fromString(globalObject->vm(), "registry"_s);

        if (JSC::JSMap* oldMap = JSC::jsDynamicCast<JSC::JSMap*>(
                obj->getDirect(globalObject->vm(), identifier))) {

            vm.finalizeSynchronousJSExecution();

            obj->putDirect(globalObject->vm(), identifier,
                map->clone(globalObject, globalObject->vm(), globalObject->mapStructure()));

            // vm.deleteAllLinkedCode(JSC::DeleteAllCodeEffort::DeleteAllCodeIfNotCollecting);
            // JSC::Heap::PreventCollectionScope(vm.heap);
            oldMap->clear(globalObject);
            JSC::gcUnprotect(oldMap);
            // vm.heap.completeAllJITPlans();

            // vm.forEachScriptExecutableSpace([&](auto &spaceAndSet) {
            //   JSC::HeapIterationScope heapIterationScope(vm.heap);
            //   auto &set = spaceAndSet.set;
            //   set.forEachLiveCell([&](JSC::HeapCell *cell, JSC::HeapCell::Kind) {
            //     if (JSC::ModuleProgramExecutable *executable =
            //           JSC::jsDynamicCast<JSC::ModuleProgramExecutable *>(cell)) {
            //       executable->clearCode(set);
            //     }
            //   });
            // });

            // globalObject->vm().heap.deleteAllUnlinkedCodeBlocks(
            //   JSC::DeleteAllCodeEffort::PreventCollectionAndDeleteAllCode);
        }
    }
    // map
    // }
    return true;
}

#define WEBCORE_GENERATED_CONSTRUCTOR_GETTER(ConstructorName)                                                                                                       \
    JSValue ConstructorName##ConstructorCallback(VM& vm, JSObject* lexicalGlobalObject)                                                                             \
    {                                                                                                                                                               \
        return WebCore::JS##ConstructorName::getConstructor(vm, JSC::jsCast<Zig::GlobalObject*>(lexicalGlobalObject));                                              \
    }                                                                                                                                                               \
    JSC_DEFINE_CUSTOM_GETTER(ConstructorName##_getter,                                                                                                              \
        (JSC::JSGlobalObject * lexicalGlobalObject, JSC::EncodedJSValue thisValue,                                                                                  \
            JSC::PropertyName))                                                                                                                                     \
    {                                                                                                                                                               \
        return JSC::JSValue::encode(WebCore::JS##ConstructorName::getConstructor(lexicalGlobalObject->vm(), JSC::jsCast<Zig::GlobalObject*>(lexicalGlobalObject))); \
    }

String GlobalObject::defaultAgentClusterID()
{
    return makeString(WebCore::Process::identifier().toUInt64(), "-default"_s);
}

String GlobalObject::agentClusterID() const
{
    // TODO: workers
    // if (is<SharedWorkerGlobalScope>(scriptExecutionContext()))
    //     return makeString(WProcess::identifier().toUInt64(), "-sharedworker");
    return defaultAgentClusterID();
}

namespace Zig {

using namespace WebCore;

static JSGlobalObject* deriveShadowRealmGlobalObject(JSGlobalObject* globalObject)
{
    auto& vm = JSC::getVM(globalObject);
    Zig::GlobalObject* shadow = Zig::GlobalObject::create(
        vm,
        Zig::GlobalObject::createStructure(vm),
        ScriptExecutionContext::generateIdentifier());
    shadow->setConsole(shadow);

    return shadow;
}

extern "C" int Bun__VM__scriptExecutionStatus(void*);
JSC::ScriptExecutionStatus Zig::GlobalObject::scriptExecutionStatus(JSC::JSGlobalObject* globalObject, JSC::JSObject*)
{
    switch (Bun__VM__scriptExecutionStatus(jsCast<Zig::GlobalObject*>(globalObject)->bunVM())) {
    case 0:
        return JSC::ScriptExecutionStatus::Running;
    case 1:
        return JSC::ScriptExecutionStatus::Suspended;
    case 2:
        return JSC::ScriptExecutionStatus::Stopped;
    default: {
        RELEASE_ASSERT_NOT_REACHED();
    }
    }
}

const JSC::GlobalObjectMethodTable GlobalObject::s_globalObjectMethodTable = {
    &supportsRichSourceInfo,
    &shouldInterruptScript,
    &javaScriptRuntimeFlags,
    nullptr, // &queueMicrotaskToEventLoop, // queueTaskToEventLoop
    nullptr, // &shouldInterruptScriptBeforeTimeout,
    &moduleLoaderImportModule, // moduleLoaderImportModule
    &moduleLoaderResolve, // moduleLoaderResolve
    &moduleLoaderFetch, // moduleLoaderFetch
    &moduleLoaderCreateImportMetaProperties, // moduleLoaderCreateImportMetaProperties
    &moduleLoaderEvaluate, // moduleLoaderEvaluate
    &promiseRejectionTracker, // promiseRejectionTracker
    &reportUncaughtExceptionAtEventLoop,
    &currentScriptExecutionOwner,
    &scriptExecutionStatus,
    nullptr, // reportViolationForUnsafeEval
    nullptr, // defaultLanguage
    nullptr, // compileStreaming
    nullptr, // instantiateStreaming
    &Zig::deriveShadowRealmGlobalObject,
    &codeForEval, // codeForEval
    &canCompileStrings, // canCompileStrings
    &trustedScriptStructure, // trustedScriptStructure
};

const JSC::GlobalObjectMethodTable EvalGlobalObject::s_globalObjectMethodTable = {
    &supportsRichSourceInfo,
    &shouldInterruptScript,
    &javaScriptRuntimeFlags,
    // &queueMicrotaskToEventLoop, // queueTaskToEventLoop
    nullptr,
    nullptr, // &shouldInterruptScriptBeforeTimeout,
    &moduleLoaderImportModule, // moduleLoaderImportModule
    &moduleLoaderResolve, // moduleLoaderResolve
    &moduleLoaderFetch, // moduleLoaderFetch
    &moduleLoaderCreateImportMetaProperties, // moduleLoaderCreateImportMetaProperties
    &moduleLoaderEvaluate, // moduleLoaderEvaluate
    &promiseRejectionTracker, // promiseRejectionTracker
    &reportUncaughtExceptionAtEventLoop,
    &currentScriptExecutionOwner,
    &scriptExecutionStatus,
    nullptr, // reportViolationForUnsafeEval
    nullptr, // defaultLanguage
    nullptr, // compileStreaming
    nullptr, // instantiateStreaming
    &Zig::deriveShadowRealmGlobalObject,
    &codeForEval, // codeForEval
    &canCompileStrings, // canCompileStrings
    &trustedScriptStructure, // trustedScriptStructure
};

GlobalObject::GlobalObject(JSC::VM& vm, JSC::Structure* structure, const JSC::GlobalObjectMethodTable* methodTable)
    : Base(vm, structure, methodTable)
    , m_bunVM(Bun__getVM())
    , m_constructors(makeUnique<WebCore::DOMConstructors>())
    , m_world(static_cast<JSVMClientData*>(vm.clientData)->normalWorld())
    , m_worldIsNormal(true)
    , m_builtinInternalFunctions(vm)
    , m_scriptExecutionContext(new WebCore::ScriptExecutionContext(&vm, this))
    , globalEventScope(adoptRef(*new Bun::WorkerGlobalScope(m_scriptExecutionContext)))
{
    // m_scriptExecutionContext = globalEventScope.m_context;
    mockModule = Bun::JSMockModule::create(this);
    globalEventScope->m_context = m_scriptExecutionContext;
}

GlobalObject::GlobalObject(JSC::VM& vm, JSC::Structure* structure, WebCore::ScriptExecutionContextIdentifier contextId, const JSC::GlobalObjectMethodTable* methodTable)
    : Base(vm, structure, methodTable)
    , m_bunVM(Bun__getVM())
    , m_constructors(makeUnique<WebCore::DOMConstructors>())
    , m_world(static_cast<JSVMClientData*>(vm.clientData)->normalWorld())
    , m_worldIsNormal(true)
    , m_builtinInternalFunctions(vm)
    , m_scriptExecutionContext(new WebCore::ScriptExecutionContext(&vm, this, contextId))
    , globalEventScope(adoptRef(*new Bun::WorkerGlobalScope(m_scriptExecutionContext)))
{
    // m_scriptExecutionContext = globalEventScope.m_context;
    mockModule = Bun::JSMockModule::create(this);
    globalEventScope->m_context = m_scriptExecutionContext;
}

GlobalObject::~GlobalObject()
{
    if (auto* ctx = scriptExecutionContext()) {
        ctx->removeFromContextsMap();
        ctx->deref();
    }
}

void GlobalObject::destroy(JSCell* cell)
{
    static_cast<GlobalObject*>(cell)->GlobalObject::~GlobalObject();
}

WebCore::ScriptExecutionContext* GlobalObject::scriptExecutionContext()
{
    return m_scriptExecutionContext;
}

WebCore::ScriptExecutionContext* GlobalObject::scriptExecutionContext() const
{
    return m_scriptExecutionContext;
}

void GlobalObject::reportUncaughtExceptionAtEventLoop(JSGlobalObject* globalObject,
    JSC::Exception* exception)
{
    Bun__reportUnhandledError(globalObject, JSValue::encode(JSValue(exception)));
}

void GlobalObject::promiseRejectionTracker(JSGlobalObject* obj, JSC::JSPromise* promise,
    JSC::JSPromiseRejectionOperation operation)
{
    // Zig__GlobalObject__promiseRejectionTracker(
    //     obj, prom, reject == JSC::JSPromiseRejectionOperation::Reject ? 0 : 1);

    // Do this in C++ for now
    auto* globalObj = reinterpret_cast<GlobalObject*>(obj);
    switch (operation) {
    case JSPromiseRejectionOperation::Reject:
        globalObj->m_aboutToBeNotifiedRejectedPromises.append(JSC::Strong<JSPromise>(obj->vm(), promise));
        break;
    case JSPromiseRejectionOperation::Handle:
        globalObj->m_aboutToBeNotifiedRejectedPromises.removeFirstMatching([&](Strong<JSPromise>& unhandledPromise) {
            return unhandledPromise.get() == promise;
        });
        break;
    }
}

void GlobalObject::setConsole(void* console)
{
    this->setConsoleClient(new Bun::ConsoleObject(console));
}

JSC_DEFINE_CUSTOM_GETTER(errorConstructorPrepareStackTraceGetter,
    (JSC::JSGlobalObject * lexicalGlobalObject, JSC::EncodedJSValue thisValue,
        JSC::PropertyName))
{
    Zig::GlobalObject* thisObject = JSC::jsCast<Zig::GlobalObject*>(lexicalGlobalObject);
    if (thisObject->m_errorConstructorPrepareStackTraceValue) {
        return JSValue::encode(thisObject->m_errorConstructorPrepareStackTraceValue.get());
    }

    return JSValue::encode(thisObject->m_errorConstructorPrepareStackTraceInternalValue.get(thisObject));
}

JSC_DEFINE_CUSTOM_SETTER(errorConstructorPrepareStackTraceSetter,
    (JSC::JSGlobalObject * lexicalGlobalObject, JSC::EncodedJSValue thisValue,
        JSC::EncodedJSValue encodedValue, JSC::PropertyName property))
{
    auto& vm = JSC::getVM(lexicalGlobalObject);
    Zig::GlobalObject* thisObject = JSC::jsCast<Zig::GlobalObject*>(lexicalGlobalObject);
    JSValue value = JSValue::decode(encodedValue);
    if (value == thisObject->m_errorConstructorPrepareStackTraceInternalValue.get(thisObject)) {
        thisObject->m_errorConstructorPrepareStackTraceValue.clear();
    } else {
        thisObject->m_errorConstructorPrepareStackTraceValue.set(vm, thisObject, value);
    }

    return true;
}

#pragma mark - Globals

JSC_DEFINE_CUSTOM_GETTER(globalOnMessage,
    (JSC::JSGlobalObject * lexicalGlobalObject, JSC::EncodedJSValue thisValue,
        JSC::PropertyName))
{
    Zig::GlobalObject* thisObject = JSC::jsCast<Zig::GlobalObject*>(JSValue::decode(thisValue));
    return JSValue::encode(eventHandlerAttribute(thisObject->eventTarget(), eventNames().messageEvent, thisObject->world()));
}

JSC_DEFINE_CUSTOM_GETTER(globalOnError,
    (JSC::JSGlobalObject * lexicalGlobalObject, JSC::EncodedJSValue thisValue,
        JSC::PropertyName))
{
    Zig::GlobalObject* thisObject = JSC::jsCast<Zig::GlobalObject*>(JSValue::decode(thisValue));
    return JSValue::encode(eventHandlerAttribute(thisObject->eventTarget(), eventNames().errorEvent, thisObject->world()));
}

JSC_DEFINE_CUSTOM_SETTER(setGlobalOnMessage,
    (JSC::JSGlobalObject * lexicalGlobalObject, JSC::EncodedJSValue thisValue,
        JSC::EncodedJSValue encodedValue, JSC::PropertyName property))
{
    auto& vm = JSC::getVM(lexicalGlobalObject);
    JSValue value = JSValue::decode(encodedValue);
    auto* thisObject = jsCast<Zig::GlobalObject*>(JSValue::decode(thisValue));
    setEventHandlerAttribute<JSEventListener>(thisObject->eventTarget(), eventNames().messageEvent, value, *thisObject);
    vm.writeBarrier(thisObject, value);
    ensureStillAliveHere(value);
    return true;
}

JSC_DEFINE_CUSTOM_SETTER(setGlobalOnError,
    (JSC::JSGlobalObject * lexicalGlobalObject, JSC::EncodedJSValue thisValue,
        JSC::EncodedJSValue encodedValue, JSC::PropertyName property))
{
    auto& vm = JSC::getVM(lexicalGlobalObject);
    JSValue value = JSValue::decode(encodedValue);
    auto* thisObject = jsCast<Zig::GlobalObject*>(JSValue::decode(thisValue));
    setEventHandlerAttribute<JSEventListener>(thisObject->eventTarget(), eventNames().errorEvent, value, *thisObject);
    vm.writeBarrier(thisObject, value);
    ensureStillAliveHere(value);
    return true;
}

WebCore::EventTarget& GlobalObject::eventTarget()
{
    return globalEventScope;
}

JSC_DEFINE_CUSTOM_GETTER(functionLazyLoadStreamPrototypeMap_getter,
    (JSC::JSGlobalObject * lexicalGlobalObject, JSC::EncodedJSValue thisValue,
        JSC::PropertyName))
{
    Zig::GlobalObject* thisObject = JSC::jsCast<Zig::GlobalObject*>(lexicalGlobalObject);
    return JSC::JSValue::encode(
        thisObject->readableStreamNativeMap());
}

JSC_DEFINE_CUSTOM_GETTER(JSBuffer_getter,
    (JSC::JSGlobalObject * lexicalGlobalObject, JSC::EncodedJSValue thisValue,
        JSC::PropertyName))
{
    return JSC::JSValue::encode(JSC::jsCast<Zig::GlobalObject*>(lexicalGlobalObject)->JSBufferConstructor());
}

// This macro defines the getter needed for ZigGlobalObject.lut.h
// "<ClassName>ConstructorCallback" is a PropertyCallback
// it also defines "<ClassName>_getter" which is the getter for a JSC::CustomGetterSetter
WEBCORE_GENERATED_CONSTRUCTOR_GETTER(AbortController);
WEBCORE_GENERATED_CONSTRUCTOR_GETTER(AbortSignal);
WEBCORE_GENERATED_CONSTRUCTOR_GETTER(BroadcastChannel);
WEBCORE_GENERATED_CONSTRUCTOR_GETTER(ByteLengthQueuingStrategy)
WEBCORE_GENERATED_CONSTRUCTOR_GETTER(CloseEvent);
WEBCORE_GENERATED_CONSTRUCTOR_GETTER(CountQueuingStrategy)
WEBCORE_GENERATED_CONSTRUCTOR_GETTER(CryptoKey);
WEBCORE_GENERATED_CONSTRUCTOR_GETTER(CustomEvent);
WEBCORE_GENERATED_CONSTRUCTOR_GETTER(DOMException);
WEBCORE_GENERATED_CONSTRUCTOR_GETTER(DOMFormData);
WEBCORE_GENERATED_CONSTRUCTOR_GETTER(DOMURL);
WEBCORE_GENERATED_CONSTRUCTOR_GETTER(ErrorEvent);
WEBCORE_GENERATED_CONSTRUCTOR_GETTER(Event);
WEBCORE_GENERATED_CONSTRUCTOR_GETTER(EventTarget);
WEBCORE_GENERATED_CONSTRUCTOR_GETTER(FetchHeaders);
WEBCORE_GENERATED_CONSTRUCTOR_GETTER(MessageChannel);
WEBCORE_GENERATED_CONSTRUCTOR_GETTER(MessageEvent);
WEBCORE_GENERATED_CONSTRUCTOR_GETTER(MessagePort);
WEBCORE_GENERATED_CONSTRUCTOR_GETTER(Performance);
WEBCORE_GENERATED_CONSTRUCTOR_GETTER(PerformanceEntry);
WEBCORE_GENERATED_CONSTRUCTOR_GETTER(PerformanceMark);
WEBCORE_GENERATED_CONSTRUCTOR_GETTER(PerformanceMeasure);
WEBCORE_GENERATED_CONSTRUCTOR_GETTER(PerformanceObserver);
WEBCORE_GENERATED_CONSTRUCTOR_GETTER(PerformanceObserverEntryList)
WEBCORE_GENERATED_CONSTRUCTOR_GETTER(PerformanceResourceTiming)
WEBCORE_GENERATED_CONSTRUCTOR_GETTER(PerformanceServerTiming)
WEBCORE_GENERATED_CONSTRUCTOR_GETTER(PerformanceTiming)
WEBCORE_GENERATED_CONSTRUCTOR_GETTER(ReadableByteStreamController)
WEBCORE_GENERATED_CONSTRUCTOR_GETTER(ReadableStream)
WEBCORE_GENERATED_CONSTRUCTOR_GETTER(ReadableStreamBYOBReader)
WEBCORE_GENERATED_CONSTRUCTOR_GETTER(ReadableStreamBYOBRequest)
WEBCORE_GENERATED_CONSTRUCTOR_GETTER(ReadableStreamDefaultController)
WEBCORE_GENERATED_CONSTRUCTOR_GETTER(ReadableStreamDefaultReader)
WEBCORE_GENERATED_CONSTRUCTOR_GETTER(SubtleCrypto);
WEBCORE_GENERATED_CONSTRUCTOR_GETTER(TextEncoder);
WEBCORE_GENERATED_CONSTRUCTOR_GETTER(TextEncoderStream);
WEBCORE_GENERATED_CONSTRUCTOR_GETTER(TextDecoderStream);
WEBCORE_GENERATED_CONSTRUCTOR_GETTER(TransformStream)
WEBCORE_GENERATED_CONSTRUCTOR_GETTER(TransformStreamDefaultController)
WEBCORE_GENERATED_CONSTRUCTOR_GETTER(URLSearchParams);
WEBCORE_GENERATED_CONSTRUCTOR_GETTER(WebSocket);
WEBCORE_GENERATED_CONSTRUCTOR_GETTER(Worker);
WEBCORE_GENERATED_CONSTRUCTOR_GETTER(WritableStream);
WEBCORE_GENERATED_CONSTRUCTOR_GETTER(WritableStreamDefaultController);
WEBCORE_GENERATED_CONSTRUCTOR_GETTER(WritableStreamDefaultWriter);

JSC_DEFINE_HOST_FUNCTION(functionGetSelf,
    (JSC::JSGlobalObject * globalObject, JSC::CallFrame* callFrame))
{
    return JSValue::encode(globalObject->globalThis());
}

JSC_DEFINE_HOST_FUNCTION(functionSetSelf,
    (JSC::JSGlobalObject * globalObject, JSC::CallFrame* callFrame))
{
    auto& vm = JSC::getVM(globalObject);
    JSC::JSValue value = callFrame->argument(0);
    // Chrome DevTools:
    //   > Object.getOwnPropertyDescriptor(globalThis, "self")
    //   < {enumerable: true, configurable: true, get: ƒ, set: ƒ}
    //   > globalThis.self = 123
    //   < 123
    //   > Object.getOwnPropertyDescriptor(globalThis, "self")
    //   < {value: 123, writable: true, enumerable: true, configurable: true}
    globalObject->putDirect(vm, WebCore::builtinNames(vm).selfPublicName(), value, 0);
    return JSValue::encode(value);
}

JSC_DEFINE_HOST_FUNCTION(functionQueueMicrotask,
    (JSC::JSGlobalObject * globalObject, JSC::CallFrame* callFrame))
{
    auto& vm = JSC::getVM(globalObject);
    auto scope = DECLARE_THROW_SCOPE(vm);
    if (callFrame->argumentCount() == 0) {
        JSC::throwTypeError(globalObject, scope, "queueMicrotask requires 1 argument (a function)"_s);
        return {};
    }

    JSC::JSValue job = callFrame->argument(0);

    if (!job.isObject() || !job.getObject()->isCallable()) {
        JSC::throwTypeError(globalObject, scope, "queueMicrotask expects a function"_s);
        return {};
    }

    Zig::GlobalObject* global = JSC::jsCast<Zig::GlobalObject*>(globalObject);
    JSC::JSValue asyncContext = global->m_asyncContextData.get()->getInternalField(0);

    // This is a JSC builtin function
    globalObject->queueMicrotask(global->performMicrotaskFunction(), job, asyncContext,
        JSC::JSValue {}, JSC::JSValue {});

    return JSC::JSValue::encode(JSC::jsUndefined());
}

using MicrotaskCallback = void (*)(void*);

JSC_DEFINE_HOST_FUNCTION(functionNativeMicrotaskTrampoline,
    (JSC::JSGlobalObject * globalObject, JSC::CallFrame* callFrame))
{
    // Do not use JSCell* here because the GC will try to visit it.
    double cellPtr = callFrame->uncheckedArgument(0).asNumber();
    double callbackPtr = callFrame->uncheckedArgument(1).asNumber();

    void* cell = reinterpret_cast<void*>(__bit_cast<uintptr_t>(cellPtr));
    auto* callback = reinterpret_cast<MicrotaskCallback>(__bit_cast<uintptr_t>(callbackPtr));
    callback(cell);
    return JSValue::encode(jsUndefined());
}

JSC_DEFINE_HOST_FUNCTION(functionSetTimeout,
    (JSC::JSGlobalObject * globalObject, JSC::CallFrame* callFrame))
{
    auto& vm = JSC::getVM(globalObject);
    JSC::JSValue job = callFrame->argument(0);
    JSC::JSValue num = callFrame->argument(1);
    JSC::JSValue arguments = {};
    size_t argumentCount = callFrame->argumentCount();
    auto scope = DECLARE_THROW_SCOPE(globalObject->vm());
    switch (argumentCount) {
    case 0: {
        Bun::throwError(globalObject, scope, ErrorCode::ERR_INVALID_ARG_TYPE, "setTimeout requires 1 argument (a function)"_s);
        return {};
    }
    case 1:
    case 2: {
        break;
    }
    case 3: {
        arguments = callFrame->argument(2);
        break;
    }

    default: {
        ArgList argumentsList = ArgList(callFrame, 2);
        auto* args = JSC::JSImmutableButterfly::tryCreateFromArgList(vm, argumentsList);

        if (UNLIKELY(!args)) {
            JSC::throwOutOfMemoryError(globalObject, scope);
            return {};
        }

        arguments = JSValue(args);
    }
    }

    if (UNLIKELY(!job.isObject() || !job.getObject()->isCallable())) {
        Bun::throwError(globalObject, scope, ErrorCode::ERR_INVALID_ARG_TYPE, "setTimeout expects a function"_s);
        return {};
    }

#ifdef BUN_DEBUG
    /** View the file name of the JS file that called this function
     * from a debugger */
    SourceOrigin sourceOrigin = callFrame->callerSourceOrigin(vm);
    const char* fileName = sourceOrigin.string().utf8().data();
    static const char* lastFileName = nullptr;
    if (lastFileName != fileName) {
        lastFileName = fileName;
    }
#endif

    return Bun__Timer__setTimeout(globalObject, JSC::JSValue::encode(job), JSC::JSValue::encode(num), JSValue::encode(arguments), Bun::CountdownOverflowBehavior::OneMs);
}

JSC_DEFINE_HOST_FUNCTION(functionSetInterval,
    (JSC::JSGlobalObject * globalObject, JSC::CallFrame* callFrame))
{
    auto& vm = JSC::getVM(globalObject);
    JSC::JSValue job = callFrame->argument(0);
    JSC::JSValue num = callFrame->argument(1);
    JSC::JSValue arguments = {};
    size_t argumentCount = callFrame->argumentCount();
    auto scope = DECLARE_THROW_SCOPE(globalObject->vm());

    switch (argumentCount) {
    case 0: {
        Bun::throwError(globalObject, scope, ErrorCode::ERR_INVALID_ARG_TYPE, "setInterval requires 1 argument (a function)"_s);
        return {};
    }
    case 1: {
        num = jsNumber(0);
        break;
    }
    case 2: {
        break;
    }
    case 3: {
        arguments = callFrame->argument(2);
        break;
    }

    default: {
        ArgList argumentsList = ArgList(callFrame, 2);
        auto* args = JSC::JSImmutableButterfly::tryCreateFromArgList(vm, argumentsList);

        if (UNLIKELY(!args)) {
            JSC::throwOutOfMemoryError(globalObject, scope);
            return {};
        }

        arguments = JSValue(args);
    }
    }

    if (UNLIKELY(!job.isObject() || !job.getObject()->isCallable())) {
        Bun::throwError(globalObject, scope, ErrorCode::ERR_INVALID_ARG_TYPE, "setInterval expects a function"_s);
        return {};
    }

#ifdef BUN_DEBUG
    /** View the file name of the JS file that called this function
     * from a debugger */
    SourceOrigin sourceOrigin = callFrame->callerSourceOrigin(vm);
    const char* fileName = sourceOrigin.string().utf8().data();
    static const char* lastFileName = nullptr;
    if (lastFileName != fileName) {
        lastFileName = fileName;
    }
#endif

    return Bun__Timer__setInterval(globalObject, JSC::JSValue::encode(job), JSC::JSValue::encode(num), JSValue::encode(arguments));
}

JSC_DEFINE_HOST_FUNCTION(functionClearImmediate,
    (JSC::JSGlobalObject * globalObject, JSC::CallFrame* callFrame))
{
    auto& vm = JSC::getVM(globalObject);

    JSC::JSValue timer_or_num = callFrame->argument(0);

#ifdef BUN_DEBUG
    /** View the file name of the JS file that called this function
     * from a debugger */
    SourceOrigin sourceOrigin = callFrame->callerSourceOrigin(vm);
    const char* fileName = sourceOrigin.string().utf8().data();
    static const char* lastFileName = nullptr;
    if (lastFileName != fileName) {
        lastFileName = fileName;
    }
#endif

    return Bun__Timer__clearImmediate(globalObject, JSC::JSValue::encode(timer_or_num));
}

JSC_DEFINE_HOST_FUNCTION(functionClearInterval,
    (JSC::JSGlobalObject * globalObject, JSC::CallFrame* callFrame))
{
    auto& vm = JSC::getVM(globalObject);

    JSC::JSValue timer_or_num = callFrame->argument(0);

#ifdef BUN_DEBUG
    /** View the file name of the JS file that called this function
     * from a debugger */
    SourceOrigin sourceOrigin = callFrame->callerSourceOrigin(vm);
    const char* fileName = sourceOrigin.string().utf8().data();
    static const char* lastFileName = nullptr;
    if (lastFileName != fileName) {
        lastFileName = fileName;
    }
#endif

    return Bun__Timer__clearInterval(globalObject, JSC::JSValue::encode(timer_or_num));
}

JSC_DEFINE_HOST_FUNCTION(functionClearTimeout,
    (JSC::JSGlobalObject * globalObject, JSC::CallFrame* callFrame))
{
    auto& vm = JSC::getVM(globalObject);

    JSC::JSValue timer_or_num = callFrame->argument(0);

#ifdef BUN_DEBUG
    /** View the file name of the JS file that called this function
     * from a debugger */
    SourceOrigin sourceOrigin = callFrame->callerSourceOrigin(vm);
    const char* fileName = sourceOrigin.string().utf8().data();
    static const char* lastFileName = nullptr;
    if (lastFileName != fileName) {
        lastFileName = fileName;
    }
#endif

    return Bun__Timer__clearTimeout(globalObject, JSC::JSValue::encode(timer_or_num));
}

JSC_DEFINE_HOST_FUNCTION(functionStructuredClone,
    (JSC::JSGlobalObject * globalObject, JSC::CallFrame* callFrame))
{
    auto& vm = JSC::getVM(globalObject);
    auto throwScope = DECLARE_THROW_SCOPE(vm);

    if (callFrame->argumentCount() == 0) {
        throwTypeError(globalObject, throwScope, "structuredClone requires 1 argument"_s);
        return {};
    }

    JSC::JSValue value = callFrame->argument(0);
    JSC::JSValue options = callFrame->argument(1);

    Vector<JSC::Strong<JSC::JSObject>> transferList;

    if (options.isObject()) {
        JSC::JSObject* optionsObject = options.getObject();
        JSC::JSValue transferListValue = optionsObject->get(globalObject, vm.propertyNames->transfer);
        if (transferListValue.isObject()) {
            JSC::JSObject* transferListObject = transferListValue.getObject();
            if (auto* transferListArray = jsDynamicCast<JSC::JSArray*>(transferListObject)) {
                for (unsigned i = 0; i < transferListArray->length(); i++) {
                    JSC::JSValue transferListValue = transferListArray->get(globalObject, i);
                    if (transferListValue.isObject()) {
                        JSC::JSObject* transferListObject = transferListValue.getObject();
                        transferList.append(JSC::Strong<JSC::JSObject>(vm, transferListObject));
                    }
                }
            }
        }
    }

    Vector<RefPtr<MessagePort>> ports;
    ExceptionOr<Ref<SerializedScriptValue>> serialized = SerializedScriptValue::create(*globalObject, value, WTFMove(transferList), ports);
    if (serialized.hasException()) {
        WebCore::propagateException(*globalObject, throwScope, serialized.releaseException());
        return JSValue::encode(jsUndefined());
    }

    JSValue deserialized = serialized.releaseReturnValue()->deserialize(*globalObject, globalObject, ports);

    return JSValue::encode(deserialized);
}

JSC_DEFINE_HOST_FUNCTION(functionBTOA,
    (JSC::JSGlobalObject * globalObject, JSC::CallFrame* callFrame))
{
    auto& vm = JSC::getVM(globalObject);
    auto throwScope = DECLARE_THROW_SCOPE(globalObject->vm());

    if (callFrame->argumentCount() == 0) {
        JSC::throwTypeError(globalObject, throwScope, "btoa requires 1 argument (a string)"_s);
        return {};
    }

    JSValue arg0 = callFrame->uncheckedArgument(0);
    WTF::String encodedString = arg0.toWTFString(globalObject);
    RETURN_IF_EXCEPTION(throwScope, JSC::JSValue::encode(JSC::JSValue {}));

    if (encodedString.isEmpty()) {
        return JSC::JSValue::encode(JSC::jsEmptyString(vm));
    }

    if (!encodedString.containsOnlyLatin1()) {
        throwException(globalObject, throwScope, createDOMException(globalObject, InvalidCharacterError));
        return {};
    }

    // Reminder: btoa() is for Byte Strings
    // Specifically: latin1 byte strings
    // That means even though this looks like the wrong thing to do,
    // we should be converting to latin1, not utf8.
    if (!encodedString.is8Bit()) {
        std::span<LChar> ptr;
        unsigned length = encodedString.length();
        auto dest = WTF::String::tryCreateUninitialized(length, ptr);
        if (UNLIKELY(dest.isNull())) {
            throwOutOfMemoryError(globalObject, throwScope);
            return {};
        }
        WTF::StringImpl::copyCharacters(ptr, encodedString.span16());
        encodedString = WTFMove(dest);
    }

    unsigned length = encodedString.length();
    RELEASE_AND_RETURN(
        throwScope,
        Bun__encoding__toString(
            encodedString.span8().data(),
            length,
            globalObject,
            static_cast<uint8_t>(WebCore::BufferEncodingType::base64)));
}

JSC_DEFINE_HOST_FUNCTION(functionATOB,
    (JSC::JSGlobalObject * globalObject, JSC::CallFrame* callFrame))
{
    auto& vm = JSC::getVM(globalObject);
    auto throwScope = DECLARE_THROW_SCOPE(globalObject->vm());

    if (callFrame->argumentCount() == 0) {
        JSC::throwTypeError(globalObject, throwScope, "atob requires 1 argument (a string)"_s);
        return {};
    }

    WTF::String encodedString = callFrame->uncheckedArgument(0).toWTFString(globalObject);
    RETURN_IF_EXCEPTION(throwScope, JSC::JSValue::encode(JSC::JSValue {}));

    auto result = Bun::Base64::atob(encodedString);
    if (result.hasException()) {
        throwException(globalObject, throwScope, createDOMException(*globalObject, result.releaseException()));
        return {};
    }

    RELEASE_AND_RETURN(throwScope, JSValue::encode(jsString(vm, result.releaseReturnValue())));
}

JSC_DEFINE_HOST_FUNCTION(functionReportError,
    (JSC::JSGlobalObject * globalObject, JSC::CallFrame* callFrame))
{
    switch (callFrame->argumentCount()) {
    case 0: {
        return JSC::JSValue::encode(JSC::jsUndefined());
    }
    default: {
        Bun__reportError(globalObject, JSC::JSValue::encode(callFrame->argument(0)));
    }
    }

    return JSC::JSValue::encode(JSC::jsUndefined());
}

extern "C" JSC__JSValue ArrayBuffer__fromSharedMemfd(int64_t fd, JSC::JSGlobalObject* globalObject, size_t byteOffset, size_t byteLength, size_t totalLength, JSC::JSType type)
{

// Windows doesn't have mmap
// This code should pretty much only be called on Linux.
#if !OS(WINDOWS)
    auto ptr = mmap(nullptr, totalLength, PROT_READ | PROT_WRITE, MAP_PRIVATE, fd, 0);

    if (ptr == MAP_FAILED) {
        return JSC::JSValue::encode(JSC::JSValue {});
    }

    auto buffer = ArrayBuffer::createFromBytes({ reinterpret_cast<const uint8_t*>(reinterpret_cast<char*>(ptr) + byteOffset), byteLength }, createSharedTask<void(void*)>([ptr, totalLength](void* p) {
        munmap(ptr, totalLength);
    }));

    if (type == JSC::Uint8ArrayType) {
        auto uint8array = JSC::JSUint8Array::create(globalObject, globalObject->m_typedArrayUint8.get(globalObject), WTFMove(buffer), 0, byteLength);
        return JSValue::encode(uint8array);
    }

    if (type == JSC::ArrayBufferType) {

        Structure* structure = globalObject->arrayBufferStructure(JSC::ArrayBufferSharingMode::Default);

        if (UNLIKELY(!structure)) {
            return JSC::JSValue::encode(JSC::JSValue {});
        }

        return JSValue::encode(JSC::JSArrayBuffer::create(globalObject->vm(), structure, WTFMove(buffer)));
    } else {
        RELEASE_ASSERT_NOT_REACHED();
    }
#else
    return JSC::JSValue::encode(JSC::JSValue {});
#endif
}

extern "C" JSC__JSValue Bun__createArrayBufferForCopy(JSC::JSGlobalObject* globalObject, const void* ptr, size_t len)
{
    auto scope = DECLARE_THROW_SCOPE(globalObject->vm());
    auto arrayBuffer = JSC::ArrayBuffer::tryCreateUninitialized(len, 1);

    if (UNLIKELY(!arrayBuffer)) {
        JSC::throwOutOfMemoryError(globalObject, scope);
        return {};
    }

    if (len > 0)
        memcpy(arrayBuffer->data(), ptr, len);

    RELEASE_AND_RETURN(scope, JSValue::encode(JSC::JSArrayBuffer::create(globalObject->vm(), globalObject->arrayBufferStructure(JSC::ArrayBufferSharingMode::Default), WTFMove(arrayBuffer))));
}

extern "C" JSC__JSValue Bun__allocUint8ArrayForCopy(JSC::JSGlobalObject* globalObject, size_t len, void** ptr)
{
    auto scope = DECLARE_THROW_SCOPE(globalObject->vm());

    JSC::JSUint8Array* array = JSC::JSUint8Array::createUninitialized(globalObject, globalObject->m_typedArrayUint8.get(globalObject), len);

    if (UNLIKELY(!array)) {
        JSC::throwOutOfMemoryError(globalObject, scope);
        return {};
    }

    *ptr = array->vector();

    return JSValue::encode(array);
}

extern "C" JSC__JSValue Bun__allocArrayBufferForCopy(JSC::JSGlobalObject* lexicalGlobalObject, size_t len, void** ptr)
{
    auto& vm = JSC::getVM(lexicalGlobalObject);
    auto scope = DECLARE_THROW_SCOPE(vm);
    auto* globalObject = defaultGlobalObject(lexicalGlobalObject);

    auto* subclassStructure = globalObject->JSBufferSubclassStructure();
    auto buf = JSC::JSUint8Array::createUninitialized(lexicalGlobalObject, subclassStructure, len);

    if (UNLIKELY(!buf)) {
        return {};
    }

    *ptr = buf->vector();

    return JSValue::encode(buf);
}

extern "C" JSC__JSValue Bun__createUint8ArrayForCopy(JSC::JSGlobalObject* globalObject, const void* ptr, size_t len, bool isBuffer)
{
    VM& vm = globalObject->vm();
    auto scope = DECLARE_THROW_SCOPE(vm);

    auto* subclassStructure = isBuffer ? reinterpret_cast<Zig::GlobalObject*>(globalObject)->JSBufferSubclassStructure() : globalObject->typedArrayStructureWithTypedArrayType<TypeUint8>();
    JSC::JSUint8Array* array = JSC::JSUint8Array::createUninitialized(globalObject, subclassStructure, len);

    if (UNLIKELY(!array)) {
        JSC::throwOutOfMemoryError(globalObject, scope);
        return {};
    }

    if (len > 0 && ptr != nullptr)
        memcpy(array->vector(), ptr, len);

    RELEASE_AND_RETURN(scope, JSValue::encode(array));
}

JSC_DECLARE_HOST_FUNCTION(functionCreateUninitializedArrayBuffer);
JSC_DEFINE_HOST_FUNCTION(functionCreateUninitializedArrayBuffer,
    (JSC::JSGlobalObject * globalObject, JSC::CallFrame* callFrame))
{
    size_t len = static_cast<size_t>(JSC__JSValue__toInt64(JSC::JSValue::encode(callFrame->argument(0))));
    auto scope = DECLARE_THROW_SCOPE(globalObject->vm());
    auto arrayBuffer = JSC::ArrayBuffer::tryCreateUninitialized(len, 1);

    if (UNLIKELY(!arrayBuffer)) {
        JSC::throwOutOfMemoryError(globalObject, scope);
        return {};
    }

    RELEASE_AND_RETURN(scope, JSValue::encode(JSC::JSArrayBuffer::create(globalObject->vm(), globalObject->arrayBufferStructure(JSC::ArrayBufferSharingMode::Default), WTFMove(arrayBuffer))));
}

static inline JSC::EncodedJSValue jsFunctionAddEventListenerBody(JSC::JSGlobalObject* lexicalGlobalObject, JSC::CallFrame* callFrame, Zig::GlobalObject* castedThis)
{
    auto& vm = JSC::getVM(lexicalGlobalObject);
    auto throwScope = DECLARE_THROW_SCOPE(vm);
    UNUSED_PARAM(throwScope);
    UNUSED_PARAM(callFrame);
    auto& impl = castedThis->globalEventScope;
    if (UNLIKELY(callFrame->argumentCount() < 2))
        return throwVMError(lexicalGlobalObject, throwScope, createNotEnoughArgumentsError(lexicalGlobalObject));
    EnsureStillAliveScope argument0 = callFrame->uncheckedArgument(0);
    auto type = convert<IDLAtomStringAdaptor<IDLDOMString>>(*lexicalGlobalObject, argument0.value());
    RETURN_IF_EXCEPTION(throwScope, {});
    EnsureStillAliveScope argument1 = callFrame->uncheckedArgument(1);
    auto listener = convert<IDLNullable<IDLEventListener<JSEventListener>>>(*lexicalGlobalObject, argument1.value(), *castedThis, [](JSC::JSGlobalObject& lexicalGlobalObject, JSC::ThrowScope& scope) { throwArgumentMustBeObjectError(lexicalGlobalObject, scope, 1, "listener"_s, "EventTarget"_s, "addEventListener"_s); });
    RETURN_IF_EXCEPTION(throwScope, {});
    EnsureStillAliveScope argument2 = callFrame->argument(2);
    auto options = argument2.value().isUndefined() ? false : convert<IDLUnion<IDLDictionary<AddEventListenerOptions>, IDLBoolean>>(*lexicalGlobalObject, argument2.value());
    RETURN_IF_EXCEPTION(throwScope, {});
    auto result = JSValue::encode(WebCore::toJS<IDLUndefined>(*lexicalGlobalObject, throwScope, [&]() -> decltype(auto) { return impl->addEventListenerForBindings(WTFMove(type), WTFMove(listener), WTFMove(options)); }));
    RETURN_IF_EXCEPTION(throwScope, {});
    vm.writeBarrier(&static_cast<JSObject&>(*castedThis), argument1.value());
    return result;
}

JSC_DEFINE_HOST_FUNCTION(jsFunctionAddEventListener, (JSGlobalObject * lexicalGlobalObject, CallFrame* callFrame))
{
    return jsFunctionAddEventListenerBody(lexicalGlobalObject, callFrame, jsDynamicCast<Zig::GlobalObject*>(lexicalGlobalObject));
}

static inline JSC::EncodedJSValue jsFunctionRemoveEventListenerBody(JSC::JSGlobalObject* lexicalGlobalObject, JSC::CallFrame* callFrame, Zig::GlobalObject* castedThis)
{
    auto& vm = JSC::getVM(lexicalGlobalObject);
    auto throwScope = DECLARE_THROW_SCOPE(vm);
    UNUSED_PARAM(throwScope);
    UNUSED_PARAM(callFrame);
    auto& impl = castedThis->globalEventScope;
    if (UNLIKELY(callFrame->argumentCount() < 2))
        return throwVMError(lexicalGlobalObject, throwScope, createNotEnoughArgumentsError(lexicalGlobalObject));
    EnsureStillAliveScope argument0 = callFrame->uncheckedArgument(0);
    auto type = convert<IDLAtomStringAdaptor<IDLDOMString>>(*lexicalGlobalObject, argument0.value());
    RETURN_IF_EXCEPTION(throwScope, {});
    EnsureStillAliveScope argument1 = callFrame->uncheckedArgument(1);
    auto listener = convert<IDLNullable<IDLEventListener<JSEventListener>>>(*lexicalGlobalObject, argument1.value(), *castedThis, [](JSC::JSGlobalObject& lexicalGlobalObject, JSC::ThrowScope& scope) { throwArgumentMustBeObjectError(lexicalGlobalObject, scope, 1, "listener"_s, "EventTarget"_s, "removeEventListener"_s); });
    RETURN_IF_EXCEPTION(throwScope, {});
    EnsureStillAliveScope argument2 = callFrame->argument(2);
    auto options = argument2.value().isUndefined() ? false : convert<IDLUnion<IDLDictionary<EventListenerOptions>, IDLBoolean>>(*lexicalGlobalObject, argument2.value());
    RETURN_IF_EXCEPTION(throwScope, {});
    auto result = JSValue::encode(WebCore::toJS<IDLUndefined>(*lexicalGlobalObject, throwScope, [&]() -> decltype(auto) { return impl->removeEventListenerForBindings(WTFMove(type), WTFMove(listener), WTFMove(options)); }));
    RETURN_IF_EXCEPTION(throwScope, {});
    vm.writeBarrier(&static_cast<JSObject&>(*castedThis), argument1.value());
    return result;
}

JSC_DEFINE_HOST_FUNCTION(jsFunctionRemoveEventListener, (JSGlobalObject * lexicalGlobalObject, CallFrame* callFrame))
{
    return jsFunctionRemoveEventListenerBody(lexicalGlobalObject, callFrame, jsDynamicCast<Zig::GlobalObject*>(lexicalGlobalObject));
}

static inline JSC::EncodedJSValue jsFunctionDispatchEventBody(JSC::JSGlobalObject* lexicalGlobalObject, JSC::CallFrame* callFrame, Zig::GlobalObject* castedThis)
{
    auto& vm = JSC::getVM(lexicalGlobalObject);
    auto throwScope = DECLARE_THROW_SCOPE(vm);
    UNUSED_PARAM(throwScope);
    UNUSED_PARAM(callFrame);
    auto& impl = castedThis->globalEventScope;
    if (UNLIKELY(callFrame->argumentCount() < 1))
        return throwVMError(lexicalGlobalObject, throwScope, createNotEnoughArgumentsError(lexicalGlobalObject));
    EnsureStillAliveScope argument0 = callFrame->uncheckedArgument(0);
    auto event = convert<IDLInterface<Event>>(*lexicalGlobalObject, argument0.value(), [](JSC::JSGlobalObject& lexicalGlobalObject, JSC::ThrowScope& scope) { throwArgumentTypeError(lexicalGlobalObject, scope, 0, "event"_s, "EventTarget"_s, "dispatchEvent"_s, "Event"_s); });
    RETURN_IF_EXCEPTION(throwScope, {});
    RELEASE_AND_RETURN(throwScope, JSValue::encode(WebCore::toJS<IDLBoolean>(*lexicalGlobalObject, throwScope, impl->dispatchEventForBindings(*event))));
}

JSC_DEFINE_HOST_FUNCTION(jsFunctionDispatchEvent, (JSGlobalObject * lexicalGlobalObject, CallFrame* callFrame))
{
    return jsFunctionDispatchEventBody(lexicalGlobalObject, callFrame, jsDynamicCast<Zig::GlobalObject*>(lexicalGlobalObject));
}

JSC_DEFINE_CUSTOM_GETTER(getterSubtleCrypto, (JSGlobalObject * lexicalGlobalObject, EncodedJSValue thisValue, PropertyName attributeName))
{
    return JSValue::encode(reinterpret_cast<Zig::GlobalObject*>(lexicalGlobalObject)->subtleCrypto());
}

extern "C" JSC::EncodedJSValue ExpectMatcherUtils_createSigleton(JSC::JSGlobalObject* lexicalGlobalObject);

// Do nothing.
// This is consistent with Node.js
// This makes libraries polyfilling `globalThis.crypto.subtle` not throw.
JSC_DEFINE_CUSTOM_SETTER(setterSubtleCrypto,
    (JSC::JSGlobalObject*, JSC::EncodedJSValue,
        JSC::EncodedJSValue, JSC::PropertyName))
{
    return true;
}

JSC_DECLARE_HOST_FUNCTION(makeGetterTypeErrorForBuiltins);
JSC_DECLARE_HOST_FUNCTION(makeDOMExceptionForBuiltins);
JSC_DECLARE_HOST_FUNCTION(createWritableStreamFromInternal);
JSC_DECLARE_HOST_FUNCTION(getInternalWritableStream);
JSC_DECLARE_HOST_FUNCTION(isAbortSignal);

JSC_DEFINE_HOST_FUNCTION(makeGetterTypeErrorForBuiltins, (JSGlobalObject * globalObject, CallFrame* callFrame))
{
    ASSERT(callFrame);
    ASSERT(callFrame->argumentCount() == 2);
    VM& vm = globalObject->vm();
    DeferTermination deferScope(vm);
    auto scope = DECLARE_CATCH_SCOPE(vm);

    auto interfaceName = callFrame->uncheckedArgument(0).getString(globalObject);
    scope.assertNoException();
    auto attributeName = callFrame->uncheckedArgument(1).getString(globalObject);
    scope.assertNoException();

    auto error = static_cast<ErrorInstance*>(createTypeError(globalObject, JSC::makeDOMAttributeGetterTypeErrorMessage(interfaceName.utf8().data(), attributeName)));
    error->setNativeGetterTypeError();
    return JSValue::encode(error);
}

JSC_DEFINE_HOST_FUNCTION(makeDOMExceptionForBuiltins, (JSGlobalObject * globalObject, CallFrame* callFrame))
{
    ASSERT(callFrame);
    ASSERT(callFrame->argumentCount() == 2);

    auto& vm = JSC::getVM(globalObject);
    DeferTermination deferScope(vm);
    auto scope = DECLARE_CATCH_SCOPE(vm);

    auto codeValue = callFrame->uncheckedArgument(0).getString(globalObject);
    scope.assertNoException();

    auto message = callFrame->uncheckedArgument(1).getString(globalObject);
    scope.assertNoException();

    ExceptionCode code { TypeError };
    if (codeValue == "AbortError"_s)
        code = AbortError;
    auto value = createDOMException(globalObject, code, message);

    EXCEPTION_ASSERT(!scope.exception() || vm.hasPendingTerminationException());

    return JSValue::encode(value);
}

JSC_DEFINE_HOST_FUNCTION(getInternalWritableStream, (JSGlobalObject*, CallFrame* callFrame))
{
    ASSERT(callFrame);
    ASSERT(callFrame->argumentCount() == 1);

    auto* writableStream = jsDynamicCast<JSWritableStream*>(callFrame->uncheckedArgument(0));
    if (UNLIKELY(!writableStream))
        return JSValue::encode(jsUndefined());
    return JSValue::encode(writableStream->wrapped().internalWritableStream());
}

JSC_DEFINE_HOST_FUNCTION(createWritableStreamFromInternal, (JSGlobalObject * globalObject, CallFrame* callFrame))
{
    ASSERT(callFrame);
    ASSERT(callFrame->argumentCount() == 1);
    ASSERT(callFrame->uncheckedArgument(0).isObject());

    auto* jsDOMGlobalObject = JSC::jsCast<JSDOMGlobalObject*>(globalObject);
    auto internalWritableStream = InternalWritableStream::fromObject(*jsDOMGlobalObject, *callFrame->uncheckedArgument(0).toObject(globalObject));
    return JSValue::encode(toJSNewlyCreated(globalObject, jsDOMGlobalObject, WritableStream::create(WTFMove(internalWritableStream))));
}

JSC_DEFINE_HOST_FUNCTION(addAbortAlgorithmToSignal, (JSGlobalObject * globalObject, CallFrame* callFrame))
{
    ASSERT(callFrame);
    ASSERT(callFrame->argumentCount() == 2);

    auto& vm = JSC::getVM(globalObject);
    auto* abortSignal = jsDynamicCast<JSAbortSignal*>(callFrame->uncheckedArgument(0));
    if (UNLIKELY(!abortSignal))
        return JSValue::encode(JSValue(JSC::JSValue::JSFalse));

    Ref<AbortAlgorithm> abortAlgorithm = JSAbortAlgorithm::create(vm, callFrame->uncheckedArgument(1).getObject());

    auto algorithmIdentifier = AbortSignal::addAbortAlgorithmToSignal(abortSignal->wrapped(), WTFMove(abortAlgorithm));
    return JSValue::encode(JSC::jsNumber(algorithmIdentifier));
}

JSC_DEFINE_HOST_FUNCTION(removeAbortAlgorithmFromSignal, (JSGlobalObject*, CallFrame* callFrame))
{
    ASSERT(callFrame);
    ASSERT(callFrame->argumentCount() == 2);

    auto* abortSignal = jsDynamicCast<JSAbortSignal*>(callFrame->uncheckedArgument(0));
    if (UNLIKELY(!abortSignal))
        return JSValue::encode(JSValue(JSC::JSValue::JSFalse));

    AbortSignal::removeAbortAlgorithmFromSignal(abortSignal->wrapped(), callFrame->uncheckedArgument(1).asUInt32());
    return JSValue::encode(JSC::jsUndefined());
}

JSC_DEFINE_HOST_FUNCTION(isAbortSignal, (JSGlobalObject*, CallFrame* callFrame))
{
    ASSERT(callFrame->argumentCount() == 1);
    return JSValue::encode(jsBoolean(callFrame->uncheckedArgument(0).inherits<JSAbortSignal>()));
}
static inline std::optional<JSC::JSValue> invokeReadableStreamFunction(JSC::JSGlobalObject& lexicalGlobalObject, const JSC::Identifier& identifier, JSC::JSValue thisValue, const JSC::MarkedArgumentBuffer& arguments)
{
    JSC::VM& vm = lexicalGlobalObject.vm();
    JSC::JSLockHolder lock(vm);

    auto function = lexicalGlobalObject.get(&lexicalGlobalObject, identifier);
    ASSERT(function.isCallable());

    auto scope = DECLARE_CATCH_SCOPE(vm);
    auto callData = JSC::getCallData(function);
    auto result = call(&lexicalGlobalObject, function, callData, thisValue, arguments);
#if BUN_DEBUG
    if (scope.exception()) {
        Bun__reportError(&lexicalGlobalObject, JSValue::encode(scope.exception()));
    }
#endif
    EXCEPTION_ASSERT(!scope.exception() || vm.hasPendingTerminationException());
    if (scope.exception())
        return {};
    return result;
}
extern "C" bool ReadableStream__tee(JSC__JSValue possibleReadableStream, Zig::GlobalObject* globalObject, JSC__JSValue* possibleReadableStream1, JSC__JSValue* possibleReadableStream2)
{
    auto* readableStream = jsDynamicCast<JSReadableStream*>(JSC::JSValue::decode(possibleReadableStream));
    if (UNLIKELY(!readableStream))
        return false;

    auto& lexicalGlobalObject = *globalObject;
    auto* clientData = static_cast<JSVMClientData*>(lexicalGlobalObject.vm().clientData);
    auto& privateName = clientData->builtinFunctions().readableStreamInternalsBuiltins().readableStreamTeePrivateName();

    MarkedArgumentBuffer arguments;
    arguments.append(readableStream);
    arguments.append(JSC::jsBoolean(true));
    ASSERT(!arguments.hasOverflowed());
    auto returnedValue = invokeReadableStreamFunction(lexicalGlobalObject, privateName, JSC::jsUndefined(), arguments);
    if (!returnedValue)
        return false;

    auto results = Detail::SequenceConverter<IDLAny>::convert(lexicalGlobalObject, *returnedValue);

    ASSERT(results.size() == 2);
    *possibleReadableStream1 = JSValue::encode(results[0]);
    *possibleReadableStream2 = JSValue::encode(results[1]);
    return true;
}

extern "C" void ReadableStream__cancel(JSC__JSValue possibleReadableStream, Zig::GlobalObject* globalObject)
{
    auto* readableStream = jsDynamicCast<JSReadableStream*>(JSC::JSValue::decode(possibleReadableStream));
    if (UNLIKELY(!readableStream))
        return;

    if (!ReadableStream::isLocked(globalObject, readableStream)) {
        return;
    }

    WebCore::Exception exception { AbortError };
    ReadableStream::cancel(*globalObject, readableStream, exception);
}

extern "C" void ReadableStream__detach(JSC__JSValue possibleReadableStream, Zig::GlobalObject* globalObject)
{
    auto value = JSC::JSValue::decode(possibleReadableStream);
    if (value.isEmpty() || !value.isCell())
        return;

    auto* readableStream = static_cast<JSReadableStream*>(value.asCell());
    if (UNLIKELY(!readableStream))
        return;
    readableStream->setNativePtr(globalObject->vm(), jsNumber(-1));
    readableStream->setNativeType(0);
    readableStream->setDisturbed(true);
}
extern "C" bool ReadableStream__isDisturbed(JSC__JSValue possibleReadableStream, Zig::GlobalObject* globalObject);
extern "C" bool ReadableStream__isDisturbed(JSC__JSValue possibleReadableStream, Zig::GlobalObject* globalObject)
{
    ASSERT(globalObject);
    return ReadableStream::isDisturbed(globalObject, jsDynamicCast<WebCore::JSReadableStream*>(JSC::JSValue::decode(possibleReadableStream)));
}

extern "C" bool ReadableStream__isLocked(JSC__JSValue possibleReadableStream, Zig::GlobalObject* globalObject);
extern "C" bool ReadableStream__isLocked(JSC__JSValue possibleReadableStream, Zig::GlobalObject* globalObject)
{
    ASSERT(globalObject);
    WebCore::JSReadableStream* stream = jsDynamicCast<WebCore::JSReadableStream*>(JSValue::decode(possibleReadableStream));
    return stream != nullptr && ReadableStream::isLocked(globalObject, stream);
}

extern "C" int32_t ReadableStreamTag__tagged(Zig::GlobalObject* globalObject, JSC__JSValue* possibleReadableStream, void** ptr)
{
    ASSERT(globalObject);
    JSC::JSObject* object = JSValue::decode(*possibleReadableStream).getObject();
    if (!object) {
        *ptr = nullptr;
        return -1;
    }

    auto& vm = JSC::getVM(globalObject);

    if (!object->inherits<JSReadableStream>()) {
        auto throwScope = DECLARE_THROW_SCOPE(vm);
        JSValue target = object;
        JSValue fn = JSValue();
        auto* function = jsDynamicCast<JSC::JSFunction*>(object);
        if (function && function->jsExecutable() && function->jsExecutable()->isAsyncGenerator()) {
            fn = object;
            target = jsUndefined();
        } else if (auto iterable = object->getIfPropertyExists(globalObject, vm.propertyNames->asyncIteratorSymbol)) {
            if (iterable.isCallable()) {
                fn = iterable;
            }
        }

        if (UNLIKELY(throwScope.exception())) {
            *ptr = nullptr;
            return -1;
        }

        if (fn.isEmpty()) {
            *ptr = nullptr;
            return -1;
        }

        auto* createIterator = globalObject->builtinInternalFunctions().readableStreamInternals().m_readableStreamFromAsyncIteratorFunction.get();

        JSC::MarkedArgumentBuffer arguments;
        arguments.append(target);
        arguments.append(fn);

        JSC::JSValue result = profiledCall(globalObject, JSC::ProfilingReason::API, createIterator, JSC::getCallData(createIterator), JSC::jsUndefined(), arguments);

        if (UNLIKELY(throwScope.exception())) {
            return -1;
        }

        if (!result.isObject()) {
            *ptr = nullptr;
            return -1;
        }

        object = result.getObject();

        ASSERT(object->inherits<JSReadableStream>());
        *possibleReadableStream = JSValue::encode(object);
        *ptr = nullptr;
        ensureStillAliveHere(object);
        return 0;
    }

    auto* readableStream = jsCast<JSReadableStream*>(object);

    JSValue nativePtrHandle = readableStream->nativePtr();
    if (nativePtrHandle.isEmpty() || !nativePtrHandle.isCell()) {
        *ptr = nullptr;
        return 0;
    }

    JSCell* cell = nativePtrHandle.asCell();

    if (auto* casted = jsDynamicCast<JSBlobInternalReadableStreamSource*>(cell)) {
        *ptr = casted->wrapped();
        return 1;
    }

    if (auto* casted = jsDynamicCast<JSFileInternalReadableStreamSource*>(cell)) {
        *ptr = casted->wrapped();
        return 2;
    }

    if (auto* casted = jsDynamicCast<JSBytesInternalReadableStreamSource*>(cell)) {
        *ptr = casted->wrapped();
        return 4;
    }

    return 0;
}

extern "C" JSC__JSValue ZigGlobalObject__createNativeReadableStream(Zig::GlobalObject* globalObject, JSC__JSValue nativePtr)
{
    auto& vm = JSC::getVM(globalObject);
    auto scope = DECLARE_THROW_SCOPE(vm);

    auto& builtinNames = WebCore::builtinNames(vm);

    auto function = globalObject->getDirect(vm, builtinNames.createNativeReadableStreamPrivateName()).getObject();
    JSC::MarkedArgumentBuffer arguments = JSC::MarkedArgumentBuffer();
    arguments.append(JSValue::decode(nativePtr));

    auto callData = JSC::getCallData(function);
    return JSC::JSValue::encode(call(globalObject, function, callData, JSC::jsUndefined(), arguments));
}

extern "C" JSC__JSValue Bun__Jest__createTestModuleObject(JSC::JSGlobalObject*);
extern "C" JSC__JSValue Bun__Jest__createTestPreloadObject(JSC::JSGlobalObject*);
extern "C" JSC__JSValue Bun__Jest__testPreloadObject(Zig::GlobalObject* globalObject)
{
    return JSValue::encode(globalObject->lazyPreloadTestModuleObject());
}
extern "C" JSC__JSValue Bun__Jest__testModuleObject(Zig::GlobalObject* globalObject)
{
    return JSValue::encode(globalObject->lazyTestModuleObject());
}

static inline JSC__JSValue ZigGlobalObject__readableStreamToArrayBufferBody(Zig::GlobalObject* globalObject, JSC__JSValue readableStreamValue)
{
    auto& vm = JSC::getVM(globalObject);

    auto throwScope = DECLARE_THROW_SCOPE(vm);

    auto* function = globalObject->m_readableStreamToArrayBuffer.get();
    if (!function) {
        function = JSFunction::create(vm, globalObject, static_cast<JSC::FunctionExecutable*>(readableStreamReadableStreamToArrayBufferCodeGenerator(vm)), globalObject);
        globalObject->m_readableStreamToArrayBuffer.set(vm, globalObject, function);
    }

    JSC::MarkedArgumentBuffer arguments = JSC::MarkedArgumentBuffer();
    arguments.append(JSValue::decode(readableStreamValue));

    auto callData = JSC::getCallData(function);
    JSValue result = call(globalObject, function, callData, JSC::jsUndefined(), arguments);

    JSC::JSObject* object = result.getObject();

    if (UNLIKELY(!result || result.isUndefinedOrNull()))
        return JSValue::encode(result);

    if (UNLIKELY(!object)) {
        auto throwScope = DECLARE_THROW_SCOPE(vm);
        throwTypeError(globalObject, throwScope, "Expected object"_s);
        return {};
    }

    JSC::JSPromise* promise = JSC::jsDynamicCast<JSC::JSPromise*>(object);
    if (UNLIKELY(!promise)) {
        auto throwScope = DECLARE_THROW_SCOPE(vm);
        throwTypeError(globalObject, throwScope, "Expected promise"_s);
        return {};
    }

    RELEASE_AND_RETURN(throwScope, JSC::JSValue::encode(promise));
}

extern "C" JSC__JSValue ZigGlobalObject__readableStreamToArrayBuffer(Zig::GlobalObject* globalObject, JSC__JSValue readableStreamValue);
extern "C" JSC__JSValue ZigGlobalObject__readableStreamToArrayBuffer(Zig::GlobalObject* globalObject, JSC__JSValue readableStreamValue)
{
    return ZigGlobalObject__readableStreamToArrayBufferBody(reinterpret_cast<Zig::GlobalObject*>(globalObject), readableStreamValue);
}

extern "C" JSC__JSValue ZigGlobalObject__readableStreamToBytes(Zig::GlobalObject* globalObject, JSC__JSValue readableStreamValue);
extern "C" JSC__JSValue ZigGlobalObject__readableStreamToBytes(Zig::GlobalObject* globalObject, JSC__JSValue readableStreamValue)
{
    auto& vm = JSC::getVM(globalObject);

    auto throwScope = DECLARE_THROW_SCOPE(vm);

    auto* function = globalObject->m_readableStreamToBytes.get();
    if (!function) {
        function = JSFunction::create(vm, globalObject, static_cast<JSC::FunctionExecutable*>(readableStreamReadableStreamToBytesCodeGenerator(vm)), globalObject);
        globalObject->m_readableStreamToBytes.set(vm, globalObject, function);
    }

    JSC::MarkedArgumentBuffer arguments = JSC::MarkedArgumentBuffer();
    arguments.append(JSValue::decode(readableStreamValue));

    auto callData = JSC::getCallData(function);
    JSValue result = call(globalObject, function, callData, JSC::jsUndefined(), arguments);

    JSC::JSObject* object = result.getObject();

    if (UNLIKELY(!result || result.isUndefinedOrNull()))
        return JSValue::encode(result);

    if (UNLIKELY(!object)) {
        auto throwScope = DECLARE_THROW_SCOPE(vm);
        throwTypeError(globalObject, throwScope, "Expected object"_s);
        return {};
    }

    JSC::JSPromise* promise = JSC::jsDynamicCast<JSC::JSPromise*>(object);
    if (UNLIKELY(!promise)) {
        auto throwScope = DECLARE_THROW_SCOPE(vm);
        throwTypeError(globalObject, throwScope, "Expected promise"_s);
        return {};
    }

    RELEASE_AND_RETURN(throwScope, JSC::JSValue::encode(promise));
}

extern "C" JSC__JSValue ZigGlobalObject__readableStreamToText(Zig::GlobalObject* globalObject, JSC__JSValue readableStreamValue);
extern "C" JSC__JSValue ZigGlobalObject__readableStreamToText(Zig::GlobalObject* globalObject, JSC__JSValue readableStreamValue)
{
    auto& vm = JSC::getVM(globalObject);

    JSC::JSFunction* function = nullptr;
    if (auto readableStreamToText = globalObject->m_readableStreamToText.get()) {
        function = readableStreamToText;
    } else {
        function = JSFunction::create(vm, globalObject, static_cast<JSC::FunctionExecutable*>(readableStreamReadableStreamToTextCodeGenerator(vm)), globalObject);

        globalObject->m_readableStreamToText.set(vm, globalObject, function);
    }

    JSC::MarkedArgumentBuffer arguments = JSC::MarkedArgumentBuffer();
    arguments.append(JSValue::decode(readableStreamValue));

    auto callData = JSC::getCallData(function);
    return JSC::JSValue::encode(call(globalObject, function, callData, JSC::jsUndefined(), arguments));
}

extern "C" JSC__JSValue ZigGlobalObject__readableStreamToFormData(Zig::GlobalObject* globalObject, JSC__JSValue readableStreamValue, JSC__JSValue contentTypeValue)
{
    auto& vm = JSC::getVM(globalObject);

    JSC::JSFunction* function = nullptr;
    if (auto readableStreamToFormData = globalObject->m_readableStreamToFormData.get()) {
        function = readableStreamToFormData;
    } else {
        function = JSFunction::create(vm, globalObject, static_cast<JSC::FunctionExecutable*>(readableStreamReadableStreamToFormDataCodeGenerator(vm)), globalObject);

        globalObject->m_readableStreamToFormData.set(vm, globalObject, function);
    }

    JSC::MarkedArgumentBuffer arguments = JSC::MarkedArgumentBuffer();
    arguments.append(JSValue::decode(readableStreamValue));
    arguments.append(JSValue::decode(contentTypeValue));

    auto callData = JSC::getCallData(function);
    return JSC::JSValue::encode(call(globalObject, function, callData, JSC::jsUndefined(), arguments));
}

extern "C" JSC__JSValue ZigGlobalObject__readableStreamToJSON(Zig::GlobalObject* globalObject, JSC__JSValue readableStreamValue);
extern "C" JSC__JSValue ZigGlobalObject__readableStreamToJSON(Zig::GlobalObject* globalObject, JSC__JSValue readableStreamValue)
{
    auto& vm = JSC::getVM(globalObject);

    JSC::JSFunction* function = nullptr;
    if (auto readableStreamToJSON = globalObject->m_readableStreamToJSON.get()) {
        function = readableStreamToJSON;
    } else {
        function = JSFunction::create(vm, globalObject, static_cast<JSC::FunctionExecutable*>(readableStreamReadableStreamToJSONCodeGenerator(vm)), globalObject);

        globalObject->m_readableStreamToJSON.set(vm, globalObject, function);
    }

    JSC::MarkedArgumentBuffer arguments = JSC::MarkedArgumentBuffer();
    arguments.append(JSValue::decode(readableStreamValue));

    auto callData = JSC::getCallData(function);
    return JSC::JSValue::encode(call(globalObject, function, callData, JSC::jsUndefined(), arguments));
}

extern "C" JSC__JSValue ZigGlobalObject__readableStreamToBlob(Zig::GlobalObject* globalObject, JSC__JSValue readableStreamValue)
{
    auto& vm = JSC::getVM(globalObject);

    JSC::JSFunction* function = nullptr;
    if (auto readableStreamToBlob = globalObject->m_readableStreamToBlob.get()) {
        function = readableStreamToBlob;
    } else {
        function = JSFunction::create(vm, globalObject, static_cast<JSC::FunctionExecutable*>(readableStreamReadableStreamToBlobCodeGenerator(vm)), globalObject);

        globalObject->m_readableStreamToBlob.set(vm, globalObject, function);
    }

    JSC::MarkedArgumentBuffer arguments = JSC::MarkedArgumentBuffer();
    arguments.append(JSValue::decode(readableStreamValue));

    auto callData = JSC::getCallData(function);
    return JSC::JSValue::encode(call(globalObject, function, callData, JSC::jsUndefined(), arguments));
}

extern "C" napi_env ZigGlobalObject__makeNapiEnvForFFI(Zig::GlobalObject* globalObject)
{
    return globalObject->makeNapiEnvForFFI();
}

JSC_DECLARE_HOST_FUNCTION(functionReadableStreamToArrayBuffer);
JSC_DEFINE_HOST_FUNCTION(functionReadableStreamToArrayBuffer, (JSGlobalObject * globalObject, JSC::CallFrame* callFrame))
{
    auto& vm = JSC::getVM(globalObject);

    if (UNLIKELY(callFrame->argumentCount() < 1)) {
        auto throwScope = DECLARE_THROW_SCOPE(vm);
        throwTypeError(globalObject, throwScope, "Expected at least one argument"_s);
        return {};
    }

    auto readableStreamValue = callFrame->uncheckedArgument(0);
    return ZigGlobalObject__readableStreamToArrayBufferBody(reinterpret_cast<Zig::GlobalObject*>(globalObject), JSValue::encode(readableStreamValue));
}

JSC_DECLARE_HOST_FUNCTION(functionReadableStreamToBytes);
JSC_DEFINE_HOST_FUNCTION(functionReadableStreamToBytes, (JSGlobalObject * globalObject, JSC::CallFrame* callFrame))
{
    auto& vm = JSC::getVM(globalObject);

    if (UNLIKELY(callFrame->argumentCount() < 1)) {
        auto throwScope = DECLARE_THROW_SCOPE(vm);
        throwTypeError(globalObject, throwScope, "Expected at least one argument"_s);
        return {};
    }

    auto readableStreamValue = callFrame->uncheckedArgument(0);
    return ZigGlobalObject__readableStreamToBytes(reinterpret_cast<Zig::GlobalObject*>(globalObject), JSValue::encode(readableStreamValue));
}

JSC_DEFINE_HOST_FUNCTION(jsFunctionPerformMicrotask, (JSGlobalObject * globalObject, CallFrame* callframe))
{
    auto& vm = JSC::getVM(globalObject);
    auto scope = DECLARE_CATCH_SCOPE(vm);

    auto job = callframe->argument(0);
    if (UNLIKELY(!job || job.isUndefinedOrNull())) {
        return JSValue::encode(jsUndefined());
    }

    auto callData = JSC::getCallData(job);
    MarkedArgumentBuffer arguments;

    if (UNLIKELY(callData.type == CallData::Type::None)) {
        return JSValue::encode(jsUndefined());
    }

    JSValue result;
    WTF::NakedPtr<JSC::Exception> exceptionPtr;

    JSValue restoreAsyncContext = {};
    InternalFieldTuple* asyncContextData = nullptr;
    auto setAsyncContext = callframe->argument(1);
    if (!setAsyncContext.isUndefined()) {
        asyncContextData = globalObject->m_asyncContextData.get();
        restoreAsyncContext = asyncContextData->getInternalField(0);
        asyncContextData->putInternalField(vm, 0, setAsyncContext);
    }

    size_t argCount = callframe->argumentCount();
    switch (argCount) {
    case 3: {
        arguments.append(callframe->uncheckedArgument(2));
        break;
    }
    case 4: {
        arguments.append(callframe->uncheckedArgument(2));
        arguments.append(callframe->uncheckedArgument(3));
        break;
    }
    default:
        break;
    }

    JSC::profiledCall(globalObject, ProfilingReason::API, job, callData, jsUndefined(), arguments, exceptionPtr);

    if (asyncContextData) {
        asyncContextData->putInternalField(vm, 0, restoreAsyncContext);
    }

    if (auto* exception = exceptionPtr.get()) {
        Bun__reportUnhandledError(globalObject, JSValue::encode(exception));
    }

    return JSValue::encode(jsUndefined());
}

JSC_DEFINE_HOST_FUNCTION(jsFunctionPerformMicrotaskVariadic, (JSGlobalObject * globalObject, CallFrame* callframe))
{
    auto& vm = JSC::getVM(globalObject);
    auto scope = DECLARE_CATCH_SCOPE(vm);

    auto job = callframe->argument(0);
    if (!job || job.isUndefinedOrNull()) {
        return JSValue::encode(jsUndefined());
    }

    auto callData = JSC::getCallData(job);
    MarkedArgumentBuffer arguments;
    if (UNLIKELY(callData.type == CallData::Type::None)) {
        return JSValue::encode(jsUndefined());
    }

    JSArray* array = jsCast<JSArray*>(callframe->argument(1));
    unsigned length = array->length();
    for (unsigned i = 0; i < length; i++) {
        arguments.append(array->getIndex(globalObject, i));
    }

    JSValue result;
    WTF::NakedPtr<JSC::Exception> exceptionPtr;
    JSValue thisValue = jsUndefined();

    if (callframe->argumentCount() > 3) {
        thisValue = callframe->argument(3);
    }

    JSValue restoreAsyncContext = {};
    InternalFieldTuple* asyncContextData = nullptr;
    auto setAsyncContext = callframe->argument(2);
    if (!setAsyncContext.isUndefined()) {
        asyncContextData = globalObject->m_asyncContextData.get();
        restoreAsyncContext = asyncContextData->getInternalField(0);
        asyncContextData->putInternalField(vm, 0, setAsyncContext);
    }

    JSC::profiledCall(globalObject, ProfilingReason::API, job, callData, thisValue, arguments, exceptionPtr);

    if (asyncContextData) {
        asyncContextData->putInternalField(vm, 0, restoreAsyncContext);
    }

    if (auto* exception = exceptionPtr.get()) {
        Bun__reportUnhandledError(globalObject, JSValue::encode(exception));
    }

    return JSValue::encode(jsUndefined());
}

void GlobalObject::createCallSitesFromFrames(Zig::GlobalObject* globalObject, JSC::JSGlobalObject* lexicalGlobalObject, JSCStackTrace& stackTrace, MarkedArgumentBuffer& callSites)
{
    /* From v8's "Stack Trace API" (https://github.com/v8/v8/wiki/Stack-Trace-API):
     * "To maintain restrictions imposed on strict mode functions, frames that have a
     * strict mode function and all frames below (its caller etc.) are not allow to access
     * their receiver and function objects. For those frames, getFunction() and getThis()
     * will return undefined."." */
    bool encounteredStrictFrame = false;

    // TODO: is it safe to use CallSite structure from a different JSGlobalObject? This case would happen within a node:vm
    JSC::Structure* callSiteStructure = globalObject->callSiteStructure();
    size_t framesCount = stackTrace.size();

    for (size_t i = 0; i < framesCount; i++) {
        CallSite* callSite = CallSite::create(lexicalGlobalObject, callSiteStructure, stackTrace.at(i), encounteredStrictFrame);

        if (!encounteredStrictFrame) {
            encounteredStrictFrame = callSite->isStrict();
        }

        callSites.append(callSite);
    }
}

JSC_DEFINE_HOST_FUNCTION(errorConstructorFuncAppendStackTrace, (JSC::JSGlobalObject * lexicalGlobalObject, JSC::CallFrame* callFrame))
{
    GlobalObject* globalObject = reinterpret_cast<GlobalObject*>(lexicalGlobalObject);
    auto& vm = JSC::getVM(globalObject);
    auto scope = DECLARE_THROW_SCOPE(vm);

    JSC::ErrorInstance* source = jsDynamicCast<JSC::ErrorInstance*>(callFrame->argument(0));
    JSC::ErrorInstance* destination = jsDynamicCast<JSC::ErrorInstance*>(callFrame->argument(1));

    if (!source || !destination) {
        throwTypeError(lexicalGlobalObject, scope, "First & second argument must be an Error object"_s);
        return {};
    }

    if (!destination->stackTrace()) {
        destination->captureStackTrace(vm, globalObject, 1);
    }

    if (source->stackTrace()) {
        destination->stackTrace()->appendVector(*source->stackTrace());
        source->stackTrace()->clear();
    }

    return JSC::JSValue::encode(jsUndefined());
}

JSC_DEFINE_HOST_FUNCTION(jsFunctionDefaultErrorPrepareStackTrace, (JSGlobalObject * lexicalGlobalObject, CallFrame* callFrame))
{
    auto& vm = JSC::getVM(lexicalGlobalObject);
    auto scope = DECLARE_THROW_SCOPE(vm);
    auto* globalObject = defaultGlobalObject(lexicalGlobalObject);

    auto errorObject = jsDynamicCast<JSC::ErrorInstance*>(callFrame->argument(0));
    auto callSites = jsDynamicCast<JSC::JSArray*>(callFrame->argument(1));
    if (!errorObject) {
        throwTypeError(lexicalGlobalObject, scope, "First argument must be an Error object"_s);
        return {};
    }

    JSValue result = formatStackTraceToJSValue(vm, globalObject, lexicalGlobalObject, errorObject, callSites, jsUndefined());

    RETURN_IF_EXCEPTION(scope, {});

    return JSC::JSValue::encode(result);
}

JSC_DEFINE_CUSTOM_GETTER(errorInstanceLazyStackCustomGetter, (JSGlobalObject * globalObject, JSC::EncodedJSValue thisValue, PropertyName))
{
    auto& vm = JSC::getVM(globalObject);
    auto scope = DECLARE_THROW_SCOPE(vm);
    auto* errorObject = jsDynamicCast<ErrorInstance*>(JSValue::decode(thisValue));

    // This shouldn't be possible.
    if (!errorObject) {
        return JSValue::encode(jsUndefined());
    }

    OrdinalNumber line;
    OrdinalNumber column;
    String sourceURL;
    auto stackTrace = errorObject->stackTrace();
    if (stackTrace == nullptr) {
        return JSValue::encode(jsUndefined());
    }

    JSValue result = computeErrorInfoToJSValue(vm, *stackTrace, line, column, sourceURL, errorObject);
    stackTrace->clear();
    errorObject->setStackFrames(vm, {});
    RETURN_IF_EXCEPTION(scope, {});
    errorObject->putDirect(vm, vm.propertyNames->stack, result, 0);
    return JSValue::encode(result);
}

JSC_DEFINE_CUSTOM_SETTER(errorInstanceLazyStackCustomSetter, (JSGlobalObject * globalObject, JSC::EncodedJSValue thisValue, JSC::EncodedJSValue value, PropertyName))
{
    auto& vm = JSC::getVM(globalObject);
    JSValue decodedValue = JSValue::decode(thisValue);
    if (auto* object = decodedValue.getObject()) {
        object->putDirect(vm, vm.propertyNames->stack, JSValue::decode(value), 0);
    }

    return true;
}

JSC_DEFINE_HOST_FUNCTION(errorConstructorFuncCaptureStackTrace, (JSC::JSGlobalObject * lexicalGlobalObject, JSC::CallFrame* callFrame))
{
    GlobalObject* globalObject = reinterpret_cast<GlobalObject*>(lexicalGlobalObject);
    auto& vm = JSC::getVM(globalObject);
    auto scope = DECLARE_THROW_SCOPE(vm);

    JSC::JSValue objectArg = callFrame->argument(0);
    if (!objectArg.isObject()) {
        return JSC::JSValue::encode(throwTypeError(lexicalGlobalObject, scope, "invalid_argument"_s));
    }

    JSC::JSObject* errorObject = objectArg.asCell()->getObject();
    JSC::JSValue caller = callFrame->argument(1);

    size_t stackTraceLimit = globalObject->stackTraceLimit().value();
    if (stackTraceLimit == 0) {
        stackTraceLimit = DEFAULT_ERROR_STACK_TRACE_LIMIT;
    }

    WTF::Vector<JSC::StackFrame> stackTrace;
    JSCStackTrace::getFramesForCaller(vm, callFrame, errorObject, caller, stackTrace, stackTraceLimit);

    if (auto* instance = jsDynamicCast<JSC::ErrorInstance*>(errorObject)) {
        instance->setStackFrames(vm, WTFMove(stackTrace));
        if (instance->hasMaterializedErrorInfo()) {
            const auto& propertyName = vm.propertyNames->stack;
            VM::DeletePropertyModeScope scope(vm, VM::DeletePropertyMode::IgnoreConfigurable);
            DeletePropertySlot slot;
            JSObject::deleteProperty(instance, globalObject, propertyName, slot);
            if (auto* zigGlobalObject = jsDynamicCast<Zig::GlobalObject*>(globalObject)) {
                instance->putDirectCustomAccessor(vm, vm.propertyNames->stack, zigGlobalObject->m_lazyStackCustomGetterSetter.get(zigGlobalObject), JSC::PropertyAttribute::CustomAccessor | 0);
            } else {
                instance->putDirectCustomAccessor(vm, vm.propertyNames->stack, CustomGetterSetter::create(vm, errorInstanceLazyStackCustomGetter, errorInstanceLazyStackCustomSetter), JSC::PropertyAttribute::CustomAccessor | 0);
            }
        }
    } else {
        OrdinalNumber line;
        OrdinalNumber column;
        String sourceURL;
        JSValue result = computeErrorInfoToJSValue(vm, stackTrace, line, column, sourceURL, errorObject);
        errorObject->putDirect(vm, vm.propertyNames->stack, result, 0);
    }

    return JSC::JSValue::encode(JSC::jsUndefined());
}

extern "C" JSC::EncodedJSValue CryptoObject__create(JSGlobalObject*);
JSC_DEFINE_CUSTOM_GETTER(moduleNamespacePrototypeGetESModuleMarker, (JSGlobalObject * globalObject, JSC::EncodedJSValue encodedThisValue, PropertyName))
{
    JSValue thisValue = JSValue::decode(encodedThisValue);
    JSModuleNamespaceObject* moduleNamespaceObject = jsDynamicCast<JSModuleNamespaceObject*>(thisValue);
    if (!moduleNamespaceObject || moduleNamespaceObject->m_hasESModuleMarker != WTF::TriState::True) {
        return JSC::JSValue::encode(jsUndefined());
    }

    return JSC::JSValue::encode(jsBoolean(true));
}

JSC_DEFINE_CUSTOM_SETTER(moduleNamespacePrototypeSetESModuleMarker, (JSGlobalObject * globalObject, JSC::EncodedJSValue encodedThisValue, JSC::EncodedJSValue encodedValue, PropertyName))
{
    auto& vm = JSC::getVM(globalObject);
    JSValue thisValue = JSValue::decode(encodedThisValue);
    JSModuleNamespaceObject* moduleNamespaceObject = jsDynamicCast<JSModuleNamespaceObject*>(thisValue);
    if (!moduleNamespaceObject) {
        return false;
    }
    auto scope = DECLARE_THROW_SCOPE(vm);
    JSValue value = JSValue::decode(encodedValue);
    WTF::TriState triState = value.toBoolean(globalObject) ? WTF::TriState::True : WTF::TriState::False;
    moduleNamespaceObject->m_hasESModuleMarker = triState;
    return true;
}

void GlobalObject::finishCreation(VM& vm)
{
    Base::finishCreation(vm);
    ASSERT(inherits(info()));

    m_commonStrings.initialize();
    m_http2CommonStrings.initialize();

    Bun::addNodeModuleConstructorProperties(vm, this);
    m_JSNodeHTTPServerSocketStructure.initLater(
        [](const Initializer<Structure>& init) {
            init.set(Bun::createNodeHTTPServerSocketStructure(init.vm, init.owner));
        });

    m_JSDirentClassStructure.initLater(
        [](LazyClassStructure::Initializer& init) {
            Bun::initJSDirentClassStructure(init);
        });

    m_JSX509CertificateClassStructure.initLater([](LazyClassStructure::Initializer& init) {
        setupX509CertificateClassStructure(init);
    });

    m_JSSignClassStructure.initLater(
        [](LazyClassStructure::Initializer& init) {
            setupJSSignClassStructure(init);
        });

    m_JSVerifyClassStructure.initLater(
        [](LazyClassStructure::Initializer& init) {
            setupJSVerifyClassStructure(init);
        });

    m_JSDiffieHellmanClassStructure.initLater(
        [](LazyClassStructure::Initializer& init) {
            Bun::setupDiffieHellmanClassStructure(init);
        });

    m_JSDiffieHellmanGroupClassStructure.initLater(
        [](LazyClassStructure::Initializer& init) {
            Bun::setupDiffieHellmanGroupClassStructure(init);
        });

    m_JSECDHClassStructure.initLater(
        [](LazyClassStructure::Initializer& init) {
            Bun::setupECDHClassStructure(init);
        });

    m_JSHmacClassStructure.initLater(
        [](LazyClassStructure::Initializer& init) {
            setupJSHmacClassStructure(init);
        });

    m_JSHashClassStructure.initLater(
        [](LazyClassStructure::Initializer& init) {
            setupJSHashClassStructure(init);
        });

    m_JSCipherClassStructure.initLater(
        [](LazyClassStructure::Initializer& init) {
            setupCipherClassStructure(init);
        });

    m_lazyStackCustomGetterSetter.initLater(
        [](const Initializer<CustomGetterSetter>& init) {
            init.set(CustomGetterSetter::create(init.vm, errorInstanceLazyStackCustomGetter, errorInstanceLazyStackCustomSetter));
        });

    m_JSDOMFileConstructor.initLater(
        [](const Initializer<JSObject>& init) {
            JSObject* fileConstructor = Bun::createJSDOMFileConstructor(init.vm, init.owner);
            init.set(fileConstructor);
        });

    m_cryptoObject.initLater(
        [](const Initializer<JSObject>& init) {
            JSC::JSGlobalObject* globalObject = init.owner;
            JSObject* crypto = JSValue::decode(CryptoObject__create(globalObject)).getObject();
            crypto->putDirectCustomAccessor(
                init.vm,
                Identifier::fromString(init.vm, "subtle"_s),
                JSC::CustomGetterSetter::create(init.vm, getterSubtleCrypto, setterSubtleCrypto),
                PropertyAttribute::DontDelete | 0);

            init.set(crypto);
        });

    m_lazyTestModuleObject.initLater(
        [](const Initializer<JSObject>& init) {
            JSC::JSGlobalObject* globalObject = init.owner;

            JSValue result = JSValue::decode(Bun__Jest__createTestModuleObject(globalObject));
            init.set(result.toObject(globalObject));
        });

    m_lazyPreloadTestModuleObject.initLater(
        [](const Initializer<JSObject>& init) {
            JSC::JSGlobalObject* globalObject = init.owner;

            JSValue result = JSValue::decode(Bun__Jest__createTestPreloadObject(globalObject));
            init.set(result.toObject(globalObject));
        });

    m_testMatcherUtilsObject.initLater(
        [](const Initializer<JSObject>& init) {
            JSValue result = JSValue::decode(ExpectMatcherUtils_createSigleton(init.owner));
            init.set(result.toObject(init.owner));
        });

    m_JSS3FileStructure.initLater(
        [](const Initializer<Structure>& init) {
            init.set(Bun::createJSS3FileStructure(init.vm, init.owner));
        });

    m_S3ErrorStructure.initLater(
        [](const Initializer<Structure>& init) {
            init.set(Bun::createS3ErrorStructure(init.vm, init.owner));
        });

    m_commonJSModuleObjectStructure.initLater(
        [](const Initializer<Structure>& init) {
            init.set(Bun::createCommonJSModuleStructure(reinterpret_cast<Zig::GlobalObject*>(init.owner)));
        });

    m_JSSocketAddressDTOStructure.initLater(
        [](const Initializer<Structure>& init) {
            init.set(Bun::JSSocketAddressDTO::createStructure(init.vm, init.owner));
        });

    m_JSSQLStatementStructure.initLater(
        [](const Initializer<Structure>& init) {
            init.set(WebCore::createJSSQLStatementStructure(init.owner));
        });

    m_V8GlobalInternals.initLater(
        [](const JSC::LazyProperty<JSC::JSGlobalObject, v8::shim::GlobalInternals>::Initializer& init) {
            init.set(
                v8::shim::GlobalInternals::create(
                    init.vm,
                    v8::shim::GlobalInternals::createStructure(init.vm, init.owner),
                    jsDynamicCast<Zig::GlobalObject*>(init.owner)));
        });

    m_JSStatsClassStructure.initLater(
        [](LazyClassStructure::Initializer& init) {
            Bun::initJSStatsClassStructure(init);
        });

    m_JSStatsBigIntClassStructure.initLater(
        [](LazyClassStructure::Initializer& init) {
            Bun::initJSBigIntStatsClassStructure(init);
        });

    m_JSStatFSClassStructure.initLater(
        [](LazyClassStructure::Initializer& init) {
            Bun::initJSStatFSClassStructure(init);
        });

    m_JSStatFSBigIntClassStructure.initLater(
        [](LazyClassStructure::Initializer& init) {
            Bun::initJSBigIntStatFSClassStructure(init);
        });

    m_memoryFootprintStructure.initLater(
        [](const JSC::LazyProperty<JSC::JSGlobalObject, Structure>::Initializer& init) {
            init.set(
                createMemoryFootprintStructure(
                    init.vm, reinterpret_cast<Zig::GlobalObject*>(init.owner)));
        });

    m_errorConstructorPrepareStackTraceInternalValue.initLater(
        [](const Initializer<JSFunction>& init) {
            init.set(JSFunction::create(init.vm, init.owner, 2, "ErrorPrepareStackTrace"_s, jsFunctionDefaultErrorPrepareStackTrace, ImplementationVisibility::Public));
        });

    // Change prototype from null to object for synthetic modules.
    m_moduleNamespaceObjectStructure.initLater(
        [](const Initializer<Structure>& init) {
            JSObject* moduleNamespacePrototype = JSC::constructEmptyObject(init.owner);
            moduleNamespacePrototype->putDirectCustomAccessor(init.vm, init.vm.propertyNames->__esModule, CustomGetterSetter::create(init.vm, moduleNamespacePrototypeGetESModuleMarker, moduleNamespacePrototypeSetESModuleMarker), PropertyAttribute::DontEnum | PropertyAttribute::DontDelete | PropertyAttribute::CustomAccessor | 0);
            init.set(JSModuleNamespaceObject::createStructure(init.vm, init.owner, moduleNamespacePrototype));
        });

    m_vmModuleContextMap.initLater(
        [](const Initializer<JSWeakMap>& init) {
            init.set(JSWeakMap::create(init.vm, init.owner->weakMapStructure()));
        });

    m_JSBufferSubclassStructure.initLater(
        [](const Initializer<Structure>& init) {
            auto* globalObject = reinterpret_cast<Zig::GlobalObject*>(init.owner);
            auto* baseStructure = globalObject->typedArrayStructureWithTypedArrayType<JSC::TypeUint8>();
            JSC::Structure* subclassStructure = JSC::InternalFunction::createSubclassStructure(globalObject, globalObject->JSBufferConstructor(), baseStructure);
            init.set(subclassStructure);
        });
    m_JSResizableOrGrowableSharedBufferSubclassStructure.initLater(
        [](const Initializer<Structure>& init) {
            auto* globalObject = reinterpret_cast<Zig::GlobalObject*>(init.owner);
            auto* baseStructure = globalObject->resizableOrGrowableSharedTypedArrayStructureWithTypedArrayType<JSC::TypeUint8>();
            JSC::Structure* subclassStructure = JSC::InternalFunction::createSubclassStructure(globalObject, globalObject->JSBufferConstructor(), baseStructure);
            init.set(subclassStructure);
        });
    m_performMicrotaskFunction.initLater(
        [](const Initializer<JSFunction>& init) {
            init.set(JSFunction::create(init.vm, init.owner, 4, "performMicrotask"_s, jsFunctionPerformMicrotask, ImplementationVisibility::Public));
        });

    m_performMicrotaskVariadicFunction.initLater(
        [](const Initializer<JSFunction>& init) {
            init.set(JSFunction::create(init.vm, init.owner, 4, "performMicrotaskVariadic"_s, jsFunctionPerformMicrotaskVariadic, ImplementationVisibility::Public));
        });

    m_utilInspectFunction.initLater(
        [](const Initializer<JSFunction>& init) {
            JSValue nodeUtilValue = jsCast<Zig::GlobalObject*>(init.owner)->internalModuleRegistry()->requireId(init.owner, init.vm, Bun::InternalModuleRegistry::Field::NodeUtil);
            RELEASE_ASSERT(nodeUtilValue.isObject());
            init.set(jsCast<JSFunction*>(nodeUtilValue.getObject()->getIfPropertyExists(init.owner, Identifier::fromString(init.vm, "inspect"_s))));
        });

    m_utilInspectOptionsStructure.initLater(
        [](const Initializer<Structure>& init) {
            init.set(Bun::createUtilInspectOptionsStructure(init.vm, init.owner));
        });

    m_nodeErrorCache.initLater(
        [](const Initializer<JSObject>& init) {
            auto* structure = ErrorCodeCache::createStructure(
                init.vm,
                init.owner);

            init.set(ErrorCodeCache::create(init.vm, structure));
        });

    m_utilInspectStylizeColorFunction.initLater(
        [](const Initializer<JSFunction>& init) {
            JSC::MarkedArgumentBuffer args;
            args.append(jsCast<Zig::GlobalObject*>(init.owner)->utilInspectFunction());

            auto scope = DECLARE_THROW_SCOPE(init.vm);
            JSC::JSFunction* getStylize = JSC::JSFunction::create(init.vm, init.owner, utilInspectGetStylizeWithColorCodeGenerator(init.vm), init.owner);
            // RETURN_IF_EXCEPTION(scope, {});

            JSC::CallData callData = JSC::getCallData(getStylize);

            NakedPtr<JSC::Exception> returnedException = nullptr;
            auto result = JSC::profiledCall(init.owner, ProfilingReason::API, getStylize, callData, jsNull(), args, returnedException);
            // RETURN_IF_EXCEPTION(scope, {});

            if (returnedException) {
                throwException(init.owner, scope, returnedException.get());
            }
            // RETURN_IF_EXCEPTION(scope, {});
            init.set(jsCast<JSFunction*>(result));
        });

    m_utilInspectStylizeNoColorFunction.initLater(
        [](const Initializer<JSFunction>& init) {
            init.set(JSC::JSFunction::create(init.vm, init.owner, utilInspectStylizeWithNoColorCodeGenerator(init.vm), init.owner));
        });

    m_nativeMicrotaskTrampoline.initLater(
        [](const Initializer<JSFunction>& init) {
            init.set(JSFunction::create(init.vm, init.owner, 2, ""_s, functionNativeMicrotaskTrampoline, ImplementationVisibility::Public));
        });

    m_navigatorObject.initLater(
        [](const Initializer<JSObject>& init) {
            int cpuCount = 0;
#ifdef __APPLE__
            size_t count_len = sizeof(cpuCount);
            sysctlbyname("hw.logicalcpu", &cpuCount, &count_len, NULL, 0);
#elif OS(WINDOWS)
            SYSTEM_INFO sysinfo;
            GetSystemInfo(&sysinfo);
            cpuCount = sysinfo.dwNumberOfProcessors;
#else
            // TODO: windows
            cpuCount = sysconf(_SC_NPROCESSORS_ONLN);
#endif

            auto str = WTF::String::fromUTF8(Bun__userAgent);
            JSC::Identifier userAgentIdentifier = JSC::Identifier::fromString(init.vm, "userAgent"_s);
            JSC::Identifier hardwareConcurrencyIdentifier = JSC::Identifier::fromString(init.vm, "hardwareConcurrency"_s);

            JSC::JSObject* obj = JSC::constructEmptyObject(init.owner, init.owner->objectPrototype(), 4);
            obj->putDirect(init.vm, userAgentIdentifier, JSC::jsString(init.vm, str));
            obj->putDirect(init.vm, init.vm.propertyNames->toStringTagSymbol,
                jsNontrivialString(init.vm, "Navigator"_s), PropertyAttribute::DontEnum | PropertyAttribute::ReadOnly);

// https://developer.mozilla.org/en-US/docs/Web/API/Navigator/platform
// https://github.com/oven-sh/bun/issues/4588
#if OS(DARWIN)
            obj->putDirect(init.vm, JSC::Identifier::fromString(init.vm, "platform"_s), JSC::jsString(init.vm, String("MacIntel"_s)));
#elif OS(WINDOWS)
            obj->putDirect(init.vm, JSC::Identifier::fromString(init.vm, "platform"_s), JSC::jsString(init.vm, String("Win32"_s)));
#elif OS(LINUX)
            obj->putDirect(init.vm, JSC::Identifier::fromString(init.vm, "platform"_s), JSC::jsString(init.vm, String("Linux x86_64"_s)));
#endif

            obj->putDirect(init.vm, hardwareConcurrencyIdentifier, JSC::jsNumber(cpuCount));
            init.set(obj);
        });

    this->m_pendingVirtualModuleResultStructure.initLater(
        [](const Initializer<Structure>& init) {
            init.set(Bun::PendingVirtualModuleResult::createStructure(init.vm, init.owner, init.owner->objectPrototype()));
        });

    m_bunObject.initLater(
        [](const JSC::LazyProperty<JSC::JSGlobalObject, JSObject>::Initializer& init) {
            init.set(Bun::createBunObject(init.vm, init.owner));
        });

    this->initGeneratedLazyClasses();

    m_NapiExternalStructure.initLater(
        [](const JSC::LazyProperty<JSC::JSGlobalObject, Structure>::Initializer& init) {
            init.set(
                Bun::NapiExternal::createStructure(init.vm, init.owner, init.owner->objectPrototype()));
        });

    m_NapiPrototypeStructure.initLater(
        [](const JSC::LazyProperty<JSC::JSGlobalObject, Structure>::Initializer& init) {
            init.set(
                Bun::NapiPrototype::createStructure(init.vm, init.owner, init.owner->objectPrototype()));
        });

    m_ServerRouteListStructure.initLater(
        [](const JSC::LazyProperty<JSC::JSGlobalObject, Structure>::Initializer& init) {
            init.set(Bun::createServerRouteListStructure(init.vm, reinterpret_cast<Zig::GlobalObject*>(init.owner)));
        });

    m_JSBunRequestParamsPrototype.initLater(
        [](const JSC::LazyProperty<JSC::JSGlobalObject, JSObject>::Initializer& init) {
            init.set(Bun::createJSBunRequestParamsPrototype(init.vm, reinterpret_cast<Zig::GlobalObject*>(init.owner)));
        });

    m_JSBunRequestStructure.initLater(
        [](const JSC::LazyProperty<JSC::JSGlobalObject, Structure>::Initializer& init) {
            init.set(Bun::createJSBunRequestStructure(init.vm, reinterpret_cast<Zig::GlobalObject*>(init.owner)));
        });

    m_NapiHandleScopeImplStructure.initLater([](const JSC::LazyProperty<JSC::JSGlobalObject, Structure>::Initializer& init) {
        init.set(Bun::NapiHandleScopeImpl::createStructure(init.vm, init.owner));
    });

    m_NapiTypeTagStructure.initLater([](const JSC::LazyProperty<JSC::JSGlobalObject, Structure>::Initializer& init) {
        init.set(Bun::NapiTypeTag::createStructure(init.vm, init.owner));
    });

    m_napiTypeTags.initLater([](const JSC::LazyProperty<JSC::JSGlobalObject, JSC::JSWeakMap>::Initializer& init) {
        init.set(JSC::JSWeakMap::create(init.vm, init.owner->weakMapStructure()));
    });

    m_cachedGlobalProxyStructure.initLater(
        [](const JSC::LazyProperty<JSC::JSGlobalObject, Structure>::Initializer& init) {
            init.set(
                JSC::JSGlobalProxy::createStructure(init.vm, init.owner, JSC::jsNull()));
        });

    m_subtleCryptoObject.initLater(
        [](const JSC::LazyProperty<JSC::JSGlobalObject, JSC::JSObject>::Initializer& init) {
            auto& global = *reinterpret_cast<Zig::GlobalObject*>(init.owner);

            if (!global.m_subtleCrypto) {
                global.m_subtleCrypto = &WebCore::SubtleCrypto::create(global.scriptExecutionContext()).leakRef();
            }

            init.set(toJS<IDLInterface<SubtleCrypto>>(*init.owner, global, global.m_subtleCrypto).getObject());
        });

    m_NapiClassStructure.initLater(
        [](LazyClassStructure::Initializer& init) {
            init.setStructure(Zig::NapiClass::createStructure(init.vm, init.global, init.global->functionPrototype()));
        });

    m_JSArrayBufferControllerPrototype.initLater(
        [](const JSC::LazyProperty<JSC::JSGlobalObject, JSC::JSObject>::Initializer& init) {
            auto* prototype = createJSSinkControllerPrototype(init.vm, init.owner, WebCore::SinkID::ArrayBufferSink);
            init.set(prototype);
        });

    m_JSFileSinkControllerPrototype.initLater(
        [](const JSC::LazyProperty<JSC::JSGlobalObject, JSC::JSObject>::Initializer& init) {
            auto* prototype = createJSSinkControllerPrototype(init.vm, init.owner, WebCore::SinkID::FileSink);
            init.set(prototype);
        });

    m_JSHTTPResponseController.initLater(
        [](const JSC::LazyProperty<JSC::JSGlobalObject, JSC::Structure>::Initializer& init) {
            auto* structure = createJSSinkControllerStructure(init.vm, init.owner, WebCore::SinkID::HTTPResponseSink);
            init.set(structure);
        });

    m_JSHTTPSResponseControllerPrototype.initLater(
        [](const JSC::LazyProperty<JSC::JSGlobalObject, JSC::JSObject>::Initializer& init) {
            auto* prototype = createJSSinkControllerPrototype(init.vm, init.owner, WebCore::SinkID::HTTPSResponseSink);
            init.set(prototype);
        });

    m_JSFetchTaskletChunkedRequestControllerPrototype.initLater(
        [](const JSC::LazyProperty<JSC::JSGlobalObject, JSC::JSObject>::Initializer& init) {
            auto* prototype = createJSSinkControllerPrototype(init.vm, init.owner, WebCore::SinkID::NetworkSink);
            init.set(prototype);
        });

    m_performanceObject.initLater(
        [](const JSC::LazyProperty<JSC::JSGlobalObject, JSC::JSObject>::Initializer& init) {
            auto* globalObject = reinterpret_cast<Zig::GlobalObject*>(init.owner);
            init.set(toJS(init.owner, globalObject, globalObject->performance().get()).getObject());
        });

    m_processEnvObject.initLater(
        [](const JSC::LazyProperty<JSC::JSGlobalObject, JSC::JSObject>::Initializer& init) {
            init.set(Bun::createEnvironmentVariablesMap(reinterpret_cast<Zig::GlobalObject*>(init.owner)).getObject());
        });

    m_processObject.initLater(
        [](const JSC::LazyProperty<JSC::JSGlobalObject, JSC::JSObject>::Initializer& init) {
            Zig::GlobalObject* globalObject = reinterpret_cast<Zig::GlobalObject*>(init.owner);
            auto* process = Bun::Process::create(
                *globalObject, Bun::Process::createStructure(init.vm, init.owner, WebCore::JSEventEmitter::prototype(init.vm, *globalObject)));

            init.set(process);
        });

    m_lazyReadableStreamPrototypeMap.initLater(
        [](const JSC::LazyProperty<JSC::JSGlobalObject, JSC::JSMap>::Initializer& init) {
            auto* map = JSC::JSMap::create(init.vm, init.owner->mapStructure());
            init.set(map);
        });

    m_requireMap.initLater(
        [](const JSC::LazyProperty<JSC::JSGlobalObject, JSC::JSMap>::Initializer& init) {
            auto* map = JSC::JSMap::create(init.vm, init.owner->mapStructure());
            init.set(map);
        });

    m_esmRegistryMap.initLater(
        [](const JSC::LazyProperty<JSC::JSGlobalObject, JSC::JSMap>::Initializer& init) {
            auto* global = init.owner;
            auto& vm = init.vm;
            JSMap* registry = nullptr;
            if (auto loaderValue = global->getIfPropertyExists(global, JSC::Identifier::fromString(vm, "Loader"_s))) {
                if (auto registryValue = loaderValue.getObject()->getIfPropertyExists(global, JSC::Identifier::fromString(vm, "registry"_s))) {
                    registry = jsCast<JSC::JSMap*>(registryValue);
                }
            }

            if (!registry) {
                registry = JSC::JSMap::create(init.vm, init.owner->mapStructure());
            }

            init.set(registry);
        });

    m_requireFunctionUnbound.initLater(
        [](const JSC::LazyProperty<JSC::JSGlobalObject, JSC::JSObject>::Initializer& init) {
            init.set(
                JSFunction::create(
                    init.vm,
                    init.owner,
                    commonJSRequireCodeGenerator(init.vm),
                    init.owner->globalScope(),
                    JSFunction::createStructure(init.vm, init.owner, RequireFunctionPrototype::create(init.owner))));
        });

    m_requireResolveFunctionUnbound.initLater(
        [](const JSC::LazyProperty<JSC::JSGlobalObject, JSC::JSObject>::Initializer& init) {
            init.set(
                JSFunction::create(
                    init.vm,
                    init.owner,
                    commonJSRequireResolveCodeGenerator(init.vm),
                    init.owner->globalScope(),
                    JSFunction::createStructure(init.vm, init.owner, RequireResolveFunctionPrototype::create(init.owner))));
        });

    m_internalModuleRegistry.initLater(
        [](const JSC::LazyProperty<JSC::JSGlobalObject, Bun::InternalModuleRegistry>::Initializer& init) {
            init.set(
                InternalModuleRegistry::create(
                    init.vm,
                    InternalModuleRegistry::createStructure(init.vm, init.owner)));
        });

    m_processBindingBuffer.initLater(
        [](const JSC::LazyProperty<JSC::JSGlobalObject, JSC::JSObject>::Initializer& init) {
            init.set(
                ProcessBindingBuffer::create(
                    init.vm,
                    ProcessBindingBuffer::createStructure(init.vm, init.owner)));
        });

    m_processBindingConstants.initLater(
        [](const JSC::LazyProperty<JSC::JSGlobalObject, JSC::JSObject>::Initializer& init) {
            init.set(
                ProcessBindingConstants::create(
                    init.vm,
                    ProcessBindingConstants::createStructure(init.vm, init.owner)));
        });

    m_processBindingFs.initLater(
        [](const JSC::LazyProperty<JSC::JSGlobalObject, JSC::JSObject>::Initializer& init) {
            init.set(
                ProcessBindingFs::create(
                    init.vm,
                    ProcessBindingFs::createStructure(init.vm, init.owner)));
        });

    m_importMetaObjectStructure.initLater(
        [](const JSC::LazyProperty<JSC::JSGlobalObject, JSC::Structure>::Initializer& init) {
            init.set(Zig::ImportMetaObject::createStructure(init.vm, init.owner));
        });

    m_asyncBoundFunctionStructure.initLater(
        [](const JSC::LazyProperty<JSC::JSGlobalObject, JSC::Structure>::Initializer& init) {
            init.set(AsyncContextFrame::createStructure(init.vm, init.owner));
        });

    m_JSFileSinkClassStructure.initLater(
        [](LazyClassStructure::Initializer& init) {
            auto* prototype = createJSSinkPrototype(init.vm, init.global, WebCore::SinkID::FileSink);
            auto* structure = JSFileSink::createStructure(init.vm, init.global, prototype);
            auto* constructor = JSFileSinkConstructor::create(init.vm, init.global, JSFileSinkConstructor::createStructure(init.vm, init.global, init.global->functionPrototype()), jsCast<JSObject*>(prototype));
            init.setPrototype(prototype);
            init.setStructure(structure);
            init.setConstructor(constructor);
        });

    m_JSArrayBufferSinkClassStructure.initLater(
        [](LazyClassStructure::Initializer& init) {
            auto* prototype = createJSSinkPrototype(init.vm, init.global, WebCore::SinkID::ArrayBufferSink);
            auto* structure = JSArrayBufferSink::createStructure(init.vm, init.global, prototype);
            auto* constructor = JSArrayBufferSinkConstructor::create(init.vm, init.global, JSArrayBufferSinkConstructor::createStructure(init.vm, init.global, init.global->functionPrototype()), jsCast<JSObject*>(prototype));
            init.setPrototype(prototype);
            init.setStructure(structure);
            init.setConstructor(constructor);
        });

    m_JSHTTPResponseSinkClassStructure.initLater(
        [](LazyClassStructure::Initializer& init) {
            auto* prototype = createJSSinkPrototype(init.vm, init.global, WebCore::SinkID::HTTPResponseSink);
            auto* structure = JSHTTPResponseSink::createStructure(init.vm, init.global, prototype);
            auto* constructor = JSHTTPResponseSinkConstructor::create(init.vm, init.global, JSHTTPResponseSinkConstructor::createStructure(init.vm, init.global, init.global->functionPrototype()), jsCast<JSObject*>(prototype));
            init.setPrototype(prototype);
            init.setStructure(structure);
            init.setConstructor(constructor);
        });

    m_JSNetworkSinkClassStructure.initLater(
        [](LazyClassStructure::Initializer& init) {
            auto* prototype = createJSSinkPrototype(init.vm, init.global, WebCore::SinkID::NetworkSink);
            auto* structure = JSNetworkSink::createStructure(init.vm, init.global, prototype);
            auto* constructor = JSNetworkSinkConstructor::create(init.vm, init.global, JSNetworkSinkConstructor::createStructure(init.vm, init.global, init.global->functionPrototype()), jsCast<JSObject*>(prototype));
            init.setPrototype(prototype);
            init.setStructure(structure);
            init.setConstructor(constructor);
        });

    m_JSBufferClassStructure.initLater(
        [](LazyClassStructure::Initializer& init) {
            auto* prototype = WebCore::createBufferPrototype(init.vm, init.global);
            auto* structure = WebCore::createBufferStructure(init.vm, init.global, JSValue(prototype));
            auto* constructor = WebCore::createBufferConstructor(init.vm, init.global, jsCast<JSObject*>(prototype));
            init.setPrototype(prototype);
            init.setStructure(structure);
            init.setConstructor(constructor);
        });

    m_JSCryptoKey.initLater(
        [](const JSC::LazyProperty<JSC::JSGlobalObject, JSC::Structure>::Initializer& init) {
            Zig::GlobalObject* globalObject = reinterpret_cast<Zig::GlobalObject*>(init.owner);
            auto* prototype = JSCryptoKey::createPrototype(init.vm, *globalObject);
            auto* structure = JSCryptoKey::createStructure(init.vm, init.owner, JSValue(prototype));
            init.set(structure);
        });

    m_JSHTTPSResponseSinkClassStructure.initLater(
        [](LazyClassStructure::Initializer& init) {
            auto* prototype = createJSSinkPrototype(init.vm, init.global, WebCore::SinkID::HTTPSResponseSink);
            auto* structure = JSHTTPSResponseSink::createStructure(init.vm, init.global, prototype);
            auto* constructor = JSHTTPSResponseSinkConstructor::create(init.vm, init.global, JSHTTPSResponseSinkConstructor::createStructure(init.vm, init.global, init.global->functionPrototype()), jsCast<JSObject*>(prototype));
            init.setPrototype(prototype);
            init.setStructure(structure);
            init.setConstructor(constructor);
        });

    m_JSFileSinkClassStructure.initLater(
        [](LazyClassStructure::Initializer& init) {
            auto* prototype = createJSSinkPrototype(init.vm, init.global, WebCore::SinkID::FileSink);
            auto* structure = JSFileSink::createStructure(init.vm, init.global, prototype);
            auto* constructor = JSFileSinkConstructor::create(init.vm, init.global, JSFileSinkConstructor::createStructure(init.vm, init.global, init.global->functionPrototype()), jsCast<JSObject*>(prototype));
            init.setPrototype(prototype);
            init.setStructure(structure);
            init.setConstructor(constructor);
        });

    m_JSBufferListClassStructure.initLater(
        [](LazyClassStructure::Initializer& init) {
            auto* prototype = JSBufferListPrototype::create(
                init.vm, init.global, JSBufferListPrototype::createStructure(init.vm, init.global, init.global->objectPrototype()));
            auto* structure = JSBufferList::createStructure(init.vm, init.global, prototype);
            auto* constructor = JSBufferListConstructor::create(
                init.vm, init.global, JSBufferListConstructor::createStructure(init.vm, init.global, init.global->functionPrototype()), prototype);
            init.setPrototype(prototype);
            init.setStructure(structure);
            init.setConstructor(constructor);
        });

    m_callSiteStructure.initLater(
        [](LazyClassStructure::Initializer& init) {
            auto* prototype = CallSitePrototype::create(init.vm, CallSitePrototype::createStructure(init.vm, init.global, init.global->objectPrototype()), init.global);
            auto* structure = CallSite::createStructure(init.vm, init.global, prototype);
            init.setPrototype(prototype);
            init.setStructure(structure);
        });

    m_JSStringDecoderClassStructure.initLater(
        [](LazyClassStructure::Initializer& init) {
            auto* prototype = JSStringDecoderPrototype::create(
                init.vm, init.global, JSStringDecoderPrototype::createStructure(init.vm, init.global, init.global->objectPrototype()));
            auto* structure = JSStringDecoder::createStructure(init.vm, init.global, prototype);
            auto* constructor = JSStringDecoderConstructor::create(
                init.vm, init.global, JSStringDecoderConstructor::createStructure(init.vm, init.global, init.global->functionPrototype()), prototype);
            init.setPrototype(prototype);
            init.setStructure(structure);
            init.setConstructor(constructor);
        });

    m_JSFFIFunctionStructure.initLater(
        [](LazyClassStructure::Initializer& init) {
            init.setStructure(Zig::JSFFIFunction::createStructure(init.vm, init.global, init.global->functionPrototype()));
        });

    m_statValues.initLater([](const LazyProperty<JSC::JSGlobalObject, JSFloat64Array>::Initializer& init) {
        init.set(JSC::JSFloat64Array::create(init.owner, JSC::JSFloat64Array::createStructure(init.vm, init.owner, init.owner->objectPrototype()), 36));
    });
    m_bigintStatValues.initLater([](const LazyProperty<JSC::JSGlobalObject, JSBigInt64Array>::Initializer& init) {
        init.set(JSC::JSBigInt64Array::create(init.owner, JSC::JSBigInt64Array::createStructure(init.vm, init.owner, init.owner->objectPrototype()), 36));
    });
    m_statFsValues.initLater([](const LazyProperty<JSC::JSGlobalObject, JSFloat64Array>::Initializer& init) {
        init.set(JSC::JSFloat64Array::create(init.owner, JSC::JSFloat64Array::createStructure(init.vm, init.owner, init.owner->objectPrototype()), 7));
    });
    m_bigintStatFsValues.initLater([](const LazyProperty<JSC::JSGlobalObject, JSBigInt64Array>::Initializer& init) {
        init.set(JSC::JSBigInt64Array::create(init.owner, JSC::JSBigInt64Array::createStructure(init.vm, init.owner, init.owner->objectPrototype()), 7));
    });

    configureNodeVM(vm, this);

#if ENABLE(REMOTE_INSPECTOR)
    setInspectable(false);
#endif

    addBuiltinGlobals(vm);

    ASSERT(classInfo());
}

JSC_DEFINE_CUSTOM_GETTER(JSDOMFileConstructor_getter, (JSGlobalObject * globalObject, JSC::EncodedJSValue thisValue, PropertyName))
{
    Zig::GlobalObject* bunGlobalObject = jsCast<Zig::GlobalObject*>(globalObject);
    return JSValue::encode(
        bunGlobalObject->JSDOMFileConstructor());
}

JSC_DEFINE_CUSTOM_SETTER(JSDOMFileConstructor_setter,
    (JSC::JSGlobalObject * globalObject, JSC::EncodedJSValue thisValue,
        JSC::EncodedJSValue value, JSC::PropertyName property))
{
    if (JSValue::decode(thisValue) != globalObject) {
        return false;
    }

    auto& vm = JSC::getVM(globalObject);
    globalObject->putDirect(vm, property, JSValue::decode(value), 0);
    return true;
}

extern "C" JSC__JSValue Bun__Timer__setImmediate(JSC__JSGlobalObject* arg0, JSC__JSValue JSValue1, JSC__JSValue JSValue3);
// https://developer.mozilla.org/en-US/docs/Web/API/Window/setImmediate
JSC_DEFINE_HOST_FUNCTION(functionSetImmediate,
    (JSC::JSGlobalObject * globalObject, JSC::CallFrame* callFrame))
{
    auto& vm = JSC::getVM(globalObject);
    auto scope = DECLARE_THROW_SCOPE(vm);

    auto argCount = callFrame->argumentCount();
    if (argCount == 0) {
        Bun::throwError(globalObject, scope, ErrorCode::ERR_INVALID_ARG_TYPE, "setImmediate requires 1 argument (a function)"_s);
        return {};
    }

    auto job = callFrame->argument(0);

    if (!job.isObject() || !job.getObject()->isCallable()) {
        Bun::throwError(globalObject, scope, ErrorCode::ERR_INVALID_ARG_TYPE, "setImmediate expects a function"_s);
        return {};
    }

    JSC::JSValue arguments = {};
    switch (argCount) {
    case 0:
    case 1: {
        break;
    }
    case 2: {
        arguments = callFrame->argument(1);
        break;
    }
    default: {
        ArgList argumentsList = ArgList(callFrame, 1);
        auto* args = JSC::JSImmutableButterfly::tryCreateFromArgList(vm, argumentsList);

        if (UNLIKELY(!args)) {
            JSC::throwOutOfMemoryError(globalObject, scope);
            return {};
        }

        arguments = JSValue(args);
    }
    }

    return Bun__Timer__setImmediate(globalObject, JSC::JSValue::encode(job), JSValue::encode(arguments));
}

// `console.Console` or `import { Console } from 'console';`
JSC_DEFINE_CUSTOM_GETTER(getConsoleConstructor, (JSGlobalObject * globalObject, EncodedJSValue thisValue, PropertyName property))
{
    auto& vm = JSC::getVM(globalObject);
    auto console = JSValue::decode(thisValue).getObject();
    JSC::JSFunction* createConsoleConstructor = JSC::JSFunction::create(vm, globalObject, consoleObjectCreateConsoleConstructorCodeGenerator(vm), globalObject);
    JSC::MarkedArgumentBuffer args;
    args.append(console);
    JSC::CallData callData = JSC::getCallData(createConsoleConstructor);
    NakedPtr<JSC::Exception> returnedException = nullptr;
    auto result = JSC::profiledCall(globalObject, ProfilingReason::API, createConsoleConstructor, callData, console, args, returnedException);
    if (returnedException) {
        auto scope = DECLARE_THROW_SCOPE(vm);
        throwException(globalObject, scope, returnedException.get());
    }
    console->putDirect(vm, property, result, 0);
    return JSValue::encode(result);
}

// `console._stdout` is equal to `process.stdout`
JSC_DEFINE_CUSTOM_GETTER(getConsoleStdout, (JSGlobalObject * globalObject, EncodedJSValue thisValue, PropertyName property))
{
    auto& vm = JSC::getVM(globalObject);
    auto console = JSValue::decode(thisValue).getObject();
    auto global = jsCast<Zig::GlobalObject*>(globalObject);

    // instead of calling the constructor builtin, go through the process.stdout getter to ensure it's only created once.
    auto stdoutValue = global->processObject()->get(globalObject, Identifier::fromString(vm, "stdout"_s));
    if (!stdoutValue)
        return JSValue::encode({});

    console->putDirect(vm, property, stdoutValue, PropertyAttribute::DontEnum | 0);
    return JSValue::encode(stdoutValue);
}

// `console._stderr` is equal to `process.stderr`
JSC_DEFINE_CUSTOM_GETTER(getConsoleStderr, (JSGlobalObject * globalObject, EncodedJSValue thisValue, PropertyName property))
{
    auto& vm = JSC::getVM(globalObject);
    auto console = JSValue::decode(thisValue).getObject();
    auto global = jsCast<Zig::GlobalObject*>(globalObject);

    // instead of calling the constructor builtin, go through the process.stdout getter to ensure it's only created once.
    auto stderrValue = global->processObject()->get(globalObject, Identifier::fromString(vm, "stderr"_s));
    if (!stderrValue)
        return JSValue::encode({});

    console->putDirect(vm, property, stderrValue, PropertyAttribute::DontEnum | 0);
    return JSValue::encode(stderrValue);
}

JSC_DEFINE_CUSTOM_SETTER(EventSource_setter,
    (JSC::JSGlobalObject * globalObject, JSC::EncodedJSValue thisValue,
        JSC::EncodedJSValue value, JSC::PropertyName property))
{
    if (JSValue::decode(thisValue) != globalObject) {
        return false;
    }

    auto& vm = JSC::getVM(globalObject);
    globalObject->putDirect(vm, property, JSValue::decode(value), 0);
    return true;
}

JSC_DEFINE_HOST_FUNCTION(jsFunctionToClass, (JSC::JSGlobalObject * globalObject, JSC::CallFrame* callFrame))
{
    // Mimick the behavior of class Foo {} for a regular JSFunction.
    auto& vm = JSC::getVM(globalObject);
    auto scope = DECLARE_THROW_SCOPE(vm);
    auto target = callFrame->argument(0).toObject(globalObject);
    auto name = callFrame->argument(1);
    JSObject* base = callFrame->argument(2).getObject();
    JSObject* prototypeBase = nullptr;
    RETURN_IF_EXCEPTION(scope, encodedJSValue());

    if (!base) {
        base = globalObject->functionPrototype();
    } else if (auto proto = base->getIfPropertyExists(globalObject, vm.propertyNames->prototype)) {
        if (auto protoObject = proto.getObject()) {
            prototypeBase = protoObject;
        }
    } else {
        RETURN_IF_EXCEPTION(scope, encodedJSValue());
        JSC::throwTypeError(globalObject, scope, "Base class must have a prototype property"_s);
        return encodedJSValue();
    }

    JSObject* prototype = prototypeBase ? JSC::constructEmptyObject(globalObject, prototypeBase) : JSC::constructEmptyObject(globalObject);
    RETURN_IF_EXCEPTION(scope, encodedJSValue());

    prototype->structure()->setMayBePrototype(true);
    prototype->putDirect(vm, vm.propertyNames->constructor, target, PropertyAttribute::DontEnum | 0);

    target->setPrototypeDirect(vm, base);
    target->putDirect(vm, vm.propertyNames->prototype, prototype, PropertyAttribute::DontEnum | 0);
    target->putDirect(vm, vm.propertyNames->name, name, PropertyAttribute::DontEnum | 0);

    return JSValue::encode(jsUndefined());
}

JSC_DEFINE_HOST_FUNCTION(jsFunctionCheckBufferRead, (JSC::JSGlobalObject * globalObject, JSC::CallFrame* callFrame))
{
    auto& vm = JSC::getVM(globalObject);
    auto scope = DECLARE_THROW_SCOPE(vm);

    auto bufVal = callFrame->argument(0);
    auto offsetVal = callFrame->argument(1);
    auto byteLengthVal = callFrame->argument(2);

    ssize_t offset;
    Bun::V::validateInteger(scope, globalObject, offsetVal, "offset"_s, jsUndefined(), jsUndefined(), &offset);
    RETURN_IF_EXCEPTION(scope, {});

    if (!bufVal.isCell()) return Bun::ERR::INVALID_ARG_TYPE(scope, globalObject, "buf"_s, "Buffer"_s, bufVal);
    auto* buf = jsDynamicCast<JSC::JSArrayBufferView*>(bufVal.asCell());
    if (!buf) return Bun::ERR::INVALID_ARG_TYPE(scope, globalObject, "buf"_s, "Buffer"_s, bufVal);
    size_t byteLength = byteLengthVal.asNumber();
    ssize_t type = ((ssize_t)buf->length()) - byteLength;

    if (!(offset >= 0 && offset <= type)) {
        if (std::floor(offset) != offset) {
            Bun::V::validateNumber(scope, globalObject, offsetVal, jsUndefined(), jsUndefined(), jsUndefined());
            RETURN_IF_EXCEPTION(scope, {});
            return Bun::ERR::OUT_OF_RANGE(scope, globalObject, "offset"_s, "an integer"_s, offsetVal);
        }
        if (type < 0) return Bun::ERR::BUFFER_OUT_OF_BOUNDS(scope, globalObject, ""_s);
        return Bun::ERR::OUT_OF_RANGE(scope, globalObject, "offset"_s, makeString(">= 0 and <= "_s, type), offsetVal);
    }
    return JSValue::encode(jsUndefined());
}

EncodedJSValue GlobalObject::assignToStream(JSValue stream, JSValue controller)
{
    auto& vm = this->vm();
    JSC::JSFunction* function = this->m_assignToStream.get();
    if (!function) {
        function = JSFunction::create(vm, this, static_cast<JSC::FunctionExecutable*>(readableStreamInternalsAssignToStreamCodeGenerator(vm)), this);
        this->m_assignToStream.set(vm, this, function);
    }

    auto callData = JSC::getCallData(function);
    JSC::MarkedArgumentBuffer arguments;
    arguments.append(stream);
    arguments.append(controller);

    WTF::NakedPtr<JSC::Exception> returnedException = nullptr;

    auto result = JSC::profiledCall(this, ProfilingReason::API, function, callData, JSC::jsUndefined(), arguments, returnedException);
    if (auto* exception = returnedException.get()) {
        return JSC::JSValue::encode(exception);
    }

    return JSC::JSValue::encode(result);
}

JSC::JSObject* GlobalObject::navigatorObject()
{
    return this->m_navigatorObject.get(this);
}

JSC_DEFINE_CUSTOM_GETTER(functionLazyNavigatorGetter,
    (JSC::JSGlobalObject * globalObject, JSC::EncodedJSValue thisValue,
        JSC::PropertyName))
{
    return JSC::JSValue::encode(reinterpret_cast<Zig::GlobalObject*>(globalObject)->navigatorObject());
}

JSC::GCClient::IsoSubspace* GlobalObject::subspaceForImpl(JSC::VM& vm)
{
    return WebCore::subspaceForImpl<GlobalObject, WebCore::UseCustomHeapCellType::Yes>(
        vm,
        [](auto& spaces) { return spaces.m_clientSubspaceForWorkerGlobalScope.get(); },
        [](auto& spaces, auto&& space) { spaces.m_clientSubspaceForWorkerGlobalScope = std::forward<decltype(space)>(space); },
        [](auto& spaces) { return spaces.m_subspaceForWorkerGlobalScope.get(); },
        [](auto& spaces, auto&& space) { spaces.m_subspaceForWorkerGlobalScope = std::forward<decltype(space)>(space); },
        [](auto& server) -> JSC::HeapCellType& { return server.m_heapCellTypeForJSWorkerGlobalScope; });
}

BUN_DECLARE_HOST_FUNCTION(WebCore__alert);
BUN_DECLARE_HOST_FUNCTION(WebCore__prompt);
BUN_DECLARE_HOST_FUNCTION(WebCore__confirm);

JSValue GlobalObject_getPerformanceObject(VM& vm, JSObject* globalObject)
{
    return jsCast<Zig::GlobalObject*>(globalObject)->performanceObject();
}

JSValue GlobalObject_getGlobalThis(VM& vm, JSObject* globalObject)
{
    return jsCast<Zig::GlobalObject*>(globalObject)->globalThis();
}

// This is like `putDirectBuiltinFunction` but for the global static list.
#define globalBuiltinFunction(vm, globalObject, identifier, function, attributes) JSC::JSGlobalObject::GlobalPropertyInfo(identifier, JSFunction::create(vm, function, globalObject), attributes)

void GlobalObject::addBuiltinGlobals(JSC::VM& vm)
{
    m_builtinInternalFunctions.initialize(*this);

    auto clientData = WebCore::clientData(vm);
    auto& builtinNames = WebCore::builtinNames(vm);

    // ----- Private/Static Properties -----

    GlobalPropertyInfo staticGlobals[] = {
        GlobalPropertyInfo { builtinNames.startDirectStreamPrivateName(),
            JSC::JSFunction::create(vm, this, 1,
                String(), functionStartDirectStream, ImplementationVisibility::Public),
            PropertyAttribute::DontDelete | PropertyAttribute::ReadOnly | 0 },

        GlobalPropertyInfo { builtinNames.lazyPrivateName(),
            JSC::JSFunction::create(vm, this, 0, "@lazy"_s, JS2Native::jsDollarLazy, ImplementationVisibility::Public),
            PropertyAttribute::ReadOnly | PropertyAttribute::DontEnum | PropertyAttribute::DontDelete | 0 },

        GlobalPropertyInfo(builtinNames.makeGetterTypeErrorPrivateName(), JSFunction::create(vm, this, 2, String(), makeGetterTypeErrorForBuiltins, ImplementationVisibility::Public), PropertyAttribute::DontDelete | PropertyAttribute::ReadOnly),
        GlobalPropertyInfo(builtinNames.makeDOMExceptionPrivateName(), JSFunction::create(vm, this, 2, String(), makeDOMExceptionForBuiltins, ImplementationVisibility::Public), PropertyAttribute::DontDelete | PropertyAttribute::ReadOnly),
        GlobalPropertyInfo(builtinNames.addAbortAlgorithmToSignalPrivateName(), JSFunction::create(vm, this, 2, String(), addAbortAlgorithmToSignal, ImplementationVisibility::Public), PropertyAttribute::DontDelete | PropertyAttribute::ReadOnly),
        GlobalPropertyInfo(builtinNames.removeAbortAlgorithmFromSignalPrivateName(), JSFunction::create(vm, this, 2, String(), removeAbortAlgorithmFromSignal, ImplementationVisibility::Public), PropertyAttribute::DontDelete | PropertyAttribute::ReadOnly),
        GlobalPropertyInfo(builtinNames.cloneArrayBufferPrivateName(), JSFunction::create(vm, this, 3, String(), cloneArrayBuffer, ImplementationVisibility::Public), PropertyAttribute::DontDelete | PropertyAttribute::ReadOnly),
        GlobalPropertyInfo(builtinNames.structuredCloneForStreamPrivateName(), JSFunction::create(vm, this, 1, String(), structuredCloneForStream, ImplementationVisibility::Public), PropertyAttribute::DontDelete | PropertyAttribute::ReadOnly),
        GlobalPropertyInfo(builtinNames.isAbortSignalPrivateName(), JSFunction::create(vm, this, 1, String(), isAbortSignal, ImplementationVisibility::Public), PropertyAttribute::DontDelete | PropertyAttribute::ReadOnly),
        GlobalPropertyInfo(builtinNames.getInternalWritableStreamPrivateName(), JSFunction::create(vm, this, 1, String(), getInternalWritableStream, ImplementationVisibility::Public), PropertyAttribute::DontDelete | PropertyAttribute::ReadOnly),
        GlobalPropertyInfo(builtinNames.createWritableStreamFromInternalPrivateName(), JSFunction::create(vm, this, 1, String(), createWritableStreamFromInternal, ImplementationVisibility::Public), PropertyAttribute::DontDelete | PropertyAttribute::ReadOnly),
        GlobalPropertyInfo(builtinNames.fulfillModuleSyncPrivateName(), JSFunction::create(vm, this, 1, String(), functionFulfillModuleSync, ImplementationVisibility::Public), PropertyAttribute::DontDelete | PropertyAttribute::ReadOnly),
        GlobalPropertyInfo(vm.propertyNames->builtinNames().ArrayBufferPrivateName(), arrayBufferConstructor(), PropertyAttribute::DontDelete | PropertyAttribute::ReadOnly),
        GlobalPropertyInfo(builtinNames.LoaderPrivateName(), this->moduleLoader(), PropertyAttribute::DontDelete | 0),
        GlobalPropertyInfo(builtinNames.internalModuleRegistryPrivateName(), this->internalModuleRegistry(), PropertyAttribute::DontDelete | PropertyAttribute::ReadOnly),
        GlobalPropertyInfo(builtinNames.processBindingConstantsPrivateName(), this->processBindingConstants(), PropertyAttribute::DontDelete | PropertyAttribute::ReadOnly),
        GlobalPropertyInfo(builtinNames.requireMapPrivateName(), this->requireMap(), PropertyAttribute::DontDelete | PropertyAttribute::ReadOnly | 0),
        GlobalPropertyInfo(builtinNames.TextEncoderStreamEncoderPrivateName(), JSTextEncoderStreamEncoderConstructor(), PropertyAttribute::DontDelete | PropertyAttribute::ReadOnly | 0),
        GlobalPropertyInfo(builtinNames.makeErrorWithCodePrivateName(), JSFunction::create(vm, this, 2, String(), jsFunctionMakeErrorWithCode, ImplementationVisibility::Public), PropertyAttribute::DontDelete | PropertyAttribute::ReadOnly),
        GlobalPropertyInfo(builtinNames.toClassPrivateName(), JSFunction::create(vm, this, 1, String(), jsFunctionToClass, ImplementationVisibility::Public), PropertyAttribute::DontDelete | PropertyAttribute::ReadOnly),
        GlobalPropertyInfo(builtinNames.inheritsPrivateName(), JSFunction::create(vm, this, 1, String(), jsFunctionInherits, ImplementationVisibility::Public), PropertyAttribute::DontDelete | PropertyAttribute::ReadOnly),
        GlobalPropertyInfo(builtinNames.makeAbortErrorPrivateName(), JSFunction::create(vm, this, 1, String(), jsFunctionMakeAbortError, ImplementationVisibility::Public), PropertyAttribute::DontDelete | PropertyAttribute::ReadOnly),
        GlobalPropertyInfo(builtinNames.checkBufferReadPrivateName(), JSFunction::create(vm, this, 1, String(), jsFunctionCheckBufferRead, ImplementationVisibility::Public), PropertyAttribute::DontDelete | PropertyAttribute::ReadOnly),
    };
    addStaticGlobals(staticGlobals, std::size(staticGlobals));

    // TODO: most/all of these private properties can be made as static globals.
    // i've noticed doing it as is will work somewhat but getDirect() wont be able to find them

    putDirectBuiltinFunction(vm, this, builtinNames.createFIFOPrivateName(), streamInternalsCreateFIFOCodeGenerator(vm), PropertyAttribute::Builtin | PropertyAttribute::DontDelete | PropertyAttribute::ReadOnly);
    putDirectBuiltinFunction(vm, this, builtinNames.createEmptyReadableStreamPrivateName(), readableStreamCreateEmptyReadableStreamCodeGenerator(vm), PropertyAttribute::Builtin | PropertyAttribute::DontDelete | PropertyAttribute::ReadOnly);
    putDirectBuiltinFunction(vm, this, builtinNames.createUsedReadableStreamPrivateName(), readableStreamCreateUsedReadableStreamCodeGenerator(vm), PropertyAttribute::Builtin | PropertyAttribute::DontDelete | PropertyAttribute::ReadOnly);
    putDirectBuiltinFunction(vm, this, builtinNames.createNativeReadableStreamPrivateName(), readableStreamCreateNativeReadableStreamCodeGenerator(vm), PropertyAttribute::Builtin | PropertyAttribute::DontDelete | PropertyAttribute::ReadOnly);
    putDirectBuiltinFunction(vm, this, builtinNames.requireESMPrivateName(), commonJSRequireESMCodeGenerator(vm), PropertyAttribute::Builtin | PropertyAttribute::DontDelete | PropertyAttribute::ReadOnly);
    putDirectBuiltinFunction(vm, this, builtinNames.loadEsmIntoCjsPrivateName(), commonJSLoadEsmIntoCjsCodeGenerator(vm), PropertyAttribute::Builtin | PropertyAttribute::DontDelete | PropertyAttribute::ReadOnly);
    putDirectBuiltinFunction(vm, this, builtinNames.internalRequirePrivateName(), commonJSInternalRequireCodeGenerator(vm), PropertyAttribute::Builtin | PropertyAttribute::DontDelete | PropertyAttribute::ReadOnly);

    putDirectBuiltinFunction(vm, this, builtinNames.overridableRequirePrivateName(), commonJSOverridableRequireCodeGenerator(vm), 0);

    putDirectNativeFunction(vm, this, builtinNames.createUninitializedArrayBufferPrivateName(), 1, functionCreateUninitializedArrayBuffer, ImplementationVisibility::Public, NoIntrinsic, PropertyAttribute::DontDelete | PropertyAttribute::ReadOnly);
    putDirectNativeFunction(vm, this, builtinNames.resolveSyncPrivateName(), 1, functionImportMeta__resolveSyncPrivate, ImplementationVisibility::Public, NoIntrinsic, PropertyAttribute::DontDelete | PropertyAttribute::ReadOnly);
    putDirectNativeFunction(vm, this, builtinNames.createInternalModuleByIdPrivateName(), 1, InternalModuleRegistry::jsCreateInternalModuleById, ImplementationVisibility::Public, NoIntrinsic, PropertyAttribute::DontDelete | PropertyAttribute::ReadOnly);

    putDirectNativeFunction(vm, this,
        builtinNames.createCommonJSModulePrivateName(),
        2,
        Bun::jsFunctionCreateCommonJSModule,
        ImplementationVisibility::Public,
        NoIntrinsic,
        PropertyAttribute::ReadOnly | PropertyAttribute::DontDelete | 0);
    putDirectNativeFunction(vm, this,
        builtinNames.evaluateCommonJSModulePrivateName(),
        2,
        Bun::jsFunctionEvaluateCommonJSModule,
        ImplementationVisibility::Public,
        NoIntrinsic,
        PropertyAttribute::ReadOnly | PropertyAttribute::DontDelete | 0);

    putDirectCustomAccessor(vm, static_cast<JSVMClientData*>(vm.clientData)->builtinNames().BufferPrivateName(), JSC::CustomGetterSetter::create(vm, JSBuffer_getter, nullptr), PropertyAttribute::DontDelete | PropertyAttribute::ReadOnly | PropertyAttribute::CustomValue);
    putDirectCustomAccessor(vm, builtinNames.lazyStreamPrototypeMapPrivateName(), JSC::CustomGetterSetter::create(vm, functionLazyLoadStreamPrototypeMap_getter, nullptr), PropertyAttribute::DontDelete | PropertyAttribute::ReadOnly | PropertyAttribute::CustomValue);
    putDirectCustomAccessor(vm, builtinNames.TransformStreamPrivateName(), CustomGetterSetter::create(vm, TransformStream_getter, nullptr), attributesForStructure(static_cast<unsigned>(PropertyAttribute::DontEnum)) | PropertyAttribute::CustomValue);
    putDirectCustomAccessor(vm, builtinNames.TransformStreamDefaultControllerPrivateName(), CustomGetterSetter::create(vm, TransformStreamDefaultController_getter, nullptr), attributesForStructure(static_cast<unsigned>(PropertyAttribute::DontEnum)) | PropertyAttribute::CustomValue);
    putDirectCustomAccessor(vm, builtinNames.ReadableByteStreamControllerPrivateName(), CustomGetterSetter::create(vm, ReadableByteStreamController_getter, nullptr), attributesForStructure(PropertyAttribute::DontDelete | PropertyAttribute::ReadOnly) | PropertyAttribute::CustomValue);
    putDirectCustomAccessor(vm, builtinNames.ReadableStreamPrivateName(), CustomGetterSetter::create(vm, ReadableStream_getter, nullptr), attributesForStructure(PropertyAttribute::DontDelete | PropertyAttribute::ReadOnly) | PropertyAttribute::CustomValue);
    putDirectCustomAccessor(vm, builtinNames.ReadableStreamBYOBReaderPrivateName(), CustomGetterSetter::create(vm, ReadableStreamBYOBReader_getter, nullptr), attributesForStructure(PropertyAttribute::DontDelete | PropertyAttribute::ReadOnly) | PropertyAttribute::CustomValue);
    putDirectCustomAccessor(vm, builtinNames.ReadableStreamBYOBRequestPrivateName(), CustomGetterSetter::create(vm, ReadableStreamBYOBRequest_getter, nullptr), attributesForStructure(PropertyAttribute::DontDelete | PropertyAttribute::ReadOnly) | PropertyAttribute::CustomValue);
    putDirectCustomAccessor(vm, builtinNames.ReadableStreamDefaultControllerPrivateName(), CustomGetterSetter::create(vm, ReadableStreamDefaultController_getter, nullptr), attributesForStructure(PropertyAttribute::DontDelete | PropertyAttribute::ReadOnly) | PropertyAttribute::CustomValue);
    putDirectCustomAccessor(vm, builtinNames.ReadableStreamDefaultReaderPrivateName(), CustomGetterSetter::create(vm, ReadableStreamDefaultReader_getter, nullptr), attributesForStructure(PropertyAttribute::DontDelete | PropertyAttribute::ReadOnly) | PropertyAttribute::CustomValue);
    putDirectCustomAccessor(vm, builtinNames.WritableStreamPrivateName(), CustomGetterSetter::create(vm, WritableStream_getter, nullptr), attributesForStructure(PropertyAttribute::DontDelete | PropertyAttribute::ReadOnly) | PropertyAttribute::CustomValue);
    putDirectCustomAccessor(vm, builtinNames.WritableStreamDefaultControllerPrivateName(), CustomGetterSetter::create(vm, WritableStreamDefaultController_getter, nullptr), attributesForStructure(PropertyAttribute::DontDelete | PropertyAttribute::ReadOnly) | PropertyAttribute::CustomValue);
    putDirectCustomAccessor(vm, builtinNames.WritableStreamDefaultWriterPrivateName(), CustomGetterSetter::create(vm, WritableStreamDefaultWriter_getter, nullptr), attributesForStructure(PropertyAttribute::DontDelete | PropertyAttribute::ReadOnly) | PropertyAttribute::CustomValue);
    putDirectCustomAccessor(vm, builtinNames.AbortSignalPrivateName(), CustomGetterSetter::create(vm, AbortSignal_getter, nullptr), PropertyAttribute::DontDelete | PropertyAttribute::ReadOnly | PropertyAttribute::CustomValue);

    // ----- Public Properties -----

    // a direct accessor (uses js functions for get and set) cannot be on the lookup table. i think.
    putDirectAccessor(
        this,
        builtinNames.selfPublicName(),
        JSC::GetterSetter::create(
            vm,
            this,
            JSFunction::create(vm, this, 0, "get"_s, functionGetSelf, ImplementationVisibility::Public),
            JSFunction::create(vm, this, 0, "set"_s, functionSetSelf, ImplementationVisibility::Public)),
        PropertyAttribute::Accessor | 0);

    // TODO: this should be usable on the lookup table. it crashed las time i tried it
    putDirectCustomAccessor(vm, JSC::Identifier::fromString(vm, "onmessage"_s), JSC::CustomGetterSetter::create(vm, globalOnMessage, setGlobalOnMessage), 0);
    putDirectCustomAccessor(vm, JSC::Identifier::fromString(vm, "onerror"_s), JSC::CustomGetterSetter::create(vm, globalOnError, setGlobalOnError), 0);

    // ----- Extensions to Built-in objects -----

    JSC::JSObject* errorConstructor = this->errorConstructor();
    errorConstructor->putDirectNativeFunction(vm, this, JSC::Identifier::fromString(vm, "captureStackTrace"_s), 2, errorConstructorFuncCaptureStackTrace, ImplementationVisibility::Public, JSC::NoIntrinsic, PropertyAttribute::DontEnum | 0);
    errorConstructor->putDirectNativeFunction(vm, this, JSC::Identifier::fromString(vm, "appendStackTrace"_s), 2, errorConstructorFuncAppendStackTrace, ImplementationVisibility::Private, JSC::NoIntrinsic, PropertyAttribute::DontEnum | 0);
    errorConstructor->putDirectCustomAccessor(vm, JSC::Identifier::fromString(vm, "prepareStackTrace"_s), JSC::CustomGetterSetter::create(vm, errorConstructorPrepareStackTraceGetter, errorConstructorPrepareStackTraceSetter), PropertyAttribute::DontEnum | PropertyAttribute::CustomValue);

    JSC::JSObject* consoleObject = this->get(this, JSC::Identifier::fromString(vm, "console"_s)).getObject();
    consoleObject->putDirectBuiltinFunction(vm, this, vm.propertyNames->asyncIteratorSymbol, consoleObjectAsyncIteratorCodeGenerator(vm), PropertyAttribute::Builtin | 0);
    consoleObject->putDirectBuiltinFunction(vm, this, clientData->builtinNames().writePublicName(), consoleObjectWriteCodeGenerator(vm), PropertyAttribute::Builtin | 0);
    consoleObject->putDirectCustomAccessor(vm, Identifier::fromString(vm, "Console"_s), CustomGetterSetter::create(vm, getConsoleConstructor, nullptr), PropertyAttribute::CustomValue | 0);
    consoleObject->putDirectCustomAccessor(vm, Identifier::fromString(vm, "_stdout"_s), CustomGetterSetter::create(vm, getConsoleStdout, nullptr), PropertyAttribute::DontEnum | PropertyAttribute::CustomValue | 0);
    consoleObject->putDirectCustomAccessor(vm, Identifier::fromString(vm, "_stderr"_s), CustomGetterSetter::create(vm, getConsoleStderr, nullptr), PropertyAttribute::DontEnum | PropertyAttribute::CustomValue | 0);
}

// ===================== start conditional builtin globals =====================
// These functions register globals based on runtime conditions (e.g. CLI flags,
// environment variables, etc.). See `Run.addConditionalGlobals()` in bun_js.zig
// for where these are called.

/// `globalThis.gc()` is an alias for `Bun.gc(true)`
/// Note that `vm` is a `VirtualMachine*`
extern "C" size_t Bun__gc(void* vm, bool sync);
JSC_DEFINE_HOST_FUNCTION(functionJsGc,
    (JSC::JSGlobalObject * global, JSC::CallFrame* callFrame))
{
    Zig::GlobalObject* globalObject = defaultGlobalObject(global);
    Bun__gc(globalObject->bunVM(), true);
    return JSValue::encode(jsUndefined());
}

extern "C" void JSC__JSGlobalObject__addGc(JSC__JSGlobalObject* globalObject)
{
    auto& vm = JSC::getVM(globalObject);
    globalObject->putDirectNativeFunction(vm, globalObject, JSC::Identifier::fromString(vm, "gc"_s), 0, functionJsGc, ImplementationVisibility::Public, JSC::NoIntrinsic, PropertyAttribute::DontEnum | 0);
}

// ====================== end conditional builtin globals ======================

extern "C" bool JSC__JSGlobalObject__startRemoteInspector(JSC__JSGlobalObject* globalObject, unsigned char* host, uint16_t arg1)
{
#if !ENABLE(REMOTE_INSPECTOR)
    return false;
#else
    globalObject->setInspectable(true);
    auto& server = Inspector::RemoteInspectorServer::singleton();
    return server.start(reinterpret_cast<const char*>(host), arg1);
#endif
}

void GlobalObject::drainMicrotasks()
{
    auto& vm = this->vm();
    if (auto nextTickQueue = this->m_nextTickQueue.get()) {
        Bun::JSNextTickQueue* queue = jsCast<Bun::JSNextTickQueue*>(nextTickQueue);
        queue->drain(vm, this);
        return;
    }

    vm.drainMicrotasks();
}

extern "C" void JSC__JSGlobalObject__drainMicrotasks(Zig::GlobalObject* globalObject)
{
    globalObject->drainMicrotasks();
}

extern "C" EncodedJSValue JSC__JSGlobalObject__getHTTP2CommonString(Zig::GlobalObject* globalObject, uint32_t hpack_index)
{
    auto value = globalObject->http2CommonStrings().getStringFromHPackIndex(hpack_index, globalObject);
    if (value != nullptr) {
        return JSValue::encode(value);
    }
    return JSValue::encode(JSValue::JSUndefined);
}

<<<<<<< HEAD
#define IMPL_GET_COMMON_STRING(name)                                                                         \
    extern "C" EncodedJSValue JSC__JSGlobalObject__commonStrings__get##name(Zig::GlobalObject* globalObject) \
    {                                                                                                        \
        JSC::JSString* value = globalObject->commonStrings().name##String(globalObject);                     \
        ASSERT(value != nullptr);                                                                            \
        return JSValue::encode(value);                                                                       \
    }

IMPL_GET_COMMON_STRING(IPv4)
IMPL_GET_COMMON_STRING(IPv6)
IMPL_GET_COMMON_STRING(IN4Loopback)
IMPL_GET_COMMON_STRING(IN6Any)

#undef IMPL_GET_COMMON_STRING

template<class Visitor, class T> void visitGlobalObjectMember(Visitor& visitor, T& anything)
{
    anything.visit(visitor);
}

template<class Visitor, class T> void visitGlobalObjectMember(Visitor& visitor, WriteBarrier<T>& barrier)
{
    visitor.append(barrier);
}

template<class Visitor, class T> void visitGlobalObjectMember(Visitor& visitor, std::unique_ptr<T>& ptr)
{
    ptr->visit(visitor);
}

template<class Visitor, class T, size_t n> void visitGlobalObjectMember(Visitor& visitor, std::array<WriteBarrier<T>, n>& barriers)
{
    visitor.append(barriers.begin(), barriers.end());
}

=======
>>>>>>> c6701ac1
template<typename Visitor>
void GlobalObject::visitChildrenImpl(JSCell* cell, Visitor& visitor)
{
    GlobalObject* thisObject = jsCast<GlobalObject*>(cell);
    ASSERT_GC_OBJECT_INHERITS(thisObject, info());
    Base::visitChildren(thisObject, visitor);

    {
        // The GC thread has to grab the GC lock even though it is not mutating the containers.
        Locker locker { thisObject->m_gcLock };

        for (auto& structure : thisObject->m_structures.values())
            visitor.append(structure);

        for (auto& guarded : thisObject->m_guardedObjects)
            guarded->visitAggregate(visitor);
    }

#define VISIT_GLOBALOBJECT_GC_MEMBER(visibility, T, name) \
    visitGlobalObjectMember(visitor, thisObject->name);
    FOR_EACH_GLOBALOBJECT_GC_MEMBER(VISIT_GLOBALOBJECT_GC_MEMBER)
#undef VISIT_GLOBALOBJECT_GC_MEMBER

    WebCore::clientData(thisObject->vm())->httpHeaderIdentifiers().visit<Visitor>(visitor);

    thisObject->visitGeneratedLazyClasses<Visitor>(thisObject, visitor);
    thisObject->visitAdditionalChildren<Visitor>(visitor);
}

extern "C" bool JSGlobalObject__setTimeZone(JSC::JSGlobalObject* globalObject, const ZigString* timeZone)
{
    auto& vm = JSC::getVM(globalObject);

    if (WTF::setTimeZoneOverride(Zig::toString(*timeZone))) {
        vm.dateCache.resetIfNecessarySlow();
        return true;
    }

    return false;
}

extern "C" void JSGlobalObject__requestTermination(JSC::JSGlobalObject* globalObject)
{
    auto& vm = JSC::getVM(globalObject);
    vm.ensureTerminationException();
    vm.setHasTerminationRequest();
}

extern "C" void JSGlobalObject__clearTerminationException(JSC::JSGlobalObject* globalObject)
{
    auto& vm = JSC::getVM(globalObject);
    // Clear the request for the termination exception to be thrown
    vm.clearHasTerminationRequest();
    // In case it actually has been thrown, clear the exception itself as well
    auto scope = DECLARE_CATCH_SCOPE(vm);
    if (scope.exception() && vm.isTerminationException(scope.exception())) {
        scope.clearException();
    }
}

extern "C" void Bun__queueTask(JSC__JSGlobalObject*, WebCore::EventLoopTask* task);
extern "C" void Bun__queueTaskWithTimeout(JSC__JSGlobalObject*, WebCore::EventLoopTask* task, int timeout);
extern "C" void Bun__queueTaskConcurrently(JSC__JSGlobalObject*, WebCore::EventLoopTask* task);
extern "C" void Bun__performTask(Zig::GlobalObject* globalObject, WebCore::EventLoopTask* task)
{
    task->performTask(*globalObject->scriptExecutionContext());
}

RefPtr<Performance> GlobalObject::performance()
{
    if (!m_performance) {
        auto* context = this->scriptExecutionContext();
        double nanoTimeOrigin = Bun__readOriginTimerStart(this->bunVM());
        auto timeOrigin = MonotonicTime::fromRawSeconds(nanoTimeOrigin / 1000.0);
        m_performance = Performance::create(context, timeOrigin);
    }

    return m_performance;
}

void GlobalObject::queueTask(WebCore::EventLoopTask* task)
{
    Bun__queueTask(this, task);
}

void GlobalObject::queueTaskOnTimeout(WebCore::EventLoopTask* task, int timeout)
{
    Bun__queueTaskWithTimeout(this, task, timeout);
}

void GlobalObject::queueTaskConcurrently(WebCore::EventLoopTask* task)
{
    Bun__queueTaskConcurrently(this, task);
}

extern "C" void Bun__handleRejectedPromise(Zig::GlobalObject* JSGlobalObject, JSC::JSPromise* promise);

void GlobalObject::handleRejectedPromises()
{
    JSC::VM& virtual_machine = vm();
    do {
        auto unhandledRejections = WTFMove(m_aboutToBeNotifiedRejectedPromises);
        for (auto& promise : unhandledRejections) {
            if (promise->isHandled(virtual_machine))
                continue;

            Bun__handleRejectedPromise(this, promise.get());
        }
    } while (!m_aboutToBeNotifiedRejectedPromises.isEmpty());
}

DEFINE_VISIT_CHILDREN(GlobalObject);

template<typename Visitor>
void GlobalObject::visitAdditionalChildren(Visitor& visitor)
{
    GlobalObject* thisObject = this;
    ASSERT_GC_OBJECT_INHERITS(thisObject, info());

    thisObject->globalEventScope->visitJSEventListeners(visitor);

    ScriptExecutionContext* context = thisObject->scriptExecutionContext();
    visitor.addOpaqueRoot(context);
}

DEFINE_VISIT_ADDITIONAL_CHILDREN(GlobalObject);

template<typename Visitor>
void GlobalObject::visitOutputConstraints(JSCell* cell, Visitor& visitor)
{
    auto* thisObject = jsCast<GlobalObject*>(cell);
    ASSERT_GC_OBJECT_INHERITS(thisObject, info());
    Base::visitOutputConstraints(thisObject, visitor);
    thisObject->visitAdditionalChildren(visitor);
}

template void GlobalObject::visitOutputConstraints(JSCell*, AbstractSlotVisitor&);
template void GlobalObject::visitOutputConstraints(JSCell*, SlotVisitor&);

// void GlobalObject::destroy(JSCell* cell)
// {
//     jsCast<Zig::GlobalObject*>(cell)->Zig::GlobalObject::~Zig::GlobalObject();
// }

// template<typename Visitor>
// void GlobalObject::visitChildrenImpl(JSCell* cell, Visitor& visitor)
// {
//     Zig::GlobalObject* thisObject = jsCast<Zig::GlobalObject*>(cell);
//     ASSERT_GC_OBJECT_INHERITS(thisObject, info());
//     Base::visitChildren(thisObject, visitor);

//     {
//         // The GC thread has to grab the GC lock even though it is not mutating the containers.
//         Locker locker { thisObject->m_gcLock };

//         for (auto& structure : thisObject->m_structures.values())
//             visitor.append(structure);

//         for (auto& guarded : thisObject->m_guardedObjects)
//             guarded->visitAggregate(visitor);
//     }

//     for (auto& constructor : thisObject->constructors().array())
//         visitor.append(constructor);

//     thisObject->m_builtinInternalFunctions.visit(visitor);
// }

// DEFINE_VISIT_CHILDREN(Zig::GlobalObject);

void GlobalObject::reload()
{
    JSModuleLoader* moduleLoader = this->moduleLoader();
    auto& vm = this->vm();
    JSC::JSMap* registry = jsCast<JSC::JSMap*>(moduleLoader->get(
        this,
        Identifier::fromString(vm, "registry"_s)));

    registry->clear(this);
    this->requireMap()->clear(this);

    // If we run the GC every time, we will never get the SourceProvider cache hit.
    // So we run the GC every other time.
    if ((this->reloadCount++ + 1) % 2 == 0) {
        this->vm().heap.collectSync();
    }
}

extern "C" void JSC__JSGlobalObject__reload(JSC__JSGlobalObject* arg0)
{
    Zig::GlobalObject* globalObject = reinterpret_cast<Zig::GlobalObject*>(arg0);
    globalObject->reload();
}

extern "C" void JSC__JSGlobalObject__queueMicrotaskCallback(Zig::GlobalObject* globalObject, void* ptr, MicrotaskCallback callback)
{
    JSFunction* function = globalObject->nativeMicrotaskTrampoline();

    // Do not use JSCell* here because the GC will try to visit it.
    globalObject->queueMicrotask(function, JSValue(__bit_cast<double>(reinterpret_cast<uintptr_t>(ptr))), JSValue(__bit_cast<double>(reinterpret_cast<uintptr_t>(callback))), jsUndefined(), jsUndefined());
}

JSC::Identifier GlobalObject::moduleLoaderResolve(JSGlobalObject* jsGlobalObject,
    JSModuleLoader* loader, JSValue key,
    JSValue referrer, JSValue origin)
{
    Zig::GlobalObject* globalObject = reinterpret_cast<Zig::GlobalObject*>(jsGlobalObject);

    ErrorableString res;
    res.success = false;

    BunString keyZ;
    if (key.isString()) {
        auto moduleName = jsCast<JSString*>(key)->value(globalObject);
        if (moduleName->startsWith("file://"_s)) {
            auto url = WTF::URL(moduleName);
            if (url.isValid() && !url.isEmpty()) {
                keyZ = Bun::toStringRef(url.fileSystemPath());
            } else {
                keyZ = Bun::toStringRef(moduleName);
            }
        } else {
            keyZ = Bun::toStringRef(moduleName);
        }

    } else {
        keyZ = Bun::toStringRef(globalObject, key);
    }
    BunString referrerZ = referrer && !referrer.isUndefinedOrNull() && referrer.isString() ? Bun::toStringRef(globalObject, referrer) : BunStringEmpty;

    if (globalObject->onLoadPlugins.hasVirtualModules()) {
        if (auto resolvedString = globalObject->onLoadPlugins.resolveVirtualModule(keyZ.toWTFString(), referrerZ.toWTFString())) {
            return Identifier::fromString(globalObject->vm(), resolvedString.value());
        }
    } else {
        ASSERT(!globalObject->onLoadPlugins.mustDoExpensiveRelativeLookup);
    }

    ZigString queryString = { 0, 0 };
    Zig__GlobalObject__resolve(&res, globalObject, &keyZ, &referrerZ, &queryString);
    keyZ.deref();
    referrerZ.deref();

    if (res.success) {
        if (queryString.len > 0) {
            return JSC::Identifier::fromString(globalObject->vm(), makeString(res.result.value.toWTFString(BunString::ZeroCopy), Zig::toString(queryString)));
        }

        return Identifier::fromString(globalObject->vm(), res.result.value.toWTFString(BunString::ZeroCopy));
    } else {
        auto scope = DECLARE_THROW_SCOPE(globalObject->vm());
        throwException(scope, res.result.err, globalObject);
        return globalObject->vm().propertyNames->emptyIdentifier;
    }
}

JSC::JSInternalPromise* GlobalObject::moduleLoaderImportModule(JSGlobalObject* jsGlobalObject,
    JSModuleLoader*,
    JSString* moduleNameValue,
    JSValue parameters,
    const SourceOrigin& sourceOrigin)
{
    auto* globalObject = reinterpret_cast<Zig::GlobalObject*>(jsGlobalObject);
    auto& vm = JSC::getVM(globalObject);
    auto scope = DECLARE_THROW_SCOPE(vm);

    if (globalObject->onLoadPlugins.hasVirtualModules()) {
        auto keyString = moduleNameValue->value(globalObject);
        if (auto resolution = globalObject->onLoadPlugins.resolveVirtualModule(keyString, sourceOrigin.url().protocolIsFile() ? sourceOrigin.url().fileSystemPath() : String())) {
            auto resolvedIdentifier = JSC::Identifier::fromString(vm, resolution.value());

            auto result = JSC::importModule(globalObject, resolvedIdentifier,
                JSC::jsUndefined(), parameters, JSC::jsUndefined());
            if (scope.exception()) {
                auto* promise = JSC::JSInternalPromise::create(vm, globalObject->internalPromiseStructure());
                return promise->rejectWithCaughtException(globalObject, scope);
            }
            return result;
        }
    }

    auto sourceURL = sourceOrigin.url();
    ErrorableString resolved;
    BunString moduleNameZ;

    String moduleName = moduleNameValue->value(globalObject);
#if BUN_DEBUG
    auto startRefCount = moduleName.impl()->refCount();
#endif
    if (moduleName.startsWith("file://"_s)) {
        auto url = WTF::URL(moduleName);
        if (url.isValid() && !url.isEmpty()) {
            moduleNameZ = Bun::toStringRef(url.fileSystemPath());
        } else {
            moduleNameZ = Bun::toStringRef(moduleName);
        }
    } else {
        moduleNameZ = Bun::toStringRef(moduleName);
    }
    auto sourceOriginZ = sourceURL.isEmpty() ? BunStringCwd
        : sourceURL.protocolIsFile()
        ? Bun::toStringRef(sourceURL.fileSystemPath())
        : sourceURL.protocol() == "builtin"_s
        ? // On Windows, drive letter from standalone mode gets put into the URL host
        Bun::toStringRef(sourceURL.string().substring(10 /* builtin:// */))
        : Bun::toStringRef(sourceURL.path().toString());
    ZigString queryString = { 0, 0 };
    resolved.success = false;
    Zig__GlobalObject__resolve(&resolved, globalObject, &moduleNameZ, &sourceOriginZ, &queryString);
    moduleNameZ.deref();
    sourceOriginZ.deref();
    ASSERT(startRefCount == moduleName.impl()->refCount());
    if (!resolved.success) {
        throwException(scope, resolved.result.err, globalObject);
        auto* promise = JSC::JSInternalPromise::create(vm, globalObject->internalPromiseStructure());
        return promise->rejectWithCaughtException(globalObject, scope);
    }

    JSC::Identifier resolvedIdentifier;
    if (queryString.len == 0) {
        resolvedIdentifier = JSC::Identifier::fromString(vm, resolved.result.value.toWTFString(BunString::ZeroCopy));
    } else {
        resolvedIdentifier = JSC::Identifier::fromString(vm, makeString(resolved.result.value.toWTFString(BunString::ZeroCopy), Zig::toString(queryString)));
    }

    // This gets passed through the "parameters" argument to moduleLoaderFetch.
    // Therefore, we modify it in place.
    if (parameters && parameters.isObject()) {
        auto* object = parameters.toObject(globalObject);
        if (auto withObject = object->getIfPropertyExists(globalObject, vm.propertyNames->withKeyword)) {
            if (withObject.isObject()) {
                auto* with = jsCast<JSObject*>(withObject);
                if (auto type = with->getIfPropertyExists(globalObject, vm.propertyNames->type)) {
                    if (type.isString()) {
                        const auto typeString = type.toWTFString(globalObject);
                        parameters = JSC::JSScriptFetchParameters::create(vm, ScriptFetchParameters::create(typeString));
                    }
                }
            }
        }
    }

    auto result = JSC::importModule(globalObject, resolvedIdentifier,
        JSC::jsUndefined(), parameters, jsUndefined());
    if (scope.exception()) {
        return JSC::JSInternalPromise::rejectedPromiseWithCaughtException(globalObject, scope);
    }

    ASSERT(result);
    return result;
}

static JSC::JSInternalPromise* rejectedInternalPromise(JSC::JSGlobalObject* globalObject, JSC::JSValue value)
{
    auto& vm = JSC::getVM(globalObject);
    JSInternalPromise* promise = JSInternalPromise::create(vm, globalObject->internalPromiseStructure());
    promise->internalField(JSC::JSPromise::Field::ReactionsOrResult).set(vm, promise, value);
    promise->internalField(JSC::JSPromise::Field::Flags).set(vm, promise, jsNumber(promise->internalField(JSC::JSPromise::Field::Flags).get().asUInt32AsAnyInt() | JSC::JSPromise::isFirstResolvingFunctionCalledFlag | static_cast<unsigned>(JSC::JSPromise::Status::Rejected)));
    return promise;
}

JSC::JSInternalPromise* GlobalObject::moduleLoaderFetch(JSGlobalObject* globalObject,
    JSModuleLoader* loader, JSValue key,
    JSValue parameters, JSValue script)
{
    auto& vm = JSC::getVM(globalObject);

    auto scope = DECLARE_THROW_SCOPE(vm);

    auto moduleKeyJS = key.toString(globalObject);
    RETURN_IF_EXCEPTION(scope, {});
    auto moduleKey = moduleKeyJS->value(globalObject);
    if (UNLIKELY(scope.exception()))
        return rejectedInternalPromise(globalObject, scope.exception()->value());

    if (moduleKey->endsWith(".node"_s)) {
        return rejectedInternalPromise(globalObject, createTypeError(globalObject, "To load Node-API modules, use require() or process.dlopen instead of import."_s));
    }

    auto moduleKeyBun = Bun::toString(moduleKey);
    auto sourceString = String("undefined"_s);
    auto typeAttributeString = String();

    if (parameters && parameters.isCell()) {
        JSCell* parametersCell = parameters.asCell();
        if (parametersCell->type() == JSScriptFetchParametersType) {
            auto* obj = jsCast<JSScriptFetchParameters*>(parametersCell);
            const auto& params = obj->parameters();

            if (params.type() == ScriptFetchParameters::Type::HostDefined) {
                typeAttributeString = params.hostDefinedImportType();
            } else if (params.type() == ScriptFetchParameters::Type::JSON) {
                typeAttributeString = "json"_s;
            } else if (params.type() == ScriptFetchParameters::Type::WebAssembly) {
                typeAttributeString = "webassembly"_s;
            }
        }
    }

    auto source = Bun::toString(sourceString);
    auto typeAttribute = Bun::toString(typeAttributeString);
    ErrorableResolvedSource res;
    res.success = false;
    res.result.err.code = 0;
    res.result.err.ptr = nullptr;

    JSValue result = Bun::fetchESMSourceCodeAsync(
        reinterpret_cast<Zig::GlobalObject*>(globalObject),
        moduleKeyJS,
        &res,
        &moduleKeyBun,
        &source,
        typeAttributeString.isEmpty() ? nullptr : &typeAttribute);

    if (auto* internalPromise = JSC::jsDynamicCast<JSC::JSInternalPromise*>(result)) {
        return internalPromise;
    } else if (auto* promise = JSC::jsDynamicCast<JSC::JSPromise*>(result)) {
        return jsCast<JSC::JSInternalPromise*>(promise);
    } else {
        return rejectedInternalPromise(globalObject, result);
    }
}

JSC::JSObject* GlobalObject::moduleLoaderCreateImportMetaProperties(JSGlobalObject* globalObject,
    JSModuleLoader* loader,
    JSValue key,
    JSModuleRecord* record,
    JSValue val)
{
    return Zig::ImportMetaObject::create(globalObject, key);
}

JSC::JSValue GlobalObject::moduleLoaderEvaluate(JSGlobalObject* lexicalGlobalObject,
    JSModuleLoader* moduleLoader, JSValue key,
    JSValue moduleRecordValue, JSValue scriptFetcher,
    JSValue sentValue, JSValue resumeMode)
{

    if (UNLIKELY(scriptFetcher && scriptFetcher.isObject())) {
        return scriptFetcher;
    }

    JSC::JSValue result = moduleLoader->evaluateNonVirtual(lexicalGlobalObject, key, moduleRecordValue,
        scriptFetcher, sentValue, resumeMode);

    return result;
}

extern "C" bool Bun__VM__specifierIsEvalEntryPoint(void*, EncodedJSValue);
extern "C" void Bun__VM__setEntryPointEvalResultESM(void*, EncodedJSValue);

JSC::JSValue EvalGlobalObject::moduleLoaderEvaluate(JSGlobalObject* lexicalGlobalObject,
    JSModuleLoader* moduleLoader, JSValue key,
    JSValue moduleRecordValue, JSValue scriptFetcher,
    JSValue sentValue, JSValue resumeMode)
{
    Zig::GlobalObject* globalObject = jsCast<Zig::GlobalObject*>(lexicalGlobalObject);

    if (UNLIKELY(scriptFetcher && scriptFetcher.isObject())) {
        if (Bun__VM__specifierIsEvalEntryPoint(globalObject->bunVM(), JSValue::encode(key))) {
            Bun__VM__setEntryPointEvalResultESM(globalObject->bunVM(), JSValue::encode(scriptFetcher));
        }
        return scriptFetcher;
    }

    JSC::JSValue result = moduleLoader->evaluateNonVirtual(lexicalGlobalObject, key, moduleRecordValue,
        scriptFetcher, sentValue, resumeMode);

    if (Bun__VM__specifierIsEvalEntryPoint(globalObject->bunVM(), JSValue::encode(key))) {
        Bun__VM__setEntryPointEvalResultESM(globalObject->bunVM(), JSValue::encode(result));
    }

    return result;
}

GlobalObject::PromiseFunctions GlobalObject::promiseHandlerID(Zig::FFIFunction handler)
{
    if (handler == BunServe__onResolvePlugins) {
        return GlobalObject::PromiseFunctions::BunServe__Plugins__onResolve;
    } else if (handler == BunServe__onRejectPlugins) {
        return GlobalObject::PromiseFunctions::BunServe__Plugins__onReject;
    } else if (handler == Bun__HTTPRequestContext__onReject) {
        return GlobalObject::PromiseFunctions::Bun__HTTPRequestContext__onReject;
    } else if (handler == Bun__HTTPRequestContext__onRejectStream) {
        return GlobalObject::PromiseFunctions::Bun__HTTPRequestContext__onRejectStream;
    } else if (handler == Bun__HTTPRequestContext__onResolve) {
        return GlobalObject::PromiseFunctions::Bun__HTTPRequestContext__onResolve;
    } else if (handler == Bun__HTTPRequestContext__onResolveStream) {
        return GlobalObject::PromiseFunctions::Bun__HTTPRequestContext__onResolveStream;
    } else if (handler == Bun__HTTPRequestContextTLS__onReject) {
        return GlobalObject::PromiseFunctions::Bun__HTTPRequestContextTLS__onReject;
    } else if (handler == Bun__HTTPRequestContextTLS__onRejectStream) {
        return GlobalObject::PromiseFunctions::Bun__HTTPRequestContextTLS__onRejectStream;
    } else if (handler == Bun__HTTPRequestContextTLS__onResolve) {
        return GlobalObject::PromiseFunctions::Bun__HTTPRequestContextTLS__onResolve;
    } else if (handler == Bun__HTTPRequestContextTLS__onResolveStream) {
        return GlobalObject::PromiseFunctions::Bun__HTTPRequestContextTLS__onResolveStream;
    } else if (handler == Bun__HTTPRequestContextDebug__onReject) {
        return GlobalObject::PromiseFunctions::Bun__HTTPRequestContextDebug__onReject;
    } else if (handler == Bun__HTTPRequestContextDebug__onRejectStream) {
        return GlobalObject::PromiseFunctions::Bun__HTTPRequestContextDebug__onRejectStream;
    } else if (handler == Bun__HTTPRequestContextDebug__onResolve) {
        return GlobalObject::PromiseFunctions::Bun__HTTPRequestContextDebug__onResolve;
    } else if (handler == Bun__HTTPRequestContextDebug__onResolveStream) {
        return GlobalObject::PromiseFunctions::Bun__HTTPRequestContextDebug__onResolveStream;
    } else if (handler == Bun__HTTPRequestContextDebugTLS__onReject) {
        return GlobalObject::PromiseFunctions::Bun__HTTPRequestContextDebugTLS__onReject;
    } else if (handler == Bun__HTTPRequestContextDebugTLS__onRejectStream) {
        return GlobalObject::PromiseFunctions::Bun__HTTPRequestContextDebugTLS__onRejectStream;
    } else if (handler == Bun__HTTPRequestContextDebugTLS__onResolve) {
        return GlobalObject::PromiseFunctions::Bun__HTTPRequestContextDebugTLS__onResolve;
    } else if (handler == Bun__HTTPRequestContextDebugTLS__onResolveStream) {
        return GlobalObject::PromiseFunctions::Bun__HTTPRequestContextDebugTLS__onResolveStream;
    } else if (handler == Bun__HTTPRequestContextDebugTLS__onResolveStream) {
        return GlobalObject::PromiseFunctions::Bun__HTTPRequestContextDebugTLS__onResolveStream;
    } else if (handler == Bun__HTTPRequestContextDebugTLS__onResolveStream) {
        return GlobalObject::PromiseFunctions::Bun__HTTPRequestContextDebugTLS__onResolveStream;
    } else if (handler == jsFunctionOnLoadObjectResultResolve) {
        return GlobalObject::PromiseFunctions::jsFunctionOnLoadObjectResultResolve;
    } else if (handler == jsFunctionOnLoadObjectResultReject) {
        return GlobalObject::PromiseFunctions::jsFunctionOnLoadObjectResultReject;
    } else if (handler == Bun__TestScope__onReject) {
        return GlobalObject::PromiseFunctions::Bun__TestScope__onReject;
    } else if (handler == Bun__TestScope__onResolve) {
        return GlobalObject::PromiseFunctions::Bun__TestScope__onResolve;
    } else if (handler == Bun__BodyValueBufferer__onResolveStream) {
        return GlobalObject::PromiseFunctions::Bun__BodyValueBufferer__onResolveStream;
    } else if (handler == Bun__BodyValueBufferer__onRejectStream) {
        return GlobalObject::PromiseFunctions::Bun__BodyValueBufferer__onRejectStream;
    } else if (handler == Bun__onResolveEntryPointResult) {
        return GlobalObject::PromiseFunctions::Bun__onResolveEntryPointResult;
    } else if (handler == Bun__onRejectEntryPointResult) {
        return GlobalObject::PromiseFunctions::Bun__onRejectEntryPointResult;
    } else if (handler == Bun__NodeHTTPRequest__onResolve) {
        return GlobalObject::PromiseFunctions::Bun__NodeHTTPRequest__onResolve;
    } else if (handler == Bun__NodeHTTPRequest__onReject) {
        return GlobalObject::PromiseFunctions::Bun__NodeHTTPRequest__onReject;
    } else if (handler == Bun__FetchTasklet__onResolveRequestStream) {
        return GlobalObject::PromiseFunctions::Bun__FetchTasklet__onResolveRequestStream;
    } else if (handler == Bun__FetchTasklet__onRejectRequestStream) {
        return GlobalObject::PromiseFunctions::Bun__FetchTasklet__onRejectRequestStream;
    } else if (handler == Bun__S3UploadStream__onResolveRequestStream) {
        return GlobalObject::PromiseFunctions::Bun__S3UploadStream__onResolveRequestStream;
    } else if (handler == Bun__S3UploadStream__onRejectRequestStream) {
        return GlobalObject::PromiseFunctions::Bun__S3UploadStream__onRejectRequestStream;
    } else if (handler == Bun__FileStreamWrapper__onResolveRequestStream) {
        return GlobalObject::PromiseFunctions::Bun__FileStreamWrapper__onResolveRequestStream;
    } else if (handler == Bun__FileStreamWrapper__onRejectRequestStream) {
        return GlobalObject::PromiseFunctions::Bun__FileStreamWrapper__onRejectRequestStream;
    } else {
        RELEASE_ASSERT_NOT_REACHED();
    }
}

napi_env GlobalObject::makeNapiEnv(const napi_module& mod)
{
    m_napiEnvs.append(std::make_unique<napi_env__>(this, mod));
    return m_napiEnvs.last().get();
}

napi_env GlobalObject::makeNapiEnvForFFI()
{
    auto out = makeNapiEnv(napi_module {
        .nm_version = 9,
        .nm_flags = 0,
        .nm_filename = "ffi://",
        .nm_register_func = nullptr,
        .nm_modname = "[ffi]",
        .nm_priv = nullptr,
        .reserved = {},
    });
    return out;
}

bool GlobalObject::hasNapiFinalizers() const
{
    for (const auto& env : m_napiEnvs) {
        if (env->hasFinalizers()) {
            return true;
        }
    }

    return false;
}

extern "C" void Zig__GlobalObject__destructOnExit(Zig::GlobalObject* globalObject)
{
    auto& vm = JSC::getVM(globalObject);
    if (vm.entryScope) {
        // Exiting while running JavaScript code (e.g. `process.exit()`), so we can't destroy it
        // just now. Perhaps later in this case we can defer destruction to run later.
        return;
    }
    gcUnprotect(globalObject);
    globalObject = nullptr;
    vm.heap.collectNow(JSC::Sync, JSC::CollectionScope::Full);
    vm.derefSuppressingSaferCPPChecking();
    vm.derefSuppressingSaferCPPChecking();
}

#include "ZigGeneratedClasses+lazyStructureImpl.h"
#include "ZigGlobalObject.lut.h"

const JSC::ClassInfo GlobalObject::s_info = { "GlobalObject"_s, &Base::s_info, &bunGlobalObjectTable, nullptr,
    CREATE_METHOD_TABLE(GlobalObject) };

} // namespace Zig

JSC_DEFINE_HOST_FUNCTION(jsFunctionNotImplemented, (JSGlobalObject * leixcalGlobalObject, CallFrame* callFrame))
{
    auto& vm = JSC::getVM(leixcalGlobalObject);
    auto scope = DECLARE_THROW_SCOPE(vm);
    return throwVMError(leixcalGlobalObject, scope, "Not implemented"_s);
}

JSC_DEFINE_HOST_FUNCTION(jsFunctionCreateFunctionThatMasqueradesAsUndefined, (JSC::JSGlobalObject * leixcalGlobalObject, JSC::CallFrame* callFrame))
{
    auto& vm = JSC::getVM(leixcalGlobalObject);
    auto scope = DECLARE_THROW_SCOPE(vm);
    auto name = callFrame->argument(0).toWTFString(leixcalGlobalObject);
    scope.assertNoException();
    auto count = callFrame->argument(1).toNumber(leixcalGlobalObject);
    scope.assertNoException();
    auto* func = InternalFunction::createFunctionThatMasqueradesAsUndefined(vm, leixcalGlobalObject, count, name, jsFunctionNotImplemented);
    return JSC::JSValue::encode(func);
}<|MERGE_RESOLUTION|>--- conflicted
+++ resolved
@@ -3956,22 +3956,6 @@
     return JSValue::encode(JSValue::JSUndefined);
 }
 
-<<<<<<< HEAD
-#define IMPL_GET_COMMON_STRING(name)                                                                         \
-    extern "C" EncodedJSValue JSC__JSGlobalObject__commonStrings__get##name(Zig::GlobalObject* globalObject) \
-    {                                                                                                        \
-        JSC::JSString* value = globalObject->commonStrings().name##String(globalObject);                     \
-        ASSERT(value != nullptr);                                                                            \
-        return JSValue::encode(value);                                                                       \
-    }
-
-IMPL_GET_COMMON_STRING(IPv4)
-IMPL_GET_COMMON_STRING(IPv6)
-IMPL_GET_COMMON_STRING(IN4Loopback)
-IMPL_GET_COMMON_STRING(IN6Any)
-
-#undef IMPL_GET_COMMON_STRING
-
 template<class Visitor, class T> void visitGlobalObjectMember(Visitor& visitor, T& anything)
 {
     anything.visit(visitor);
@@ -3992,8 +3976,6 @@
     visitor.append(barriers.begin(), barriers.end());
 }
 
-=======
->>>>>>> c6701ac1
 template<typename Visitor>
 void GlobalObject::visitChildrenImpl(JSCell* cell, Visitor& visitor)
 {
