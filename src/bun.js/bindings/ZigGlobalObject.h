--- conflicted
+++ resolved
@@ -489,6 +489,10 @@
     V(public, LazyClassStructure, m_JSHashClassStructure)                                                    \
     V(public, LazyClassStructure, m_JSECDHClassStructure)                                                    \
     V(public, LazyClassStructure, m_JSCipherClassStructure)                                                  \
+    V(public, LazyClassStructure, m_JSKeyObjectClassStructure)                                               \
+    V(public, LazyClassStructure, m_JSSecretKeyObjectClassStructure)                                         \
+    V(public, LazyClassStructure, m_JSPublicKeyObjectClassStructure)                                         \
+    V(public, LazyClassStructure, m_JSPrivateKeyObjectClassStructure)                                        \
                                                                                                              \
     V(public, LazyPropertyOfGlobalObject<Structure>, m_pendingVirtualModuleResultStructure)                  \
     V(public, LazyPropertyOfGlobalObject<JSFunction>, m_performMicrotaskFunction)                            \
@@ -636,121 +640,6 @@
     RefPtr<WebCore::Performance> m_performance { nullptr };
 
 public:
-<<<<<<< HEAD
-=======
-    /**
-     * WARNING: You must update visitChildrenImpl() if you add a new field.
-     *
-     * That informs the garbage collector that these fields exist. If you don't
-     * do that, the garbage collector will not know about these fields and will
-     * not trace them. This will lead to crashes and very strange behavior at runtime.
-     *
-     * For example, if you don't add the queueMicrotask functions to visitChildrenImpl(),
-     * those callbacks will eventually never be called anymore. But it'll work the first time!
-     */
-    LazyClassStructure m_JSArrayBufferSinkClassStructure;
-    LazyClassStructure m_JSBufferListClassStructure;
-    LazyClassStructure m_JSFFIFunctionStructure;
-    LazyClassStructure m_JSFileSinkClassStructure;
-    LazyClassStructure m_JSHTTPResponseSinkClassStructure;
-    LazyClassStructure m_JSHTTPSResponseSinkClassStructure;
-    LazyClassStructure m_JSNetworkSinkClassStructure;
-
-    LazyClassStructure m_JSStringDecoderClassStructure;
-    LazyClassStructure m_NapiClassStructure;
-    LazyClassStructure m_callSiteStructure;
-    LazyClassStructure m_JSBufferClassStructure;
-    LazyClassStructure m_NodeVMScriptClassStructure;
-    LazyClassStructure m_JSX509CertificateClassStructure;
-    LazyClassStructure m_JSSignClassStructure;
-    LazyClassStructure m_JSVerifyClassStructure;
-    LazyClassStructure m_JSDiffieHellmanClassStructure;
-    LazyClassStructure m_JSDiffieHellmanGroupClassStructure;
-    LazyClassStructure m_JSHmacClassStructure;
-    LazyClassStructure m_JSHashClassStructure;
-    LazyClassStructure m_JSECDHClassStructure;
-    LazyClassStructure m_JSCipherClassStructure;
-    LazyClassStructure m_JSKeyObjectClassStructure;
-    LazyClassStructure m_JSSecretKeyObjectClassStructure;
-    LazyClassStructure m_JSPublicKeyObjectClassStructure;
-    LazyClassStructure m_JSPrivateKeyObjectClassStructure;
-
-    /**
-     * WARNING: You must update visitChildrenImpl() if you add a new field.
-     *
-     * That informs the garbage collector that these fields exist. If you don't
-     * do that, the garbage collector will not know about these fields and will
-     * not trace them. This will lead to crashes and very strange behavior at runtime.
-     *
-     * For example, if you don't add the queueMicrotask functions to visitChildrenImpl(),
-     * those callbacks will eventually never be called anymore. But it'll work the first time!
-     */
-    LazyProperty<JSGlobalObject, Structure> m_pendingVirtualModuleResultStructure;
-    LazyProperty<JSGlobalObject, JSFunction> m_performMicrotaskFunction;
-    LazyProperty<JSGlobalObject, JSFunction> m_nativeMicrotaskTrampoline;
-    LazyProperty<JSGlobalObject, JSFunction> m_performMicrotaskVariadicFunction;
-    LazyProperty<JSGlobalObject, JSFunction> m_utilInspectFunction;
-    LazyProperty<JSGlobalObject, Structure> m_utilInspectOptionsStructure;
-    LazyProperty<JSGlobalObject, JSFunction> m_utilInspectStylizeColorFunction;
-    LazyProperty<JSGlobalObject, JSFunction> m_utilInspectStylizeNoColorFunction;
-    LazyProperty<JSGlobalObject, JSMap> m_lazyReadableStreamPrototypeMap;
-    LazyProperty<JSGlobalObject, JSMap> m_requireMap;
-    LazyProperty<JSGlobalObject, JSMap> m_esmRegistryMap;
-    LazyProperty<JSGlobalObject, JSObject> m_JSArrayBufferControllerPrototype;
-    LazyProperty<JSGlobalObject, JSObject> m_JSHTTPSResponseControllerPrototype;
-    LazyProperty<JSGlobalObject, JSObject> m_JSFetchTaskletChunkedRequestControllerPrototype;
-    LazyProperty<JSGlobalObject, JSObject> m_JSFileSinkControllerPrototype;
-    LazyProperty<JSGlobalObject, JSObject> m_subtleCryptoObject;
-    LazyProperty<JSGlobalObject, Structure> m_JSHTTPResponseController;
-    LazyProperty<JSGlobalObject, Structure> m_JSBufferSubclassStructure;
-    LazyProperty<JSGlobalObject, Structure> m_JSResizableOrGrowableSharedBufferSubclassStructure;
-    LazyProperty<JSGlobalObject, JSWeakMap> m_vmModuleContextMap;
-    LazyProperty<JSGlobalObject, JSObject> m_lazyRequireCacheObject;
-    LazyProperty<JSGlobalObject, Bun::JSCommonJSExtensions> m_lazyRequireExtensionsObject;
-    LazyProperty<JSGlobalObject, JSObject> m_lazyTestModuleObject;
-    LazyProperty<JSGlobalObject, JSObject> m_lazyPreloadTestModuleObject;
-    LazyProperty<JSGlobalObject, JSObject> m_testMatcherUtilsObject;
-    LazyProperty<JSGlobalObject, Structure> m_cachedNodeVMGlobalObjectStructure;
-    LazyProperty<JSGlobalObject, Structure> m_cachedGlobalProxyStructure;
-    LazyProperty<JSGlobalObject, Structure> m_commonJSModuleObjectStructure;
-    LazyProperty<JSGlobalObject, Structure> m_JSSocketAddressDTOStructure;
-    LazyProperty<JSGlobalObject, Structure> m_memoryFootprintStructure;
-    LazyProperty<JSGlobalObject, JSObject> m_requireFunctionUnbound;
-    LazyProperty<JSGlobalObject, JSObject> m_requireResolveFunctionUnbound;
-    LazyProperty<JSGlobalObject, Bun::InternalModuleRegistry> m_internalModuleRegistry;
-    LazyProperty<JSGlobalObject, JSObject> m_processBindingBuffer;
-    LazyProperty<JSGlobalObject, JSObject> m_processBindingConstants;
-    LazyProperty<JSGlobalObject, JSObject> m_processBindingFs;
-    LazyProperty<JSGlobalObject, Structure> m_importMetaObjectStructure;
-    LazyProperty<JSGlobalObject, Structure> m_asyncBoundFunctionStructure;
-    LazyProperty<JSGlobalObject, JSC::JSObject> m_JSDOMFileConstructor;
-
-    LazyProperty<JSGlobalObject, Structure> m_JSCryptoKey;
-    LazyProperty<JSGlobalObject, Structure> m_NapiExternalStructure;
-    LazyProperty<JSGlobalObject, Structure> m_NapiPrototypeStructure;
-    LazyProperty<JSGlobalObject, Structure> m_NapiHandleScopeImplStructure;
-    LazyProperty<JSGlobalObject, Structure> m_NapiTypeTagStructure;
-
-    LazyProperty<JSGlobalObject, Structure> m_JSSQLStatementStructure;
-    LazyProperty<JSGlobalObject, v8::shim::GlobalInternals> m_V8GlobalInternals;
-
-    LazyProperty<JSGlobalObject, JSObject> m_bunObject;
-    LazyProperty<JSGlobalObject, JSObject> m_cryptoObject;
-    LazyProperty<JSGlobalObject, JSObject> m_navigatorObject;
-    LazyProperty<JSGlobalObject, JSObject> m_performanceObject;
-    LazyProperty<JSGlobalObject, JSObject> m_processObject;
-    LazyProperty<JSGlobalObject, CustomGetterSetter> m_lazyStackCustomGetterSetter;
-    LazyProperty<JSGlobalObject, Structure> m_ServerRouteListStructure;
-    LazyProperty<JSGlobalObject, Structure> m_JSBunRequestStructure;
-    LazyProperty<JSGlobalObject, JSObject> m_JSBunRequestParamsPrototype;
-
-    LazyProperty<JSGlobalObject, Structure> m_JSNodeHTTPServerSocketStructure;
-    LazyProperty<JSGlobalObject, JSFloat64Array> m_statValues;
-    LazyProperty<JSGlobalObject, JSBigInt64Array> m_bigintStatValues;
-    LazyProperty<JSGlobalObject, JSFloat64Array> m_statFsValues;
-    LazyProperty<JSGlobalObject, JSBigInt64Array> m_bigintStatFsValues;
-
->>>>>>> 032713c5
     // De-optimization once `require("module")._resolveFilename` is written to
     bool hasOverriddenModuleResolveFilenameFunction = false;
     // De-optimization once `require("module").wrapper` or `require("module").wrap` is written to
