--- conflicted
+++ resolved
@@ -535,13 +535,10 @@
     LazyClassStructure m_JSX509CertificateClassStructure;
     LazyClassStructure m_JSSignClassStructure;
     LazyClassStructure m_JSVerifyClassStructure;
-<<<<<<< HEAD
     LazyClassStructure m_JSDiffieHellmanClassStructure;
     LazyClassStructure m_JSDiffieHellmanGroupClassStructure;
-=======
     LazyClassStructure m_JSHmacClassStructure;
     LazyClassStructure m_JSHashClassStructure;
->>>>>>> 589fa627
 
     /**
      * WARNING: You must update visitChildrenImpl() if you add a new field.
