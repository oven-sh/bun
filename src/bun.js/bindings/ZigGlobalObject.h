--- conflicted
+++ resolved
@@ -373,11 +373,8 @@
     }
 
     bool asyncHooksNeedsCleanup = false;
-<<<<<<< HEAD
     double INSPECT_MAX_BYTES = 50;
-=======
     bool isInsideErrorPrepareStackTraceCallback = false;
->>>>>>> ae0106b6
 
     /**
      * WARNING: You must update visitChildrenImpl() if you add a new field.
