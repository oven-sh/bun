--- conflicted
+++ resolved
@@ -69,14 +69,10 @@
 
 #define ZIG_GLOBAL_OBJECT_DEFINED
 
-<<<<<<< HEAD
-class GlobalObject : public JSC::JSGlobalObject {
-    using Base = JSC::JSGlobalObject;
-public:
-=======
 class GlobalObject : public Bun::GlobalScope {
     using Base = Bun::GlobalScope;
->>>>>>> 7aaf9357
+
+public:
     // Move this to the front for better cache locality.
     void* m_bunVM;
 
