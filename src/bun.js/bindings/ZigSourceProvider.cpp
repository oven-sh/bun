--- conflicted
+++ resolved
@@ -30,11 +30,8 @@
 
 SourceOrigin toSourceOrigin(const String& specifier, bool isBuiltin)
 {
-<<<<<<< HEAD
-    ASSERT_WITH_MESSAGE(!specifier.startsWith("file://"_s), "sourceURL should not already be a file URL");
-=======
+
     ASSERT_WITH_MESSAGE(!specifier.startsWith("file://"_s), "specifier should not already be a file URL");
->>>>>>> 41927285
 
     if (isBuiltin) {
         if (specifier.startsWith("node:"_s)) {
