--- conflicted
+++ resolved
@@ -765,13 +765,8 @@
         callback: *const fn (ctx: ?*anyopaque, ptr: ?*anyopaque, len: usize) callconv(.c) void,
     ) JSValue {
         if (this.len > String.max_length()) {
-<<<<<<< HEAD
-            callback(ctx, @constCast(@ptrCast(this.byteSlice().ptr)), this.len);
+            callback(ctx, @ptrCast(@constCast(this.byteSlice().ptr)), this.len);
             global.ERR(.STRING_TOO_LONG, "Cannot create a string longer than 2^32-1 characters", .{}).throw() catch {}; // TODO: properly propagate exception upwards
-=======
-            callback(ctx, @ptrCast(@constCast(this.byteSlice().ptr)), this.len);
-            global.ERR(.STRING_TOO_LONG, "Cannot create a string longer than 2^32-1 characters", .{}).throw() catch {}; // TODO: propagate?
->>>>>>> 925e8bcf
             return .zero;
         }
 
