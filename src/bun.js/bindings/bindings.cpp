#include "root.h"

#include "JavaScriptCore/ErrorType.h"
#include "JavaScriptCore/CatchScope.h"
#include "JavaScriptCore/Exception.h"
#include "ErrorCode+List.h"
#include "ErrorCode.h"
#include "JavaScriptCore/ThrowScope.h"

#include "JavaScriptCore/JSCast.h"
#include "JavaScriptCore/JSType.h"
#include "JavaScriptCore/NumberObject.h"
#include "JavaScriptCore/JSCJSValue.h"
#include "JavaScriptCore/JSGlobalObject.h"
#include "JavaScriptCore/JSPromiseConstructor.h"
#include "JavaScriptCore/DeleteAllCodeEffort.h"
#include "JavaScriptCore/BooleanObject.h"
#include "JSFFIFunction.h"
#include "headers.h"

#include "BunClientData.h"
#include "GCDefferalContext.h"

#include "JavaScriptCore/AggregateError.h"
#include "JavaScriptCore/BytecodeIndex.h"
#include "JavaScriptCore/CodeBlock.h"
#include "JavaScriptCore/Completion.h"
#include "JavaScriptCore/ErrorInstance.h"
#include "JavaScriptCore/ExceptionHelpers.h"
#include "JavaScriptCore/ExceptionScope.h"
#include "JavaScriptCore/FunctionConstructor.h"
#include "JavaScriptCore/HeapSnapshotBuilder.h"
#include "JavaScriptCore/Identifier.h"
#include "JavaScriptCore/IteratorOperations.h"
#include "JavaScriptCore/JSArray.h"
#include "JavaScriptCore/JSArrayBuffer.h"
#include "JavaScriptCore/JSArrayInlines.h"
#include "JavaScriptCore/ErrorInstanceInlines.h"

#include "JavaScriptCore/JSCallbackObject.h"
#include "JavaScriptCore/JSClassRef.h"
#include "JavaScriptCore/JSInternalPromise.h"
#include "JavaScriptCore/JSMap.h"
#include "JavaScriptCore/JSMapIterator.h"
#include "JavaScriptCore/JSModuleLoader.h"
#include "JavaScriptCore/JSModuleRecord.h"
#include "JavaScriptCore/JSNativeStdFunction.h"
#include "JavaScriptCore/JSONObject.h"
#include "JavaScriptCore/JSObject.h"
#include "JavaScriptCore/JSSet.h"
#include "JavaScriptCore/JSSetIterator.h"
#include "JavaScriptCore/JSString.h"
#include "JavaScriptCore/ProxyObject.h"
#include "JavaScriptCore/Microtask.h"
#include "JavaScriptCore/ObjectConstructor.h"
#include "JavaScriptCore/ParserError.h"
#include "JavaScriptCore/ScriptExecutable.h"
#include "JavaScriptCore/StackFrame.h"
#include "JavaScriptCore/StackVisitor.h"
#include "JavaScriptCore/VM.h"
#include "JavaScriptCore/WasmFaultSignalHandler.h"
#include "JavaScriptCore/Watchdog.h"
#include "ZigGlobalObject.h"
#include "helpers.h"
#include "JavaScriptCore/JSObjectInlines.h"

#include "wtf/Assertions.h"
#include "wtf/Compiler.h"
#include "wtf/StackCheck.h"
#include "wtf/text/ExternalStringImpl.h"
#include "wtf/text/OrdinalNumber.h"
#include "wtf/text/StringCommon.h"
#include "wtf/text/StringImpl.h"
#include "wtf/text/StringView.h"
#include "wtf/text/WTFString.h"
#include "JavaScriptCore/FunctionPrototype.h"
#include "JSFetchHeaders.h"
#include "FetchHeaders.h"
#include "DOMURL.h"
#include "JSDOMURL.h"

#include <string_view>
#include <bun-uws/src/App.h>
#include <bun-usockets/src/internal/internal.h>
#include "IDLTypes.h"
#include "JSDOMBinding.h"
#include "JSDOMConstructor.h"
#include "JSDOMConvertBase.h"
#include "JSDOMConvertBoolean.h"
#include "JSDOMConvertInterface.h"
#include "JSDOMConvertNullable.h"
#include "JSDOMConvertRecord.h"
#include "JSDOMConvertSequences.h"
#include "JSDOMConvertStrings.h"
#include "JSDOMConvertUnion.h"
#include "JSDOMExceptionHandling.h"
#include "JSDOMGlobalObjectInlines.h"
#include "JSDOMIterator.h"
#include "JSDOMOperation.h"
#include "JSDOMWrapperCache.h"

#include "wtf/text/AtomString.h"
#include "wtf/Scope.h"
#include "HTTPHeaderNames.h"
#include "JSDOMPromiseDeferred.h"
#include "JavaScriptCore/TestRunnerUtils.h"
#include "JavaScriptCore/DateInstance.h"
#include "JavaScriptCore/RegExpObject.h"
#include "JavaScriptCore/PropertyNameArray.h"
#include "webcore/JSAbortSignal.h"
#include "JSAbortAlgorithm.h"

#include "DOMFormData.h"
#include "JSDOMFormData.h"
#include "ZigGeneratedClasses.h"
#include "JavaScriptCore/JSMapInlines.h"

#include <JavaScriptCore/JSWeakMap.h>
#include "JSURLSearchParams.h"

#include "AsyncContextFrame.h"
#include "JavaScriptCore/InternalFieldTuple.h"
#include "wtf/text/StringToIntegerConversion.h"

#include "JavaScriptCore/GetterSetter.h"
#include "JavaScriptCore/CustomGetterSetter.h"

#include "ErrorStackFrame.h"
#include "ErrorStackTrace.h"
#include "ObjectBindings.h"

#include <JavaScriptCore/VMInlines.h>
#include "wtf-bindings.h"

#if OS(DARWIN)
#if ASSERT_ENABLED
#if !__has_feature(address_sanitizer)
#include <malloc/malloc.h>
#define IS_MALLOC_DEBUGGING_ENABLED 1
#endif
#endif
#endif

static WTF::StringView StringView_slice(WTF::StringView sv, unsigned start, unsigned end)
{
    return sv.substring(start, end - start);
}

using namespace JSC;

using namespace WebCore;

enum PopulateStackTraceFlags {
    OnlyPosition,
    OnlySourceLines,
};

typedef uint8_t ExpectFlags;

// Note: keep this in sync with Expect.Flags implementation in zig (at expect.zig)
// clang disable unused warning
#pragma clang diagnostic push
#pragma clang diagnostic ignored "-Wunused-variable"

static constexpr int FLAG_PROMISE_RESOLVES = (1 << 0);
static constexpr int FLAG_PROMISE_REJECTS = (1 << 1);
static constexpr int FLAG_NOT = (1 << 2);

#pragma clang diagnostic pop

extern "C" bool ExpectCustomAsymmetricMatcher__execute(void* self, JSC::EncodedJSValue thisValue, JSC::JSGlobalObject* globalObject, JSC::EncodedJSValue leftValue);

enum class AsymmetricMatcherResult : uint8_t {
    PASS,
    FAIL,
    NOT_MATCHER,
};

enum class AsymmetricMatcherConstructorType : int8_t {
    exception = -1,
    none = 0,
    Symbol = 1,
    String = 2,
    Object = 3,
    Array = 4,
    BigInt = 5,
    Boolean = 6,
    Number = 7,
    Promise = 8,
    InstanceOf = 9,
};

#if ASSERT_ENABLED
#define ASSERT_NO_PENDING_EXCEPTION(globalObject) DECLARE_CATCH_SCOPE(globalObject->vm()).assertNoExceptionExceptTermination()
#else
#define ASSERT_NO_PENDING_EXCEPTION(globalObject) void()
#endif

// Ensure we instantiate the true and false variants of this function
template bool Bun__deepMatch<true>(
    JSValue objValue,
    std::set<EncodedJSValue>* seenObjProperties,
    JSValue subsetValue,
    std::set<EncodedJSValue>* seenSubsetProperties,
    JSGlobalObject* globalObject,
    ThrowScope* throwScope,
    MarkedArgumentBuffer* gcBuffer,
    bool replacePropsWithAsymmetricMatchers,
    bool isMatchingObjectContaining);

template bool Bun__deepMatch<false>(
    JSValue objValue,
    std::set<EncodedJSValue>* seenObjProperties,
    JSValue subsetValue,
    std::set<EncodedJSValue>* seenSubsetProperties,
    JSGlobalObject* globalObject,
    ThrowScope* throwScope,
    MarkedArgumentBuffer* gcBuffer,
    bool replacePropsWithAsymmetricMatchers,
    bool isMatchingObjectContaining);

extern "C" bool Expect_readFlagsAndProcessPromise(JSC::EncodedJSValue instanceValue, JSC::JSGlobalObject* globalObject, ExpectFlags* flags, JSC::EncodedJSValue* value, AsymmetricMatcherConstructorType* constructorType);

extern "C" int8_t AsymmetricMatcherConstructorType__fromJS(JSC::JSGlobalObject* globalObject, JSC::EncodedJSValue encodedValue)
{
    JSValue value = JSValue::decode(encodedValue);
    if (value.isObject()) {
        JSObject* object = value.getObject();
        auto& vm = JSC::getVM(globalObject);
        auto scope = DECLARE_THROW_SCOPE(vm);
        if (globalObject->numberObjectConstructor() == object) {
            return static_cast<uint8_t>(AsymmetricMatcherConstructorType::Number);
        }

        if (globalObject->booleanObjectConstructor() == object) {
            return static_cast<uint8_t>(AsymmetricMatcherConstructorType::Boolean);
        }

        auto stringConstructorValue = globalObject->stringPrototype()->getIfPropertyExists(globalObject, vm.propertyNames->constructor);
        RETURN_IF_EXCEPTION(scope, -1);
        if (stringConstructorValue == object) {
            return static_cast<uint8_t>(AsymmetricMatcherConstructorType::String);
        }

        auto symbolConstructorValue = globalObject->symbolPrototype()->getIfPropertyExists(globalObject, vm.propertyNames->constructor);
        RETURN_IF_EXCEPTION(scope, -1);
        if (symbolConstructorValue == object) {
            return static_cast<uint8_t>(AsymmetricMatcherConstructorType::Symbol);
        }

        auto bigIntConstructorValue = globalObject->bigIntPrototype()->getIfPropertyExists(globalObject, vm.propertyNames->constructor);
        RETURN_IF_EXCEPTION(scope, -1);
        if (bigIntConstructorValue == object) {
            return static_cast<uint8_t>(AsymmetricMatcherConstructorType::BigInt);
        }

        JSObject* promiseConstructor = globalObject->promiseConstructor();

        if (promiseConstructor == object) {
            return static_cast<uint8_t>(AsymmetricMatcherConstructorType::Promise);
        }

        JSObject* array = globalObject->arrayConstructor();

        if (array == object) {
            return static_cast<uint8_t>(AsymmetricMatcherConstructorType::Array);
        }

        JSObject* obj = globalObject->objectConstructor();

        if (obj == object) {
            return static_cast<uint8_t>(AsymmetricMatcherConstructorType::Object);
        }

        return static_cast<uint8_t>(AsymmetricMatcherConstructorType::InstanceOf);
    }

    return static_cast<uint8_t>(AsymmetricMatcherConstructorType::none);
}

bool readFlagsAndProcessPromise(JSValue& instanceValue, ExpectFlags& flags, JSGlobalObject* globalObject, JSValue& value, AsymmetricMatcherConstructorType& constructorType)
{
    JSC::EncodedJSValue valueEncoded = JSValue::encode(value);
    if (Expect_readFlagsAndProcessPromise(JSValue::encode(instanceValue), globalObject, &flags, &valueEncoded, &constructorType)) {
        value = JSValue::decode(valueEncoded);
        return true;
    }
    return false;
}

AsymmetricMatcherResult matchAsymmetricMatcherAndGetFlags(JSGlobalObject* globalObject, JSValue matcherProp, JSValue otherProp, ThrowScope* throwScope, ExpectFlags& flags)
{
    JSCell* matcherPropCell = matcherProp.asCell();
    AsymmetricMatcherConstructorType constructorType = AsymmetricMatcherConstructorType::none;

    if (jsDynamicCast<JSExpectAnything*>(matcherPropCell)) {
        if (!readFlagsAndProcessPromise(matcherProp, flags, globalObject, otherProp, constructorType))
            return AsymmetricMatcherResult::FAIL;

        if (otherProp.isUndefinedOrNull()) {
            return AsymmetricMatcherResult::FAIL;
        }

        return AsymmetricMatcherResult::PASS;
    } else if (auto* expectAny = jsDynamicCast<JSExpectAny*>(matcherPropCell)) {
        if (!readFlagsAndProcessPromise(matcherProp, flags, globalObject, otherProp, constructorType))
            return AsymmetricMatcherResult::FAIL;

        JSValue constructorValue = expectAny->m_constructorValue.get();
        JSObject* constructorObject = constructorValue.getObject();

        switch (constructorType) {
        case AsymmetricMatcherConstructorType::Symbol: {
            if (otherProp.isSymbol()) {
                return AsymmetricMatcherResult::PASS;
            }
            break;
        }
        case AsymmetricMatcherConstructorType::String: {
            if (otherProp.isCell()) {
                JSCell* cell = otherProp.asCell();
                switch (cell->type()) {
                case JSC::StringType:
                case JSC::StringObjectType:
                case JSC::DerivedStringObjectType: {
                    return AsymmetricMatcherResult::PASS;
                }
                default: {
                    break;
                }
                }
            }
            break;
        }

        case AsymmetricMatcherConstructorType::BigInt: {
            if (otherProp.isBigInt()) {
                return AsymmetricMatcherResult::PASS;
            }
            break;
        }

        case AsymmetricMatcherConstructorType::Boolean: {
            if (otherProp.isBoolean()) {
                return AsymmetricMatcherResult::PASS;
            }

            if (jsDynamicCast<BooleanObject*>(otherProp)) {
                return AsymmetricMatcherResult::PASS;
            }

            break;
        }

        case AsymmetricMatcherConstructorType::Number: {
            if (otherProp.isNumber()) {
                return AsymmetricMatcherResult::PASS;
            }

            if (jsDynamicCast<NumberObject*>(otherProp)) {
                return AsymmetricMatcherResult::PASS;
            }

            break;
        }

        case AsymmetricMatcherConstructorType::Promise: {
            if (otherProp.isCell() && otherProp.asCell()->type() == JSPromiseType) {
                return AsymmetricMatcherResult::PASS;
            }
            break;
        }

        case AsymmetricMatcherConstructorType::Array: {
            if (JSC::isArray(globalObject, otherProp)) {
                return AsymmetricMatcherResult::PASS;
            }
            break;
        }

        case AsymmetricMatcherConstructorType::Object: {
            if (otherProp.isObject()) {
                return AsymmetricMatcherResult::PASS;
            }
            break;
        }

        case AsymmetricMatcherConstructorType::InstanceOf: {
            break;
        }
        case AsymmetricMatcherConstructorType::exception:
        case AsymmetricMatcherConstructorType::none: {
            ASSERT_NOT_REACHED_WITH_MESSAGE("Invalid constructor type");
            break;
        }
        }

        bool hasInstance = constructorObject->hasInstance(globalObject, otherProp);
        RETURN_IF_EXCEPTION(*throwScope, AsymmetricMatcherResult::FAIL);
        if (hasInstance) {
            return AsymmetricMatcherResult::PASS;
        }

        return AsymmetricMatcherResult::FAIL;
    } else if (auto* expectStringContaining = jsDynamicCast<JSExpectStringContaining*>(matcherPropCell)) {
        if (!readFlagsAndProcessPromise(matcherProp, flags, globalObject, otherProp, constructorType))
            return AsymmetricMatcherResult::FAIL;

        JSValue expectedSubstring = expectStringContaining->m_stringValue.get();

        if (otherProp.isString()) {
            String otherString = otherProp.toWTFString(globalObject);
            RETURN_IF_EXCEPTION(*throwScope, AsymmetricMatcherResult::FAIL);

            String substring = expectedSubstring.toWTFString(globalObject);
            RETURN_IF_EXCEPTION(*throwScope, AsymmetricMatcherResult::FAIL);

            if (otherString.find(substring) != WTF::notFound) {
                return AsymmetricMatcherResult::PASS;
            }
        }

        return AsymmetricMatcherResult::FAIL;
    } else if (auto* expectStringMatching = jsDynamicCast<JSExpectStringMatching*>(matcherPropCell)) {
        if (!readFlagsAndProcessPromise(matcherProp, flags, globalObject, otherProp, constructorType))
            return AsymmetricMatcherResult::FAIL;

        JSValue expectedTestValue = expectStringMatching->m_testValue.get();

        if (otherProp.isString()) {
            if (expectedTestValue.isString()) {
                String otherString = otherProp.toWTFString(globalObject);
                RETURN_IF_EXCEPTION(*throwScope, AsymmetricMatcherResult::FAIL);

                String substring = expectedTestValue.toWTFString(globalObject);
                RETURN_IF_EXCEPTION(*throwScope, AsymmetricMatcherResult::FAIL);

                if (otherString.find(substring) != WTF::notFound) {
                    return AsymmetricMatcherResult::PASS;
                }
            } else if (expectedTestValue.isCell() and expectedTestValue.asCell()->type() == RegExpObjectType) {
                if (auto* regex = jsDynamicCast<RegExpObject*>(expectedTestValue)) {
                    JSString* otherString = otherProp.toString(globalObject);
                    if (regex->match(globalObject, otherString)) {
                        return AsymmetricMatcherResult::PASS;
                    }
                }
            }
        }

        return AsymmetricMatcherResult::FAIL;
    } else if (auto* expectArrayContaining = jsDynamicCast<JSExpectArrayContaining*>(matcherPropCell)) {
        if (!readFlagsAndProcessPromise(matcherProp, flags, globalObject, otherProp, constructorType))
            return AsymmetricMatcherResult::FAIL;

        JSValue expectedArrayValue = expectArrayContaining->m_arrayValue.get();

        if (JSC::isArray(globalObject, otherProp)) {
            if (JSC::isArray(globalObject, expectedArrayValue)) {
                JSArray* expectedArray = jsDynamicCast<JSArray*>(expectedArrayValue);
                JSArray* otherArray = jsDynamicCast<JSArray*>(otherProp);

                unsigned expectedLength = expectedArray->length();
                unsigned otherLength = otherArray->length();

                // A empty array is all array's subset
                if (expectedLength == 0) {
                    return AsymmetricMatcherResult::PASS;
                }

                // O(m*n) but works for now
                for (unsigned m = 0; m < expectedLength; m++) {
                    JSValue expectedValue = expectedArray->getIndex(globalObject, m);
                    bool found = false;

                    for (unsigned n = 0; n < otherLength; n++) {
                        JSValue otherValue = otherArray->getIndex(globalObject, n);
                        Vector<std::pair<JSValue, JSValue>, 16> stack;
                        MarkedArgumentBuffer gcBuffer;
                        bool foundNow = Bun__deepEquals<false, true>(globalObject, expectedValue, otherValue, gcBuffer, stack, throwScope, true);
                        RETURN_IF_EXCEPTION(*throwScope, AsymmetricMatcherResult::FAIL);
                        if (foundNow) {
                            found = true;
                            break;
                        }
                    }

                    if (!found) {
                        return AsymmetricMatcherResult::FAIL;
                    }
                }

                return AsymmetricMatcherResult::PASS;
            }
        }

        return AsymmetricMatcherResult::FAIL;
    } else if (auto* expectObjectContaining = jsDynamicCast<JSExpectObjectContaining*>(matcherPropCell)) {
        if (!readFlagsAndProcessPromise(matcherProp, flags, globalObject, otherProp, constructorType))
            return AsymmetricMatcherResult::FAIL;

        JSValue patternObject = expectObjectContaining->m_objectValue.get();
        if (patternObject.isObject()) {
            if (otherProp.isObject()) {
                // SAFETY: visited property sets are not required when
                // `enableAsymmetricMatchers` and `isMatchingObjectContaining`
                // are both true
                bool match = Bun__deepMatch<true>(otherProp, nullptr, patternObject, nullptr, globalObject, throwScope, nullptr, false, true);
                RETURN_IF_EXCEPTION(*throwScope, AsymmetricMatcherResult::FAIL);
                if (match) {
                    return AsymmetricMatcherResult::PASS;
                }
            }
        }

        return AsymmetricMatcherResult::FAIL;
    } else if (auto* expectCloseTo = jsDynamicCast<JSExpectCloseTo*>(matcherPropCell)) {
        if (!readFlagsAndProcessPromise(matcherProp, flags, globalObject, otherProp, constructorType))
            return AsymmetricMatcherResult::FAIL;

        if (!otherProp.isNumber()) {
            // disable the "not" flag here, because if not a number it should still return FAIL when negated
            flags = flags & ~FLAG_NOT;
            return AsymmetricMatcherResult::FAIL;
        }

        JSValue expectedValue = expectCloseTo->m_numberValue.get();
        JSValue digitsValue = expectCloseTo->m_digitsValue.get();

        double received = otherProp.toNumber(globalObject);
        double expected = expectedValue.toNumber(globalObject);

        constexpr double infinity = std::numeric_limits<double>::infinity();

        // special handing because (Infinity - Infinity) or (-Infinity - -Infinity) is NaN
        if ((received == infinity && expected == infinity) || (received == -infinity && expected == -infinity)) {
            return AsymmetricMatcherResult::PASS;
        } else {
            int32_t digits = digitsValue.toInt32(globalObject);

            double threshold = 0.5 * std::pow(10.0, -digits);
            bool isClose = std::abs(expected - received) < threshold;
            return isClose ? AsymmetricMatcherResult::PASS : AsymmetricMatcherResult::FAIL;
        }
    } else if (auto* customMatcher = jsDynamicCast<JSExpectCustomAsymmetricMatcher*>(matcherPropCell)) {
        if (!readFlagsAndProcessPromise(matcherProp, flags, globalObject, otherProp, constructorType))
            return AsymmetricMatcherResult::FAIL;

        // ignore the "not" flag here, because the custom matchers handle it themselves (accessing this.isNot)
        // and it would result in a double negation
        flags = flags & ~FLAG_NOT;

        bool passed = ExpectCustomAsymmetricMatcher__execute(customMatcher->wrapped(), JSValue::encode(matcherProp), globalObject, JSValue::encode(otherProp));
        return passed ? AsymmetricMatcherResult::PASS : AsymmetricMatcherResult::FAIL;
    }

    return AsymmetricMatcherResult::NOT_MATCHER;
}

AsymmetricMatcherResult matchAsymmetricMatcher(JSGlobalObject* globalObject, JSValue matcherProp, JSValue otherProp, ThrowScope* throwScope)
{
    ExpectFlags flags = ExpectFlags();
    AsymmetricMatcherResult result = matchAsymmetricMatcherAndGetFlags(globalObject, matcherProp, otherProp, throwScope, flags);
    if (result != AsymmetricMatcherResult::NOT_MATCHER && (flags & FLAG_NOT)) {
        result = (result == AsymmetricMatcherResult::PASS) ? AsymmetricMatcherResult::FAIL : AsymmetricMatcherResult::PASS;
    }
    return result;
}

template<typename PromiseType, bool isInternal>
static void handlePromise(PromiseType* promise, JSC::JSGlobalObject* globalObject, JSC::EncodedJSValue ctx, Zig::FFIFunction resolverFunction, Zig::FFIFunction rejecterFunction)
{

    auto globalThis = reinterpret_cast<Zig::GlobalObject*>(globalObject);

    if constexpr (!isInternal) {
        JSFunction* performPromiseThenFunction = globalObject->performPromiseThenFunction();
        auto callData = JSC::getCallData(performPromiseThenFunction);
        ASSERT(callData.type != CallData::Type::None);

        MarkedArgumentBuffer arguments;
        arguments.append(promise);
        arguments.append(globalThis->thenable(resolverFunction));
        arguments.append(globalThis->thenable(rejecterFunction));
        arguments.append(jsUndefined());
        arguments.append(JSValue::decode(ctx));
        ASSERT(!arguments.hasOverflowed());
        // async context tracking is handled by performPromiseThenFunction internally.
        JSC::profiledCall(globalThis, JSC::ProfilingReason::Microtask, performPromiseThenFunction, callData, jsUndefined(), arguments);
    } else {
        promise->then(globalThis, resolverFunction, rejecterFunction);
    }
}

static bool canPerformFastPropertyEnumerationForIterationBun(Structure* s)
{
    if (s->hasNonReifiedStaticProperties()) {
        return false;
    }
    if (s->typeInfo().overridesGetOwnPropertySlot())
        return false;
    if (s->typeInfo().overridesAnyFormOfGetOwnPropertyNames())
        return false;
    // FIXME: Indexed properties can be handled.
    // https://bugs.webkit.org/show_bug.cgi?id=185358
    if (hasIndexedProperties(s->indexingType()))
        return false;
    if (s->hasAnyKindOfGetterSetterProperties())
        return false;
    if (s->isUncacheableDictionary())
        return false;
    // Cannot perform fast [[Put]] to |target| if the property names of the |source| contain "__proto__".
    if (s->hasUnderscoreProtoPropertyExcludingOriginalProto())
        return false;
    return true;
}

JSValue getIndexWithoutAccessors(JSGlobalObject* globalObject, JSObject* obj, uint64_t i)
{
    if (obj->canGetIndexQuickly(i)) {
        return obj->tryGetIndexQuickly(i);
    }

    PropertySlot slot(obj, PropertySlot::InternalMethodType::Get);
    if (obj->methodTable()->getOwnPropertySlotByIndex(obj, globalObject, i, slot)) {
        if (!slot.isAccessor()) {
            return slot.getValue(globalObject, i);
        }
    }

    return JSValue();
}

template<bool isStrict, bool enableAsymmetricMatchers>
std::optional<bool> specialObjectsDequal(JSC::JSGlobalObject* globalObject, MarkedArgumentBuffer& gcBuffer, Vector<std::pair<JSC::JSValue, JSC::JSValue>, 16>& stack, ThrowScope* scope, JSCell* _Nonnull c1, JSCell* _Nonnull c2);

template<bool isStrict, bool enableAsymmetricMatchers>
bool Bun__deepEquals(JSC::JSGlobalObject* globalObject, JSValue v1, JSValue v2, MarkedArgumentBuffer& gcBuffer, Vector<std::pair<JSC::JSValue, JSC::JSValue>, 16>& stack, ThrowScope* scope, bool addToStack)
{
    VM& vm = globalObject->vm();
    if (!vm.isSafeToRecurse()) [[unlikely]] {
        throwStackOverflowError(globalObject, *scope);
        return false;
    }

    // need to check this before primitives, asymmetric matchers
    // can match against any type of value.
    if constexpr (enableAsymmetricMatchers) {
        if (v2.isCell() && !v2.isEmpty() && v2.asCell()->type() == JSC::JSType(JSDOMWrapperType)) {
            switch (matchAsymmetricMatcher(globalObject, v2, v1, scope)) {
            case AsymmetricMatcherResult::FAIL:
                return false;
            case AsymmetricMatcherResult::PASS:
                return true;
            case AsymmetricMatcherResult::NOT_MATCHER:
                // continue comparison
                break;
            }
        } else if (v1.isCell() && !v1.isEmpty() && v1.asCell()->type() == JSC::JSType(JSDOMWrapperType)) {
            switch (matchAsymmetricMatcher(globalObject, v1, v2, scope)) {
            case AsymmetricMatcherResult::FAIL:
                return false;
            case AsymmetricMatcherResult::PASS:
                return true;
            case AsymmetricMatcherResult::NOT_MATCHER:
                // continue comparison
                break;
            }
        }
    }

    if (!v1.isEmpty() && !v2.isEmpty() && JSC::sameValue(globalObject, v1, v2)) {
        return true;
    }

    if (v1.isEmpty() || v2.isEmpty())
        return v1.isEmpty() == v2.isEmpty();

    if (v1.isPrimitive() || v2.isPrimitive())
        return false;

    RELEASE_ASSERT(v1.isCell());
    RELEASE_ASSERT(v2.isCell());

    const size_t length = stack.size();
    const auto originalGCBufferSize = gcBuffer.size();
    for (size_t i = 0; i < length; i++) {
        auto values = stack.at(i);
        if (JSC::JSValue::strictEqual(globalObject, values.first, v1)) {
            return JSC::JSValue::strictEqual(globalObject, values.second, v2);
        } else if (JSC::JSValue::strictEqual(globalObject, values.second, v2))
            return false;
    }

    if (addToStack) {
        gcBuffer.append(v1);
        gcBuffer.append(v2);
        stack.append({ v1, v2 });
    }
    auto removeFromStack = WTF::makeScopeExit([&] {
        if (addToStack) {
            stack.removeAt(length);
            while (gcBuffer.size() > originalGCBufferSize)
                gcBuffer.removeLast();
        }
    });

    JSCell* c1 = v1.asCell();
    JSCell* c2 = v2.asCell();
    ASSERT(c1);
    ASSERT(c2);
    std::optional<bool> isSpecialEqual = specialObjectsDequal<isStrict, enableAsymmetricMatchers>(globalObject, gcBuffer, stack, scope, c1, c2);
    RETURN_IF_EXCEPTION(*scope, false);
    if (isSpecialEqual.has_value()) return std::move(*isSpecialEqual);
    isSpecialEqual = specialObjectsDequal<isStrict, enableAsymmetricMatchers>(globalObject, gcBuffer, stack, scope, c2, c1);
    if (isSpecialEqual.has_value()) return std::move(*isSpecialEqual);
    JSObject* o1 = v1.getObject();
    JSObject* o2 = v2.getObject();

    bool v1Array = isArray(globalObject, v1);
    RETURN_IF_EXCEPTION(*scope, false);
    bool v2Array = isArray(globalObject, v2);
    RETURN_IF_EXCEPTION(*scope, false);

    if (v1Array != v2Array)
        return false;

    if (v1Array && v2Array && !(o1->isProxy() || o2->isProxy())) {
        JSC::JSArray* array1 = JSC::jsCast<JSC::JSArray*>(v1);
        JSC::JSArray* array2 = JSC::jsCast<JSC::JSArray*>(v2);

        size_t array1Length = array1->length();
        size_t array2Length = array2->length();
        if constexpr (isStrict) {
            if (array1Length != array2Length) {
                return false;
            }
        }

        uint64_t i = 0;
        for (; i < array1Length; i++) {
            JSValue left = getIndexWithoutAccessors(globalObject, o1, i);
            RETURN_IF_EXCEPTION(*scope, false);
            JSValue right = getIndexWithoutAccessors(globalObject, o2, i);
            RETURN_IF_EXCEPTION(*scope, false);

            if constexpr (isStrict) {
                if (left.isEmpty() && right.isEmpty()) {
                    continue;
                }
                if (left.isEmpty() || right.isEmpty()) {
                    return false;
                }
            }

            if constexpr (!isStrict) {
                if (((left.isEmpty() || right.isEmpty()) && (left.isUndefined() || right.isUndefined()))) {
                    continue;
                }
            }

            if (!Bun__deepEquals<isStrict, enableAsymmetricMatchers>(globalObject, left, right, gcBuffer, stack, scope, true)) {
                return false;
            }

            RETURN_IF_EXCEPTION(*scope, false);
        }

        for (; i < array2Length; i++) {
            JSValue right = getIndexWithoutAccessors(globalObject, o2, i);
            RETURN_IF_EXCEPTION(*scope, false);

            if (((right.isEmpty() || right.isUndefined()))) {
                continue;
            }

            return false;
        }

        JSC::PropertyNameArray a1(vm, PropertyNameMode::Symbols, PrivateSymbolMode::Exclude);
        JSC::PropertyNameArray a2(vm, PropertyNameMode::Symbols, PrivateSymbolMode::Exclude);
        JSObject::getOwnPropertyNames(o1, globalObject, a1, DontEnumPropertiesMode::Exclude);
        RETURN_IF_EXCEPTION(*scope, false);
        JSObject::getOwnPropertyNames(o2, globalObject, a2, DontEnumPropertiesMode::Exclude);
        RETURN_IF_EXCEPTION(*scope, false);

        size_t propertyLength = a1.size();
        if constexpr (isStrict) {
            if (propertyLength != a2.size()) {
                return false;
            }
        }

        // take a property name from one, try to get it from both
        for (size_t i = 0; i < propertyLength; i++) {
            Identifier i1 = a1[i];
            PropertyName propertyName1 = PropertyName(i1);

            JSValue prop1 = o1->get(globalObject, propertyName1);
            RETURN_IF_EXCEPTION(*scope, false);

            if (!prop1) [[unlikely]] {
                return false;
            }

            JSValue prop2 = o2->getIfPropertyExists(globalObject, propertyName1);
            RETURN_IF_EXCEPTION(*scope, false);

            if constexpr (!isStrict) {
                if (prop1.isUndefined() && prop2.isEmpty()) {
                    continue;
                }
            }

            if (!prop2) {
                return false;
            }

            if (!Bun__deepEquals<isStrict, enableAsymmetricMatchers>(globalObject, prop1, prop2, gcBuffer, stack, scope, true)) {
                return false;
            }

            RETURN_IF_EXCEPTION(*scope, false);
        }

        RETURN_IF_EXCEPTION(*scope, false);

        return true;
    }

    if constexpr (isStrict) {
        if (!equal(JSObject::calculatedClassName(o1), JSObject::calculatedClassName(o2))) {
            return false;
        }
    }

    JSC::Structure* o1Structure = o1->structure();
    if (!o1Structure->hasNonReifiedStaticProperties() && o1Structure->canPerformFastPropertyEnumeration()) {
        JSC::Structure* o2Structure = o2->structure();
        if (!o2Structure->hasNonReifiedStaticProperties() && o2Structure->canPerformFastPropertyEnumeration()) {

            bool result = true;
            bool sameStructure = o2Structure->id() == o1Structure->id();
            if (sameStructure) {
                o1Structure->forEachProperty(vm, [&](const PropertyTableEntry& entry) -> bool {
                    if (entry.attributes() & PropertyAttribute::DontEnum || PropertyName(entry.key()).isPrivateName()) {
                        return true;
                    }

                    JSValue left = o1->getDirect(entry.offset());
                    JSValue right = o2->getDirect(entry.offset());

                    if constexpr (!isStrict) {
                        if (left.isUndefined() && right.isEmpty()) {
                            return true;
                        }
                    }

                    if (!right) {
                        result = false;
                        return false;
                    }

                    if (left == right || JSC::sameValue(globalObject, left, right)) {
                        return true;
                    }

                    if (!Bun__deepEquals<isStrict, enableAsymmetricMatchers>(globalObject, left, right, gcBuffer, stack, scope, true)) {
                        result = false;
                        return false;
                    }

                    return true;
                });
            } else {
                size_t count = 0;
                o1Structure->forEachProperty(vm, [&](const PropertyTableEntry& entry) -> bool {
                    if (entry.attributes() & PropertyAttribute::DontEnum || PropertyName(entry.key()).isPrivateName()) {
                        return true;
                    }
                    count++;

                    JSValue left = o1->getDirect(entry.offset());
                    JSValue right = o2->getDirect(vm, JSC::PropertyName(entry.key()));

                    if constexpr (!isStrict) {
                        if (left.isUndefined() && right.isEmpty()) {
                            return true;
                        }
                    }

                    if (!right) {
                        result = false;
                        return false;
                    }

                    if (left == right || JSC::sameValue(globalObject, left, right)) {
                        return true;
                    }

                    if (!Bun__deepEquals<isStrict, enableAsymmetricMatchers>(globalObject, left, right, gcBuffer, stack, scope, true)) {
                        result = false;
                        return false;
                    }

                    return true;
                });

                if (result) {
                    size_t remain = count;
                    o2Structure->forEachProperty(vm, [&](const PropertyTableEntry& entry) -> bool {
                        if (entry.attributes() & PropertyAttribute::DontEnum || PropertyName(entry.key()).isPrivateName()) {
                            return true;
                        }

                        if constexpr (!isStrict) {
                            if (o2->getDirect(entry.offset()).isUndefined()) {
                                return true;
                            }
                        }

                        // Try to get the right value from the left. We don't need to check if they're equal
                        // because the above loop has already iterated each property in the left. If we've
                        // seen this property before, it was already `deepEquals`ed. If it doesn't exist,
                        // the objects are not equal.
                        if (o1->getDirectOffset(vm, JSC::PropertyName(entry.key())) == invalidOffset) {
                            result = false;
                            return false;
                        }

                        if (remain == 0) {
                            result = false;
                            return false;
                        }

                        remain--;
                        return true;
                    });
                }
            }

            return result;
        }
    }

    JSC::PropertyNameArray a1(vm, PropertyNameMode::StringsAndSymbols, PrivateSymbolMode::Exclude);
    JSC::PropertyNameArray a2(vm, PropertyNameMode::StringsAndSymbols, PrivateSymbolMode::Exclude);
    o1->getPropertyNames(globalObject, a1, DontEnumPropertiesMode::Exclude);
    RETURN_IF_EXCEPTION(*scope, false);
    o2->getPropertyNames(globalObject, a2, DontEnumPropertiesMode::Exclude);
    RETURN_IF_EXCEPTION(*scope, false);

    const size_t propertyArrayLength1 = a1.size();
    const size_t propertyArrayLength2 = a2.size();
    if constexpr (isStrict) {
        if (propertyArrayLength1 != propertyArrayLength2) {
            return false;
        }
    }

    // take a property name from one, try to get it from both
    size_t i;
    for (i = 0; i < propertyArrayLength1; i++) {
        Identifier i1 = a1[i];
        PropertyName propertyName1 = PropertyName(i1);

        JSValue prop1 = o1->get(globalObject, propertyName1);
        RETURN_IF_EXCEPTION(*scope, false);

        if (!prop1) [[unlikely]] {
            return false;
        }

        JSValue prop2 = o2->getIfPropertyExists(globalObject, propertyName1);
        RETURN_IF_EXCEPTION(*scope, false);

        if constexpr (!isStrict) {
            if (prop1.isUndefined() && prop2.isEmpty()) {
                continue;
            }
        }

        if (!prop2) {
            return false;
        }

        if (!Bun__deepEquals<isStrict, enableAsymmetricMatchers>(globalObject, prop1, prop2, gcBuffer, stack, scope, true)) {
            return false;
        }

        RETURN_IF_EXCEPTION(*scope, false);
    }

    // for the remaining properties in the other object, make sure they are undefined
    for (; i < propertyArrayLength2; i++) {
        Identifier i2 = a2[i];
        PropertyName propertyName2 = PropertyName(i2);

        JSValue prop2 = o2->getIfPropertyExists(globalObject, propertyName2);
        RETURN_IF_EXCEPTION(*scope, false);

        if (!prop2.isUndefined()) {
            return false;
        }
    }

    return true;
}

template<bool isStrict, bool enableAsymmetricMatchers>
std::optional<bool> specialObjectsDequal(JSC::JSGlobalObject* globalObject, MarkedArgumentBuffer& gcBuffer, Vector<std::pair<JSC::JSValue, JSC::JSValue>, 16>& stack, ThrowScope* scope, JSCell* _Nonnull c1, JSCell* _Nonnull c2)
{
    uint8_t c1Type = c1->type();
    uint8_t c2Type = c2->type();

    switch (c1Type) {
    case JSSetType: {
        if (c2Type != JSSetType) {
            return false;
        }

        JSSet* set1 = jsCast<JSSet*>(c1);
        JSSet* set2 = jsCast<JSSet*>(c2);

        if (set1->size() != set2->size()) {
            return false;
        }

        auto iter1 = JSSetIterator::create(globalObject, globalObject->setIteratorStructure(), set1, IterationKind::Keys);
        RETURN_IF_EXCEPTION(*scope, {});
        JSValue key1;
        while (iter1->next(globalObject, key1)) {
            bool has = set2->has(globalObject, key1);
            RETURN_IF_EXCEPTION(*scope, {});
            if (has) {
                continue;
            }

            // We couldn't find the key in the second set. This may be a false positive due to how
            // JSValues are represented in JSC, so we need to fall back to a linear search to be sure.
            auto iter2 = JSSetIterator::create(globalObject, globalObject->setIteratorStructure(), set2, IterationKind::Keys);
            RETURN_IF_EXCEPTION(*scope, {});
            JSValue key2;
            bool foundMatchingKey = false;
            while (iter2->next(globalObject, key2)) {
                bool equal = Bun__deepEquals<isStrict, enableAsymmetricMatchers>(globalObject, key1, key2, gcBuffer, stack, scope, false);
                RETURN_IF_EXCEPTION(*scope, {});
                if (equal) {
                    foundMatchingKey = true;
                    break;
                }
            }

            if (!foundMatchingKey) {
                return false;
            }
        }

        return true;
    }
    case JSMapType: {
        if (c2Type != JSMapType) {
            return false;
        }

        JSMap* map1 = jsCast<JSMap*>(c1);
        JSMap* map2 = jsCast<JSMap*>(c2);
        size_t leftSize = map1->size();

        if (leftSize != map2->size()) {
            return false;
        }

        auto iter1 = JSMapIterator::create(globalObject, globalObject->mapIteratorStructure(), map1, IterationKind::Entries);
        RETURN_IF_EXCEPTION(*scope, {});
        JSValue key1, value1;
        while (iter1->nextKeyValue(globalObject, key1, value1)) {
            JSValue value2 = map2->get(globalObject, key1);
            RETURN_IF_EXCEPTION(*scope, {});
            if (value2.isUndefined()) {
                // We couldn't find the key in the second map. This may be a false positive due to
                // how JSValues are represented in JSC, so we need to fall back to a linear search
                // to be sure.
                auto iter2 = JSMapIterator::create(globalObject, globalObject->mapIteratorStructure(), map2, IterationKind::Entries);
                RETURN_IF_EXCEPTION(*scope, {});
                JSValue key2;
                bool foundMatchingKey = false;
                while (iter2->nextKeyValue(globalObject, key2, value2)) {
                    bool keysEqual = Bun__deepEquals<isStrict, enableAsymmetricMatchers>(globalObject, key1, key2, gcBuffer, stack, scope, false);
                    RETURN_IF_EXCEPTION(*scope, {});
                    if (keysEqual) {
                        foundMatchingKey = true;
                        break;
                    }
                }

                if (!foundMatchingKey) {
                    return false;
                }

                // Compare both values below.
            }

            bool valuesEqual = Bun__deepEquals<isStrict, enableAsymmetricMatchers>(globalObject, value1, value2, gcBuffer, stack, scope, false);
            RETURN_IF_EXCEPTION(*scope, {});
            if (!valuesEqual) {
                return false;
            }
        }

        return true;
    }
    case ArrayBufferType: {
        if (c2Type != ArrayBufferType) {
            return false;
        }

        JSC::ArrayBuffer* left = jsCast<JSArrayBuffer*, JSCell>(c1)->impl();
        JSC::ArrayBuffer* right = jsCast<JSArrayBuffer*, JSCell>(c2)->impl();
        size_t byteLength = left->byteLength();

        if (right->byteLength() != byteLength) {
            return false;
        }

        if (left->isShared() != right->isShared()) [[unlikely]] {
            return false;
        }

        if (byteLength == 0)
            return true;

        if (right->isDetached() || left->isDetached()) [[unlikely]] {
            return false;
        }

        const void* vector = left->data();
        const void* rightVector = right->data();
        if (!vector || !rightVector) [[unlikely]] {
            return false;
        }

        if (vector == rightVector) [[unlikely]]
            return true;

        return (memcmp(vector, rightVector, byteLength) == 0);
    }
    case JSDateType: {
        if (c2Type != JSDateType) {
            return false;
        }

        JSC::DateInstance* left = jsCast<DateInstance*, JSCell>(c1);
        JSC::DateInstance* right = jsCast<DateInstance*, JSCell>(c2);

        return left->internalNumber() == right->internalNumber();
    }
    case RegExpObjectType: {
        if (c2Type != RegExpObjectType) {
            return false;
        }

        if (JSC::RegExpObject* left = jsDynamicCast<JSC::RegExpObject*, JSCell>(c1)) {
            JSC::RegExpObject* right = jsDynamicCast<JSC::RegExpObject*, JSCell>(c2);

            if (!right) [[unlikely]] {
                return false;
            }

            return left->regExp()->key() == right->regExp()->key();
        }

        return false;
    }
    case ErrorInstanceType: {
        if (c2Type != ErrorInstanceType) {
            return false;
        }

        // NOTE(@DonIsaac): could `left` ever _not_ be a JSC::ErrorInstance?
        if (JSC::ErrorInstance* left = jsDynamicCast<JSC::ErrorInstance*, JSCell>(c1)) {
            JSC::ErrorInstance* right = jsDynamicCast<JSC::ErrorInstance*, JSCell>(c2);

            if (!right) [[unlikely]] {
                return false;
            }

            if (left->errorType() != right->errorType()) {
                // quick check on ctors (does not handle subclasses)
                return false;
            }

            auto leftName = left->sanitizedNameString(globalObject);
            RETURN_IF_EXCEPTION(*scope, {});
            auto rightName = right->sanitizedNameString(globalObject);
            RETURN_IF_EXCEPTION(*scope, {});
            if (leftName != rightName) {
                // manual `.name` changes (usually in subclasses)
                return false;
            }

            auto leftMessage = left->sanitizedMessageString(globalObject);
            RETURN_IF_EXCEPTION(*scope, {});
            auto rightMessage = right->sanitizedMessageString(globalObject);
            RETURN_IF_EXCEPTION(*scope, {});
            if (leftMessage != rightMessage) {
                // `.message`
                return false;
            }

            if constexpr (isStrict) {
                if (left->runtimeTypeForCause() != right->runtimeTypeForCause()) {
                    return false;
                }
            }

            VM& vm = JSC::getVM(globalObject);

            // `.cause` is non-enumerable, so it must be checked explicitly.
            // note that an undefined cause is different than a missing cause in
            // strict mode.
            const PropertyName cause(vm.propertyNames->cause);
            if constexpr (isStrict) {
                bool leftHasCause = left->hasProperty(globalObject, cause);
                RETURN_IF_EXCEPTION(*scope, {});
                bool rightHasCause = right->hasProperty(globalObject, cause);
                RETURN_IF_EXCEPTION(*scope, {});
                if (leftHasCause != rightHasCause) {
                    return false;
                }
            }
            auto leftCause = left->get(globalObject, cause);
            RETURN_IF_EXCEPTION(*scope, {});
            auto rightCause = right->get(globalObject, cause);
            RETURN_IF_EXCEPTION(*scope, {});
            bool causesEqual = Bun__deepEquals<isStrict, enableAsymmetricMatchers>(globalObject, leftCause, rightCause, gcBuffer, stack, scope, true);
            RETURN_IF_EXCEPTION(*scope, {});
            if (!causesEqual) {
                return false;
            }

            // check arbitrary enumerable properties. `.stack` is not checked.
            left->materializeErrorInfoIfNeeded(vm);
            right->materializeErrorInfoIfNeeded(vm);
            JSC::PropertyNameArray a1(vm, PropertyNameMode::StringsAndSymbols, PrivateSymbolMode::Exclude);
            JSC::PropertyNameArray a2(vm, PropertyNameMode::StringsAndSymbols, PrivateSymbolMode::Exclude);
            left->getPropertyNames(globalObject, a1, DontEnumPropertiesMode::Exclude);
            RETURN_IF_EXCEPTION(*scope, {});
            right->getPropertyNames(globalObject, a2, DontEnumPropertiesMode::Exclude);
            RETURN_IF_EXCEPTION(*scope, {});

            const size_t propertyArrayLength1 = a1.size();
            const size_t propertyArrayLength2 = a2.size();
            if constexpr (isStrict) {
                if (propertyArrayLength1 != propertyArrayLength2) {
                    return false;
                }
            }

            // take a property name from one, try to get it from both
            size_t i;
            for (i = 0; i < propertyArrayLength1; i++) {
                Identifier i1 = a1[i];
                if (i1 == vm.propertyNames->stack) continue;
                PropertyName propertyName1 = PropertyName(i1);

                JSValue prop1 = left->get(globalObject, propertyName1);
                RETURN_IF_EXCEPTION(*scope, {});
                ASSERT(prop1);

                JSValue prop2 = right->getIfPropertyExists(globalObject, propertyName1);
                RETURN_IF_EXCEPTION(*scope, {});

                if constexpr (!isStrict) {
                    if (prop1.isUndefined() && prop2.isEmpty()) {
                        continue;
                    }
                }

                if (!prop2) {
                    return false;
                }

                bool propertiesEqual = Bun__deepEquals<isStrict, enableAsymmetricMatchers>(globalObject, prop1, prop2, gcBuffer, stack, scope, true);
                RETURN_IF_EXCEPTION(*scope, {});
                if (!propertiesEqual) {
                    return false;
                }
            }

            // for the remaining properties in the other object, make sure they are undefined
            for (; i < propertyArrayLength2; i++) {
                Identifier i2 = a2[i];
                if (i2 == vm.propertyNames->stack) continue;
                PropertyName propertyName2 = PropertyName(i2);

                JSValue prop2 = right->getIfPropertyExists(globalObject, propertyName2);
                RETURN_IF_EXCEPTION(*scope, {});

                if (!prop2.isUndefined()) {
                    return false;
                }
            }

            return true;
        }
        break;
    }
    case Int8ArrayType:
    case Uint8ArrayType:
    case Uint8ClampedArrayType:
    case Int16ArrayType:
    case Uint16ArrayType:
    case Int32ArrayType:
    case Uint32ArrayType:
    case Float16ArrayType:
    case Float32ArrayType:
    case Float64ArrayType:
    case BigInt64ArrayType:
    case BigUint64ArrayType: {
        if (!isTypedArrayType(static_cast<JSC::JSType>(c2Type)) || c1Type != c2Type) {
            return false;
        }
        auto info = c1->classInfo();
        auto info2 = c2->classInfo();
        if (!info || !info2) {
            return false;
        }

        JSC::JSArrayBufferView* left = jsCast<JSArrayBufferView*, JSCell>(c1);
        JSC::JSArrayBufferView* right = jsCast<JSArrayBufferView*, JSCell>(c2);
        size_t byteLength = left->byteLength();

        if (right->byteLength() != byteLength) {
            return false;
        }

        if (byteLength == 0)
            return true;

        if (right->isDetached() || left->isDetached()) [[unlikely]] {
            return false;
        }

        const void* vector = left->vector();
        const void* rightVector = right->vector();
        if (!vector || !rightVector) [[unlikely]] {
            return false;
        }

        if (vector == rightVector) [[unlikely]]
            return true;

        // For Float32Array and Float64Array, when not in strict mode, we need to
        // handle +0 and -0 as equal, and NaN as not equal to itself.
        if (!isStrict && (c1Type == Float16ArrayType || c1Type == Float32ArrayType || c1Type == Float64ArrayType)) {
            if (c1Type == Float16ArrayType) {
                auto* leftFloat = static_cast<const WTF::Float16*>(vector);
                auto* rightFloat = static_cast<const WTF::Float16*>(rightVector);
                size_t numElements = byteLength / sizeof(WTF::Float16);

                for (size_t i = 0; i < numElements; i++) {
                    if (leftFloat[i] != rightFloat[i]) {
                        return false;
                    }
                }
                return true;
            } else if (c1Type == Float32ArrayType) {
                auto* leftFloat = static_cast<const float*>(vector);
                auto* rightFloat = static_cast<const float*>(rightVector);
                size_t numElements = byteLength / sizeof(float);

                for (size_t i = 0; i < numElements; i++) {
                    if (leftFloat[i] != rightFloat[i]) {
                        return false;
                    }
                }
                return true;
            } else { // Float64Array
                auto* leftDouble = static_cast<const double*>(vector);
                auto* rightDouble = static_cast<const double*>(rightVector);
                size_t numElements = byteLength / sizeof(double);

                for (size_t i = 0; i < numElements; i++) {
                    if (leftDouble[i] != rightDouble[i]) {
                        return false;
                    }
                }
                return true;
            }
        }

        return (memcmp(vector, rightVector, byteLength) == 0);
    }
    case StringObjectType: {
        if (c2Type != StringObjectType) {
            return false;
        }

        if (!equal(JSObject::calculatedClassName(c1->getObject()), JSObject::calculatedClassName(c2->getObject()))) {
            return false;
        }

        JSString* s1 = c1->toStringInline(globalObject);
        RETURN_IF_EXCEPTION(*scope, {});
        JSString* s2 = c2->toStringInline(globalObject);
        RETURN_IF_EXCEPTION(*scope, {});

        bool stringsEqual = s1->equal(globalObject, s2);
        RETURN_IF_EXCEPTION(*scope, {});
        return stringsEqual;
    }
    case JSFunctionType: {
        return false;
    }

    case JSAsJSONType:
    case JSDOMWrapperType: {
        if (c2Type == c1Type) {

            // https://github.com/oven-sh/bun/issues/4089
            // https://github.com/oven-sh/bun/issues/6492
            auto* url2 = jsDynamicCast<JSDOMURL*, JSCell>(c2);
            auto* url1 = jsDynamicCast<JSDOMURL*, JSCell>(c1);

            if constexpr (isStrict) {
                // if one is a URL and the other is not a URL, toStrictEqual returns false.
                if ((url2 == nullptr) != (url1 == nullptr)) {
                    return false;
                }
            } else {
                if ((url1 == nullptr) != (url2 == nullptr)) {
                    goto compareAsNormalValue;
                }
            }

            if (url2 && url1) {
                // toEqual or toStrictEqual should return false when the URLs' href is not equal
                // But you could have added additional properties onto the
                // url object itself, so we must check those as well
                // But it's definitely not equal if the href() is not the same
                if (url1->wrapped().href() != url2->wrapped().href()) {
                    return false;
                }

                goto compareAsNormalValue;
            }

            // TODO: FormData.
            // It's complicated because it involves Blob.

            {
                auto urlSearchParams1 = jsDynamicCast<JSURLSearchParams*, JSCell>(c1);
                auto urlSearchParams2 = jsDynamicCast<JSURLSearchParams*, JSCell>(c2);
                if (urlSearchParams1 && urlSearchParams2) {
                    auto& wrapped1 = urlSearchParams1->wrapped();
                    const auto& wrapped2 = urlSearchParams2->wrapped();
                    if (wrapped1.size() != wrapped2.size()) {
                        return false;
                    }

                    auto iter1 = wrapped1.createIterator();
                    while (const auto& maybePair = iter1.next()) {
                        const auto& key = maybePair->key;
                        const auto& value = maybePair->value;
                        const auto& maybeValue = wrapped2.get(key);
                        if (!maybeValue || maybeValue != value) {
                            return false;
                        }
                    }

                    goto compareAsNormalValue;
                } else {
                    if constexpr (isStrict) {
                        // if one is a URLSearchParams and the other is not a URLSearchParams, toStrictEqual should return false.
                        if ((urlSearchParams2 == nullptr) != (urlSearchParams1 == nullptr)) {
                            return false;
                        }
                    } else {
                        if ((urlSearchParams1 == nullptr) != (urlSearchParams2 == nullptr)) {
                            goto compareAsNormalValue;
                        }
                    }
                }
            }

            {
                auto headers1 = jsDynamicCast<JSFetchHeaders*, JSCell>(c1);
                auto headers2 = jsDynamicCast<JSFetchHeaders*, JSCell>(c2);
                if (headers1 && headers2) {
                    auto& wrapped1 = headers1->wrapped();
                    const auto& wrapped2 = headers2->wrapped();
                    if (wrapped1.size() != wrapped2.size()) {
                        return false;
                    }

                    auto iter1 = wrapped1.createIterator();
                    while (const auto& maybePair = iter1.next()) {
                        const auto& key = maybePair->key;
                        const auto& value = maybePair->value;
                        const auto& maybeValue = wrapped2.get(key);
                        if (maybeValue.hasException()) {
                            return false;
                        }

                        if (maybeValue.returnValue() != value) {
                            return false;
                        }
                    }

                    goto compareAsNormalValue;
                } else {
                    if constexpr (isStrict) {
                        // if one is a FetchHeaders and the other is not a FetchHeaders, toStrictEqual should return false.
                        if ((headers2 == nullptr) != (headers1 == nullptr)) {
                            return false;
                        }
                    } else {
                        if ((headers1 == nullptr) != (headers2 == nullptr)) {
                            goto compareAsNormalValue;
                        }
                    }
                }
            }
        }

        goto compareAsNormalValue;

    compareAsNormalValue:
        break;
    }
    // globalThis is only equal to globalThis
    // NOTE: Zig::GlobalObject is tagged as GlobalProxyType
    case GlobalObjectType: {
        if (c1Type != c2Type) return false;
        auto* g1 = jsDynamicCast<JSC::JSGlobalObject*, JSCell>(c1);
        auto* g2 = jsDynamicCast<JSC::JSGlobalObject*, JSCell>(c2);
        return g1->m_globalThis == g2->m_globalThis;
    }
    case GlobalProxyType: {
        if (c1Type != c2Type) return false;
        auto* gp1 = jsDynamicCast<JSC::JSGlobalProxy*, JSCell>(c1);
        auto* gp2 = jsDynamicCast<JSC::JSGlobalProxy*, JSCell>(c2);
        return gp1->target()->m_globalThis == gp2->target()->m_globalThis;
    }
    default: {
        break;
    }
    }
    return std::nullopt;
}

/**
 * @brief `Bun.deepMatch(a, b)`
 *
 * @note
 * The sets recording already visited properties (`seenObjProperties`,
 * `seenSubsetProperties`, and `gcBuffer`) aren not needed when both
 * `enableAsymmetricMatchers` and `isMatchingObjectContaining` are true. In
 * this case, it is safe to pass a `nullptr`.
 *
 * `gcBuffer` ensures JSC's stack scan does not come up empty-handed and free
 * properties currently within those stacks. Likely unnecessary, but better to
 * be safe tnan sorry
 *
 * @tparam enableAsymmetricMatchers
 * @param objValue
 * @param seenObjProperties already visited properties of `objValue`.
 * @param subsetValue
 * @param seenSubsetProperties already visited properties of `subsetValue`.
 * @param globalObject
 * @param throwScope
 * @param gcBuffer
 * @param replacePropsWithAsymmetricMatchers
 * @param isMatchingObjectContaining
 *
 * @return true
 * @return false
 */
template<bool enableAsymmetricMatchers>
bool Bun__deepMatch(
    JSValue objValue,
    std::set<EncodedJSValue>* seenObjProperties,
    JSValue subsetValue,
    std::set<EncodedJSValue>* seenSubsetProperties,
    JSGlobalObject* globalObject,
    ThrowScope* throwScope,
    MarkedArgumentBuffer* gcBuffer,
    bool replacePropsWithAsymmetricMatchers,
    bool isMatchingObjectContaining)
{

    // Caller must ensure only objects are passed to this function.
    ASSERT(objValue.isCell());
    ASSERT(subsetValue.isCell());
    // fast path for reference equality.
    if (objValue == subsetValue) return true;
    VM& vm = globalObject->vm();
    JSObject* obj = objValue.getObject();
    JSObject* subsetObj = subsetValue.getObject();

    PropertyNameArray subsetProps(vm, PropertyNameMode::StringsAndSymbols, PrivateSymbolMode::Include);
    subsetObj->getPropertyNames(globalObject, subsetProps, DontEnumPropertiesMode::Exclude);
    RETURN_IF_EXCEPTION(*throwScope, false);

    // TODO: add fast paths for:
    // - two "simple" objects (using ->forEachProperty in both)
    // - two "simple" arrays
    // similar to what is done in deepEquals (canPerformFastPropertyEnumerationForIterationBun)

    // arrays should match exactly
    if (isArray(globalObject, objValue) && isArray(globalObject, subsetValue)) {
        if (obj->getArrayLength() != subsetObj->getArrayLength()) {
            return false;
        }
        PropertyNameArray objProps(vm, PropertyNameMode::StringsAndSymbols, PrivateSymbolMode::Include);
        obj->getPropertyNames(globalObject, objProps, DontEnumPropertiesMode::Exclude);
        RETURN_IF_EXCEPTION(*throwScope, false);
        if (objProps.size() != subsetProps.size()) {
            return false;
        }
    }

    for (const auto& property : subsetProps) {
        JSValue prop = obj->getIfPropertyExists(globalObject, property);
        RETURN_IF_EXCEPTION(*throwScope, false);
        if (prop.isEmpty()) {
            return false;
        }

        JSValue subsetProp = subsetObj->get(globalObject, property);
        RETURN_IF_EXCEPTION(*throwScope, false);

        JSCell* subsetPropCell = !subsetProp.isEmpty() && subsetProp.isCell() ? subsetProp.asCell() : nullptr;
        JSCell* propCell = prop.isCell() ? prop.asCell() : nullptr;

        if constexpr (enableAsymmetricMatchers) {
            if (subsetPropCell && subsetPropCell->type() == JSC::JSType(JSDOMWrapperType)) {
                switch (matchAsymmetricMatcher(globalObject, subsetProp, prop, throwScope)) {
                case AsymmetricMatcherResult::FAIL:
                    return false;
                case AsymmetricMatcherResult::PASS:
                    if (replacePropsWithAsymmetricMatchers) {
                        obj->putDirectMayBeIndex(globalObject, property, subsetProp);
                        RETURN_IF_EXCEPTION(*throwScope, false);
                    }
                    // continue to next subset prop
                    continue;
                case AsymmetricMatcherResult::NOT_MATCHER:
                    break;
                }
            } else if (propCell && propCell->type() == JSC::JSType(JSDOMWrapperType)) {
                switch (matchAsymmetricMatcher(globalObject, prop, subsetProp, throwScope)) {
                case AsymmetricMatcherResult::FAIL:
                    return false;
                case AsymmetricMatcherResult::PASS:
                    if (replacePropsWithAsymmetricMatchers) {
                        subsetObj->putDirectMayBeIndex(globalObject, property, prop);
                        RETURN_IF_EXCEPTION(*throwScope, false);
                    }
                    // continue to next subset prop
                    continue;
                case AsymmetricMatcherResult::NOT_MATCHER:
                    break;
                }
            }
        }

        if (subsetProp.isObject() and prop.isObject()) {
            // if this is called from inside an objectContaining asymmetric matcher, it should behave slightly differently:
            // in such case, it expects exhaustive matching of any nested object properties, not just a subset,
            // and the user would need to opt-in to subset matching by using another nested objectContaining matcher
            if (enableAsymmetricMatchers && isMatchingObjectContaining) {
                Vector<std::pair<JSValue, JSValue>, 16> stack;
                MarkedArgumentBuffer gcBuffer;
                if (!Bun__deepEquals<false, true>(globalObject, prop, subsetProp, gcBuffer, stack, throwScope, true)) {
                    return false;
                }
            } else {
                ASSERT(seenObjProperties != nullptr);
                ASSERT(seenSubsetProperties != nullptr);
                ASSERT(gcBuffer != nullptr);
                auto didInsertProp = seenObjProperties->insert(JSC::JSValue::encode(prop));
                auto didInsertSubset = seenSubsetProperties->insert(JSC::JSValue::encode(subsetProp));
                gcBuffer->append(prop);
                gcBuffer->append(subsetProp);
                // property cycle detected
                if (!didInsertProp.second || !didInsertSubset.second) continue;
                if (!Bun__deepMatch<enableAsymmetricMatchers>(prop, seenObjProperties, subsetProp, seenSubsetProperties, globalObject, throwScope, gcBuffer, replacePropsWithAsymmetricMatchers, isMatchingObjectContaining)) {
                    return false;
                }
            }
        } else {
            if (!sameValue(globalObject, prop, subsetProp)) {
                return false;
            }
        }
    }

    return true;
}

// anonymous namespace to avoid name collision
namespace {
template<bool isStrict, bool enableAsymmetricMatchers>
inline bool deepEqualsWrapperImpl(JSC::EncodedJSValue a, JSC::EncodedJSValue b, JSC::JSGlobalObject* global)
{
    auto& vm = global->vm();
    auto scope = DECLARE_THROW_SCOPE(vm);
    Vector<std::pair<JSC::JSValue, JSC::JSValue>, 16> stack;
    MarkedArgumentBuffer args;
    bool result = Bun__deepEquals<isStrict, enableAsymmetricMatchers>(global, JSC::JSValue::decode(a), JSC::JSValue::decode(b), args, stack, &scope, true);
    RELEASE_AND_RETURN(scope, result);
}
}

extern "C" {

bool WebCore__FetchHeaders__isEmpty(WebCore::FetchHeaders* arg0)
{
    return arg0->size() == 0;
}

WebCore::FetchHeaders* WebCore__FetchHeaders__createEmpty()
{
    auto* headers = new WebCore::FetchHeaders({ WebCore::FetchHeaders::Guard::None, {} });
    headers->relaxAdoptionRequirement();
    return headers;
}
void WebCore__FetchHeaders__append(WebCore::FetchHeaders* headers, const ZigString* arg1, const ZigString* arg2,
    JSC::JSGlobalObject* lexicalGlobalObject)
{
    auto throwScope = DECLARE_THROW_SCOPE(lexicalGlobalObject->vm());
    WebCore::propagateException(*lexicalGlobalObject, throwScope, headers->append(Zig::toString(*arg1), Zig::toString(*arg2)));
    RELEASE_AND_RETURN(throwScope, );
}
WebCore::FetchHeaders* WebCore__FetchHeaders__cast_(JSC::EncodedJSValue JSValue0, JSC::VM* vm)
{
    return WebCoreCast<WebCore::JSFetchHeaders, WebCore::FetchHeaders>(JSValue0);
}

WebCore::FetchHeaders* WebCore__FetchHeaders__createFromJS(JSC::JSGlobalObject* lexicalGlobalObject, JSC::EncodedJSValue argument0_)
{
    EnsureStillAliveScope argument0 = JSC::JSValue::decode(argument0_);

    auto throwScope = DECLARE_THROW_SCOPE(lexicalGlobalObject->vm());
    throwScope.assertNoException();

    // Note that we use IDLDOMString here rather than IDLByteString: while headers
    //  should be ASCII only, we want the headers->fill implementation to discover
    //  and error on invalid names and values
    using TargetType = IDLUnion<IDLSequence<IDLSequence<IDLDOMString>>, IDLRecord<IDLDOMString, IDLDOMString>>;
    using Converter = std::optional<Converter<TargetType>::ReturnType>;

    auto init = argument0.value().isUndefined() ? Converter() : Converter(convert<TargetType>(*lexicalGlobalObject, argument0.value()));
    RETURN_IF_EXCEPTION(throwScope, nullptr);

    // if the headers are empty, return null
    if (!init) {
        return nullptr;
    }

    // [["", ""]] should be considered empty and return null
    if (std::holds_alternative<Vector<Vector<String>>>(init.value())) {
        const auto& sequence = std::get<Vector<Vector<String>>>(init.value());

        if (sequence.size() == 0) {
            return nullptr;
        }
    } else {
        // {} should be considered empty and return null
        const auto& record = std::get<Vector<KeyValuePair<String, String>>>(init.value());
        if (record.size() == 0) {
            return nullptr;
        }
    }

    auto* headers = new WebCore::FetchHeaders({ WebCore::FetchHeaders::Guard::None, {} });
    headers->relaxAdoptionRequirement();

    // `fill` doesn't set an exception on the VM if it fails, it returns an
    //  ExceptionOr<void>.  So we need to check for the exception and, if set,
    //  translate it to JSValue and throw it.
    WebCore::propagateException(*lexicalGlobalObject, throwScope, headers->fill(WTFMove(init.value())));

    // If there's an exception, it will be thrown by the above call to fill().
    // in that case, let's also free the headers to make memory leaks harder.
    if (throwScope.exception()) {
        headers->deref();
        return nullptr;
    }

    return headers;
}

JSC::EncodedJSValue WebCore__FetchHeaders__toJS(WebCore::FetchHeaders* headers, JSC::JSGlobalObject* lexicalGlobalObject)
{
    Zig::GlobalObject* globalObject = reinterpret_cast<Zig::GlobalObject*>(lexicalGlobalObject);
    ASSERT_NO_PENDING_EXCEPTION(globalObject);

    bool needsMemoryCost = headers->hasOneRef();

    JSValue value = WebCore::toJS(lexicalGlobalObject, globalObject, headers);

    if (needsMemoryCost) {
        JSFetchHeaders* jsHeaders = jsCast<JSFetchHeaders*>(value);
        jsHeaders->computeMemoryCost();
    }

    return JSC::JSValue::encode(value);
}

JSC::EncodedJSValue WebCore__FetchHeaders__clone(WebCore::FetchHeaders* headers, JSC::JSGlobalObject* arg1)
{
    auto throwScope = DECLARE_THROW_SCOPE(arg1->vm());
    Zig::GlobalObject* globalObject = reinterpret_cast<Zig::GlobalObject*>(arg1);
    auto* clone = new WebCore::FetchHeaders({ WebCore::FetchHeaders::Guard::None, {} });
    WebCore::propagateException(*arg1, throwScope, clone->fill(*headers));
    return JSC::JSValue::encode(WebCore::toJSNewlyCreated(arg1, globalObject, WTFMove(clone)));
}

WebCore::FetchHeaders* WebCore__FetchHeaders__cloneThis(WebCore::FetchHeaders* headers, JSC::JSGlobalObject* lexicalGlobalObject)
{
    auto throwScope = DECLARE_THROW_SCOPE(lexicalGlobalObject->vm());
    auto* clone = new WebCore::FetchHeaders({ WebCore::FetchHeaders::Guard::None, {} });
    clone->relaxAdoptionRequirement();
    WebCore::propagateException(*lexicalGlobalObject, throwScope, clone->fill(*headers));
    return clone;
}

bool WebCore__FetchHeaders__fastHas_(WebCore::FetchHeaders* arg0, unsigned char HTTPHeaderName1)
{
    return arg0->fastHas(static_cast<HTTPHeaderName>(HTTPHeaderName1));
}

void WebCore__FetchHeaders__copyTo(WebCore::FetchHeaders* headers, StringPointer* names, StringPointer* values, unsigned char* buf)
{
    auto iter = headers->createIterator();
    unsigned int i = 0;

    for (auto pair = iter.next(); pair; pair = iter.next()) {
        const auto name = pair->key;
        const auto value = pair->value;

        ASSERT_WITH_MESSAGE(name.length(), "Header name must not be empty");

        if (name.is8Bit() && name.containsOnlyASCII()) {
            const auto nameSpan = name.span8();
            memcpy(&buf[i], nameSpan.data(), nameSpan.size());
            *names = { i, name.length() };
            i += name.length();
        } else {
            ASSERT_WITH_MESSAGE(name.containsOnlyASCII(), "Header name must be ASCII. This should already be validated before calling this function.");
            WTF::CString nameCString = name.utf8();
            memcpy(&buf[i], nameCString.data(), nameCString.length());
            *names = { i, static_cast<uint32_t>(nameCString.length()) };
            i += static_cast<uint32_t>(nameCString.length());
        }

        if (value.length() > 0) {
            if (value.is8Bit() && value.containsOnlyASCII()) {
                const auto valueSpan = value.span8();
                memcpy(&buf[i], valueSpan.data(), valueSpan.size());
                *values = { i, value.length() };
                i += value.length();
            } else {
                // HTTP headers can contain non-ASCII characters according to RFC 7230
                // Non-ASCII content should be properly encoded
                WTF::CString valueCString = value.utf8();
                memcpy(&buf[i], valueCString.data(), valueCString.length());
                *values = { i, static_cast<uint32_t>(valueCString.length()) };
                i += static_cast<uint32_t>(valueCString.length());
            }
        } else {
            *values = { i, 0 };
        }

        names++;
        values++;
    }
}
void WebCore__FetchHeaders__count(WebCore::FetchHeaders* headers, uint32_t* count, uint32_t* buf_len)
{
    auto iter = headers->createIterator();
    size_t i = 0;
    for (auto pair = iter.next(); pair; pair = iter.next()) {
        // UTF8 byteLength is not strictly necessary here
        // They should always be ASCII.
        // However, we can still do this out of an abundance of caution
        i += BunString::utf8ByteLength(pair->key);
        i += BunString::utf8ByteLength(pair->value);
    }

    *count = headers->size();
    *buf_len = i;
}

typedef struct ZigSliceString {
    const unsigned char* ptr;
    size_t len;
} ZigSliceString;

typedef struct PicoHTTPHeader {
    ZigSliceString name;
    ZigSliceString value;
} PicoHTTPHeader;

typedef struct PicoHTTPHeaders {
    const PicoHTTPHeader* ptr;
    size_t len;
} PicoHTTPHeaders;

WebCore::FetchHeaders* WebCore__FetchHeaders__createFromPicoHeaders_(const void* arg1)
{
    PicoHTTPHeaders pico_headers = *reinterpret_cast<const PicoHTTPHeaders*>(arg1);
    auto* headers = new WebCore::FetchHeaders({ WebCore::FetchHeaders::Guard::None, {} });
    headers->relaxAdoptionRequirement(); // This prevents an assertion later, but may not be the proper approach.

    if (pico_headers.len > 0) {
        HTTPHeaderMap map = HTTPHeaderMap();

        size_t end = pico_headers.len;

        for (size_t j = 0; j < end; j++) {
            PicoHTTPHeader header = pico_headers.ptr[j];
            if (header.value.len == 0 || header.name.len == 0)
                continue;

            StringView nameView = StringView(std::span { reinterpret_cast<const char*>(header.name.ptr), header.name.len });

            std::span<LChar> data;
            auto value = String::createUninitialized(header.value.len, data);
            memcpy(data.data(), header.value.ptr, header.value.len);

            HTTPHeaderName name;

            // memory safety: the header names must be cloned if they're not statically known
            // the value must also be cloned
            // isolatedCopy() doesn't actually clone, it's only for threadlocal isolation
            if (WebCore::findHTTPHeaderName(nameView, name)) {
                map.add(name, value);
            } else {
                // the case where we do not need to clone the name
                // when the header name is already present in the list
                // we don't have that information here, so map.setUncommonHeaderCloneName exists
                map.setUncommonHeaderCloneName(nameView, value);
            }
        }

        headers->setInternalHeaders(WTFMove(map));
    }
    return headers;
}
WebCore::FetchHeaders* WebCore__FetchHeaders__createFromUWS(void* arg1)
{
    uWS::HttpRequest req = *reinterpret_cast<uWS::HttpRequest*>(arg1);

    auto* headers = new WebCore::FetchHeaders({ WebCore::FetchHeaders::Guard::None, {} });
    headers->relaxAdoptionRequirement(); // This prevents an assertion later, but may not be the proper approach.

    HTTPHeaderMap map = HTTPHeaderMap();

    for (const auto& header : req) {
        StringView nameView = StringView(std::span { reinterpret_cast<const LChar*>(header.first.data()), header.first.length() });
        std::span<LChar> data;
        auto value = String::createUninitialized(header.second.length(), data);
        if (header.second.length() > 0)
            memcpy(data.data(), header.second.data(), header.second.length());

        HTTPHeaderName name;

        if (WebCore::findHTTPHeaderName(nameView, name)) {
            map.add(name, WTFMove(value));
        } else {
            map.setUncommonHeader(nameView.toString().isolatedCopy(), WTFMove(value));
        }
    }
    headers->setInternalHeaders(WTFMove(map));
    return headers;
}
void WebCore__FetchHeaders__deref(WebCore::FetchHeaders* arg0)
{
    arg0->deref();
}

JSC::EncodedJSValue WebCore__FetchHeaders__createValue(JSC::JSGlobalObject* arg0, StringPointer* arg1, StringPointer* arg2, const ZigString* arg3, uint32_t count)
{
    auto throwScope = DECLARE_THROW_SCOPE(arg0->vm());
    Vector<KeyValuePair<String, String>> pairs;
    pairs.reserveCapacity(count);
    ZigString buf = *arg3;
    for (uint32_t i = 0; i < count; i++) {
        WTF::String name = Zig::toStringCopy(buf, arg1[i]);
        WTF::String value = Zig::toStringCopy(buf, arg2[i]);
        pairs.unsafeAppendWithoutCapacityCheck(KeyValuePair<String, String>(name, value));
    }

    Ref<WebCore::FetchHeaders> headers = WebCore::FetchHeaders::create();
    WebCore::propagateException(*arg0, throwScope, headers->fill(WebCore::FetchHeaders::Init(WTFMove(pairs))));

    JSValue value = WebCore::toJSNewlyCreated(arg0, reinterpret_cast<Zig::GlobalObject*>(arg0), WTFMove(headers));

    JSFetchHeaders* fetchHeaders = jsCast<JSFetchHeaders*>(value);
    fetchHeaders->computeMemoryCost();
    return JSC::JSValue::encode(value);
}
void WebCore__FetchHeaders__get_(WebCore::FetchHeaders* headers, const ZigString* arg1, ZigString* arg2, JSC::JSGlobalObject* global)
{
    auto throwScope = DECLARE_THROW_SCOPE(global->vm());
    auto result = headers->get(Zig::toString(*arg1));
    if (result.hasException())
        WebCore::propagateException(*global, throwScope, result.releaseException());
    else
        *arg2 = Zig::toZigString(result.releaseReturnValue());
}
bool WebCore__FetchHeaders__has(WebCore::FetchHeaders* headers, const ZigString* arg1, JSC::JSGlobalObject* global)
{
    auto throwScope = DECLARE_THROW_SCOPE(global->vm());
    auto result = headers->has(Zig::toString(*arg1));
    if (result.hasException()) {
        WebCore::propagateException(*global, throwScope, result.releaseException());
        return false;
    } else
        return result.releaseReturnValue();
}
extern "C" void WebCore__FetchHeaders__put(WebCore::FetchHeaders* headers, HTTPHeaderName name, const ZigString* arg2, JSC::JSGlobalObject* global)
{
    auto throwScope = DECLARE_THROW_SCOPE(global->vm());
    throwScope.assertNoException(); // can't throw an exception when there's already one.
    WebCore::propagateException(*global, throwScope,
        headers->set(name, Zig::toStringCopy(*arg2)));
}
void WebCore__FetchHeaders__remove(WebCore::FetchHeaders* headers, const ZigString* arg1, JSC::JSGlobalObject* global)
{
    auto throwScope = DECLARE_THROW_SCOPE(global->vm());
    WebCore::propagateException(*global, throwScope,
        headers->remove(Zig::toString(*arg1)));
}

void WebCore__FetchHeaders__fastRemove_(WebCore::FetchHeaders* headers, unsigned char headerName)
{
    headers->fastRemove(static_cast<WebCore::HTTPHeaderName>(headerName));
}

void WebCore__FetchHeaders__fastGet_(WebCore::FetchHeaders* headers, unsigned char headerName, ZigString* arg2)
{
    auto str = headers->fastGet(static_cast<WebCore::HTTPHeaderName>(headerName));
    if (!str) {
        return;
    }

    *arg2 = Zig::toZigString(str);
}

WebCore::DOMURL* WebCore__DOMURL__cast_(JSC::EncodedJSValue JSValue0, JSC::VM* vm)
{
    return WebCoreCast<WebCore::JSDOMURL, WebCore::DOMURL>(JSValue0);
}

void WebCore__DOMURL__href_(WebCore::DOMURL* domURL, ZigString* arg1)
{
    const WTF::URL& href = domURL->href();
    *arg1 = Zig::toZigString(href.string());
}
void WebCore__DOMURL__pathname_(WebCore::DOMURL* domURL, ZigString* arg1)
{
    const WTF::URL& href = domURL->href();
    const WTF::StringView& pathname = href.path();
    *arg1 = Zig::toZigString(pathname);
}

BunString WebCore__DOMURL__fileSystemPath(WebCore::DOMURL* arg0, int* errorCode)
{
    const WTF::URL& url = arg0->href();
    if (url.protocolIsFile()) {
#if !OS(WINDOWS)
        if (!url.host().isEmpty()) {
            *errorCode = 1;
            return BunString { BunStringTag::Dead, nullptr };
        }
#endif
        if (url.path().containsIgnoringASCIICase("%2f"_s)) {
            *errorCode = 2;
            return BunString { BunStringTag::Dead, nullptr };
        }
#if OS(WINDOWS)
        if (url.path().containsIgnoringASCIICase("%5c"_s)) {
            *errorCode = 2;
            return BunString { BunStringTag::Dead, nullptr };
        }
#endif
        return Bun::toStringRef(url.fileSystemPath());
    }
    *errorCode = 3;
    return BunString { BunStringTag::Dead, nullptr };
}

extern "C" JSC::EncodedJSValue ZigString__toJSONObject(const ZigString* strPtr, JSC::JSGlobalObject* globalObject)
{
    ASSERT_NO_PENDING_EXCEPTION(globalObject);
    auto str = Zig::toString(*strPtr);
    auto scope = DECLARE_THROW_SCOPE(globalObject->vm());

    if (str.isNull()) {
        // isNull() will be true for empty strings and for strings which are too long.
        // So we need to check the length is plausibly due to a long string.
        if (strPtr->len > Bun__stringSyntheticAllocationLimit) {
            scope.throwException(globalObject, Bun::createError(globalObject, Bun::ErrorCode::ERR_STRING_TOO_LONG, "Cannot parse a JSON string longer than 2^32-1 characters"_s));
            return {};
        }
    }

    auto catchScope = DECLARE_CATCH_SCOPE(globalObject->vm());
    // JSONParseWithException does not propagate exceptions as expected. See #5859
    JSValue result = JSONParse(globalObject, str);

    if (!result && !catchScope.exception())
        scope.throwException(globalObject, createSyntaxError(globalObject, "Failed to parse JSON"_s));

    if (catchScope.exception()) {
        auto* exception = catchScope.exception();
        catchScope.clearExceptionExceptTermination();
        return JSC::JSValue::encode(exception->value());
    }

    return JSValue::encode(result);
}

// We used to just throw "Out of memory" as a regular Error with that string.
//
// But JSC has some different handling for out of memory errors. So we should
// make it look like what JSC does.
void JSGlobalObject__throwOutOfMemoryError(JSC::JSGlobalObject* globalObject)
{
    auto scope = DECLARE_THROW_SCOPE(globalObject->vm());
    throwOutOfMemoryError(globalObject, scope);
}

JSC::EncodedJSValue JSGlobalObject__createOutOfMemoryError(JSC::JSGlobalObject* globalObject)
{
    JSObject* exception = createOutOfMemoryError(globalObject);
    return JSValue::encode(exception);
}

JSC::EncodedJSValue SystemError__toErrorInstance(const SystemError* arg0, JSC::JSGlobalObject* globalObject)
{
    ASSERT_NO_PENDING_EXCEPTION(globalObject);
    SystemError err = *arg0;

    auto& vm = JSC::getVM(globalObject);

    WTF::String message = WTF::emptyString();
    if (err.message.tag != BunStringTag::Empty) {
        message = err.message.toWTFString();
    }

    auto& names = WebCore::builtinNames(vm);

    JSC::JSObject* result = createError(globalObject, ErrorType::Error, message);

    auto clientData = WebCore::clientData(vm);

    if (err.code.tag != BunStringTag::Empty) {
        JSC::JSValue code = Bun::toJS(globalObject, err.code);
        result->putDirect(vm, clientData->builtinNames().codePublicName(), code, JSC::PropertyAttribute::DontDelete | 0);
    }

    if (err.path.tag != BunStringTag::Empty) {
        JSC::JSValue path = Bun::toJS(globalObject, err.path);
        result->putDirect(vm, clientData->builtinNames().pathPublicName(), path, JSC::PropertyAttribute::DontDelete | 0);
    }

    if (err.dest.tag != BunStringTag::Empty) {
        JSC::JSValue dest = Bun::toJS(globalObject, err.dest);
        result->putDirect(vm, clientData->builtinNames().destPublicName(), dest, JSC::PropertyAttribute::DontDelete | 0);
    }

    if (err.fd >= 0) {
        JSC::JSValue fd = jsNumber(err.fd);
        result->putDirect(vm, names.fdPublicName(), fd, JSC::PropertyAttribute::DontDelete | 0);
    }

    if (err.syscall.tag != BunStringTag::Empty) {
        JSC::JSValue syscall = Bun::toJS(globalObject, err.syscall);
        result->putDirect(vm, names.syscallPublicName(), syscall, JSC::PropertyAttribute::DontDelete | 0);
    }

    if (err.hostname.tag != BunStringTag::Empty) {
        JSC::JSValue hostname = Bun::toJS(globalObject, err.hostname);
        result->putDirect(vm, names.hostnamePublicName(), hostname, JSC::PropertyAttribute::DontDelete | 0);
    }

    result->putDirect(vm, names.errnoPublicName(), jsNumber(err.errno_), JSC::PropertyAttribute::DontDelete | 0);

<<<<<<< HEAD
    ASSERT_NO_PENDING_EXCEPTION(globalObject);
    return JSC::JSValue::encode(JSC::JSValue(result));
=======
    RETURN_IF_EXCEPTION(scope, {});
    scope.release();

    return JSC::JSValue::encode(result);
>>>>>>> 3f257a29
}

JSC::EncodedJSValue SystemError__toErrorInstanceWithInfoObject(const SystemError* arg0, JSC::JSGlobalObject* globalObject)
{
    ASSERT_NO_PENDING_EXCEPTION(globalObject);
    SystemError err = *arg0;

    auto& vm = JSC::getVM(globalObject);

    auto scope = DECLARE_THROW_SCOPE(vm);

    auto codeString = err.code.toWTFString();
    auto syscallString = err.syscall.toWTFString();
    auto messageString = err.message.toWTFString();

    auto message = makeString("A system error occurred: "_s, syscallString, " returned "_s, codeString, " ("_s, messageString, ")"_s);

    JSC::JSObject* result = JSC::ErrorInstance::create(vm, JSC::ErrorInstance::createStructure(vm, globalObject, globalObject->errorPrototype()), message, {});
    JSC::JSObject* info = JSC::constructEmptyObject(globalObject, globalObject->objectPrototype(), 0);

    auto clientData = WebCore::clientData(vm);

    result->putDirect(vm, vm.propertyNames->name, jsString(vm, String("SystemError"_s)), JSC::PropertyAttribute::DontEnum | 0);
    result->putDirect(vm, clientData->builtinNames().codePublicName(), jsString(vm, String("ERR_SYSTEM_ERROR"_s)), JSC::PropertyAttribute::DontEnum | 0);

    info->putDirect(vm, clientData->builtinNames().codePublicName(), jsString(vm, codeString), JSC::PropertyAttribute::DontDelete | 0);

    result->putDirect(vm, JSC::Identifier::fromString(vm, "info"_s), info, JSC::PropertyAttribute::DontDelete | 0);

    auto syscallJsString = jsString(vm, syscallString);
    result->putDirect(vm, clientData->builtinNames().syscallPublicName(), syscallJsString, JSC::PropertyAttribute::DontDelete | 0);
    info->putDirect(vm, clientData->builtinNames().syscallPublicName(), syscallJsString, JSC::PropertyAttribute::DontDelete | 0);

    info->putDirect(vm, clientData->builtinNames().codePublicName(), jsString(vm, codeString), JSC::PropertyAttribute::DontDelete | 0);
    info->putDirect(vm, vm.propertyNames->message, jsString(vm, messageString), JSC::PropertyAttribute::DontDelete | 0);

    info->putDirect(vm, clientData->builtinNames().errnoPublicName(), jsNumber(err.errno_), JSC::PropertyAttribute::DontDelete | 0);
    result->putDirect(vm, clientData->builtinNames().errnoPublicName(), jsNumber(err.errno_), JSC::PropertyAttribute::DontDelete | 0);

    RELEASE_AND_RETURN(scope, JSC::JSValue::encode(result));
}

JSC::EncodedJSValue
JSC__JSObject__create(JSC::JSGlobalObject* globalObject, size_t initialCapacity, void* arg2,
    void (*ArgFn3)(void* arg0, JSC::JSObject* arg1, JSC::JSGlobalObject* arg2))
{
    JSC::JSObject* object = JSC::constructEmptyObject(globalObject, globalObject->objectPrototype(), std::min(static_cast<unsigned>(initialCapacity), JSFinalObject::maxInlineCapacity));

    ArgFn3(arg2, object, globalObject);

    return JSC::JSValue::encode(object);
}

bool JSC__JSValue__hasOwnPropertyValue(JSC::EncodedJSValue value, JSC::JSGlobalObject* globalObject, JSC::EncodedJSValue ownKey)
{
    auto scope = DECLARE_THROW_SCOPE(globalObject->vm());
    auto* object = JSC::jsCast<JSC::JSObject*>(JSC::JSValue::decode(value));
    auto propertyKey = JSC::JSValue::decode(ownKey).toPropertyKey(globalObject);
    RETURN_IF_EXCEPTION(scope, {});

    const bool result = JSC::objectPrototypeHasOwnProperty(globalObject, object, propertyKey);
    RETURN_IF_EXCEPTION(scope, {});

    return result;
}

JSC::EncodedJSValue JSC__JSValue__createEmptyObjectWithNullPrototype(JSC::JSGlobalObject* globalObject)
{
    return JSValue::encode(
        JSC::constructEmptyObject(globalObject->vm(), globalObject->nullPrototypeObjectStructure()));
}

JSC::EncodedJSValue JSC__JSValue__createEmptyObject(JSC::JSGlobalObject* globalObject,
    size_t initialCapacity)
{
    return JSC::JSValue::encode(
        JSC::constructEmptyObject(globalObject, globalObject->objectPrototype(), std::min(static_cast<unsigned int>(initialCapacity), JSFinalObject::maxInlineCapacity)));
}

extern "C" uint64_t Bun__Blob__getSizeForBindings(void* blob);

double JSC__JSValue__getLengthIfPropertyExistsInternal(JSC::EncodedJSValue value, JSC::JSGlobalObject* globalObject)
{
    JSC::JSValue jsValue = JSC::JSValue::decode(value);
    if (!jsValue || !jsValue.isCell())
        return 0;
    JSCell* cell = jsValue.asCell();
    JSC::JSType type = cell->type();

    switch (static_cast<uint8_t>(type)) {
    case JSC::JSType::StringType:
        return static_cast<double>(jsValue.toString(globalObject)->length());
    case JSC::JSType::ArrayType:
        return static_cast<double>(jsCast<JSC::JSArray*>(cell)->length());

    case JSC::JSType::Int8ArrayType:
    case JSC::JSType::Uint8ArrayType:
    case JSC::JSType::Uint8ClampedArrayType:
    case JSC::JSType::Int16ArrayType:
    case JSC::JSType::Uint16ArrayType:
    case JSC::JSType::Int32ArrayType:
    case JSC::JSType::Uint32ArrayType:
    case JSC::JSType::Float16ArrayType:
    case JSC::JSType::Float32ArrayType:
    case JSC::JSType::Float64ArrayType:
    case JSC::JSType::BigInt64ArrayType:
    case JSC::JSType::BigUint64ArrayType:
        return static_cast<double>(jsCast<JSC::JSArrayBufferView*>(cell)->length());

    case JSC::JSType::JSMapType:
        return static_cast<double>(jsCast<JSC::JSMap*>(cell)->size());

    case JSC::JSType::JSSetType:
        return static_cast<double>(jsCast<JSC::JSSet*>(cell)->size());

    case JSC::JSType::JSWeakMapType:
        return static_cast<double>(jsCast<JSC::JSWeakMap*>(cell)->size());

    case JSC::JSType::ArrayBufferType: {
        auto* arrayBuffer = jsCast<JSC::JSArrayBuffer*>(cell);
        if (auto* impl = arrayBuffer->impl()) {
            return static_cast<double>(impl->byteLength());
        }

        return 0;
    }

    case WebCore::JSDOMWrapperType: {
        if (jsDynamicCast<WebCore::JSFetchHeaders*>(cell))
            return static_cast<double>(jsCast<WebCore::JSFetchHeaders*>(cell)->wrapped().size());

        if (auto* blob = jsDynamicCast<WebCore::JSBlob*>(cell)) {
            uint64_t size = Bun__Blob__getSizeForBindings(blob->wrapped());
            if (size == std::numeric_limits<uint64_t>::max())
                return std::numeric_limits<double>::max();
            return static_cast<double>(size);
        }
    }

    default: {

        if (auto* object = jsDynamicCast<JSObject*>(cell)) {
            auto scope = DECLARE_THROW_SCOPE(globalObject->vm());
            scope.release(); // zig binding handles exceptions
            JSValue lengthValue = object->getIfPropertyExists(globalObject, globalObject->vm().propertyNames->length);
            RETURN_IF_EXCEPTION(scope, 0);
            if (lengthValue) {
                return lengthValue.toNumber(globalObject);
            }
        }
    }
    }

    return std::numeric_limits<double>::infinity();
}

void JSC__JSObject__putRecord(JSC::JSObject* object, JSC::JSGlobalObject* global, ZigString* key,
    ZigString* values, size_t valuesLen)
{
    auto scope = DECLARE_THROW_SCOPE(global->vm());
    auto ident = Identifier::fromString(global->vm(), Zig::toStringCopy(*key));
    JSC::PropertyDescriptor descriptor;

    descriptor.setEnumerable(1);
    descriptor.setConfigurable(1);
    descriptor.setWritable(1);

    if (valuesLen == 1) {
        descriptor.setValue(JSC::jsString(global->vm(), Zig::toStringCopy(values[0])));
    } else {

        JSC::JSArray* array = nullptr;
        {
            JSC::ObjectInitializationScope initializationScope(global->vm());
            if ((array = JSC::JSArray::tryCreateUninitializedRestricted(
                     initializationScope, nullptr,
                     global->arrayStructureForIndexingTypeDuringAllocation(JSC::ArrayWithContiguous),
                     valuesLen))) {

                for (size_t i = 0; i < valuesLen; ++i) {
                    array->initializeIndexWithoutBarrier(
                        initializationScope, i, JSC::jsString(global->vm(), Zig::toStringCopy(values[i])));
                }
            }
        }

        if (!array) {
            JSC::throwOutOfMemoryError(global, scope);
            return;
        }

        descriptor.setValue(array);
    }

    object->methodTable()->defineOwnProperty(object, global, ident, descriptor, true);
    object->putDirect(global->vm(), ident, descriptor.value());
    scope.release();
}
void JSC__JSValue__putRecord(JSC::EncodedJSValue objectValue, JSC::JSGlobalObject* global, ZigString* key,
    ZigString* values, size_t valuesLen)
{
    JSC::JSValue objValue = JSC::JSValue::decode(objectValue);
    JSC::JSObject* object = objValue.asCell()->getObject();
    auto scope = DECLARE_THROW_SCOPE(global->vm());
    auto ident = Zig::toIdentifier(*key, global);
    JSC::PropertyDescriptor descriptor;

    descriptor.setEnumerable(1);
    descriptor.setConfigurable(1);
    descriptor.setWritable(1);

    if (valuesLen == 1) {
        descriptor.setValue(JSC::jsString(global->vm(), Zig::toString(values[0])));
    } else {

        JSC::JSArray* array = nullptr;
        {
            JSC::ObjectInitializationScope initializationScope(global->vm());
            if ((array = JSC::JSArray::tryCreateUninitializedRestricted(
                     initializationScope, nullptr,
                     global->arrayStructureForIndexingTypeDuringAllocation(JSC::ArrayWithContiguous),
                     valuesLen))) {

                for (size_t i = 0; i < valuesLen; ++i) {
                    array->initializeIndexWithoutBarrier(
                        initializationScope, i, JSC::jsString(global->vm(), Zig::toString(values[i])));
                }
            }
        }

        if (!array) {
            JSC::throwOutOfMemoryError(global, scope);
            return;
        }

        descriptor.setValue(array);
    }

    object->methodTable()->defineOwnProperty(object, global, ident, descriptor, true);
    object->putDirect(global->vm(), ident, descriptor.value());
    scope.release();
}

JSC::JSInternalPromise* JSC__JSValue__asInternalPromise(JSC::EncodedJSValue JSValue0)
{
    JSC::JSValue value = JSC::JSValue::decode(JSValue0);
    return JSC::jsDynamicCast<JSC::JSInternalPromise*>(value);
}

JSC::JSPromise* JSC__JSValue__asPromise(JSC::EncodedJSValue JSValue0)
{
    JSC::JSValue value = JSC::JSValue::decode(JSValue0);
    return JSC::jsDynamicCast<JSC::JSPromise*>(value);
}

JSC::EncodedJSValue JSC__JSValue__createInternalPromise(JSC::JSGlobalObject* globalObject)
{
    auto& vm = JSC::getVM(globalObject);
    return JSC::JSValue::encode(JSC::JSInternalPromise::create(vm, globalObject->internalPromiseStructure()));
}

void JSC__JSFunction__optimizeSoon(JSC::EncodedJSValue JSValue0)
{
    JSC::JSValue value = JSC::JSValue::decode(JSValue0);

    JSC::optimizeNextInvocation(value);
}

bool JSC__JSFunction__getSourceCode(JSC::EncodedJSValue JSValue0, ZigString* outSourceCode)
{
    JSC::JSValue value = JSC::JSValue::decode(JSValue0);
    if (JSC::JSFunction* func = jsDynamicCast<JSC::JSFunction*>(value)) {
        auto* sourceCode = func->sourceCode();
        if (sourceCode != nullptr) { // native functions have no source code
            *outSourceCode = Zig::toZigString(sourceCode->view());
            return true;
        }
        return false;
    }

    return false;
}

void JSC__JSValue__jsonStringify(JSC::EncodedJSValue JSValue0, JSC::JSGlobalObject* arg1, uint32_t arg2,
    BunString* arg3)
{
    ASSERT_NO_PENDING_EXCEPTION(arg1);
    JSC::JSValue value = JSC::JSValue::decode(JSValue0);
    WTF::String str = JSC::JSONStringify(arg1, value, (unsigned)arg2);
    *arg3 = Bun::toStringRef(str);
}
unsigned char JSC__JSValue__jsType(JSC::EncodedJSValue JSValue0)
{
    JSC::JSValue jsValue = JSC::JSValue::decode(JSValue0);
    // if the value is NOT a cell
    // asCell will return an invalid pointer rather than a nullptr
    if (jsValue.isCell())
        return jsValue.asCell()->type();

    return 0;
}

CPP_DECL JSC::JSString* JSC__jsTypeStringForValue(JSC::JSGlobalObject* globalObject, JSC::EncodedJSValue value)
{
    JSC::JSValue jsValue = JSC::JSValue::decode(value);
    return jsTypeStringForValue(globalObject, jsValue);
}

JSC::EncodedJSValue JSC__JSPromise__asValue(JSC::JSPromise* arg0, JSC::JSGlobalObject* arg1)
{
    JSValue value = arg0;
    ASSERT_WITH_MESSAGE(!value.isEmpty(), "JSPromise.asValue() called on a empty JSValue");
    ASSERT_WITH_MESSAGE(value.inherits<JSC::JSPromise>(), "JSPromise::asValue() called on a non-promise object");
    return JSC::JSValue::encode(value);
}

JSC::JSPromise* JSC__JSPromise__create(JSC::JSGlobalObject* arg0)
{
    return JSC::JSPromise::create(arg0->vm(), arg0->promiseStructure());
}

// TODO: prevent this from allocating so much memory
void JSC__JSValue___then(JSC::EncodedJSValue JSValue0, JSC::JSGlobalObject* arg1, JSC::EncodedJSValue arg2, Zig::FFIFunction ArgFn3, Zig::FFIFunction ArgFn4)
{

    auto* cell = JSC::JSValue::decode(JSValue0).asCell();

    if (JSC::JSPromise* promise = JSC::jsDynamicCast<JSC::JSPromise*>(cell)) {
        handlePromise<JSC::JSPromise, false>(promise, arg1, arg2, ArgFn3, ArgFn4);
    } else if (JSC::jsDynamicCast<JSC::JSInternalPromise*>(cell)) {
        RELEASE_ASSERT(false);
    }
}

JSC::EncodedJSValue JSC__JSGlobalObject__getCachedObject(JSC::JSGlobalObject* globalObject, const ZigString* arg1)
{
    auto& vm = JSC::getVM(globalObject);
    auto scope = DECLARE_THROW_SCOPE(vm);
    WTF::String string = Zig::toString(*arg1);
    auto symbol = vm.privateSymbolRegistry().symbolForKey(string);
    JSC::Identifier ident = JSC::Identifier::fromUid(symbol);
    JSC::JSValue result = globalObject->getIfPropertyExists(globalObject, ident);
    RETURN_IF_EXCEPTION(scope, {});
    return JSC::JSValue::encode(result);
}

JSC::EncodedJSValue JSC__JSGlobalObject__putCachedObject(JSC::JSGlobalObject* globalObject, const ZigString* arg1, JSC::EncodedJSValue JSValue2)
{
    auto& vm = JSC::getVM(globalObject);
    WTF::String string = Zig::toString(*arg1);
    auto symbol = vm.privateSymbolRegistry().symbolForKey(string);
    JSC::Identifier ident = JSC::Identifier::fromUid(symbol);
    globalObject->putDirect(vm, ident, JSC::JSValue::decode(JSValue2), JSC::PropertyAttribute::DontDelete | JSC::PropertyAttribute::DontEnum);
    return JSValue2;
}

void JSC__JSGlobalObject__deleteModuleRegistryEntry(JSC::JSGlobalObject* global, ZigString* arg1)
{
    JSC::JSMap* map = JSC::jsDynamicCast<JSC::JSMap*>(
        global->moduleLoader()->getDirect(global->vm(), JSC::Identifier::fromString(global->vm(), "registry"_s)));
    if (!map)
        return;
    const JSC::Identifier identifier = Zig::toIdentifier(*arg1, global);
    JSC::JSValue val = JSC::identifierToJSValue(global->vm(), identifier);

    map->remove(global, val);
}

void JSC__VM__collectAsync(JSC::VM* vm)
{
    JSC::JSLockHolder lock(*vm);
    vm->heap.collectAsync();
}

extern "C" bool JSC__VM__hasExecutionTimeLimit(JSC::VM* vm)
{
    JSC::JSLockHolder locker(vm);
    if (vm->watchdog()) {
        return vm->watchdog()->hasTimeLimit();
    }

    return false;
}

size_t JSC__VM__heapSize(JSC::VM* arg0)
{
    return arg0->heap.size();
}

bool JSC__JSValue__isSameValue(JSC::EncodedJSValue JSValue0, JSC::EncodedJSValue JSValue1,
    JSC::JSGlobalObject* globalObject)
{
    JSC::JSValue left = JSC::JSValue::decode(JSValue0);
    JSC::JSValue right = JSC::JSValue::decode(JSValue1);
    return JSC::sameValue(globalObject, left, right);
}

bool JSC__JSValue__deepEquals(JSC::EncodedJSValue JSValue0, JSC::EncodedJSValue JSValue1, JSC::JSGlobalObject* globalObject)
{
    return deepEqualsWrapperImpl<false, false>(JSValue0, JSValue1, globalObject);
}

bool JSC__JSValue__jestDeepEquals(JSC::EncodedJSValue JSValue0, JSC::EncodedJSValue JSValue1, JSC::JSGlobalObject* globalObject)
{
    return deepEqualsWrapperImpl<false, true>(JSValue0, JSValue1, globalObject);
}

bool JSC__JSValue__strictDeepEquals(JSC::EncodedJSValue JSValue0, JSC::EncodedJSValue JSValue1, JSC::JSGlobalObject* globalObject)
{
    return deepEqualsWrapperImpl<true, false>(JSValue0, JSValue1, globalObject);
}

bool JSC__JSValue__jestStrictDeepEquals(JSC::EncodedJSValue JSValue0, JSC::EncodedJSValue JSValue1, JSC::JSGlobalObject* globalObject)
{
    return deepEqualsWrapperImpl<true, true>(JSValue0, JSValue1, globalObject);
}

#undef IMPL_DEEP_EQUALS_WRAPPER

bool JSC__JSValue__jestDeepMatch(JSC::EncodedJSValue JSValue0, JSC::EncodedJSValue JSValue1, JSC::JSGlobalObject* globalObject, bool replacePropsWithAsymmetricMatchers)
{
    JSValue obj = JSValue::decode(JSValue0);
    JSValue subset = JSValue::decode(JSValue1);

    ThrowScope scope = DECLARE_THROW_SCOPE(globalObject->vm());

    std::set<EncodedJSValue> objVisited;
    std::set<EncodedJSValue> subsetVisited;
    MarkedArgumentBuffer gcBuffer;
    RELEASE_AND_RETURN(scope, Bun__deepMatch<true>(obj, &objVisited, subset, &subsetVisited, globalObject, &scope, &gcBuffer, replacePropsWithAsymmetricMatchers, false));
}

extern "C" bool Bun__JSValue__isAsyncContextFrame(JSC::EncodedJSValue value)
{
    return jsDynamicCast<AsyncContextFrame*>(JSValue::decode(value)) != nullptr;
}

extern "C" JSC::EncodedJSValue Bun__JSValue__call(JSContextRef ctx, JSC::EncodedJSValue object,
    JSC::EncodedJSValue thisObject, size_t argumentCount,
    const JSValueRef* arguments)
{
    JSC::JSGlobalObject* globalObject = toJS(ctx);
    auto& vm = JSC::getVM(globalObject);
    auto scope = DECLARE_THROW_SCOPE(globalObject->vm());

    ASSERT_WITH_MESSAGE(!vm.isCollectorBusyOnCurrentThread(), "Cannot call function inside a finalizer or while GC is running on same thread.");

    JSC::JSValue jsObject = JSValue::decode(object);
    ASSERT(jsObject);

    JSC::JSValue jsThisObject = JSValue::decode(thisObject);

    JSValue restoreAsyncContext;
    InternalFieldTuple* asyncContextData = nullptr;
    if (auto* wrapper = jsDynamicCast<AsyncContextFrame*>(jsObject)) {
        jsObject = jsCast<JSC::JSFunction*>(wrapper->callback.get());
        asyncContextData = globalObject->m_asyncContextData.get();
        restoreAsyncContext = asyncContextData->getInternalField(0);
        asyncContextData->putInternalField(vm, 0, wrapper->context.get());
    }

    if (!jsThisObject)
        jsThisObject = globalObject->globalThis();

    JSC::MarkedArgumentBuffer argList;
    argList.ensureCapacity(argumentCount);
    for (size_t i = 0; i < argumentCount; i++)
        argList.append(toJS(globalObject, arguments[i]));

    auto callData = getCallData(jsObject);
    ASSERT(jsObject.isCallable());
    ASSERT(callData.type != JSC::CallData::Type::None);
    if (callData.type == JSC::CallData::Type::None)
        return {};

    auto result = JSC::profiledCall(globalObject, ProfilingReason::API, jsObject, callData, jsThisObject, argList);

    if (asyncContextData) {
        asyncContextData->putInternalField(vm, 0, restoreAsyncContext);
    }

    RETURN_IF_EXCEPTION(scope, {});
    return JSC::JSValue::encode(result);
}

JSC::EncodedJSValue JSObjectCallAsFunctionReturnValueHoldingAPILock(JSContextRef ctx, JSObjectRef object,
    JSObjectRef thisObject,
    size_t argumentCount,
    const JSValueRef* arguments)
{
    JSC::JSGlobalObject* globalObject = toJS(ctx);
    auto& vm = JSC::getVM(globalObject);

    JSC::JSLockHolder lock(vm);

#if ASSERT_ENABLED
    // This is a redundant check, but we add it to make the error message clearer.
    ASSERT_WITH_MESSAGE(!vm.isCollectorBusyOnCurrentThread(), "Cannot call function inside a finalizer or while GC is running on same thread.");
#endif

    if (!object)
        return {};

    JSC::JSObject* jsObject = toJS(object);
    JSC::JSObject* jsThisObject = toJS(thisObject);

    if (!jsThisObject)
        jsThisObject = globalObject->globalThis();

    JSC::MarkedArgumentBuffer argList;
    for (size_t i = 0; i < argumentCount; i++)
        argList.append(toJS(globalObject, arguments[i]));

    auto callData = getCallData(jsObject);
    if (callData.type == JSC::CallData::Type::None)
        return {};

    NakedPtr<JSC::Exception> returnedException = nullptr;
    auto result = call(globalObject, jsObject, callData, jsThisObject, argList, returnedException);

    if (returnedException.get()) {
        return JSC::JSValue::encode(returnedException.get());
    }

    return JSC::JSValue::encode(result);
}

// CPP_DECL size_t JSC__PropertyNameArray__length(JSC__PropertyNameArray* arg0);
// CPP_DECL const JSC__PropertyName*
// JSC__PropertyNameArray__next(JSC__PropertyNameArray* arg0, size_t arg1);
// CPP_DECL void JSC__PropertyNameArray__release(JSC__PropertyNameArray* arg0);
size_t JSC__JSObject__getArrayLength(JSC::JSObject* arg0) { return arg0->getArrayLength(); }

JSC::EncodedJSValue JSC__JSObject__getIndex(JSC::EncodedJSValue jsValue, JSC::JSGlobalObject* globalObject,
    uint32_t index)
{
    ASSERT_NO_PENDING_EXCEPTION(globalObject);
    auto scope = DECLARE_THROW_SCOPE(getVM(globalObject));
    auto* object = JSC::JSValue::decode(jsValue).toObject(globalObject);
    RETURN_IF_EXCEPTION(scope, {});
    auto value = object->getIndex(globalObject, index);
    RETURN_IF_EXCEPTION(scope, {});
    return JSC::JSValue::encode(value);
}

JSC::EncodedJSValue JSC__JSValue__getDirectIndex(JSC::EncodedJSValue jsValue, JSC::JSGlobalObject* arg1,
    uint32_t arg3)
{
    JSC::JSObject* object = JSC::JSValue::decode(jsValue).getObject();
    return JSC::JSValue::encode(object->getDirectIndex(arg1, arg3));
}

JSC::EncodedJSValue JSC__JSObject__getDirect(JSC::JSObject* arg0, JSC::JSGlobalObject* arg1,
    const ZigString* arg2)
{
    return JSC::JSValue::encode(arg0->getDirect(arg1->vm(), Zig::toIdentifier(*arg2, arg1)));
}
void JSC__JSObject__putDirect(JSC::JSObject* arg0, JSC::JSGlobalObject* arg1, const ZigString* key,
    JSC::EncodedJSValue value)
{
    auto prop = Zig::toIdentifier(*key, arg1);

    arg0->putDirect(arg1->vm(), prop, JSC::JSValue::decode(value));
}

#pragma mark - JSC::JSCell

JSC::JSObject* JSC__JSCell__getObject(JSC::JSCell* arg0)
{
    return arg0->getObject();
}
unsigned char JSC__JSCell__getType(JSC::JSCell* arg0) { return arg0->type(); }

JSC::JSObject* JSC__JSCell__toObject(JSC::JSCell* cell, JSC::JSGlobalObject* globalObject)
{
    return cell->toObject(globalObject);
}

#pragma mark - JSC::JSString

void JSC__JSString__toZigString(JSC::JSString* arg0, JSC::JSGlobalObject* arg1, ZigString* arg2)
{
    auto value = arg0->value(arg1);
    *arg2 = Zig::toZigString(value.data.impl());

    // We don't need to assert here because ->value returns a reference to the same string as the one owned by the JSString.
}

bool JSC__JSString__eql(const JSC::JSString* arg0, JSC::JSGlobalObject* obj, JSC::JSString* arg2)
{
    return arg0->equal(obj, arg2);
}
bool JSC__JSString__is8Bit(const JSC::JSString* arg0) { return arg0->is8Bit(); };
size_t JSC__JSString__length(const JSC::JSString* arg0) { return arg0->length(); }

JSC::JSObject* JSC__JSString__toObject(JSC::JSString* arg0, JSC::JSGlobalObject* arg1)
{
    return arg0->toObject(arg1);
}

#pragma mark - JSC::JSModuleLoader

// JSC::EncodedJSValue
// JSC__JSModuleLoader__dependencyKeysIfEvaluated(JSC__JSModuleLoader* arg0,
// JSC::JSGlobalObject* arg1, JSC__JSModuleRecord* arg2) {
//     arg2->depen
// }
extern "C" JSC::JSInternalPromise* JSModuleLoader__import(JSC::JSGlobalObject* globalObject, const BunString* moduleNameStr)
{
    auto& vm = JSC::getVM(globalObject);
    auto scope = DECLARE_CATCH_SCOPE(vm);
    auto* promise = JSC::importModule(globalObject, JSC::Identifier::fromString(vm, moduleNameStr->toWTFString()), jsUndefined(), jsUndefined(), jsUndefined());

    EXCEPTION_ASSERT(!!scope.exception() == !promise);
    return promise;
}

JSC::EncodedJSValue JSC__JSModuleLoader__evaluate(JSC::JSGlobalObject* globalObject, const unsigned char* arg1,
    size_t arg2, const unsigned char* originUrlPtr, size_t originURLLen, const unsigned char* referrerUrlPtr, size_t referrerUrlLen,
    JSC::EncodedJSValue JSValue5, JSC::EncodedJSValue* arg6)
{
    WTF::String src = WTF::String::fromUTF8(std::span { arg1, arg2 }).isolatedCopy();
    WTF::URL origin = WTF::URL::fileURLWithFileSystemPath(WTF::String::fromUTF8(std::span { originUrlPtr, originURLLen })).isolatedCopy();
    WTF::URL referrer = WTF::URL::fileURLWithFileSystemPath(WTF::String::fromUTF8(std::span { referrerUrlPtr, referrerUrlLen })).isolatedCopy();

    auto& vm = JSC::getVM(globalObject);

    JSC::SourceCode sourceCode = JSC::makeSource(
        src, JSC::SourceOrigin { origin }, JSC::SourceTaintedOrigin::Untainted, origin.fileSystemPath(),
        WTF::TextPosition(), JSC::SourceProviderSourceType::Module);
    globalObject->moduleLoader()->provideFetch(globalObject, jsString(vm, origin.fileSystemPath()), WTFMove(sourceCode));
    auto* promise = JSC::importModule(globalObject, JSC::Identifier::fromString(vm, origin.fileSystemPath()), JSValue(jsString(vm, referrer.fileSystemPath())), JSValue(), JSValue());

    auto scope = DECLARE_THROW_SCOPE(vm);

    if (scope.exception()) [[unlikely]] {
        promise->rejectWithCaughtException(globalObject, scope);
    }

    auto status = promise->status(vm);

    if (status == JSC::JSPromise::Status::Fulfilled) {
        return JSC::JSValue::encode(promise->result(vm));
    } else if (status == JSC::JSPromise::Status::Rejected) {
        *arg6 = JSC::JSValue::encode(promise->result(vm));
        return JSC::JSValue::encode(JSC::jsUndefined());
    } else {
        return JSC::JSValue::encode(promise);
    }
}

JSC::EncodedJSValue ReadableStream__empty(Zig::GlobalObject* globalObject)
{
    auto& vm = JSC::getVM(globalObject);
    auto clientData = WebCore::clientData(vm);
    auto* function = globalObject->getDirect(vm, clientData->builtinNames().createEmptyReadableStreamPrivateName()).getObject();
    return JSValue::encode(JSC::call(globalObject, function, JSC::ArgList(), "ReadableStream.create"_s));
}

JSC::EncodedJSValue ReadableStream__used(Zig::GlobalObject* globalObject)
{
    auto& vm = JSC::getVM(globalObject);
    auto clientData = WebCore::clientData(vm);
    auto* function = globalObject->getDirect(vm, clientData->builtinNames().createUsedReadableStreamPrivateName()).getObject();
    return JSValue::encode(JSC::call(globalObject, function, JSC::ArgList(), "ReadableStream.create"_s));
}

JSC::EncodedJSValue JSC__JSValue__createRangeError(const ZigString* message, const ZigString* arg1,
    JSC::JSGlobalObject* globalObject)
{
    auto& vm = JSC::getVM(globalObject);
    ZigString code = *arg1;
    JSC::JSObject* rangeError = Zig::getRangeErrorInstance(message, globalObject).asCell()->getObject();

    if (code.len > 0) {
        auto clientData = WebCore::clientData(vm);
        JSC::JSValue codeValue = Zig::toJSString(code, globalObject);
        rangeError->putDirect(vm, clientData->builtinNames().codePublicName(), codeValue,
            JSC::PropertyAttribute::ReadOnly | 0);
    }

    return JSC::JSValue::encode(rangeError);
}

JSC::EncodedJSValue JSC__JSValue__createTypeError(const ZigString* message, const ZigString* arg1,
    JSC::JSGlobalObject* globalObject)
{
    auto& vm = JSC::getVM(globalObject);
    ZigString code = *arg1;
    JSC::JSObject* typeError = Zig::getTypeErrorInstance(message, globalObject).asCell()->getObject();

    if (code.len > 0) {
        auto clientData = WebCore::clientData(vm);
        JSC::JSValue codeValue = Zig::toJSString(code, globalObject);
        typeError->putDirect(vm, clientData->builtinNames().codePublicName(), codeValue, 0);
    }

    return JSC::JSValue::encode(typeError);
}

JSC::EncodedJSValue JSC__JSValue__fromEntries(JSC::JSGlobalObject* globalObject, ZigString* keys,
    ZigString* values, size_t initialCapacity, bool clone)
{
    auto& vm = JSC::getVM(globalObject);
    auto scope = DECLARE_THROW_SCOPE(vm);
    if (initialCapacity == 0) {
        return JSC::JSValue::encode(JSC::constructEmptyObject(globalObject));
    }

    JSC::JSObject* object = nullptr;
    {
        JSC::ObjectInitializationScope initializationScope(vm);
        object = JSC::constructEmptyObject(globalObject, globalObject->objectPrototype(), std::min(static_cast<unsigned int>(initialCapacity), JSFinalObject::maxInlineCapacity));

        if (!clone) {
            for (size_t i = 0; i < initialCapacity; ++i) {
                object->putDirect(
                    vm, JSC::PropertyName(JSC::Identifier::fromString(vm, Zig::toString(keys[i]))),
                    Zig::toJSStringGC(values[i], globalObject), 0);
            }
        } else {
            for (size_t i = 0; i < initialCapacity; ++i) {
                object->putDirect(vm, JSC::PropertyName(Zig::toIdentifier(keys[i], globalObject)),
                    Zig::toJSStringGC(values[i], globalObject), 0);
            }
        }
    }

    return JSC::JSValue::encode(object);
}

JSC::EncodedJSValue JSC__JSValue__keys(JSC::JSGlobalObject* globalObject, JSC::EncodedJSValue objectValue)
{
    auto& vm = JSC::getVM(globalObject);

    auto scope = DECLARE_THROW_SCOPE(vm);

    JSC::JSObject* object = JSC::JSValue::decode(objectValue).toObject(globalObject);
    RETURN_IF_EXCEPTION(scope, {});

    RELEASE_AND_RETURN(scope, JSValue::encode(ownPropertyKeys(globalObject, object, PropertyNameMode::Strings, DontEnumPropertiesMode::Exclude)));
}

JSC::EncodedJSValue JSC__JSValue__values(JSC::JSGlobalObject* globalObject, JSC::EncodedJSValue objectValue)
{
    auto& vm = JSC::getVM(globalObject);
    JSValue value = JSValue::decode(objectValue);

    return JSValue::encode(JSC::objectValues(vm, globalObject, value));
}

bool JSC__JSValue__asArrayBuffer_(JSC::EncodedJSValue JSValue0, JSC::JSGlobalObject* arg1,
    Bun__ArrayBuffer* arg2)
{
    ASSERT_NO_PENDING_EXCEPTION(arg1);
    JSC::JSValue value = JSC::JSValue::decode(JSValue0);
    if (!value || !value.isCell()) [[unlikely]] {
        return false;
    }

    auto type = value.asCell()->type();

    switch (type) {
    case JSC::JSType::Uint8ArrayType:
    case JSC::JSType::Int8ArrayType:
    case JSC::JSType::DataViewType:
    case JSC::JSType::Uint8ClampedArrayType:
    case JSC::JSType::Int16ArrayType:
    case JSC::JSType::Uint16ArrayType:
    case JSC::JSType::Int32ArrayType:
    case JSC::JSType::Uint32ArrayType:
    case JSC::JSType::Float16ArrayType:
    case JSC::JSType::Float32ArrayType:
    case JSC::JSType::Float64ArrayType:
    case JSC::JSType::BigInt64ArrayType:
    case JSC::JSType::BigUint64ArrayType: {
        JSC::JSArrayBufferView* typedArray = JSC::jsCast<JSC::JSArrayBufferView*>(value);
        arg2->len = typedArray->length();
        arg2->byte_len = typedArray->byteLength();
        // the offset is already set by vector()
        // https://github.com/oven-sh/bun/issues/561
        arg2->offset = 0;
        arg2->cell_type = type;
        arg2->ptr = (char*)typedArray->vectorWithoutPACValidation();
        arg2->_value = JSValue::encode(value);
        return true;
    }
    case JSC::JSType::ArrayBufferType: {
        JSC::ArrayBuffer* typedArray = JSC::jsCast<JSC::JSArrayBuffer*>(value)->impl();
        arg2->len = typedArray->byteLength();
        arg2->byte_len = typedArray->byteLength();
        arg2->offset = 0;
        arg2->cell_type = JSC::JSType::ArrayBufferType;
        arg2->ptr = (char*)typedArray->data();
        arg2->shared = typedArray->isShared();
        arg2->_value = JSValue::encode(value);
        return true;
    }
    case JSC::JSType::ObjectType:
    case JSC::JSType::FinalObjectType: {
        if (JSC::JSArrayBufferView* view = JSC::jsDynamicCast<JSC::JSArrayBufferView*>(value)) {
            arg2->len = view->length();
            arg2->byte_len = view->byteLength();
            arg2->offset = 0;
            arg2->cell_type = view->type();
            arg2->ptr = (char*)view->vectorWithoutPACValidation();
            arg2->_value = JSValue::encode(value);
            return true;
        }

        if (JSC::JSArrayBuffer* jsBuffer = JSC::jsDynamicCast<JSC::JSArrayBuffer*>(value)) {
            JSC::ArrayBuffer* buffer = jsBuffer->impl();
            if (!buffer)
                return false;
            arg2->len = buffer->byteLength();
            arg2->byte_len = buffer->byteLength();
            arg2->offset = 0;
            arg2->cell_type = JSC::JSType::ArrayBufferType;
            arg2->ptr = (char*)buffer->data();
            arg2->_value = JSValue::encode(value);
            return true;
        }
        break;
    }
    default: {
        break;
    }
    }

    return false;
}

CPP_DECL JSC::EncodedJSValue JSC__JSValue__createEmptyArray(JSC::JSGlobalObject* arg0, size_t length)
{
    return JSC::JSValue::encode(JSC::constructEmptyArray(arg0, nullptr, length));
}
CPP_DECL void JSC__JSValue__putIndex(JSC::EncodedJSValue JSValue0, JSC::JSGlobalObject* arg1, uint32_t arg2, JSC::EncodedJSValue JSValue3)
{
    JSC::JSValue value = JSC::JSValue::decode(JSValue0);
    JSC::JSValue value2 = JSC::JSValue::decode(JSValue3);
    JSC::JSArray* array = JSC::jsCast<JSC::JSArray*>(value);
    array->putDirectIndex(arg1, arg2, value2);
}

CPP_DECL void JSC__JSValue__push(JSC::EncodedJSValue JSValue0, JSC::JSGlobalObject* arg1, JSC::EncodedJSValue JSValue3)
{
    JSC::JSValue value = JSC::JSValue::decode(JSValue0);
    JSC::JSValue value2 = JSC::JSValue::decode(JSValue3);
    JSC::JSArray* array = JSC::jsCast<JSC::JSArray*>(value);
    array->push(arg1, value2);
}

JSC::EncodedJSValue JSC__JSGlobalObject__createAggregateError(JSC::JSGlobalObject* globalObject,
    const JSValue* errors, size_t errors_count,
    const ZigString* arg3)
{
    auto& vm = JSC::getVM(globalObject);
    auto scope = DECLARE_THROW_SCOPE(vm);

    JSC::JSValue message = JSC::jsOwnedString(vm, Zig::toString(*arg3));
    JSC::JSValue options = JSC::jsUndefined();
    JSC::JSArray* array = nullptr;
    {
        JSC::ObjectInitializationScope initializationScope(vm);
        if ((array = JSC::JSArray::tryCreateUninitializedRestricted(
                 initializationScope, nullptr,
                 globalObject->arrayStructureForIndexingTypeDuringAllocation(JSC::ArrayWithContiguous),
                 errors_count))) {

            for (size_t i = 0; i < errors_count; ++i) {
                array->initializeIndexWithoutBarrier(initializationScope, i, errors[i]);
            }
        }
    }
    if (!array) {
        JSC::throwOutOfMemoryError(globalObject, scope);
        return {};
    }

    JSC::Structure* errorStructure = globalObject->errorStructure(JSC::ErrorType::AggregateError);

    RELEASE_AND_RETURN(scope, JSC::JSValue::encode(JSC::createAggregateError(globalObject, vm, errorStructure, array, message, options, nullptr, JSC::TypeNothing, false)));
}
JSC::EncodedJSValue JSC__JSGlobalObject__createAggregateErrorWithArray(JSC::JSGlobalObject* global, JSC::JSArray* array, BunString message, JSValue options)
{
    auto& vm = JSC::getVM(global);
    JSC::Structure* errorStructure = global->errorStructure(JSC::ErrorType::AggregateError);
    WTF::String messageString = message.toWTFString();
    return JSC::JSValue::encode(JSC::createAggregateError(global, vm, errorStructure, array, JSC::jsString(vm, messageString), options, nullptr, JSC::TypeNothing, false));
}

JSC::EncodedJSValue ZigString__toAtomicValue(const ZigString* arg0, JSC::JSGlobalObject* arg1)
{
    if (arg0->len == 0) {
        return JSC::JSValue::encode(JSC::jsEmptyString(arg1->vm()));
    }

    if (isTaggedUTF16Ptr(arg0->ptr)) {
        if (auto impl = WTF::AtomStringImpl::lookUp(std::span { reinterpret_cast<const char16_t*>(untag(arg0->ptr)), arg0->len })) {
            return JSC::JSValue::encode(JSC::jsString(arg1->vm(), WTF::String(WTFMove(impl))));
        }
    } else {
        if (auto impl = WTF::AtomStringImpl::lookUp(std::span { untag(arg0->ptr), arg0->len })) {
            return JSC::JSValue::encode(JSC::jsString(arg1->vm(), WTF::String(WTFMove(impl))));
        }
    }

    return JSC::JSValue::encode(JSC::jsString(arg1->vm(), makeAtomString(Zig::toStringCopy(*arg0))));
}

JSC::EncodedJSValue ZigString__to16BitValue(const ZigString* arg0, JSC::JSGlobalObject* arg1)
{
    auto str = WTF::String::fromUTF8(std::span { arg0->ptr, arg0->len });
    return JSC::JSValue::encode(JSC::jsString(arg1->vm(), str));
}

JSC::EncodedJSValue ZigString__toExternalU16(const uint16_t* arg0, size_t len, JSC::JSGlobalObject* global)
{
    if (len == 0) {
        return JSC::JSValue::encode(JSC::jsEmptyString(global->vm()));
    }

    auto ref = String(ExternalStringImpl::create({ reinterpret_cast<const char16_t*>(arg0), len }, reinterpret_cast<void*>(const_cast<uint16_t*>(arg0)), free_global_string));

    return JSC::JSValue::encode(JSC::jsString(global->vm(), WTFMove(ref)));
}
// This must be a globally allocated string
JSC::EncodedJSValue ZigString__toExternalValue(const ZigString* arg0, JSC::JSGlobalObject* arg1)
{

    ZigString str = *arg0;
    if (str.len == 0) {
        return JSC::JSValue::encode(JSC::jsEmptyString(arg1->vm()));
    }

    if (Zig::isTaggedUTF16Ptr(str.ptr)) {
        auto ref = String(ExternalStringImpl::create({ reinterpret_cast<const char16_t*>(Zig::untag(str.ptr)), str.len }, Zig::untagVoid(str.ptr), free_global_string));

        return JSC::JSValue::encode(JSC::jsString(arg1->vm(), WTFMove(ref)));
    } else {
        auto ref = String(ExternalStringImpl::create({ Zig::untag(str.ptr), str.len }, Zig::untagVoid(str.ptr), free_global_string));
        return JSC::JSValue::encode(JSC::jsString(arg1->vm(), WTFMove(ref)));
    }
}

VirtualMachine* JSC__JSGlobalObject__bunVM(JSC::JSGlobalObject* arg0)
{
    return reinterpret_cast<VirtualMachine*>(WebCore::clientData(arg0->vm())->bunVM);
}

JSC::EncodedJSValue ZigString__toValueGC(const ZigString* arg0, JSC::JSGlobalObject* arg1)
{
    return JSC::JSValue::encode(JSC::jsString(arg1->vm(), Zig::toStringCopy(*arg0)));
}

void JSC__JSValue__toZigString(JSC::EncodedJSValue JSValue0, ZigString* arg1, JSC::JSGlobalObject* arg2)
{
    JSC::JSValue value = JSC::JSValue::decode(JSValue0);

    // if (!value.isString()) {
    //   arg1->len = 0;
    //   arg1->ptr = nullptr;
    //   return;
    // }

    auto* strValue = value.toStringOrNull(arg2);

    if (!strValue) [[unlikely]] {
        arg1->len = 0;
        arg1->ptr = nullptr;
        return;
    }

    auto str = strValue->value(arg2);

    if (str->is8Bit()) {
        arg1->ptr = str->span8().data();
    } else {
        arg1->ptr = Zig::taggedUTF16Ptr(str->span16().data());
    }

    arg1->len = str->length();
}

JSC::EncodedJSValue ZigString__external(const ZigString* arg0, JSC::JSGlobalObject* arg1, void* arg2, void (*ArgFn3)(void* arg0, void* arg1, size_t arg2))
{
    ZigString str
        = *arg0;
    if (Zig::isTaggedUTF16Ptr(str.ptr)) {
        return JSC::JSValue::encode(JSC::jsString(arg1->vm(), WTF::String(ExternalStringImpl::create({ reinterpret_cast<const char16_t*>(Zig::untag(str.ptr)), str.len }, arg2, ArgFn3))));
    } else {
        return JSC::JSValue::encode(JSC::jsString(arg1->vm(), WTF::String(ExternalStringImpl::create({ reinterpret_cast<const LChar*>(Zig::untag(str.ptr)), str.len }, arg2, ArgFn3))));
    }
}

JSC::EncodedJSValue ZigString__toExternalValueWithCallback(const ZigString* arg0, JSC::JSGlobalObject* arg1, void (*ArgFn2)(void* arg2, void* arg0, size_t arg1))
{

    ZigString str
        = *arg0;
    if (Zig::isTaggedUTF16Ptr(str.ptr)) {
        return JSC::JSValue::encode(JSC::jsOwnedString(arg1->vm(), WTF::String(ExternalStringImpl::create({ reinterpret_cast<const char16_t*>(Zig::untag(str.ptr)), str.len }, nullptr, ArgFn2))));
    } else {
        return JSC::JSValue::encode(JSC::jsOwnedString(arg1->vm(), WTF::String(ExternalStringImpl::create({ reinterpret_cast<const LChar*>(Zig::untag(str.ptr)), str.len }, nullptr, ArgFn2))));
    }
}

JSC::EncodedJSValue ZigString__toErrorInstance(const ZigString* str, JSC::JSGlobalObject* globalObject)
{
    return JSC::JSValue::encode(Zig::getErrorInstance(str, globalObject));
}

JSC::EncodedJSValue ZigString__toTypeErrorInstance(const ZigString* str, JSC::JSGlobalObject* globalObject)
{
    return JSC::JSValue::encode(Zig::getTypeErrorInstance(str, globalObject));
}

JSC::EncodedJSValue ZigString__toDOMExceptionInstance(const ZigString* str, JSC::JSGlobalObject* globalObject, WebCore::ExceptionCode code)
{
    return JSValue::encode(createDOMException(globalObject, code, toStringCopy(*str)));
}

JSC::EncodedJSValue ZigString__toSyntaxErrorInstance(const ZigString* str, JSC::JSGlobalObject* globalObject)
{
    return JSC::JSValue::encode(Zig::getSyntaxErrorInstance(str, globalObject));
}

JSC::EncodedJSValue ZigString__toRangeErrorInstance(const ZigString* str, JSC::JSGlobalObject* globalObject)
{
    return JSC::JSValue::encode(Zig::getRangeErrorInstance(str, globalObject));
}

static JSC::EncodedJSValue resolverFunctionCallback(JSC::JSGlobalObject* globalObject,
    JSC::CallFrame* callFrame)
{
    return JSC::JSValue::encode(JSC::jsUndefined());
}

JSC::JSInternalPromise*
JSC__JSModuleLoader__loadAndEvaluateModule(JSC::JSGlobalObject* globalObject,
    const BunString* arg1)
{
    auto& vm = JSC::getVM(globalObject);
    auto scope = DECLARE_CATCH_SCOPE(vm);
    auto name = makeAtomString(arg1->toWTFString());

    auto* promise = JSC::loadAndEvaluateModule(globalObject, name, JSC::jsUndefined(), JSC::jsUndefined());
    if (!promise) {
        return nullptr;
    }

    JSC::JSNativeStdFunction* resolverFunction = JSC::JSNativeStdFunction::create(
        vm, globalObject, 1, String(), resolverFunctionCallback);

    auto* newPromise = promise->then(globalObject, resolverFunction, nullptr);
    EXCEPTION_ASSERT(!!scope.exception() == !newPromise);
    return newPromise;
}
#pragma mark - JSC::JSPromise

void JSC__AnyPromise__wrap(JSC::JSGlobalObject* globalObject, EncodedJSValue encodedPromise, void* ctx, JSC::EncodedJSValue (*func)(void*, JSC::JSGlobalObject*))
{
    auto& vm = JSC::getVM(globalObject);
    auto scope = DECLARE_CATCH_SCOPE(vm);

    JSValue promiseValue = JSC::JSValue::decode(encodedPromise);
    ASSERT(!promiseValue.isEmpty());

    JSValue result = JSC::JSValue::decode(func(ctx, globalObject));
    if (scope.exception()) [[unlikely]] {
        auto* exception = scope.exception();
        scope.clearException();

        if (auto* promise = jsDynamicCast<JSC::JSPromise*>(promiseValue)) {
            promise->reject(globalObject, exception->value());
            RETURN_IF_EXCEPTION(scope, );
            return;
        }

        if (auto* promise = jsDynamicCast<JSC::JSInternalPromise*>(promiseValue)) {
            promise->reject(globalObject, exception->value());
            RETURN_IF_EXCEPTION(scope, );
            return;
        }

        ASSERT_NOT_REACHED_WITH_MESSAGE("Non-promise value passed to AnyPromise.wrap");
    }

    if (auto* errorInstance = jsDynamicCast<JSC::ErrorInstance*>(result)) {
        if (auto* promise = jsDynamicCast<JSC::JSPromise*>(promiseValue)) {
            promise->reject(globalObject, errorInstance);
            RETURN_IF_EXCEPTION(scope, );
            return;
        }

        if (auto* promise = jsDynamicCast<JSC::JSInternalPromise*>(promiseValue)) {
            promise->reject(globalObject, errorInstance);
            RETURN_IF_EXCEPTION(scope, );
            return;
        }

        ASSERT_NOT_REACHED_WITH_MESSAGE("Non-promise value passed to AnyPromise.wrap");
    }

    if (auto* promise = jsDynamicCast<JSC::JSPromise*>(promiseValue)) {
        promise->resolve(globalObject, result);
        RETURN_IF_EXCEPTION(scope, );
        return;
    }
    if (auto* promise = jsDynamicCast<JSC::JSInternalPromise*>(promiseValue)) {
        promise->resolve(globalObject, result);
        RETURN_IF_EXCEPTION(scope, );
        return;
    }

    ASSERT_NOT_REACHED_WITH_MESSAGE("Non-promise value passed to AnyPromise.wrap");
}

JSC::EncodedJSValue JSC__JSPromise__wrap(JSC::JSGlobalObject* globalObject, void* ctx, JSC::EncodedJSValue (*func)(void*, JSC::JSGlobalObject*))
{
    auto& vm = JSC::getVM(globalObject);
    auto scope = DECLARE_THROW_SCOPE(vm);

    JSValue result = JSC::JSValue::decode(func(ctx, globalObject));
    if (scope.exception()) [[unlikely]] {
        auto* exception = scope.exception();
        scope.clearException();
        RELEASE_AND_RETURN(scope, JSValue::encode(JSC::JSPromise::rejectedPromise(globalObject, exception->value())));
    }

    if (auto* promise = jsDynamicCast<JSC::JSPromise*>(result)) {
        RELEASE_AND_RETURN(scope, JSValue::encode(promise));
    }

    if (JSC::ErrorInstance* err = jsDynamicCast<JSC::ErrorInstance*>(result)) {
        RELEASE_AND_RETURN(scope, JSValue::encode(JSC::JSPromise::rejectedPromise(globalObject, err)));
    }

    RELEASE_AND_RETURN(scope, JSValue::encode(JSC::JSPromise::resolvedPromise(globalObject, result)));
}

void JSC__JSPromise__reject(JSC::JSPromise* arg0, JSC::JSGlobalObject* globalObject,
    JSC::EncodedJSValue JSValue2)
{
    JSValue value = JSC::JSValue::decode(JSValue2);
    ASSERT_WITH_MESSAGE(!value.isEmpty(), "Promise.reject cannot be called with a empty JSValue");
    auto& vm = JSC::getVM(globalObject);
    ASSERT_WITH_MESSAGE(arg0->inherits<JSC::JSPromise>(), "Argument is not a promise");
    ASSERT_WITH_MESSAGE(arg0->status(vm) == JSC::JSPromise::Status::Pending, "Promise is already resolved or rejected");

    JSC::Exception* exception = nullptr;
    if (!value.inherits<JSC::Exception>()) {
        exception = JSC::Exception::create(vm, value, JSC::Exception::StackCaptureAction::CaptureStack);
    } else {
        exception = jsCast<JSC::Exception*>(value);
    }

    arg0->reject(globalObject, exception);
}
void JSC__JSPromise__rejectAsHandled(JSC::JSPromise* arg0, JSC::JSGlobalObject* arg1,
    JSC::EncodedJSValue JSValue2)
{
    ASSERT_WITH_MESSAGE(arg0->inherits<JSC::JSPromise>(), "Argument is not a promise");
    ASSERT_WITH_MESSAGE(arg0->status(arg0->vm()) == JSC::JSPromise::Status::Pending, "Promise is already resolved or rejected");

    arg0->rejectAsHandled(arg1, JSC::JSValue::decode(JSValue2));
}

JSC::JSPromise* JSC__JSPromise__rejectedPromise(JSC::JSGlobalObject* arg0, JSC::EncodedJSValue JSValue1)
{
    return JSC::JSPromise::rejectedPromise(arg0, JSC::JSValue::decode(JSValue1));
}

void JSC__JSPromise__resolve(JSC::JSPromise* arg0, JSC::JSGlobalObject* arg1,
    JSC::EncodedJSValue JSValue2)
{
    JSValue target = JSValue::decode(JSValue2);

    ASSERT_WITH_MESSAGE(arg0->inherits<JSC::JSPromise>(), "Argument is not a promise");
    ASSERT_WITH_MESSAGE(arg0->status(arg0->vm()) == JSC::JSPromise::Status::Pending, "Promise is already resolved or rejected");
    ASSERT(!target.isEmpty());
    ASSERT_WITH_MESSAGE(arg0 != target, "Promise cannot be resolved to itself");

    // Note: the Promise can be another promise. Since we go through the generic promise resolve codepath.
    arg0->resolve(arg1, JSC::JSValue::decode(JSValue2));
}

// This implementation closely mimics the one in JSC::JSPromise::resolve
void JSC__JSPromise__resolveOnNextTick(JSC::JSPromise* promise, JSC::JSGlobalObject* lexicalGlobalObject,
    JSC::EncodedJSValue encoedValue)
{
    return JSC__JSPromise__resolve(promise, lexicalGlobalObject, encoedValue);
}

bool JSC__JSValue__isAnyError(JSC::EncodedJSValue JSValue0)
{
    JSC::JSValue value = JSC::JSValue::decode(JSValue0);

    JSC::JSCell* cell = value.asCell();
    JSC::JSType type = cell->type();

    if (type == JSC::CellType) {
        return cell->inherits<JSC::Exception>();
    }

    return type == JSC::ErrorInstanceType;
}

// This implementation closely mimics the one in JSC::JSPromise::reject
void JSC__JSPromise__rejectOnNextTickWithHandled(JSC::JSPromise* promise, JSC::JSGlobalObject* lexicalGlobalObject,
    JSC::EncodedJSValue encoedValue, bool handled)
{
    JSC::JSValue value = JSC::JSValue::decode(encoedValue);
    auto& vm = JSC::getVM(lexicalGlobalObject);
    auto scope = DECLARE_THROW_SCOPE(vm);
    uint32_t flags = promise->internalField(JSC::JSPromise::Field::Flags).get().asUInt32();
    if (!(flags & JSC::JSPromise::isFirstResolvingFunctionCalledFlag)) {
        if (handled) {
            flags |= JSC::JSPromise::isHandledFlag;
        }

        promise->internalField(JSC::JSPromise::Field::Flags).set(vm, promise, jsNumber(flags | JSC::JSPromise::isFirstResolvingFunctionCalledFlag));
        auto* globalObject = jsCast<Zig::GlobalObject*>(promise->globalObject());

        globalObject->queueMicrotask(
            globalObject->performMicrotaskFunction(),
            globalObject->rejectPromiseFunction(),
            globalObject->m_asyncContextData.get()->getInternalField(0),
            promise,
            value);
        RETURN_IF_EXCEPTION(scope, );
    }
}

JSC::JSPromise* JSC__JSPromise__resolvedPromise(JSC::JSGlobalObject* globalObject, JSC::EncodedJSValue JSValue1)
{
    auto& vm = JSC::getVM(globalObject);
    JSC::JSPromise* promise = JSC::JSPromise::create(vm, globalObject->promiseStructure());
    promise->internalField(JSC::JSPromise::Field::Flags).set(vm, promise, jsNumber(static_cast<unsigned>(JSC::JSPromise::Status::Fulfilled)));
    promise->internalField(JSC::JSPromise::Field::ReactionsOrResult).set(vm, promise, JSC::JSValue::decode(JSValue1));
    return promise;
}

JSC::EncodedJSValue JSC__JSPromise__result(JSC::JSPromise* promise, JSC::VM* arg1)
{
    auto& vm = *arg1;

    // if the promise is rejected we automatically mark it as handled so it
    // doesn't end up in the promise rejection tracker
    switch (promise->status(vm)) {
    case JSC::JSPromise::Status::Rejected: {
        uint32_t flags = promise->internalField(JSC::JSPromise::Field::Flags).get().asUInt32();
        if (!(flags & JSC::JSPromise::isFirstResolvingFunctionCalledFlag)) {
            promise->internalField(JSC::JSPromise::Field::Flags).set(vm, promise, jsNumber(flags | JSC::JSPromise::isHandledFlag));
        }
    }
    // fallthrough intended
    case JSC::JSPromise::Status::Fulfilled: {
        return JSValue::encode(promise->result(vm));
    }
    default:
        return JSValue::encode(JSValue {});
    }
}

uint32_t JSC__JSPromise__status(const JSC::JSPromise* arg0, JSC::VM* arg1)
{
    switch (arg0->status(reinterpret_cast<JSC::VM&>(arg1))) {
    case JSC::JSPromise::Status::Pending:
        return 0;
    case JSC::JSPromise::Status::Fulfilled:
        return 1;
    case JSC::JSPromise::Status::Rejected:
        return 2;
    default:
        return 255;
    }
}
bool JSC__JSPromise__isHandled(const JSC::JSPromise* arg0, JSC::VM* arg1)
{
    return arg0->isHandled(reinterpret_cast<JSC::VM&>(arg1));
}
void JSC__JSPromise__setHandled(JSC::JSPromise* promise, JSC::VM* arg1)
{
    auto& vm = *arg1;
    auto flags = promise->internalField(JSC::JSPromise::Field::Flags).get().asUInt32();
    promise->internalField(JSC::JSPromise::Field::Flags).set(vm, promise, jsNumber(flags | JSC::JSPromise::isHandledFlag));
}

#pragma mark - JSC::JSInternalPromise

JSC::JSInternalPromise* JSC__JSInternalPromise__create(JSC::JSGlobalObject* globalObject)
{
    auto& vm = JSC::getVM(globalObject);
    return JSC::JSInternalPromise::create(vm, globalObject->internalPromiseStructure());
}

void JSC__JSInternalPromise__reject(JSC::JSInternalPromise* arg0, JSC::JSGlobalObject* globalObject,
    JSC::EncodedJSValue JSValue2)
{
    JSValue value = JSC::JSValue::decode(JSValue2);
    auto& vm = JSC::getVM(globalObject);
    JSC::Exception* exception = nullptr;
    if (!value.inherits<JSC::Exception>()) {
        exception = JSC::Exception::create(vm, value, JSC::Exception::StackCaptureAction::CaptureStack);
    } else {
        exception = jsCast<JSC::Exception*>(value);
    }

    arg0->reject(globalObject, exception);
}
void JSC__JSInternalPromise__rejectAsHandled(JSC::JSInternalPromise* arg0,
    JSC::JSGlobalObject* arg1, JSC::EncodedJSValue JSValue2)
{
    arg0->rejectAsHandled(arg1, JSC::JSValue::decode(JSValue2));
}
void JSC__JSInternalPromise__rejectAsHandledException(JSC::JSInternalPromise* arg0,
    JSC::JSGlobalObject* arg1,
    JSC::Exception* arg2)
{
    arg0->rejectAsHandled(arg1, arg2);
}

JSC::JSInternalPromise* JSC__JSInternalPromise__rejectedPromise(JSC::JSGlobalObject* arg0,
    JSC::EncodedJSValue JSValue1)
{
    return jsCast<JSC::JSInternalPromise*>(
        JSC::JSInternalPromise::rejectedPromise(arg0, JSC::JSValue::decode(JSValue1)));
}

void JSC__JSInternalPromise__resolve(JSC::JSInternalPromise* arg0, JSC::JSGlobalObject* arg1,
    JSC::EncodedJSValue JSValue2)
{
    arg0->resolve(arg1, JSC::JSValue::decode(JSValue2));
}

JSC::JSInternalPromise* JSC__JSInternalPromise__resolvedPromise(JSC::JSGlobalObject* arg0,
    JSC::EncodedJSValue JSValue1)
{
    return reinterpret_cast<JSC::JSInternalPromise*>(
        JSC::JSInternalPromise::resolvedPromise(arg0, JSC::JSValue::decode(JSValue1)));
}

JSC::EncodedJSValue JSC__JSInternalPromise__result(const JSC::JSInternalPromise* arg0, JSC::VM* arg1)
{
    return JSC::JSValue::encode(arg0->result(reinterpret_cast<JSC::VM&>(arg1)));
}
uint32_t JSC__JSInternalPromise__status(const JSC::JSInternalPromise* arg0, JSC::VM* arg1)
{
    switch (arg0->status(reinterpret_cast<JSC::VM&>(arg1))) {
    case JSC::JSInternalPromise::Status::Pending:
        return 0;
    case JSC::JSInternalPromise::Status::Fulfilled:
        return 1;
    case JSC::JSInternalPromise::Status::Rejected:
        return 2;
    default:
        return 255;
    }
}
bool JSC__JSInternalPromise__isHandled(const JSC::JSInternalPromise* arg0, JSC::VM* arg1)
{
    return arg0->isHandled(reinterpret_cast<JSC::VM&>(arg1));
}
void JSC__JSInternalPromise__setHandled(JSC::JSInternalPromise* promise, JSC::VM* arg1)
{
    auto& vm = *arg1;
    auto flags = promise->internalField(JSC::JSPromise::Field::Flags).get().asUInt32();
    promise->internalField(JSC::JSPromise::Field::Flags).set(vm, promise, jsNumber(flags | JSC::JSPromise::isHandledFlag));
}

#pragma mark - JSC::JSGlobalObject

JSC::EncodedJSValue JSC__JSGlobalObject__generateHeapSnapshot(JSC::JSGlobalObject* globalObject)
{
    auto& vm = JSC::getVM(globalObject);

    JSC::JSLockHolder lock(vm);
    // JSC::DeferTermination deferScope(vm);
    auto scope = DECLARE_THROW_SCOPE(vm);

    JSC::HeapSnapshotBuilder snapshotBuilder(vm.ensureHeapProfiler());
    snapshotBuilder.buildSnapshot();

    WTF::String jsonString = snapshotBuilder.json();
    JSC::EncodedJSValue result = JSC::JSValue::encode(JSONParse(globalObject, jsonString));
    scope.releaseAssertNoException();
    return result;
}

JSC::VM* JSC__JSGlobalObject__vm(JSC::JSGlobalObject* arg0) { return &arg0->vm(); };

void JSC__JSGlobalObject__handleRejectedPromises(JSC::JSGlobalObject* arg0)
{
    return jsCast<Zig::GlobalObject*>(arg0)->handleRejectedPromises();
}

#pragma mark - JSC::JSValue

JSC::JSCell* JSC__JSValue__asCell(JSC::EncodedJSValue JSValue0)
{
    auto value = JSC::JSValue::decode(JSValue0);
    return value.asCell();
}

JSC::JSString* JSC__JSValue__asString(JSC::EncodedJSValue JSValue0)
{
    auto value = JSC::JSValue::decode(JSValue0);
    return JSC::asString(value);
};

bool JSC__JSValue__eqlCell(JSC::EncodedJSValue JSValue0, JSC::JSCell* arg1)
{
    return JSC::JSValue::decode(JSValue0) == arg1;
};
bool JSC__JSValue__eqlValue(JSC::EncodedJSValue JSValue0, JSC::EncodedJSValue JSValue1)
{
    return JSC::JSValue::decode(JSValue0) == JSC::JSValue::decode(JSValue1);
};
JSC::EncodedJSValue JSC__JSValue__getPrototype(JSC::EncodedJSValue JSValue0, JSC::JSGlobalObject* arg1)
{
    auto value = JSC::JSValue::decode(JSValue0);
    return JSC::JSValue::encode(value.getPrototype(arg1));
}
bool JSC__JSValue__isException(JSC::EncodedJSValue JSValue0, JSC::VM* arg1)
{
    return JSC::jsDynamicCast<JSC::Exception*>(JSC::JSValue::decode(JSValue0)) != nullptr;
}
bool JSC__JSValue__isAnyInt(JSC::EncodedJSValue JSValue0)
{
    return JSC::JSValue::decode(JSValue0).isAnyInt();
}
bool JSC__JSValue__isBigInt(JSC::EncodedJSValue JSValue0)
{
    return JSC::JSValue::decode(JSValue0).isBigInt();
}
bool JSC__JSValue__isBigInt32(JSC::EncodedJSValue JSValue0)
{
    return JSC::JSValue::decode(JSValue0).isBigInt32();
}

void JSC__JSValue__put(JSC::EncodedJSValue JSValue0, JSC::JSGlobalObject* arg1, const ZigString* arg2, JSC::EncodedJSValue JSValue3)
{
    JSC::JSObject* object = JSC::JSValue::decode(JSValue0).asCell()->getObject();
    object->putDirect(arg1->vm(), Zig::toIdentifier(*arg2, arg1), JSC::JSValue::decode(JSValue3));
}

void JSC__JSValue__putToPropertyKey(JSC::EncodedJSValue JSValue0, JSC::JSGlobalObject* arg1, JSC::EncodedJSValue arg2, JSC::EncodedJSValue arg3)
{
    auto& vm = JSC::getVM(arg1);
    auto scope = DECLARE_THROW_SCOPE(vm);
    auto obj = JSValue::decode(JSValue0);
    auto key = JSValue::decode(arg2);
    auto value = JSValue::decode(arg3);
    auto object = obj.asCell()->getObject();
    auto pkey = key.toPropertyKey(arg1);
    RETURN_IF_EXCEPTION(scope, );
    object->putDirectMayBeIndex(arg1, pkey, value);
}

extern "C" void JSC__JSValue__putMayBeIndex(JSC::EncodedJSValue target, JSC::JSGlobalObject* globalObject, const BunString* key, JSC::EncodedJSValue value)
{
    auto& vm = JSC::getVM(globalObject);
    ThrowScope scope = DECLARE_THROW_SCOPE(vm);

    WTF::String keyStr = key->tag == BunStringTag::Empty ? WTF::emptyString() : key->toWTFString();
    JSC::Identifier identifier = JSC::Identifier::fromString(vm, keyStr);

    JSC::JSObject* object = JSC::JSValue::decode(target).asCell()->getObject();
    object->putDirectMayBeIndex(globalObject, JSC::PropertyName(identifier), JSC::JSValue::decode(value));
    RETURN_IF_EXCEPTION(scope, );
}

bool JSC__JSValue__isClass(JSC::EncodedJSValue JSValue0, JSC::JSGlobalObject* arg1)
{
    JSValue value = JSValue::decode(JSValue0);
    auto callData = getCallData(value);

    switch (callData.type) {
    case CallData::Type::JS:
        return callData.js.functionExecutable->isClassConstructorFunction();
    case CallData::Type::Native:
        if (callData.native.isBoundFunction)
            return false;
        return value.isConstructor();
    default:
        return false;
    }
    return false;
}
bool JSC__JSValue__isCell(JSC::EncodedJSValue JSValue0) { return JSC::JSValue::decode(JSValue0).isCell(); }
bool JSC__JSValue__isCustomGetterSetter(JSC::EncodedJSValue JSValue0)
{
    return JSC::JSValue::decode(JSValue0).isCustomGetterSetter();
}
bool JSC__JSValue__isError(JSC::EncodedJSValue JSValue0)
{
    JSC::JSObject* obj = JSC::JSValue::decode(JSValue0).getObject();
    return obj != nullptr && obj->isErrorInstance();
}

bool JSC__JSValue__isAggregateError(JSC::EncodedJSValue JSValue0, JSC::JSGlobalObject* global)
{
    JSValue value = JSC::JSValue::decode(JSValue0);
    if (value.isUndefinedOrNull() || !value || !value.isObject()) {
        return false;
    }

    if (JSC::ErrorInstance* err = JSC::jsDynamicCast<JSC::ErrorInstance*>(value)) {
        return err->errorType() == JSC::ErrorType::AggregateError;
    }

    return false;
}

bool JSC__JSValue__isIterable(JSC::EncodedJSValue JSValue, JSC::JSGlobalObject* global)
{
    return JSC::hasIteratorMethod(global, JSC::JSValue::decode(JSValue));
}

void JSC__JSValue__forEach(JSC::EncodedJSValue JSValue0, JSC::JSGlobalObject* arg1, void* ctx, void (*ArgFn3)(JSC::VM* arg0, JSC::JSGlobalObject* arg1, void* arg2, JSC::EncodedJSValue JSValue3))
{

    JSC::forEachInIterable(
        arg1, JSC::JSValue::decode(JSValue0),
        [ArgFn3, ctx](JSC::VM& vm, JSC::JSGlobalObject* global, JSC::JSValue value) -> void {
            ArgFn3(&vm, global, ctx, JSC::JSValue::encode(value));
        });
}

bool JSC__JSValue__isCallable(JSC::EncodedJSValue JSValue0)
{
    return JSC::JSValue::decode(JSValue0).isCallable();
}
bool JSC__JSValue__isGetterSetter(JSC::EncodedJSValue JSValue0)
{
    return JSC::JSValue::decode(JSValue0).isGetterSetter();
}
bool JSC__JSValue__isHeapBigInt(JSC::EncodedJSValue JSValue0)
{
    return JSC::JSValue::decode(JSValue0).isHeapBigInt();
}
bool JSC__JSValue__isInt32(JSC::EncodedJSValue JSValue0)
{
    return JSC::JSValue::decode(JSValue0).isInt32();
}
bool JSC__JSValue__isInt32AsAnyInt(JSC::EncodedJSValue JSValue0)
{
    return JSC::JSValue::decode(JSValue0).isInt32AsAnyInt();
}
bool JSC__JSValue__isNull(JSC::EncodedJSValue JSValue0) { return JSC::JSValue::decode(JSValue0).isNull(); }
bool JSC__JSValue__isNumber(JSC::EncodedJSValue JSValue0)
{
    return JSC::JSValue::decode(JSValue0).isNumber();
}
bool JSC__JSValue__isObject(JSC::EncodedJSValue JSValue0)
{
    return JSValue0 != 0 && JSC::JSValue::decode(JSValue0).isObject();
}
bool JSC__JSValue__isPrimitive(JSC::EncodedJSValue JSValue0)
{
    return JSC::JSValue::decode(JSValue0).isPrimitive();
}
bool JSC__JSValue__isSymbol(JSC::EncodedJSValue JSValue0)
{
    return JSC::JSValue::decode(JSValue0).isSymbol();
}
bool JSC__JSValue__isUInt32AsAnyInt(JSC::EncodedJSValue JSValue0)
{
    return JSC::JSValue::decode(JSValue0).isUInt32AsAnyInt();
}
bool JSC__JSValue__isUndefined(JSC::EncodedJSValue JSValue0)
{
    return JSC::JSValue::decode(JSValue0).isUndefined();
}
bool JSC__JSValue__isUndefinedOrNull(JSC::EncodedJSValue JSValue0)
{
    return JSC::JSValue::decode(JSValue0).isUndefinedOrNull();
}

JSC::EncodedJSValue JSC__JSValue__jsBoolean(bool arg0)
{
    return JSC::JSValue::encode(JSC::jsBoolean(arg0));
}

JSC::EncodedJSValue JSC__JSValue__jsEmptyString(JSC::JSGlobalObject* arg0)
{
    return JSC::JSValue::encode(JSC::jsEmptyString(arg0->vm()));
}
JSC::EncodedJSValue JSC__JSValue__jsNull()
{
    return JSC::JSValue::encode(JSC::jsNull());
}
JSC::EncodedJSValue JSC__JSValue__jsNumberFromChar(unsigned char arg0)
{
    return JSC::JSValue::encode(JSC::jsNumber(arg0));
}
JSC::EncodedJSValue JSC__JSValue__jsNumberFromDouble(double arg0)
{
    return JSC::JSValue::encode(JSC::jsNumber(arg0));
}
JSC::EncodedJSValue JSC__JSValue__jsNumberFromInt32(int32_t arg0)
{
    return JSC::JSValue::encode(JSC::jsNumber(arg0));
}
JSC::EncodedJSValue JSC__JSValue__jsNumberFromInt64(int64_t arg0)
{
    return JSC::JSValue::encode(JSC::jsNumber(arg0));
}
JSC::EncodedJSValue JSC__JSValue__jsNumberFromU16(uint16_t arg0)
{
    return JSC::JSValue::encode(JSC::jsNumber(arg0));
}
JSC::EncodedJSValue JSC__JSValue__jsNumberFromUint64(uint64_t arg0)
{
    return JSC::JSValue::encode(JSC::jsNumber(arg0));
}

int64_t JSC__JSValue__toInt64(JSC::EncodedJSValue val)
{
    JSC::JSValue value = JSC::JSValue::decode(val);
    ASSERT(value.isHeapBigInt() || value.isNumber());
    if (value.isHeapBigInt()) {
        if (auto* heapBigInt = value.asHeapBigInt()) {
            return heapBigInt->toBigInt64(heapBigInt);
        }
    }
    if (value.isInt32())
        return value.asInt32();
    return static_cast<int64_t>(value.asDouble());
}

uint8_t JSC__JSValue__asBigIntCompare(JSC::EncodedJSValue JSValue0, JSC::JSGlobalObject* globalObject, JSC::EncodedJSValue JSValue1)
{
    JSValue v1 = JSValue::decode(JSValue0);
    JSValue v2 = JSValue::decode(JSValue1);
    ASSERT(v1.isHeapBigInt() || v1.isBigInt32());

#if USE(BIGINT32)
    if (v1.isBigInt32()) {
        int32_t v1Int = v1.bigInt32AsInt32();
        if (v2.isHeapBigInt()) {
            return static_cast<uint8_t>(JSBigInt::compare(v1Int, v2.asHeapBigInt()));
        } else if (v2.isBigInt32()) {
            return static_cast<uint8_t>(JSBigInt::compare(v1Int, v2.bigInt32AsInt32()));
        }

        double v2Double = v2.asNumber();
        if (v1Int == v2Double) {
            return static_cast<uint8_t>(JSBigInt::ComparisonResult::Equal);
        }
        if (v1Int < v2Double) {
            return static_cast<uint8_t>(JSBigInt::ComparisonResult::LessThan);
        }

        return static_cast<uint8_t>(JSBigInt::ComparisonResult::GreaterThan);
    }
#endif

    if (v1.isHeapBigInt()) {
        JSBigInt* v1BigInt = v1.asHeapBigInt();
        if (v2.isHeapBigInt()) {
            return static_cast<uint8_t>(JSBigInt::compare(v1BigInt, v2.asHeapBigInt()));
        }

#if USE(BIGINT32)
        if (v2.isBigInt32()) {
            return static_cast<uint8_t>(JSBigInt::compare(v1BigInt, v2.toInt32(globalObject)));
        }
#endif

        return static_cast<uint8_t>(JSBigInt::compareToDouble(v1BigInt, v2.asNumber()));
    }

    ASSERT_NOT_REACHED();
    return static_cast<uint8_t>(JSBigInt::ComparisonResult::Undefined);
}

JSC::EncodedJSValue JSC__JSValue__fromInt64NoTruncate(JSC::JSGlobalObject* globalObject, int64_t val)
{
    return JSC::JSValue::encode(JSC::JSBigInt::createFrom(globalObject, val));
}

JSC::EncodedJSValue JSC__JSValue__fromTimevalNoTruncate(JSC::JSGlobalObject* globalObject, int64_t nsec, int64_t sec)
{
    auto big_nsec = JSC::JSBigInt::createFrom(globalObject, nsec);
    auto big_sec = JSC::JSBigInt::createFrom(globalObject, sec);
    auto big_1e6 = JSC::JSBigInt::createFrom(globalObject, 1e6);
    auto sec_as_nsec = JSC::JSBigInt::multiply(globalObject, big_1e6, big_sec);
    ASSERT(sec_as_nsec.isHeapBigInt());
    auto* big_sec_as_nsec = sec_as_nsec.asHeapBigInt();
    ASSERT(big_sec_as_nsec);
    return JSC::JSValue::encode(JSC::JSBigInt::add(globalObject, big_sec_as_nsec, big_nsec));
}

JSC::EncodedJSValue JSC__JSValue__bigIntSum(JSC::JSGlobalObject* globalObject, JSC::EncodedJSValue a, JSC::EncodedJSValue b)
{
    JSC::JSValue a_value = JSC::JSValue::decode(a);
    JSC::JSValue b_value = JSC::JSValue::decode(b);

    ASSERT(a_value.isHeapBigInt());
    auto* big_a = a_value.asHeapBigInt();
    ASSERT(big_a);

    ASSERT(b_value.isHeapBigInt());
    auto* big_b = b_value.asHeapBigInt();
    ASSERT(big_b);
    return JSC::JSValue::encode(JSC::JSBigInt::add(globalObject, big_a, big_b));
}

JSC::EncodedJSValue JSC__JSValue__fromUInt64NoTruncate(JSC::JSGlobalObject* globalObject, uint64_t val)
{
    return JSC::JSValue::encode(JSC::JSBigInt::createFrom(globalObject, val));
}

uint64_t JSC__JSValue__toUInt64NoTruncate(JSC::EncodedJSValue val)
{
    JSC::JSValue value = JSC::JSValue::decode(val);
    ASSERT(value.isHeapBigInt() || value.isNumber());

    if (value.isHeapBigInt()) {
        if (auto* heapBigInt = value.asHeapBigInt()) {
            return heapBigInt->toBigUInt64(heapBigInt);
        }
    }

    if (value.isInt32()) {
        return static_cast<uint64_t>(value.asInt32());
    }
    ASSERT(value.isDouble());

    int64_t result = JSC::tryConvertToInt52(value.asDouble());
    if (result != JSC::JSValue::notInt52) {
        if (result < 0)
            return 0;

        return static_cast<uint64_t>(result);
    }
    return 0;
}

JSC::EncodedJSValue JSC__JSValue__createObject2(JSC::JSGlobalObject* globalObject, const ZigString* arg1,
    const ZigString* arg2, JSC::EncodedJSValue JSValue3,
    JSC::EncodedJSValue JSValue4)
{
    JSC::JSObject* object = JSC::constructEmptyObject(globalObject);
    auto key1 = Zig::toIdentifier(*arg1, globalObject);
    JSC::PropertyDescriptor descriptor1;
    JSC::PropertyDescriptor descriptor2;

    descriptor1.setEnumerable(1);
    descriptor1.setConfigurable(1);
    descriptor1.setWritable(1);
    descriptor1.setValue(JSC::JSValue::decode(JSValue3));

    auto key2 = Zig::toIdentifier(*arg2, globalObject);

    descriptor2.setEnumerable(1);
    descriptor2.setConfigurable(1);
    descriptor2.setWritable(1);
    descriptor2.setValue(JSC::JSValue::decode(JSValue4));

    object->methodTable()
        ->defineOwnProperty(object, globalObject, key2, descriptor2, true);
    object->methodTable()
        ->defineOwnProperty(object, globalObject, key1, descriptor1, true);

    return JSC::JSValue::encode(object);
}

// Returns empty for exception, returns deleted if not found.
// Be careful when handling the return value.
// Cannot handle numeric index property names! If it is possible that this will be a integer index, use JSC__JSValue__getPropertyValue instead
JSC::EncodedJSValue JSC__JSValue__getIfPropertyExistsImpl(JSC::EncodedJSValue JSValue0,
    JSC::JSGlobalObject* globalObject,
    const unsigned char* arg1, uint32_t arg2)
{
    ASSERT_NO_PENDING_EXCEPTION(globalObject);
    JSValue value = JSC::JSValue::decode(JSValue0);
    ASSERT_WITH_MESSAGE(!value.isEmpty(), "get() must not be called on empty value");

    auto& vm = JSC::getVM(globalObject);
    JSC::JSObject* object = value.getObject();
    if (!object) [[unlikely]] {
        return JSValue::encode(JSValue::decode(JSC::JSValue::ValueDeleted));
    }

    // Since Identifier might not ref the string, we need to ensure it doesn't get deref'd until this function returns
    const auto propertyString = String(StringImpl::createWithoutCopying({ arg1, arg2 }));
    const auto identifier = JSC::Identifier::fromString(vm, propertyString);
    const auto property = JSC::PropertyName(identifier);

    return JSC::JSValue::encode(Bun::getIfPropertyExistsPrototypePollutionMitigationUnsafe(vm, globalObject, object, property));
}

// Returns empty for exception, returns deleted if not found.
// Be careful when handling the return value.
// Can handle numeric index property names safely. If you know that the property name is not an integer index, use JSC__JSValue__getIfPropertyExistsImpl instead.
JSC::EncodedJSValue JSC__JSValue__getPropertyValue(JSC::EncodedJSValue encodedValue,
    JSC::JSGlobalObject* globalObject,
    const unsigned char* propertyName, uint32_t propertyNameLength)
{

    ASSERT_NO_PENDING_EXCEPTION(globalObject);
    JSValue value = JSC::JSValue::decode(encodedValue);
    ASSERT_WITH_MESSAGE(!value.isEmpty(), "getPropertyValue() must not be called on empty value");

    auto& vm = JSC::getVM(globalObject);
    JSC::JSObject* object = value.getObject();
    if (!object) [[unlikely]] {
        return JSValue::encode(JSValue::decode(JSC::JSValue::ValueDeleted));
    }

    // Since Identifier might not ref the string, we need to ensure it doesn't get deref'd until this function returns
    const auto propertyString = String(StringImpl::createWithoutCopying({ propertyName, propertyNameLength }));
    const auto identifier = JSC::Identifier::fromString(vm, propertyString);
    const auto property = JSC::PropertyName(identifier);

    auto scope = DECLARE_THROW_SCOPE(vm);
    PropertySlot slot(object, PropertySlot::InternalMethodType::Get);
    if (!object->getPropertySlot(globalObject, property, slot)) {
        RETURN_IF_EXCEPTION(scope, {});
        return JSValue::encode(JSValue::decode(JSC::JSValue::ValueDeleted));
    }
    RETURN_IF_EXCEPTION(scope, {});

    JSValue result = slot.getValue(globalObject, property);
    RETURN_IF_EXCEPTION(scope, {});

    return JSValue::encode(result);
}

extern "C" JSC::EncodedJSValue JSC__JSValue__getOwn(JSC::EncodedJSValue JSValue0, JSC::JSGlobalObject* globalObject, BunString* propertyName)
{
    ASSERT_NO_PENDING_EXCEPTION(globalObject);

    VM& vm = globalObject->vm();
    auto scope = DECLARE_THROW_SCOPE(vm);
    JSValue value = JSC::JSValue::decode(JSValue0);
    WTF::String propertyNameString = propertyName->tag == BunStringTag::Empty ? WTF::emptyString() : propertyName->toWTFString(BunString::ZeroCopy);
    auto identifier = JSC::Identifier::fromString(vm, propertyNameString);
    auto property = JSC::PropertyName(identifier);
    PropertySlot slot(value, PropertySlot::InternalMethodType::GetOwnProperty);
    if (value.getOwnPropertySlot(globalObject, property, slot)) {
        RELEASE_AND_RETURN(scope, JSValue::encode(slot.getValue(globalObject, property)));
    }
    RELEASE_AND_RETURN(scope, {});
}

JSC::EncodedJSValue JSC__JSValue__getIfPropertyExistsFromPath(JSC::EncodedJSValue JSValue0, JSC::JSGlobalObject* globalObject, JSC::EncodedJSValue arg1)
{
    ASSERT_NO_PENDING_EXCEPTION(globalObject);
    VM& vm = globalObject->vm();
    ThrowScope scope = DECLARE_THROW_SCOPE(vm);
    JSValue value = JSValue::decode(JSValue0);
    JSValue path = JSValue::decode(arg1);

    if (path.isString()) {
        String pathString = path.toWTFString(globalObject);
        RETURN_IF_EXCEPTION(scope, {});
        uint32_t length = pathString.length();

        if (length == 0) {
            auto* valueObject = value.toObject(globalObject);
            RETURN_IF_EXCEPTION(scope, {});
            JSValue prop = valueObject->getIfPropertyExists(globalObject, PropertyName(Identifier::EmptyIdentifier));
            RETURN_IF_EXCEPTION(scope, {});
            return JSValue::encode(prop);
        }

        // Jest doesn't check for valid dot/bracket notation. It will skip all "[" and "]", and search for
        // an empty string for "." when it's the first or last character of the path, or if there are
        // two in a row.

        JSValue currProp = value;
        uint32_t i = 0;
        uint32_t j = 0;

        // if "." is the only character, it will search for an empty string twice.
        if (pathString.characterAt(0) == '.') {
            auto* currPropObject = currProp.toObject(globalObject);
            RETURN_IF_EXCEPTION(scope, {});
            currProp = currPropObject->getIfPropertyExists(globalObject, PropertyName(Identifier::EmptyIdentifier));
            RETURN_IF_EXCEPTION(scope, {});
            if (currProp.isEmpty()) {
                return JSValue::encode(currProp);
            }
        }

        while (i < length) {
            char16_t ic = pathString.characterAt(i);
            while (ic == '[' || ic == ']' || ic == '.') {
                i += 1;
                if (i == length) {

                    if (ic == '.') {
                        auto* currPropObject = currProp.toObject(globalObject);
                        RETURN_IF_EXCEPTION(scope, {});
                        currProp = currPropObject->getIfPropertyExists(globalObject, PropertyName(Identifier::EmptyIdentifier));
                        RETURN_IF_EXCEPTION(scope, {});
                        return JSValue::encode(currProp);
                    }

                    // nothing found.
                    if (j == 0) {
                        return {};
                    }

                    return JSValue::encode(currProp);
                }

                char16_t previous = ic;
                ic = pathString.characterAt(i);
                if (previous == '.' && ic == '.') {
                    auto* currPropObject = currProp.toObject(globalObject);
                    RETURN_IF_EXCEPTION(scope, {});
                    currProp = currPropObject->getIfPropertyExists(globalObject, PropertyName(Identifier::EmptyIdentifier));
                    RETURN_IF_EXCEPTION(scope, {});
                    if (currProp.isEmpty()) {
                        return JSValue::encode(currProp);
                    }
                    continue;
                }
            }

            j = i;
            char16_t jc = pathString.characterAt(j);
            while (!(jc == '[' || jc == ']' || jc == '.')) {
                j += 1;
                if (j == length) {
                    // break and search for property
                    break;
                }
                jc = pathString.characterAt(j);
            }

            String propNameStr = pathString.substring(i, j - i);
            PropertyName propName = PropertyName(Identifier::fromString(vm, propNameStr));

            auto* currPropObject = currProp.toObject(globalObject);
            RETURN_IF_EXCEPTION(scope, {});
            currProp = currPropObject->getIfPropertyExists(globalObject, propName);
            RETURN_IF_EXCEPTION(scope, {});
            if (currProp.isEmpty()) {
                return JSValue::encode(currProp);
            }

            i = j;
        }

        return JSValue::encode(currProp);
    }

    if (isArray(globalObject, path)) {
        // each item in array is property name, ignore dot/bracket notation
        JSValue currProp = value;
        auto* pathObject = path.toObject(globalObject);
        RETURN_IF_EXCEPTION(scope, {});
        forEachInArrayLike(globalObject, pathObject, [&](JSValue item) -> bool {
            if (!(item.isString() || item.isNumber())) {
                currProp = {};
                return false;
            }

            JSString* propNameString = item.toString(globalObject);
            RETURN_IF_EXCEPTION(scope, {});
            PropertyName propName = PropertyName(propNameString->toIdentifier(globalObject));
            RETURN_IF_EXCEPTION(scope, {});

            auto* currPropObject = currProp.toObject(globalObject);
            RETURN_IF_EXCEPTION(scope, {});
            currProp = currPropObject->getIfPropertyExists(globalObject, propName);
            RETURN_IF_EXCEPTION(scope, {});
            if (currProp.isEmpty()) {
                return false;
            }

            return true;
        });
        RETURN_IF_EXCEPTION(scope, {});
        return JSValue::encode(currProp);
    }

    return {};
}

void JSC__JSValue__getSymbolDescription(JSC::EncodedJSValue symbolValue_, JSC::JSGlobalObject* arg1, ZigString* arg2)

{
    JSC::JSValue symbolValue = JSC::JSValue::decode(symbolValue_);

    if (!symbolValue.isSymbol())
        return;

    JSC::Symbol* symbol = JSC::asSymbol(symbolValue);
    WTF::String string = symbol->description();

    *arg2 = Zig::toZigString(string);
}

JSC::EncodedJSValue JSC__JSValue__symbolFor(JSC::JSGlobalObject* globalObject, ZigString* arg2)
{

    auto& vm = JSC::getVM(globalObject);
    WTF::String string = Zig::toString(*arg2);
    return JSC::JSValue::encode(JSC::Symbol::create(vm, vm.symbolRegistry().symbolForKey(string)));
}

bool JSC__JSValue__symbolKeyFor(JSC::EncodedJSValue symbolValue_, JSC::JSGlobalObject* arg1, ZigString* arg2)
{
    JSC::JSValue symbolValue = JSC::JSValue::decode(symbolValue_);
    JSC::VM& vm = arg1->vm();

    if (!symbolValue.isSymbol())
        return false;

    JSC::PrivateName privateName = JSC::asSymbol(symbolValue)->privateName();
    SymbolImpl& uid = privateName.uid();
    if (!uid.symbolRegistry())
        return false;

    *arg2 = Zig::toZigString(JSC::jsString(vm, String { uid }), arg1);
    return true;
}

int32_t JSC__JSValue__toInt32(JSC::EncodedJSValue JSValue0)
{
    return JSC::JSValue::decode(JSValue0).asInt32();
}

CPP_DECL double Bun__JSValue__toNumber(JSC::EncodedJSValue JSValue0, JSC::JSGlobalObject* arg1)
{
    ASSERT_NO_PENDING_EXCEPTION(arg1);
    auto scope = DECLARE_THROW_SCOPE(arg1->vm());
    double result = JSC::JSValue::decode(JSValue0).toNumber(arg1);
    RETURN_IF_EXCEPTION(scope, PNaN);
    return result;
}

// truncates values larger than int32
int32_t JSC__JSValue__coerceToInt32(JSC::EncodedJSValue JSValue0, JSC::JSGlobalObject* arg1)
{
    JSC::JSValue value = JSC::JSValue::decode(JSValue0);
    if (value.isCell() && value.isHeapBigInt()) {
        return static_cast<int32_t>(value.toBigInt64(arg1));
    }
    return value.toInt32(arg1);
}

int64_t JSC__JSValue__coerceToInt64(JSC::EncodedJSValue JSValue0, JSC::JSGlobalObject* arg1)
{
    JSValue value = JSValue::decode(JSValue0);
    if (value.isCell() && value.isHeapBigInt()) {
        return value.toBigInt64(arg1);
    }

    if (value.isDouble()) {
        int64_t result = tryConvertToInt52(value.asDouble());
        if (result != JSValue::notInt52) {
            return result;
        }

        return static_cast<int64_t>(value.asDouble());
    }

    return value.toInt32(arg1);
}

JSC::EncodedJSValue JSC__JSValue__getErrorsProperty(JSC::EncodedJSValue JSValue0, JSC::JSGlobalObject* global)
{
    JSC::JSObject* obj = JSC::JSValue::decode(JSValue0).getObject();
    return JSC::JSValue::encode(obj->getDirect(global->vm(), global->vm().propertyNames->errors));
}

JSC::EncodedJSValue JSC__JSValue__jsTDZValue() { return JSC::JSValue::encode(JSC::jsTDZValue()); };
JSC::EncodedJSValue JSC__JSValue__jsUndefined() { return JSC::JSValue::encode(JSC::jsUndefined()); };
JSC::JSObject* JSC__JSValue__toObject(JSC::EncodedJSValue JSValue0, JSC::JSGlobalObject* arg1)
{
    JSC::JSValue value = JSC::JSValue::decode(JSValue0);
    return value.toObject(arg1);
}

JSC::JSString* JSC__JSValue__toString(JSC::EncodedJSValue JSValue0, JSC::JSGlobalObject* arg1)
{
    JSC::JSValue value = JSC::JSValue::decode(JSValue0);
    return value.toString(arg1);
};
JSC::JSString* JSC__JSValue__toStringOrNull(JSC::EncodedJSValue JSValue0, JSC::JSGlobalObject* arg1)
{
    JSC::JSValue value = JSC::JSValue::decode(JSValue0);
    return value.toStringOrNull(arg1);
}

bool JSC__JSValue__toMatch(JSC::EncodedJSValue regexValue, JSC::JSGlobalObject* global, JSC::EncodedJSValue value)
{
    ASSERT_NO_PENDING_EXCEPTION(global);
    JSC::JSValue regex = JSC::JSValue::decode(regexValue);
    JSC::JSValue str = JSC::JSValue::decode(value);
    if (regex.asCell()->type() != RegExpObjectType || !str.isString()) {
        return false;
    }
    JSC::RegExpObject* regexObject = jsDynamicCast<JSC::RegExpObject*>(regex);

    return !!regexObject->match(global, JSC::asString(str));
}

bool JSC__JSValue__stringIncludes(JSC::EncodedJSValue value, JSC::JSGlobalObject* globalObject, JSC::EncodedJSValue other)
{
    VM& vm = globalObject->vm();
    auto scope = DECLARE_CATCH_SCOPE(vm);

    WTF::String stringToSearchIn = JSC::JSValue::decode(value).toWTFString(globalObject);
    RETURN_IF_EXCEPTION(scope, {});

    WTF::String searchString = JSC::JSValue::decode(other).toWTFString(globalObject);
    RETURN_IF_EXCEPTION(scope, {});

    return stringToSearchIn.find(searchString, 0) != WTF::notFound;
}

static void populateStackFrameMetadata(JSC::VM& vm, JSC::JSGlobalObject* globalObject, const JSC::StackFrame* stackFrame, ZigStackFrame* frame)
{

    if (stackFrame->isWasmFrame()) {
        frame->code_type = ZigStackFrameCodeWasm;

        auto name = Zig::functionName(vm, globalObject, *stackFrame, false, nullptr);
        if (!name.isEmpty()) {
            frame->function_name = Bun::toStringRef(name);
        }

        auto sourceURL = Zig::sourceURL(vm, *stackFrame);
        if (sourceURL != "[wasm code]"_s) {
            // [wasm code] is a useless source URL, so we don't bother to set it.
            // It is the default value JSC returns.
            frame->source_url = Bun::toStringRef(sourceURL);
        }
        return;
    }

    auto sourceURL = Zig::sourceURL(vm, *stackFrame);
    frame->source_url = Bun::toStringRef(sourceURL);
    auto m_codeBlock = stackFrame->codeBlock();
    if (m_codeBlock) {
        switch (m_codeBlock->codeType()) {
        case JSC::EvalCode: {
            frame->code_type = ZigStackFrameCodeEval;
            return;
        }
        case JSC::ModuleCode: {
            frame->code_type = ZigStackFrameCodeModule;
            return;
        }
        case JSC::GlobalCode: {
            frame->code_type = ZigStackFrameCodeGlobal;
            return;
        }
        case JSC::FunctionCode: {
            frame->code_type = !m_codeBlock->isConstructor() ? ZigStackFrameCodeFunction : ZigStackFrameCodeConstructor;
            break;
        }
        default:
            ASSERT_NOT_REACHED();
        }
    }

    auto calleeCell = stackFrame->callee();
    if (!calleeCell)
        return;

    JSC::JSObject* callee = calleeCell->getObject();
    if (!callee)
        return;

    WTF::String functionName = Zig::functionName(vm, globalObject, callee);
    if (!functionName.isEmpty()) {
        frame->function_name = Bun::toStringRef(functionName);
    }
}

static void populateStackFramePosition(const JSC::StackFrame* stackFrame, BunString* source_lines,
    OrdinalNumber* source_line_numbers, uint8_t source_lines_count,
    ZigStackFramePosition* position, JSC::SourceProvider** referenced_source_provider, PopulateStackTraceFlags flags)
{
    auto code = stackFrame->codeBlock();
    if (!code)
        return;

    auto* provider = code->source().provider();
    if (!provider) [[unlikely]]
        return;
    // Make sure the range is valid:
    // https://github.com/oven-sh/bun/issues/6951
    WTF::StringView sourceString = provider->source();
    if (sourceString.isNull()) [[unlikely]]
        return;

    if (!stackFrame->hasBytecodeIndex()) {
        if (stackFrame->hasLineAndColumnInfo()) {
            auto lineColumn = stackFrame->computeLineAndColumn();
            position->line_zero_based = OrdinalNumber::fromOneBasedInt(lineColumn.line).zeroBasedInt();
            position->column_zero_based = OrdinalNumber::fromOneBasedInt(lineColumn.column).zeroBasedInt();
        }

        position->byte_position = -1;
        return;
    }

    auto location = Bun::getAdjustedPositionForBytecode(code, stackFrame->bytecodeIndex());
    *position = location;
    if (flags == PopulateStackTraceFlags::OnlyPosition)
        return;

    if (source_lines_count > 1 && source_lines != nullptr && sourceString.is8Bit()) {
        // Search for the beginning of the line
        unsigned int lineStart = location.byte_position;
        while (lineStart > 0 && sourceString[lineStart] != '\n') {
            lineStart--;
        }

        // Search for the end of the line
        unsigned int lineEnd = location.byte_position;
        unsigned int maxSearch = sourceString.length();
        while (lineEnd < maxSearch && sourceString[lineEnd] != '\n') {
            lineEnd++;
        }

        const unsigned char* bytes = sourceString.span8().data();

        // Most of the time, when you look at a stack trace, you want a couple lines above.

        // It is key to not clone this data because source code strings are large.
        // Usage of toStringView (non-owning) is safe as we ref the provider.
        provider->ref();
        if (*referenced_source_provider != nullptr) {
            (*referenced_source_provider)->deref();
        }
        *referenced_source_provider = provider;
        source_lines[0] = Bun::toStringView(sourceString.substring(lineStart, lineEnd - lineStart));
        source_line_numbers[0] = location.line();

        if (lineStart > 0) {
            auto byte_offset_in_source_string = lineStart - 1;
            uint8_t source_line_i = 1;
            auto remaining_lines_to_grab = source_lines_count - 1;

            {
                // This should probably be code points instead of newlines
                while (byte_offset_in_source_string > 0 && bytes[byte_offset_in_source_string] != '\n') {
                    byte_offset_in_source_string--;
                }

                byte_offset_in_source_string -= byte_offset_in_source_string > 0;
            }

            while (byte_offset_in_source_string > 0 && remaining_lines_to_grab > 0) {
                unsigned int end_of_line_offset = byte_offset_in_source_string;

                // This should probably be code points instead of newlines
                while (byte_offset_in_source_string > 0 && bytes[byte_offset_in_source_string] != '\n') {
                    byte_offset_in_source_string--;
                }

                // We are at the beginning of the line
                source_lines[source_line_i] = Bun::toStringView(sourceString.substring(byte_offset_in_source_string, end_of_line_offset - byte_offset_in_source_string + 1));

                source_line_numbers[source_line_i] = location.line().fromZeroBasedInt(location.line().zeroBasedInt() - source_line_i);
                source_line_i++;

                remaining_lines_to_grab--;

                byte_offset_in_source_string -= byte_offset_in_source_string > 0;
            }
        }
    }
}

static void populateStackFrame(JSC::VM& vm, ZigStackTrace* trace, const JSC::StackFrame* stackFrame,
    ZigStackFrame* frame, bool is_top, JSC::SourceProvider** referenced_source_provider, JSC::JSGlobalObject* globalObject, PopulateStackTraceFlags flags)
{
    if (flags == PopulateStackTraceFlags::OnlyPosition) {
        populateStackFrameMetadata(vm, globalObject, stackFrame, frame);
        populateStackFramePosition(stackFrame, nullptr,
            nullptr,
            0, &frame->position, referenced_source_provider, flags);
    } else if (flags == PopulateStackTraceFlags::OnlySourceLines) {
        populateStackFramePosition(stackFrame, is_top ? trace->source_lines_ptr : nullptr,
            is_top ? trace->source_lines_numbers : nullptr,
            is_top ? trace->source_lines_to_collect : 0, &frame->position, referenced_source_provider, flags);
    }
}

class V8StackTraceIterator {
public:
    class StackFrame {
    public:
        StringView functionName {};
        StringView sourceURL {};
        WTF::OrdinalNumber lineNumber = WTF::OrdinalNumber::fromZeroBasedInt(0);
        WTF::OrdinalNumber columnNumber = WTF::OrdinalNumber::fromZeroBasedInt(0);

        bool isConstructor = false;
        bool isGlobalCode = false;
    };

    WTF::StringView stack;
    unsigned int offset = 0;

    V8StackTraceIterator(WTF::StringView stack_)
        : stack(stack_)
    {
    }

    bool parseFrame(StackFrame& frame)
    {

        if (offset >= stack.length())
            return false;

        auto start = stack.find("\n    at "_s, offset);

        if (start == WTF::notFound) {
            offset = stack.length();
            return false;
        }

        start += 8;
        auto end = stack.find("\n"_s, start);

        if (end == WTF::notFound) {
            offset = stack.length();
            end = offset;
        }

        if (start >= end || start == WTF::notFound) {
            return false;
        }

        StringView line = stack.substring(start, end - start);
        offset = end;

        // the proper singular spelling is parenthesis
        auto openingParentheses = line.reverseFind('(');
        auto closingParentheses = line.reverseFind(')');

        if (openingParentheses > closingParentheses)
            openingParentheses = WTF::notFound;

        if (closingParentheses == WTF::notFound || closingParentheses == WTF::notFound) {
            offset = stack.length();
            return false;
        }

        auto lineInner = StringView_slice(line, openingParentheses + 1, closingParentheses);

        {
            auto marker1 = 0;
            auto marker2 = lineInner.find(':', marker1);

            if (marker2 == WTF::notFound) {
                frame.sourceURL = lineInner;
                goto done_block;
            }

            auto marker3 = lineInner.find(':', marker2 + 1);
            if (marker3 == WTF::notFound) {
                // /path/to/file.js:
                // /path/to/file.js:1
                // node:child_process
                // C:\Users\chloe\bun\file.js

                marker3 = lineInner.length();

                auto segment1 = StringView_slice(lineInner, marker1, marker2);
                auto segment2 = StringView_slice(lineInner, marker2 + 1, marker3);

                if (auto int1 = WTF::parseIntegerAllowingTrailingJunk<unsigned int>(segment2)) {
                    frame.sourceURL = segment1;
                    frame.lineNumber = WTF::OrdinalNumber::fromOneBasedInt(int1.value());
                } else {
                    frame.sourceURL = StringView_slice(lineInner, marker1, marker3);
                }
                goto done_block;
            }

            // /path/to/file.js:1:
            // /path/to/file.js:1:2
            // node:child_process:1:2
            // C:\Users\chloe\bun\file.js:
            // C:\Users\chloe\bun\file.js:1
            // C:\Users\chloe\bun\file.js:1:2

            while (true) {
                auto newcolon = lineInner.find(':', marker3 + 1);
                if (newcolon == WTF::notFound)
                    break;
                marker2 = marker3;
                marker3 = newcolon;
            }

            auto marker4 = lineInner.length();

            auto segment1 = StringView_slice(lineInner, marker1, marker2);
            auto segment2 = StringView_slice(lineInner, marker2 + 1, marker3);
            auto segment3 = StringView_slice(lineInner, marker3 + 1, marker4);

            if (auto int1 = WTF::parseIntegerAllowingTrailingJunk<unsigned int>(segment2)) {
                if (auto int2 = WTF::parseIntegerAllowingTrailingJunk<unsigned int>(segment3)) {
                    frame.sourceURL = segment1;
                    frame.lineNumber = WTF::OrdinalNumber::fromOneBasedInt(int1.value());
                    frame.columnNumber = WTF::OrdinalNumber::fromOneBasedInt(int2.value());
                } else {
                    frame.sourceURL = segment1;
                    frame.lineNumber = WTF::OrdinalNumber::fromOneBasedInt(int1.value());
                }
            } else {
                if (auto int2 = WTF::parseIntegerAllowingTrailingJunk<unsigned int>(segment3)) {
                    frame.sourceURL = StringView_slice(lineInner, marker1, marker3);
                    frame.lineNumber = WTF::OrdinalNumber::fromOneBasedInt(int2.value());
                } else {
                    frame.sourceURL = StringView_slice(lineInner, marker1, marker4);
                }
            }
        }
    done_block:

        StringView functionName = line.substring(0, openingParentheses - 1);

        if (functionName == "<anonymous>"_s) {
            functionName = StringView();
        }

        if (functionName == "global code"_s) {
            functionName = StringView();
            frame.isGlobalCode = true;
        }

        if (functionName.startsWith("new "_s)) {
            frame.isConstructor = true;
            functionName = functionName.substring(4);
        }

        frame.functionName = functionName;

        return true;
    }

    void forEachFrame(const WTF::Function<void(const V8StackTraceIterator::StackFrame&, bool&)> callback)
    {
        bool stop = false;
        while (!stop) {
            StackFrame frame;
            if (!parseFrame(frame))
                break;
            callback(frame, stop);
        }
    }
};

static void populateStackTrace(JSC::VM& vm, const WTF::Vector<JSC::StackFrame>& frames, ZigStackTrace* trace, JSC::JSGlobalObject* globalObject, PopulateStackTraceFlags flags)
{
    uint8_t frame_i = 0;
    size_t stack_frame_i = 0;
    const size_t total_frame_count = frames.size();
    const uint8_t frame_count = total_frame_count < trace->frames_len ? total_frame_count : trace->frames_len;

    while (frame_i < frame_count && stack_frame_i < total_frame_count) {
        // Skip native frames
        while (stack_frame_i < total_frame_count && !(&frames.at(stack_frame_i))->hasLineAndColumnInfo() && !(&frames.at(stack_frame_i))->isWasmFrame()) {
            stack_frame_i++;
        }
        if (stack_frame_i >= total_frame_count)
            break;

        ZigStackFrame* frame = &trace->frames_ptr[frame_i];
        populateStackFrame(vm, trace, &frames[stack_frame_i], frame, frame_i == 0, &trace->referenced_source_provider, globalObject, flags);
        stack_frame_i++;
        frame_i++;
    }
    trace->frames_len = frame_i;
}

static JSC::JSValue getNonObservable(JSC::VM& vm, JSC::JSGlobalObject* global, JSC::JSObject* obj, const JSC::PropertyName& propertyName)
{
    PropertySlot slot = PropertySlot(obj, PropertySlot::InternalMethodType::VMInquiry, &vm);
    if (obj->getNonIndexPropertySlot(global, propertyName, slot)) {
        if (slot.isAccessor()) {
            return {};
        }

        JSValue value = slot.getValue(global, propertyName);
        if (!value || value.isUndefinedOrNull()) {
            return {};
        }
        return value;
    }
    return {};
}

#define SYNTAX_ERROR_CODE 4

static void fromErrorInstance(ZigException* except, JSC::JSGlobalObject* global,
    JSC::ErrorInstance* err, const Vector<JSC::StackFrame>* stackTrace,
    JSC::JSValue val, PopulateStackTraceFlags flags)
{
    JSC::JSObject* obj = JSC::jsDynamicCast<JSC::JSObject*>(val);
    auto& vm = JSC::getVM(global);
    auto scope = DECLARE_CATCH_SCOPE(vm);

    bool getFromSourceURL = false;
    if (stackTrace != nullptr && stackTrace->size() > 0) {
        populateStackTrace(vm, *stackTrace, &except->stack, global, flags);

    } else if (err->stackTrace() != nullptr && err->stackTrace()->size() > 0) {
        populateStackTrace(vm, *err->stackTrace(), &except->stack, global, flags);

    } else {
        getFromSourceURL = true;
    }
    except->type = (unsigned char)err->errorType();
    if (err->isStackOverflowError()) {
        except->type = 253;
    }
    if (err->isOutOfMemoryError()) {
        except->type = 8;
    }
    if (except->type == SYNTAX_ERROR_CODE) {
        except->message = Bun::toStringRef(err->sanitizedMessageString(global));

    } else if (JSC::JSValue message = obj->getIfPropertyExists(global, vm.propertyNames->message)) {

        except->message = Bun::toStringRef(global, message);
    } else {

        except->message = Bun::toStringRef(err->sanitizedMessageString(global));
    }

    if (!scope.clearExceptionExceptTermination()) [[unlikely]] {
        return;
    }

    except->name = Bun::toStringRef(err->sanitizedNameString(global));
    if (!scope.clearExceptionExceptTermination()) [[unlikely]] {
        return;
    }

    except->runtime_type = err->runtimeTypeForCause();

    const auto& names = builtinNames(vm);
    if (except->type != SYNTAX_ERROR_CODE) {

        JSC::JSValue syscall = getNonObservable(vm, global, obj, names.syscallPublicName());
        if (!scope.clearExceptionExceptTermination()) [[unlikely]]
            return;
        if (syscall) {
            if (syscall.isString()) {
                except->syscall = Bun::toStringRef(global, syscall);
            }
        }

        JSC::JSValue code = getNonObservable(vm, global, obj, names.codePublicName());
        if (!scope.clearExceptionExceptTermination()) [[unlikely]]
            return;
        if (code) {
            if (code.isString() || code.isNumber()) {
                except->system_code = Bun::toStringRef(global, code);
            }
        }

        JSC::JSValue path = getNonObservable(vm, global, obj, names.pathPublicName());
        if (!scope.clearExceptionExceptTermination()) [[unlikely]]
            return;
        if (path) {
            if (path.isString()) {
                except->path = Bun::toStringRef(global, path);
            }
        }

        JSC::JSValue fd = getNonObservable(vm, global, obj, names.fdPublicName());
        if (!scope.clearExceptionExceptTermination()) [[unlikely]]
            return;
        if (fd) {
            if (fd.isNumber()) {
                except->fd = fd.toInt32(global);
            }
        }

        JSC::JSValue errno_ = getNonObservable(vm, global, obj, names.errnoPublicName());
        if (!scope.clearExceptionExceptTermination()) [[unlikely]]
            return;
        if (errno_) {
            if (errno_.isNumber()) {
                except->errno_ = errno_.toInt32(global);
            }
        }
    }

    if (getFromSourceURL) {

        {
            // we don't want to serialize JSC::StackFrame longer than we need to
            // so in this case, we parse the stack trace as a string

            // This one intentionally calls getters.
            JSC::JSValue stackValue = obj->getIfPropertyExists(global, vm.propertyNames->stack);
            if (!scope.clearExceptionExceptTermination()) [[unlikely]]
                return;
            if (stackValue) {
                if (stackValue.isString()) {
                    WTF::String stack = stackValue.toWTFString(global);
                    if (!scope.clearExceptionExceptTermination()) [[unlikely]] {
                        return;
                    }
                    if (!stack.isEmpty()) {

                        V8StackTraceIterator iterator(stack);
                        const uint8_t frame_count = except->stack.frames_len;

                        except->stack.frames_len = 0;

                        iterator.forEachFrame([&](const V8StackTraceIterator::StackFrame& frame, bool& stop) -> void {
                            ASSERT(except->stack.frames_len < frame_count);
                            auto& current = except->stack.frames_ptr[except->stack.frames_len];
                            current = {};

                            String functionName = frame.functionName.toString();
                            String sourceURL = frame.sourceURL.toString();
                            current.function_name = Bun::toStringRef(functionName);
                            current.source_url = Bun::toStringRef(sourceURL);
                            current.position.line_zero_based = frame.lineNumber.zeroBasedInt();
                            current.position.column_zero_based = frame.columnNumber.zeroBasedInt();

                            current.remapped = true;

                            if (frame.isConstructor) {
                                current.code_type = ZigStackFrameCodeConstructor;
                            } else if (frame.isGlobalCode) {
                                current.code_type = ZigStackFrameCodeGlobal;
                            }

                            except->stack.frames_len += 1;

                            stop = except->stack.frames_len >= frame_count;
                        });

                        if (except->stack.frames_len > 0) {
                            getFromSourceURL = false;
                            except->remapped = true;
                        } else {
                            except->stack.frames_len = frame_count;
                        }
                    }
                }
            }
        }

        JSC::JSValue sourceURL = getNonObservable(vm, global, obj, vm.propertyNames->sourceURL);
        if (!scope.clearExceptionExceptTermination()) [[unlikely]]
            return;
        if (sourceURL) {
            if (sourceURL.isString()) {
                except->stack.frames_ptr[0].source_url = Bun::toStringRef(global, sourceURL);

                // Take care not to make these getter calls observable.

                JSC::JSValue column = getNonObservable(vm, global, obj, vm.propertyNames->column);
                if (!scope.clearExceptionExceptTermination()) [[unlikely]]
                    return;
                if (column) {
                    if (column.isNumber()) {
                        except->stack.frames_ptr[0].position.column_zero_based = OrdinalNumber::fromOneBasedInt(column.toInt32(global)).zeroBasedInt();
                    }
                }

                JSC::JSValue line = getNonObservable(vm, global, obj, vm.propertyNames->line);
                if (!scope.clearExceptionExceptTermination()) [[unlikely]]
                    return;
                if (line) {
                    if (line.isNumber()) {
                        except->stack.frames_ptr[0].position.line_zero_based = OrdinalNumber::fromOneBasedInt(line.toInt32(global)).zeroBasedInt();

                        JSC::JSValue lineText = getNonObservable(vm, global, obj, builtinNames(vm).lineTextPublicName());
                        if (!scope.clearExceptionExceptTermination()) [[unlikely]]
                            return;
                        if (lineText) {
                            if (lineText.isString()) {
                                if (JSC::JSString* jsStr = lineText.toStringOrNull(global)) {
                                    auto str = jsStr->value(global);
                                    except->stack.source_lines_ptr[0] = Bun::toStringRef(str);
                                    except->stack.source_lines_numbers[0] = except->stack.frames_ptr[0].position.line();
                                    except->stack.source_lines_len = 1;
                                    except->remapped = true;
                                }
                            }
                        }
                    }
                }
            }

            {
                except->stack.frames_len = 1;
                PropertySlot slot = PropertySlot(obj, PropertySlot::InternalMethodType::VMInquiry, &vm);
                except->stack.frames_ptr[0].remapped = obj->getNonIndexPropertySlot(global, names.originalLinePublicName(), slot);
                if (!scope.clearExceptionExceptTermination()) [[unlikely]]
                    return;
            }
        }
    }

    except->exception = err;
}

void exceptionFromString(ZigException* except, JSC::JSValue value, JSC::JSGlobalObject* global)
{
    auto& vm = JSC::getVM(global);
    if (vm.hasPendingTerminationException()) [[unlikely]] {
        return;
    }

    auto scope = DECLARE_CATCH_SCOPE(vm);

    // Fallback case for when it's a user-defined ErrorLike-object that doesn't inherit from
    // ErrorInstance
    if (JSC::JSObject* obj = JSC::jsDynamicCast<JSC::JSObject*>(value)) {
        auto name_value = obj->getIfPropertyExists(global, vm.propertyNames->name);
        if (scope.exception()) [[unlikely]] {
            scope.clearExceptionExceptTermination();
        }
        if (name_value) {
            if (name_value.isString()) {
                auto name_str = name_value.toWTFString(global);
                except->name = Bun::toStringRef(name_str);
                if (name_str == "Error"_s) {
                    except->type = JSErrorCodeError;
                } else if (name_str == "EvalError"_s) {
                    except->type = JSErrorCodeEvalError;
                } else if (name_str == "RangeError"_s) {
                    except->type = JSErrorCodeRangeError;
                } else if (name_str == "ReferenceError"_s) {
                    except->type = JSErrorCodeReferenceError;
                } else if (name_str == "SyntaxError"_s) {
                    except->type = JSErrorCodeSyntaxError;
                } else if (name_str == "TypeError"_s) {
                    except->type = JSErrorCodeTypeError;
                } else if (name_str == "URIError"_s) {
                    except->type = JSErrorCodeURIError;
                } else if (name_str == "AggregateError"_s) {
                    except->type = JSErrorCodeAggregateError;
                }
            }
        }

        auto message = obj->getIfPropertyExists(global, vm.propertyNames->message);
        if (scope.exception()) [[unlikely]] {
            scope.clearExceptionExceptTermination();
        }
        if (message) {
            if (message.isString()) {
                except->message = Bun::toStringRef(
                    message.toWTFString(global));
            }
        }

        auto sourceURL = obj->getIfPropertyExists(global, vm.propertyNames->sourceURL);
        if (scope.exception()) [[unlikely]] {
            scope.clearExceptionExceptTermination();
        }
        if (sourceURL) {
            if (sourceURL.isString()) {
                except->stack.frames_ptr[0].source_url = Bun::toStringRef(sourceURL.toWTFString(global));
                except->stack.frames_len = 1;
            }
        }

        if (scope.exception()) [[unlikely]] {
            scope.clearExceptionExceptTermination();
        }

        auto line = obj->getIfPropertyExists(global, vm.propertyNames->line);
        if (scope.exception()) [[unlikely]] {
            scope.clearExceptionExceptTermination();
        }
        if (line) {
            if (line.isNumber()) {
                except->stack.frames_ptr[0].position.line_zero_based = OrdinalNumber::fromOneBasedInt(line.toInt32(global)).zeroBasedInt();

                // TODO: don't sourcemap it twice
                auto originalLine = obj->getIfPropertyExists(global, builtinNames(vm).originalLinePublicName());
                if (scope.exception()) [[unlikely]] {
                    scope.clearExceptionExceptTermination();
                }
                if (originalLine) {
                    if (originalLine.isNumber()) {
                        except->stack.frames_ptr[0].position.line_zero_based = OrdinalNumber::fromOneBasedInt(originalLine.toInt32(global)).zeroBasedInt();
                    }
                }
                except->stack.frames_len = 1;
            }
        }

        if (scope.exception()) [[unlikely]] {
            scope.clearExceptionExceptTermination();
        }

        return;
    }

    if (value.isCell()) {
        // This code is mostly here for debugging purposes if this spot is reached.
        JSCell* cell = value.asCell();
        auto type = cell->type();

        switch (type) {
        case JSC::SymbolType: {
            except->message = Bun::toStringRef(jsCast<JSC::Symbol*>(cell)->descriptiveString());
            return;
        }

        default: {
            break;
        }
        }
    }

    auto str = value.toWTFString(global);
    if (scope.exception()) [[unlikely]] {
        scope.clearExceptionExceptTermination();
        return;
    }

    except->message = Bun::toStringRef(str);
}

extern "C" JSC::EncodedJSValue JSC__Exception__asJSValue(JSC::Exception* exception)
{
    JSC::Exception* jscException = jsCast<JSC::Exception*>(exception);
    return JSC::JSValue::encode(jscException);
}

void JSC__VM__releaseWeakRefs(JSC::VM* arg0)
{
    arg0->finalizeSynchronousJSExecution();
}

void JSC__JSValue__getClassName(JSC::EncodedJSValue JSValue0, JSC::JSGlobalObject* arg1, ZigString* arg2)
{
    JSValue value = JSValue::decode(JSValue0);
    JSC::JSCell* cell = value.asCell();
    if (cell == nullptr || !cell->isObject()) {
        arg2->len = 0;
        return;
    }

    const char* ptr = cell->className();
    auto view = WTF::StringView(std::span { ptr, strlen(ptr) });

    // Fallback to .name if className is empty
    if (view.length() == 0 || StringView("Function"_s) == view) {
        JSC__JSValue__getNameProperty(JSValue0, arg1, arg2);
        return;
    }

    JSObject* obj = value.toObject(arg1);

    auto calculated = JSObject::calculatedClassName(obj);
    if (calculated.length() > 0) {
        *arg2 = Zig::toZigString(calculated);
        return;
    }

    *arg2 = Zig::toZigString(view);
}

bool JSC__JSValue__getClassInfoName(JSValue value, const uint8_t** outPtr, size_t* outLen)
{
    if (auto info = value.classInfoOrNull()) {
        *outPtr = info->className.span8().data();
        *outLen = info->className.span8().size();
        return true;
    }
    return false;
}

void JSC__JSValue__getNameProperty(JSC::EncodedJSValue JSValue0, JSC::JSGlobalObject* arg1, ZigString* arg2)
{
    JSC::JSObject* obj = JSC::JSValue::decode(JSValue0).getObject();
    JSC::VM& vm = arg1->vm();
    auto scope = DECLARE_THROW_SCOPE(vm);

    if (obj == nullptr) {
        arg2->len = 0;
        return;
    }

    JSC::JSValue name = obj->getIfPropertyExists(arg1, vm.propertyNames->toStringTagSymbol);
    RETURN_IF_EXCEPTION(scope, );

    if (name && name.isString()) {
        auto str = name.toWTFString(arg1);
        if (!str.isEmpty()) {
            *arg2 = Zig::toZigString(str);
            return;
        }
    }

    if (JSC::JSFunction* function = JSC::jsDynamicCast<JSC::JSFunction*>(obj)) {

        WTF::String actualName = function->name(vm);
        if (!actualName.isEmpty() || function->isHostOrBuiltinFunction()) {
            *arg2 = Zig::toZigString(actualName);
            return;
        }

        actualName = function->jsExecutable()->name().string();

        *arg2 = Zig::toZigString(actualName);
        return;
    }

    if (JSC::InternalFunction* function = JSC::jsDynamicCast<JSC::InternalFunction*>(obj)) {
        *arg2 = Zig::toZigString(function->name());
        return;
    }

    arg2->len = 0;
}

extern "C" void JSC__JSValue__getName(JSC::EncodedJSValue JSValue0, JSC::JSGlobalObject* globalObject, BunString* arg2)
{
    JSC::JSValue value = JSC::JSValue::decode(JSValue0);
    if (!value.isObject()) {
        *arg2 = BunStringEmpty;
        return;
    }
    auto& vm = JSC::getVM(globalObject);
    auto scope = DECLARE_CATCH_SCOPE(globalObject->vm());
    JSObject* object = value.getObject();
    auto displayName = JSC::getCalculatedDisplayName(vm, object);

    // JSC doesn't include @@toStringTag in calculated display name
    if (displayName.isEmpty()) {
        auto toStringTagValue = object->getIfPropertyExists(globalObject, vm.propertyNames->toStringTagSymbol);
        RETURN_IF_EXCEPTION(scope, );
        if (toStringTagValue) {
            if (toStringTagValue.isString()) {
                displayName = toStringTagValue.toWTFString(globalObject);
            }
        }
    }
    if (scope.exception()) [[unlikely]]
        scope.clearException();

    *arg2 = Bun::toStringRef(displayName);
}

JSC::EncodedJSValue JSC__JSValue__toError_(JSC::EncodedJSValue JSValue0)
{
    JSC::JSValue value = JSC::JSValue::decode(JSValue0);
    if (value.isEmpty() || !value.isCell())
        return {};

    JSC::JSCell* cell = value.asCell();

    switch (cell->type()) {
    case JSC::ErrorInstanceType:
        return JSC::JSValue::encode(value);

    case JSC::CellType:
        if (cell->inherits<JSC::Exception>()) {
            JSC::Exception* exception = jsCast<JSC::Exception*>(cell);
            return JSC::JSValue::encode(exception->value());
        }
    default: {
    }
    }

    return {};
}

void JSC__JSValue__toZigException(JSC::EncodedJSValue jsException, JSC::JSGlobalObject* global, ZigException* exception)
{
    JSC::JSValue value = JSC::JSValue::decode(jsException);
    if (value == JSC::JSValue {}) {
        exception->type = JSErrorCodeError;
        exception->name = Bun::toStringRef("Error"_s);
        exception->message = Bun::toStringRef("Unknown error"_s);
        return;
    }

    if (value.classInfoOrNull() == JSC::Exception::info()) {
        auto* jscException = jsCast<JSC::Exception*>(value);
        JSValue unwrapped = jscException->value();

        if (JSC::ErrorInstance* error = JSC::jsDynamicCast<JSC::ErrorInstance*>(unwrapped)) {
            fromErrorInstance(exception, global, error, &jscException->stack(), unwrapped, PopulateStackTraceFlags::OnlyPosition);
            return;
        }

        if (jscException->stack().size() > 0) {
            populateStackTrace(global->vm(), jscException->stack(), &exception->stack, global, PopulateStackTraceFlags::OnlyPosition);
        }

        exceptionFromString(exception, unwrapped, global);
        return;
    }

    if (JSC::ErrorInstance* error = JSC::jsDynamicCast<JSC::ErrorInstance*>(value)) {
        fromErrorInstance(exception, global, error, nullptr, value, PopulateStackTraceFlags::OnlyPosition);
        return;
    }

    exceptionFromString(exception, value, global);
}

void ZigException__collectSourceLines(JSC::EncodedJSValue jsException, JSC::JSGlobalObject* global, ZigException* exception)
{
    JSC::JSValue value = JSC::JSValue::decode(jsException);
    if (value == JSC::JSValue {}) {
        return;
    }

    if (value.classInfoOrNull() == JSC::Exception::info()) {
        auto* jscException = jsCast<JSC::Exception*>(value);
        JSValue unwrapped = jscException->value();

        if (jscException->stack().size() > 0) {
            populateStackTrace(global->vm(), jscException->stack(), &exception->stack, global, PopulateStackTraceFlags::OnlySourceLines);
        }

        exceptionFromString(exception, unwrapped, global);
        return;
    }

    if (JSC::ErrorInstance* error = JSC::jsDynamicCast<JSC::ErrorInstance*>(value)) {
        if (error->stackTrace() != nullptr && error->stackTrace()->size() > 0) {
            populateStackTrace(global->vm(), *error->stackTrace(), &exception->stack, global, PopulateStackTraceFlags::OnlySourceLines);
        }
        return;
    }
}

#pragma mark - JSC::VM

size_t JSC__VM__runGC(JSC::VM* vm, bool sync)
{
    JSC::JSLockHolder lock(vm);

#if IS_MALLOC_DEBUGGING_ENABLED && OS(DARWIN)
    if (!malloc_zone_check(nullptr)) {
        BUN_PANIC("Heap corruption detected!!");
    }
#endif

    vm->finalizeSynchronousJSExecution();

    if (sync) {
        vm->clearSourceProviderCaches();
        vm->heap.deleteAllUnlinkedCodeBlocks(JSC::PreventCollectionAndDeleteAllCode);
        vm->heap.collectNow(JSC::Sync, JSC::CollectionScope::Full);
#if IS_MALLOC_DEBUGGING_ENABLED && OS(DARWIN)
        malloc_zone_pressure_relief(nullptr, 0);
#endif
    } else {
        vm->heap.deleteAllUnlinkedCodeBlocks(JSC::DeleteAllCodeIfNotCollecting);
        vm->heap.collectSync(JSC::CollectionScope::Full);
    }

    vm->finalizeSynchronousJSExecution();

#if IS_MALLOC_DEBUGGING_ENABLED && OS(DARWIN)
    if (!malloc_zone_check(nullptr)) {
        BUN_PANIC("Heap corruption detected after GC!!");
    }
#endif

    return vm->heap.sizeAfterLastFullCollection();
}

bool JSC__VM__isJITEnabled() { return JSC::Options::useJIT(); }

void JSC__VM__clearExecutionTimeLimit(JSC::VM* vm)
{
    JSC::JSLockHolder locker(vm);
    if (vm->watchdog())
        vm->watchdog()->setTimeLimit(JSC::Watchdog::noTimeLimit);
}
void JSC__VM__setExecutionTimeLimit(JSC::VM* vm, double limit)
{
    JSC::JSLockHolder locker(vm);
    JSC::Watchdog& watchdog = vm->ensureWatchdog();
    watchdog.setTimeLimit(WTF::Seconds { limit });
}

bool JSC__JSValue__isTerminationException(JSC::EncodedJSValue JSValue0, JSC::VM* arg1)
{
    JSC::Exception* exception = JSC::jsDynamicCast<JSC::Exception*>(JSC::JSValue::decode(JSValue0));
    return exception != NULL && arg1->isTerminationException(exception);
}

extern "C" void JSC__Exception__getStackTrace(JSC::Exception* arg0, JSC::JSGlobalObject* global, ZigStackTrace* trace)
{
    populateStackTrace(arg0->vm(), arg0->stack(), trace, global, PopulateStackTraceFlags::OnlyPosition);
}

void JSC__VM__shrinkFootprint(JSC::VM* arg0) { arg0->shrinkFootprintWhenIdle(); };
void JSC__VM__whenIdle(JSC::VM* arg0, void (*ArgFn1)()) { arg0->whenIdle(ArgFn1); };

void JSC__VM__holdAPILock(JSC::VM* arg0, void* ctx, void (*callback)(void* arg0))
{
    JSC::JSLockHolder locker(arg0);
    callback(ctx);
}

// The following two functions are copied 1:1 from JSLockHolder to provide a
// new, more ergonomic binding for interacting with the lock from Zig
// https://github.com/WebKit/WebKit/blob/main/Source/JavaScriptCore/runtime/JSLock.cpp

extern "C" void JSC__VM__getAPILock(JSC::VM* vm)
{
    // https://github.com/WebKit/WebKit/blob/6cb5017d237ef7cb898582a22f05acca22322845/Source/JavaScriptCore/runtime/JSLock.cpp#L67
    vm->apiLock().lock();
}

extern "C" void JSC__VM__releaseAPILock(JSC::VM* vm)
{
    // https://github.com/WebKit/WebKit/blob/6cb5017d237ef7cb898582a22f05acca22322845/Source/JavaScriptCore/runtime/JSLock.cpp#L72
    RefPtr<JSLock> apiLock(&vm->apiLock());
    apiLock->unlock();
}

void JSC__JSString__iterator(JSC::JSString* arg0, JSC::JSGlobalObject* arg1, void* arg2)
{
    jsstring_iterator* iter = (jsstring_iterator*)arg2;
    arg0->value(iter);
}

void JSC__VM__deleteAllCode(JSC::VM* arg1, JSC::JSGlobalObject* globalObject)
{
    JSC::JSLockHolder locker(globalObject->vm());

    arg1->drainMicrotasks();
    if (JSC::JSObject* obj = JSC::jsDynamicCast<JSC::JSObject*>(globalObject->moduleLoader())) {
        auto id = JSC::Identifier::fromString(globalObject->vm(), "registry"_s);
        JSC::JSMap* map = JSC::JSMap::create(globalObject->vm(), globalObject->mapStructure());
        obj->putDirect(globalObject->vm(), id, map);
    }
    arg1->deleteAllCode(JSC::DeleteAllCodeEffort::PreventCollectionAndDeleteAllCode);
    arg1->heap.reportAbandonedObjectGraph();
}

void JSC__VM__reportExtraMemory(JSC::VM* arg0, size_t arg1)
{
    arg0->heap.deprecatedReportExtraMemory(arg1);
}

void JSC__VM__deinit(JSC::VM* arg1, JSC::JSGlobalObject* globalObject) {}
void JSC__VM__drainMicrotasks(JSC::VM* arg0) { arg0->drainMicrotasks(); }

bool JSC__VM__executionForbidden(JSC::VM* arg0) { return (*arg0).executionForbidden(); }

bool JSC__VM__isEntered(JSC::VM* arg0) { return (*arg0).isEntered(); }

void JSC__VM__setExecutionForbidden(JSC::VM* arg0, bool arg1) { (*arg0).setExecutionForbidden(); }

// These may be called concurrently from another thread.
void JSC__VM__notifyNeedTermination(JSC::VM* arg0)
{
    JSC::VM& vm = *arg0;
    bool didEnter = vm.currentThreadIsHoldingAPILock();
    if (didEnter)
        vm.apiLock().unlock();
    vm.notifyNeedTermination();
    if (didEnter)
        vm.apiLock().lock();
}
void JSC__VM__notifyNeedDebuggerBreak(JSC::VM* arg0) { (*arg0).notifyNeedDebuggerBreak(); }
void JSC__VM__notifyNeedShellTimeoutCheck(JSC::VM* arg0) { (*arg0).notifyNeedShellTimeoutCheck(); }
void JSC__VM__notifyNeedWatchdogCheck(JSC::VM* arg0) { (*arg0).notifyNeedWatchdogCheck(); }

void JSC__VM__throwError(JSC::VM* vm_, JSC::JSGlobalObject* arg1, JSC::EncodedJSValue encodedValue)
{
    JSC::VM& vm = *reinterpret_cast<JSC::VM*>(vm_);
    auto scope = DECLARE_THROW_SCOPE(vm);
    JSValue value = JSValue::decode(encodedValue);
    scope.assertNoException(); // can't throw an exception when there's already one.
    ASSERT(!value.isEmpty()); // can't throw an empty value.

    // This case can happen if we did not call .toError() on a JSValue.
    if (value.isCell()) {
        JSC::JSCell* cell = value.asCell();
        if (cell->type() == JSC::CellType && cell->inherits<JSC::Exception>()) {
            scope.throwException(arg1, jsCast<JSC::Exception*>(value));
            return;
        }
    }

    // Do not call .getObject() on it.
    // https://github.com/oven-sh/bun/issues/13311
    JSC::Exception* exception = JSC::Exception::create(vm, value);
    scope.throwException(arg1, exception);
}

/// **DEPRECATED** This function does not notify the VM about the rejection,
/// meaning it will not trigger unhandled rejection handling. Use JSC__JSPromise__rejectedPromise instead.
JSC::EncodedJSValue JSC__JSPromise__rejectedPromiseValue(JSC::JSGlobalObject* globalObject,
    JSC::EncodedJSValue JSValue1)
{
    auto& vm = JSC::getVM(globalObject);
    JSC::JSPromise* promise = JSC::JSPromise::create(vm, globalObject->promiseStructure());
    promise->internalField(JSC::JSPromise::Field::Flags).set(vm, promise, jsNumber(static_cast<unsigned>(JSC::JSPromise::Status::Rejected)));
    promise->internalField(JSC::JSPromise::Field::ReactionsOrResult).set(vm, promise, JSC::JSValue::decode(JSValue1));
    JSC::ensureStillAliveHere(promise);
    JSC::ensureStillAliveHere(JSC::JSValue::decode(JSValue1));
    return JSC::JSValue::encode(promise);
}

JSC::EncodedJSValue JSC__JSPromise__resolvedPromiseValue(JSC::JSGlobalObject* globalObject,
    JSC::EncodedJSValue JSValue1)
{
    auto& vm = JSC::getVM(globalObject);
    JSC::JSPromise* promise = JSC::JSPromise::create(vm, globalObject->promiseStructure());
    promise->internalField(JSC::JSPromise::Field::Flags).set(vm, promise, jsNumber(static_cast<unsigned>(JSC::JSPromise::Status::Fulfilled)));
    promise->internalField(JSC::JSPromise::Field::ReactionsOrResult).set(vm, promise, JSC::JSValue::decode(JSValue1));
    JSC::ensureStillAliveHere(promise);
    JSC::ensureStillAliveHere(JSC::JSValue::decode(JSValue1));
    return JSC::JSValue::encode(promise);
}
}

JSC::EncodedJSValue JSC__JSValue__createUninitializedUint8Array(JSC::JSGlobalObject* arg0, size_t arg1)
{
    JSC::JSValue value = JSC::JSUint8Array::createUninitialized(arg0, arg0->m_typedArrayUint8.get(arg0), arg1);
    return JSC::JSValue::encode(value);
}

// This enum must match the zig enum in src/bun.js/bindings/JSValue.zig JSValue.BuiltinName
enum class BuiltinNamesMap : uint8_t {
    method,
    headers,
    status,
    statusText,
    url,
    body,
    data,
    toString,
    redirect,
    inspectCustom,
    highWaterMark,
    path,
    stream,
    asyncIterator,
    name,
    message,
    error,
    defaultKeyword,
    encoding,
    fatal,
    ignoreBOM,
    type,
    signal,
    cmd,
};

static inline const JSC::Identifier& builtinNameMap(JSC::VM& vm, unsigned char name)
{

    auto clientData = WebCore::clientData(vm);
    switch (static_cast<BuiltinNamesMap>(name)) {
    case BuiltinNamesMap::method: {
        return clientData->builtinNames().methodPublicName();
    }
    case BuiltinNamesMap::headers: {
        return clientData->builtinNames().headersPublicName();
    }
    case BuiltinNamesMap::statusText: {
        return clientData->builtinNames().statusTextPublicName();
    }
    case BuiltinNamesMap::status: {
        return clientData->builtinNames().statusPublicName();
    }
    case BuiltinNamesMap::url: {
        return clientData->builtinNames().urlPublicName();
    }
    case BuiltinNamesMap::body: {
        return clientData->builtinNames().bodyPublicName();
    }
    case BuiltinNamesMap::data: {
        return clientData->builtinNames().dataPublicName();
    }
    case BuiltinNamesMap::toString: {
        return vm.propertyNames->toString;
    }
    case BuiltinNamesMap::redirect: {
        return clientData->builtinNames().redirectPublicName();
    }
    case BuiltinNamesMap::inspectCustom: {
        return clientData->builtinNames().inspectCustomPublicName();
    }
    case BuiltinNamesMap::highWaterMark: {
        return clientData->builtinNames().highWaterMarkPublicName();
    }
    case BuiltinNamesMap::path: {
        return clientData->builtinNames().pathPublicName();
    }
    case BuiltinNamesMap::stream: {
        return clientData->builtinNames().streamPublicName();
    }
    case BuiltinNamesMap::asyncIterator: {
        return vm.propertyNames->asyncIteratorSymbol;
    }
    case BuiltinNamesMap::name: {
        return vm.propertyNames->name;
    }
    case BuiltinNamesMap::message: {
        return vm.propertyNames->message;
    }
    case BuiltinNamesMap::error: {
        return vm.propertyNames->error;
    }
    case BuiltinNamesMap::defaultKeyword: {
        return vm.propertyNames->defaultKeyword;
    }
    case BuiltinNamesMap::encoding: {
        return clientData->builtinNames().encodingPublicName();
    }
    case BuiltinNamesMap::fatal: {
        return clientData->builtinNames().fatalPublicName();
    }
    case BuiltinNamesMap::ignoreBOM: {
        return clientData->builtinNames().ignoreBOMPublicName();
    }
    case BuiltinNamesMap::type: {
        return vm.propertyNames->type;
    }
    case BuiltinNamesMap::signal: {
        return clientData->builtinNames().signalPublicName();
    }
    case BuiltinNamesMap::cmd: {
        return clientData->builtinNames().cmdPublicName();
    }
    default: {
        ASSERT_NOT_REACHED();
        __builtin_unreachable();
    }
    }
}

JSC::EncodedJSValue JSC__JSValue__fastGetDirect_(JSC::EncodedJSValue JSValue0, JSC::JSGlobalObject* globalObject, unsigned char arg2)
{
    JSC::JSValue value = JSC::JSValue::decode(JSValue0);
    ASSERT(value.isCell());
    return JSValue::encode(value.getObject()->getDirect(globalObject->vm(), PropertyName(builtinNameMap(globalObject->vm(), arg2))));
}

// Returns empty for exception, returns deleted if not found.
// Be careful when handling the return value.
JSC::EncodedJSValue JSC__JSValue__fastGet(JSC::EncodedJSValue JSValue0, JSC::JSGlobalObject* globalObject, unsigned char arg2)
{
    JSC::JSValue value = JSC::JSValue::decode(JSValue0);
    ASSERT(value.isCell());

    JSC::JSObject* object = value.getObject();
    ASSERT_WITH_MESSAGE(object, "fastGet() called on non-object. Check that the JSValue is an object before calling fastGet().");
    auto& vm = JSC::getVM(globalObject);

    const auto property = JSC::PropertyName(builtinNameMap(vm, arg2));
    return JSC::JSValue::encode(Bun::getIfPropertyExistsPrototypePollutionMitigationUnsafe(vm, globalObject, object, property));
}

extern "C" JSC::EncodedJSValue JSC__JSValue__fastGetOwn(JSC::EncodedJSValue JSValue0, JSC::JSGlobalObject* globalObject, unsigned char arg2)
{
    JSC::JSValue value = JSC::JSValue::decode(JSValue0);
    ASSERT(value.isCell());
    PropertySlot slot = PropertySlot(value, PropertySlot::InternalMethodType::GetOwnProperty);
    const Identifier name = builtinNameMap(globalObject->vm(), arg2);
    auto* object = value.getObject();

    if (object->getOwnPropertySlot(object, globalObject, name, slot)) {
        return JSValue::encode(slot.getValue(globalObject, name));
    }

    return {};
}

bool JSC__JSValue__toBoolean(JSC::EncodedJSValue JSValue0)
{
    // We count masquerades as undefined as true.
    return JSValue::decode(JSValue0).pureToBoolean() != TriState::False;
}

extern "C" void JSGlobalObject__throwStackOverflow(JSC::JSGlobalObject* globalObject)
{
    auto scope = DECLARE_THROW_SCOPE(globalObject->vm());
    throwStackOverflowError(globalObject, scope);
}

template<bool nonIndexedOnly>
static void JSC__JSValue__forEachPropertyImpl(JSC::EncodedJSValue JSValue0, JSC::JSGlobalObject* globalObject, void* arg2, void (*iter)(JSC::JSGlobalObject* arg0, void* ctx, ZigString* arg2, JSC::EncodedJSValue JSValue3, bool isSymbol, bool isPrivateSymbol))
{
    ASSERT_NO_PENDING_EXCEPTION(globalObject);
    JSC::JSValue value = JSC::JSValue::decode(JSValue0);
    JSC::JSObject* object = value.getObject();
    if (!object)
        return;

    auto& vm = JSC::getVM(globalObject);
    auto throwScopeForStackOverflowException = DECLARE_THROW_SCOPE(vm);

    if (!vm.isSafeToRecurse()) [[unlikely]] {
        throwStackOverflowError(globalObject, throwScopeForStackOverflowException);
        return;
    }

    size_t prototypeCount = 0;
    auto scope = DECLARE_CATCH_SCOPE(vm);

    JSC::Structure* structure = object->structure();
    bool fast = !nonIndexedOnly && canPerformFastPropertyEnumerationForIterationBun(structure);
    JSValue prototypeObject = value;

    if (fast) {
        if (structure->outOfLineSize() == 0 && structure->inlineSize() == 0) {
            fast = false;

            if (JSValue proto = object->getPrototype(vm, globalObject)) {
                if ((structure = proto.structureOrNull())) {
                    prototypeObject = proto;
                    fast = canPerformFastPropertyEnumerationForIterationBun(structure);
                    prototypeCount = 1;
                }
            }
        }
    }
    auto* propertyNames = vm.propertyNames;
    auto& builtinNames = WebCore::builtinNames(vm);
    WTF::Vector<Identifier, 6> visitedProperties;

restart:
    if (fast) {
        bool anyHits = false;
        JSC::JSObject* objectToUse = prototypeObject.getObject();
        structure->forEachProperty(vm, [&](const PropertyTableEntry& entry) -> bool {
            if ((entry.attributes() & (PropertyAttribute::Function)) == 0 && (entry.attributes() & (PropertyAttribute::Builtin)) != 0) {
                return true;
            }
            auto* prop = entry.key();

            if (prop == propertyNames->constructor
                || prop == propertyNames->underscoreProto
                || prop == propertyNames->toStringTagSymbol || (objectToUse != object && prop == propertyNames->__esModule))
                return true;

            if (builtinNames.bunNativePtrPrivateName() == prop)
                return true;

            if (visitedProperties.contains(Identifier::fromUid(vm, prop))) {
                return true;
            }
            visitedProperties.append(Identifier::fromUid(vm, prop));

            ZigString key = toZigString(prop);
            JSC::JSValue propertyValue = JSValue();

            if (objectToUse == object) {
                propertyValue = objectToUse->getDirect(entry.offset());
                if (!propertyValue) {
                    scope.clearException();
                    return true;
                }
            }

            if (!propertyValue || propertyValue.isGetterSetter() && !((entry.attributes() & PropertyAttribute::Accessor) != 0)) {
                propertyValue = objectToUse->getIfPropertyExists(globalObject, prop);
            }

            // Ignore exceptions due to getters.
            if (scope.exception()) [[unlikely]]
                scope.clearException();

            if (!propertyValue)
                return true;

            anyHits = true;
            JSC::EnsureStillAliveScope ensureStillAliveScope(propertyValue);

            bool isPrivate = prop->isSymbol() && Identifier::fromUid(vm, prop).isPrivateName();

            if (isPrivate && !JSC::Options::showPrivateScriptsInStackTraces())
                return true;

            iter(globalObject, arg2, &key, JSC::JSValue::encode(propertyValue), prop->isSymbol(), isPrivate);
            // Propagate exceptions from callbacks.
            if (scope.exception()) [[unlikely]] {
                return false;
            }
            return true;
        });

        // Propagate exceptions from callbacks.
        if (scope.exception()) [[unlikely]] {
            return;
        }

        if (anyHits) {
            if (prototypeCount++ < 5) {

                if (JSValue proto = prototypeObject.getPrototype(globalObject)) {
                    if (!(proto == globalObject->objectPrototype() || proto == globalObject->functionPrototype() || (proto.inherits<JSGlobalProxy>() && jsCast<JSGlobalProxy*>(proto)->target() != globalObject))) {
                        if ((structure = proto.structureOrNull())) {
                            prototypeObject = proto;
                            fast = canPerformFastPropertyEnumerationForIterationBun(structure);
                            goto restart;
                        }
                    }
                }
                // Ignore exceptions from Proxy "getPrototype" trap.
                if (scope.exception()) [[unlikely]] {
                    scope.clearException();
                }
            }
            return;
        }
    }

    JSC::PropertyNameArray properties(vm, PropertyNameMode::StringsAndSymbols, PrivateSymbolMode::Exclude);

    {

        JSObject* iterating = prototypeObject.getObject();

        while (iterating && !(iterating == globalObject->objectPrototype() || iterating == globalObject->functionPrototype() || (iterating->inherits<JSGlobalProxy>() && jsCast<JSGlobalProxy*>(iterating)->target() != globalObject)) && prototypeCount++ < 5) {
            if constexpr (nonIndexedOnly) {
                iterating->getOwnNonIndexPropertyNames(globalObject, properties, DontEnumPropertiesMode::Include);
            } else {
                iterating->methodTable()->getOwnPropertyNames(iterating, globalObject, properties, DontEnumPropertiesMode::Include);
            }

            RETURN_IF_EXCEPTION(scope, void());
            for (auto& property : properties) {
                if (property.isEmpty() || property.isNull()) [[unlikely]]
                    continue;

                // ignore constructor
                if (property == propertyNames->constructor || builtinNames.bunNativePtrPrivateName() == property)
                    continue;

                if constexpr (nonIndexedOnly) {
                    if (property == propertyNames->length) {
                        continue;
                    }
                }

                JSC::PropertySlot slot(object, PropertySlot::InternalMethodType::Get);
                if (!object->getPropertySlot(globalObject, property, slot))
                    continue;
                // Ignore exceptions from "Get" proxy traps.
                if (scope.exception()) [[unlikely]] {
                    scope.clearException();
                }

                if ((slot.attributes() & PropertyAttribute::DontEnum) != 0) {
                    if (property == propertyNames->underscoreProto
                        || property == propertyNames->toStringTagSymbol || property == propertyNames->__esModule)
                        continue;
                }

                if (visitedProperties.contains(property))
                    continue;
                visitedProperties.append(property);

                ZigString key = toZigString(property.isSymbol() && !property.isPrivateName() ? property.impl() : property.string());

                if (key.len == 0)
                    continue;

                JSC::JSValue propertyValue = jsUndefined();

                if ((slot.attributes() & PropertyAttribute::DontEnum) != 0) {
                    if ((slot.attributes() & PropertyAttribute::Accessor) != 0) {
                        // If we can't use getPureResult, let's at least say it was a [Getter]
                        if (!slot.isCacheableGetter()) {
                            propertyValue = slot.getterSetter();
                        } else {
                            propertyValue = slot.getPureResult();
                        }
                    } else if (slot.attributes() & PropertyAttribute::BuiltinOrFunction) {
                        propertyValue = slot.getValue(globalObject, property);
                    } else if (slot.isCustom()) {
                        propertyValue = slot.getValue(globalObject, property);
                    } else if (slot.isValue()) {
                        propertyValue = slot.getValue(globalObject, property);
                    } else if (object->getOwnPropertySlot(object, globalObject, property, slot)) {
                        propertyValue = slot.getValue(globalObject, property);
                    }
                } else if (slot.isAccessor()) {
                    // If we can't use getPureResult, let's at least say it was a [Getter]
                    if (!slot.isCacheableGetter()) {
                        propertyValue = slot.getterSetter();
                    } else {
                        propertyValue = slot.getPureResult();
                    }
                } else {
                    propertyValue = slot.getValue(globalObject, property);
                }

                // Ignore exceptions from getters.
                if (scope.exception()) [[unlikely]] {
                    scope.clearException();
                    propertyValue = jsUndefined();
                }

                JSC::EnsureStillAliveScope ensureStillAliveScope(propertyValue);

                bool isPrivate = property.isPrivateName();

                if (isPrivate && !JSC::Options::showPrivateScriptsInStackTraces())
                    continue;

                iter(globalObject, arg2, &key, JSC::JSValue::encode(propertyValue), property.isSymbol(), isPrivate);

                // Propagate exceptions from callbacks.
                RETURN_IF_EXCEPTION(scope, void());
            }
            if constexpr (nonIndexedOnly) {
                break;
            }

            // reuse memory
            properties.data()->propertyNameVector().shrink(0);
            if (iterating->isCallable())
                break;
            if (iterating == globalObject)
                break;
            iterating = iterating->getPrototype(vm, globalObject).getObject();
        }
    }

    properties.releaseData();

    if (scope.exception()) [[unlikely]] {
        scope.clearException();
        return;
    }
}

void JSC__JSValue__forEachProperty(JSC::EncodedJSValue JSValue0, JSC::JSGlobalObject* globalObject, void* arg2, void (*iter)(JSC::JSGlobalObject* arg0, void* ctx, ZigString* arg2, JSC::EncodedJSValue JSValue3, bool isSymbol, bool isPrivateSymbol))
{
    JSC__JSValue__forEachPropertyImpl<false>(JSValue0, globalObject, arg2, iter);
}

extern "C" void JSC__JSValue__forEachPropertyNonIndexed(JSC::EncodedJSValue JSValue0, JSC::JSGlobalObject* globalObject, void* arg2, void (*iter)(JSC::JSGlobalObject* arg0, void* ctx, ZigString* arg2, JSC::EncodedJSValue JSValue3, bool isSymbol, bool isPrivateSymbol))
{
    JSC__JSValue__forEachPropertyImpl<true>(JSValue0, globalObject, arg2, iter);
}

void JSC__JSValue__forEachPropertyOrdered(JSC::EncodedJSValue JSValue0, JSC::JSGlobalObject* globalObject, void* arg2, void (*iter)(JSC::JSGlobalObject* arg0, void* ctx, ZigString* arg2, JSC::EncodedJSValue JSValue3, bool isSymbol, bool isPrivateSymbol))
{
    JSC::JSValue value = JSC::JSValue::decode(JSValue0);
    JSC::JSObject* object = value.getObject();
    if (!object)
        return;

    auto& vm = JSC::getVM(globalObject);
    auto scope = DECLARE_CATCH_SCOPE(vm);

    JSC::PropertyNameArray properties(vm, PropertyNameMode::StringsAndSymbols, PrivateSymbolMode::Exclude);
    {

        JSC::JSObject::getOwnPropertyNames(object, globalObject, properties, DontEnumPropertiesMode::Include);
        if (scope.exception()) [[unlikely]] {
            scope.clearException();
            return;
        }
    }

    auto vector = properties.data()->propertyNameVector();
    std::sort(vector.begin(), vector.end(), [&](Identifier a, Identifier b) -> bool {
        const WTF::StringImpl* aImpl = a.isSymbol() && !a.isPrivateName() ? a.impl() : a.string().impl();
        const WTF::StringImpl* bImpl = b.isSymbol() && !b.isPrivateName() ? b.impl() : b.string().impl();
        return codePointCompare(aImpl, bImpl) < 0;
    });
    auto clientData = WebCore::clientData(vm);

    for (auto property : vector) {
        if (property.isEmpty() || property.isNull()) [[unlikely]]
            continue;

        // ignore constructor
        if (property == vm.propertyNames->constructor || clientData->builtinNames().bunNativePtrPrivateName() == property)
            continue;

        JSC::PropertySlot slot(object, PropertySlot::InternalMethodType::Get);
        bool hasProperty = object->getPropertySlot(globalObject, property, slot);
        scope.clearException();
        if (!hasProperty) {
            continue;
        }

        if ((slot.attributes() & PropertyAttribute::DontEnum) != 0) {
            if (property == vm.propertyNames->underscoreProto
                || property == vm.propertyNames->toStringTagSymbol)
                continue;
        }

        JSC::JSValue propertyValue = jsUndefined();
        if ((slot.attributes() & PropertyAttribute::DontEnum) != 0) {
            if ((slot.attributes() & PropertyAttribute::Accessor) != 0) {
                propertyValue = slot.getPureResult();
            } else if (slot.attributes() & PropertyAttribute::BuiltinOrFunction) {
                propertyValue = slot.getValue(globalObject, property);
            } else if (slot.isCustom()) {
                propertyValue = slot.getValue(globalObject, property);
            } else if (slot.isValue()) {
                propertyValue = slot.getValue(globalObject, property);
            } else if (object->getOwnPropertySlot(object, globalObject, property, slot)) {
                propertyValue = slot.getValue(globalObject, property);
            }
        } else if ((slot.attributes() & PropertyAttribute::Accessor) != 0) {
            propertyValue = slot.getPureResult();
        } else {
            propertyValue = slot.getValue(globalObject, property);
        }

        if (scope.exception()) [[unlikely]] {
            scope.clearException();
            propertyValue = jsUndefined();
        }

        const WTF::StringImpl* name = property.isSymbol() && !property.isPrivateName() ? property.impl() : property.string().impl();
        ZigString key = toZigString(name);

        JSC::EnsureStillAliveScope ensureStillAliveScope(propertyValue);
        // TODO: properly propagate exception upwards
        iter(globalObject, arg2, &key, JSC::JSValue::encode(propertyValue), property.isSymbol(), property.isPrivateName());
    }
    properties.releaseData();
}

bool JSC__JSValue__isConstructor(JSC::EncodedJSValue JSValue0)
{
    JSValue value = JSValue::decode(JSValue0);
    return value.isConstructor();
}

bool JSC__JSValue__isInstanceOf(JSC::EncodedJSValue JSValue0, JSC::JSGlobalObject* globalObject, JSC::EncodedJSValue JSValue1)
{
    VM& vm = globalObject->vm();

    auto scope = DECLARE_CATCH_SCOPE(vm);

    JSValue jsValue = JSValue::decode(JSValue0);
    JSValue jsValue1 = JSValue::decode(JSValue1);
    if (!jsValue1.isObject()) [[unlikely]] {
        return false;
    }
    JSObject* jsConstructor = JSC::asObject(jsValue1);
    if (!jsConstructor->structure()->typeInfo().implementsHasInstance()) [[unlikely]]
        return false;
    bool result = jsConstructor->hasInstance(globalObject, jsValue);

    RETURN_IF_EXCEPTION(scope, {});

    return result;
}

extern "C" JSC::EncodedJSValue JSC__JSValue__createRopeString(JSC::EncodedJSValue JSValue0, JSC::EncodedJSValue JSValue1, JSC::JSGlobalObject* globalObject)
{
    return JSValue::encode(JSC::jsString(globalObject, JSC::JSValue::decode(JSValue0).toString(globalObject), JSC::JSValue::decode(JSValue1).toString(globalObject)));
}

extern "C" size_t JSC__VM__blockBytesAllocated(JSC::VM* vm)
{
#if ENABLE(RESOURCE_USAGE)
    return vm->heap.blockBytesAllocated() + vm->heap.extraMemorySize();
#else
    return 0;
#endif
}
extern "C" size_t JSC__VM__externalMemorySize(JSC::VM* vm)
{
#if ENABLE(RESOURCE_USAGE)
    return vm->heap.externalMemorySize();
#else
    return 0;
#endif
}

extern "C" void JSC__JSGlobalObject__queueMicrotaskJob(JSC::JSGlobalObject* arg0, JSC::EncodedJSValue JSValue1, JSC::EncodedJSValue JSValue3, JSC::EncodedJSValue JSValue4)
{
    Zig::GlobalObject* globalObject = reinterpret_cast<Zig::GlobalObject*>(arg0);
    JSValue microtaskArgs[] = {
        JSValue::decode(JSValue1),
        globalObject->m_asyncContextData.get()->getInternalField(0),
        JSValue::decode(JSValue3),
        JSValue::decode(JSValue4)
    };

    ASSERT(microtaskArgs[0].isCallable());

    if (microtaskArgs[1].isEmpty()) {
        microtaskArgs[1] = jsUndefined();
    }

    if (microtaskArgs[2].isEmpty()) {
        microtaskArgs[2] = jsUndefined();
    }

    if (microtaskArgs[3].isEmpty()) {
        microtaskArgs[3] = jsUndefined();
    }

    globalObject->queueMicrotask(
        globalObject->performMicrotaskFunction(),
        WTFMove(microtaskArgs[0]),
        WTFMove(microtaskArgs[1]),
        WTFMove(microtaskArgs[2]),
        WTFMove(microtaskArgs[3]));
}

extern "C" WebCore::AbortSignal* WebCore__AbortSignal__new(JSC::JSGlobalObject* globalObject)
{
    Zig::GlobalObject* thisObject = JSC::jsCast<Zig::GlobalObject*>(globalObject);
    auto* context = thisObject->scriptExecutionContext();
    RefPtr<WebCore::AbortSignal> abortSignal = WebCore::AbortSignal::create(context);
    return abortSignal.leakRef();
}

extern "C" JSC::EncodedJSValue WebCore__AbortSignal__create(JSC::JSGlobalObject* globalObject)
{
    Zig::GlobalObject* thisObject = JSC::jsCast<Zig::GlobalObject*>(globalObject);
    auto* context = thisObject->scriptExecutionContext();
    auto abortSignal = WebCore::AbortSignal::create(context);

    return JSValue::encode(toJSNewlyCreated<IDLInterface<WebCore::AbortSignal>>(*globalObject, *jsCast<JSDOMGlobalObject*>(globalObject), WTFMove(abortSignal)));
}
extern "C" JSC::EncodedJSValue WebCore__AbortSignal__toJS(WebCore::AbortSignal* arg0, JSC::JSGlobalObject* globalObject)
{
    WebCore::AbortSignal* abortSignal = reinterpret_cast<WebCore::AbortSignal*>(arg0);

    return JSValue::encode(toJS<IDLInterface<WebCore::AbortSignal>>(*globalObject, *jsCast<JSDOMGlobalObject*>(globalObject), *abortSignal));
}

extern "C" void WebCore__AbortSignal__incrementPendingActivity(WebCore::AbortSignal* arg0)
{
    WebCore::AbortSignal* abortSignal = reinterpret_cast<WebCore::AbortSignal*>(arg0);
    abortSignal->incrementPendingActivityCount();
}

extern "C" void WebCore__AbortSignal__decrementPendingActivity(WebCore::AbortSignal* arg0)
{
    WebCore::AbortSignal* abortSignal = reinterpret_cast<WebCore::AbortSignal*>(arg0);
    abortSignal->decrementPendingActivityCount();
}

extern "C" WebCore::AbortSignal* WebCore__AbortSignal__signal(WebCore::AbortSignal* arg0, JSC::JSGlobalObject* globalObject, uint8_t reason)
{

    WebCore::AbortSignal* abortSignal = reinterpret_cast<WebCore::AbortSignal*>(arg0);
    abortSignal->signalAbort(
        globalObject,
        static_cast<WebCore::CommonAbortReason>(reason));
    ;
    return arg0;
}

extern "C" JSC::EncodedJSValue WebCore__AbortSignal__reasonIfAborted(WebCore::AbortSignal* signal, JSC::JSGlobalObject* globalObject, CommonAbortReason* reason)
{
    if (signal->aborted()) {
        *reason = signal->commonReason();
        if (signal->commonReason() != WebCore::CommonAbortReason::None) {
            return JSValue::encode(jsUndefined());
        }

        return JSValue::encode(signal->jsReason(*globalObject));
    }

    return {};
}

extern "C" bool WebCore__AbortSignal__aborted(WebCore::AbortSignal* arg0)
{
    WebCore::AbortSignal* abortSignal = reinterpret_cast<WebCore::AbortSignal*>(arg0);
    return abortSignal->aborted();
}

extern "C" JSC::EncodedJSValue WebCore__AbortSignal__abortReason(WebCore::AbortSignal* arg0)
{
    WebCore::AbortSignal* abortSignal = reinterpret_cast<WebCore::AbortSignal*>(arg0);
    return JSC::JSValue::encode(abortSignal->reason().getValue(jsNull()));
}

extern "C" WebCore::AbortSignal* WebCore__AbortSignal__ref(WebCore::AbortSignal* abortSignal)
{
    abortSignal->ref();
    return abortSignal;
}

extern "C" void WebCore__AbortSignal__unref(WebCore::AbortSignal* abortSignal)
{
    abortSignal->deref();
}

extern "C" void WebCore__AbortSignal__cleanNativeBindings(WebCore::AbortSignal* abortSignal, void* arg1)
{
    abortSignal->cleanNativeBindings(arg1);
}

extern "C" WebCore::AbortSignal* WebCore__AbortSignal__addListener(WebCore::AbortSignal* abortSignal, void* ctx, void (*callback)(void* ctx, JSC::EncodedJSValue reason))
{
    if (abortSignal->aborted()) {
        callback(ctx, JSC::JSValue::encode(abortSignal->reason().getValue(jsNull())));
        return abortSignal;
    }
    abortSignal->addNativeCallback(std::make_tuple(ctx, callback));
    return abortSignal;
}
extern "C" WebCore::AbortSignal* WebCore__AbortSignal__fromJS(JSC::EncodedJSValue value)
{
    JSC::JSValue decodedValue = JSC::JSValue::decode(value);
    if (decodedValue.isEmpty())
        return nullptr;
    WebCore::JSAbortSignal* object = JSC::jsDynamicCast<WebCore::JSAbortSignal*>(decodedValue);
    if (!object)
        return nullptr;

    return reinterpret_cast<WebCore::AbortSignal*>(&object->wrapped());
}

CPP_DECL double JSC__JSValue__getUnixTimestamp(JSC::EncodedJSValue timeValue)
{
    JSC::JSValue decodedValue = JSC::JSValue::decode(timeValue);
    JSC::DateInstance* date = JSC::jsDynamicCast<JSC::DateInstance*>(decodedValue);
    if (!date)
        return PNaN;

    double number = date->internalNumber();

    return number;
}

extern "C" JSC::EncodedJSValue JSC__JSValue__getOwnByValue(JSC::EncodedJSValue value, JSC::JSGlobalObject* globalObject, JSC::EncodedJSValue propertyValue)
{
    auto& vm = JSC::getVM(globalObject);
    auto scope = DECLARE_THROW_SCOPE(vm);
    JSC::JSObject* object = JSValue::decode(value).getObject();
    JSC::JSValue property = JSValue::decode(propertyValue);
    uint32_t index;

    PropertySlot slot(object, PropertySlot::InternalMethodType::GetOwnProperty);
    if (property.getUInt32(index)) {
        if (!object->getOwnPropertySlotByIndex(object, globalObject, index, slot))
            return {};

        RETURN_IF_EXCEPTION(scope, {});

        return JSC::JSValue::encode(slot.getValue(globalObject, index));
    } else {
        auto propertyName = property.toPropertyKey(globalObject);
        RETURN_IF_EXCEPTION(scope, {});
        if (!object->getOwnNonIndexPropertySlot(vm, object->structure(), propertyName, slot))
            return {};

        RETURN_IF_EXCEPTION(scope, {});

        return JSC::JSValue::encode(slot.getValue(globalObject, propertyName));
    }
}

extern "C" double Bun__parseDate(JSC::JSGlobalObject* globalObject, BunString* str)
{
    auto& vm = JSC::getVM(globalObject);
    return vm.dateCache.parseDate(globalObject, vm, str->toWTFString());
}

extern "C" EncodedJSValue JSC__JSValue__dateInstanceFromNumber(JSC::JSGlobalObject* globalObject, double unixTimestamp)
{
    auto& vm = JSC::getVM(globalObject);
    JSC::DateInstance* date = JSC::DateInstance::create(vm, globalObject->dateStructure(), unixTimestamp);
    return JSValue::encode(date);
}

extern "C" EncodedJSValue JSC__JSValue__dateInstanceFromNullTerminatedString(JSC::JSGlobalObject* globalObject, const LChar* nullTerminatedChars)
{
    double dateSeconds = WTF::parseDate(std::span<const LChar>(nullTerminatedChars, strlen(reinterpret_cast<const char*>(nullTerminatedChars))));
    JSC::DateInstance* date = JSC::DateInstance::create(globalObject->vm(), globalObject->dateStructure(), dateSeconds);

    return JSValue::encode(date);
}

// this is largely copied from dateProtoFuncToISOString
extern "C" int JSC__JSValue__toISOString(JSC::JSGlobalObject* globalObject, EncodedJSValue dateValue, char* buf)
{
    char buffer[64];
    JSC::DateInstance* thisDateObj = JSC::jsDynamicCast<JSC::DateInstance*>(JSC::JSValue::decode(dateValue));
    if (!thisDateObj)
        return -1;

    if (!std::isfinite(thisDateObj->internalNumber()))
        return -1;

    auto& vm = JSC::getVM(globalObject);

    return static_cast<int>(Bun::toISOString(vm, thisDateObj->internalNumber(), buffer));
}

extern "C" int JSC__JSValue__DateNowISOString(JSC::JSGlobalObject* globalObject, char* buf)
{
    char buffer[29];
    JSC::DateInstance* thisDateObj = JSC::DateInstance::create(globalObject->vm(), globalObject->dateStructure(), globalObject->jsDateNow());

    if (!std::isfinite(thisDateObj->internalNumber()))
        return -1;

    auto& vm = JSC::getVM(globalObject);

    const GregorianDateTime* gregorianDateTime = thisDateObj->gregorianDateTimeUTC(vm.dateCache);
    if (!gregorianDateTime)
        return -1;

    // If the year is outside the bounds of 0 and 9999 inclusive we want to use the extended year format (ES 15.9.1.15.1).
    int ms = static_cast<int>(fmod(thisDateObj->internalNumber(), msPerSecond));
    if (ms < 0)
        ms += msPerSecond;

    int charactersWritten;
    if (gregorianDateTime->year() > 9999 || gregorianDateTime->year() < 0)
        charactersWritten = snprintf(buffer, sizeof(buffer), "%+07d-%02d-%02dT%02d:%02d:%02d.%03dZ", gregorianDateTime->year(), gregorianDateTime->month() + 1, gregorianDateTime->monthDay(), gregorianDateTime->hour(), gregorianDateTime->minute(), gregorianDateTime->second(), ms);
    else
        charactersWritten = snprintf(buffer, sizeof(buffer), "%04d-%02d-%02dT%02d:%02d:%02d.%03dZ", gregorianDateTime->year(), gregorianDateTime->month() + 1, gregorianDateTime->monthDay(), gregorianDateTime->hour(), gregorianDateTime->minute(), gregorianDateTime->second(), ms);

    memcpy(buf, buffer, charactersWritten);

    ASSERT(charactersWritten > 0 && static_cast<unsigned>(charactersWritten) < sizeof(buffer));
    if (static_cast<unsigned>(charactersWritten) >= sizeof(buffer))
        return -1;

    return charactersWritten;
}

#pragma mark - WebCore::DOMFormData

CPP_DECL void WebCore__DOMFormData__append(WebCore::DOMFormData* arg0, ZigString* arg1, ZigString* arg2)
{
    arg0->append(toStringCopy(*arg1), toStringCopy(*arg2));
}

CPP_DECL void WebCore__DOMFormData__appendBlob(WebCore::DOMFormData* arg0, JSC::JSGlobalObject* arg1, ZigString* arg2, void* blobValueInner, ZigString* fileName)
{
    RefPtr<Blob> blob = WebCore::Blob::create(blobValueInner);
    arg0->append(toStringCopy(*arg2), blob, toStringCopy(*fileName));
}
CPP_DECL size_t WebCore__DOMFormData__count(WebCore::DOMFormData* arg0)
{
    return arg0->count();
}

extern "C" void DOMFormData__toQueryString(
    DOMFormData* formData,
    void* ctx,
    void (*callback)(void* ctx, ZigString* encoded))
{
    auto str = formData->toURLEncodedString();
    ZigString encoded = toZigString(str);
    callback(ctx, &encoded);
}

CPP_DECL JSC::EncodedJSValue WebCore__DOMFormData__createFromURLQuery(JSC::JSGlobalObject* arg0, ZigString* arg1)
{
    Zig::GlobalObject* globalObject = reinterpret_cast<Zig::GlobalObject*>(arg0);
    // don't need to copy the string because it internally does.
    auto formData = DOMFormData::create(globalObject->scriptExecutionContext(), toString(*arg1));
    return JSValue::encode(toJSNewlyCreated(arg0, globalObject, WTFMove(formData)));
}

CPP_DECL JSC::EncodedJSValue WebCore__DOMFormData__create(JSC::JSGlobalObject* arg0)
{
    Zig::GlobalObject* globalObject = reinterpret_cast<Zig::GlobalObject*>(arg0);
    auto formData = DOMFormData::create(globalObject->scriptExecutionContext());
    return JSValue::encode(toJSNewlyCreated(arg0, globalObject, WTFMove(formData)));
}

CPP_DECL WebCore::DOMFormData* WebCore__DOMFormData__fromJS(JSC::EncodedJSValue JSValue1)
{
    return WebCoreCast<WebCore::JSDOMFormData, WebCore::DOMFormData>(JSValue1);
}

#pragma mark - JSC::JSMap

CPP_DECL JSC::EncodedJSValue JSC__JSMap__create(JSC::JSGlobalObject* arg0)
{
    JSC::JSMap* map = JSC::JSMap::create(arg0->vm(), arg0->mapStructure());
    return JSC::JSValue::encode(map);
}
CPP_DECL JSC::EncodedJSValue JSC__JSMap__get_(JSC::JSMap* map, JSC::JSGlobalObject* arg1, JSC::EncodedJSValue JSValue2)
{
    JSC::JSValue value = JSC::JSValue::decode(JSValue2);

    return JSC::JSValue::encode(map->get(arg1, value));
}
CPP_DECL bool JSC__JSMap__has(JSC::JSMap* map, JSC::JSGlobalObject* arg1, JSC::EncodedJSValue JSValue2)
{
    JSC::JSValue value = JSC::JSValue::decode(JSValue2);
    return map->has(arg1, value);
}
CPP_DECL bool JSC__JSMap__remove(JSC::JSMap* map, JSC::JSGlobalObject* arg1, JSC::EncodedJSValue JSValue2)
{
    JSC::JSValue value = JSC::JSValue::decode(JSValue2);
    return map->remove(arg1, value);
}
CPP_DECL void JSC__JSMap__set(JSC::JSMap* map, JSC::JSGlobalObject* arg1, JSC::EncodedJSValue JSValue2, JSC::EncodedJSValue JSValue3)
{
    map->set(arg1, JSC::JSValue::decode(JSValue2), JSC::JSValue::decode(JSValue3));
}

CPP_DECL void JSC__VM__setControlFlowProfiler(JSC::VM* vm, bool isEnabled)
{
    if (isEnabled) {
        vm->enableControlFlowProfiler();
    } else {
        vm->disableControlFlowProfiler();
    }
}

CPP_DECL void JSC__VM__performOpportunisticallyScheduledTasks(JSC::VM* vm, double until)
{
    vm->performOpportunisticallyScheduledTasks(MonotonicTime::now() + Seconds(until), {});
}

extern "C" EncodedJSValue JSC__createError(JSC::JSGlobalObject* globalObject, const BunString* str)
{
    return JSValue::encode(JSC::createError(globalObject, str->toWTFString(BunString::ZeroCopy)));
}

extern "C" EncodedJSValue JSC__createTypeError(JSC::JSGlobalObject* globalObject, const BunString* str)
{
    return JSValue::encode(JSC::createTypeError(globalObject, str->toWTFString(BunString::ZeroCopy)));
}

extern "C" EncodedJSValue JSC__createRangeError(JSC::JSGlobalObject* globalObject, const BunString* str)
{
    return JSValue::encode(JSC::createRangeError(globalObject, str->toWTFString(BunString::ZeroCopy)));
}

extern "C" EncodedJSValue ExpectMatcherUtils__getSingleton(JSC::JSGlobalObject* globalObject_)
{
    Zig::GlobalObject* globalObject = reinterpret_cast<Zig::GlobalObject*>(globalObject_);
    return JSValue::encode(globalObject->m_testMatcherUtilsObject.getInitializedOnMainThread(globalObject));
}

extern "C" EncodedJSValue Expect__getPrototype(JSC::JSGlobalObject* globalObject)
{
    return JSValue::encode(reinterpret_cast<Zig::GlobalObject*>(globalObject)->JSExpectPrototype());
}

extern "C" EncodedJSValue ExpectStatic__getPrototype(JSC::JSGlobalObject* globalObject)
{
    return JSValue::encode(reinterpret_cast<Zig::GlobalObject*>(globalObject)->JSExpectStaticPrototype());
}

extern "C" EncodedJSValue JSFunction__createFromZig(
    JSC::JSGlobalObject* global,
    BunString fn_name,
    NativeFunction implementation,
    unsigned arg_count,
    ImplementationVisibility implementation_visibility,
    Intrinsic intrinsic,
    NativeFunction constructorOrNull)
{
    VM& vm = global->vm();
    auto name = fn_name.toWTFString();
    return JSValue::encode(JSFunction::create(
        vm,
        global,
        arg_count,
        name,
        implementation,
        implementation_visibility,
        intrinsic,
        constructorOrNull ? constructorOrNull : JSC::callHostFunctionAsConstructor,
        nullptr));
}

extern "C" EncodedJSValue JSArray__constructArray(
    JSC::JSGlobalObject* global,
    const JSValue* values,
    size_t values_len)
{
    return JSValue::encode(
        JSC::constructArray(global, (ArrayAllocationProfile*)nullptr, values, values_len));
}

extern "C" EncodedJSValue JSArray__constructEmptyArray(
    JSC::JSGlobalObject* global,
    size_t len)
{
    return JSValue::encode(JSC::constructEmptyArray(global, (ArrayAllocationProfile*)nullptr, len));
}

extern "C" bool JSGlobalObject__hasException(JSC::JSGlobalObject* globalObject)
{
    return DECLARE_CATCH_SCOPE(globalObject->vm()).exception() != 0;
}

extern "C" void JSGlobalObject__clearException(JSC::JSGlobalObject* globalObject)
{
    DECLARE_CATCH_SCOPE(globalObject->vm()).clearException();
}

extern "C" bool JSGlobalObject__clearExceptionExceptTermination(JSC::JSGlobalObject* globalObject)
{
    return DECLARE_CATCH_SCOPE(globalObject->vm()).clearExceptionExceptTermination();
}

extern "C" JSC::EncodedJSValue JSGlobalObject__tryTakeException(JSC::JSGlobalObject* globalObject)
{
    auto scope = DECLARE_CATCH_SCOPE(globalObject->vm());

    if (auto exception = scope.exception()) {
        scope.clearException();
        return JSC::JSValue::encode(exception);
    }

    return {};
}

CPP_DECL bool JSC__GetterSetter__isGetterNull(JSC::GetterSetter* gettersetter)
{
    return gettersetter->isGetterNull();
}

CPP_DECL bool JSC__GetterSetter__isSetterNull(JSC::GetterSetter* gettersetter)
{
    return gettersetter->isSetterNull();
}

CPP_DECL bool JSC__CustomGetterSetter__isGetterNull(JSC::CustomGetterSetter* gettersetter)
{
    return gettersetter->getter() == nullptr;
}

CPP_DECL bool JSC__CustomGetterSetter__isSetterNull(JSC::CustomGetterSetter* gettersetter)
{
    return gettersetter->setter() == nullptr;
}

CPP_DECL JSC::EncodedJSValue Bun__ProxyObject__getInternalField(JSC::EncodedJSValue value, uint32_t id)
{
    return JSValue::encode(jsCast<ProxyObject*>(JSValue::decode(value))->internalField((ProxyObject::Field)id).get());
}

CPP_DECL void JSC__SourceProvider__deref(JSC::SourceProvider* provider)
{
    provider->deref();
}

CPP_DECL bool Bun__CallFrame__isFromBunMain(JSC::CallFrame* callFrame, JSC::VM* vm)
{
    auto source = callFrame->callerSourceOrigin(*vm);

    if (source.isNull())
        return false;
    return source.string() == "builtin://bun/main"_s;
}

CPP_DECL void Bun__CallFrame__getCallerSrcLoc(JSC::CallFrame* callFrame, JSC::JSGlobalObject* globalObject, BunString* outSourceURL, unsigned int* outLine, unsigned int* outColumn)
{
    auto& vm = JSC::getVM(globalObject);
    JSC::LineColumn lineColumn;
    String sourceURL;

    ZigStackFrame remappedFrame = {};

    JSC::StackVisitor::visit(callFrame, vm, [&](JSC::StackVisitor& visitor) -> WTF::IterationStatus {
        if (Zig::isImplementationVisibilityPrivate(visitor))
            return WTF::IterationStatus::Continue;

        if (visitor->hasLineAndColumnInfo()) {

            lineColumn = visitor->computeLineAndColumn();

            sourceURL = Zig::sourceURL(visitor);

            return WTF::IterationStatus::Done;
        }

        return WTF::IterationStatus::Continue;
    });

    if (!sourceURL.isEmpty() and lineColumn.line > 0) {
        OrdinalNumber originalLine = OrdinalNumber::fromOneBasedInt(lineColumn.line);
        OrdinalNumber originalColumn = OrdinalNumber::fromOneBasedInt(lineColumn.column);

        remappedFrame.position.line_zero_based = originalLine.zeroBasedInt();
        remappedFrame.position.column_zero_based = originalColumn.zeroBasedInt();
        remappedFrame.source_url = Bun::toStringRef(sourceURL);

        Bun__remapStackFramePositions(Bun::vm(globalObject), &remappedFrame, 1);

        sourceURL = remappedFrame.source_url.toWTFString();
        lineColumn.line = OrdinalNumber::fromZeroBasedInt(remappedFrame.position.line_zero_based).oneBasedInt();
        lineColumn.column = OrdinalNumber::fromZeroBasedInt(remappedFrame.position.column_zero_based).oneBasedInt();
    }

    *outSourceURL = Bun::toStringRef(sourceURL);
    *outLine = lineColumn.line;
    *outColumn = lineColumn.column;
}

extern "C" EncodedJSValue Bun__JSObject__getCodePropertyVMInquiry(JSC::JSGlobalObject* global, JSC::JSObject* object)
{
    if (!object) [[unlikely]] {
        return {};
    }

    auto& vm = global->vm();
    auto scope = DECLARE_CATCH_SCOPE(vm);
    if (object->type() == JSC::ProxyObjectType) [[unlikely]] {
        return {};
    }

    auto& builtinNames = WebCore::builtinNames(vm);

    PropertySlot slot(object, PropertySlot::InternalMethodType::VMInquiry, &vm);
    scope.assertNoExceptionExceptTermination();
    auto has = object->getNonIndexPropertySlot(global, builtinNames.codePublicName(), slot);
    scope.assertNoExceptionExceptTermination();
    if (!has) {
        return {};
    }

    if (slot.isAccessor() || slot.isCustom()) {
        return {};
    }

    return JSValue::encode(slot.getPureResult());
}

extern "C" void Bun__JSValue__unprotect(JSC::EncodedJSValue encodedValue)
{
    JSC::JSValue value = JSC::JSValue::decode(encodedValue);
    if (value && value.isCell()) [[likely]] {
        JSCell* cell = value.asCell();

        // Necessary if we're inside a finalizer due to an assertion.
        JSLockHolder lock(cell->vm());

        gcUnprotect(cell);
    }
}

extern "C" void Bun__JSValue__protect(JSC::EncodedJSValue encodedValue)
{
    JSC::JSValue value = JSC::JSValue::decode(encodedValue);
    if (value && value.isCell()) [[likely]] {
        JSCell* cell = value.asCell();
        gcProtect(cell);
    }
}
#if ASSERT_ENABLED
CPP_DECL const char* Bun__CallFrame__describeFrame(JSC::CallFrame* callFrame)
{
    return callFrame->describeFrame();
}
#endif

extern "C" double Bun__JSC__operationMathPow(double x, double y)
{
    return operationMathPow(x, y);
}<|MERGE_RESOLUTION|>--- conflicted
+++ resolved
@@ -2192,15 +2192,8 @@
 
     result->putDirect(vm, names.errnoPublicName(), jsNumber(err.errno_), JSC::PropertyAttribute::DontDelete | 0);
 
-<<<<<<< HEAD
     ASSERT_NO_PENDING_EXCEPTION(globalObject);
-    return JSC::JSValue::encode(JSC::JSValue(result));
-=======
-    RETURN_IF_EXCEPTION(scope, {});
-    scope.release();
-
     return JSC::JSValue::encode(result);
->>>>>>> 3f257a29
 }
 
 JSC::EncodedJSValue SystemError__toErrorInstanceWithInfoObject(const SystemError* arg0, JSC::JSGlobalObject* globalObject)
