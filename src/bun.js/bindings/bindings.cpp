--- conflicted
+++ resolved
@@ -2,12 +2,10 @@
 
 #include "root.h"
 
-<<<<<<< HEAD
 #include "ErrorCode+List.h"
 #include "ErrorCode.h"
-=======
 #include "JavaScriptCore/ThrowScope.h"
->>>>>>> 22e37a5c
+
 #include "JavaScriptCore/JSCast.h"
 #include "JavaScriptCore/JSType.h"
 #include "JavaScriptCore/NumberObject.h"
@@ -1867,11 +1865,8 @@
 
 extern "C" JSC__JSValue ZigString__toJSONObject(const ZigString* strPtr, JSC::JSGlobalObject* globalObject)
 {
-<<<<<<< HEAD
-=======
     ASSERT_NO_PENDING_EXCEPTION(globalObject);
     auto str = Zig::toString(*strPtr);
->>>>>>> 22e37a5c
     auto scope = DECLARE_THROW_SCOPE(globalObject->vm());
     auto str = Zig::toString(*strPtr);
 
