--- conflicted
+++ resolved
@@ -3178,14 +3178,12 @@
     if (str.len == 0) {
         return JSC::JSValue::encode(JSC::jsEmptyString(arg1->vm()));
     }
-<<<<<<< HEAD
 
 #if !ENABLE_MIMALLOC
     ASSERT(!mi_is_in_heap_region(str.ptr));
     ASSERT(!mi_is_in_heap_region(Zig::untag(str.ptr)));
 #endif
-=======
->>>>>>> 1a23797e
+
     if (Zig::isTaggedUTF16Ptr(str.ptr)) {
         auto ref = String(ExternalStringImpl::create({ reinterpret_cast<const char16_t*>(Zig::untag(str.ptr)), str.len }, Zig::untagVoid(str.ptr), free_global_string));
         return JSC::JSValue::encode(JSC::jsString(arg1->vm(), WTFMove(ref)));
