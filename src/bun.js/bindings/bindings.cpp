--- conflicted
+++ resolved
@@ -2017,13 +2017,11 @@
     auto* headers = new WebCore::FetchHeaders({ WebCore::FetchHeaders::Guard::None, {} });
     headers->relaxAdoptionRequirement();
     WebCore::propagateException(*arg0, throwScope, headers->fill(WebCore::FetchHeaders::Init(WTFMove(pairs))));
-<<<<<<< HEAD
-=======
     if (throwScope.exception()) {
         headers->deref();
         return nullptr;
     }
->>>>>>> eac82e21
+
     return headers;
 }
 
