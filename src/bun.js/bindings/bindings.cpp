--- conflicted
+++ resolved
@@ -2530,7 +2530,6 @@
     vm->heap.collectAsync();
 }
 
-<<<<<<< HEAD
 extern "C" bool JSC__VM__hasExecutionTimeLimit(JSC__VM* vm)
 {
     JSC::JSLockHolder locker(vm);
@@ -2542,9 +2541,6 @@
 }
 
 size_t JSC__VM__heapSize(JSC__VM* arg0)
-=======
-size_t JSC__VM__heapSize(JSC::VM* arg0)
->>>>>>> b47c3bb3
 {
     return arg0->heap.size();
 }
