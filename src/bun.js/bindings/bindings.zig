const std = @import("std");
const bun = @import("root").bun;
const string = bun.string;
const Output = bun.Output;
const C_API = bun.JSC.C;
const StringPointer = @import("../../api/schema.zig").Api.StringPointer;
const Exports = @import("./exports.zig");
const strings = bun.strings;
const ErrorableZigString = Exports.ErrorableZigString;
const ErrorableResolvedSource = Exports.ErrorableResolvedSource;
const ZigException = Exports.ZigException;
const ZigStackTrace = Exports.ZigStackTrace;
const is_bindgen: bool = false;
const ArrayBuffer = @import("../base.zig").ArrayBuffer;
const JSC = bun.JSC;
const Shimmer = JSC.Shimmer;
const ConsoleObject = JSC.ConsoleObject;
const FFI = @import("./FFI.zig");
const NullableAllocator = bun.NullableAllocator;
const MutableString = bun.MutableString;
const JestPrettyFormat = @import("../test/pretty_format.zig").JestPrettyFormat;
const String = bun.String;
const ErrorableString = JSC.ErrorableString;
pub const JSObject = extern struct {
    pub const shim = Shimmer("JSC", "JSObject", @This());
    bytes: shim.Bytes,
    const cppFn = shim.cppFn;
    pub const include = "JavaScriptCore/JSObject.h";
    pub const name = "JSC::JSObject";
    pub const namespace = "JSC";

    pub fn getArrayLength(this: *JSObject) usize {
        return cppFn("getArrayLength", .{
            this,
        });
    }

    const InitializeCallback = *const fn (ctx: *anyopaque, obj: *JSObject, global: *JSGlobalObject) callconv(.C) void;
    extern fn JSC__JSObject__create(global_object: *JSGlobalObject, length: usize, ctx: *anyopaque, initializer: InitializeCallback) JSValue;
    pub fn create(global_object: *JSGlobalObject, length: usize, ctx: *anyopaque, initializer: InitializeCallback) JSValue {
        return JSC__JSObject__create(global_object, length, ctx, initializer);
    }

    extern fn JSC__createStructure(*JSC.JSGlobalObject, *JSC.JSCell, u32, names: [*]bun.String) JSC.JSValue;
    extern fn JSC__createEmptyObjectWithStructure(*JSC.JSGlobalObject, *anyopaque) JSC.JSValue;
    extern fn JSC__putDirectOffset(*JSC.VM, JSC.JSValue, offset: u32, JSC.JSValue) void;

    pub fn createStructure(global: *JSGlobalObject, owner: JSC.JSValue, length: u32, names: [*]bun.String) JSValue {
        JSC.markBinding(@src());
        return JSC__createStructure(global, owner.asCell(), length, names);
    }

    pub fn uninitialized(global: *JSGlobalObject, structure: JSC.JSValue) JSValue {
        JSC.markBinding(@src());
        return JSC__createEmptyObjectWithStructure(global, structure.asCell());
    }

    pub fn putDirectOffset(this: JSValue, vm: *VM, offset: u32, value: JSValue) void {
        JSC.markBinding(@src());
        return JSC__putDirectOffset(vm, this, offset, value);
    }

    pub fn Initializer(comptime Ctx: type, comptime func: fn (*Ctx, obj: *JSObject, global: *JSGlobalObject) void) type {
        return struct {
            pub fn call(this: *anyopaque, obj: *JSObject, global: *JSGlobalObject) callconv(.C) void {
                @call(bun.callmod_inline, func, .{ @as(*Ctx, @ptrCast(@alignCast(this))), obj, global });
            }
        };
    }

    pub fn createWithInitializer(comptime Ctx: type, creator: *Ctx, global: *JSGlobalObject, length: usize) JSValue {
        const Type = Initializer(Ctx, Ctx.create);
        return create(global, length, creator, Type.call);
    }

    pub fn getIndex(this: JSValue, globalThis: *JSGlobalObject, i: u32) JSValue {
        return cppFn("getIndex", .{
            this,
            globalThis,
            i,
        });
    }

    pub fn putRecord(this: *JSObject, global: *JSGlobalObject, key: *ZigString, values: [*]ZigString, values_len: usize) void {
        return cppFn("putRecord", .{ this, global, key, values, values_len });
    }

    pub fn getDirect(this: *JSObject, globalThis: *JSGlobalObject, str: *const ZigString) JSValue {
        return cppFn("getDirect", .{
            this,
            globalThis,
            str,
        });
    }

    pub const Extern = [_][]const u8{
        "putRecord",
        "getArrayLength",
        "getIndex",
        "putAtIndex",
        "getDirect",
    };
};

/// Prefer using bun.String instead of ZigString in new code.
pub const ZigString = extern struct {
    /// This can be a UTF-16, Latin1, or UTF-8 string.
    /// The pointer itself is tagged, so it cannot be used without untagging it first
    /// Accessing it directly is unsafe.
    _unsafe_ptr_do_not_use: [*]const u8,
    len: usize,

    pub const ByteString = union(enum) {
        latin1: []const u8,
        utf16: []const u16,
    };

    pub fn fromBytes(slice_: []const u8) ZigString {
        if (!strings.isAllASCII(slice_)) {
            return initUTF8(slice_);
        }

        return init(slice_);
    }

    pub inline fn as(this: ZigString) ByteString {
        return if (this.is16Bit()) .{ .utf16 = this.utf16SliceAligned() } else .{ .latin1 = this.slice() };
    }

    pub fn encode(this: ZigString, encoding: JSC.Node.Encoding) []u8 {
        return switch (this.as()) {
            inline else => |repr| switch (encoding) {
                inline else => |enc| JSC.WebCore.Encoder.constructFrom(std.meta.Child(@TypeOf(repr)), repr, enc),
            },
        };
    }

    pub fn dupeForJS(utf8: []const u8, allocator: std.mem.Allocator) !ZigString {
        if (try strings.toUTF16Alloc(allocator, utf8, false, false)) |utf16| {
            var out = ZigString.initUTF16(utf16);
            out.mark();
            out.markUTF16();
            return out;
        } else {
            var out = ZigString.init(try allocator.dupe(u8, utf8));
            out.mark();
            return out;
        }
    }

    extern fn ZigString__toValueGC(arg0: *const ZigString, arg1: *JSGlobalObject) JSC.JSValue;
    pub fn toJS(this: *const ZigString, ctx: *JSC.JSGlobalObject) JSValue {
        if (this.isGloballyAllocated()) {
            return this.toExternalValue(ctx);
        }

        return ZigString__toValueGC(this, ctx);
    }

    /// This function is not optimized!
    pub fn eqlCaseInsensitive(this: ZigString, other: ZigString) bool {
        var fallback = std.heap.stackFallback(1024, bun.default_allocator);
        const fallback_allocator = fallback.get();

        var utf16_slice = this.toSliceLowercase(fallback_allocator);
        var latin1_slice = other.toSliceLowercase(fallback_allocator);
        defer utf16_slice.deinit();
        defer latin1_slice.deinit();
        return strings.eqlLong(utf16_slice.slice(), latin1_slice.slice(), true);
    }

    pub fn toSliceLowercase(this: ZigString, allocator: std.mem.Allocator) Slice {
        if (this.len == 0)
            return Slice.empty;
        var fallback = std.heap.stackFallback(512, allocator);
        const fallback_allocator = fallback.get();

        const uppercase_buffer = this.toOwnedSlice(fallback_allocator) catch unreachable;
        const buffer = allocator.alloc(u8, uppercase_buffer.len) catch unreachable;
        const out = strings.copyLowercase(uppercase_buffer, buffer);

        return Slice{
            .allocator = NullableAllocator.init(allocator),
            .ptr = out.ptr,
            .len = @as(u32, @truncate(out.len)),
        };
    }

    pub fn indexOfAny(this: ZigString, comptime chars: []const u8) ?strings.OptionalUsize {
        if (this.is16Bit()) {
            return strings.indexOfAny16(this.utf16SliceAligned(), chars);
        } else {
            return strings.indexOfAny(this.slice(), chars);
        }
    }

    pub fn charAt(this: ZigString, offset: usize) u8 {
        if (this.is16Bit()) {
            return @as(u8, @truncate(this.utf16SliceAligned()[offset]));
        } else {
            return @as(u8, @truncate(this.slice()[offset]));
        }
    }

    pub fn eql(this: ZigString, other: ZigString) bool {
        if (this.len == 0 or other.len == 0)
            return this.len == other.len;

        const left_utf16 = this.is16Bit();
        const right_utf16 = other.is16Bit();

        if (left_utf16 == right_utf16 and left_utf16) {
            return strings.eqlLong(std.mem.sliceAsBytes(this.utf16SliceAligned()), std.mem.sliceAsBytes(other.utf16SliceAligned()), true);
        } else if (left_utf16 == right_utf16) {
            return strings.eqlLong(this.slice(), other.slice(), true);
        }

        const utf16: ZigString = if (left_utf16) this else other;
        const latin1: ZigString = if (left_utf16) other else this;

        if (latin1.isAllASCII()) {
            return strings.utf16EqlString(utf16.utf16SliceAligned(), latin1.slice());
        }

        // slow path
        var utf16_slice = utf16.toSlice(bun.default_allocator);
        var latin1_slice = latin1.toSlice(bun.default_allocator);
        defer utf16_slice.deinit();
        defer latin1_slice.deinit();
        return strings.eqlLong(utf16_slice.slice(), latin1_slice.slice(), true);
    }

    pub fn isAllASCII(this: ZigString) bool {
        if (this.is16Bit()) {
            return strings.firstNonASCII16([]const u16, this.utf16SliceAligned()) == null;
        }

        return strings.isAllASCII(this.slice());
    }

    pub fn clone(this: ZigString, allocator: std.mem.Allocator) !ZigString {
        var sliced = this.toSlice(allocator);
        if (!sliced.isAllocated()) {
            var str = ZigString.init(try allocator.dupe(u8, sliced.slice()));
            str.mark();
            str.markUTF8();
            return str;
        }

        return this;
    }

    extern fn ZigString__toJSONObject(this: *const ZigString, *JSC.JSGlobalObject) callconv(.C) JSC.JSValue;

    pub fn toJSONObject(this: ZigString, globalThis: *JSC.JSGlobalObject) JSValue {
        JSC.markBinding(@src());
        return ZigString__toJSONObject(&this, globalThis);
    }

    extern fn BunString__toURL(this: *const ZigString, *JSC.JSGlobalObject) callconv(.C) JSC.JSValue;

    pub fn toURL(this: ZigString, globalThis: *JSC.JSGlobalObject) JSValue {
        JSC.markBinding(@src());
        return BunString__toURL(&this, globalThis);
    }

    pub fn hasPrefixChar(this: ZigString, char: u8) bool {
        if (this.len == 0)
            return false;

        if (this.is16Bit()) {
            return this.utf16SliceAligned()[0] == char;
        }

        return this.slice()[0] == char;
    }

    pub fn substringWithLen(this: ZigString, start_index: usize, end_index: usize) ZigString {
        if (this.is16Bit()) {
            return ZigString.from16SliceMaybeGlobal(this.utf16SliceAligned()[start_index..end_index], this.isGloballyAllocated());
        }

        var out = ZigString.init(this.slice()[start_index..end_index]);
        if (this.isUTF8()) {
            out.markUTF8();
        }

        if (this.isGloballyAllocated()) {
            out.mark();
        }

        return out;
    }

    pub fn substring(this: ZigString, start_index: usize) ZigString {
        return this.substringWithLen(@min(this.len, start_index), this.len);
    }

    pub fn maxUTF8ByteLength(this: ZigString) usize {
        if (this.isUTF8())
            return this.len;

        if (this.is16Bit()) {
            return this.utf16SliceAligned().len * 3;
        }

        // latin1
        return this.len * 2;
    }

    pub fn utf16ByteLength(this: ZigString) usize {
        if (this.isUTF8()) {
            return bun.simdutf.length.utf16.from.utf8(this.slice());
        }

        if (this.is16Bit()) {
            return this.len * 2;
        }

        return JSC.WebCore.Encoder.byteLengthU8(this.slice().ptr, this.slice().len, .utf16le);
    }

    pub fn latin1ByteLength(this: ZigString) usize {
        if (this.isUTF8()) {
            @panic("TODO");
        }

        return this.len;
    }

    /// Count the number of bytes in the UTF-8 version of the string.
    /// This function is slow. Use maxUITF8ByteLength() to get a quick estimate
    pub fn utf8ByteLength(this: ZigString) usize {
        if (this.isUTF8()) {
            return this.len;
        }

        if (this.is16Bit()) {
            return JSC.WebCore.Encoder.byteLengthU16(this.utf16SliceAligned().ptr, this.utf16Slice().len, .utf8);
        }

        return JSC.WebCore.Encoder.byteLengthU8(this.slice().ptr, this.slice().len, .utf8);
    }

    pub fn toOwnedSlice(this: ZigString, allocator: std.mem.Allocator) ![]u8 {
        if (this.isUTF8())
            return try allocator.dupeZ(u8, this.slice());

        var list = std.ArrayList(u8).init(allocator);
        list = if (this.is16Bit())
            try strings.toUTF8ListWithType(list, []const u16, this.utf16SliceAligned())
        else
            try strings.allocateLatin1IntoUTF8WithList(list, 0, []const u8, this.slice());

        if (list.capacity > list.items.len) {
            list.items.ptr[list.items.len] = 0;
        }

        return list.items;
    }

    pub fn toOwnedSliceZ(this: ZigString, allocator: std.mem.Allocator) ![:0]u8 {
        if (this.isUTF8())
            return allocator.dupeZ(u8, this.slice());

        var list = std.ArrayList(u8).init(allocator);
        list = if (this.is16Bit())
            try strings.toUTF8ListWithType(list, []const u16, this.utf16SliceAligned())
        else
            try strings.allocateLatin1IntoUTF8WithList(list, 0, []const u8, this.slice());

        try list.append(0);
        return list.items[0 .. list.items.len - 1 :0];
    }

    pub fn trunc(this: ZigString, len: usize) ZigString {
        return .{ ._unsafe_ptr_do_not_use = this._unsafe_ptr_do_not_use, .len = @min(len, this.len) };
    }

    pub fn eqlComptime(this: ZigString, comptime other: []const u8) bool {
        if (this.is16Bit()) {
            return strings.eqlComptimeUTF16(this.utf16SliceAligned(), other);
        }

        if (comptime strings.isAllASCII(other)) {
            if (this.len != other.len)
                return false;

            return strings.eqlComptimeIgnoreLen(this.slice(), other);
        }

        @compileError("Not implemented yet for latin1");
    }

    pub const shim = Shimmer("", "ZigString", @This());

    pub inline fn length(this: ZigString) usize {
        return this.len;
    }

    pub fn byteSlice(this: ZigString) []const u8 {
        if (this.is16Bit()) {
            return std.mem.sliceAsBytes(this.utf16SliceAligned());
        }

        return this.slice();
    }

    pub fn markStatic(this: *ZigString) void {
        this.ptr = @as([*]const u8, @ptrFromInt(@intFromPtr(this.ptr) | (1 << 60)));
    }

    pub fn isStatic(this: *const ZigString) bool {
        return @intFromPtr(this.ptr) & (1 << 60) != 0;
    }

    pub const Slice = struct {
        allocator: NullableAllocator = .{},
        ptr: [*]const u8 = undefined,
        len: u32 = 0,

        pub fn reportExtraMemory(this: *const Slice, vm: *JSC.VM) void {
            if (this.allocator.get()) |allocator| {
                // Don't report it if the memory is actually owned by JSC.
                if (!bun.String.isWTFAllocator(allocator)) {
                    vm.reportExtraMemory(this.len);
                }
            }
        }

        pub fn init(allocator: std.mem.Allocator, input: []const u8) Slice {
            return .{
                .ptr = input.ptr,
                .len = @as(u32, @truncate(input.len)),
                .allocator = NullableAllocator.init(allocator),
            };
        }

        pub fn toZigString(this: Slice) ZigString {
            if (this.isAllocated())
                return ZigString.initUTF8(this.ptr[0..this.len]);
            return ZigString.init(this.slice());
        }

        pub inline fn length(this: Slice) usize {
            return this.len;
        }

        pub const byteSlice = Slice.slice;

        pub fn fromUTF8NeverFree(input: []const u8) Slice {
            return .{
                .ptr = input.ptr,
                .len = @as(u32, @truncate(input.len)),
                .allocator = .{},
            };
        }

        pub const empty = Slice{ .ptr = "", .len = 0 };

        pub inline fn isAllocated(this: Slice) bool {
            return !this.allocator.isNull();
        }

        pub fn clone(this: Slice, allocator: std.mem.Allocator) !Slice {
            if (this.isAllocated()) {
                return Slice{ .allocator = this.allocator, .ptr = this.ptr, .len = this.len };
            }

            const duped = try allocator.dupe(u8, this.ptr[0..this.len]);
            return Slice{ .allocator = NullableAllocator.init(allocator), .ptr = duped.ptr, .len = this.len };
        }

        pub fn cloneIfNeeded(this: Slice, allocator: std.mem.Allocator) !Slice {
            if (this.isAllocated()) {
                return this;
            }

            const duped = try allocator.dupe(u8, this.ptr[0..this.len]);
            return Slice{ .allocator = NullableAllocator.init(allocator), .ptr = duped.ptr, .len = this.len };
        }

        pub fn cloneWithTrailingSlash(this: Slice, allocator: std.mem.Allocator) !Slice {
            const buf = try strings.cloneNormalizingSeparators(allocator, this.slice());
            return Slice{ .allocator = NullableAllocator.init(allocator), .ptr = buf.ptr, .len = @as(u32, @truncate(buf.len)) };
        }

        pub fn cloneZ(this: Slice, allocator: std.mem.Allocator) !Slice {
            if (this.isAllocated() or this.len == 0) {
                return this;
            }

            const duped = try allocator.dupeZ(u8, this.ptr[0..this.len]);
            return Slice{ .allocator = NullableAllocator.init(allocator), .ptr = duped.ptr, .len = this.len };
        }

        pub fn slice(this: Slice) []const u8 {
            return this.ptr[0..this.len];
        }

        pub fn sliceZ(this: Slice) [:0]const u8 {
            return bun.cstring(this.ptr[0..this.len]);
        }

        pub fn toSliceZ(this: Slice, buf: []u8) [:0]const u8 {
            if (this.len == 0) {
                return "";
            }

            if (this.ptr[this.len] == 0) {
                return this.sliceZ();
            }

            if (this.len >= buf.len) {
                return "";
            }

            bun.copy(u8, buf, this.slice());
            buf[this.len] = 0;
            return bun.cstring(buf[0..this.len]);
        }

        pub fn mut(this: Slice) []u8 {
            return @as([*]u8, @ptrFromInt(@intFromPtr(this.ptr)))[0..this.len];
        }

        /// Does nothing if the slice is not allocated
        pub fn deinit(this: *const Slice) void {
            this.allocator.free(this.slice());
        }
    };

    pub const name = "ZigString";
    pub const namespace = "";

    pub inline fn is16Bit(this: *const ZigString) bool {
        return (@intFromPtr(this._unsafe_ptr_do_not_use) & (1 << 63)) != 0;
    }

    pub inline fn utf16Slice(this: *const ZigString) []align(1) const u16 {
        if (comptime bun.Environment.allow_assert) {
            if (this.len > 0 and !this.is16Bit()) {
                @panic("ZigString.utf16Slice() called on a latin1 string.\nPlease use .toSlice() instead or carefully check that .is16Bit() is false first.");
            }
        }

        return @as([*]align(1) const u16, @ptrCast(untagged(this._unsafe_ptr_do_not_use)))[0..this.len];
    }

    pub inline fn utf16SliceAligned(this: *const ZigString) []const u16 {
        if (comptime bun.Environment.allow_assert) {
            if (this.len > 0 and !this.is16Bit()) {
                @panic("ZigString.utf16SliceAligned() called on a latin1 string.\nPlease use .toSlice() instead or carefully check that .is16Bit() is false first.");
            }
        }

        return @as([*]const u16, @ptrCast(@alignCast(untagged(this._unsafe_ptr_do_not_use))))[0..this.len];
    }

    pub inline fn isEmpty(this: *const ZigString) bool {
        return this.len == 0;
    }

    pub fn fromStringPointer(ptr: StringPointer, buf: string, to: *ZigString) void {
        to.* = ZigString{
            .len = ptr.length,
            ._unsafe_ptr_do_not_use = buf[ptr.offset..][0..ptr.length].ptr,
        };
    }

    pub fn sortDesc(slice_: []ZigString) void {
        std.sort.block(ZigString, slice_, {}, cmpDesc);
    }

    pub fn cmpDesc(_: void, a: ZigString, b: ZigString) bool {
        return strings.cmpStringsDesc({}, a.slice(), b.slice());
    }

    pub fn sortAsc(slice_: []ZigString) void {
        std.sort.block(ZigString, slice_, {}, cmpAsc);
    }

    pub fn cmpAsc(_: void, a: ZigString, b: ZigString) bool {
        return strings.cmpStringsAsc({}, a.slice(), b.slice());
    }

    pub inline fn init(slice_: []const u8) ZigString {
        return ZigString{ ._unsafe_ptr_do_not_use = slice_.ptr, .len = slice_.len };
    }

    pub fn initUTF8(slice_: []const u8) ZigString {
        var out = init(slice_);
        out.markUTF8();
        return out;
    }

    pub fn fromUTF8(slice_: []const u8) ZigString {
        var out = init(slice_);
        if (!strings.isAllASCII(slice_))
            out.markUTF8();

        return out;
    }

    pub fn static(comptime slice_: [:0]const u8) *const ZigString {
        const Holder = struct {
            const null_terminated_ascii_literal = slice_;
            pub const value = &ZigString{ ._unsafe_ptr_do_not_use = null_terminated_ascii_literal.ptr, .len = null_terminated_ascii_literal.len };
        };

        return Holder.value;
    }

    pub const GithubActionFormatter = struct {
        text: ZigString,

        pub fn format(this: GithubActionFormatter, comptime _: []const u8, _: std.fmt.FormatOptions, writer: anytype) !void {
            var bytes = this.text.toSlice(bun.default_allocator);
            defer bytes.deinit();
            try bun.fmt.githubActionWriter(writer, bytes.slice());
        }
    };

    pub fn githubAction(this: ZigString) GithubActionFormatter {
        return GithubActionFormatter{ .text = this };
    }

    pub fn toAtomicValue(this: *const ZigString, globalThis: *JSC.JSGlobalObject) JSValue {
        return shim.cppFn("toAtomicValue", .{ this, globalThis });
    }

    pub fn initUTF16(items: []const u16) ZigString {
        var out = ZigString{ ._unsafe_ptr_do_not_use = @ptrCast(items), .len = items.len };
        out.markUTF16();
        return out;
    }

    pub fn from(slice_: JSC.C.JSValueRef, ctx: JSC.C.JSContextRef) ZigString {
        return JSC.JSValue.fromRef(slice_).getZigString(ctx.ptr());
    }

    pub fn from16Slice(slice_: []const u16) ZigString {
        return from16(slice_.ptr, slice_.len);
    }

    fn from16SliceMaybeGlobal(slice_: []const u16, global: bool) ZigString {
        var str = init(@as([*]const u8, @alignCast(@ptrCast(slice_.ptr)))[0..slice_.len]);
        str.markUTF16();
        if (global) {
            str.mark();
        }
        return str;
    }

    /// Globally-allocated memory only
    pub fn from16(slice_: [*]const u16, len: usize) ZigString {
        var str = init(@as([*]const u8, @ptrCast(slice_))[0..len]);
        str.markUTF16();
        str.mark();
        str.assertGlobal();
        return str;
    }

    pub fn toBase64DataURL(this: ZigString, allocator: std.mem.Allocator) ![]const u8 {
        const slice_ = this.slice();
        const size = std.base64.standard.Encoder.calcSize(slice_.len);
        var buf = try allocator.alloc(u8, size + "data:;base64,".len);
        const encoded = std.base64.url_safe.Encoder.encode(buf["data:;base64,".len..], slice_);
        buf[0.."data:;base64,".len].* = "data:;base64,".*;
        return buf[0 .. "data:;base64,".len + encoded.len];
    }

    pub fn detectEncoding(this: *ZigString) void {
        if (!strings.isAllASCII(this.slice())) {
            this.markUTF16();
        }
    }

    pub fn toExternalU16(ptr: [*]const u16, len: usize, global: *JSGlobalObject) JSValue {
        if (len > String.max_length()) {
            bun.default_allocator.free(ptr[0..len]);
            global.ERR_STRING_TOO_LONG("Cannot create a string longer than 2^32-1 characters", .{}).throw();
            return JSValue.zero;
        }
        return shim.cppFn("toExternalU16", .{ ptr, len, global });
    }

    pub fn isUTF8(this: ZigString) bool {
        return (@intFromPtr(this._unsafe_ptr_do_not_use) & (1 << 61)) != 0;
    }

    pub fn markUTF8(this: *ZigString) void {
        this._unsafe_ptr_do_not_use = @as([*]const u8, @ptrFromInt(@intFromPtr(this._unsafe_ptr_do_not_use) | (1 << 61)));
    }

    pub fn markUTF16(this: *ZigString) void {
        this._unsafe_ptr_do_not_use = @as([*]const u8, @ptrFromInt(@intFromPtr(this._unsafe_ptr_do_not_use) | (1 << 63)));
    }

    pub fn setOutputEncoding(this: *ZigString) void {
        if (!this.is16Bit()) this.detectEncoding();
        if (this.is16Bit()) this.markUTF8();
    }

    pub inline fn isGloballyAllocated(this: ZigString) bool {
        return (@intFromPtr(this._unsafe_ptr_do_not_use) & (1 << 62)) != 0;
    }

    pub inline fn deinitGlobal(this: ZigString) void {
        bun.default_allocator.free(this.slice());
    }

    pub const mark = markGlobal;

    pub inline fn markGlobal(this: *ZigString) void {
        this._unsafe_ptr_do_not_use = @as([*]const u8, @ptrFromInt(@intFromPtr(this._unsafe_ptr_do_not_use) | (1 << 62)));
    }

    pub fn format(self: ZigString, comptime _: []const u8, _: std.fmt.FormatOptions, writer: anytype) !void {
        if (self.isUTF8()) {
            try writer.writeAll(self.slice());
            return;
        }

        if (self.is16Bit()) {
            try bun.fmt.formatUTF16Type(@TypeOf(self.utf16Slice()), self.utf16Slice(), writer);
            return;
        }

        try bun.fmt.formatLatin1(self.slice(), writer);
    }

    pub inline fn toRef(slice_: []const u8, global: *JSGlobalObject) C_API.JSValueRef {
        return init(slice_).toJS(global).asRef();
    }

    pub const Empty = ZigString{ ._unsafe_ptr_do_not_use = "", .len = 0 };

    pub inline fn untagged(ptr: [*]const u8) [*]const u8 {
        // this can be null ptr, so long as it's also a 0 length string
        @setRuntimeSafety(false);
        return @as([*]const u8, @ptrFromInt(@as(u53, @truncate(@intFromPtr(ptr)))));
    }

    pub fn slice(this: *const ZigString) []const u8 {
        if (comptime bun.Environment.allow_assert) {
            if (this.len > 0 and this.is16Bit()) {
                @panic("ZigString.slice() called on a UTF-16 string.\nPlease use .toSlice() instead or carefully check that .is16Bit() is false first.");
            }
        }

        return untagged(this._unsafe_ptr_do_not_use)[0..@min(this.len, std.math.maxInt(u32))];
    }

    pub fn dupe(this: ZigString, allocator: std.mem.Allocator) ![]const u8 {
        return try allocator.dupe(u8, this.slice());
    }

    pub fn toSliceFast(this: ZigString, allocator: std.mem.Allocator) Slice {
        if (this.len == 0)
            return Slice.empty;
        if (is16Bit(&this)) {
            const buffer = this.toOwnedSlice(allocator) catch unreachable;
            return Slice{
                .allocator = NullableAllocator.init(allocator),
                .ptr = buffer.ptr,
                .len = @as(u32, @truncate(buffer.len)),
            };
        }

        return Slice{
            .ptr = untagged(this._unsafe_ptr_do_not_use),
            .len = @as(u32, @truncate(this.len)),
        };
    }

    /// This function checks if the input is latin1 non-ascii
    /// It is slow but safer when the input is from JavaScript
    pub fn toSlice(this: ZigString, allocator: std.mem.Allocator) Slice {
        if (this.len == 0)
            return Slice.empty;
        if (is16Bit(&this)) {
            const buffer = this.toOwnedSlice(allocator) catch unreachable;
            return Slice{
                .allocator = NullableAllocator.init(allocator),
                .ptr = buffer.ptr,
                .len = @as(u32, @truncate(buffer.len)),
            };
        }

        if (!this.isUTF8() and !strings.isAllASCII(untagged(this._unsafe_ptr_do_not_use)[0..this.len])) {
            const buffer = this.toOwnedSlice(allocator) catch unreachable;
            return Slice{
                .allocator = NullableAllocator.init(allocator),
                .ptr = buffer.ptr,
                .len = @as(u32, @truncate(buffer.len)),
            };
        }

        return Slice{
            .ptr = untagged(this._unsafe_ptr_do_not_use),
            .len = @as(u32, @truncate(this.len)),
        };
    }

    pub fn toSliceClone(this: ZigString, allocator: std.mem.Allocator) Slice {
        if (this.len == 0)
            return Slice.empty;
        const buffer = this.toOwnedSlice(allocator) catch unreachable;
        return Slice{
            .allocator = NullableAllocator.init(allocator),
            .ptr = buffer.ptr,
            .len = @as(u32, @truncate(buffer.len)),
        };
    }

    pub fn toSliceZ(this: ZigString, allocator: std.mem.Allocator) Slice {
        if (this.len == 0)
            return Slice.empty;

        if (is16Bit(&this)) {
            const buffer = this.toOwnedSliceZ(allocator) catch unreachable;
            return Slice{
                .ptr = buffer.ptr,
                .len = @as(u32, @truncate(buffer.len)),
                .allocator = NullableAllocator.init(allocator),
            };
        }

        return Slice{
            .ptr = untagged(this._unsafe_ptr_do_not_use),
            .len = @as(u32, @truncate(this.len)),
        };
    }

    pub fn sliceZBuf(this: ZigString, buf: *bun.PathBuffer) ![:0]const u8 {
        return try std.fmt.bufPrintZ(buf, "{}", .{this});
    }

    pub inline fn full(this: *const ZigString) []const u8 {
        return untagged(this._unsafe_ptr_do_not_use)[0..this.len];
    }

    pub fn trimmedSlice(this: *const ZigString) []const u8 {
        return strings.trim(this.full(), " \r\n");
    }

    inline fn assertGlobalIfNeeded(this: *const ZigString) void {
        if (comptime bun.Environment.allow_assert) {
            if (this.isGloballyAllocated()) {
                this.assertGlobal();
            }
        }
    }

    inline fn assertGlobal(this: *const ZigString) void {
        if (comptime bun.Environment.allow_assert) {
            bun.assert(this.len == 0 or
                bun.Mimalloc.mi_is_in_heap_region(untagged(this._unsafe_ptr_do_not_use)) or
                bun.Mimalloc.mi_check_owned(untagged(this._unsafe_ptr_do_not_use)));
        }
    }

    pub fn toExternalValue(this: *const ZigString, global: *JSGlobalObject) JSValue {
        this.assertGlobal();
        if (this.len > String.max_length()) {
            bun.default_allocator.free(@constCast(this.byteSlice()));
            global.ERR_STRING_TOO_LONG("Cannot create a string longer than 2^32-1 characters", .{}).throw();
            return .zero;
        }
        return shim.cppFn("toExternalValue", .{ this, global });
    }

    pub fn toExternalValueWithCallback(
        this: *const ZigString,
        global: *JSGlobalObject,
        callback: *const fn (ctx: ?*anyopaque, ptr: ?*anyopaque, len: usize) callconv(.C) void,
    ) JSValue {
        return shim.cppFn("toExternalValueWithCallback", .{ this, global, callback });
    }

    pub fn external(
        this: *const ZigString,
        global: *JSGlobalObject,
        ctx: ?*anyopaque,
        callback: *const fn (ctx: ?*anyopaque, ptr: ?*anyopaque, len: usize) callconv(.C) void,
    ) JSValue {
        if (this.len > String.max_length()) {
            callback(ctx, @constCast(@ptrCast(this.byteSlice().ptr)), this.len);
            global.ERR_STRING_TOO_LONG("Cannot create a string longer than 2^32-1 characters", .{}).throw();
            return .zero;
        }

        return shim.cppFn("external", .{ this, global, ctx, callback });
    }

    pub fn to16BitValue(this: *const ZigString, global: *JSGlobalObject) JSValue {
        this.assertGlobal();
        return shim.cppFn("to16BitValue", .{ this, global });
    }

    pub fn withEncoding(this: *const ZigString) ZigString {
        var out = this.*;
        out.setOutputEncoding();
        return out;
    }

    pub fn toJSStringRef(this: *const ZigString) C_API.JSStringRef {
        if (comptime @hasDecl(@import("root").bun, "bindgen")) {
            return undefined;
        }

        return if (this.is16Bit())
            C_API.JSStringCreateWithCharactersNoCopy(@as([*]const u16, @ptrCast(@alignCast(untagged(this._unsafe_ptr_do_not_use)))), this.len)
        else
            C_API.JSStringCreateStatic(untagged(this._unsafe_ptr_do_not_use), this.len);
    }

    pub fn toErrorInstance(this: *const ZigString, global: *JSGlobalObject) JSValue {
        return shim.cppFn("toErrorInstance", .{ this, global });
    }

    pub fn toTypeErrorInstance(this: *const ZigString, global: *JSGlobalObject) JSValue {
        return shim.cppFn("toTypeErrorInstance", .{ this, global });
    }

    pub fn toSyntaxErrorInstance(this: *const ZigString, global: *JSGlobalObject) JSValue {
        return shim.cppFn("toSyntaxErrorInstance", .{ this, global });
    }

    pub fn toRangeErrorInstance(this: *const ZigString, global: *JSGlobalObject) JSValue {
        return shim.cppFn("toRangeErrorInstance", .{ this, global });
    }

    pub fn fromFmt(comptime fmt: [:0]const u8, args: anytype) ZigString {
        if (comptime std.meta.fieldNames(@TypeOf(args)).len > 0) {
            var buf = bun.MutableString.init2048(bun.default_allocator) catch unreachable;
            buf.writer().print(fmt, args) catch return ZigString.static(fmt).*;
            return ZigString.fromUTF8(buf.toOwnedSliceLeaky());
        }
        return ZigString.static(fmt).*;
    }

    pub const Extern = [_][]const u8{
        "toAtomicValue",
        "toExternalValue",
        "to16BitValue",
        "toErrorInstance",
        "toExternalU16",
        "toExternalValueWithCallback",
        "external",
        "toTypeErrorInstance",
        "toSyntaxErrorInstance",
        "toRangeErrorInstance",
    };
};

pub const DOMURL = opaque {
    pub const shim = Shimmer("WebCore", "DOMURL", @This());

    const cppFn = shim.cppFn;
    pub const name = "WebCore::DOMURL";

    pub fn cast_(value: JSValue, vm: *VM) ?*DOMURL {
        return shim.cppFn("cast_", .{ value, vm });
    }

    pub fn cast(value: JSValue) ?*DOMURL {
        return cast_(value, JSC.VirtualMachine.get().global.vm());
    }

    pub fn href_(this: *DOMURL, out: *ZigString) void {
        return shim.cppFn("href_", .{ this, out });
    }

    pub fn href(this: *DOMURL) ZigString {
        var out = ZigString.Empty;
        this.href_(&out);
        return out;
    }

    pub fn fileSystemPath(this: *DOMURL) bun.String {
        return shim.cppFn("fileSystemPath", .{this});
    }

    pub fn pathname_(this: *DOMURL, out: *ZigString) void {
        return shim.cppFn("pathname_", .{ this, out });
    }

    pub fn pathname(this: *DOMURL) ZigString {
        var out = ZigString.Empty;
        this.pathname_(&out);
        return out;
    }

    pub const Extern = [_][]const u8{
        "cast_",
        "href_",
        "pathname_",
        "fileSystemPath",
    };
};

const Api = @import("../../api/schema.zig").Api;

pub const DOMFormData = opaque {
    pub const shim = Shimmer("WebCore", "DOMFormData", @This());

    pub const name = "WebCore::DOMFormData";
    pub const include = "DOMFormData.h";
    pub const namespace = "WebCore";

    const cppFn = shim.cppFn;

    pub fn create(
        global: *JSGlobalObject,
    ) JSValue {
        return shim.cppFn("create", .{
            global,
        });
    }

    pub fn createFromURLQuery(
        global: *JSGlobalObject,
        query: *ZigString,
    ) JSValue {
        return shim.cppFn("createFromURLQuery", .{
            global,
            query,
        });
    }

    extern fn DOMFormData__toQueryString(
        *DOMFormData,
        ctx: *anyopaque,
        callback: *const fn (ctx: *anyopaque, *ZigString) callconv(.C) void,
    ) void;

    pub fn toQueryString(
        this: *DOMFormData,
        comptime Ctx: type,
        ctx: Ctx,
        comptime callback: fn (ctx: Ctx, ZigString) callconv(.C) void,
    ) void {
        const Wrapper = struct {
            const cb = callback;
            pub fn run(c: *anyopaque, str: *ZigString) callconv(.C) void {
                cb(@as(Ctx, @ptrCast(c)), str.*);
            }
        };

        DOMFormData__toQueryString(this, ctx, &Wrapper.run);
    }

    pub fn fromJS(
        value: JSValue,
    ) ?*DOMFormData {
        return shim.cppFn("fromJS", .{
            value,
        });
    }

    pub fn append(
        this: *DOMFormData,
        name_: *ZigString,
        value_: *ZigString,
    ) void {
        return shim.cppFn("append", .{
            this,
            name_,
            value_,
        });
    }

    pub fn appendBlob(
        this: *DOMFormData,
        global: *JSC.JSGlobalObject,
        name_: *ZigString,
        blob: *anyopaque,
        filename_: *ZigString,
    ) void {
        return shim.cppFn("appendBlob", .{
            this,
            global,
            name_,
            blob,
            filename_,
        });
    }

    pub fn count(
        this: *DOMFormData,
    ) usize {
        return shim.cppFn("count", .{
            this,
        });
    }

    const ForEachFunction = *const fn (
        ctx_ptr: ?*anyopaque,
        name: *ZigString,
        value_ptr: *anyopaque,
        filename: ?*ZigString,
        is_blob: u8,
    ) callconv(.C) void;

    extern fn DOMFormData__forEach(*DOMFormData, ?*anyopaque, ForEachFunction) void;
    pub const FormDataEntry = union(enum) {
        string: ZigString,
        file: struct {
            blob: *JSC.WebCore.Blob,
            filename: ZigString,
        },
    };
    pub fn forEach(
        this: *DOMFormData,
        comptime Context: type,
        ctx: *Context,
        comptime callback_wrapper: *const fn (ctx: *Context, name: ZigString, value: FormDataEntry) void,
    ) void {
        const Wrap = struct {
            const wrapper = callback_wrapper;
            pub fn forEachWrapper(
                ctx_ptr: ?*anyopaque,
                name_: *ZigString,
                value_ptr: *anyopaque,
                filename: ?*ZigString,
                is_blob: u8,
            ) callconv(.C) void {
                const ctx_ = bun.cast(*Context, ctx_ptr.?);
                const value = if (is_blob == 0)
                    FormDataEntry{ .string = bun.cast(*ZigString, value_ptr).* }
                else
                    FormDataEntry{
                        .file = .{
                            .blob = bun.cast(*JSC.WebCore.Blob, value_ptr),
                            .filename = (filename orelse &ZigString.Empty).*,
                        },
                    };

                wrapper(ctx_, name_.*, value);
            }
        };
        JSC.markBinding(@src());
        DOMFormData__forEach(this, ctx, Wrap.forEachWrapper);
    }

    pub const Extern = [_][]const u8{
        "create",
        "fromJS",
        "append",
        "appendBlob",
        "count",
        "createFromURLQuery",
    };
};

pub const FetchHeaders = opaque {
    pub const shim = Shimmer("WebCore", "FetchHeaders", @This());

    pub const name = "WebCore::FetchHeaders";
    pub const include = "FetchHeaders.h";
    pub const namespace = "WebCore";

    const cppFn = shim.cppFn;

    pub fn createValue(
        global: *JSGlobalObject,
        names: [*c]Api.StringPointer,
        values: [*c]Api.StringPointer,
        buf: *const ZigString,
        count_: u32,
    ) JSValue {
        return shim.cppFn("createValue", .{
            global,
            names,
            values,
            buf,
            count_,
        });
    }

    extern "C" fn WebCore__FetchHeaders__createFromJS(*JSC.JSGlobalObject, JSValue) ?*FetchHeaders;
    /// Construct a `Headers` object from a JSValue.
    ///
    /// This can be:
    /// -  Array<[String, String]>
    /// -  Record<String, String>.
    ///
    /// Throws an exception if invalid.
    ///
    /// If empty, returns null.
    pub fn createFromJS(
        global: *JSGlobalObject,
        value: JSValue,
    ) ?*FetchHeaders {
        return WebCore__FetchHeaders__createFromJS(global, value);
    }

    pub fn putDefault(this: *FetchHeaders, name_: HTTPHeaderName, value: []const u8, global: *JSGlobalObject) void {
        if (this.fastHas(name_)) {
            return;
        }

        this.put(name_, value, global);
    }

    pub fn from(
        global: *JSGlobalObject,
        names: [*c]Api.StringPointer,
        values: [*c]Api.StringPointer,
        buf: *const ZigString,
        count_: u32,
    ) JSValue {
        return shim.cppFn("createValue", .{
            global,
            names,
            values,
            buf,
            count_,
        });
    }

    pub fn isEmpty(this: *FetchHeaders) bool {
        return shim.cppFn("isEmpty", .{
            this,
        });
    }

    pub fn createFromUWS(
        uws_request: *anyopaque,
    ) *FetchHeaders {
        return shim.cppFn("createFromUWS", .{
            uws_request,
        });
    }

    pub fn toUWSResponse(
        headers: *FetchHeaders,
        is_ssl: bool,
        uws_response: *anyopaque,
    ) void {
        return shim.cppFn("toUWSResponse", .{
            headers,
            is_ssl,
            uws_response,
        });
    }

    const PicoHeaders = extern struct {
        ptr: ?*const anyopaque,
        len: usize,
    };

    pub fn createEmpty() *FetchHeaders {
        return shim.cppFn("createEmpty", .{});
    }

    pub fn createFromPicoHeaders(
        pico_headers: anytype,
    ) *FetchHeaders {
        const out = PicoHeaders{ .ptr = pico_headers.ptr, .len = pico_headers.len };
        const result = shim.cppFn("createFromPicoHeaders_", .{
            &out,
        });
        return result;
    }

    pub fn createFromPicoHeaders_(
        pico_headers: *const anyopaque,
    ) *FetchHeaders {
        return shim.cppFn("createFromPicoHeaders_", .{
            pico_headers,
        });
    }

    pub fn append(
        this: *FetchHeaders,
        name_: *const ZigString,
        value: *const ZigString,
        global: *JSGlobalObject,
    ) void {
        return shim.cppFn("append", .{
            this,
            name_,
            value,
            global,
        });
    }

    extern fn WebCore__FetchHeaders__put(this: *FetchHeaders, name_: HTTPHeaderName, value: *const ZigString, global: *JSGlobalObject) void;

    pub fn put(
        this: *FetchHeaders,
        name_: HTTPHeaderName,
        value: []const u8,
        global: *JSGlobalObject,
    ) void {
        WebCore__FetchHeaders__put(this, name_, &ZigString.init(value), global);
    }

    pub fn get_(
        this: *FetchHeaders,
        name_: *const ZigString,
        out: *ZigString,
        global: *JSGlobalObject,
    ) void {
        shim.cppFn("get_", .{
            this,
            name_,
            out,
            global,
        });
    }

    pub fn get(
        this: *FetchHeaders,
        name_: []const u8,
        global: *JSGlobalObject,
    ) ?[]const u8 {
        var out = ZigString.Empty;
        get_(this, &ZigString.init(name_), &out, global);
        if (out.len > 0) {
            return out.slice();
        }

        return null;
    }

    pub fn has(
        this: *FetchHeaders,
        name_: *const ZigString,
        global: *JSGlobalObject,
    ) bool {
        return shim.cppFn("has", .{
            this,
            name_,
            global,
        });
    }

    pub fn fastHas(
        this: *FetchHeaders,
        name_: HTTPHeaderName,
    ) bool {
        return fastHas_(this, @intFromEnum(name_));
    }

    pub fn fastGet(
        this: *FetchHeaders,
        name_: HTTPHeaderName,
    ) ?ZigString {
        var str = ZigString.init("");
        fastGet_(this, @intFromEnum(name_), &str);
        if (str.len == 0) {
            return null;
        }

        return str;
    }

    pub fn fastHas_(
        this: *FetchHeaders,
        name_: u8,
    ) bool {
        return shim.cppFn("fastHas_", .{
            this,
            name_,
        });
    }

    pub fn fastGet_(
        this: *FetchHeaders,
        name_: u8,
        str: *ZigString,
    ) void {
        return shim.cppFn("fastGet_", .{
            this,
            name_,
            str,
        });
    }

    pub const HTTPHeaderName = enum(u8) {
        Accept,
        AcceptCharset,
        AcceptEncoding,
        AcceptLanguage,
        AcceptRanges,
        AccessControlAllowCredentials,
        AccessControlAllowHeaders,
        AccessControlAllowMethods,
        AccessControlAllowOrigin,
        AccessControlExposeHeaders,
        AccessControlMaxAge,
        AccessControlRequestHeaders,
        AccessControlRequestMethod,
        Age,
        Authorization,
        CacheControl,
        Connection,
        ContentDisposition,
        ContentEncoding,
        ContentLanguage,
        ContentLength,
        ContentLocation,
        ContentRange,
        ContentSecurityPolicy,
        ContentSecurityPolicyReportOnly,
        ContentType,
        Cookie,
        Cookie2,
        CrossOriginEmbedderPolicy,
        CrossOriginEmbedderPolicyReportOnly,
        CrossOriginOpenerPolicy,
        CrossOriginOpenerPolicyReportOnly,
        CrossOriginResourcePolicy,
        DNT,
        Date,
        DefaultStyle,
        ETag,
        Expect,
        Expires,
        Host,
        IcyMetaInt,
        IcyMetadata,
        IfMatch,
        IfModifiedSince,
        IfNoneMatch,
        IfRange,
        IfUnmodifiedSince,
        KeepAlive,
        LastEventID,
        LastModified,
        Link,
        Location,
        Origin,
        PingFrom,
        PingTo,
        Pragma,
        ProxyAuthorization,
        Purpose,
        Range,
        Referer,
        ReferrerPolicy,
        Refresh,
        ReportTo,
        SecFetchDest,
        SecFetchMode,
        SecWebSocketAccept,
        SecWebSocketExtensions,
        SecWebSocketKey,
        SecWebSocketProtocol,
        SecWebSocketVersion,
        ServerTiming,
        ServiceWorker,
        ServiceWorkerAllowed,
        ServiceWorkerNavigationPreload,
        SetCookie,
        SetCookie2,
        SourceMap,
        StrictTransportSecurity,
        TE,
        TimingAllowOrigin,
        Trailer,
        TransferEncoding,
        Upgrade,
        UpgradeInsecureRequests,
        UserAgent,
        Vary,
        Via,
        XContentTypeOptions,
        XDNSPrefetchControl,
        XFrameOptions,
        XSourceMap,
        XTempTablet,
        XXSSProtection,
    };

    pub fn fastRemove(
        this: *FetchHeaders,
        header: HTTPHeaderName,
    ) void {
        return fastRemove_(this, @intFromEnum(header));
    }

    pub fn fastRemove_(
        this: *FetchHeaders,
        header: u8,
    ) void {
        return shim.cppFn("fastRemove_", .{
            this,
            header,
        });
    }

    pub fn remove(
        this: *FetchHeaders,
        name_: *const ZigString,
        global: *JSGlobalObject,
    ) void {
        return shim.cppFn("remove", .{
            this,
            name_,
            global,
        });
    }

    pub fn cast_(value: JSValue, vm: *VM) ?*FetchHeaders {
        return shim.cppFn("cast_", .{ value, vm });
    }

    pub fn cast(value: JSValue) ?*FetchHeaders {
        return cast_(value, JSC.VirtualMachine.get().global.vm());
    }

    pub fn toJS(this: *FetchHeaders, globalThis: *JSGlobalObject) JSValue {
        return shim.cppFn("toJS", .{ this, globalThis });
    }

    pub fn count(
        this: *FetchHeaders,
        names: *u32,
        buf_len: *u32,
    ) void {
        return shim.cppFn("count", .{
            this,
            names,
            buf_len,
        });
    }

    pub fn clone(
        this: *FetchHeaders,
        global: *JSGlobalObject,
    ) JSValue {
        return shim.cppFn("clone", .{
            this,
            global,
        });
    }

    pub fn cloneThis(
        this: *FetchHeaders,
        global: *JSGlobalObject,
    ) ?*FetchHeaders {
        return shim.cppFn("cloneThis", .{
            this,
            global,
        });
    }

    pub fn deref(
        this: *FetchHeaders,
    ) void {
        return shim.cppFn("deref", .{
            this,
        });
    }

    pub fn copyTo(
        this: *FetchHeaders,
        names: ?[*]Api.StringPointer,
        values: ?[*]Api.StringPointer,
        buf: [*]u8,
    ) void {
        return shim.cppFn("copyTo", .{
            this,
            names,
            values,
            buf,
        });
    }

    pub const Extern = [_][]const u8{
        "fastRemove_",
        "fastGet_",
        "fastHas_",
        "append",
        "cast_",
        "clone",
        "cloneThis",
        "copyTo",
        "count",
        "createFromJS",
        "createEmpty",
        "createFromPicoHeaders_",
        "createFromUWS",
        "createValue",
        "deref",
        "get_",
        "has",
        "put_",
        "remove",
        "toJS",
        "toUWSResponse",
        "isEmpty",
    };
};

pub const SystemError = extern struct {
    errno: c_int = 0,
    /// label for errno
    code: String = String.empty,
    message: String = String.empty,
    path: String = String.empty,
    syscall: String = String.empty,
    fd: bun.FileDescriptor = bun.toFD(-1),

    pub fn Maybe(comptime Result: type) type {
        return union(enum) {
            err: SystemError,
            result: Result,
        };
    }

    pub const shim = Shimmer("", "SystemError", @This());

    pub const name = "SystemError";
    pub const namespace = "";

    pub fn getErrno(this: *const SystemError) bun.C.E {
        // The inverse in bun.sys.Error.toSystemError()
        return @enumFromInt(this.errno * -1);
    }

    pub fn toAnyhowError(this: SystemError) bun.anyhow.Error {
        return bun.anyhow.Error.newSys(this);
    }

    pub fn deref(this: *const SystemError) void {
        this.path.deref();
        this.code.deref();
        this.message.deref();
        this.syscall.deref();
    }

    pub fn ref(this: *SystemError) void {
        this.path.ref();
        this.code.ref();
        this.message.ref();
        this.syscall.ref();
    }

    pub fn toErrorInstance(this: *const SystemError, global: *JSGlobalObject) JSValue {
        defer {
            this.path.deref();
            this.code.deref();
            this.message.deref();
            this.syscall.deref();
        }

        return shim.cppFn("toErrorInstance", .{ this, global });
    }

    pub fn format(self: SystemError, comptime _: []const u8, _: std.fmt.FormatOptions, writer: anytype) !void {
        if (!self.path.isEmpty()) {
            // TODO: remove this hardcoding
            switch (bun.Output.enable_ansi_colors_stderr) {
                inline else => |enable_colors| try writer.print(
                    comptime bun.Output.prettyFmt(
                        "<r><red>{}<r><d>:<r> <b>{s}<r>: {} <d>({}())<r>",
                        enable_colors,
                    ),
                    .{
                        self.code,
                        self.path,
                        self.message,
                        self.syscall,
                    },
                ),
            }
        } else
        // TODO: remove this hardcoding
        switch (bun.Output.enable_ansi_colors_stderr) {
            inline else => |enable_colors| try writer.print(
                comptime bun.Output.prettyFmt(
                    "<r><red>{}<r><d>:<r> {} <d>({}())<r>",
                    enable_colors,
                ),
                .{
                    self.code,
                    self.message,
                    self.syscall,
                },
            ),
        }
    }

    pub const Extern = [_][]const u8{
        "toErrorInstance",
    };
};

pub const ReturnableException = *?*Exception;
pub const Sizes = @import("../bindings/sizes.zig");

pub const JSUint8Array = opaque {
    pub const name = "Uint8Array_alias";
    pub fn ptr(this: *JSUint8Array) [*]u8 {
        return @as(*[*]u8, @ptrFromInt(@intFromPtr(this) + Sizes.Bun_FFI_PointerOffsetToTypedArrayVector)).*;
    }

    pub fn len(this: *JSUint8Array) usize {
        return @as(*usize, @ptrFromInt(@intFromPtr(this) + Sizes.Bun_FFI_PointerOffsetToTypedArrayLength)).*;
    }

    pub fn slice(this: *JSUint8Array) []u8 {
        return this.ptr()[0..this.len()];
    }

    extern fn JSUint8Array__fromDefaultAllocator(*JSC.JSGlobalObject, ptr: [*]u8, len: usize) JSC.JSValue;
    /// *bytes* must come from bun.default_allocator
    pub fn fromBytes(globalThis: *JSGlobalObject, bytes: []u8) JSC.JSValue {
        return JSUint8Array__fromDefaultAllocator(globalThis, bytes.ptr, bytes.len);
    }

    extern fn Bun__createUint8ArrayForCopy(*JSC.JSGlobalObject, ptr: ?*const anyopaque, len: usize, buffer: bool) JSValue;
    pub fn fromBytesCopy(globalThis: *JSGlobalObject, bytes: []const u8) JSValue {
        return Bun__createUint8ArrayForCopy(globalThis, bytes.ptr, bytes.len, false);
    }

    pub fn createEmpty(globalThis: *JSGlobalObject) JSValue {
        return Bun__createUint8ArrayForCopy(globalThis, null, 0, false);
    }
};

pub const JSCell = extern struct {
    pub const shim = Shimmer("JSC", "JSCell", @This());
    bytes: shim.Bytes,
    const cppFn = shim.cppFn;
    pub const include = "JavaScriptCore/JSCell.h";
    pub const name = "JSC::JSCell";
    pub const namespace = "JSC";

    const CellType = enum(u8) { _ };

    pub fn getObject(this: *JSCell) *JSObject {
        return shim.cppFn("getObject", .{this});
    }

    pub fn getType(this: *JSCell) u8 {
        return shim.cppFn("getType", .{
            this,
        });
    }

    pub const Extern = [_][]const u8{ "getObject", "getType" };

    pub fn getGetterSetter(this: *JSCell) *GetterSetter {
        if (comptime bun.Environment.allow_assert) {
            bun.assert(JSValue.fromCell(this).isGetterSetter());
        }
        return @as(*GetterSetter, @ptrCast(@alignCast(this)));
    }

    pub fn getCustomGetterSetter(this: *JSCell) *CustomGetterSetter {
        if (comptime bun.Environment.allow_assert) {
            bun.assert(JSValue.fromCell(this).isCustomGetterSetter());
        }
        return @as(*CustomGetterSetter, @ptrCast(@alignCast(this)));
    }
};

pub const JSString = extern struct {
    pub const shim = Shimmer("JSC", "JSString", @This());
    bytes: shim.Bytes,
    const cppFn = shim.cppFn;
    pub const include = "JavaScriptCore/JSString.h";
    pub const name = "JSC::JSString";
    pub const namespace = "JSC";

    pub fn toObject(this: *JSString, global: *JSGlobalObject) ?*JSObject {
        return shim.cppFn("toObject", .{ this, global });
    }

    pub fn toZigString(this: *JSString, global: *JSGlobalObject, zig_str: *JSC.ZigString) void {
        return shim.cppFn("toZigString", .{ this, global, zig_str });
    }

    pub fn getZigString(this: *JSString, global: *JSGlobalObject) JSC.ZigString {
        var out = JSC.ZigString.init("");
        this.toZigString(global, &out);
        return out;
    }

    // doesn't always allocate
    pub fn toSlice(
        this: *JSString,
        global: *JSGlobalObject,
        allocator: std.mem.Allocator,
    ) ZigString.Slice {
        var str = ZigString.init("");
        this.toZigString(global, &str);
        return str.toSlice(allocator);
    }

    pub fn toSliceClone(
        this: *JSString,
        global: *JSGlobalObject,
        allocator: std.mem.Allocator,
    ) ZigString.Slice {
        var str = ZigString.init("");
        this.toZigString(global, &str);
        return str.toSliceClone(allocator);
    }

    pub fn toSliceZ(
        this: *JSString,
        global: *JSGlobalObject,
        allocator: std.mem.Allocator,
    ) ZigString.Slice {
        var str = ZigString.init("");
        this.toZigString(global, &str);
        return str.toSliceZ(allocator);
    }

    pub fn eql(this: *const JSString, global: *JSGlobalObject, other: *JSString) bool {
        return shim.cppFn("eql", .{ this, global, other });
    }

    pub fn iterator(this: *JSString, globalObject: *JSGlobalObject, iter: *anyopaque) void {
        return shim.cppFn("iterator", .{ this, globalObject, iter });
    }

    pub fn length(this: *const JSString) usize {
        return shim.cppFn("length", .{
            this,
        });
    }

    pub fn is8Bit(this: *const JSString) bool {
        return shim.cppFn("is8Bit", .{
            this,
        });
    }

    pub const JStringIteratorAppend8Callback = *const fn (*Iterator, [*]const u8, u32) callconv(.C) void;
    pub const JStringIteratorAppend16Callback = *const fn (*Iterator, [*]const u16, u32) callconv(.C) void;
    pub const JStringIteratorWrite8Callback = *const fn (*Iterator, [*]const u8, u32, u32) callconv(.C) void;
    pub const JStringIteratorWrite16Callback = *const fn (*Iterator, [*]const u16, u32, u32) callconv(.C) void;
    pub const Iterator = extern struct {
        data: ?*anyopaque,
        stop: u8,
        append8: ?JStringIteratorAppend8Callback,
        append16: ?JStringIteratorAppend16Callback,
        write8: ?JStringIteratorWrite8Callback,
        write16: ?JStringIteratorWrite16Callback,
    };

    pub const Extern = [_][]const u8{ "toZigString", "iterator", "toObject", "eql", "value", "length", "is8Bit", "createFromOwnedString", "createFromString" };
};

pub const GetterSetter = extern struct {
    pub const shim = Shimmer("JSC", "GetterSetter", @This());
    bytes: shim.Bytes,
    const cppFn = shim.cppFn;
    pub const include = "JavaScriptCore/GetterSetter.h";
    pub const name = "JSC::GetterSetter";
    pub const namespace = "JSC";

    pub fn isGetterNull(this: *GetterSetter) bool {
        return shim.cppFn("isGetterNull", .{this});
    }

    pub fn isSetterNull(this: *GetterSetter) bool {
        return shim.cppFn("isSetterNull", .{this});
    }
};

pub const CustomGetterSetter = extern struct {
    pub const shim = Shimmer("JSC", "CustomGetterSetter", @This());
    bytes: shim.Bytes,
    const cppFn = shim.cppFn;
    pub const include = "JavaScriptCore/CustomGetterSetter.h";
    pub const name = "JSC::CustomGetterSetter";
    pub const namespace = "JSC";

    pub fn isGetterNull(this: *CustomGetterSetter) bool {
        return shim.cppFn("isGetterNull", .{this});
    }

    pub fn isSetterNull(this: *CustomGetterSetter) bool {
        return shim.cppFn("isSetterNull", .{this});
    }
};

pub const JSPromiseRejectionOperation = enum(u32) {
    Reject = 0,
    Handle = 1,
};

pub fn NewGlobalObject(comptime Type: type) type {
    return struct {
        const importNotImpl = "Import not implemented";
        const resolveNotImpl = "resolve not implemented";
        const moduleNotImpl = "Module fetch not implemented";
        pub fn import(global: *JSGlobalObject, specifier: *String, source: *String) callconv(.C) ErrorableString {
            if (comptime @hasDecl(Type, "import")) {
                return @call(bun.callmod_inline, Type.import, .{ global, specifier.*, source.* });
            }
            return ErrorableString.err(error.ImportFailed, String.init(importNotImpl).toErrorInstance(global).asVoid());
        }
        pub fn resolve(
            res: *ErrorableString,
            global: *JSGlobalObject,
            specifier: *String,
            source: *String,
            query_string: *ZigString,
        ) callconv(.C) void {
            if (comptime @hasDecl(Type, "resolve")) {
                @call(bun.callmod_inline, Type.resolve, .{ res, global, specifier.*, source.*, query_string, true });
                return;
            }
            res.* = ErrorableString.err(error.ResolveFailed, String.init(resolveNotImpl).toErrorInstance(global).asVoid());
        }
        pub fn fetch(ret: *ErrorableResolvedSource, global: *JSGlobalObject, specifier: *String, source: *String) callconv(.C) void {
            if (comptime @hasDecl(Type, "fetch")) {
                @call(bun.callmod_inline, Type.fetch, .{ ret, global, specifier.*, source.* });
                return;
            }
            ret.* = ErrorableResolvedSource.err(error.FetchFailed, String.init(moduleNotImpl).toErrorInstance(global).asVoid());
        }
        pub fn promiseRejectionTracker(global: *JSGlobalObject, promise: *JSPromise, rejection: JSPromiseRejectionOperation) callconv(.C) JSValue {
            if (comptime @hasDecl(Type, "promiseRejectionTracker")) {
                return @call(bun.callmod_inline, Type.promiseRejectionTracker, .{ global, promise, rejection });
            }
            return JSValue.jsUndefined();
        }

        pub fn reportUncaughtException(global: *JSGlobalObject, exception: *Exception) callconv(.C) JSValue {
            if (comptime @hasDecl(Type, "reportUncaughtException")) {
                return @call(bun.callmod_inline, Type.reportUncaughtException, .{ global, exception });
            }
            return JSValue.jsUndefined();
        }

        pub fn onCrash() callconv(.C) void {
            if (comptime @hasDecl(Type, "onCrash")) {
                return @call(bun.callmod_inline, Type.onCrash, .{});
            }

            Output.flush();

            @panic("A C++ exception occurred");
        }
    };
}

pub const JSModuleLoader = extern struct {
    pub const shim = Shimmer("JSC", "JSModuleLoader", @This());
    bytes: shim.Bytes,
    const cppFn = shim.cppFn;
    pub const include = "JavaScriptCore/JSModuleLoader.h";
    pub const name = "JSC::JSModuleLoader";
    pub const namespace = "JSC";

    pub fn evaluate(
        globalObject: *JSGlobalObject,
        sourceCodePtr: [*]const u8,
        sourceCodeLen: usize,
        originUrlPtr: [*]const u8,
        originUrlLen: usize,
        referrerUrlPtr: [*]const u8,
        referrerUrlLen: usize,
        thisValue: JSValue,
        exception: [*]JSValue,
    ) JSValue {
        return shim.cppFn("evaluate", .{
            globalObject,
            sourceCodePtr,
            sourceCodeLen,
            originUrlPtr,
            originUrlLen,
            referrerUrlPtr,
            referrerUrlLen,
            thisValue,
            exception,
        });
    }

    pub fn loadAndEvaluateModule(globalObject: *JSGlobalObject, module_name: *const bun.String) ?*JSInternalPromise {
        return shim.cppFn("loadAndEvaluateModule", .{
            globalObject,
            module_name,
        });
    }

    extern fn JSModuleLoader__import(*JSGlobalObject, *const bun.String) *JSInternalPromise;
    pub fn import(globalObject: *JSGlobalObject, module_name: *const bun.String) *JSInternalPromise {
        return JSModuleLoader__import(globalObject, module_name);
    }

    // pub fn dependencyKeysIfEvaluated(this: *JSModuleLoader, globalObject: *JSGlobalObject, moduleRecord: *JSModuleRecord) *JSValue {
    //     return shim.cppFn("dependencyKeysIfEvaluated", .{ this, globalObject, moduleRecord });
    // }

    pub const Extern = [_][]const u8{
        "evaluate",
        "loadAndEvaluateModule",
        "importModule",
        "checkSyntax",
    };
};

pub fn PromiseCallback(comptime Type: type, comptime CallbackFunction: fn (*Type, *JSGlobalObject, []const JSValue) anyerror!JSValue) type {
    return struct {
        pub fn callback(
            ctx: ?*anyopaque,
            globalThis: *JSGlobalObject,
            arguments: [*]const JSValue,
            arguments_len: usize,
        ) callconv(.C) JSValue {
            return CallbackFunction(@as(*Type, @ptrCast(@alignCast(ctx.?))), globalThis, arguments[0..arguments_len]) catch |err| brk: {
                break :brk ZigString.init(bun.asByteSlice(@errorName(err))).toErrorInstance(globalThis);
            };
        }
    }.callback;
}

pub const CommonAbortReason = enum(u8) {
    Timeout = 1,
    UserAbort = 2,
    ConnectionClosed = 3,

    pub fn toJS(this: CommonAbortReason, global: *JSGlobalObject) JSValue {
        return WebCore__CommonAbortReason__toJS(global, this);
    }

    extern fn WebCore__CommonAbortReason__toJS(*JSGlobalObject, CommonAbortReason) JSValue;
};

pub const AbortSignal = extern opaque {
    pub const shim = Shimmer("WebCore", "AbortSignal", @This());
    const cppFn = shim.cppFn;
    pub const include = "webcore/AbortSignal.h";
    pub const name = "WebCore::AbortSignal";
    pub const namespace = "WebCore";

    pub fn listen(
        this: *AbortSignal,
        comptime Context: type,
        ctx: *Context,
        comptime cb: *const fn (*Context, JSValue) void,
    ) *AbortSignal {
        const Wrapper = struct {
            const call = cb;
            pub fn callback(
                ptr: ?*anyopaque,
                reason: JSValue,
            ) callconv(.C) void {
                const val = bun.cast(*Context, ptr.?);
                call(val, reason);
            }
        };

        return this.addListener(@as(?*anyopaque, @ptrCast(ctx)), Wrapper.callback);
    }

    pub fn addListener(
        this: *AbortSignal,
        ctx: ?*anyopaque,
        callback: *const fn (?*anyopaque, JSValue) callconv(.C) void,
    ) *AbortSignal {
        return cppFn("addListener", .{ this, ctx, callback });
    }

    pub fn cleanNativeBindings(this: *AbortSignal, ctx: ?*anyopaque) void {
        return cppFn("cleanNativeBindings", .{ this, ctx });
    }

    extern fn WebCore__AbortSignal__signal(*AbortSignal, *JSC.JSGlobalObject, CommonAbortReason) void;

    pub fn signal(
        this: *AbortSignal,
        globalObject: *JSC.JSGlobalObject,
        reason: CommonAbortReason,
    ) void {
        bun.Analytics.Features.abort_signal += 1;
        return WebCore__AbortSignal__signal(this, globalObject, reason);
    }

    /// This function is not threadsafe. aborted is a boolean, not an atomic!
    pub fn aborted(this: *AbortSignal) bool {
        return cppFn("aborted", .{this});
    }

    /// This function is not threadsafe. JSValue cannot safely be passed between threads.
    pub fn abortReason(this: *AbortSignal) JSValue {
        return cppFn("abortReason", .{this});
    }

    extern fn WebCore__AbortSignal__reasonIfAborted(*AbortSignal, *JSC.JSGlobalObject, *u8) JSValue;

    pub const AbortReason = union(enum) {
        CommonAbortReason: CommonAbortReason,
        JSValue: JSValue,

        pub fn toBodyValueError(this: AbortReason, globalObject: *JSC.JSGlobalObject) JSC.WebCore.Body.Value.ValueError {
            return switch (this) {
                .CommonAbortReason => |reason| .{ .AbortReason = reason },
                .JSValue => |value| .{ .JSValue = JSC.Strong.create(value, globalObject) },
            };
        }
    };

    pub fn reasonIfAborted(this: *AbortSignal, global: *JSC.JSGlobalObject) ?AbortReason {
        var reason: u8 = 0;
        const js_reason = WebCore__AbortSignal__reasonIfAborted(this, global, &reason);
        if (reason > 0) {
            bun.debugAssert(js_reason == .undefined);
            return AbortReason{ .CommonAbortReason = @enumFromInt(reason) };
        }

        if (js_reason == .zero) {
            return null;
        }

        return AbortReason{ .JSValue = js_reason };
    }

    pub fn ref(
        this: *AbortSignal,
    ) *AbortSignal {
        return cppFn("ref", .{this});
    }

    pub fn unref(
        this: *AbortSignal,
    ) void {
        cppFn("unref", .{this});
    }

    pub fn detach(this: *AbortSignal, ctx: ?*anyopaque) void {
        this.cleanNativeBindings(ctx);
        this.unref();
    }

    pub fn fromJS(value: JSValue) ?*AbortSignal {
        return cppFn("fromJS", .{value});
    }

    pub fn toJS(this: *AbortSignal, global: *JSGlobalObject) JSValue {
        return cppFn("toJS", .{ this, global });
    }

    pub fn create(global: *JSGlobalObject) JSValue {
        return cppFn("create", .{global});
    }

    extern fn WebCore__AbortSignal__new(*JSGlobalObject) *AbortSignal;
    pub fn new(global: *JSGlobalObject) *AbortSignal {
        JSC.markBinding(@src());
        return WebCore__AbortSignal__new(global);
    }

    pub const Extern = [_][]const u8{ "create", "ref", "unref", "signal", "abortReason", "aborted", "addListener", "fromJS", "toJS", "cleanNativeBindings" };
};

pub const JSPromise = extern struct {
    pub const shim = Shimmer("JSC", "JSPromise", @This());
    bytes: shim.Bytes,
    const cppFn = shim.cppFn;
    pub const include = "JavaScriptCore/JSPromise.h";
    pub const name = "JSC::JSPromise";
    pub const namespace = "JSC";

    pub const Status = enum(u32) {
        Pending = 0, // Making this as 0, so that, we can change the status from Pending to others without masking.
        Fulfilled = 1,
        Rejected = 2,
    };

    pub fn Weak(comptime T: type) type {
        return struct {
            weak: JSC.Weak(T) = .{},
            const WeakType = @This();

            pub fn reject(this: *WeakType, globalThis: *JSC.JSGlobalObject, val: JSC.JSValue) void {
                this.swap().reject(globalThis, val);
            }

            /// Like `reject`, except it drains microtasks at the end of the current event loop iteration.
            pub fn rejectTask(this: *WeakType, globalThis: *JSC.JSGlobalObject, val: JSC.JSValue) void {
                const loop = JSC.VirtualMachine.get().eventLoop();
                loop.enter();
                defer loop.exit();

                this.reject(globalThis, val);
            }

            pub fn rejectOnNextTick(this: *WeakType, globalThis: *JSC.JSGlobalObject, val: JSC.JSValue) void {
                this.swap().rejectOnNextTick(globalThis, val);
            }

            pub fn resolve(this: *WeakType, globalThis: *JSC.JSGlobalObject, val: JSC.JSValue) void {
                this.swap().resolve(globalThis, val);
            }

            /// Like `resolve`, except it drains microtasks at the end of the current event loop iteration.
            pub fn resolveTask(this: *WeakType, globalThis: *JSC.JSGlobalObject, val: JSC.JSValue) void {
                const loop = JSC.VirtualMachine.get().eventLoop();
                loop.enter();
                defer loop.exit();
                this.resolve(globalThis, val);
            }

            pub fn resolveOnNextTick(this: *WeakType, globalThis: *JSC.JSGlobalObject, val: JSC.JSValue) void {
                this.swap().resolveOnNextTick(globalThis, val);
            }

            pub fn init(
                globalThis: *JSC.JSGlobalObject,
                promise: JSValue,
                ctx: *T,
                comptime finalizer: *const fn (*T, JSC.JSValue) void,
            ) WeakType {
                return WeakType{
                    .weak = JSC.Weak(T).create(
                        promise,
                        globalThis,
                        ctx,
                        finalizer,
                    ),
                };
            }

            pub fn get(this: *const WeakType) *JSC.JSPromise {
                return this.weak.get().?.asPromise().?;
            }

            pub fn getOrNull(this: *const WeakType) ?*JSC.JSPromise {
                const promise_value = this.weak.get() orelse return null;
                return promise_value.asPromise();
            }

            pub fn value(this: *const WeakType) JSValue {
                return this.weak.get().?;
            }

            pub fn valueOrEmpty(this: *const WeakType) JSValue {
                return this.weak.get() orelse .zero;
            }

            pub fn swap(this: *WeakType) *JSC.JSPromise {
                const prom = this.weak.swap().asPromise().?;
                this.weak.deinit();
                return prom;
            }
            pub fn deinit(this: *WeakType) void {
                this.weak.clear();
                this.weak.deinit();
            }
        };
    }

    pub const Strong = struct {
        strong: JSC.Strong = .{},

        pub fn reject(this: *Strong, globalThis: *JSC.JSGlobalObject, val: JSC.JSValue) void {
            this.swap().reject(globalThis, val);
        }

        /// Like `reject`, except it drains microtasks at the end of the current event loop iteration.
        pub fn rejectTask(this: *Strong, globalThis: *JSC.JSGlobalObject, val: JSC.JSValue) void {
            const loop = JSC.VirtualMachine.get().eventLoop();
            loop.enter();
            defer loop.exit();

            this.reject(globalThis, val);
        }

        pub fn rejectOnNextTick(this: *Strong, globalThis: *JSC.JSGlobalObject, val: JSC.JSValue) void {
            this.swap().rejectOnNextTick(globalThis, val);
        }

        pub fn resolve(this: *Strong, globalThis: *JSC.JSGlobalObject, val: JSC.JSValue) void {
            this.swap().resolve(globalThis, val);
        }

        /// Like `resolve`, except it drains microtasks at the end of the current event loop iteration.
        pub fn resolveTask(this: *Strong, globalThis: *JSC.JSGlobalObject, val: JSC.JSValue) void {
            const loop = JSC.VirtualMachine.get().eventLoop();
            loop.enter();
            defer loop.exit();
            this.resolve(globalThis, val);
        }

        pub fn resolveOnNextTick(this: *Strong, globalThis: *JSC.JSGlobalObject, val: JSC.JSValue) void {
            this.swap().resolveOnNextTick(globalThis, val);
        }

        pub fn init(globalThis: *JSC.JSGlobalObject) Strong {
            return Strong{
                .strong = JSC.Strong.create(
                    JSC.JSPromise.create(globalThis).asValue(globalThis),
                    globalThis,
                ),
            };
        }

        pub fn get(this: *const Strong) *JSC.JSPromise {
            return this.strong.get().?.asPromise().?;
        }

        pub fn value(this: *const Strong) JSValue {
            return this.strong.get().?;
        }

        pub fn valueOrEmpty(this: *const Strong) JSValue {
            return this.strong.get() orelse .zero;
        }

        pub fn swap(this: *Strong) *JSC.JSPromise {
            const prom = this.strong.swap().asPromise().?;
            this.strong.deinit();
            return prom;
        }
        pub fn deinit(this: *Strong) void {
            this.strong.clear();
            this.strong.deinit();
        }
    };

    extern fn JSC__JSPromise__wrap(*JSC.JSGlobalObject, *anyopaque, *const fn (*anyopaque, *JSC.JSGlobalObject) callconv(.C) JSC.JSValue) JSC.JSValue;

    pub fn wrap(
        globalObject: *JSGlobalObject,
        comptime Function: anytype,
        args: std.meta.ArgsTuple(@TypeOf(Function)),
    ) JSValue {
        const Args = std.meta.ArgsTuple(@TypeOf(Function));
        const Fn = Function;
        const Wrapper = struct {
            args: Args,

            pub fn call(this: *@This(), _: *JSC.JSGlobalObject) JSC.JSValue {
                return @call(.auto, Fn, this.args);
            }
        };

        var ctx = Wrapper{ .args = args };
        return JSC__JSPromise__wrap(globalObject, &ctx, @ptrCast(&Wrapper.call));
    }

    pub fn wrapValue(
        globalObject: *JSGlobalObject,
        value: JSValue,
    ) JSValue {
        if (value.isEmpty()) {
            return resolvedPromiseValue(globalObject, JSValue.jsUndefined());
        } else if (value.isEmptyOrUndefinedOrNull() or !value.isCell()) {
            return resolvedPromiseValue(globalObject, value);
        }

        if (value.jsType() == .JSPromise) {
            return value;
        }

        if (value.isAnyError()) {
            return rejectedPromiseValue(globalObject, value);
        }

        return resolvedPromiseValue(globalObject, value);
    }
    pub fn status(this: *const JSPromise, vm: *VM) Status {
        return shim.cppFn("status", .{ this, vm });
    }
    pub fn result(this: *JSPromise, vm: *VM) JSValue {
        return cppFn("result", .{ this, vm });
    }
    pub fn isHandled(this: *const JSPromise, vm: *VM) bool {
        return cppFn("isHandled", .{ this, vm });
    }
    pub fn setHandled(this: *JSPromise, vm: *VM) void {
        cppFn("setHandled", .{ this, vm });
    }

    pub fn resolvedPromise(globalThis: *JSGlobalObject, value: JSValue) *JSPromise {
        return cppFn("resolvedPromise", .{ globalThis, value });
    }

    pub fn resolveOnNextTick(promise: *JSC.JSPromise, globalThis: *JSGlobalObject, value: JSC.JSValue) void {
        return cppFn("resolveOnNextTick", .{ promise, globalThis, value });
    }

    pub fn rejectOnNextTick(promise: *JSC.JSPromise, globalThis: *JSGlobalObject, value: JSC.JSValue) void {
        return rejectOnNextTickWithHandled(promise, globalThis, value, false);
    }

    pub fn rejectOnNextTickAsHandled(promise: *JSC.JSPromise, globalThis: *JSGlobalObject, value: JSC.JSValue) void {
        return rejectOnNextTickWithHandled(promise, globalThis, value, true);
    }

    pub fn rejectOnNextTickWithHandled(promise: *JSC.JSPromise, globalThis: *JSGlobalObject, value: JSC.JSValue, handled: bool) void {
        return cppFn("rejectOnNextTickWithHandled", .{ promise, globalThis, value, handled });
    }

    /// Create a new promise with an already fulfilled value
    /// This is the faster function for doing that.
    pub fn resolvedPromiseValue(globalThis: *JSGlobalObject, value: JSValue) JSValue {
        return cppFn("resolvedPromiseValue", .{ globalThis, value });
    }

    pub fn rejectedPromise(globalThis: *JSGlobalObject, value: JSValue) *JSPromise {
        return cppFn("rejectedPromise", .{ globalThis, value });
    }

    pub fn rejectedPromiseValue(globalThis: *JSGlobalObject, value: JSValue) JSValue {
        return cppFn("rejectedPromiseValue", .{ globalThis, value });
    }

    /// Fulfill an existing promise with the value
    /// The value can be another Promise
    /// If you want to create a new Promise that is already resolved, see JSPromise.resolvedPromiseValue
    pub fn resolve(this: *JSPromise, globalThis: *JSGlobalObject, value: JSValue) void {
        if (comptime bun.Environment.isDebug) {
            const loop = JSC.VirtualMachine.get().eventLoop();
            loop.debug.js_call_count_outside_tick_queue += @as(usize, @intFromBool(!loop.debug.is_inside_tick_queue));
            if (loop.debug.track_last_fn_name and !loop.debug.is_inside_tick_queue) {
                loop.debug.last_fn_name = String.static("resolve");
            }
        }

        cppFn("resolve", .{ this, globalThis, value });
    }
    pub fn reject(this: *JSPromise, globalThis: *JSGlobalObject, value: JSValue) void {
        if (comptime bun.Environment.isDebug) {
            const loop = JSC.VirtualMachine.get().eventLoop();
            loop.debug.js_call_count_outside_tick_queue += @as(usize, @intFromBool(!loop.debug.is_inside_tick_queue));
            if (loop.debug.track_last_fn_name and !loop.debug.is_inside_tick_queue) {
                loop.debug.last_fn_name = String.static("reject");
            }
        }

        cppFn("reject", .{ this, globalThis, value });
    }
    pub fn rejectAsHandled(this: *JSPromise, globalThis: *JSGlobalObject, value: JSValue) void {
        cppFn("rejectAsHandled", .{ this, globalThis, value });
    }
    // pub fn rejectException(this: *JSPromise, globalThis: *JSGlobalObject, value: *Exception) void {
    //     cppFn("rejectException", .{ this, globalThis, value });
    // }
    pub fn rejectAsHandledException(this: *JSPromise, globalThis: *JSGlobalObject, value: *Exception) void {
        cppFn("rejectAsHandledException", .{ this, globalThis, value });
    }

    pub fn create(globalThis: *JSGlobalObject) *JSPromise {
        return cppFn("create", .{globalThis});
    }

    pub fn asValue(this: *JSPromise, globalThis: *JSGlobalObject) JSValue {
        return cppFn("asValue", .{ this, globalThis });
    }

    pub const Extern = [_][]const u8{
        "asValue",
        "create",
        "isHandled",
        "setHandled",
        "reject",
        "rejectAsHandled",
        "rejectAsHandledException",
        "rejectOnNextTickWithHandled",
        "rejectedPromise",
        "rejectedPromiseValue",
        "resolve",
        "resolveOnNextTick",
        "resolvedPromise",
        "resolvedPromiseValue",
        "result",
        "status",
        // "rejectException",
    };
};

pub const JSInternalPromise = extern struct {
    pub const shim = Shimmer("JSC", "JSInternalPromise", @This());
    bytes: shim.Bytes,
    const cppFn = shim.cppFn;
    pub const include = "JavaScriptCore/JSInternalPromise.h";
    pub const name = "JSC::JSInternalPromise";
    pub const namespace = "JSC";

    pub fn status(this: *const JSInternalPromise, vm: *VM) JSPromise.Status {
        return shim.cppFn("status", .{ this, vm });
    }
    pub fn result(this: *const JSInternalPromise, vm: *VM) JSValue {
        return cppFn("result", .{ this, vm });
    }
    pub fn isHandled(this: *const JSInternalPromise, vm: *VM) bool {
        return cppFn("isHandled", .{ this, vm });
    }
    pub fn setHandled(this: *JSInternalPromise, vm: *VM) void {
        cppFn("setHandled", .{ this, vm });
    }

    pub fn resolvedPromise(globalThis: *JSGlobalObject, value: JSValue) *JSInternalPromise {
        return cppFn("resolvedPromise", .{ globalThis, value });
    }
    pub fn rejectedPromise(globalThis: *JSGlobalObject, value: JSValue) *JSInternalPromise {
        return cppFn("rejectedPromise", .{ globalThis, value });
    }

    pub fn resolve(this: *JSInternalPromise, globalThis: *JSGlobalObject, value: JSValue) void {
        cppFn("resolve", .{ this, globalThis, value });
    }
    pub fn reject(this: *JSInternalPromise, globalThis: *JSGlobalObject, value: JSValue) void {
        cppFn("reject", .{ this, globalThis, value });
    }
    pub fn rejectAsHandled(this: *JSInternalPromise, globalThis: *JSGlobalObject, value: JSValue) void {
        cppFn("rejectAsHandled", .{ this, globalThis, value });
    }
    // pub fn rejectException(this: *JSInternalPromise, globalThis: *JSGlobalObject, value: *Exception) void {
    //     cppFn("rejectException", .{ this, globalThis, value });
    // }
    pub fn rejectAsHandledException(this: *JSInternalPromise, globalThis: *JSGlobalObject, value: *Exception) void {
        cppFn("rejectAsHandledException", .{ this, globalThis, value });
    }
    // pub const PromiseCallbackPrimitive = *const fn (
    //     ctx: ?*anyopaque,
    //     globalThis: *JSGlobalObject,
    //     arguments: [*]const JSValue,
    //     arguments_len: usize,
    // ) callconv(.C) JSValue;
    // pub fn then_(
    //     this: *JSInternalPromise,
    //     globalThis: *JSGlobalObject,
    //     resolve_ctx: ?*anyopaque,
    //     onResolve: PromiseCallbackPrimitive,
    //     reject_ctx: ?*anyopaque,
    //     onReject: PromiseCallbackPrimitive,
    // ) *JSInternalPromise {
    //     return cppFn("then_", .{ this, globalThis, resolve_ctx, onResolve, reject_ctx, onReject });
    // }

    // pub const Completion = struct {
    //     result: []const JSValue,
    //     global: *JSGlobalObject,
    //     resolved: bool = false,

    //     pub const PromiseTask = struct {
    //         frame: @Frame(JSInternalPromise._wait),
    //         completion: Completion,

    //         pub fn onResolve(this: *PromiseTask, global: *JSGlobalObject, arguments: []const JSValue) anyerror!JSValue {
    //             this.completion.global = global;
    //             this.completion.resolved = true;
    //             this.completion.result = arguments;

    //             return resume this.frame;
    //         }

    //         pub fn onReject(this: *PromiseTask, global: *JSGlobalObject, arguments: []const JSValue) anyerror!JSValue {
    //             this.completion.global = global;
    //             this.completion.resolved = false;
    //             this.completion.result = arguments;
    //             return resume this.frame;
    //         }
    //     };
    // };

    // pub fn _wait(
    //     this: *JSInternalPromise,
    //     globalThis: *JSGlobalObject,
    //     internal: *Completion.PromiseTask,
    // ) void {
    //     this.then(
    //         globalThis,
    //         Completion.PromiseTask,
    //         internal,
    //         Completion.PromiseTask.onResolve,
    //         Completion.PromiseTask,
    //         internal,
    //         Completion.PromiseTask.onReject,
    //     );

    //     suspend {
    //         internal.frame = @frame().*;
    //     }
    // }

    // pub fn wait(
    //     this: *JSInternalPromise,
    //     globalThis: *JSGlobalObject,
    //     allocator: std.mem.Allocator,
    // ) callconv(.Async) anyerror!Completion {
    //     var internal = try allocator.create(Completion.PromiseTask);
    //     defer allocator.destroy(internal);
    //     internal.* = Completion.Internal{
    //         .frame = undefined,
    //         .completion = Completion{
    //             .global = globalThis,
    //             .resolved = false,
    //             .result = &[_]JSValue{},
    //         },
    //     };

    //     this._wait(globalThis, internal);

    //     return internal.completion;
    // }

    // pub fn then(
    //     this: *JSInternalPromise,
    //     globalThis: *JSGlobalObject,
    //     comptime Resolve: type,
    //     resolver: *Resolve,
    //     comptime onResolve: fn (*Resolve, *JSGlobalObject, []const JSValue) anyerror!JSValue,
    //     comptime Reject: type,
    //     rejecter: *Reject,
    //     comptime onReject: fn (*Reject, *JSGlobalObject, []const JSValue) anyerror!JSValue,
    // ) *JSInternalPromise {
    //     return then_(this, globalThis, resolver, PromiseCallback(Resolve, onResolve), Reject, rejecter, PromiseCallback(Reject, onReject));
    // }

    // pub fn thenResolve(
    //     this: *JSInternalPromise,
    //     globalThis: *JSGlobalObject,
    //     comptime Resolve: type,
    //     resolver: *Resolve,
    //     comptime onResolve: fn (*Resolve, *JSGlobalObject, []const JSValue) anyerror!JSValue,
    // ) *JSInternalPromise {
    //     return thenResolve_(this, globalThis, resolver, PromiseCallback(Resolve, onResolve));
    // }

    // pub fn thenResolve_(
    //     this: *JSInternalPromise,
    //     globalThis: *JSGlobalObject,
    //     resolve_ctx: ?*anyopaque,
    //     onResolve: PromiseCallbackPrimitive,
    // ) *JSInternalPromise {
    //     return cppFn("thenResolve_", .{
    //         this,
    //         globalThis,
    //         resolve_ctx,
    //         onResolve,
    //     });
    // }

    // pub fn thenReject_(
    //     this: *JSInternalPromise,
    //     globalThis: *JSGlobalObject,
    //     resolve_ctx: ?*anyopaque,
    //     onResolve: PromiseCallbackPrimitive,
    // ) *JSInternalPromise {
    //     return cppFn("thenReject_", .{
    //         this,
    //         globalThis,
    //         resolve_ctx,
    //         onResolve,
    //     });
    // }

    // pub fn thenReject(
    //     this: *JSInternalPromise,
    //     globalThis: *JSGlobalObject,
    //     comptime Resolve: type,
    //     resolver: *Resolve,
    //     comptime onResolve: fn (*Resolve, *JSGlobalObject, []const JSValue) anyerror!JSValue,
    // ) *JSInternalPromise {
    //     return thenReject_(this, globalThis, resolver, PromiseCallback(Resolve, onResolve));
    // }

    pub fn create(globalThis: *JSGlobalObject) *JSInternalPromise {
        return cppFn("create", .{globalThis});
    }

    pub fn asValue(this: *JSInternalPromise) JSValue {
        return JSValue.fromCell(this);
    }

    pub const Extern = [_][]const u8{
        "create",
        // "then_",
        "status",
        "result",
        "isHandled",
        "setHandled",
        "resolvedPromise",
        "rejectedPromise",
        "resolve",
        "reject",
        "rejectAsHandled",
        // "thenResolve_",
        // "thenReject_",
        // "rejectException",
        "rejectAsHandledException",
    };
};

pub const AnyPromise = union(enum) {
    Normal: *JSPromise,
    Internal: *JSInternalPromise,

    pub fn status(this: AnyPromise, vm: *VM) JSPromise.Status {
        return switch (this) {
            inline else => |promise| promise.status(vm),
        };
    }
    pub fn result(this: AnyPromise, vm: *VM) JSValue {
        return switch (this) {
            inline else => |promise| promise.result(vm),
        };
    }
    pub fn isHandled(this: AnyPromise, vm: *VM) bool {
        return switch (this) {
            inline else => |promise| promise.isHandled(vm),
        };
    }
    pub fn setHandled(this: AnyPromise, vm: *VM) void {
        switch (this) {
            inline else => |promise| promise.setHandled(vm),
        }
    }

    pub fn resolve(this: AnyPromise, globalThis: *JSGlobalObject, value: JSValue) void {
        switch (this) {
            inline else => |promise| promise.resolve(globalThis, value),
        }
    }
    pub fn reject(this: AnyPromise, globalThis: *JSGlobalObject, value: JSValue) void {
        switch (this) {
            inline else => |promise| promise.reject(globalThis, value),
        }
    }
    pub fn rejectAsHandled(this: AnyPromise, globalThis: *JSGlobalObject, value: JSValue) void {
        switch (this) {
            inline else => |promise| promise.rejectAsHandled(globalThis, value),
        }
    }
    pub fn rejectAsHandledException(this: AnyPromise, globalThis: *JSGlobalObject, value: *Exception) void {
        switch (this) {
            inline else => |promise| promise.rejectAsHandledException(globalThis, value),
        }
    }
    pub fn asValue(this: AnyPromise, globalThis: *JSGlobalObject) JSValue {
        return switch (this) {
            .Normal => |promise| promise.asValue(globalThis),
            .Internal => |promise| promise.asValue(),
        };
    }
    extern fn JSC__AnyPromise__wrap(*JSC.JSGlobalObject, JSValue, *anyopaque, *const fn (*anyopaque, *JSC.JSGlobalObject) callconv(.C) JSC.JSValue) void;

    pub fn wrap(
        this: AnyPromise,
        globalObject: *JSGlobalObject,
        comptime Function: anytype,
        args: std.meta.ArgsTuple(@TypeOf(Function)),
    ) void {
        const Args = std.meta.ArgsTuple(@TypeOf(Function));
        const Fn = Function;
        const Wrapper = struct {
            args: Args,

            pub fn call(wrap_: *@This(), _: *JSC.JSGlobalObject) JSC.JSValue {
                return @call(.auto, Fn, wrap_.args);
            }
        };

        var ctx = Wrapper{ .args = args };
        JSC__AnyPromise__wrap(globalObject, this.asValue(globalObject), &ctx, @ptrCast(&Wrapper.call));
    }
};

// SourceProvider.h
pub const SourceType = enum(u8) {
    Program = 0,
    Module = 1,
    WebAssembly = 2,
};

pub const Thenables = opaque {};

pub const JSFunction = extern struct {
    pub const shim = Shimmer("JSC", "JSFunction", @This());
    bytes: shim.Bytes,
    const cppFn = shim.cppFn;
    pub const include = "JavaScriptCore/JSFunction.h";
    pub const name = "JSC::JSFunction";
    pub const namespace = "JSC";

    const ImplementationVisibility = enum(u8) {
        public,
        private,
        private_recursive,
    };

    /// In WebKit: Intrinsic.h
    const Intrinsic = enum(u8) {
        none,
        _,
    };

    const CreateJSFunctionOptions = struct {
        implementation_visibility: ImplementationVisibility = .public,
        intrinsic: Intrinsic = .none,
        constructor: ?*const JSHostFunctionType = null,
    };

    extern fn JSFunction__createFromZig(
        global: *JSGlobalObject,
        fn_name: bun.String,
        implementation: *const JSHostFunctionType,
        arg_count: u32,
        implementation_visibility: ImplementationVisibility,
        intrinsic: Intrinsic,
        constructor: ?*const JSHostFunctionType,
    ) JSValue;

    pub fn create(
        global: *JSGlobalObject,
        fn_name: anytype,
        comptime implementation: JSHostFunctionType,
        function_length: u32,
        options: CreateJSFunctionOptions,
    ) JSValue {
        return JSFunction__createFromZig(
            global,
            switch (@TypeOf(fn_name)) {
                bun.String => fn_name,
                else => bun.String.init(fn_name),
            },
            implementation,
            function_length,
            options.implementation_visibility,
            options.intrinsic,
            options.constructor,
        );
    }

    pub fn optimizeSoon(value: JSValue) void {
        cppFn("optimizeSoon", .{value});
    }

    extern fn JSC__JSFunction__getSourceCode(value: JSValue, out: *ZigString) bool;

    pub fn getSourceCode(value: JSValue) ?bun.String {
        var str: ZigString = undefined;
        return if (JSC__JSFunction__getSourceCode(value, &str)) bun.String.init(str) else null;
    }

    pub const Extern = [_][]const u8{
        "fromString",
        "getName",
        "displayName",
        "calculatedDisplayName",
        "optimizeSoon",
    };
};

pub const JSGlobalObject = opaque {
    pub fn allocator(this: *JSGlobalObject) std.mem.Allocator {
        return this.bunVM().allocator;
    }

    extern fn JSGlobalObject__throwOutOfMemoryError(this: *JSGlobalObject) void;
    pub fn throwOutOfMemory(this: *JSGlobalObject) void {
        JSGlobalObject__throwOutOfMemoryError(this);
    }

    pub fn throwTODO(this: *JSGlobalObject, msg: []const u8) void {
        const err = this.createErrorInstance("{s}", .{msg});
        err.put(this, ZigString.static("name"), bun.String.static("TODOError").toJS(this));
        this.throwValue(err);
    }

    extern fn JSGlobalObject__clearTerminationException(this: *JSGlobalObject) void;
    extern fn JSGlobalObject__throwTerminationException(this: *JSGlobalObject) void;
    pub const throwTerminationException = JSGlobalObject__throwTerminationException;
    pub const clearTerminationException = JSGlobalObject__clearTerminationException;
    extern fn JSGlobalObject__setTimeZone(this: *JSGlobalObject, timeZone: *const ZigString) bool;

    pub fn setTimeZone(this: *JSGlobalObject, timeZone: *const ZigString) bool {
        return JSGlobalObject__setTimeZone(this, timeZone);
    }

    pub inline fn toJSValue(globalThis: *JSGlobalObject) JSValue {
        return @enumFromInt(@as(JSValue.Type, @bitCast(@intFromPtr(globalThis))));
    }

    pub fn throwInvalidArguments(
        this: *JSGlobalObject,
        comptime fmt: [:0]const u8,
        args: anytype,
    ) void {
        const err = JSC.toInvalidArguments(fmt, args, this);
        this.vm().throwError(this, err);
    }

    pub fn createInvalidArgumentType(
        this: *JSGlobalObject,
        comptime name_: []const u8,
        comptime field: []const u8,
        comptime typename: []const u8,
    ) JSC.JSValue {
        return this.ERR_INVALID_ARG_TYPE(comptime std.fmt.comptimePrint("Expected {s} to be a {s} for '{s}'.", .{ field, typename, name_ }), .{}).toJS();
    }

    pub fn toJS(this: *JSC.JSGlobalObject, value: anytype, comptime lifetime: JSC.Lifetime) JSC.JSValue {
        return JSC.toJS(this, @TypeOf(value), value, lifetime);
    }

    pub fn throwInvalidArgumentType(
        this: *JSGlobalObject,
        comptime name_: []const u8,
        comptime field: []const u8,
        comptime typename: []const u8,
    ) void {
        this.throwValue(this.createInvalidArgumentType(name_, field, typename));
    }

    pub fn throwInvalidArgumentTypeValue(
        this: *JSGlobalObject,
        argname: []const u8,
        typename: []const u8,
        value: JSValue,
    ) JSValue {
        const ty_str = value.jsTypeString(this).toSlice(this, bun.default_allocator);
        defer ty_str.deinit();
        this.ERR_INVALID_ARG_TYPE("The \"{s}\" argument must be of type {s}. Received {}", .{ argname, typename, bun.fmt.quote(ty_str.slice()) }).throw();
        return .zero;
    }

    pub fn throwInvalidPropertyTypeValue(
        this: *JSGlobalObject,
        field: []const u8,
        typename: []const u8,
        value: JSValue,
    ) JSValue {
        const ty_str = value.jsTypeString(this).toSlice(this, bun.default_allocator);
        defer ty_str.deinit();
        return this.throwValueRet(this.createTypeErrorInstanceWithCode(.ERR_INVALID_ARG_TYPE, "The \"{s}\" property must be of type {s}. Received {s}", .{ field, typename, ty_str.slice() }));
    }

    pub fn createNotEnoughArguments(
        this: *JSGlobalObject,
        comptime name_: []const u8,
        comptime expected: usize,
        got: usize,
    ) JSC.JSValue {
        return JSC.toTypeError(.ERR_MISSING_ARGS, "Not enough arguments to '" ++ name_ ++ "'. Expected {d}, got {d}.", .{ expected, got }, this);
    }

    pub fn throwNotEnoughArguments(
        this: *JSGlobalObject,
        comptime name_: []const u8,
        comptime expected: usize,
        got: usize,
    ) void {
        this.throwValue(this.createNotEnoughArguments(name_, expected, got));
    }

    extern fn JSC__JSGlobalObject__reload(JSC__JSGlobalObject__ptr: *JSGlobalObject) void;
    pub fn reload(this: *JSC.JSGlobalObject) void {
        this.vm().drainMicrotasks();
        this.vm().collectAsync();

        JSC__JSGlobalObject__reload(this);
    }

    pub const BunPluginTarget = enum(u8) {
        bun = 0,
        node = 1,
        browser = 2,
    };
    extern fn Bun__runOnLoadPlugins(*JSC.JSGlobalObject, ?*const bun.String, *const bun.String, BunPluginTarget) JSValue;
    extern fn Bun__runOnResolvePlugins(*JSC.JSGlobalObject, ?*const bun.String, *const bun.String, *const String, BunPluginTarget) JSValue;

    pub fn runOnLoadPlugins(this: *JSGlobalObject, namespace_: bun.String, path: bun.String, target: BunPluginTarget) ?JSValue {
        JSC.markBinding(@src());
        const result = Bun__runOnLoadPlugins(this, if (namespace_.length() > 0) &namespace_ else null, &path, target);
        if (result.isEmptyOrUndefinedOrNull()) {
            return null;
        }

        return result;
    }

    pub fn runOnResolvePlugins(this: *JSGlobalObject, namespace_: bun.String, path: bun.String, source: bun.String, target: BunPluginTarget) ?JSValue {
        JSC.markBinding(@src());

        const result = Bun__runOnResolvePlugins(this, if (namespace_.length() > 0) &namespace_ else null, &path, &source, target);
        if (result.isEmptyOrUndefinedOrNull()) {
            return null;
        }

        return result;
    }

    pub fn createErrorInstance(this: *JSGlobalObject, comptime fmt: [:0]const u8, args: anytype) JSValue {
        if (comptime std.meta.fieldNames(@TypeOf(args)).len > 0) {
            var stack_fallback = std.heap.stackFallback(1024 * 4, this.allocator());
            var buf = bun.MutableString.init2048(stack_fallback.get()) catch unreachable;
            defer buf.deinit();
            var writer = buf.writer();
            writer.print(fmt, args) catch
            // if an exception occurs in the middle of formatting the error message, it's better to just return the formatting string than an error about an error
                return ZigString.static(fmt).toErrorInstance(this);

            // Ensure we clone it.
            var str = ZigString.initUTF8(buf.toOwnedSliceLeaky());

            return str.toErrorInstance(this);
        } else {
            if (comptime strings.isAllASCII(fmt)) {
                return String.static(fmt).toErrorInstance(this);
            } else {
                return ZigString.initUTF8(fmt).toErrorInstance(this);
            }
        }
    }

    pub fn createErrorInstanceWithCode(this: *JSGlobalObject, code: JSC.Node.ErrorCode, comptime fmt: [:0]const u8, args: anytype) JSValue {
        var err = this.createErrorInstance(fmt, args);
        err.put(this, ZigString.static("code"), ZigString.init(@tagName(code)).toJS(this));
        return err;
    }

    pub fn createTypeErrorInstance(this: *JSGlobalObject, comptime fmt: [:0]const u8, args: anytype) JSValue {
        if (comptime std.meta.fieldNames(@TypeOf(args)).len > 0) {
            var stack_fallback = std.heap.stackFallback(1024 * 4, this.allocator());
            var buf = bun.MutableString.init2048(stack_fallback.get()) catch unreachable;
            defer buf.deinit();
            var writer = buf.writer();
            writer.print(fmt, args) catch return ZigString.static(fmt).toErrorInstance(this);
            var str = ZigString.fromUTF8(buf.toOwnedSliceLeaky());
            return str.toTypeErrorInstance(this);
        } else {
            return ZigString.static(fmt).toTypeErrorInstance(this);
        }
    }

    fn createTypeErrorInstanceWithCode(this: *JSGlobalObject, code: JSC.Node.ErrorCode, comptime fmt: [:0]const u8, args: anytype) JSValue {
        var err = this.createTypeErrorInstance(fmt, args);
        err.put(this, ZigString.static("code"), ZigString.init(@tagName(code)).toJS(this));
        return err;
    }

    pub fn createSyntaxErrorInstance(this: *JSGlobalObject, comptime fmt: [:0]const u8, args: anytype) JSValue {
        if (comptime std.meta.fieldNames(@TypeOf(args)).len > 0) {
            var stack_fallback = std.heap.stackFallback(1024 * 4, this.allocator());
            var buf = bun.MutableString.init2048(stack_fallback.get()) catch unreachable;
            defer buf.deinit();
            var writer = buf.writer();
            writer.print(fmt, args) catch return ZigString.static(fmt).toErrorInstance(this);
            var str = ZigString.fromUTF8(buf.toOwnedSliceLeaky());
            return str.toSyntaxErrorInstance(this);
        } else {
            return ZigString.static(fmt).toSyntaxErrorInstance(this);
        }
    }

    pub fn createRangeErrorInstance(this: *JSGlobalObject, comptime fmt: [:0]const u8, args: anytype) JSValue {
        if (comptime std.meta.fieldNames(@TypeOf(args)).len > 0) {
            var stack_fallback = std.heap.stackFallback(1024 * 4, this.allocator());
            var buf = bun.MutableString.init2048(stack_fallback.get()) catch unreachable;
            defer buf.deinit();
            var writer = buf.writer();
            writer.print(fmt, args) catch return ZigString.static(fmt).toErrorInstance(this);
            var str = ZigString.fromUTF8(buf.toOwnedSliceLeaky());
            return str.toRangeErrorInstance(this);
        } else {
            return ZigString.static(fmt).toRangeErrorInstance(this);
        }
    }

    pub fn createRangeErrorInstanceWithCode(this: *JSGlobalObject, code: JSC.Node.ErrorCode, comptime fmt: [:0]const u8, args: anytype) JSValue {
        var err = this.createRangeErrorInstance(fmt, args);
        err.put(this, ZigString.static("code"), ZigString.init(@tagName(code)).toJS(this));
        return err;
    }

    pub fn createRangeError(this: *JSGlobalObject, comptime fmt: [:0]const u8, args: anytype) JSValue {
        const err = createErrorInstance(this, fmt, args);
        err.put(this, ZigString.static("code"), ZigString.static(@tagName(JSC.Node.ErrorCode.ERR_OUT_OF_RANGE)).toJS(this));
        return err;
    }

    pub fn createInvalidArgs(this: *JSGlobalObject, comptime fmt: [:0]const u8, args: anytype) JSValue {
        return JSC.Error.ERR_INVALID_ARG_TYPE.fmt(this, fmt, args);
    }

    pub fn createError(
        this: *JSGlobalObject,
        code: JSC.Node.ErrorCode,
        error_name: string,
        comptime message: string,
        args: anytype,
    ) JSValue {
        const err = createErrorInstance(this, message, args);
        err.put(this, ZigString.static("code"), ZigString.init(@tagName(code)).toJS(this));
        err.put(this, ZigString.static("name"), ZigString.init(error_name).toJS(this));
        return err;
    }

    pub fn throw(
        this: *JSGlobalObject,
        comptime fmt: [:0]const u8,
        args: anytype,
    ) void {
        const instance = this.createErrorInstance(fmt, args);
        if (instance != .zero)
            this.vm().throwError(this, instance);
    }

    pub fn throwPretty(
        this: *JSGlobalObject,
        comptime fmt: [:0]const u8,
        args: anytype,
    ) void {
        const instance = switch (Output.enable_ansi_colors) {
            inline else => |enabled| this.createErrorInstance(Output.prettyFmt(fmt, enabled), args),
        };

        if (instance != .zero)
            this.vm().throwError(this, instance);
    }
    extern fn JSC__JSGlobalObject__queueMicrotaskCallback(*JSGlobalObject, *anyopaque, Function: *const (fn (*anyopaque) callconv(.C) void)) void;
    pub fn queueMicrotaskCallback(
        this: *JSGlobalObject,
        ctx_val: anytype,
        comptime Function: fn (ctx: @TypeOf(ctx_val)) void,
    ) void {
        JSC.markBinding(@src());
        const Fn = Function;
        const ContextType = @TypeOf(ctx_val);
        const Wrapper = struct {
            pub fn call(p: *anyopaque) callconv(.C) void {
                Fn(bun.cast(ContextType, p));
            }
        };

        JSC__JSGlobalObject__queueMicrotaskCallback(this, ctx_val, &Wrapper.call);
    }

    pub fn queueMicrotask(
        this: *JSGlobalObject,
        function: JSValue,
        args: []const JSC.JSValue,
    ) void {
        this.queueMicrotaskJob(
            function,
            if (args.len > 0) args[0] else .zero,
            if (args.len > 1) args[1] else .zero,
        );
    }

    extern fn JSC__JSGlobalObject__queueMicrotaskJob(JSC__JSGlobalObject__ptr: *JSGlobalObject, JSValue, JSValue, JSValue) void;
    pub fn queueMicrotaskJob(
        this: *JSGlobalObject,
        function: JSValue,
        first: JSValue,
        second: JSValue,
    ) void {
        JSC__JSGlobalObject__queueMicrotaskJob(this, function, first, second);
    }

    pub fn throwValue(
        this: *JSGlobalObject,
        value: JSC.JSValue,
    ) void {
        this.vm().throwError(this, value);
    }

    // eventually merge this with throwValue, but that's a big diff
    pub fn throwValueRet(
        this: *JSGlobalObject,
        value: JSC.JSValue,
    ) JSValue {
        this.vm().throwError(this, value);
        return .zero;
    }

    pub fn throwError(
        this: *JSGlobalObject,
        err: anyerror,
        comptime fmt: [:0]const u8,
    ) void {
        var str = ZigString.init(std.fmt.allocPrint(this.bunVM().allocator, "{s} " ++ fmt, .{@errorName(err)}) catch return);
        str.markUTF8();
        const err_value = str.toErrorInstance(this);
        this.vm().throwError(this, err_value);
        this.bunVM().allocator.free(ZigString.untagged(str._unsafe_ptr_do_not_use)[0..str.len]);
    }

    pub fn handleError(
        this: *JSGlobalObject,
        err: anyerror,
        comptime fmt: [:0]const u8,
    ) JSValue {
        this.throwError(err, fmt);
        return JSValue.jsUndefined();
    }

    pub fn ref(this: *JSGlobalObject) C_API.JSContextRef {
        return @as(C_API.JSContextRef, @ptrCast(this));
    }
    pub const ctx = ref;

    pub inline fn ptr(this: *JSGlobalObject) *JSGlobalObject {
        return this;
    }

    extern fn JSC__JSGlobalObject__createAggregateError(*JSGlobalObject, [*]*anyopaque, u16, *const ZigString) JSValue;
    pub fn createAggregateError(globalObject: *JSGlobalObject, errors: [*]*anyopaque, errors_len: u16, message: *const ZigString) JSValue {
        return JSC__JSGlobalObject__createAggregateError(globalObject, errors, errors_len, message);
    }

    extern fn JSC__JSGlobalObject__generateHeapSnapshot(*JSGlobalObject) JSValue;
    pub fn generateHeapSnapshot(this: *JSGlobalObject) JSValue {
        return JSC__JSGlobalObject__generateHeapSnapshot(this);
    }

    extern fn JSGlobalObject__hasException(*JSGlobalObject) bool;
    pub fn hasException(this: *JSGlobalObject) bool {
        return JSGlobalObject__hasException(this);
    }

    extern fn JSC__JSGlobalObject__vm(*JSGlobalObject) *VM;
    pub fn vm(this: *JSGlobalObject) *VM {
        return JSC__JSGlobalObject__vm(this);
    }

    extern fn JSC__JSGlobalObject__deleteModuleRegistryEntry(*JSGlobalObject, *const ZigString) void;
    pub fn deleteModuleRegistryEntry(this: *JSGlobalObject, name_: *ZigString) void {
        return JSC__JSGlobalObject__deleteModuleRegistryEntry(this, name_);
    }

    extern fn JSC__JSGlobalObject__bunVM(*JSGlobalObject) *anyopaque;
    fn bunVMUnsafe(this: *JSGlobalObject) *anyopaque {
        return JSC__JSGlobalObject__bunVM(this);
    }

    pub fn bunVM(this: *JSGlobalObject) *JSC.VirtualMachine {
        if (comptime bun.Environment.allow_assert) {
            // if this fails
            // you most likely need to run
            //   make clean-jsc-bindings
            //   make bindings -j10
            const assertion = this.bunVMUnsafe() == @as(*anyopaque, @ptrCast(JSC.VirtualMachine.get()));
            if (!assertion) @breakpoint();
            bun.assert(assertion);
        }
        return @as(*JSC.VirtualMachine, @ptrCast(@alignCast(this.bunVMUnsafe())));
    }

    /// We can't do the threadlocal check when queued from another thread
    pub fn bunVMConcurrently(this: *JSGlobalObject) *JSC.VirtualMachine {
        return @as(*JSC.VirtualMachine, @ptrCast(@alignCast(this.bunVMUnsafe())));
    }

    extern fn JSC__JSGlobalObject__handleRejectedPromises(*JSGlobalObject) void;
    pub fn handleRejectedPromises(this: *JSGlobalObject) void {
        return JSC__JSGlobalObject__handleRejectedPromises(this);
    }

    extern fn ZigGlobalObject__readableStreamToArrayBuffer(*JSGlobalObject, JSValue) JSValue;
    extern fn ZigGlobalObject__readableStreamToBytes(*JSGlobalObject, JSValue) JSValue;
    extern fn ZigGlobalObject__readableStreamToText(*JSGlobalObject, JSValue) JSValue;
    extern fn ZigGlobalObject__readableStreamToJSON(*JSGlobalObject, JSValue) JSValue;
    extern fn ZigGlobalObject__readableStreamToFormData(*JSGlobalObject, JSValue, JSValue) JSValue;
    extern fn ZigGlobalObject__readableStreamToBlob(*JSGlobalObject, JSValue) JSValue;

    pub fn readableStreamToArrayBuffer(this: *JSGlobalObject, value: JSValue) JSValue {
        return ZigGlobalObject__readableStreamToArrayBuffer(this, value);
    }

    pub fn readableStreamToBytes(this: *JSGlobalObject, value: JSValue) JSValue {
        return ZigGlobalObject__readableStreamToBytes(this, value);
    }

    pub fn readableStreamToText(this: *JSGlobalObject, value: JSValue) JSValue {
        return ZigGlobalObject__readableStreamToText(this, value);
    }

    pub fn readableStreamToJSON(this: *JSGlobalObject, value: JSValue) JSValue {
        return ZigGlobalObject__readableStreamToJSON(this, value);
    }

    pub fn readableStreamToBlob(this: *JSGlobalObject, value: JSValue) JSValue {
        return ZigGlobalObject__readableStreamToBlob(this, value);
    }

    pub fn readableStreamToFormData(this: *JSGlobalObject, value: JSValue, content_type: JSValue) JSValue {
        return ZigGlobalObject__readableStreamToFormData(this, value, content_type);
    }

    pub inline fn assertOnJSThread(this: *JSGlobalObject) void {
        if (bun.Environment.allow_assert) this.bunVM().assertOnJSThread();
    }

    // returns false if it throws
    pub fn validateObject(
        this: *JSGlobalObject,
        comptime arg_name: [:0]const u8,
        value: JSValue,
        opts: struct {
            allowArray: bool = false,
            allowFunction: bool = false,
            nullable: bool = false,
        },
    ) bool {
        if ((!opts.nullable and value.isNull()) or
            (!opts.allowArray and value.isArray()) or
            (!value.isObject() and (!opts.allowFunction or !value.isFunction())))
        {
            this.throwValue(this.ERR_INVALID_ARG_TYPE_static(
                ZigString.static(arg_name),
                ZigString.static("object"),
                value,
            ));
            return false;
        }
        return true;
    }

    extern fn Bun__ERR_INVALID_ARG_TYPE_static(*JSGlobalObject, *const ZigString, *const ZigString, JSValue) JSValue;
    /// Caller asserts 'arg_name' and 'etype' are utf-8 literals.
    pub fn ERR_INVALID_ARG_TYPE_static(this: *JSGlobalObject, arg_name: *const ZigString, etype: *const ZigString, atype: JSValue) JSValue {
        return Bun__ERR_INVALID_ARG_TYPE_static(this, arg_name, etype, atype);
    }

<<<<<<< HEAD
    pub fn checkRangesOrGetDefault(this: *JSGlobalObject, obj: JSValue, comptime field_name: []const u8, comptime T: type, min: T, max: T, default: T) ?T {
        if (obj.get(this, field_name)) |level_val| {
            if (!level_val.isNumber()) {
                _ = this.throwInvalidPropertyTypeValue("options." ++ field_name, "number", level_val);
                return null;
            }
            if (!level_val.isInt32()) {
                this.vm().throwError(this, this.createRangeErrorInstanceWithCode(.ERR_OUT_OF_RANGE, "The value of \"options.{s}\" is out of range. It must be a finite number. Received {s}", .{ field_name, level_val.toString(this).getZigString(this).slice() }));
                return null;
            }
            const level_i32 = level_val.toInt32();
            if (level_i32 < min or level_i32 > max) {
                this.vm().throwError(this, this.createRangeErrorInstanceWithCode(.ERR_OUT_OF_RANGE, "The value of \"options.{s}\" is out of range. It must be >= {d} and <= {d}. Received {d}", .{ field_name, min, max, level_i32 }));
                return null;
            }
            return @intCast(level_i32);
        }
        if (this.hasException()) return null;
        return default;
    }

    pub fn checkMinOrGetDefault(this: *JSGlobalObject, obj: JSValue, comptime field_name: []const u8, comptime T: type, min: T, default: T) ?T {
        if (obj.get(this, field_name)) |level_val| {
            if (!level_val.isNumber()) {
                _ = this.throwInvalidPropertyTypeValue("options." ++ field_name, "number", level_val);
                return null;
            }
            if (!level_val.isInt32()) {
                this.vm().throwError(this, this.createRangeErrorInstanceWithCode(.ERR_OUT_OF_RANGE, "The value of \"options.{s}\" is out of range. It must be a finite number. Received {s}", .{ field_name, level_val.toString(this).getZigString(this).slice() }));
                return null;
            }
            const level_i32 = level_val.toInt32();
            if (level_i32 < min) {
                this.vm().throwError(this, this.createRangeErrorInstanceWithCode(.ERR_OUT_OF_RANGE, "The value of \"options.{s}\" is out of range. It must be >= {d}. Received {d}", .{ field_name, min, level_i32 }));
                return null;
            }
            return @intCast(level_i32);
        }
        if (this.hasException()) return null;
        return default;
    }

    pub fn checkMinOrGetDefaultU64(this: *JSGlobalObject, obj: JSValue, comptime field_name: []const u8, comptime T: type, min: T, default: T) ?T {
        if (obj.get(this, field_name)) |level_val| {
            if (!level_val.isNumber()) {
                _ = this.throwInvalidPropertyTypeValue("options." ++ field_name, "number", level_val);
                return null;
            }
            const level_double = level_val.coerceToDouble(this);
            if (level_double == std.math.inf(f64)) {
                this.vm().throwError(this, this.createRangeErrorInstanceWithCode(.ERR_OUT_OF_RANGE, "The value of \"options.{s}\" is out of range. It must be >= {d}. Received Infinity", .{ field_name, min }));
                return null;
            }
            if (level_double == -std.math.inf(f64)) {
                this.vm().throwError(this, this.createRangeErrorInstanceWithCode(.ERR_OUT_OF_RANGE, "The value of \"options.{s}\" is out of range. It must be >= {d}. Received -Infinity", .{ field_name, min }));
                return null;
            }
            const level_int = level_val.to(i64);
            if (level_int < min) {
                this.vm().throwError(this, this.createRangeErrorInstanceWithCode(.ERR_OUT_OF_RANGE, "The value of \"options.{s}\" is out of range. It must be >= {d}. Received {d}", .{ field_name, min, level_int }));
                return null;
            }
            return @intCast(level_int);
        }
        if (this.hasException()) return null;
        return default;
=======
    extern fn Bun__ERR_MISSING_ARGS_static(*JSGlobalObject, *const ZigString, ?*const ZigString, ?*const ZigString) JSValue;
    pub fn ERR_MISSING_ARGS_static(this: *JSGlobalObject, arg1: *const ZigString, arg2: ?*const ZigString, arg3: ?*const ZigString) JSValue {
        return Bun__ERR_MISSING_ARGS_static(this, arg1, arg2, arg3);
>>>>>>> 02ff16d9
    }

    pub usingnamespace @import("ErrorCode").JSGlobalObjectExtensions;
};

pub const JSNativeFn = JSHostFunctionPtr;

pub const JSArrayIterator = struct {
    i: u32 = 0,
    len: u32 = 0,
    array: JSValue,
    global: *JSGlobalObject,

    pub fn init(value: JSValue, global: *JSGlobalObject) JSArrayIterator {
        return .{
            .array = value,
            .global = global,
            .len = @as(u32, @truncate(value.getLength(global))),
        };
    }

    pub fn next(this: *JSArrayIterator) ?JSValue {
        if (!(this.i < this.len)) {
            return null;
        }
        const i = this.i;
        this.i += 1;
        return JSObject.getIndex(this.array, this.global, i);
    }
};

pub const JSMap = opaque {
    pub const shim = Shimmer("JSC", "JSMap", @This());
    pub const Type = JSMap;
    const cppFn = shim.cppFn;

    pub const include = "JavaScriptCore/JSMap.h";
    pub const name = "JSC::JSMap";
    pub const namespace = "JSC";

    pub fn create(globalObject: *JSGlobalObject) JSValue {
        return cppFn("create", .{globalObject});
    }

    pub fn set(this: *JSMap, globalObject: *JSGlobalObject, key: JSValue, value: JSValue) void {
        return cppFn("set", .{ this, globalObject, key, value });
    }

    pub fn get_(this: *JSMap, globalObject: *JSGlobalObject, key: JSValue) JSValue {
        return cppFn("get", .{ this, globalObject, key });
    }

    pub fn get(this: *JSMap, globalObject: *JSGlobalObject, key: JSValue) ?JSValue {
        const value = get_(this, globalObject, key);
        if (value.isEmpty()) {
            return null;
        }
        return value;
    }

    pub fn has(this: *JSMap, globalObject: *JSGlobalObject, key: JSValue) bool {
        return cppFn("has", .{ this, globalObject, key });
    }

    pub fn remove(this: *JSMap, globalObject: *JSGlobalObject, key: JSValue) bool {
        return cppFn("remove", .{ this, globalObject, key });
    }

    pub fn fromJS(value: JSValue) ?*JSMap {
        if (value.jsTypeLoose() == .JSMap) {
            return bun.cast(*JSMap, value.asEncoded().asPtr.?);
        }

        return null;
    }

    pub const Extern = [_][]const u8{
        "create",
        "set",
        "get_",
        "has",
        "remove",
    };
};

pub const JSValueReprInt = i64;

pub const JSValue = enum(JSValueReprInt) {
    zero = 0,
    undefined = 0xa,
    null = 0x2,
    true = FFI.TrueI64,
    false = 0x6,
    _,

    pub const Type = JSValueReprInt;

    pub const shim = Shimmer("JSC", "JSValue", @This());
    pub const is_pointer = false;

    const cppFn = shim.cppFn;

    pub const include = "JavaScriptCore/JSValue.h";
    pub const name = "JSC::JSValue";
    pub const namespace = "JSC";
    pub const JSType = enum(u8) {
        Cell = 0,
        Structure = 1,
        String = 2,
        HeapBigInt = 3,
        Symbol = 4,
        GetterSetter = 5,
        CustomGetterSetter = 6,
        APIValueWrapper = 7,
        NativeExecutable = 8,
        ProgramExecutable = 9,
        ModuleProgramExecutable = 10,
        EvalExecutable = 11,
        FunctionExecutable = 12,
        UnlinkedFunctionExecutable = 13,
        UnlinkedProgramCodeBlock = 14,
        UnlinkedModuleProgramCodeBlock = 15,
        UnlinkedEvalCodeBlock = 16,
        UnlinkedFunctionCodeBlock = 17,
        CodeBlock = 18,
        JSImmutableButterfly = 19,
        JSSourceCode = 20,
        JSScriptFetcher = 21,
        JSScriptFetchParameters = 22,
        Object = 23,
        FinalObject = 24,
        JSCallee = 25,
        JSFunction = 26,
        InternalFunction = 27,
        NullSetterFunction = 28,
        BooleanObject = 29,
        NumberObject = 30,
        ErrorInstance = 31,
        GlobalProxy = 32,
        DirectArguments = 33,
        ScopedArguments = 34,
        ClonedArguments = 35,
        Array = 36,
        DerivedArray = 37,
        ArrayBuffer = 38,
        Int8Array = 39,
        Uint8Array = 40,
        Uint8ClampedArray = 41,
        Int16Array = 42,
        Uint16Array = 43,
        Int32Array = 44,
        Uint32Array = 45,
        Float16Array = 46,
        Float32Array = 47,
        Float64Array = 48,
        BigInt64Array = 49,
        BigUint64Array = 50,
        DataView = 51,
        GlobalObject = 52,
        GlobalLexicalEnvironment = 53,
        LexicalEnvironment = 54,
        ModuleEnvironment = 55,
        StrictEvalActivation = 56,
        WithScope = 57,
        ModuleNamespaceObject = 58,
        ShadowRealm = 59,
        RegExpObject = 60,
        JSDate = 61,
        ProxyObject = 62,
        JSGenerator = 63,
        JSAsyncGenerator = 64,
        JSArrayIterator = 65,
        JSMapIterator = 66,
        JSSetIterator = 67,
        JSStringIterator = 68,
        JSPromise = 69,
        JSMap = 70,
        JSSet = 71,
        JSWeakMap = 72,
        JSWeakSet = 73,
        WebAssemblyModule = 74,
        WebAssemblyInstance = 75,
        WebAssemblyGCObject = 76,
        StringObject = 77,
        DerivedStringObject = 78,

        InternalFieldTuple = 79,

        MaxJS = 0b11111111,
        Event = 0b11101111,
        DOMWrapper = 0b11101110,
        Blob = 0b11111100,

        /// This means that we don't have Zig bindings for the type yet, but it
        /// implements .toJSON()
        JSAsJSONType = 0b11110000 | 1,
        _,

        pub fn canGet(this: JSType) bool {
            return switch (this) {
                .Array,
                .ArrayBuffer,
                .BigInt64Array,
                .BigUint64Array,
                .BooleanObject,
                .DOMWrapper,
                .DataView,
                .DerivedArray,
                .DerivedStringObject,
                .ErrorInstance,
                .Event,
                .FinalObject,
                .Float32Array,
                .Float16Array,
                .Float64Array,
                .GlobalObject,
                .Int16Array,
                .Int32Array,
                .Int8Array,
                .InternalFunction,
                .JSArrayIterator,
                .JSAsyncGenerator,
                .JSDate,
                .JSFunction,
                .JSGenerator,
                .JSMap,
                .JSMapIterator,
                .JSPromise,
                .JSSet,
                .JSSetIterator,
                .JSStringIterator,
                .JSWeakMap,
                .JSWeakSet,
                .ModuleNamespaceObject,
                .NumberObject,
                .Object,
                .ProxyObject,
                .RegExpObject,
                .ShadowRealm,
                .StringObject,
                .Uint16Array,
                .Uint32Array,
                .Uint8Array,
                .Uint8ClampedArray,
                .WebAssemblyModule,
                .WebAssemblyInstance,
                .WebAssemblyGCObject,
                => true,
                else => false,
            };
        }

        pub inline fn isObject(this: JSType) bool {
            // inline constexpr bool isObjectType(JSType type) { return type >= ObjectType; }
            return @intFromEnum(this) >= @intFromEnum(JSType.Object);
        }

        pub fn isFunction(this: JSType) bool {
            return switch (this) {
                .JSFunction, .FunctionExecutable, .InternalFunction => true,
                else => false,
            };
        }

        pub fn isTypedArray(this: JSType) bool {
            return switch (this) {
                .ArrayBuffer,
                .BigInt64Array,
                .BigUint64Array,
                .Float32Array,
                .Float16Array,
                .Float64Array,
                .Int16Array,
                .Int32Array,
                .Int8Array,
                .Uint16Array,
                .Uint32Array,
                .Uint8Array,
                .Uint8ClampedArray,
                => true,
                else => false,
            };
        }

        pub fn toC(this: JSType) C_API.JSTypedArrayType {
            return switch (this) {
                .Int8Array => .kJSTypedArrayTypeInt8Array,
                .Int16Array => .kJSTypedArrayTypeInt16Array,
                .Int32Array => .kJSTypedArrayTypeInt32Array,
                .Uint8Array => .kJSTypedArrayTypeUint8Array,
                .Uint8ClampedArray => .kJSTypedArrayTypeUint8ClampedArray,
                .Uint16Array => .kJSTypedArrayTypeUint16Array,
                .Uint32Array => .kJSTypedArrayTypeUint32Array,
                .Float32Array => .kJSTypedArrayTypeFloat32Array,
                .Float64Array => .kJSTypedArrayTypeFloat64Array,
                .ArrayBuffer => .kJSTypedArrayTypeArrayBuffer,
                // .DataView => .kJSTypedArrayTypeDataView,
                else => .kJSTypedArrayTypeNone,
            };
        }

        pub fn isHidden(this: JSType) bool {
            return switch (this) {
                .APIValueWrapper,
                .NativeExecutable,
                .ProgramExecutable,
                .ModuleProgramExecutable,
                .EvalExecutable,
                .FunctionExecutable,
                .UnlinkedFunctionExecutable,
                .UnlinkedProgramCodeBlock,
                .UnlinkedModuleProgramCodeBlock,
                .UnlinkedEvalCodeBlock,
                .UnlinkedFunctionCodeBlock,
                .CodeBlock,
                .JSImmutableButterfly,
                .JSSourceCode,
                .JSScriptFetcher,
                .JSScriptFetchParameters,
                => true,
                else => false,
            };
        }

        pub const LastMaybeFalsyCellPrimitive = JSType.HeapBigInt;
        pub const LastJSCObject = JSType.DerivedStringObject; // This is the last "JSC" Object type. After this, we have embedder's (e.g., WebCore) extended object types.

        pub inline fn isString(this: JSType) bool {
            return this == .String;
        }

        pub inline fn isStringObject(this: JSType) bool {
            return this == .StringObject;
        }

        pub inline fn isDerivedStringObject(this: JSType) bool {
            return this == .DerivedStringObject;
        }

        pub inline fn isStringObjectLike(this: JSType) bool {
            return this == .StringObject or this == .DerivedStringObject;
        }

        pub inline fn isStringLike(this: JSType) bool {
            return switch (this) {
                .String, .StringObject, .DerivedStringObject => true,
                else => false,
            };
        }

        pub inline fn isArray(this: JSType) bool {
            return switch (this) {
                .Array, .DerivedArray => true,
                else => false,
            };
        }

        pub inline fn isArrayLike(this: JSType) bool {
            return switch (this) {
                .Array,
                .DerivedArray,

                .ArrayBuffer,
                .BigInt64Array,
                .BigUint64Array,
                .Float32Array,
                .Float16Array,
                .Float64Array,
                .Int16Array,
                .Int32Array,
                .Int8Array,
                .Uint16Array,
                .Uint32Array,
                .Uint8Array,
                .Uint8ClampedArray,
                => true,
                else => false,
            };
        }

        pub inline fn isSet(this: JSType) bool {
            return switch (this) {
                .JSSet, .JSWeakSet => true,
                else => false,
            };
        }

        pub inline fn isMap(this: JSType) bool {
            return switch (this) {
                .JSMap, .JSWeakMap => true,
                else => false,
            };
        }

        pub inline fn isIndexable(this: JSType) bool {
            return switch (this) {
                .Object,
                .FinalObject,
                .Array,
                .DerivedArray,
                .ErrorInstance,
                .JSFunction,
                .InternalFunction,

                .ArrayBuffer,
                .BigInt64Array,
                .BigUint64Array,
                .Float32Array,
                .Float16Array,
                .Float64Array,
                .Int16Array,
                .Int32Array,
                .Int8Array,
                .Uint16Array,
                .Uint32Array,
                .Uint8Array,
                .Uint8ClampedArray,
                => true,
                else => false,
            };
        }
    };

    pub inline fn cast(ptr: anytype) JSValue {
        return @as(JSValue, @enumFromInt(@as(i64, @bitCast(@intFromPtr(ptr)))));
    }

    pub fn coerceToInt32(this: JSValue, globalThis: *JSC.JSGlobalObject) i32 {
        return cppFn("coerceToInt32", .{ this, globalThis });
    }

    pub fn coerceToInt64(this: JSValue, globalThis: *JSC.JSGlobalObject) i64 {
        return cppFn("coerceToInt64", .{ this, globalThis });
    }

    pub fn getIndex(this: JSValue, globalThis: *JSGlobalObject, i: u32) JSValue {
        return JSC.JSObject.getIndex(this, globalThis, i);
    }

    extern fn JSC__JSValue__getDirectIndex(JSValue, *JSGlobalObject, u32) JSValue;
    pub fn getDirectIndex(this: JSValue, globalThis: *JSGlobalObject, i: u32) JSValue {
        return JSC__JSValue__getDirectIndex(this, globalThis, i);
    }

    const PropertyIteratorFn = *const fn (
        globalObject_: *JSGlobalObject,
        ctx_ptr: ?*anyopaque,
        key: *ZigString,
        value: JSValue,
        is_symbol: bool,
        is_private_symbol: bool,
    ) callconv(.C) void;

    pub extern fn JSC__JSValue__forEachPropertyNonIndexed(JSValue0: JSValue, arg1: *JSGlobalObject, arg2: ?*anyopaque, ArgFn3: ?*const fn (*JSGlobalObject, ?*anyopaque, *ZigString, JSValue, bool, bool) callconv(.C) void) void;
    pub extern fn JSC__JSValue__forEachProperty(JSValue0: JSValue, arg1: *JSGlobalObject, arg2: ?*anyopaque, ArgFn3: ?*const fn (*JSGlobalObject, ?*anyopaque, *ZigString, JSValue, bool, bool) callconv(.C) void) void;
    pub extern fn JSC__JSValue__forEachPropertyOrdered(JSValue0: JSValue, arg1: *JSGlobalObject, arg2: ?*anyopaque, ArgFn3: ?*const fn (*JSGlobalObject, ?*anyopaque, *ZigString, JSValue, bool, bool) callconv(.C) void) void;

    pub fn forEachPropertyNonIndexed(
        this: JSValue,
        globalThis: *JSC.JSGlobalObject,
        ctx: ?*anyopaque,
        callback: PropertyIteratorFn,
    ) void {
        JSC__JSValue__forEachPropertyNonIndexed(this, globalThis, ctx, callback);
    }

    pub fn forEachProperty(
        this: JSValue,
        globalThis: *JSC.JSGlobalObject,
        ctx: ?*anyopaque,
        callback: PropertyIteratorFn,
    ) void {
        JSC__JSValue__forEachProperty(this, globalThis, ctx, callback);
    }

    pub fn forEachPropertyOrdered(
        this: JSValue,
        globalObject: *JSC.JSGlobalObject,
        ctx: ?*anyopaque,
        callback: PropertyIteratorFn,
    ) void {
        JSC__JSValue__forEachPropertyOrdered(this, globalObject, ctx, callback);
    }

    pub fn coerceToDouble(
        this: JSValue,
        globalObject: *JSC.JSGlobalObject,
    ) f64 {
        return cppFn("coerceToDouble", .{ this, globalObject });
    }

    pub fn coerce(this: JSValue, comptime T: type, globalThis: *JSC.JSGlobalObject) T {
        return switch (T) {
            ZigString => this.getZigString(globalThis),
            bool => this.toBooleanSlow(globalThis),
            f64 => {
                if (this.isDouble()) {
                    return this.asDouble();
                }

                return this.coerceToDouble(globalThis);
            },
            i64 => {
                return this.coerceToInt64(globalThis);
            },
            i32 => {
                if (this.isInt32()) {
                    return this.asInt32();
                }

                if (this.getNumber()) |num| {
                    return coerceJSValueDoubleTruncatingT(i32, num);
                }

                return this.coerceToInt32(globalThis);
            },
            else => @compileError("Unsupported coercion type"),
        };
    }

    /// This does not call [Symbol.toPrimitive] or [Symbol.toStringTag].
    /// This is only safe when you don't want to do conversions across non-primitive types.
    pub fn to(this: JSValue, comptime T: type) T {
        return switch (comptime T) {
            u32 => toU32(this),
            u16 => toU16(this),
            c_uint => @as(c_uint, @intCast(toU32(this))),
            c_int => @as(c_int, @intCast(toInt32(this))),
            ?AnyPromise => asAnyPromise(this),
            u52 => @as(u52, @truncate(@as(u64, @intCast(@max(this.toInt64(), 0))))),
            i52 => @as(i52, @truncate(@as(i52, @intCast(this.toInt64())))),
            u64 => toUInt64NoTruncate(this),
            u8 => @as(u8, @truncate(toU32(this))),
            i16 => @as(i16, @truncate(toInt32(this))),
            i8 => @as(i8, @truncate(toInt32(this))),
            i32 => @as(i32, @truncate(toInt32(this))),
            i64 => this.toInt64(),
            bool => this.toBoolean(),
            else => @compileError("Not implemented yet"),
        };
    }

    pub fn isInstanceOf(this: JSValue, global: *JSGlobalObject, constructor: JSValue) bool {
        if (!this.isCell())
            return false;

        return cppFn("isInstanceOf", .{ this, global, constructor });
    }

    pub fn callWithGlobalThis(this: JSValue, globalThis: *JSGlobalObject, args: []const JSC.JSValue) JSC.JSValue {
        JSC.markBinding(@src());
        if (comptime bun.Environment.isDebug) {
            const loop = JSC.VirtualMachine.get().eventLoop();
            loop.debug.js_call_count_outside_tick_queue += @as(usize, @intFromBool(!loop.debug.is_inside_tick_queue));
            if (loop.debug.track_last_fn_name and !loop.debug.is_inside_tick_queue) {
                loop.debug.last_fn_name.deref();
                loop.debug.last_fn_name = this.getName(globalThis);
            }
        }
        return JSC.C.JSObjectCallAsFunctionReturnValue(
            globalThis,
            this,
            globalThis.toJSValue(),
            args.len,
            @as(?[*]const JSC.C.JSValueRef, @ptrCast(args.ptr)),
        );
    }

    pub fn call(this: JSValue, globalThis: *JSGlobalObject, thisValue: JSC.JSValue, args: []const JSC.JSValue) JSC.JSValue {
        JSC.markBinding(@src());
        if (comptime bun.Environment.isDebug) {
            const loop = JSC.VirtualMachine.get().eventLoop();
            loop.debug.js_call_count_outside_tick_queue += @as(usize, @intFromBool(!loop.debug.is_inside_tick_queue));
            if (loop.debug.track_last_fn_name and !loop.debug.is_inside_tick_queue) {
                loop.debug.last_fn_name.deref();
                loop.debug.last_fn_name = this.getName(globalThis);
            }
        }
        return JSC.C.JSObjectCallAsFunctionReturnValue(
            globalThis,
            this,
            thisValue,
            args.len,
            @as(?[*]const JSC.C.JSValueRef, @ptrCast(args.ptr)),
        );
    }

    /// The value cannot be empty. Check `!this.isEmpty()` before calling this function
    pub fn jsType(
        this: JSValue,
    ) JSType {
        if (comptime bun.Environment.allow_assert) {
            bun.assert(!this.isEmpty());
        }
        return cppFn("jsType", .{this});
    }

    pub fn jsTypeLoose(
        this: JSValue,
    ) JSType {
        if (this.isNumber()) {
            return JSType.NumberObject;
        }

        return this.jsType();
    }

    extern fn JSC__jsTypeStringForValue(globalObject: *JSGlobalObject, value: JSValue) *JSC.JSString;

    pub fn jsTypeString(this: JSValue, globalObject: *JSGlobalObject) *JSC.JSString {
        return JSC__jsTypeStringForValue(globalObject, this);
    }

    extern fn JSC__JSValue__createEmptyObjectWithNullPrototype(globalObject: *JSGlobalObject) JSValue;

    pub fn createEmptyObjectWithNullPrototype(global: *JSGlobalObject) JSValue {
        return JSC__JSValue__createEmptyObjectWithNullPrototype(global);
    }

    /// Creates a new empty object, with Object as its prototype
    pub fn createEmptyObject(global: *JSGlobalObject, len: usize) JSValue {
        return cppFn("createEmptyObject", .{ global, len });
    }

    pub fn createEmptyArray(global: *JSGlobalObject, len: usize) JSValue {
        return cppFn("createEmptyArray", .{ global, len });
    }

    pub fn putRecord(value: JSValue, global: *JSGlobalObject, key: *ZigString, values_array: [*]ZigString, values_len: usize) void {
        return cppFn("putRecord", .{ value, global, key, values_array, values_len });
    }

    fn putZigString(value: JSValue, global: *JSGlobalObject, key: *const ZigString, result: JSC.JSValue) void {
        @import("./headers.zig").JSC__JSValue__put(value, global, key, result);
    }

    extern "C" fn JSC__JSValue__putBunString(value: JSValue, global: *JSGlobalObject, key: *const bun.String, result: JSC.JSValue) void;
    fn putBunString(value: JSValue, global: *JSGlobalObject, key: *const bun.String, result: JSC.JSValue) void {
        if (comptime bun.Environment.isDebug)
            JSC.markBinding(@src());
        JSC__JSValue__putBunString(value, global, key, result);
    }

    pub fn put(value: JSValue, global: *JSGlobalObject, key: anytype, result: JSC.JSValue) void {
        const Key = @TypeOf(key);
        if (comptime @typeInfo(Key) == .Pointer) {
            const Elem = @typeInfo(Key).Pointer.child;
            if (Elem == ZigString) {
                putZigString(value, global, key, result);
            } else if (Elem == bun.String) {
                putBunString(value, global, key, result);
            } else {
                @compileError("Unsupported key type in put(). Expected ZigString or bun.String, got " ++ @typeName(Elem));
            }
        } else if (comptime Key == ZigString) {
            putZigString(value, global, &key, result);
        } else if (comptime Key == bun.String) {
            putBunString(value, global, &key, result);
        } else {
            @compileError("Unsupported key type in put(). Expected ZigString or bun.String, got " ++ @typeName(Key));
        }
    }

    /// Note: key can't be numeric (if so, use putMayBeIndex instead)
    extern fn JSC__JSValue__putMayBeIndex(target: JSValue, globalObject: *JSGlobalObject, key: *const String, value: JSC.JSValue) void;

    /// Same as `.put` but accepts both non-numeric and numeric keys.
    /// Prefer to use `.put` if the key is guaranteed to be non-numeric (e.g. known at comptime)
    pub inline fn putMayBeIndex(this: JSValue, globalObject: *JSGlobalObject, key: *const String, value: JSValue) void {
        JSC__JSValue__putMayBeIndex(this, globalObject, key, value);
    }

    pub fn putIndex(value: JSValue, globalObject: *JSGlobalObject, i: u32, out: JSValue) void {
        cppFn("putIndex", .{ value, globalObject, i, out });
    }

    pub fn push(value: JSValue, globalObject: *JSGlobalObject, out: JSValue) void {
        cppFn("push", .{ value, globalObject, out });
    }

    extern fn JSC__JSValue__toISOString(*JSC.JSGlobalObject, JSC.JSValue, *[28]u8) c_int;
    pub fn toISOString(this: JSValue, globalObject: *JSC.JSGlobalObject, buf: *[28]u8) []const u8 {
        const count = JSC__JSValue__toISOString(globalObject, this, buf);
        if (count < 0) {
            return "";
        }

        return buf[0..@as(usize, @intCast(count))];
    }

    /// Return the pointer to the wrapped object only if it is a direct instance of the type.
    /// If the object does not match the type, return null.
    /// If the object is a subclass of the type or has mutated the structure, return null.
    /// Note: this may return null for direct instances of the type if the user adds properties to the object.
    pub fn asDirect(value: JSValue, comptime ZigType: type) ?*ZigType {
        bun.debugAssert(value.isCell()); // you must have already checked this.

        return ZigType.fromJSDirect(value);
    }

    pub fn as(value: JSValue, comptime ZigType: type) ?*ZigType {
        if (value.isEmptyOrUndefinedOrNull())
            return null;

        if (comptime ZigType == DOMURL) {
            return DOMURL.cast(value);
        }

        if (comptime ZigType == FetchHeaders) {
            return FetchHeaders.cast(value);
        }

        if (comptime ZigType == JSC.WebCore.Body.Value) {
            if (value.as(JSC.WebCore.Request)) |req| {
                return req.getBodyValue();
            }

            if (value.as(JSC.WebCore.Response)) |res| {
                return res.getBodyValue();
            }

            return null;
        }

        if (comptime @hasDecl(ZigType, "fromJS") and @TypeOf(ZigType.fromJS) == fn (JSC.JSValue) ?*ZigType) {
            if (comptime ZigType == JSC.WebCore.Blob) {
                if (ZigType.fromJS(value)) |blob| {
                    return blob;
                }

                if (JSC.API.BuildArtifact.fromJS(value)) |build| {
                    return &build.blob;
                }

                return null;
            }

            return ZigType.fromJS(value);
        }

        return JSC.GetJSPrivateData(ZigType, value.asObjectRef());
    }

    extern fn JSC__JSValue__dateInstanceFromNullTerminatedString(*JSGlobalObject, [*:0]const u8) JSValue;
    pub fn fromDateString(globalObject: *JSGlobalObject, str: [*:0]const u8) JSValue {
        JSC.markBinding(@src());
        return JSC__JSValue__dateInstanceFromNullTerminatedString(globalObject, str);
    }

    extern fn JSBuffer__isBuffer(*JSGlobalObject, JSValue) bool;
    pub fn isBuffer(value: JSValue, global: *JSGlobalObject) bool {
        JSC.markBinding(@src());
        return JSBuffer__isBuffer(global, value);
    }

    pub fn isRegExp(this: JSValue) bool {
        return this.jsType() == .RegExpObject;
    }

    pub fn isDate(this: JSValue) bool {
        return this.jsType() == .JSDate;
    }

    pub fn asCheckLoaded(value: JSValue, comptime ZigType: type) ?*ZigType {
        if (!ZigType.Class.isLoaded() or value.isUndefinedOrNull())
            return null;

        return JSC.GetJSPrivateData(ZigType, value.asObjectRef());
    }

    pub fn protect(this: JSValue) void {
        if (this.isEmptyOrUndefinedOrNull() or this.isNumber()) return;
        JSC.C.JSValueProtect(JSC.VirtualMachine.get().global, this.asObjectRef());
    }

    pub fn unprotect(this: JSValue) void {
        if (this.isEmptyOrUndefinedOrNull() or this.isNumber()) return;
        JSC.C.JSValueUnprotect(JSC.VirtualMachine.get().global, this.asObjectRef());
    }

    pub fn JSONValueFromString(
        global: *JSGlobalObject,
        str: [*]const u8,
        len: usize,
        ascii: bool,
    ) JSValue {
        return cppFn("JSONValueFromString", .{ global, str, len, ascii });
    }

    /// Create an object with exactly two properties
    pub fn createObject2(global: *JSGlobalObject, key1: *const ZigString, key2: *const ZigString, value1: JSValue, value2: JSValue) JSValue {
        return cppFn("createObject2", .{ global, key1, key2, value1, value2 });
    }

    pub fn asPromisePtr(this: JSValue, comptime T: type) *T {
        return asPtr(this, T);
    }

    pub fn createRopeString(this: JSValue, rhs: JSValue, globalThis: *JSC.JSGlobalObject) JSValue {
        return cppFn("createRopeString", .{ this, rhs, globalThis });
    }

    pub fn getErrorsProperty(this: JSValue, globalObject: *JSGlobalObject) JSValue {
        return cppFn("getErrorsProperty", .{ this, globalObject });
    }

    pub fn createBufferFromLength(globalObject: *JSGlobalObject, len: usize) JSValue {
        JSC.markBinding(@src());
        return JSBuffer__bufferFromLength(globalObject, @as(i64, @intCast(len)));
    }

    pub fn jestSnapshotPrettyFormat(this: JSValue, out: *MutableString, globalObject: *JSGlobalObject) !void {
        var buffered_writer = MutableString.BufferedWriter{ .context = out };
        const writer = buffered_writer.writer();
        const Writer = @TypeOf(writer);

        const fmt_options = JestPrettyFormat.FormatOptions{
            .enable_colors = false,
            .add_newline = false,
            .flush = false,
            .quote_strings = true,
        };

        JestPrettyFormat.format(
            .Debug,
            globalObject,
            @as([*]const JSValue, @ptrCast(&this)),
            1,
            Writer,
            Writer,
            writer,
            fmt_options,
        );

        try buffered_writer.flush();

        const count: usize = brk: {
            var total: usize = 0;
            var remain = out.list.items;
            while (strings.indexOfChar(remain, '`')) |i| {
                total += 1;
                remain = remain[i + 1 ..];
            }
            break :brk total;
        };

        if (count > 0) {
            var result = try out.allocator.alloc(u8, count + out.list.items.len);
            var input = out.list.items;

            var input_i: usize = 0;
            var result_i: usize = 0;
            while (strings.indexOfChar(input[input_i..], '`')) |i| {
                bun.copy(u8, result[result_i..], input[input_i .. input_i + i]);
                result_i += i;
                result[result_i] = '\\';
                result[result_i + 1] = '`';
                result_i += 2;
                input_i += i + 1;
            }

            if (result_i != result.len) {
                bun.copy(u8, result[result_i..], input[input_i..]);
            }

            out.deinit();
            out.list.items = result;
            out.list.capacity = result.len;
        }
    }

    pub fn jestPrettyFormat(this: JSValue, out: *MutableString, globalObject: *JSGlobalObject) !void {
        var buffered_writer = MutableString.BufferedWriter{ .context = out };
        const writer = buffered_writer.writer();
        const Writer = @TypeOf(writer);

        const fmt_options = JSC.ConsoleObject.FormatOptions{
            .enable_colors = false,
            .add_newline = false,
            .flush = false,
            .ordered_properties = true,
            .quote_strings = true,
        };

        JSC.ConsoleObject.format2(
            .Debug,
            globalObject,
            @as([*]const JSValue, @ptrCast(&this)),
            1,
            Writer,
            Writer,
            writer,
            fmt_options,
        );

        try buffered_writer.flush();
    }

    extern fn JSBuffer__bufferFromLength(*JSGlobalObject, i64) JSValue;

    /// Must come from globally-allocated memory if allocator is not null
    pub fn createBuffer(globalObject: *JSGlobalObject, slice: []u8, allocator: ?std.mem.Allocator) JSValue {
        JSC.markBinding(@src());
        @setRuntimeSafety(false);
        if (allocator) |alloc| {
            return JSBuffer__bufferFromPointerAndLengthAndDeinit(globalObject, slice.ptr, slice.len, alloc.ptr, JSC.MarkedArrayBuffer_deallocator);
        } else {
            return JSBuffer__bufferFromPointerAndLengthAndDeinit(globalObject, slice.ptr, slice.len, null, null);
        }
    }

    pub fn createUninitializedUint8Array(globalObject: *JSGlobalObject, len: usize) JSValue {
        JSC.markBinding(@src());
        return shim.cppFn("createUninitializedUint8Array", .{ globalObject, len });
    }

    pub fn createBufferWithCtx(globalObject: *JSGlobalObject, slice: []u8, ptr: ?*anyopaque, func: JSC.C.JSTypedArrayBytesDeallocator) JSValue {
        JSC.markBinding(@src());
        @setRuntimeSafety(false);
        return JSBuffer__bufferFromPointerAndLengthAndDeinit(globalObject, slice.ptr, slice.len, ptr, func);
    }

    extern fn JSBuffer__bufferFromPointerAndLengthAndDeinit(*JSGlobalObject, [*]u8, usize, ?*anyopaque, JSC.C.JSTypedArrayBytesDeallocator) JSValue;

    pub fn jsNumberWithType(comptime Number: type, number: Number) JSValue {
        return switch (comptime Number) {
            JSValue => number,
            u0 => jsNumberFromInt32(0),
            f32, f64 => jsNumberFromDouble(@as(f64, number)),
            u31, c_ushort, u8, i16, i32, c_int, i8, u16 => jsNumberFromInt32(@as(i32, @intCast(number))),
            c_long, u32, u52, c_uint, i64, isize => jsNumberFromInt64(@as(i64, @intCast(number))),
            usize, u64 => jsNumberFromUint64(@as(u64, @intCast(number))),
            comptime_int => switch (number) {
                0...std.math.maxInt(i32) => jsNumberFromInt32(@as(i32, @intCast(number))),
                else => jsNumberFromInt64(@as(i64, @intCast(number))),
            },
            else => {
                @compileError("Type transformation missing for number of type: " ++ @typeName(Number));
            },
        };
    }

    pub fn createInternalPromise(globalObject: *JSGlobalObject) JSValue {
        return cppFn("createInternalPromise", .{globalObject});
    }

    pub fn asInternalPromise(
        value: JSValue,
    ) ?*JSInternalPromise {
        return cppFn("asInternalPromise", .{
            value,
        });
    }

    pub fn asPromise(
        value: JSValue,
    ) ?*JSPromise {
        return cppFn("asPromise", .{
            value,
        });
    }

    pub fn asAnyPromise(
        value: JSValue,
    ) ?AnyPromise {
        if (value.isEmptyOrUndefinedOrNull()) return null;
        if (value.asInternalPromise()) |promise| {
            return AnyPromise{
                .Internal = promise,
            };
        }
        if (value.asPromise()) |promise| {
            return AnyPromise{
                .Normal = promise,
            };
        }
        return null;
    }

    pub inline fn jsBoolean(i: bool) JSValue {
        return cppFn("jsBoolean", .{i});
    }

    pub fn jsDoubleNumber(i: f64) JSValue {
        return cppFn("jsDoubleNumber", .{i});
    }

    pub inline fn jsEmptyString(globalThis: *JSGlobalObject) JSValue {
        return cppFn("jsEmptyString", .{globalThis});
    }

    pub inline fn jsNull() JSValue {
        return JSValue.null;
    }

    pub fn jsNumber(number: anytype) JSValue {
        return jsNumberWithType(@TypeOf(number), number);
    }

    pub inline fn jsTDZValue() JSValue {
        return cppFn("jsTDZValue", .{});
    }

    pub inline fn jsUndefined() JSValue {
        return JSValue.undefined;
    }

    pub fn className(this: JSValue, globalThis: *JSGlobalObject) ZigString {
        var str = ZigString.init("");
        this.getClassName(globalThis, &str);
        return str;
    }

    pub fn createStringArray(globalThis: *JSGlobalObject, str: [*c]const ZigString, strings_count: usize, clone: bool) JSValue {
        return cppFn("createStringArray", .{
            globalThis,
            str,
            strings_count,
            clone,
        });
    }

    pub fn print(
        this: JSValue,
        globalObject: *JSGlobalObject,
        message_type: ConsoleObject.MessageType,
        message_level: ConsoleObject.MessageLevel,
    ) void {
        JSC.ConsoleObject.messageWithTypeAndLevel(
            undefined,
            message_type,
            message_level,
            globalObject,
            &[_]JSC.JSValue{this},
            1,
        );
    }

    /// Create a JSValue string from a zig format-print (fmt + args)
    pub fn printString(globalThis: *JSGlobalObject, comptime stack_buffer_size: usize, comptime fmt: []const u8, args: anytype) !JSValue {
        var stack_fallback = std.heap.stackFallback(stack_buffer_size, globalThis.allocator());

        var buf = try bun.MutableString.init(stack_fallback.get(), stack_buffer_size);
        defer buf.deinit();

        var writer = buf.writer();
        try writer.print(fmt, args);
        return String.init(buf.toOwnedSliceLeaky()).toJS(globalThis);
    }

    /// Create a JSValue string from a zig format-print (fmt + args), with pretty format
    pub fn printStringPretty(globalThis: *JSGlobalObject, comptime stack_buffer_size: usize, comptime fmt: []const u8, args: anytype) !JSValue {
        var stack_fallback = std.heap.stackFallback(stack_buffer_size, globalThis.allocator());

        var buf = try bun.MutableString.init(stack_fallback.get(), stack_buffer_size);
        defer buf.deinit();

        var writer = buf.writer();
        switch (Output.enable_ansi_colors) {
            inline else => |enabled| try writer.print(Output.prettyFmt(fmt, enabled), args),
        }
        return String.init(buf.toOwnedSliceLeaky()).toJS(globalThis);
    }

    pub fn fromEntries(globalThis: *JSGlobalObject, keys_array: [*c]ZigString, values_array: [*c]ZigString, strings_count: usize, clone: bool) JSValue {
        return cppFn("fromEntries", .{
            globalThis,
            keys_array,
            values_array,
            strings_count,
            clone,
        });
    }

    pub fn keys(value: JSValue, globalThis: *JSGlobalObject) JSValue {
        return cppFn("keys", .{
            globalThis,
            value,
        });
    }

    /// This is `Object.values`.
    /// `value` is assumed to be not empty, undefined, or null.
    pub fn values(value: JSValue, globalThis: *JSGlobalObject) JSValue {
        if (comptime bun.Environment.allow_assert) {
            bun.assert(!value.isEmptyOrUndefinedOrNull());
        }
        return cppFn("values", .{
            globalThis,
            value,
        });
    }

    extern "C" fn JSC__JSValue__hasOwnPropertyValue(JSValue, *JSGlobalObject, JSValue) bool;
    /// Calls `Object.hasOwnProperty(value)`.
    /// Returns true if the object has the property, false otherwise
    ///
    /// If the object is not an object, it will crash. **You must check if the object is an object before calling this function.**
    pub const hasOwnPropertyValue = JSC__JSValue__hasOwnPropertyValue;

    pub inline fn arrayIterator(this: JSValue, global: *JSGlobalObject) JSArrayIterator {
        return JSArrayIterator.init(this, global);
    }

    pub fn jsNumberFromDouble(i: f64) JSValue {
        return FFI.DOUBLE_TO_JSVALUE(i).asJSValue;
    }
    pub fn jsNumberFromChar(i: u8) JSValue {
        return cppFn("jsNumberFromChar", .{i});
    }
    pub fn jsNumberFromU16(i: u16) JSValue {
        return cppFn("jsNumberFromU16", .{i});
    }
    pub fn jsNumberFromInt32(i: i32) JSValue {
        return FFI.INT32_TO_JSVALUE(i).asJSValue;
    }

    pub fn jsNumberFromInt64(i: i64) JSValue {
        if (i <= std.math.maxInt(i32)) {
            return jsNumberFromInt32(@as(i32, @intCast(i)));
        }

        return jsNumberFromDouble(@floatFromInt(i));
    }

    pub inline fn toJS(this: JSValue, _: *const JSGlobalObject) JSValue {
        return this;
    }

    pub fn jsNumberFromUint64(i: u64) JSValue {
        if (i <= std.math.maxInt(i32)) {
            return jsNumberFromInt32(@as(i32, @intCast(i)));
        }

        return jsNumberFromPtrSize(i);
    }

    pub fn jsNumberFromPtrSize(i: usize) JSValue {
        return jsNumberFromDouble(@floatFromInt(i));
    }

    fn coerceJSValueDoubleTruncatingT(comptime T: type, num: f64) T {
        return coerceJSValueDoubleTruncatingTT(T, T, num);
    }

    fn coerceJSValueDoubleTruncatingTT(comptime T: type, comptime Out: type, num: f64) Out {
        if (std.math.isNan(num)) {
            return 0;
        }

        if (num <= std.math.minInt(T) or std.math.isNegativeInf(num)) {
            return std.math.minInt(T);
        }

        if (num >= std.math.maxInt(T) or std.math.isPositiveInf(num)) {
            return std.math.maxInt(T);
        }

        return @intFromFloat(num);
    }

    pub fn coerceDoubleTruncatingIntoInt64(this: JSValue) i64 {
        return coerceJSValueDoubleTruncatingT(i64, this.asNumber());
    }

    /// Decimal values are truncated without rounding.
    /// `-Infinity` and `NaN` coerce to -minInt(64)
    /// `Infinity` coerces to maxInt(64)
    pub fn toInt64(this: JSValue) i64 {
        if (this.isInt32()) {
            return this.asInt32();
        }

        if (this.isNumber()) {
            return this.coerceDoubleTruncatingIntoInt64();
        }

        return cppFn("toInt64", .{this});
    }

    pub const ComparisonResult = enum(u8) {
        equal,
        undefined_result,
        greater_than,
        less_than,
        invalid_comparison,
    };

    pub fn asBigIntCompare(this: JSValue, global: *JSGlobalObject, other: JSValue) ComparisonResult {
        if (!this.isBigInt() or (!other.isBigInt() and !other.isNumber())) {
            return .invalid_comparison;
        }
        return cppFn("asBigIntCompare", .{ this, global, other });
    }

    pub inline fn isUndefined(this: JSValue) bool {
        return @intFromEnum(this) == 0xa;
    }
    pub inline fn isNull(this: JSValue) bool {
        return @intFromEnum(this) == 0x2;
    }
    pub inline fn isEmptyOrUndefinedOrNull(this: JSValue) bool {
        return switch (@intFromEnum(this)) {
            0, 0xa, 0x2 => true,
            else => false,
        };
    }
    pub fn isUndefinedOrNull(this: JSValue) bool {
        return switch (@intFromEnum(this)) {
            0xa, 0x2 => true,
            else => false,
        };
    }
    /// Empty as in "JSValue {}" rather than an empty string
    pub inline fn isEmpty(this: JSValue) bool {
        return switch (@intFromEnum(this)) {
            0 => true,
            else => false,
        };
    }
    pub fn isBoolean(this: JSValue) bool {
        return cppFn("isBoolean", .{this});
    }
    pub fn isAnyInt(this: JSValue) bool {
        return cppFn("isAnyInt", .{this});
    }
    pub fn isUInt32AsAnyInt(this: JSValue) bool {
        return cppFn("isUInt32AsAnyInt", .{this});
    }

    pub fn asEncoded(this: JSValue) FFI.EncodedJSValue {
        return FFI.EncodedJSValue{ .asJSValue = this };
    }

    pub fn fromCell(ptr: *anyopaque) JSValue {
        return (FFI.EncodedJSValue{ .asPtr = ptr }).asJSValue;
    }

    pub fn isInt32(this: JSValue) bool {
        return FFI.JSVALUE_IS_INT32(.{ .asJSValue = this });
    }

    pub fn isInt32AsAnyInt(this: JSValue) bool {
        return cppFn("isInt32AsAnyInt", .{this});
    }

    pub fn isNumber(this: JSValue) bool {
        return FFI.JSVALUE_IS_NUMBER(.{ .asJSValue = this });
    }

    pub fn isDouble(this: JSValue) bool {
        return this.isNumber() and !this.isInt32();
    }

    pub fn isError(this: JSValue) bool {
        if (!this.isCell())
            return false;

        return this.jsType() == JSType.ErrorInstance;
    }

    pub fn isAnyError(this: JSValue) bool {
        if (!this.isCell())
            return false;

        return cppFn("isAnyError", .{this});
    }

    pub fn toError_(this: JSValue) JSValue {
        return cppFn("toError_", .{this});
    }

    pub fn toError(this: JSValue) ?JSValue {
        const res = this.toError_();
        if (res == .zero)
            return null;
        return res;
    }

    /// Returns true if
    /// - `" string literal"`
    /// - `new String("123")`
    /// - `class DerivedString extends String; new DerivedString("123")`
    pub inline fn isString(this: JSValue) bool {
        if (!this.isCell())
            return false;

        return jsType(this).isStringLike();
    }

    /// Returns true only for string literals
    /// - `" string literal"`
    pub inline fn isStringLiteral(this: JSValue) bool {
        if (!this.isCell()) {
            return false;
        }

        return jsType(this).isString();
    }

    /// Returns true if
    /// - `new String("123")`
    /// - `class DerivedString extends String; new DerivedString("123")`
    pub inline fn isStringObjectLike(this: JSValue) bool {
        if (!this.isCell()) {
            return false;
        }

        return jsType(this).isStringObjectLike();
    }

    pub fn isBigInt(this: JSValue) bool {
        return cppFn("isBigInt", .{this});
    }
    pub fn isHeapBigInt(this: JSValue) bool {
        return cppFn("isHeapBigInt", .{this});
    }
    pub fn isBigInt32(this: JSValue) bool {
        return cppFn("isBigInt32", .{this});
    }
    pub fn isSymbol(this: JSValue) bool {
        return cppFn("isSymbol", .{this});
    }
    pub fn isPrimitive(this: JSValue) bool {
        return cppFn("isPrimitive", .{this});
    }
    pub fn isGetterSetter(this: JSValue) bool {
        return cppFn("isGetterSetter", .{this});
    }
    pub fn isCustomGetterSetter(this: JSValue) bool {
        return cppFn("isCustomGetterSetter", .{this});
    }
    pub inline fn isObject(this: JSValue) bool {
        return this.isCell() and this.jsType().isObject();
    }
    pub inline fn isArray(this: JSValue) bool {
        return this.isCell() and this.jsType().isArray();
    }
    pub inline fn isFunction(this: JSValue) bool {
        return this.isCell() and this.jsType().isFunction();
    }
    pub fn isObjectEmpty(this: JSValue, globalObject: *JSGlobalObject) bool {
        const type_of_value = this.jsType();
        // https://github.com/jestjs/jest/blob/main/packages/jest-get-type/src/index.ts#L26
        // Map and Set are not considered as object in jest-extended
        if (type_of_value.isMap() or type_of_value.isSet() or this.isRegExp() or this.isDate()) {
            return false;
        }

        return this.jsType().isObject() and keys(this, globalObject).getLength(globalObject) == 0;
    }

    pub fn isClass(this: JSValue, global: *JSGlobalObject) bool {
        return cppFn("isClass", .{ this, global });
    }

    pub fn isConstructor(this: JSValue) bool {
        if (!this.isCell()) return false;
        return cppFn("isConstructor", .{this});
    }

    pub fn getNameProperty(this: JSValue, global: *JSGlobalObject, ret: *ZigString) void {
        if (this.isEmptyOrUndefinedOrNull()) {
            return;
        }

        cppFn("getNameProperty", .{ this, global, ret });
    }

    extern fn JSC__JSValue__getName(JSC.JSValue, *JSC.JSGlobalObject, *bun.String) void;
    pub fn getName(this: JSValue, global: *JSGlobalObject) bun.String {
        var ret = bun.String.empty;
        JSC__JSValue__getName(this, global, &ret);
        return ret;
    }

    pub fn getClassName(this: JSValue, global: *JSGlobalObject, ret: *ZigString) void {
        cppFn("getClassName", .{ this, global, ret });
    }

    pub inline fn isCell(this: JSValue) bool {
        return switch (this) {
            .zero, .undefined, .null, .true, .false => false,
            else => (@as(u64, @bitCast(@intFromEnum(this))) & FFI.NotCellMask) == 0,
        };
    }

    pub fn toJSString(globalObject: *JSC.JSGlobalObject, slice_: []const u8) JSC.JSValue {
        return JSC.ZigString.init(slice_).withEncoding().toJS(globalObject);
    }

    pub fn asCell(this: JSValue) *JSCell {
        return cppFn("asCell", .{this});
    }

    pub fn isCallable(this: JSValue, vm: *VM) bool {
        return cppFn("isCallable", .{ this, vm });
    }

    pub fn isException(this: JSValue, vm: *VM) bool {
        return cppFn("isException", .{ this, vm });
    }

    pub fn isTerminationException(this: JSValue, vm: *VM) bool {
        return cppFn("isTerminationException", .{ this, vm });
    }

    pub fn toZigException(this: JSValue, global: *JSGlobalObject, exception: *ZigException) void {
        return cppFn("toZigException", .{ this, global, exception });
    }

    pub fn toZigString(this: JSValue, out: *ZigString, global: *JSGlobalObject) void {
        return cppFn("toZigString", .{ this, out, global });
    }

    /// Increments the reference count
    ///
    /// **You must call `.deref()` or it will leak memory**
    pub fn toBunString(this: JSValue, globalObject: *JSC.JSGlobalObject) bun.String {
        return bun.String.fromJS(this, globalObject);
    }

    /// this: RegExp value
    /// other: string value
    pub fn toMatch(this: JSValue, global: *JSGlobalObject, other: JSValue) bool {
        return cppFn("toMatch", .{ this, global, other });
    }

    pub fn asArrayBuffer_(this: JSValue, global: *JSGlobalObject, out: *ArrayBuffer) bool {
        return cppFn("asArrayBuffer_", .{ this, global, out });
    }

    pub fn asArrayBuffer(this: JSValue, global: *JSGlobalObject) ?ArrayBuffer {
        var out: ArrayBuffer = .{
            .offset = 0,
            .len = 0,
            .byte_len = 0,
            .shared = false,
            .typed_array_type = .Uint8Array,
        };

        if (this.asArrayBuffer_(global, &out)) {
            out.value = this;
            return out;
        }

        return null;
    }

    /// This always returns a JS BigInt
    pub fn fromInt64NoTruncate(globalObject: *JSGlobalObject, i: i64) JSValue {
        return cppFn("fromInt64NoTruncate", .{ globalObject, i });
    }
    /// This always returns a JS BigInt
    pub fn fromUInt64NoTruncate(globalObject: *JSGlobalObject, i: u64) JSValue {
        return cppFn("fromUInt64NoTruncate", .{ globalObject, i });
    }

    /// This always returns a JS BigInt using std.posix.timeval from std.posix.rusage
    pub fn fromTimevalNoTruncate(globalObject: *JSGlobalObject, nsec: i64, sec: i64) JSValue {
        return cppFn("fromTimevalNoTruncate", .{ globalObject, nsec, sec });
    }

    /// Sums two JS BigInts
    pub fn bigIntSum(globalObject: *JSGlobalObject, a: JSValue, b: JSValue) JSValue {
        return cppFn("bigIntSum", .{ globalObject, a, b });
    }

    pub fn toUInt64NoTruncate(this: JSValue) u64 {
        return cppFn("toUInt64NoTruncate", .{
            this,
        });
    }

    pub inline fn getZigString(this: JSValue, global: *JSGlobalObject) ZigString {
        var str = ZigString.init("");
        this.toZigString(&str, global);
        return str;
    }

    /// Convert a JSValue to a string, potentially calling `toString` on the
    /// JSValue in JavaScript.
    ///
    /// This function can throw an exception in the `JSC::VM`. **If
    /// the exception is not handled correctly, Bun will segfault**
    ///
    /// To handle exceptions, use `JSValue.toSliceOrNull`.
    pub inline fn toSlice(this: JSValue, global: *JSGlobalObject, allocator: std.mem.Allocator) ZigString.Slice {
        const str = bun.String.fromJS(this, global);
        defer str.deref();

        // This keeps the WTF::StringImpl alive if it was originally a latin1
        // ASCII-only string.
        //
        // Otherwise, it will be cloned using the allocator.
        return str.toUTF8(allocator);
    }

    pub inline fn toSliceZ(this: JSValue, global: *JSGlobalObject, allocator: std.mem.Allocator) ZigString.Slice {
        return getZigString(this, global).toSliceZ(allocator);
    }

    // On exception, this returns the empty string.
    pub fn toString(this: JSValue, globalThis: *JSGlobalObject) *JSString {
        return cppFn("toString", .{ this, globalThis });
    }

    pub fn jsonStringify(this: JSValue, globalThis: *JSGlobalObject, indent: u32, out: *bun.String) void {
        return cppFn("jsonStringify", .{ this, globalThis, indent, out });
    }

    /// On exception, this returns null, to make exception checks clearer.
    pub fn toStringOrNull(this: JSValue, globalThis: *JSGlobalObject) ?*JSString {
        return cppFn("toStringOrNull", .{ this, globalThis });
    }

    /// Call `toString()` on the JSValue and clone the result.
    /// On exception, this returns null.
    pub fn toSliceOrNull(this: JSValue, globalThis: *JSGlobalObject) ?ZigString.Slice {
        const str = bun.String.tryFromJS(this, globalThis) orelse return null;
        defer str.deref();
        return str.toUTF8(bun.default_allocator);
    }

    /// Call `toString()` on the JSValue and clone the result.
    /// On exception or out of memory, this returns null.
    ///
    /// Remember that `Symbol` throws an exception when you call `toString()`.
    pub fn toSliceClone(this: JSValue, globalThis: *JSGlobalObject) ?ZigString.Slice {
        return this.toSliceCloneWithAllocator(globalThis, bun.default_allocator);
    }

    /// On exception or out of memory, this returns null, to make exception checks clearer.
    pub fn toSliceCloneWithAllocator(
        this: JSValue,
        globalThis: *JSGlobalObject,
        allocator: std.mem.Allocator,
    ) ?ZigString.Slice {
        var str = this.toStringOrNull(globalThis) orelse return null;
        return str.toSlice(globalThis, allocator).cloneIfNeeded(allocator) catch {
            globalThis.throwOutOfMemory();
            return null;
        };
    }

    pub fn toObject(this: JSValue, globalThis: *JSGlobalObject) *JSObject {
        return cppFn("toObject", .{ this, globalThis });
    }

    pub fn getPrototype(this: JSValue, globalObject: *JSGlobalObject) JSValue {
        return cppFn("getPrototype", .{ this, globalObject });
    }

    pub fn eqlValue(this: JSValue, other: JSValue) bool {
        return cppFn("eqlValue", .{ this, other });
    }

    pub fn eqlCell(this: JSValue, other: *JSCell) bool {
        return cppFn("eqlCell", .{ this, other });
    }

    pub const BuiltinName = enum(u8) {
        method,
        headers,
        status,
        statusText,
        url,
        body,
        data,
        toString,
        redirect,
        inspectCustom,
        highWaterMark,
        path,
        stream,
        asyncIterator,
        name,
        message,
        @"error",

        pub fn has(property: []const u8) bool {
            return bun.ComptimeEnumMap(BuiltinName).has(property);
        }
    };

    pub fn fastGetOrElse(this: JSValue, global: *JSGlobalObject, builtin_name: BuiltinName, alternate: ?JSC.JSValue) ?JSValue {
        return this.fastGet(global, builtin_name) orelse {
            if (alternate) |alt| return alt.fastGet(global, builtin_name);

            return null;
        };
    }

    // `this` must be known to be an object
    // intended to be more lightweight than ZigString.
    pub fn fastGet(this: JSValue, global: *JSGlobalObject, builtin_name: BuiltinName) ?JSValue {
        if (bun.Environment.allow_assert)
            bun.assert(this.isObject());
        const result = fastGet_(this, global, @intFromEnum(builtin_name));
        if (result == .zero or
            // JS APIs treat {}.a as mostly the same as though it was not defined
            result == .undefined)
        {
            return null;
        }

        return result;
    }

    pub fn fastGetDirect(this: JSValue, global: *JSGlobalObject, builtin_name: BuiltinName) ?JSValue {
        const result = fastGetDirect_(this, global, @intFromEnum(builtin_name));
        if (result == .zero) {
            return null;
        }

        return result;
    }

    pub fn fastGet_(this: JSValue, global: *JSGlobalObject, builtin_name: u8) JSValue {
        return cppFn("fastGet_", .{ this, global, builtin_name });
    }

    pub fn fastGetDirect_(this: JSValue, global: *JSGlobalObject, builtin_name: u8) JSValue {
        return cppFn("fastGetDirect_", .{ this, global, builtin_name });
    }

    /// Do not use this directly! Use `get` instead.
    pub fn getIfPropertyExistsImpl(this: JSValue, global: *JSGlobalObject, ptr: [*]const u8, len: u32) JSValue {
        return cppFn("getIfPropertyExistsImpl", .{ this, global, ptr, len });
    }

    pub fn getIfPropertyExistsFromPath(this: JSValue, global: *JSGlobalObject, path: JSValue) JSValue {
        return cppFn("getIfPropertyExistsFromPath", .{ this, global, path });
    }

    pub fn getSymbolDescription(this: JSValue, global: *JSGlobalObject, str: *ZigString) void {
        cppFn("getSymbolDescription", .{ this, global, str });
    }

    pub fn symbolFor(global: *JSGlobalObject, str: *ZigString) JSValue {
        return cppFn("symbolFor", .{ global, str });
    }

    pub fn symbolKeyFor(this: JSValue, global: *JSGlobalObject, str: *ZigString) bool {
        return cppFn("symbolKeyFor", .{ this, global, str });
    }

    pub fn _then(this: JSValue, global: *JSGlobalObject, ctx: JSValue, resolve: JSNativeFn, reject: JSNativeFn) void {
        return cppFn("_then", .{ this, global, ctx, resolve, reject });
    }

    pub fn then(this: JSValue, global: *JSGlobalObject, ctx: ?*anyopaque, resolve: JSNativeFn, reject: JSNativeFn) void {
        if (comptime bun.Environment.allow_assert)
            bun.assert(JSValue.fromPtr(ctx).asPtr(anyopaque) == ctx.?);
        return this._then(global, JSValue.fromPtr(ctx), resolve, reject);
    }

    pub fn getDescription(this: JSValue, global: *JSGlobalObject) ZigString {
        var zig_str = ZigString.init("");
        getSymbolDescription(this, global, &zig_str);
        return zig_str;
    }

    pub fn get(this: JSValue, global: *JSGlobalObject, property: []const u8) ?JSValue {
        if (comptime bun.Environment.isDebug) {
            if (BuiltinName.has(property)) {
                Output.debugWarn("get(\"{s}\") called. Please use fastGet(.{s}) instead!", .{ property, property });
            }
        }

        const value = getIfPropertyExistsImpl(this, global, property.ptr, @as(u32, @intCast(property.len)));
        return if (value.isEmpty()) null else value;
    }

    extern fn JSC__JSValue__getIfPropertyExistsImplString(value: JSValue, globalObject: *JSGlobalObject, propertyName: [*c]const bun.String) JSValue;

    pub fn getWithString(this: JSValue, global: *JSGlobalObject, property_name: anytype) ?JSValue {
        var property_name_str = bun.String.init(property_name);
        const value = JSC__JSValue__getIfPropertyExistsImplString(this, global, &property_name_str);
        return if (@intFromEnum(value) != 0) value else return null;
    }

    extern fn JSC__JSValue__getOwn(value: JSValue, globalObject: *JSGlobalObject, propertyName: [*c]const bun.String) JSValue;

    /// Get *own* property value (i.e. does not resolve property in the prototype chain)
    pub fn getOwn(this: JSValue, global: *JSGlobalObject, property_name: anytype) ?JSValue {
        var property_name_str = bun.String.init(property_name);
        const value = JSC__JSValue__getOwn(this, global, &property_name_str);
        return if (@intFromEnum(value) != 0) value else return null;
    }

    /// safe to use on any JSValue
    pub fn implementsToString(this: JSValue, global: *JSGlobalObject) bool {
        if (!this.isObject())
            return false;
        const function = this.fastGet(global, BuiltinName.toString) orelse
            return false;
        return function.isCell() and function.isCallable(global.vm());
    }

    pub fn getTruthyComptime(this: JSValue, global: *JSGlobalObject, comptime property: []const u8) ?JSValue {
        if (comptime bun.ComptimeEnumMap(BuiltinName).has(property)) {
            if (fastGet(this, global, @field(BuiltinName, property))) |prop| {
                if (prop.isEmptyOrUndefinedOrNull()) return null;
                return prop;
            }

            return null;
        }

        return getTruthy(this, global, property);
    }

    pub fn getTruthy(this: JSValue, global: *JSGlobalObject, property: []const u8) ?JSValue {
        if (get(this, global, property)) |prop| {
            if (prop.isEmptyOrUndefinedOrNull()) return null;
            return prop;
        }

        return null;
    }

    pub fn toEnumFromMap(
        this: JSValue,
        globalThis: *JSGlobalObject,
        comptime property_name: []const u8,
        comptime Enum: type,
        comptime StringMap: anytype,
    ) !Enum {
        if (!this.isString()) {
            globalThis.throwInvalidArguments(property_name ++ " must be a string", .{});
            return error.JSError;
        }

        const target_str = this.getZigString(globalThis);
        return StringMap.getWithEql(target_str, ZigString.eqlComptime) orelse {
            const one_of = struct {
                pub const list = brk: {
                    var str: []const u8 = "'";
                    const field_names = bun.meta.enumFieldNames(Enum);
                    for (field_names, 0..) |entry, i| {
                        str = str ++ entry ++ "'";
                        if (i < field_names.len - 2) {
                            str = str ++ ", '";
                        } else if (i == field_names.len - 2) {
                            str = str ++ " or '";
                        }
                    }
                    break :brk str;
                };

                pub const label = property_name ++ " must be one of " ++ list;
            }.label;
            globalThis.throwInvalidArguments(one_of, .{});
            return error.JSError;
        };
    }

    pub fn toEnum(this: JSValue, globalThis: *JSGlobalObject, comptime property_name: []const u8, comptime Enum: type) !Enum {
        return toEnumFromMap(this, globalThis, property_name, Enum, Enum.Map);
    }

    pub fn toOptionalEnum(this: JSValue, globalThis: *JSGlobalObject, comptime property_name: []const u8, comptime Enum: type) !?Enum {
        if (this.isEmptyOrUndefinedOrNull())
            return null;

        return toEnum(this, globalThis, property_name, Enum);
    }

    pub fn getOptionalEnum(this: JSValue, globalThis: *JSGlobalObject, comptime property_name: []const u8, comptime Enum: type) !?Enum {
        if (comptime BuiltinName.has(property_name)) {
            if (fastGet(this, globalThis, @field(BuiltinName, property_name))) |prop| {
                if (prop.isEmptyOrUndefinedOrNull())
                    return null;
                return try toEnum(prop, globalThis, property_name, Enum);
            }
            return null;
        }

        if (get(this, globalThis, property_name)) |prop| {
            if (prop.isEmptyOrUndefinedOrNull())
                return null;
            return try toEnum(prop, globalThis, property_name, Enum);
        }
        return null;
    }

    pub fn getArray(this: JSValue, globalThis: *JSGlobalObject, comptime property_name: []const u8) !?JSValue {
        if (getTruthy(this, globalThis, property_name)) |prop| {
            if (!prop.jsTypeLoose().isArray()) {
                globalThis.throwInvalidArguments(property_name ++ " must be an array", .{});
                return error.JSError;
            }

            if (prop.getLength(globalThis) == 0) {
                return null;
            }

            return prop;
        }

        return null;
    }

    pub fn getObject(this: JSValue, globalThis: *JSGlobalObject, comptime property_name: []const u8) !?JSValue {
        if (getTruthy(this, globalThis, property_name)) |prop| {
            if (!prop.jsTypeLoose().isObject()) {
                globalThis.throwInvalidArguments(property_name ++ " must be an object", .{});
                return error.JSError;
            }

            return prop;
        }

        return null;
    }

    pub fn getFunction(this: JSValue, globalThis: *JSGlobalObject, comptime property_name: []const u8) !?JSValue {
        if (getTruthy(this, globalThis, property_name)) |prop| {
            if (!prop.isCell() or !prop.isCallable(globalThis.vm())) {
                globalThis.throwInvalidArguments(property_name ++ " must be a function", .{});
                return error.JSError;
            }

            return prop;
        }

        return null;
    }

    pub fn getOptional(this: JSValue, globalThis: *JSGlobalObject, comptime property_name: []const u8, comptime T: type) !?T {
        const prop = (if (comptime BuiltinName.has(property_name))
            fastGet(this, globalThis, @field(BuiltinName, property_name))
        else
            get(this, globalThis, property_name)) orelse return null;

        if (!prop.isEmptyOrUndefinedOrNull()) {
            switch (comptime T) {
                bool => {
                    if (prop.isBoolean()) {
                        return prop.toBoolean();
                    }

                    if (prop.isNumber()) {
                        return prop.coerce(f64, globalThis) != 0;
                    }

                    globalThis.throwInvalidArguments(property_name ++ " must be a boolean", .{});
                    return error.JSError;
                },
                ZigString.Slice => {
                    if (prop.isString()) {
                        if (return prop.toSliceOrNull(globalThis)) |str| {
                            return str;
                        }
                    }

                    globalThis.throwInvalidArguments(property_name ++ " must be a string", .{});
                    return error.JSError;
                },
                else => @compileError("TODO:" ++ @typeName(T)),
            }
        }

        return null;
    }

    /// Alias for getIfPropertyExists
    pub const getIfPropertyExists = get;

    pub fn createTypeError(message: *const ZigString, code: *const ZigString, global: *JSGlobalObject) JSValue {
        return cppFn("createTypeError", .{ message, code, global });
    }

    pub fn createRangeError(message: *const ZigString, code: *const ZigString, global: *JSGlobalObject) JSValue {
        return cppFn("createRangeError", .{ message, code, global });
    }

    /// Object.is()
    /// This algorithm differs from the IsStrictlyEqual Algorithm by treating all NaN values as equivalent and by differentiating +0𝔽 from -0𝔽.
    /// https://tc39.es/ecma262/#sec-samevalue
    pub fn isSameValue(this: JSValue, other: JSValue, global: *JSGlobalObject) bool {
        return @intFromEnum(this) == @intFromEnum(other) or cppFn("isSameValue", .{ this, other, global });
    }

    pub fn deepEquals(this: JSValue, other: JSValue, global: *JSGlobalObject) bool {
        return cppFn("deepEquals", .{ this, other, global });
    }

    /// same as `JSValue.deepEquals`, but with jest asymmetric matchers enabled
    pub fn jestDeepEquals(this: JSValue, other: JSValue, global: *JSGlobalObject) bool {
        return cppFn("jestDeepEquals", .{ this, other, global });
    }

    pub fn strictDeepEquals(this: JSValue, other: JSValue, global: *JSGlobalObject) bool {
        return cppFn("strictDeepEquals", .{ this, other, global });
    }

    /// same as `JSValue.strictDeepEquals`, but with jest asymmetric matchers enabled
    pub fn jestStrictDeepEquals(this: JSValue, other: JSValue, global: *JSGlobalObject) bool {
        return cppFn("jestStrictDeepEquals", .{ this, other, global });
    }

    pub fn deepMatch(this: JSValue, subset: JSValue, global: *JSGlobalObject, replace_props_with_asymmetric_matchers: bool) bool {
        return cppFn("deepMatch", .{ this, subset, global, replace_props_with_asymmetric_matchers });
    }

    /// same as `JSValue.deepMatch`, but with jest asymmetric matchers enabled
    pub fn jestDeepMatch(this: JSValue, subset: JSValue, global: *JSGlobalObject, replace_props_with_asymmetric_matchers: bool) bool {
        return cppFn("jestDeepMatch", .{ this, subset, global, replace_props_with_asymmetric_matchers });
    }

    pub const DiffMethod = enum(u8) {
        none,
        character,
        word,
        line,
    };

    pub fn determineDiffMethod(this: JSValue, other: JSValue, global: *JSGlobalObject) DiffMethod {
        if ((this.isString() and other.isString()) or (this.isBuffer(global) and other.isBuffer(global))) return .character;
        if ((this.isRegExp() and other.isObject()) or (this.isObject() and other.isRegExp())) return .character;
        if (this.isObject() and other.isObject()) return .line;

        return .none;
    }

    pub fn asString(this: JSValue) *JSString {
        return cppFn("asString", .{
            this,
        });
    }

    /// Get the internal number of the `JSC::DateInstance` object
    /// Returns NaN if the value is not a `JSC::DateInstance` (`Date` in JS)
    pub fn getUnixTimestamp(this: JSValue) f64 {
        return cppFn("getUnixTimestamp", .{
            this,
        });
    }

    pub const StringFormatter = struct {
        value: JSC.JSValue,
        globalObject: *JSC.JSGlobalObject,

        pub fn format(this: StringFormatter, comptime text: []const u8, opts: std.fmt.FormatOptions, writer: anytype) !void {
            const str = this.value.toBunString(this.globalObject);
            defer str.deref();
            try str.format(text, opts, writer);
        }
    };

    pub fn fmtString(this: JSValue, globalObject: *JSC.JSGlobalObject) StringFormatter {
        return .{
            .value = this,
            .globalObject = globalObject,
        };
    }

    pub fn toFmt(
        this: JSValue,
        formatter: *Exports.ConsoleObject.Formatter,
    ) Exports.ConsoleObject.Formatter.ZigFormatter {
        formatter.remaining_values = &[_]JSValue{};
        if (formatter.map_node) |node| {
            node.release();
            formatter.map_node = null;
        }

        return Exports.ConsoleObject.Formatter.ZigFormatter{
            .formatter = formatter,
            .value = this,
        };
    }

    /// Check if the JSValue is either a signed 32-bit integer or a double and
    /// return the value as a f64
    ///
    /// This does not call `valueOf` on the JSValue
    pub fn getNumber(this: JSValue) ?f64 {
        if (this.isInt32()) {
            return @as(f64, @floatFromInt(this.asInt32()));
        }

        if (isNumber(this)) {
            // Don't need to check for !isInt32() because above
            return asDouble(this);
        }

        return null;
    }

    pub fn asNumber(this: JSValue) f64 {
        if (this.isInt32()) {
            return @as(f64, @floatFromInt(this.asInt32()));
        }

        if (isNumber(this)) {
            // Don't need to check for !isInt32() because above
            return asDouble(this);
        }

        if (this.isUndefinedOrNull()) {
            return 0.0;
        } else if (this.isBoolean()) {
            return if (asBoolean(this)) 1.0 else 0.0;
        }

        return cppFn("asNumber", .{
            this,
        });
    }

    pub fn asDouble(this: JSValue) f64 {
        bun.assert(this.isDouble());
        return FFI.JSVALUE_TO_DOUBLE(.{ .asJSValue = this });
    }

    pub fn asPtr(this: JSValue, comptime Pointer: type) *Pointer {
        return @as(*Pointer, @ptrFromInt(this.asPtrAddress()));
    }

    pub fn fromPtrAddress(addr: anytype) JSValue {
        return jsNumber(@as(f64, @floatFromInt(@as(usize, @bitCast(@as(usize, addr))))));
    }

    pub fn asPtrAddress(this: JSValue) usize {
        return @as(usize, @bitCast(@as(usize, @intFromFloat(this.asDouble()))));
    }

    pub fn fromPtr(addr: anytype) JSValue {
        return fromPtrAddress(@intFromPtr(addr));
    }

    pub fn toBooleanSlow(this: JSValue, global: *JSGlobalObject) bool {
        return cppFn("toBooleanSlow", .{ this, global });
    }

    pub fn toBoolean(this: JSValue) bool {
        if (isEmptyOrUndefinedOrNull(this)) {
            return false;
        }

        return asBoolean(this);
    }

    pub fn asBoolean(this: JSValue) bool {
        if (comptime bun.Environment.allow_assert) {
            if (!this.isBoolean()) {
                Output.panic("Expected boolean but found {s}", .{@tagName(this.jsTypeLoose())});
            }
        }
        return FFI.JSVALUE_TO_BOOL(.{ .asJSValue = this });
    }

    pub inline fn asInt52(this: JSValue) i64 {
        if (comptime bun.Environment.allow_assert) {
            bun.assert(this.isNumber());
        }
        return coerceJSValueDoubleTruncatingTT(i52, i64, this.asNumber());
    }

    pub fn toInt32(this: JSValue) i32 {
        if (this.isInt32()) {
            return asInt32(this);
        }

        if (this.getNumber()) |num| {
            return coerceJSValueDoubleTruncatingT(i32, num);
        }

        if (comptime bun.Environment.allow_assert) {
            bun.assert(!this.isString()); // use coerce() instead
            bun.assert(!this.isCell()); // use coerce() instead
        }

        // TODO: this shouldn't be reachable.
        return cppFn("toInt32", .{
            this,
        });
    }

    pub fn asInt32(this: JSValue) i32 {
        // TODO: add this assertion. currently, there is a mistake in
        // argumentCount that mistakenly uses a JSValue instead of a c_int. This
        // mistake performs the correct conversion instructions for it's use
        // case but is bad code practice to misuse JSValue casts.
        //
        // if (bun.Environment.allow_assert) {
        //     bun.assert(this.isInt32());
        // }
        return FFI.JSVALUE_TO_INT32(.{ .asJSValue = this });
    }

    pub fn asFileDescriptor(this: JSValue) bun.FileDescriptor {
        bun.assert(this.isNumber());
        return bun.FDImpl.fromUV(this.toInt32()).encode();
    }

    pub inline fn toU16(this: JSValue) u16 {
        return @as(u16, @truncate(@max(this.toInt32(), 0)));
    }

    pub inline fn toU32(this: JSValue) u32 {
        return @as(u32, @intCast(@min(@max(this.toInt64(), 0), std.math.maxInt(u32))));
    }

    /// This function supports:
    /// - Array, DerivedArray & friends
    /// - String, DerivedString & friends
    /// - TypedArray
    /// - Map (size)
    /// - WeakMap (size)
    /// - Set (size)
    /// - WeakSet (size)
    /// - ArrayBuffer (byteLength)
    /// - anything with a .length property returning a number
    ///
    /// If the "length" property does not exist, this function will return 0.
    pub fn getLength(this: JSValue, globalThis: *JSGlobalObject) u64 {
        const len = this.getLengthIfPropertyExistsInternal(globalThis);
        if (len == std.math.floatMax(f64)) {
            return 0;
        }

        return @as(u64, @intFromFloat(@max(@min(len, std.math.maxInt(i52)), 0)));
    }

    /// This function supports:
    /// - Array, DerivedArray & friends
    /// - String, DerivedString & friends
    /// - TypedArray
    /// - Map (size)
    /// - WeakMap (size)
    /// - Set (size)
    /// - WeakSet (size)
    /// - ArrayBuffer (byteLength)
    /// - anything with a .length property returning a number
    ///
    /// If the "length" property does not exist, this function will return null.
    pub fn tryGetLength(this: JSValue, globalThis: *JSGlobalObject) ?f64 {
        const len = this.getLengthIfPropertyExistsInternal(globalThis);
        if (len == std.math.floatMax(f64)) {
            return null;
        }

        return @as(u64, @intFromFloat(@max(@min(len, std.math.maxInt(i52)), 0)));
    }

    /// Do not use this directly!
    ///
    /// If the property does not exist, this function will return max(f64) instead of 0.
    pub fn getLengthIfPropertyExistsInternal(this: JSValue, globalThis: *JSGlobalObject) f64 {
        return cppFn("getLengthIfPropertyExistsInternal", .{
            this,
            globalThis,
        });
    }

    pub fn isAggregateError(this: JSValue, globalObject: *JSGlobalObject) bool {
        return cppFn("isAggregateError", .{ this, globalObject });
    }

    pub fn forEach(
        this: JSValue,
        globalObject: *JSGlobalObject,
        ctx: ?*anyopaque,
        callback: *const fn (vm: *VM, globalObject: *JSGlobalObject, ctx: ?*anyopaque, nextValue: JSValue) callconv(.C) void,
    ) void {
        return cppFn("forEach", .{ this, globalObject, ctx, callback });
    }

    /// Same as `forEach` but accepts a typed context struct without need for @ptrCasts
    pub inline fn forEachWithContext(
        this: JSValue,
        globalObject: *JSGlobalObject,
        ctx: anytype,
        callback: *const fn (vm: *VM, globalObject: *JSGlobalObject, ctx: @TypeOf(ctx), nextValue: JSValue) callconv(.C) void,
    ) void {
        const func = @as(*const fn (vm: *VM, globalObject: *JSGlobalObject, ctx: ?*anyopaque, nextValue: JSValue) callconv(.C) void, @ptrCast(callback));
        return cppFn("forEach", .{ this, globalObject, ctx, func });
    }

    pub fn isIterable(this: JSValue, globalObject: *JSGlobalObject) bool {
        return cppFn("isIterable", .{
            this,
            globalObject,
        });
    }

    pub fn parseJSON(this: JSValue, globalObject: *JSGlobalObject) JSValue {
        return cppFn("parseJSON", .{
            this,
            globalObject,
        });
    }

    pub fn stringIncludes(this: JSValue, globalObject: *JSGlobalObject, other: JSValue) bool {
        return cppFn("stringIncludes", .{ this, globalObject, other });
    }

    pub inline fn asRef(this: JSValue) C_API.JSValueRef {
        return @as(C_API.JSValueRef, @ptrFromInt(@as(usize, @bitCast(@intFromEnum(this)))));
    }

    pub inline fn c(this: C_API.JSValueRef) JSValue {
        return @as(JSValue, @enumFromInt(@as(JSValue.Type, @bitCast(@intFromPtr(this)))));
    }

    pub inline fn fromRef(this: C_API.JSValueRef) JSValue {
        return @as(JSValue, @enumFromInt(@as(JSValue.Type, @bitCast(@intFromPtr(this)))));
    }

    pub inline fn asObjectRef(this: JSValue) C_API.JSObjectRef {
        return @as(C_API.JSObjectRef, @ptrCast(this.asVoid()));
    }

    /// When the GC sees a JSValue referenced in the stack
    /// It knows not to free it
    /// This mimicks the implementation in JavaScriptCore's C++
    pub inline fn ensureStillAlive(this: JSValue) void {
        if (!this.isCell()) return;
        std.mem.doNotOptimizeAway(this.asEncoded().asPtr);
    }

    pub inline fn asNullableVoid(this: JSValue) ?*anyopaque {
        return @as(?*anyopaque, @ptrFromInt(@as(usize, @bitCast(@intFromEnum(this)))));
    }

    pub inline fn asVoid(this: JSValue) *anyopaque {
        if (comptime bun.Environment.allow_assert) {
            if (@intFromEnum(this) == 0) {
                @panic("JSValue is null");
            }
        }
        return this.asNullableVoid().?;
    }

    pub const Extern = [_][]const u8{
        "_then",
        "asArrayBuffer_",
        "asBigIntCompare",
        "asCell",
        "asInternalPromise",
        "asNumber",
        "asPromise",
        "asString",
        "coerceToDouble",
        "coerceToInt32",
        "coerceToInt64",
        "createEmptyArray",
        "createEmptyObject",
        "createInternalPromise",
        "createObject2",
        "createRangeError",
        "createRopeString",
        "createStringArray",
        "createTypeError",
        "createUninitializedUint8Array",
        "deepEquals",
        "eqlCell",
        "eqlValue",
        "fastGetDirect_",
        "fastGet_",
        "forEach",
        "forEachProperty",
        "forEachPropertyOrdered",
        "fromEntries",
        "fromInt64NoTruncate",
        "fromUInt64NoTruncate",
        "getClassName",
        "getDirect",
        "getErrorsProperty",
        "getIfExists",
        "getIfPropertyExistsFromPath",
        "getIfPropertyExistsImpl",
        "getLengthIfPropertyExistsInternal",
        "getNameProperty",
        "getPropertyByPropertyName",
        "getPropertyNames",
        "getPrototype",
        "getStaticProperty",
        "getSymbolDescription",
        "getUnixTimestamp",
        "hasProperty",
        "hasOwnProperty",
        "isAggregateError",
        "isAnyError",
        "isAnyInt",
        "isBigInt",
        "isBigInt32",
        "isBoolean",
        "isCallable",
        "isClass",
        "isCustomGetterSetter",
        "isError",
        "isException",
        "isGetterSetter",
        "isHeapBigInt",
        "isInt32",
        "isInt32AsAnyInt",
        "isIterable",
        "isNumber",
        "isObject",
        "isPrimitive",
        "isSameValue",
        "isSymbol",
        "isTerminationException",
        "isUInt32AsAnyInt",
        "jsBoolean",
        "jsDoubleNumber",
        "jsNull",
        "jsNumberFromChar",
        "jsNumberFromDouble",
        "jsNumberFromInt64",
        "jsNumberFromU16",
        "jsTDZValue",
        "jsType",
        "jsUndefined",
        "jsonStringify",
        "keys",
        "values",
        "kind_",
        "parseJSON",
        "put",
        "putDirect",
        "putIndex",
        "push",
        "putRecord",
        "strictDeepEquals",
        "symbolFor",
        "symbolKeyFor",
        "toBoolean",
        "toBooleanSlow",
        "toError_",
        "toInt32",
        "toInt64",
        "toObject",
        "toPropertyKeyValue",
        "toString",
        "toStringOrNull",
        "toUInt64NoTruncate",
        "toWTFString",
        "toZigException",
        "toZigString",
        "toMatch",
        "isConstructor",
        "isInstanceOf",
        "stringIncludes",
        "deepMatch",
        "jestDeepEquals",
        "jestStrictDeepEquals",
        "jestDeepMatch",
    };

    // For any callback JSValue created in JS that you will not call *immediatly*, you must wrap it
    // in an AsyncContextFrame with this function. This allows AsyncLocalStorage to work by
    // snapshotting it's state and restoring it when called.
    // - If there is no current context, this returns the callback as-is.
    // - It is safe to run .call() on the resulting JSValue. This includes automatic unwrapping.
    // - Do not pass the callback as-is to JS; The wrapped object is NOT a function.
    // - If passed to C++, call it with AsyncContextFrame::call() instead of JSC::call()
    pub inline fn withAsyncContextIfNeeded(this: JSValue, global: *JSGlobalObject) JSValue {
        JSC.markBinding(@src());
        return AsyncContextFrame__withAsyncContextIfNeeded(global, this);
    }

    extern "c" fn Bun__JSValue__deserialize(global: *JSGlobalObject, data: [*]const u8, len: usize) JSValue;

    /// Deserializes a JSValue from a serialized buffer. Zig version of `import('bun:jsc').deserialize`
    pub inline fn deserialize(bytes: []const u8, global: *JSGlobalObject) JSValue {
        return Bun__JSValue__deserialize(global, bytes.ptr, bytes.len);
    }

    extern fn Bun__serializeJSValue(global: *JSC.JSGlobalObject, value: JSValue) SerializedScriptValue.External;
    extern fn Bun__SerializedScriptSlice__free(*anyopaque) void;

    pub const SerializedScriptValue = struct {
        data: []const u8,
        handle: *anyopaque,

        const External = extern struct {
            bytes: ?[*]const u8,
            size: usize,
            handle: ?*anyopaque,
        };

        pub inline fn deinit(self: @This()) void {
            Bun__SerializedScriptSlice__free(self.handle);
        }
    };

    /// Throws a JS exception and returns null if the serialization fails, otherwise returns a SerializedScriptValue.
    /// Must be freed when you are done with the bytes.
    pub inline fn serialize(this: JSValue, global: *JSGlobalObject) ?SerializedScriptValue {
        const value = Bun__serializeJSValue(global, this);
        return if (value.bytes) |bytes|
            .{ .data = bytes[0..value.size], .handle = value.handle.? }
        else
            null;
    }

    extern fn Bun__ProxyObject__getInternalField(this: JSValue, field: ProxyInternalField) JSValue;

    const ProxyInternalField = enum(u32) {
        target = 0,
        handler = 1,
    };

    /// Asserts `this` is a proxy
    pub fn getProxyInternalField(this: JSValue, field: ProxyInternalField) JSValue {
        return Bun__ProxyObject__getInternalField(this, field);
    }

    extern fn JSC__JSValue__getClassInfoName(value: JSValue, out: *bun.String) bool;

    /// For native C++ classes extending JSCell, this retrieves s_info's name
    pub fn getClassInfoName(this: JSValue) ?bun.String {
        if (!this.isObject()) return null;
        var out: bun.String = bun.String.empty;
        if (!JSC__JSValue__getClassInfoName(this, &out)) return null;
        return out;
    }
};

extern "c" fn AsyncContextFrame__withAsyncContextIfNeeded(global: *JSGlobalObject, callback: JSValue) JSValue;

pub const Exception = extern struct {
    pub const shim = Shimmer("JSC", "Exception", @This());
    bytes: shim.Bytes,
    pub const Type = JSObject;
    const cppFn = shim.cppFn;

    pub const include = "JavaScriptCore/Exception.h";
    pub const name = "JSC::Exception";
    pub const namespace = "JSC";

    pub const StackCaptureAction = enum(u8) {
        CaptureStack = 0,
        DoNotCaptureStack = 1,
    };

    pub fn create(globalObject: *JSGlobalObject, object: *JSObject, stack_capture: StackCaptureAction) *Exception {
        return cppFn(
            "create",
            .{ globalObject, object, @intFromEnum(stack_capture) },
        );
    }

    pub fn value(this: *Exception) JSValue {
        return cppFn(
            "value",
            .{this},
        );
    }

    pub fn getStackTrace(this: *Exception, trace: *ZigStackTrace) void {
        return cppFn(
            "getStackTrace",
            .{ this, trace },
        );
    }

    pub const Extern = [_][]const u8{ "create", "value", "getStackTrace" };
};

pub const VM = extern struct {
    pub const shim = Shimmer("JSC", "VM", @This());
    bytes: shim.Bytes,

    const cppFn = shim.cppFn;

    pub const include = "JavaScriptCore/VM.h";
    pub const name = "JSC::VM";
    pub const namespace = "JSC";

    pub const HeapType = enum(u8) {
        SmallHeap = 0,
        LargeHeap = 1,
    };

    pub fn create(heap_type: HeapType) *VM {
        return cppFn("create", .{@intFromEnum(heap_type)});
    }

    pub fn deinit(vm: *VM, global_object: *JSGlobalObject) void {
        return cppFn("deinit", .{ vm, global_object });
    }

    pub fn setControlFlowProfiler(vm: *VM, enabled: bool) void {
        return cppFn("setControlFlowProfiler", .{ vm, enabled });
    }

    pub fn isJITEnabled() bool {
        return cppFn("isJITEnabled", .{});
    }

    pub fn holdAPILock(this: *VM, ctx: ?*anyopaque, callback: *const fn (ctx: ?*anyopaque) callconv(.C) void) void {
        cppFn("holdAPILock", .{ this, ctx, callback });
    }

    pub fn deferGC(this: *VM, ctx: ?*anyopaque, callback: *const fn (ctx: ?*anyopaque) callconv(.C) void) void {
        cppFn("deferGC", .{ this, ctx, callback });
    }
    extern fn JSC__VM__reportExtraMemory(*VM, usize) void;
    pub fn reportExtraMemory(this: *VM, size: usize) void {
        JSC.markBinding(@src());
        JSC__VM__reportExtraMemory(this, size);
    }

    pub fn deleteAllCode(
        vm: *VM,
        global_object: *JSGlobalObject,
    ) void {
        return cppFn("deleteAllCode", .{ vm, global_object });
    }

    pub fn whenIdle(
        vm: *VM,
        callback: *const fn (...) callconv(.C) void,
    ) void {
        return cppFn("whenIdle", .{ vm, callback });
    }

    pub fn shrinkFootprint(
        vm: *VM,
    ) void {
        return cppFn("shrinkFootprint", .{
            vm,
        });
    }

    pub fn runGC(vm: *VM, sync: bool) JSValue {
        return cppFn("runGC", .{
            vm,
            sync,
        });
    }

    pub fn heapSize(vm: *VM) usize {
        return cppFn("heapSize", .{
            vm,
        });
    }

    pub fn collectAsync(vm: *VM) void {
        return cppFn("collectAsync", .{
            vm,
        });
    }

    pub fn setExecutionForbidden(vm: *VM, forbidden: bool) void {
        cppFn("setExecutionForbidden", .{ vm, forbidden });
    }

    pub fn setExecutionTimeLimit(vm: *VM, timeout: f64) void {
        return cppFn("setExecutionTimeLimit", .{ vm, timeout });
    }

    pub fn clearExecutionTimeLimit(vm: *VM) void {
        return cppFn("clearExecutionTimeLimit", .{vm});
    }

    pub fn executionForbidden(vm: *VM) bool {
        return cppFn("executionForbidden", .{
            vm,
        });
    }

    // These four functions fire VM traps. To understand what that means, see VMTraps.h for a giant explainer.
    // These may be called concurrently from another thread.

    /// Fires NeedTermination Trap. Thread safe. See JSC's "VMTraps.h" for explaination on traps.
    pub fn notifyNeedTermination(vm: *VM) void {
        cppFn("notifyNeedTermination", .{vm});
    }
    /// Fires NeedWatchdogCheck Trap. Thread safe. See JSC's "VMTraps.h" for explaination on traps.
    pub fn notifyNeedWatchdogCheck(vm: *VM) void {
        cppFn("notifyNeedWatchdogCheck", .{vm});
    }
    /// Fires NeedDebuggerBreak Trap. Thread safe. See JSC's "VMTraps.h" for explaination on traps.
    pub fn notifyNeedDebuggerBreak(vm: *VM) void {
        cppFn("notifyNeedDebuggerBreak", .{vm});
    }
    /// Fires NeedShellTimeoutCheck Trap. Thread safe. See JSC's "VMTraps.h" for explaination on traps.
    pub fn notifyNeedShellTimeoutCheck(vm: *VM) void {
        cppFn("notifyNeedShellTimeoutCheck", .{vm});
    }

    pub fn isEntered(vm: *VM) bool {
        return cppFn("isEntered", .{
            vm,
        });
    }

    pub fn throwError(vm: *VM, global_object: *JSGlobalObject, value: JSValue) void {
        return cppFn("throwError", .{
            vm,
            global_object,
            value,
        });
    }

    pub fn releaseWeakRefs(vm: *VM) void {
        return cppFn("releaseWeakRefs", .{vm});
    }

    pub fn drainMicrotasks(
        vm: *VM,
    ) void {
        return cppFn("drainMicrotasks", .{
            vm,
        });
    }

    pub fn externalMemorySize(vm: *VM) usize {
        return cppFn("externalMemorySize", .{vm});
    }

    /// `RESOURCE_USAGE` build option in JavaScriptCore is required for this function
    /// This is faster than checking the heap size
    pub fn blockBytesAllocated(vm: *VM) usize {
        return cppFn("blockBytesAllocated", .{vm});
    }

    pub const Extern = [_][]const u8{
        "setControlFlowProfiler",
        "collectAsync",
        "externalMemorySize",
        "blockBytesAllocated",
        "heapSize",
        "releaseWeakRefs",
        "throwError",
        "deferGC",
        "holdAPILock",
        "runGC",
        "generateHeapSnapshot",
        "isJITEnabled",
        "deleteAllCode",
        "create",
        "deinit",
        "setExecutionForbidden",
        "executionForbidden",
        "isEntered",
        "throwError",
        "drainMicrotasks",
        "whenIdle",
        "shrinkFootprint",
        "setExecutionTimeLimit",
        "clearExecutionTimeLimit",
        "notifyNeedTermination",
        "notifyNeedWatchdogCheck",
        "notifyNeedDebuggerBreak",
        "notifyNeedShellTimeoutCheck",
    };
};

pub const ThrowScope = extern struct {
    pub const shim = Shimmer("JSC", "ThrowScope", @This());
    bytes: shim.Bytes,

    const cppFn = shim.cppFn;

    pub const include = "JavaScriptCore/ThrowScope.h";
    pub const name = "JSC::ThrowScope";
    pub const namespace = "JSC";

    pub fn declare(
        vm: *VM,
        _: [*]u8,
        file: [*]u8,
        line: usize,
    ) ThrowScope {
        return cppFn("declare", .{ vm, file, line });
    }

    pub fn release(this: *ThrowScope) void {
        return cppFn("release", .{this});
    }

    pub fn exception(this: *ThrowScope) ?*Exception {
        return cppFn("exception", .{this});
    }

    pub fn clearException(this: *ThrowScope) void {
        return cppFn("clearException", .{this});
    }

    pub const Extern = [_][]const u8{
        "declare",
        "release",
        "exception",
        "clearException",
    };
};

pub const CatchScope = extern struct {
    pub const shim = Shimmer("JSC", "CatchScope", @This());
    bytes: shim.Bytes,

    const cppFn = shim.cppFn;

    pub const include = "JavaScriptCore/CatchScope.h";
    pub const name = "JSC::CatchScope";
    pub const namespace = "JSC";

    pub fn declare(
        vm: *VM,
        function_name: [*]u8,
        file: [*]u8,
        line: usize,
    ) CatchScope {
        return cppFn("declare", .{ vm, function_name, file, line });
    }

    pub fn exception(this: *CatchScope) ?*Exception {
        return cppFn("exception", .{this});
    }

    pub fn clearException(this: *CatchScope) void {
        return cppFn("clearException", .{this});
    }

    pub const Extern = [_][]const u8{
        "declare",
        "exception",
        "clearException",
    };
};

pub const CallFrame = opaque {
    /// The value is generated in `make sizegen`
    /// The value is 6.
    /// On ARM64_32, the value is something else but it really doesn't matter for our case
    /// However, I don't want this to subtly break amidst future upgrades to JavaScriptCore
    const alignment = Sizes.Bun_CallFrame__align;

    pub const name = "JSC::CallFrame";

    pub fn format(frame: *CallFrame, comptime _: []const u8, _: std.fmt.FormatOptions, writer: anytype) !void {
        const args = frame.argumentsPtr()[0..frame.argumentsCount()];

        for (args[0..@min(args.len, 4)], 0..) |arg, i| {
            if (i != 0) {
                try writer.writeAll(", ");
            }
            switch (arg) {
                .zero => try writer.writeAll("<empty>"),
                .undefined => try writer.writeAll("undefined"),
                .null => try writer.writeAll("null"),
                .true => try writer.writeAll("true"),
                .false => try writer.writeAll("false"),
                else => {
                    if (arg.isNumber()) {
                        try writer.writeAll("number");
                    } else {
                        try writer.writeAll(@tagName(arg.jsType()));
                    }
                },
            }
        }

        if (args.len > 4) {
            try writer.print(", ... {d} more", .{args.len - 4});
        }
    }

    pub fn argumentsPtr(self: *const CallFrame) [*]const JSC.JSValue {
        return @as([*]align(alignment) const JSC.JSValue, @ptrCast(@alignCast(self))) + Sizes.Bun_CallFrame__firstArgument;
    }

    pub fn callee(self: *const CallFrame) JSC.JSValue {
        return (@as([*]align(alignment) const JSC.JSValue, @ptrCast(@alignCast(self))) + Sizes.Bun_CallFrame__callee)[0];
    }

    fn Arguments(comptime max: usize) type {
        return struct {
            ptr: [max]JSC.JSValue,
            len: usize,
            pub inline fn init(comptime i: usize, ptr: [*]const JSC.JSValue) @This() {
                var args: [max]JSC.JSValue = std.mem.zeroes([max]JSC.JSValue);
                args[0..i].* = ptr[0..i].*;

                return @This(){
                    .ptr = args,
                    .len = i,
                };
            }

            pub inline fn slice(self: *const @This()) []const JSValue {
                return self.ptr[0..self.len];
            }
        };
    }

    pub fn arguments(self: *const CallFrame, comptime max: usize) Arguments(max) {
        const len = self.argumentsCount();
        const ptr = self.argumentsPtr();
        return switch (@as(u4, @min(len, max))) {
            0 => .{ .ptr = undefined, .len = 0 },
            inline 1...9 => |count| Arguments(max).init(comptime @min(count, max), ptr),
            else => unreachable,
        };
    }

    pub fn argument(self: *const CallFrame, comptime i: comptime_int) JSC.JSValue {
        return self.argumentsPtr()[i];
    }

    pub fn this(self: *const CallFrame) JSC.JSValue {
        return (@as([*]align(alignment) const JSC.JSValue, @ptrCast(@alignCast(self))) + Sizes.Bun_CallFrame__thisArgument)[0];
    }

    pub fn argumentsCount(self: *const CallFrame) usize {
        return @as(usize, @intCast((@as([*]align(alignment) const JSC.JSValue, @ptrCast(@alignCast(self))) + Sizes.Bun_CallFrame__argumentCountIncludingThis)[0].asInt32() - 1));
    }
};

// pub const WellKnownSymbols = extern struct {
//     pub const shim = Shimmer("JSC", "CommonIdentifiers", @This());

//
//

//     pub const include = "JavaScriptCore/CommonIdentifiers.h";
//     pub const name = "JSC::CommonIdentifiers";
//     pub const namespace = "JSC";

//     pub var hasthis: *const Identifier = shim.cppConst(Identifier, "hasInstance");
//     pub var isConcatSpreadable: Identifier = shim.cppConst(Identifier, "isConcatSpreadable");
//     pub var asyncIterator: Identifier = shim.cppConst(Identifier, "asyncIterator");
//     pub var iterator: Identifier = shim.cppConst(Identifier, "iterator");
//     pub var match: Identifier = shim.cppConst(Identifier, "match");
//     pub var matchAll: Identifier = shim.cppConst(Identifier, "matchAll");
//     pub var replace: Identifier = shim.cppConst(Identifier, "replace");
//     pub var search: Identifier = shim.cppConst(Identifier, "search");
//     pub var species: Identifier = shim.cppConst(Identifier, "species");
//     pub var split: Identifier = shim.cppConst(Identifier, "split");
//     pub var toPrimitive: Identifier = shim.cppConst(Identifier, "toPrimitive");
//     pub var toStringTag: Identifier = shim.cppConst(Identifier, "toStringTag");
//     pub var unscopable: Identifier = shim.cppConst(Identifier, "unscopabl");

// };

pub const EncodedJSValue = extern union {
    asInt64: i64,
    ptr: ?*JSCell,
    asBits: [8]u8,
    asPtr: ?*anyopaque,
    asDouble: f64,
};
pub const JSHostFunctionType = fn (*JSGlobalObject, *CallFrame) callconv(JSC.conv) JSValue;
pub const JSHostFunctionTypeWithCCallConvForAssertions = fn (*JSGlobalObject, *CallFrame) callconv(.C) JSValue;
pub const JSHostFunctionPtr = *const JSHostFunctionType;
pub fn toJSHostFunction(comptime Function: anytype) JSC.JSHostFunctionType {
    if (comptime @TypeOf(Function) == JSHostFunctionType) {
        return Function;
    }

    if (@TypeOf(Function) == fn (*JSGlobalObject, *CallFrame) JSValue) {
        // These may coerce to both, but we want to force it to be this kind.
    } else if (@TypeOf(Function) == *const fn (*JSGlobalObject, *CallFrame) JSValue) {
        @compileLog(Function, "use JSC.toJSHostFunction(Function) instead of JSC.toJSHostFunction(&Function)");
    }

    return struct {
        pub fn function(
            globalThis: *JSC.JSGlobalObject,
            callframe: *JSC.CallFrame,
        ) callconv(JSC.conv) JSC.JSValue {
            comptime {
                const Fn = @TypeOf(Function);
                var FnTypeInfo = @typeInfo(Fn);
                if (FnTypeInfo == .Pointer) {
                    FnTypeInfo = @typeInfo(std.meta.Child(Fn));
                }

                if (bun.Environment.isWindows) {
                    if (FnTypeInfo.Fn.calling_convention == .C) {
                        @compileLog(Function, "use callconv(JSC.conv) instead of callconv(.C), or don't set a callconv on the function.");
                    }
                }
            }

            return @call(.always_inline, Function, .{ globalThis, callframe });
        }
    }.function;
}

const DeinitFunction = *const fn (ctx: *anyopaque, buffer: [*]u8, len: usize) callconv(.C) void;

pub const JSArray = opaque {
    // TODO(@paperdave): this can throw
    extern fn JSArray__constructArray(*JSGlobalObject, [*]const JSValue, usize) JSValue;

    pub fn create(global: *JSGlobalObject, items: []const JSValue) JSValue {
        return JSArray__constructArray(global, items.ptr, items.len);
    }

    pub fn iterator(array: *JSArray, global: *JSGlobalObject) JSArrayIterator {
        return JSValue.fromCell(array).arrayIterator(global);
    }
};

const private = struct {
    pub extern fn Bun__CreateFFIFunctionWithDataValue(
        *JSGlobalObject,
        ?*const ZigString,
        argCount: u32,
        function: JSHostFunctionPtr,
        strong: bool,
        data: *anyopaque,
    ) JSValue;
    pub extern fn Bun__CreateFFIFunction(
        globalObject: *JSGlobalObject,
        symbolName: ?*const ZigString,
        argCount: u32,
        functionPointer: JSHostFunctionPtr,
        strong: bool,
    ) *anyopaque;

    pub extern fn Bun__CreateFFIFunctionValue(
        globalObject: *JSGlobalObject,
        symbolName: ?*const ZigString,
        argCount: u32,
        functionPointer: JSHostFunctionPtr,
        strong: bool,
        add_ptr_field: bool,
    ) JSValue;

    pub extern fn Bun__untrackFFIFunction(
        globalObject: *JSGlobalObject,
        function: JSValue,
    ) bool;

    pub extern fn Bun__FFIFunction_getDataPtr(JSValue) ?*anyopaque;
    pub extern fn Bun__FFIFunction_setDataPtr(JSValue, ?*anyopaque) void;
};

pub fn NewFunction(
    globalObject: *JSGlobalObject,
    symbolName: ?*const ZigString,
    argCount: u32,
    comptime functionPointer: anytype,
    strong: bool,
) JSValue {
    return NewRuntimeFunction(globalObject, symbolName, argCount, toJSHostFunction(functionPointer), strong, false);
}

pub fn createCallback(
    globalObject: *JSGlobalObject,
    symbolName: ?*const ZigString,
    argCount: u32,
    comptime functionPointer: anytype,
) JSValue {
    return NewRuntimeFunction(globalObject, symbolName, argCount, toJSHostFunction(functionPointer), false, false);
}

pub fn NewRuntimeFunction(
    globalObject: *JSGlobalObject,
    symbolName: ?*const ZigString,
    argCount: u32,
    functionPointer: JSHostFunctionPtr,
    strong: bool,
    add_ptr_property: bool,
) JSValue {
    JSC.markBinding(@src());
    return private.Bun__CreateFFIFunctionValue(globalObject, symbolName, argCount, functionPointer, strong, add_ptr_property);
}

pub fn getFunctionData(function: JSValue) ?*anyopaque {
    JSC.markBinding(@src());
    return private.Bun__FFIFunction_getDataPtr(function);
}

pub fn setFunctionData(function: JSValue, value: ?*anyopaque) void {
    JSC.markBinding(@src());
    return private.Bun__FFIFunction_setDataPtr(function, value);
}

pub fn NewFunctionWithData(
    globalObject: *JSGlobalObject,
    symbolName: ?*const ZigString,
    argCount: u32,
    comptime functionPointer: anytype,
    strong: bool,
    data: *anyopaque,
) JSValue {
    JSC.markBinding(@src());
    return private.Bun__CreateFFIFunctionWithDataValue(
        globalObject,
        symbolName,
        argCount,
        toJSHostFunction(functionPointer),
        strong,
        data,
    );
}

pub fn untrackFunction(
    globalObject: *JSGlobalObject,
    value: JSValue,
) bool {
    JSC.markBinding(@src());
    return private.Bun__untrackFFIFunction(globalObject, value);
}

pub const URL = opaque {
    extern fn URL__fromJS(JSValue, *JSC.JSGlobalObject) ?*URL;
    extern fn URL__fromString(*bun.String) ?*URL;
    extern fn URL__protocol(*URL) String;
    extern fn URL__href(*URL) String;
    extern fn URL__username(*URL) String;
    extern fn URL__password(*URL) String;
    extern fn URL__search(*URL) String;
    extern fn URL__host(*URL) String;
    extern fn URL__hostname(*URL) String;
    extern fn URL__port(*URL) String;
    extern fn URL__deinit(*URL) void;
    extern fn URL__pathname(*URL) String;
    extern fn URL__getHrefFromJS(JSValue, *JSC.JSGlobalObject) String;
    extern fn URL__getHref(*String) String;
    extern fn URL__getFileURLString(*String) String;
    extern fn URL__getHrefJoin(*String, *String) String;
    extern fn URL__pathFromFileURL(*String) String;

    pub fn hrefFromString(str: bun.String) String {
        JSC.markBinding(@src());
        var input = str;
        return URL__getHref(&input);
    }

    pub fn join(base: bun.String, relative: bun.String) String {
        JSC.markBinding(@src());
        var base_str = base;
        var relative_str = relative;
        return URL__getHrefJoin(&base_str, &relative_str);
    }

    pub fn fileURLFromString(str: bun.String) String {
        JSC.markBinding(@src());
        var input = str;
        return URL__getFileURLString(&input);
    }

    pub fn pathFromFileURL(str: bun.String) String {
        JSC.markBinding(@src());
        var input = str;
        return URL__pathFromFileURL(&input);
    }

    /// This percent-encodes the URL, punycode-encodes the hostname, and returns the result
    /// If it fails, the tag is marked Dead
    pub fn hrefFromJS(value: JSValue, globalObject: *JSC.JSGlobalObject) String {
        JSC.markBinding(@src());
        return URL__getHrefFromJS(value, globalObject);
    }

    pub fn fromJS(value: JSValue, globalObject: *JSC.JSGlobalObject) ?*URL {
        JSC.markBinding(@src());
        return URL__fromJS(value, globalObject);
    }

    pub fn fromUTF8(input: []const u8) ?*URL {
        return fromString(String.fromUTF8(input));
    }
    pub fn fromString(str: bun.String) ?*URL {
        JSC.markBinding(@src());
        var input = str;
        return URL__fromString(&input);
    }
    pub fn protocol(url: *URL) String {
        JSC.markBinding(@src());
        return URL__protocol(url);
    }
    pub fn href(url: *URL) String {
        JSC.markBinding(@src());
        return URL__href(url);
    }
    pub fn username(url: *URL) String {
        JSC.markBinding(@src());
        return URL__username(url);
    }
    pub fn password(url: *URL) String {
        JSC.markBinding(@src());
        return URL__password(url);
    }
    pub fn search(url: *URL) String {
        JSC.markBinding(@src());
        return URL__search(url);
    }
    pub fn host(url: *URL) String {
        JSC.markBinding(@src());
        return URL__host(url);
    }
    pub fn hostname(url: *URL) String {
        JSC.markBinding(@src());
        return URL__hostname(url);
    }
    pub fn port(url: *URL) String {
        JSC.markBinding(@src());
        return URL__port(url);
    }
    pub fn deinit(url: *URL) void {
        JSC.markBinding(@src());
        return URL__deinit(url);
    }
    pub fn pathname(url: *URL) String {
        JSC.markBinding(@src());
        return URL__pathname(url);
    }
};

pub const URLSearchParams = opaque {
    extern fn URLSearchParams__create(globalObject: *JSGlobalObject, *const ZigString) JSValue;
    pub fn create(globalObject: *JSGlobalObject, init: ZigString) JSValue {
        JSC.markBinding(@src());
        return URLSearchParams__create(globalObject, &init);
    }

    extern fn URLSearchParams__fromJS(JSValue) ?*URLSearchParams;
    pub fn fromJS(value: JSValue) ?*URLSearchParams {
        JSC.markBinding(@src());
        return URLSearchParams__fromJS(value);
    }

    extern fn URLSearchParams__toString(
        self: *URLSearchParams,
        ctx: *anyopaque,
        callback: *const fn (ctx: *anyopaque, str: *const ZigString) callconv(.C) void,
    ) void;

    pub fn toString(
        self: *URLSearchParams,
        comptime Ctx: type,
        ctx: *Ctx,
        comptime callback: *const fn (ctx: *Ctx, str: ZigString) void,
    ) void {
        JSC.markBinding(@src());
        const Wrap = struct {
            const cb_ = callback;
            pub fn cb(c: *anyopaque, str: *const ZigString) callconv(.C) void {
                cb_(
                    bun.cast(*Ctx, c),
                    str.*,
                );
            }
        };

        URLSearchParams__toString(self, ctx, Wrap.cb);
    }
};

pub const WTF = struct {
    extern fn WTF__copyLCharsFromUCharSource(dest: [*]u8, source: *const anyopaque, len: usize) void;
    extern fn WTF__parseDouble(bytes: [*]const u8, length: usize, counted: *usize) f64;

    pub fn parseDouble(buf: []const u8) !f64 {
        JSC.markBinding(@src());

        if (buf.len == 0)
            return error.InvalidCharacter;

        var count: usize = 0;
        const res = WTF__parseDouble(buf.ptr, buf.len, &count);

        if (count == 0)
            return error.InvalidCharacter;
        return res;
    }

    /// This uses SSE2 instructions and/or ARM NEON to copy 16-bit characters efficiently
    /// See wtf/Text/ASCIIFastPath.h for details
    pub fn copyLCharsFromUCharSource(destination: [*]u8, comptime Source: type, source: Source) void {
        JSC.markBinding(@src());

        // This is any alignment
        WTF__copyLCharsFromUCharSource(destination, source.ptr, source.len);
    }
};

pub usingnamespace @import("./JSPropertyIterator.zig");

// DOMCall Fields
const Bun = JSC.API.Bun;
pub const __DOMCall_ptr = Bun.FFIObject.dom_call;
pub const __DOMCall__reader_u8 = Bun.FFIObject.Reader.DOMCalls.u8;
pub const __DOMCall__reader_u16 = Bun.FFIObject.Reader.DOMCalls.u16;
pub const __DOMCall__reader_u32 = Bun.FFIObject.Reader.DOMCalls.u32;
pub const __DOMCall__reader_ptr = Bun.FFIObject.Reader.DOMCalls.ptr;
pub const __DOMCall__reader_i8 = Bun.FFIObject.Reader.DOMCalls.i8;
pub const __DOMCall__reader_i16 = Bun.FFIObject.Reader.DOMCalls.i16;
pub const __DOMCall__reader_i32 = Bun.FFIObject.Reader.DOMCalls.i32;
pub const __DOMCall__reader_f32 = Bun.FFIObject.Reader.DOMCalls.f32;
pub const __DOMCall__reader_f64 = Bun.FFIObject.Reader.DOMCalls.f64;
pub const __DOMCall__reader_i64 = Bun.FFIObject.Reader.DOMCalls.i64;
pub const __DOMCall__reader_u64 = Bun.FFIObject.Reader.DOMCalls.u64;
pub const __DOMCall__reader_intptr = Bun.FFIObject.Reader.DOMCalls.intptr;
pub const DOMCalls = &.{
    .{ .ptr = Bun.FFIObject.dom_call },
    Bun.FFIObject.Reader.DOMCalls,
};

extern "c" fn JSCInitialize(env: [*]const [*:0]u8, count: usize, cb: *const fn ([*]const u8, len: usize) callconv(.C) void, eval_mode: bool) void;
pub fn initialize(eval_mode: bool) void {
    JSC.markBinding(@src());
    bun.analytics.Features.jsc += 1;
    JSCInitialize(
        std.os.environ.ptr,
        std.os.environ.len,
        struct {
            pub fn callback(name: [*]const u8, len: usize) callconv(.C) void {
                Output.prettyErrorln(
                    \\<r><red>error<r><d>:<r> invalid JSC environment variable
                    \\
                    \\    <b>{s}<r>
                    \\
                    \\For a list of options, see this file:
                    \\
                    \\    https://github.com/oven-sh/webkit/blob/main/Source/JavaScriptCore/runtime/OptionsList.h
                    \\
                    \\Environment variables must be prefixed with "BUN_JSC_". This code runs before .env files are loaded, so those won't work here.
                    \\
                    \\Warning: options change between releases of Bun and WebKit without notice. This is not a stable API, you should not rely on it beyond debugging something, and it may be removed entirely in a future version of Bun.
                ,
                    .{name[0..len]},
                );
                bun.Global.exit(1);
            }
        }.callback,
        eval_mode,
    );
}

pub const ScriptExecutionStatus = enum(i32) {
    running = 0,
    suspended = 1,
    stopped = 2,
};

comptime {
    // this file is gennerated, but cant be placed in the build/codegen folder
    // because zig will complain about outside-of-module stuff
    _ = @import("./GeneratedJS2Native.zig");
}

// Error's cannot be created off of the main thread. So we use this to store the
// information until its ready to be materialized later.
pub const DeferredError = struct {
    kind: Kind,
    code: JSC.Node.ErrorCode,
    msg: ZigString,

    pub const Kind = enum { plainerror, typeerror, rangeerror };

    pub fn from(kind: Kind, code: JSC.Node.ErrorCode, comptime fmt: [:0]const u8, args: anytype) DeferredError {
        return .{
            .kind = kind,
            .code = code,
            .msg = ZigString.fromFmt(fmt, args),
        };
    }

    pub fn toError(this: *const DeferredError, globalThis: *JSGlobalObject) JSValue {
        defer if (bun.Mimalloc.mi_is_in_heap_region(this.msg.slice().ptr)) this.msg.deinitGlobal() else {};
        const err = switch (this.kind) {
            .plainerror => this.msg.toErrorInstance(globalThis),
            .typeerror => this.msg.toTypeErrorInstance(globalThis),
            .rangeerror => this.msg.toRangeErrorInstance(globalThis),
        };
        err.put(globalThis, ZigString.static("code"), ZigString.init(@tagName(this.code)).toJS(globalThis));
        return err;
    }
};<|MERGE_RESOLUTION|>--- conflicted
+++ resolved
@@ -3321,7 +3321,6 @@
         return Bun__ERR_INVALID_ARG_TYPE_static(this, arg_name, etype, atype);
     }
 
-<<<<<<< HEAD
     pub fn checkRangesOrGetDefault(this: *JSGlobalObject, obj: JSValue, comptime field_name: []const u8, comptime T: type, min: T, max: T, default: T) ?T {
         if (obj.get(this, field_name)) |level_val| {
             if (!level_val.isNumber()) {
@@ -3388,11 +3387,11 @@
         }
         if (this.hasException()) return null;
         return default;
-=======
+    }
+    
     extern fn Bun__ERR_MISSING_ARGS_static(*JSGlobalObject, *const ZigString, ?*const ZigString, ?*const ZigString) JSValue;
     pub fn ERR_MISSING_ARGS_static(this: *JSGlobalObject, arg1: *const ZigString, arg2: ?*const ZigString, arg3: ?*const ZigString) JSValue {
         return Bun__ERR_MISSING_ARGS_static(this, arg1, arg2, arg3);
->>>>>>> 02ff16d9
     }
 
     pub usingnamespace @import("ErrorCode").JSGlobalObjectExtensions;
