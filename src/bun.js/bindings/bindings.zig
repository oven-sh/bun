--- conflicted
+++ resolved
@@ -2692,9 +2692,6 @@
 
     extern fn JSFunction__createFromZig(global: *JSGlobalObject, fn_name: bun.String, implementation: *const JSHostFunctionType, arg_count: u32, implementation_visibility: ImplementationVisibility, intrinsic: Intrinsic, constructor: ?*const JSHostFunctionType) JSValue;
 
-<<<<<<< HEAD
-    pub fn create(global: *JSGlobalObject, fn_name: anytype, implementation: *const JSHostFunctionType, function_length: u32, options: CreateJSFunctionOptions) JSValue {
-=======
     pub fn create(
         global: *JSGlobalObject,
         fn_name: anytype,
@@ -2702,7 +2699,6 @@
         function_length: u32,
         options: CreateJSFunctionOptions,
     ) JSValue {
->>>>>>> 2f0789af
         return JSFunction__createFromZig(
             global,
             switch (@TypeOf(fn_name)) {
