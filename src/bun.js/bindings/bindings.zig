--- conflicted
+++ resolved
@@ -6854,7 +6854,6 @@
 pub const JSHostFunctionType = fn (*JSGlobalObject, *CallFrame) callconv(JSC.conv) JSValue;
 pub const JSHostFunctionTypeWithCCallConvForAssertions = fn (*JSGlobalObject, *CallFrame) callconv(.C) JSValue;
 pub const JSHostFunctionPtr = *const JSHostFunctionType;
-<<<<<<< HEAD
 pub const JSHostZigFunction = fn (*JSGlobalObject, *CallFrame) bun.JSError!JSValue;
 
 pub fn toJSHostFunction(comptime Function: JSHostZigFunction) JSC.JSHostFunctionType {
@@ -6867,27 +6866,6 @@
                 error.JSError => .zero,
                 error.OutOfMemory => globalThis.throwOutOfMemoryValue(),
             };
-=======
-
-/// Wraps a Zig `fn (*JSGlobalObject, *CallFrame) !JSValue` into the proper JSC
-/// host function type, adding handling for Zig error types and setting the
-/// correct calling convention on Windows.
-pub fn toJSHostFunction(comptime function_ptr: anytype) JSC.JSHostFunctionType {
-    const function = if (@typeInfo(@TypeOf(function_ptr)) == .Pointer) function_ptr.* else function_ptr;
-
-    // Do not wrap twice
-    if (@TypeOf(function) == JSHostFunctionType) {
-        return function;
-    }
-
-    // only operate on unspecified calling conventions. the code is going to be
-    // inlined anyways
-    const fn_type = @typeInfo(@TypeOf(function)).Fn;
-    bun.assert(fn_type.calling_convention == .Unspecified);
-
-    return struct {
-        pub fn wrapper(global: *JSGlobalObject, callframe: *CallFrame) callconv(JSC.conv) JSValue {
-            return global.errorUnionToCPP(@call(.always_inline, function_ptr, .{ global, callframe }));
         }
     }.wrapper;
 }
@@ -6905,7 +6883,6 @@
                 @compileError("Return value from host function '" ++ @typeInfo(T) ++ "' can not contain error '" ++ err.name ++ "'");
             }
             @field(errs, err.name) = true;
->>>>>>> 32ddf343
         }
         break :brk errs;
     };
