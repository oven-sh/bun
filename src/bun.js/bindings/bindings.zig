--- conflicted
+++ resolved
@@ -62,67 +62,6 @@
 pub const DeferredError = @import("./DeferredError.zig").DeferredError;
 pub const Sizes = @import("./sizes.zig");
 
-<<<<<<< HEAD
-// TODO(@paperclover): delete and inline these functions
-pub fn NewGlobalObject(comptime Type: type) type {
-    return struct {
-        const importNotImpl = "Import not implemented";
-        const resolveNotImpl = "resolve not implemented";
-        const moduleNotImpl = "Module fetch not implemented";
-        pub fn import(global: *JSGlobalObject, specifier: *String, source: *String) callconv(.C) ErrorableString {
-            if (comptime @hasDecl(Type, "import")) {
-                return @call(bun.callmod_inline, Type.import, .{ global, specifier.*, source.* });
-            }
-            return ErrorableString.err(error.ImportFailed, String.init(importNotImpl).toErrorInstance(global).asVoid());
-        }
-        pub fn resolve(
-            res: *ErrorableString,
-            global: *JSGlobalObject,
-            specifier: *String,
-            source: *String,
-            query_string: *ZigString,
-        ) callconv(.C) void {
-            if (comptime @hasDecl(Type, "resolve")) {
-                @call(bun.callmod_inline, Type.resolve, .{ res, global, specifier.*, source.*, query_string, true });
-                return;
-            }
-            res.* = ErrorableString.err(error.ResolveFailed, String.init(resolveNotImpl).toErrorInstance(global).asVoid());
-        }
-        pub fn fetch(ret: *ErrorableResolvedSource, global: *JSGlobalObject, specifier: *String, source: *String) callconv(.C) void {
-            if (comptime @hasDecl(Type, "fetch")) {
-                @call(bun.callmod_inline, Type.fetch, .{ ret, global, specifier.*, source.* });
-                return;
-            }
-            ret.* = ErrorableResolvedSource.err(error.FetchFailed, String.init(moduleNotImpl).toErrorInstance(global).asVoid());
-        }
-        pub fn promiseRejectionTracker(global: *JSGlobalObject, promise: *JSPromise, rejection: JSPromiseRejectionOperation) callconv(.C) JSValue {
-            if (comptime @hasDecl(Type, "promiseRejectionTracker")) {
-                return @call(bun.callmod_inline, Type.promiseRejectionTracker, .{ global, promise, rejection });
-            }
-            return JSValue.jsUndefined();
-        }
-
-        pub fn reportUncaughtException(global: *JSGlobalObject, exception: *JSC.Exception) callconv(.C) JSValue {
-            if (comptime @hasDecl(Type, "reportUncaughtException")) {
-                return @call(bun.callmod_inline, Type.reportUncaughtException, .{ global, exception });
-            }
-            return JSValue.jsUndefined();
-        }
-
-        pub fn onCrash() callconv(.C) void {
-            if (comptime @hasDecl(Type, "onCrash")) {
-                return @call(bun.callmod_inline, Type.onCrash, .{});
-            }
-
-            Output.flush();
-
-            @panic("A C++ exception occurred");
-        }
-    };
-}
-
-=======
->>>>>>> b5cbf16c
 pub fn PromiseCallback(comptime Type: type, comptime CallbackFunction: fn (*Type, *JSGlobalObject, []const JSValue) anyerror!JSValue) type {
     return struct {
         pub fn callback(
