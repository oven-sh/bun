const std = @import("std");
const bun = @import("root").bun;
const string = bun.string;
const Output = bun.Output;
const hasRef = std.meta.trait.hasField("ref");
const C_API = @import("root").bun.JSC.C;
const StringPointer = @import("../../api/schema.zig").Api.StringPointer;
const Exports = @import("./exports.zig");
const strings = bun.strings;
const ErrorableZigString = Exports.ErrorableZigString;
const ErrorableResolvedSource = Exports.ErrorableResolvedSource;
const ZigException = Exports.ZigException;
const ZigStackTrace = Exports.ZigStackTrace;
const is_bindgen: bool = std.meta.globalOption("bindgen", bool) orelse false;
const ArrayBuffer = @import("../base.zig").ArrayBuffer;
const JSC = @import("root").bun.JSC;
const Shimmer = JSC.Shimmer;
const FFI = @import("./FFI.zig");
const NullableAllocator = @import("../../nullable_allocator.zig").NullableAllocator;
const MutableString = bun.MutableString;
const JestPrettyFormat = @import("../test/pretty_format.zig").JestPrettyFormat;
const String = bun.String;
const ErrorableString = JSC.ErrorableString;
pub const JSObject = extern struct {
    pub const shim = Shimmer("JSC", "JSObject", @This());
    bytes: shim.Bytes,
    const cppFn = shim.cppFn;
    pub const include = "JavaScriptCore/JSObject.h";
    pub const name = "JSC::JSObject";
    pub const namespace = "JSC";

    pub fn getArrayLength(this: *JSObject) usize {
        return cppFn("getArrayLength", .{
            this,
        });
    }

    const InitializeCallback = *const fn (ctx: ?*anyopaque, obj: [*c]JSObject, global: [*c]JSGlobalObject) callconv(.C) void;
    pub fn create(global_object: *JSGlobalObject, length: usize, ctx: *anyopaque, initializer: InitializeCallback) JSValue {
        return cppFn("create", .{
            global_object,
            length,
            ctx,
            initializer,
        });
    }

    pub fn Initializer(comptime Ctx: type, comptime func: fn (*Ctx, obj: *JSObject, global: *JSGlobalObject) void) type {
        return struct {
            pub fn call(this: ?*anyopaque, obj: [*c]JSObject, global: [*c]JSGlobalObject) callconv(.C) void {
                @call(.always_inline, func, .{ @ptrCast(*Ctx, @alignCast(@alignOf(*Ctx), this.?)), obj.?, global.? });
            }
        };
    }

    pub fn createWithInitializer(comptime Ctx: type, creator: *Ctx, global: *JSGlobalObject, length: usize) JSValue {
        const Type = Initializer(Ctx, Ctx.create);
        return create(global, length, creator, Type.call);
    }

    pub fn getIndex(this: JSValue, globalThis: *JSGlobalObject, i: u32) JSValue {
        return cppFn("getIndex", .{
            this,
            globalThis,
            i,
        });
    }

    pub fn putRecord(this: *JSObject, global: *JSGlobalObject, key: *ZigString, values: [*]ZigString, values_len: usize) void {
        return cppFn("putRecord", .{ this, global, key, values, values_len });
    }

    pub fn getDirect(this: *JSObject, globalThis: *JSGlobalObject, str: *const ZigString) JSValue {
        return cppFn("getDirect", .{
            this,
            globalThis,
            str,
        });
    }

    pub const Extern = [_][]const u8{
        "putRecord",
        "create",
        "getArrayLength",
        "getIndex",
        "putAtIndex",
        "getDirect",
    };
};

/// Prefer using bun.String instead of ZigString in new code.
pub const ZigString = extern struct {
    /// This can be a UTF-16, Latin1, or UTF-8 string.
    /// The pointer itself is tagged, so it cannot be used without untagging it first
    /// Accessing it directly is unsafe.
    _unsafe_ptr_do_not_use: [*]const u8,
    len: usize,

    pub const ByteString = union(enum) {
        latin1: []const u8,
        utf16: []const u16,
    };

    pub fn fromBytes(slice_: []const u8) ZigString {
        if (!strings.isAllASCII(slice_))
            return fromUTF8(slice_);

        return init(slice_);
    }

    pub inline fn as(this: ZigString) ByteString {
        return if (this.is16Bit()) .{ .utf16 = this.utf16SliceAligned() } else .{ .latin1 = this.slice() };
    }

    pub fn encode(this: ZigString, encoding: JSC.Node.Encoding) []u8 {
        return switch (this.as()) {
            inline else => |repr| switch (encoding) {
                inline else => |enc| JSC.WebCore.Encoder.constructFrom(std.meta.Child(@TypeOf(repr)), repr, enc),
            },
        };
    }

    pub fn dupeForJS(utf8: []const u8, allocator: std.mem.Allocator) !ZigString {
        if (try strings.toUTF16Alloc(allocator, utf8, false)) |utf16| {
            var out = ZigString.init16(utf16);
            out.mark();
            out.markUTF16();
            return out;
        } else {
            var out = ZigString.init(try allocator.dupe(u8, utf8));
            out.mark();
            return out;
        }
    }

    pub fn toJS(this: ZigString, ctx: *JSC.JSGlobalObject, _: JSC.C.ExceptionRef) JSValue {
        if (this.isGloballyAllocated()) {
            return this.toExternalValue(ctx);
        }

        return this.toValueAuto(ctx);
    }

    /// This function is not optimized!
    pub fn eqlCaseInsensitive(this: ZigString, other: ZigString) bool {
        var fallback = std.heap.stackFallback(1024, bun.default_allocator);
        var fallback_allocator = fallback.get();

        var utf16_slice = this.toSliceLowercase(fallback_allocator);
        var latin1_slice = other.toSliceLowercase(fallback_allocator);
        defer utf16_slice.deinit();
        defer latin1_slice.deinit();
        return strings.eqlLong(utf16_slice.slice(), latin1_slice.slice(), true);
    }

    pub fn toSliceLowercase(this: ZigString, allocator: std.mem.Allocator) Slice {
        if (this.len == 0)
            return Slice.empty;
        var fallback = std.heap.stackFallback(512, allocator);
        var fallback_allocator = fallback.get();

        var uppercase_buffer = this.toOwnedSlice(fallback_allocator) catch unreachable;
        var buffer = allocator.alloc(u8, uppercase_buffer.len) catch unreachable;
        var out = strings.copyLowercase(uppercase_buffer, buffer);

        return Slice{
            .allocator = NullableAllocator.init(allocator),
            .ptr = out.ptr,
            .len = @truncate(u32, out.len),
        };
    }

    pub fn indexOfAny(this: ZigString, comptime chars: []const u8) ?strings.OptionalUsize {
        if (this.is16Bit()) {
            return strings.indexOfAny16(this.utf16SliceAligned(), chars);
        } else {
            return strings.indexOfAny(this.slice(), chars);
        }
    }

    pub fn charAt(this: ZigString, offset: usize) u8 {
        if (this.is16Bit()) {
            return @truncate(u8, this.utf16SliceAligned()[offset]);
        } else {
            return @truncate(u8, this.slice()[offset]);
        }
    }

    pub fn eql(this: ZigString, other: ZigString) bool {
        if (this.len == 0 or other.len == 0)
            return this.len == other.len;

        const left_utf16 = this.is16Bit();
        const right_utf16 = other.is16Bit();

        if (left_utf16 == right_utf16 and left_utf16) {
            return strings.eqlLong(std.mem.sliceAsBytes(this.utf16SliceAligned()), std.mem.sliceAsBytes(other.utf16SliceAligned()), true);
        } else if (left_utf16 == right_utf16) {
            return strings.eqlLong(this.slice(), other.slice(), true);
        }

        const utf16: ZigString = if (left_utf16) this else other;
        const latin1: ZigString = if (left_utf16) other else this;

        if (latin1.isAllASCII()) {
            return strings.utf16EqlString(utf16.utf16SliceAligned(), latin1.slice());
        }

        // slow path
        var utf16_slice = utf16.toSlice(bun.default_allocator);
        var latin1_slice = latin1.toSlice(bun.default_allocator);
        defer utf16_slice.deinit();
        defer latin1_slice.deinit();
        return strings.eqlLong(utf16_slice.slice(), latin1_slice.slice(), true);
    }

    pub fn isAllASCII(this: ZigString) bool {
        if (this.is16Bit()) {
            return strings.firstNonASCII16([]const u16, this.utf16SliceAligned()) == null;
        }

        return strings.isAllASCII(this.slice());
    }

    pub fn clone(this: ZigString, allocator: std.mem.Allocator) !ZigString {
        var sliced = this.toSlice(allocator);
        if (!sliced.isAllocated()) {
            var str = ZigString.init(try allocator.dupe(u8, sliced.slice()));
            str.mark();
            str.markUTF8();
            return str;
        }

        return this;
    }

    extern fn ZigString__toJSONObject(this: *const ZigString, *JSC.JSGlobalObject) callconv(.C) JSC.JSValue;
    pub fn toJSONObject(this: ZigString, globalThis: *JSC.JSGlobalObject) JSValue {
        JSC.markBinding(@src());
        return ZigString__toJSONObject(&this, globalThis);
    }

    pub fn hasPrefixChar(this: ZigString, char: u8) bool {
        if (this.len == 0)
            return false;

        if (this.is16Bit()) {
            return this.utf16SliceAligned()[0] == char;
        }

        return this.slice()[0] == char;
    }

    pub fn substringWithLen(this: ZigString, offset: usize, len: usize) ZigString {
        if (this.is16Bit()) {
            return ZigString.from16Slice(this.utf16SliceAligned()[@min(this.len, offset)..len]);
        }

        var out = ZigString.init(this.slice()[@min(this.len, offset)..len]);
        if (this.isUTF8()) {
            out.markUTF8();
        }

        if (this.isGloballyAllocated()) {
            out.mark();
        }

        return out;
    }

    pub fn substring(this: ZigString, offset: usize, maxlen: usize) ZigString {
        var len: usize = undefined;
        if (maxlen == 0) {
            len = this.len;
        } else {
            len = @max(this.len, maxlen);
        }

        return this.substringWithLen(offset, len);
    }

    pub fn maxUTF8ByteLength(this: ZigString) usize {
        if (this.isUTF8())
            return this.len;

        if (this.is16Bit()) {
            return this.utf16SliceAligned().len * 3;
        }

        // latin1
        return this.len * 2;
    }

    /// Count the number of code points in the string.
    /// This function is slow. Use maxUITF8ByteLength() to get a quick estimate
    pub fn utf8ByteLength(this: ZigString) usize {
        if (this.isUTF8()) {
            return this.len;
        }

        if (this.is16Bit()) {
            return JSC.WebCore.Encoder.byteLengthU16(this.utf16SliceAligned().ptr, this.utf16Slice().len, .utf8);
        }

        return JSC.WebCore.Encoder.byteLengthU8(this.slice().ptr, this.slice().len, .utf8);
    }

    pub fn toOwnedSlice(this: ZigString, allocator: std.mem.Allocator) ![]u8 {
        if (this.isUTF8())
            return try allocator.dupeZ(u8, this.slice());

        var list = std.ArrayList(u8).init(allocator);
        list = if (this.is16Bit())
            try strings.toUTF8ListWithType(list, []const u16, this.utf16SliceAligned())
        else
            try strings.allocateLatin1IntoUTF8WithList(list, 0, []const u8, this.slice());

        if (list.capacity > list.items.len) {
            list.items.ptr[list.items.len] = 0;
        }

        return list.items;
    }

    pub fn toOwnedSliceZ(this: ZigString, allocator: std.mem.Allocator) ![:0]u8 {
        if (this.isUTF8())
            return allocator.dupeZ(u8, this.slice());

        var list = std.ArrayList(u8).init(allocator);
        list = if (this.is16Bit())
            try strings.toUTF8ListWithType(list, []const u16, this.utf16SliceAligned())
        else
            try strings.allocateLatin1IntoUTF8WithList(list, 0, []const u8, this.slice());

        try list.append(0);
        return list.items[0 .. list.items.len - 1 :0];
    }

    pub fn trunc(this: ZigString, len: usize) ZigString {
        return .{ ._unsafe_ptr_do_not_use = this._unsafe_ptr_do_not_use, .len = @min(len, this.len) };
    }

    pub fn eqlComptime(this: ZigString, comptime other: []const u8) bool {
        if (this.is16Bit()) {
            return strings.eqlComptimeUTF16(this.utf16SliceAligned(), other);
        }

        if (comptime strings.isAllASCIISimple(other)) {
            if (this.len != other.len)
                return false;

            return strings.eqlComptimeIgnoreLen(this.slice(), other);
        }

        @compileError("Not implemented yet for latin1");
    }

    pub const shim = Shimmer("", "ZigString", @This());

    pub inline fn length(this: ZigString) usize {
        return this.len;
    }

    pub fn byteSlice(this: ZigString) []const u8 {
        if (this.is16Bit()) {
            return std.mem.sliceAsBytes(this.utf16SliceAligned());
        }

        return this.slice();
    }

    pub fn markStatic(this: *ZigString) void {
        this.ptr = @intToPtr([*]const u8, @ptrToInt(this.ptr) | (1 << 60));
    }

    pub fn isStatic(this: *const ZigString) bool {
        return @ptrToInt(this.ptr) & (1 << 60) != 0;
    }

    pub const Slice = struct {
        allocator: NullableAllocator = .{},
        ptr: [*]const u8 = undefined,
        len: u32 = 0,

        pub fn init(allocator: std.mem.Allocator, input: []const u8) Slice {
            return .{
                .ptr = input.ptr,
                .len = @truncate(u32, input.len),
                .allocator = NullableAllocator.init(allocator),
            };
        }

        pub fn toZigString(this: Slice) ZigString {
            if (this.isAllocated())
                return ZigString.initUTF8(this.ptr[0..this.len]);
            return ZigString.init(this.slice());
        }

        pub inline fn length(this: Slice) usize {
            return this.len;
        }

        pub const byteSlice = Slice.slice;

        pub fn from(input: []u8, allocator: std.mem.Allocator) Slice {
            return .{
                .ptr = input.ptr,
                .len = @truncate(u32, input.len),
                .allocator = NullableAllocator.init(allocator),
            };
        }

        pub fn fromUTF8NeverFree(input: []const u8) Slice {
            return .{
                .ptr = input.ptr,
                .len = @truncate(u32, input.len),
                .allocator = .{},
            };
        }

        pub const empty = Slice{ .ptr = undefined, .len = 0 };

        pub inline fn isAllocated(this: Slice) bool {
            return !this.allocator.isNull();
        }

        pub fn clone(this: Slice, allocator: std.mem.Allocator) !Slice {
            if (this.isAllocated()) {
                return Slice{ .allocator = this.allocator, .ptr = this.ptr, .len = this.len };
            }

            var duped = try allocator.dupe(u8, this.ptr[0..this.len]);
            return Slice{ .allocator = NullableAllocator.init(allocator), .ptr = duped.ptr, .len = this.len };
        }

        pub fn cloneIfNeeded(this: Slice, allocator: std.mem.Allocator) !Slice {
            if (this.isAllocated()) {
                return this;
            }

            var duped = try allocator.dupe(u8, this.ptr[0..this.len]);
            return Slice{ .allocator = NullableAllocator.init(allocator), .ptr = duped.ptr, .len = this.len };
        }

        pub fn cloneWithTrailingSlash(this: Slice, allocator: std.mem.Allocator) !Slice {
            var buf = try strings.cloneNormalizingSeparators(allocator, this.slice());
            return Slice{ .allocator = NullableAllocator.init(allocator), .ptr = buf.ptr, .len = @truncate(u32, buf.len) };
        }

        pub fn cloneZ(this: Slice, allocator: std.mem.Allocator) !Slice {
            if (this.isAllocated() or this.len == 0) {
                return this;
            }

            var duped = try allocator.dupeZ(u8, this.ptr[0..this.len]);
            return Slice{ .allocator = NullableAllocator.init(allocator), .ptr = duped.ptr, .len = this.len };
        }

        pub fn slice(this: Slice) []const u8 {
            return this.ptr[0..this.len];
        }

        pub fn sliceZ(this: Slice) [:0]const u8 {
            return bun.cstring(this.ptr[0..this.len]);
        }

        pub fn toSliceZ(this: Slice, buf: []u8) [:0]const u8 {
            if (this.len == 0) {
                return "";
            }

            if (this.ptr[this.len] == 0) {
                return this.sliceZ();
            }

            if (this.len >= buf.len) {
                return "";
            }

            bun.copy(u8, buf, this.slice());
            buf[this.len] = 0;
            return bun.cstring(buf[0..this.len]);
        }

        pub fn mut(this: Slice) []u8 {
            return @intToPtr([*]u8, @ptrToInt(this.ptr))[0..this.len];
        }

        /// Does nothing if the slice is not allocated
        pub fn deinit(this: *const Slice) void {
            if (this.allocator.get()) |allocator| {
                if (bun.String.isWTFAllocator(allocator)) {
                    // workaround for https://github.com/ziglang/zig/issues/4298
                    bun.String.StringImplAllocator.free(allocator.ptr, bun.constStrToU8(this.slice()), 0, 0);
                    return;
                }

                allocator.free(this.slice());
            }
        }
    };

    pub const name = "ZigString";
    pub const namespace = "";

    pub inline fn is16Bit(this: *const ZigString) bool {
        return (@ptrToInt(this._unsafe_ptr_do_not_use) & (1 << 63)) != 0;
    }

    pub inline fn utf16Slice(this: *const ZigString) []align(1) const u16 {
        if (comptime bun.Environment.allow_assert) {
            if (this.len > 0 and !this.is16Bit()) {
                @panic("ZigString.utf16Slice() called on a latin1 string.\nPlease use .toSlice() instead or carefully check that .is16Bit() is false first.");
            }
        }

        return @ptrCast([*]align(1) const u16, untagged(this._unsafe_ptr_do_not_use))[0..this.len];
    }

    pub inline fn utf16SliceAligned(this: *const ZigString) []const u16 {
        if (comptime bun.Environment.allow_assert) {
            if (this.len > 0 and !this.is16Bit()) {
                @panic("ZigString.utf16SliceAligned() called on a latin1 string.\nPlease use .toSlice() instead or carefully check that .is16Bit() is false first.");
            }
        }

        return @ptrCast([*]const u16, @alignCast(@alignOf(u16), untagged(this._unsafe_ptr_do_not_use)))[0..this.len];
    }

    pub inline fn isEmpty(this: *const ZigString) bool {
        return this.len == 0;
    }

    pub fn fromStringPointer(ptr: StringPointer, buf: string, to: *ZigString) void {
        to.* = ZigString{
            .len = ptr.length,
            ._unsafe_ptr_do_not_use = buf[ptr.offset..][0..ptr.length].ptr,
        };
    }

    pub fn sortDesc(slice_: []ZigString) void {
        std.sort.sort(ZigString, slice_, {}, cmpDesc);
    }

    pub fn cmpDesc(_: void, a: ZigString, b: ZigString) bool {
        return strings.cmpStringsDesc({}, a.slice(), b.slice());
    }

    pub fn sortAsc(slice_: []ZigString) void {
        std.sort.sort(ZigString, slice_, {}, cmpAsc);
    }

    pub fn cmpAsc(_: void, a: ZigString, b: ZigString) bool {
        return strings.cmpStringsAsc({}, a.slice(), b.slice());
    }

    pub inline fn init(slice_: []const u8) ZigString {
        return ZigString{ ._unsafe_ptr_do_not_use = slice_.ptr, .len = slice_.len };
    }

    pub fn initUTF8(slice_: []const u8) ZigString {
        var out = init(slice_);
        out.markUTF8();
        return out;
    }

    pub fn fromUTF8(slice_: []const u8) ZigString {
        var out = init(slice_);
        if (!strings.isAllASCII(slice_))
            out.markUTF8();

        return out;
    }

    pub fn static(comptime slice_: []const u8) *const ZigString {
        const Holder = struct {
            pub const value = ZigString{ ._unsafe_ptr_do_not_use = slice_.ptr, .len = slice_.len };
        };

        return &Holder.value;
    }

    pub const GithubActionFormatter = struct {
        text: ZigString,

        pub fn format(this: GithubActionFormatter, comptime _: []const u8, _: std.fmt.FormatOptions, writer: anytype) !void {
            var bytes = this.text.toSlice(bun.default_allocator);
            defer bytes.deinit();
            try strings.githubActionWriter(writer, bytes.slice());
        }
    };

    pub fn githubAction(this: ZigString) GithubActionFormatter {
        return GithubActionFormatter{ .text = this };
    }

    pub fn toAtomicValue(this: *const ZigString, globalThis: *JSC.JSGlobalObject) JSValue {
        return shim.cppFn("toAtomicValue", .{ this, globalThis });
    }

    pub fn init16(slice_: []const u16) ZigString {
        var out = ZigString{ ._unsafe_ptr_do_not_use = std.mem.sliceAsBytes(slice_).ptr, .len = slice_.len };
        out.markUTF16();
        return out;
    }

    pub fn from(slice_: JSC.C.JSValueRef, ctx: JSC.C.JSContextRef) ZigString {
        return JSC.JSValue.fromRef(slice_).getZigString(ctx.ptr());
    }

    pub fn from16Slice(slice_: []const u16) ZigString {
        return from16(slice_.ptr, slice_.len);
    }

    /// Globally-allocated memory only
    pub fn from16(slice_: [*]const u16, len: usize) ZigString {
        var str = init(@ptrCast([*]const u8, slice_)[0..len]);
        str.markUTF16();
        str.mark();
        str.assertGlobal();
        return str;
    }

    pub fn toBase64DataURL(this: ZigString, allocator: std.mem.Allocator) ![]const u8 {
        const slice_ = this.slice();
        const size = std.base64.standard.Encoder.calcSize(slice_.len);
        var buf = try allocator.alloc(u8, size + "data:;base64,".len);
        var encoded = std.base64.url_safe.Encoder.encode(buf["data:;base64,".len..], slice_);
        buf[0.."data:;base64,".len].* = "data:;base64,".*;
        return buf[0 .. "data:;base64,".len + encoded.len];
    }

    pub fn detectEncoding(this: *ZigString) void {
        if (!strings.isAllASCII(this.slice())) {
            this.markUTF16();
        }
    }

    pub fn toExternalU16(ptr: [*]const u16, len: usize, global: *JSGlobalObject) JSValue {
        return shim.cppFn("toExternalU16", .{ ptr, len, global });
    }

    pub fn isUTF8(this: ZigString) bool {
        return (@ptrToInt(this._unsafe_ptr_do_not_use) & (1 << 61)) != 0;
    }

    pub fn markUTF8(this: *ZigString) void {
        this._unsafe_ptr_do_not_use = @intToPtr([*]const u8, @ptrToInt(this._unsafe_ptr_do_not_use) | (1 << 61));
    }

    pub fn markUTF16(this: *ZigString) void {
        this._unsafe_ptr_do_not_use = @intToPtr([*]const u8, @ptrToInt(this._unsafe_ptr_do_not_use) | (1 << 63));
    }

    pub fn setOutputEncoding(this: *ZigString) void {
        if (!this.is16Bit()) this.detectEncoding();
        if (this.is16Bit()) this.markUTF8();
    }

    pub inline fn isGloballyAllocated(this: ZigString) bool {
        return (@ptrToInt(this._unsafe_ptr_do_not_use) & (1 << 62)) != 0;
    }

    pub inline fn deinitGlobal(this: ZigString) void {
        bun.default_allocator.free(this.slice());
    }

    pub const mark = markGlobal;

    pub inline fn markGlobal(this: *ZigString) void {
        this._unsafe_ptr_do_not_use = @intToPtr([*]const u8, @ptrToInt(this._unsafe_ptr_do_not_use) | (1 << 62));
    }

    pub fn format(self: ZigString, comptime _: []const u8, _: std.fmt.FormatOptions, writer: anytype) !void {
        if (self.isUTF8()) {
            try writer.writeAll(self.slice());
            return;
        }

        if (self.is16Bit()) {
            try strings.formatUTF16(self.utf16Slice(), writer);
            return;
        }

        try strings.formatLatin1(self.slice(), writer);
    }

    pub inline fn toRef(slice_: []const u8, global: *JSGlobalObject) C_API.JSValueRef {
        return init(slice_).toValue(global).asRef();
    }

    pub const Empty = ZigString{ ._unsafe_ptr_do_not_use = "", .len = 0 };

    inline fn untagged(ptr: [*]const u8) [*]const u8 {
        // this can be null ptr, so long as it's also a 0 length string
        @setRuntimeSafety(false);
        return @intToPtr([*]const u8, @truncate(u53, @ptrToInt(ptr)));
    }

    pub fn slice(this: *const ZigString) []const u8 {
        if (comptime bun.Environment.allow_assert) {
            if (this.len > 0 and this.is16Bit()) {
                @panic("ZigString.slice() called on a UTF-16 string.\nPlease use .toSlice() instead or carefully check that .is16Bit() is false first.");
            }
        }

        return untagged(this._unsafe_ptr_do_not_use)[0..@min(this.len, std.math.maxInt(u32))];
    }

    pub fn dupe(this: ZigString, allocator: std.mem.Allocator) ![]const u8 {
        return try allocator.dupe(u8, this.slice());
    }

    pub fn toSliceFast(this: ZigString, allocator: std.mem.Allocator) Slice {
        if (this.len == 0)
            return Slice.empty;
        if (is16Bit(&this)) {
            var buffer = this.toOwnedSlice(allocator) catch unreachable;
            return Slice{
                .ptr = buffer.ptr,
                .len = @truncate(u32, buffer.len),
                .allocator = NullableAllocator.init(allocator),
            };
        }

        return Slice{
            .ptr = untagged(this._unsafe_ptr_do_not_use),
            .len = @truncate(u32, this.len),
        };
    }

    /// This function checks if the input is latin1 non-ascii
    /// It is slow but safer when the input is from JavaScript
    pub fn toSlice(this: ZigString, allocator: std.mem.Allocator) Slice {
        if (this.len == 0)
            return Slice.empty;
        if (is16Bit(&this)) {
            const buffer = this.toOwnedSlice(allocator) catch unreachable;
            return Slice{
                .allocator = NullableAllocator.init(allocator),
                .ptr = buffer.ptr,
                .len = @truncate(u32, buffer.len),
            };
        }

        if (!this.isUTF8() and !strings.isAllASCII(untagged(this._unsafe_ptr_do_not_use)[0..this.len])) {
            const buffer = this.toOwnedSlice(allocator) catch unreachable;
            return Slice{
                .allocator = NullableAllocator.init(allocator),
                .ptr = buffer.ptr,
                .len = @truncate(u32, buffer.len),
            };
        }

        return Slice{
            .ptr = untagged(this._unsafe_ptr_do_not_use),
            .len = @truncate(u32, this.len),
        };
    }

    pub fn toSliceClone(this: ZigString, allocator: std.mem.Allocator) Slice {
        if (this.len == 0)
            return Slice.empty;
        const buffer = this.toOwnedSlice(allocator) catch unreachable;
        return Slice{
            .allocator = NullableAllocator.init(allocator),
            .ptr = buffer.ptr,
            .len = @truncate(u32, buffer.len),
        };
    }

    pub fn toSliceZ(this: ZigString, allocator: std.mem.Allocator) Slice {
        if (this.len == 0)
            return Slice.empty;

        if (is16Bit(&this)) {
            var buffer = this.toOwnedSliceZ(allocator) catch unreachable;
            return Slice{
                .ptr = buffer.ptr,
                .len = @truncate(u32, buffer.len),
                .allocator = NullableAllocator.init(allocator),
            };
        }

        return Slice{
            .ptr = untagged(this._unsafe_ptr_do_not_use),
            .len = @truncate(u32, this.len),
        };
    }

    pub fn sliceZBuf(this: ZigString, buf: *[bun.MAX_PATH_BYTES]u8) ![:0]const u8 {
        return try std.fmt.bufPrintZ(buf, "{}", .{this});
    }

    pub inline fn full(this: *const ZigString) []const u8 {
        return untagged(this._unsafe_ptr_do_not_use)[0..this.len];
    }

    pub fn trimmedSlice(this: *const ZigString) []const u8 {
        return strings.trim(this.full(), " \r\n");
    }

    pub fn toValueAuto(this: *const ZigString, global: *JSGlobalObject) JSValue {
        if (!this.is16Bit()) {
            return this.toValue(global);
        } else {
            return this.to16BitValue(global);
        }
    }

    inline fn assertGlobalIfNeeded(this: *const ZigString) void {
        if (comptime bun.Environment.allow_assert) {
            if (this.isGloballyAllocated()) {
                this.assertGlobal();
            }
        }
    }

    inline fn assertGlobal(this: *const ZigString) void {
        if (comptime bun.Environment.allow_assert) {
            std.debug.assert(this.len == 0 or
                bun.Mimalloc.mi_is_in_heap_region(untagged(this._unsafe_ptr_do_not_use)) or
                bun.Mimalloc.mi_check_owned(untagged(this._unsafe_ptr_do_not_use)));
        }
    }

    pub fn toValue(this: *const ZigString, global: *JSGlobalObject) JSValue {
        this.assertGlobalIfNeeded();
        return shim.cppFn("toValue", .{ this, global });
    }

    pub fn toExternalValue(this: *const ZigString, global: *JSGlobalObject) JSValue {
        this.assertGlobal();
        return shim.cppFn("toExternalValue", .{ this, global });
    }

    pub fn toExternalValueWithCallback(
        this: *const ZigString,
        global: *JSGlobalObject,
        callback: *const fn (ctx: ?*anyopaque, ptr: ?*anyopaque, len: usize) callconv(.C) void,
    ) JSValue {
        return shim.cppFn("toExternalValueWithCallback", .{ this, global, callback });
    }

    pub fn external(
        this: *const ZigString,
        global: *JSGlobalObject,
        ctx: ?*anyopaque,
        callback: *const fn (ctx: ?*anyopaque, ptr: ?*anyopaque, len: usize) callconv(.C) void,
    ) JSValue {
        return shim.cppFn("external", .{ this, global, ctx, callback });
    }

    pub fn to16BitValue(this: *const ZigString, global: *JSGlobalObject) JSValue {
        this.assertGlobal();
        return shim.cppFn("to16BitValue", .{ this, global });
    }

    pub fn toValueGC(this: *const ZigString, global: *JSGlobalObject) JSValue {
        return shim.cppFn("toValueGC", .{ this, global });
    }

    pub fn withEncoding(this: *const ZigString) ZigString {
        var out = this.*;
        out.setOutputEncoding();
        return out;
    }

    pub fn toJSStringRef(this: *const ZigString) C_API.JSStringRef {
        if (comptime @hasDecl(@import("root").bun, "bindgen")) {
            return undefined;
        }

        return if (this.is16Bit())
            C_API.JSStringCreateWithCharactersNoCopy(@ptrCast([*]const u16, @alignCast(@alignOf([*]const u16), untagged(this._unsafe_ptr_do_not_use))), this.len)
        else
            C_API.JSStringCreateStatic(untagged(this._unsafe_ptr_do_not_use), this.len);
    }

    pub fn toErrorInstance(this: *const ZigString, global: *JSGlobalObject) JSValue {
        return shim.cppFn("toErrorInstance", .{ this, global });
    }

    pub fn toTypeErrorInstance(this: *const ZigString, global: *JSGlobalObject) JSValue {
        return shim.cppFn("toTypeErrorInstance", .{ this, global });
    }

    pub fn toSyntaxErrorInstance(this: *const ZigString, global: *JSGlobalObject) JSValue {
        return shim.cppFn("toSyntaxErrorInstance", .{ this, global });
    }

    pub fn toRangeErrorInstance(this: *const ZigString, global: *JSGlobalObject) JSValue {
        return shim.cppFn("toRangeErrorInstance", .{ this, global });
    }

    pub const Extern = [_][]const u8{
        "toAtomicValue",
        "toValue",
        "toExternalValue",
        "to16BitValue",
        "toValueGC",
        "toErrorInstance",
        "toExternalU16",
        "toExternalValueWithCallback",
        "external",
        "toTypeErrorInstance",
        "toSyntaxErrorInstance",
        "toRangeErrorInstance",
    };
};

pub const DOMURL = opaque {
    pub const shim = Shimmer("WebCore", "DOMURL", @This());

    const cppFn = shim.cppFn;
    pub const name = "WebCore::DOMURL";

    pub fn cast_(value: JSValue, vm: *VM) ?*DOMURL {
        return shim.cppFn("cast_", .{ value, vm });
    }

    pub fn cast(value: JSValue) ?*DOMURL {
        return cast_(value, JSC.VirtualMachine.get().global.vm());
    }

    pub fn href_(this: *DOMURL, out: *ZigString) void {
        return shim.cppFn("href_", .{ this, out });
    }

    pub fn href(this: *DOMURL) ZigString {
        var out = ZigString.Empty;
        this.href_(&out);
        return out;
    }

    pub fn fileSystemPath(this: *DOMURL) bun.String {
        return shim.cppFn("fileSystemPath", .{this});
    }

    pub fn pathname_(this: *DOMURL, out: *ZigString) void {
        return shim.cppFn("pathname_", .{ this, out });
    }

    pub fn pathname(this: *DOMURL) ZigString {
        var out = ZigString.Empty;
        this.pathname_(&out);
        return out;
    }

    pub const Extern = [_][]const u8{
        "cast_",
        "href_",
        "pathname_",
        "fileSystemPath",
    };
};

const Api = @import("../../api/schema.zig").Api;

pub const DOMFormData = opaque {
    pub const shim = Shimmer("WebCore", "DOMFormData", @This());

    pub const name = "WebCore::DOMFormData";
    pub const include = "DOMFormData.h";
    pub const namespace = "WebCore";

    const cppFn = shim.cppFn;

    pub fn create(
        global: *JSGlobalObject,
    ) JSValue {
        return shim.cppFn("create", .{
            global,
        });
    }

    pub fn createFromURLQuery(
        global: *JSGlobalObject,
        query: *ZigString,
    ) JSValue {
        return shim.cppFn("createFromURLQuery", .{
            global,
            query,
        });
    }

    extern fn DOMFormData__toQueryString(
        *DOMFormData,
        ctx: *anyopaque,
        callback: *const fn (ctx: *anyopaque, *ZigString) callconv(.C) void,
    ) void;

    pub fn toQueryString(
        this: *DOMFormData,
        comptime Ctx: type,
        ctx: Ctx,
        comptime callback: fn (ctx: Ctx, ZigString) callconv(.C) void,
    ) void {
        const Wrapper = struct {
            const cb = callback;
            pub fn run(c: *anyopaque, str: *ZigString) callconv(.C) void {
                cb(@ptrCast(Ctx, c), str.*);
            }
        };

        DOMFormData__toQueryString(this, ctx, &Wrapper.run);
    }

    pub fn fromJS(
        value: JSValue,
    ) ?*DOMFormData {
        return shim.cppFn("fromJS", .{
            value,
        });
    }

    pub fn append(
        this: *DOMFormData,
        name_: *ZigString,
        value_: *ZigString,
    ) void {
        return shim.cppFn("append", .{
            this,
            name_,
            value_,
        });
    }

    pub fn appendBlob(
        this: *DOMFormData,
        global: *JSC.JSGlobalObject,
        name_: *ZigString,
        blob: *anyopaque,
        filename_: *ZigString,
    ) void {
        return shim.cppFn("appendBlob", .{
            this,
            global,
            name_,
            blob,
            filename_,
        });
    }

    pub fn count(
        this: *DOMFormData,
    ) usize {
        return shim.cppFn("count", .{
            this,
        });
    }

    const ForEachFunction = *const fn (
        ctx_ptr: ?*anyopaque,
        name: *ZigString,
        value_ptr: *anyopaque,
        filename: ?*ZigString,
        is_blob: u8,
    ) callconv(.C) void;

    extern fn DOMFormData__forEach(*DOMFormData, ?*anyopaque, ForEachFunction) void;
    pub const FormDataEntry = union(enum) {
        string: ZigString,
        file: struct {
            blob: *JSC.WebCore.Blob,
            filename: ZigString,
        },
    };
    pub fn forEach(
        this: *DOMFormData,
        comptime Context: type,
        ctx: *Context,
        comptime callback_wrapper: *const fn (ctx: *Context, name: ZigString, value: FormDataEntry) void,
    ) void {
        const Wrap = struct {
            const wrapper = callback_wrapper;
            pub fn forEachWrapper(
                ctx_ptr: ?*anyopaque,
                name_: *ZigString,
                value_ptr: *anyopaque,
                filename: ?*ZigString,
                is_blob: u8,
            ) callconv(.C) void {
                var ctx_ = bun.cast(*Context, ctx_ptr.?);
                const value = if (is_blob == 0)
                    FormDataEntry{ .string = bun.cast(*ZigString, value_ptr).* }
                else
                    FormDataEntry{
                        .file = .{
                            .blob = bun.cast(*JSC.WebCore.Blob, value_ptr),
                            .filename = (filename orelse &ZigString.Empty).*,
                        },
                    };

                wrapper(ctx_, name_.*, value);
            }
        };
        JSC.markBinding(@src());
        DOMFormData__forEach(this, ctx, Wrap.forEachWrapper);
    }

    pub const Extern = [_][]const u8{
        "create",
        "fromJS",
        "append",
        "appendBlob",
        "count",
        "createFromURLQuery",
    };
};
pub const FetchHeaders = opaque {
    pub const shim = Shimmer("WebCore", "FetchHeaders", @This());

    pub const name = "WebCore::FetchHeaders";
    pub const include = "FetchHeaders.h";
    pub const namespace = "WebCore";

    const cppFn = shim.cppFn;

    pub fn createValue(
        global: *JSGlobalObject,
        names: [*c]Api.StringPointer,
        values: [*c]Api.StringPointer,
        buf: *const ZigString,
        count_: u32,
    ) JSValue {
        return shim.cppFn("createValue", .{
            global,
            names,
            values,
            buf,
            count_,
        });
    }

    pub fn createFromJS(
        global: *JSGlobalObject,
        value: JSValue,
    ) ?*FetchHeaders {
        return shim.cppFn("createFromJS", .{
            global,
            value,
        });
    }

    pub fn putDefault(this: *FetchHeaders, name_: []const u8, value: []const u8, global: *JSGlobalObject) void {
        if (this.has(&ZigString.init(name_), global)) {
            return;
        }

        this.put_(&ZigString.init(name_), &ZigString.init(value), global);
    }

    pub fn from(
        global: *JSGlobalObject,
        names: [*c]Api.StringPointer,
        values: [*c]Api.StringPointer,
        buf: *const ZigString,
        count_: u32,
    ) JSValue {
        return shim.cppFn("createValue", .{
            global,
            names,
            values,
            buf,
            count_,
        });
    }

    pub fn isEmpty(this: *FetchHeaders) bool {
        return shim.cppFn("isEmpty", .{
            this,
        });
    }

    pub fn createFromUWS(
        global: *JSGlobalObject,
        uws_request: *anyopaque,
    ) *FetchHeaders {
        return shim.cppFn("createFromUWS", .{
            global,
            uws_request,
        });
    }

    pub fn toUWSResponse(
        headers: *FetchHeaders,
        is_ssl: bool,
        uws_response: *anyopaque,
    ) void {
        return shim.cppFn("toUWSResponse", .{
            headers,
            is_ssl,
            uws_response,
        });
    }

    const PicoHeaders = extern struct {
        ptr: ?*const anyopaque,
        len: usize,
    };

    pub fn createEmpty() *FetchHeaders {
        return shim.cppFn("createEmpty", .{});
    }

    pub fn createFromPicoHeaders(
        pico_headers: anytype,
    ) *FetchHeaders {
        const out = PicoHeaders{ .ptr = pico_headers.ptr, .len = pico_headers.len };
        const result = shim.cppFn("createFromPicoHeaders_", .{
            &out,
        });
        return result;
    }

    pub fn createFromPicoHeaders_(
        pico_headers: *const anyopaque,
    ) *FetchHeaders {
        return shim.cppFn("createFromPicoHeaders_", .{
            pico_headers,
        });
    }

    pub fn append(
        this: *FetchHeaders,
        name_: *const ZigString,
        value: *const ZigString,
        global: *JSGlobalObject,
    ) void {
        return shim.cppFn("append", .{
            this,
            name_,
            value,
            global,
        });
    }

    pub fn put_(
        this: *FetchHeaders,
        name_: *const ZigString,
        value: *const ZigString,
        global: *JSGlobalObject,
    ) void {
        return shim.cppFn("put_", .{
            this,
            name_,
            value,
            global,
        });
    }

    pub fn put(
        this: *FetchHeaders,
        name_: []const u8,
        value: []const u8,
        global: *JSGlobalObject,
    ) void {
        this.put_(&ZigString.init(name_), &ZigString.init(value), global);
    }

    pub fn get_(
        this: *FetchHeaders,
        name_: *const ZigString,
        out: *ZigString,
        global: *JSGlobalObject,
    ) void {
        shim.cppFn("get_", .{
            this,
            name_,
            out,
            global,
        });
    }

    pub fn get(
        this: *FetchHeaders,
        name_: []const u8,
        global: *JSGlobalObject,
    ) ?[]const u8 {
        var out = ZigString.Empty;
        get_(this, &ZigString.init(name_), &out, global);
        if (out.len > 0) {
            return out.slice();
        }

        return null;
    }

    pub fn has(
        this: *FetchHeaders,
        name_: *const ZigString,
        global: *JSGlobalObject,
    ) bool {
        return shim.cppFn("has", .{
            this,
            name_,
            global,
        });
    }

    pub fn fastHas(
        this: *FetchHeaders,
        name_: HTTPHeaderName,
    ) bool {
        return fastHas_(this, @enumToInt(name_));
    }

    pub fn fastGet(
        this: *FetchHeaders,
        name_: HTTPHeaderName,
    ) ?ZigString {
        var str = ZigString.init("");
        fastGet_(this, @enumToInt(name_), &str);
        if (str.len == 0) {
            return null;
        }

        return str;
    }

    pub fn fastHas_(
        this: *FetchHeaders,
        name_: u8,
    ) bool {
        return shim.cppFn("fastHas_", .{
            this,
            name_,
        });
    }

    pub fn fastGet_(
        this: *FetchHeaders,
        name_: u8,
        str: *ZigString,
    ) void {
        return shim.cppFn("fastGet_", .{
            this,
            name_,
            str,
        });
    }

    pub const HTTPHeaderName = enum(u8) {
        Accept,
        AcceptCharset,
        AcceptEncoding,
        AcceptLanguage,
        AcceptRanges,
        AccessControlAllowCredentials,
        AccessControlAllowHeaders,
        AccessControlAllowMethods,
        AccessControlAllowOrigin,
        AccessControlExposeHeaders,
        AccessControlMaxAge,
        AccessControlRequestHeaders,
        AccessControlRequestMethod,
        Age,
        Authorization,
        CacheControl,
        Connection,
        ContentDisposition,
        ContentEncoding,
        ContentLanguage,
        ContentLength,
        ContentLocation,
        ContentRange,
        ContentSecurityPolicy,
        ContentSecurityPolicyReportOnly,
        ContentType,
        Cookie,
        Cookie2,
        CrossOriginEmbedderPolicy,
        CrossOriginEmbedderPolicyReportOnly,
        CrossOriginOpenerPolicy,
        CrossOriginOpenerPolicyReportOnly,
        CrossOriginResourcePolicy,
        DNT,
        Date,
        DefaultStyle,
        ETag,
        Expect,
        Expires,
        Host,
        IcyMetaInt,
        IcyMetadata,
        IfMatch,
        IfModifiedSince,
        IfNoneMatch,
        IfRange,
        IfUnmodifiedSince,
        KeepAlive,
        LastEventID,
        LastModified,
        Link,
        Location,
        Origin,
        PingFrom,
        PingTo,
        Pragma,
        ProxyAuthorization,
        Purpose,
        Range,
        Referer,
        ReferrerPolicy,
        Refresh,
        ReportTo,
        SecFetchDest,
        SecFetchMode,
        SecWebSocketAccept,
        SecWebSocketExtensions,
        SecWebSocketKey,
        SecWebSocketProtocol,
        SecWebSocketVersion,
        ServerTiming,
        ServiceWorker,
        ServiceWorkerAllowed,
        ServiceWorkerNavigationPreload,
        SetCookie,
        SetCookie2,
        SourceMap,
        StrictTransportSecurity,
        TE,
        TimingAllowOrigin,
        Trailer,
        TransferEncoding,
        Upgrade,
        UpgradeInsecureRequests,
        UserAgent,
        Vary,
        Via,
        XContentTypeOptions,
        XDNSPrefetchControl,
        XFrameOptions,
        XSourceMap,
        XTempTablet,
        XXSSProtection,
    };

    pub fn fastRemove(
        this: *FetchHeaders,
        header: HTTPHeaderName,
    ) void {
        return fastRemove_(this, @enumToInt(header));
    }

    pub fn fastRemove_(
        this: *FetchHeaders,
        header: u8,
    ) void {
        return shim.cppFn("fastRemove_", .{
            this,
            header,
        });
    }

    pub fn remove(
        this: *FetchHeaders,
        name_: *const ZigString,
        global: *JSGlobalObject,
    ) void {
        return shim.cppFn("remove", .{
            this,
            name_,
            global,
        });
    }

    pub fn cast_(value: JSValue, vm: *VM) ?*FetchHeaders {
        return shim.cppFn("cast_", .{ value, vm });
    }

    pub fn cast(value: JSValue) ?*FetchHeaders {
        return cast_(value, JSC.VirtualMachine.get().global.vm());
    }

    pub fn toJS(this: *FetchHeaders, globalThis: *JSGlobalObject) JSValue {
        return shim.cppFn("toJS", .{ this, globalThis });
    }

    pub fn count(
        this: *FetchHeaders,
        names: *u32,
        buf_len: *u32,
    ) void {
        return shim.cppFn("count", .{
            this,
            names,
            buf_len,
        });
    }

    pub fn clone(
        this: *FetchHeaders,
        global: *JSGlobalObject,
    ) JSValue {
        return shim.cppFn("clone", .{
            this,
            global,
        });
    }

    pub fn cloneThis(
        this: *FetchHeaders,
        global: *JSGlobalObject,
    ) ?*FetchHeaders {
        return shim.cppFn("cloneThis", .{
            this,
            global,
        });
    }

    pub fn deref(
        this: *FetchHeaders,
    ) void {
        return shim.cppFn("deref", .{
            this,
        });
    }

    pub fn copyTo(
        this: *FetchHeaders,
        names: [*c]Api.StringPointer,
        values: [*c]Api.StringPointer,
        buf: [*]u8,
    ) void {
        return shim.cppFn("copyTo", .{
            this,
            names,
            values,
            buf,
        });
    }

    pub const Extern = [_][]const u8{
        "fastRemove_",
        "fastGet_",
        "fastHas_",
        "append",
        "cast_",
        "clone",
        "cloneThis",
        "copyTo",
        "count",
        "createFromJS",
        "createEmpty",
        "createFromPicoHeaders_",
        "createFromUWS",
        "createValue",
        "deref",
        "get_",
        "has",
        "put_",
        "remove",
        "toJS",
        "toUWSResponse",
        "isEmpty",
    };
};

pub const SystemError = extern struct {
    errno: c_int = 0,
    /// label for errno
    code: ZigString = ZigString.init(""),
    message: ZigString = ZigString.init(""),
    path: ZigString = ZigString.init(""),
    syscall: ZigString = ZigString.init(""),
    fd: i32 = -1,

    pub fn Maybe(comptime Result: type) type {
        return union(enum) {
            err: SystemError,
            result: Result,
        };
    }

    pub const shim = Shimmer("", "SystemError", @This());

    pub const name = "SystemError";
    pub const namespace = "";

    pub fn toErrorInstance(this: *const SystemError, global: *JSGlobalObject) JSValue {
        return shim.cppFn("toErrorInstance", .{ this, global });
    }

    pub fn format(self: SystemError, comptime _: []const u8, _: std.fmt.FormatOptions, writer: anytype) !void {
        // TODO: remove this hardcoding
        switch (bun.Output.enable_ansi_colors_stderr) {
            inline else => |enable_colors| try writer.print(
                comptime bun.Output.prettyFmt(
                    "<r><red>{}<r><d>:<r> {} <d>({}())<r>",
                    enable_colors,
                ),
                .{
                    self.code,
                    self.message,
                    self.syscall,
                },
            ),
        }
    }

    pub const Extern = [_][]const u8{
        "toErrorInstance",
    };
};

pub const ReturnableException = *?*Exception;
pub const Sizes = @import("../bindings/sizes.zig");

pub const JSUint8Array = opaque {
    pub const name = "Uint8Array_alias";
    pub fn ptr(this: *JSUint8Array) [*]u8 {
        return @intToPtr(*[*]u8, @ptrToInt(this) + Sizes.Bun_FFI_PointerOffsetToTypedArrayVector).*;
    }

    pub fn len(this: *JSUint8Array) usize {
        return @intToPtr(*usize, @ptrToInt(this) + Sizes.Bun_FFI_PointerOffsetToTypedArrayLength).*;
    }

    pub fn slice(this: *JSUint8Array) []u8 {
        return this.ptr()[0..this.len()];
    }
};

pub const JSCell = extern struct {
    pub const shim = Shimmer("JSC", "JSCell", @This());
    bytes: shim.Bytes,
    const cppFn = shim.cppFn;
    pub const include = "JavaScriptCore/JSCell.h";
    pub const name = "JSC::JSCell";
    pub const namespace = "JSC";

    const CellType = enum(u8) { _ };

    pub fn getObject(this: *JSCell) *JSObject {
        return shim.cppFn("getObject", .{this});
    }

    pub fn getType(this: *JSCell) u8 {
        return shim.cppFn("getType", .{
            this,
        });
    }

    pub const Extern = [_][]const u8{ "getObject", "getType" };
};

pub const JSString = extern struct {
    pub const shim = Shimmer("JSC", "JSString", @This());
    bytes: shim.Bytes,
    const cppFn = shim.cppFn;
    pub const include = "JavaScriptCore/JSString.h";
    pub const name = "JSC::JSString";
    pub const namespace = "JSC";

    pub fn toObject(this: *JSString, global: *JSGlobalObject) ?*JSObject {
        return shim.cppFn("toObject", .{ this, global });
    }

    pub fn toZigString(this: *JSString, global: *JSGlobalObject, zig_str: *JSC.ZigString) void {
        return shim.cppFn("toZigString", .{ this, global, zig_str });
    }

    pub fn getZigString(this: *JSString, global: *JSGlobalObject) JSC.ZigString {
        var out = JSC.ZigString.init("");
        this.toZigString(global, &out);
        return out;
    }

    // doesn't always allocate
    pub fn toSlice(
        this: *JSString,
        global: *JSGlobalObject,
        allocator: std.mem.Allocator,
    ) ZigString.Slice {
        var str = ZigString.init("");
        this.toZigString(global, &str);
        return str.toSlice(allocator);
    }

    pub fn toSliceClone(
        this: *JSString,
        global: *JSGlobalObject,
        allocator: std.mem.Allocator,
    ) ZigString.Slice {
        var str = ZigString.init("");
        this.toZigString(global, &str);
        return str.toSliceClone(allocator);
    }

    pub fn toSliceZ(
        this: *JSString,
        global: *JSGlobalObject,
        allocator: std.mem.Allocator,
    ) ZigString.Slice {
        var str = ZigString.init("");
        this.toZigString(global, &str);
        return str.toSliceZ(allocator);
    }

    pub fn eql(this: *const JSString, global: *JSGlobalObject, other: *JSString) bool {
        return shim.cppFn("eql", .{ this, global, other });
    }

    pub fn iterator(this: *JSString, globalObject: *JSGlobalObject, iter: *anyopaque) void {
        return shim.cppFn("iterator", .{ this, globalObject, iter });
    }

    pub fn length(this: *const JSString) usize {
        return shim.cppFn("length", .{
            this,
        });
    }

    pub fn is8Bit(this: *const JSString) bool {
        return shim.cppFn("is8Bit", .{
            this,
        });
    }

    pub const JStringIteratorAppend8Callback = *const fn (*Iterator, [*]const u8, u32) callconv(.C) void;
    pub const JStringIteratorAppend16Callback = *const fn (*Iterator, [*]const u16, u32) callconv(.C) void;
    pub const JStringIteratorWrite8Callback = *const fn (*Iterator, [*]const u8, u32, u32) callconv(.C) void;
    pub const JStringIteratorWrite16Callback = *const fn (*Iterator, [*]const u16, u32, u32) callconv(.C) void;
    pub const Iterator = extern struct {
        data: ?*anyopaque,
        stop: u8,
        append8: ?JStringIteratorAppend8Callback,
        append16: ?JStringIteratorAppend16Callback,
        write8: ?JStringIteratorWrite8Callback,
        write16: ?JStringIteratorWrite16Callback,
    };

    pub const Extern = [_][]const u8{ "toZigString", "iterator", "toObject", "eql", "value", "length", "is8Bit", "createFromOwnedString", "createFromString" };
};

pub const JSPromiseRejectionOperation = enum(u32) {
    Reject = 0,
    Handle = 1,
};

pub fn NewGlobalObject(comptime Type: type) type {
    return struct {
        const importNotImpl = "Import not implemented";
        const resolveNotImpl = "resolve not implemented";
        const moduleNotImpl = "Module fetch not implemented";
        pub fn import(global: *JSGlobalObject, specifier: *String, source: *String) callconv(.C) ErrorableString {
            if (comptime @hasDecl(Type, "import")) {
                return @call(.always_inline, Type.import, .{ global, specifier.*, source.* });
            }
            return ErrorableString.err(error.ImportFailed, String.init(importNotImpl).toErrorInstance(global).asVoid());
        }
        pub fn resolve(
            res: *ErrorableString,
            global: *JSGlobalObject,
            specifier: *String,
            source: *String,
            query_string: *ZigString,
        ) callconv(.C) void {
            if (comptime @hasDecl(Type, "resolve")) {
                @call(.always_inline, Type.resolve, .{ res, global, specifier.*, source.*, query_string, true });
                return;
            }
            res.* = ErrorableString.err(error.ResolveFailed, String.init(resolveNotImpl).toErrorInstance(global).asVoid());
        }
        pub fn fetch(ret: *ErrorableResolvedSource, global: *JSGlobalObject, specifier: *String, source: *String) callconv(.C) void {
            if (comptime @hasDecl(Type, "fetch")) {
                @call(.always_inline, Type.fetch, .{ ret, global, specifier.*, source.* });
                return;
            }
            ret.* = ErrorableResolvedSource.err(error.FetchFailed, String.init(moduleNotImpl).toErrorInstance(global).asVoid());
        }
        pub fn promiseRejectionTracker(global: *JSGlobalObject, promise: *JSPromise, rejection: JSPromiseRejectionOperation) callconv(.C) JSValue {
            if (comptime @hasDecl(Type, "promiseRejectionTracker")) {
                return @call(.always_inline, Type.promiseRejectionTracker, .{ global, promise, rejection });
            }
            return JSValue.jsUndefined();
        }

        pub fn reportUncaughtException(global: *JSGlobalObject, exception: *Exception) callconv(.C) JSValue {
            if (comptime @hasDecl(Type, "reportUncaughtException")) {
                return @call(.always_inline, Type.reportUncaughtException, .{ global, exception });
            }
            return JSValue.jsUndefined();
        }

        pub fn onCrash() callconv(.C) void {
            if (comptime @hasDecl(Type, "onCrash")) {
                return @call(.always_inline, Type.onCrash, .{});
            }

            Output.flush();
            const Reporter = @import("../../report.zig");
            Reporter.fatal(null, "A C++ exception occurred");
        }
    };
}

pub const JSModuleLoader = extern struct {
    pub const shim = Shimmer("JSC", "JSModuleLoader", @This());
    bytes: shim.Bytes,
    const cppFn = shim.cppFn;
    pub const include = "JavaScriptCore/JSModuleLoader.h";
    pub const name = "JSC::JSModuleLoader";
    pub const namespace = "JSC";

    pub fn evaluate(
        globalObject: *JSGlobalObject,
        sourceCodePtr: [*]const u8,
        sourceCodeLen: usize,
        originUrlPtr: [*]const u8,
        originUrlLen: usize,
        referrerUrlPtr: [*]const u8,
        referrerUrlLen: usize,
        thisValue: JSValue,
        exception: [*]JSValue,
    ) JSValue {
        return shim.cppFn("evaluate", .{
            globalObject,
            sourceCodePtr,
            sourceCodeLen,
            originUrlPtr,
            originUrlLen,
            referrerUrlPtr,
            referrerUrlLen,
            thisValue,
            exception,
        });
    }

    pub fn loadAndEvaluateModule(globalObject: *JSGlobalObject, module_name: *const bun.String) *JSInternalPromise {
        return shim.cppFn("loadAndEvaluateModule", .{
            globalObject,
            module_name,
        });
    }

    // pub fn dependencyKeysIfEvaluated(this: *JSModuleLoader, globalObject: *JSGlobalObject, moduleRecord: *JSModuleRecord) *JSValue {
    //     return shim.cppFn("dependencyKeysIfEvaluated", .{ this, globalObject, moduleRecord });
    // }

    pub const Extern = [_][]const u8{
        "evaluate",
        "loadAndEvaluateModule",
        "importModule",
        "checkSyntax",
    };
};

pub fn PromiseCallback(comptime Type: type, comptime CallbackFunction: fn (*Type, *JSGlobalObject, []const JSValue) anyerror!JSValue) type {
    return struct {
        pub fn callback(
            ctx: ?*anyopaque,
            globalThis: *JSGlobalObject,
            arguments: [*]const JSValue,
            arguments_len: usize,
        ) callconv(.C) JSValue {
            return CallbackFunction(@ptrCast(*Type, @alignCast(@alignOf(*Type), ctx.?)), globalThis, arguments[0..arguments_len]) catch |err| brk: {
                break :brk ZigString.init(bun.asByteSlice(@errorName(err))).toErrorInstance(globalThis);
            };
        }
    }.callback;
}

pub const AbortSignal = extern opaque {
    pub const shim = Shimmer("WebCore", "AbortSignal", @This());
    const cppFn = shim.cppFn;
    pub const include = "webcore/AbortSignal.h";
    pub const name = "WebCore::AbortSignal";
    pub const namespace = "WebCore";

    pub fn listen(
        this: *AbortSignal,
        comptime Context: type,
        ctx: *Context,
        comptime cb: *const fn (*Context, JSValue) void,
    ) *AbortSignal {
        const Wrapper = struct {
            const call = cb;
            pub fn callback(
                ptr: ?*anyopaque,
                reason: JSValue,
            ) callconv(.C) void {
                var val = bun.cast(*Context, ptr.?);
                call(val, reason);
            }
        };

        return this.addListener(@ptrCast(?*anyopaque, ctx), Wrapper.callback);
    }

    pub fn addListener(
        this: *AbortSignal,
        ctx: ?*anyopaque,
        callback: *const fn (?*anyopaque, JSValue) callconv(.C) void,
    ) *AbortSignal {
        return cppFn("addListener", .{ this, ctx, callback });
    }

    pub fn cleanNativeBindings(this: *AbortSignal, ctx: ?*anyopaque) void {
        return cppFn("cleanNativeBindings", .{ this, ctx });
    }

    pub fn signal(
        this: *AbortSignal,
        reason: JSValue,
    ) *AbortSignal {
        return cppFn("signal", .{ this, reason });
    }

    /// This function is not threadsafe. aborted is a boolean, not an atomic!
    pub fn aborted(this: *AbortSignal) bool {
        return cppFn("aborted", .{this});
    }

    /// This function is not threadsafe. JSValue cannot safely be passed between threads.
    pub fn abortReason(this: *AbortSignal) JSValue {
        return cppFn("abortReason", .{this});
    }

    pub fn ref(
        this: *AbortSignal,
    ) *AbortSignal {
        return cppFn("ref", .{this});
    }

    pub fn unref(
        this: *AbortSignal,
    ) *AbortSignal {
        return cppFn("unref", .{this});
    }

    pub fn detach(this: *AbortSignal, ctx: ?*anyopaque) void {
        this.cleanNativeBindings(ctx);
        _ = this.unref();
    }

    pub fn fromJS(value: JSValue) ?*AbortSignal {
        return cppFn("fromJS", .{value});
    }

    pub fn toJS(this: *AbortSignal, global: *JSGlobalObject) JSValue {
        return cppFn("toJS", .{ this, global });
    }

    pub fn create(global: *JSGlobalObject) JSValue {
        return cppFn("create", .{global});
    }

    pub fn createAbortError(message: *const ZigString, code: *const ZigString, global: *JSGlobalObject) JSValue {
        return cppFn("createAbortError", .{ message, code, global });
    }

    pub fn createTimeoutError(message: *const ZigString, code: *const ZigString, global: *JSGlobalObject) JSValue {
        return cppFn("createTimeoutError", .{ message, code, global });
    }

    pub const Extern = [_][]const u8{ "createAbortError", "createTimeoutError", "create", "ref", "unref", "signal", "abortReason", "aborted", "addListener", "fromJS", "toJS", "cleanNativeBindings" };
};

pub const JSPromise = extern struct {
    pub const shim = Shimmer("JSC", "JSPromise", @This());
    bytes: shim.Bytes,
    const cppFn = shim.cppFn;
    pub const include = "JavaScriptCore/JSPromise.h";
    pub const name = "JSC::JSPromise";
    pub const namespace = "JSC";

    pub const Status = enum(u32) {
        Pending = 0, // Making this as 0, so that, we can change the status from Pending to others without masking.
        Fulfilled = 1,
        Rejected = 2,
    };

    pub const Strong = struct {
        strong: JSC.Strong = .{},

        pub fn reject(this: *Strong, globalThis: *JSC.JSGlobalObject, val: JSC.JSValue) void {
            this.swap().reject(globalThis, val);
        }

        pub fn rejectOnNextTick(this: *Strong, globalThis: *JSC.JSGlobalObject, val: JSC.JSValue) void {
            this.swap().rejectOnNextTick(globalThis, val);
        }

        pub fn resolve(this: *Strong, globalThis: *JSC.JSGlobalObject, val: JSC.JSValue) void {
            this.swap().resolve(globalThis, val);
        }

        pub fn resolveOnNextTick(this: *Strong, globalThis: *JSC.JSGlobalObject, val: JSC.JSValue) void {
            this.swap().resolveOnNextTick(globalThis, val);
        }

        pub fn init(globalThis: *JSC.JSGlobalObject) Strong {
            return Strong{
                .strong = JSC.Strong.create(
                    JSC.JSPromise.create(globalThis).asValue(globalThis),
                    globalThis,
                ),
            };
        }

        pub fn get(this: *Strong) *JSC.JSPromise {
            return this.strong.get().?.asPromise().?;
        }

        pub fn value(this: *Strong) JSValue {
            return this.strong.get().?;
        }

        pub fn swap(this: *Strong) *JSC.JSPromise {
            var prom = this.strong.swap().asPromise().?;
            this.strong.deinit();
            return prom;
        }
    };

    pub fn wrap(
        globalObject: *JSGlobalObject,
        value: JSValue,
    ) JSValue {
        if (value.isEmpty()) {
            return resolvedPromiseValue(globalObject, JSValue.jsUndefined());
        } else if (value.isEmptyOrUndefinedOrNull() or !value.isCell()) {
            return resolvedPromiseValue(globalObject, value);
        }

        if (value.jsType() == .JSPromise) {
            return value;
        }

        if (value.isAnyError()) {
            return rejectedPromiseValue(globalObject, value);
        }

        return resolvedPromiseValue(globalObject, value);
    }
    pub fn status(this: *const JSPromise, vm: *VM) Status {
        return shim.cppFn("status", .{ this, vm });
    }
    pub fn result(this: *JSPromise, vm: *VM) JSValue {
        return cppFn("result", .{ this, vm });
    }
    pub fn isHandled(this: *const JSPromise, vm: *VM) bool {
        return cppFn("isHandled", .{ this, vm });
    }

    pub fn rejectWithCaughtException(this: *JSPromise, globalObject: *JSGlobalObject, scope: ThrowScope) void {
        return cppFn("rejectWithCaughtException", .{ this, globalObject, scope });
    }

    pub fn resolvedPromise(globalThis: *JSGlobalObject, value: JSValue) *JSPromise {
        return cppFn("resolvedPromise", .{ globalThis, value });
    }

    pub fn resolveOnNextTick(promise: *JSC.JSPromise, globalThis: *JSGlobalObject, value: JSC.JSValue) void {
        return cppFn("resolveOnNextTick", .{ promise, globalThis, value });
    }

    pub fn rejectOnNextTick(promise: *JSC.JSPromise, globalThis: *JSGlobalObject, value: JSC.JSValue) void {
        return rejectOnNextTickWithHandled(promise, globalThis, value, false);
    }

    pub fn rejectOnNextTickAsHandled(promise: *JSC.JSPromise, globalThis: *JSGlobalObject, value: JSC.JSValue) void {
        return rejectOnNextTickWithHandled(promise, globalThis, value, true);
    }

    pub fn rejectOnNextTickWithHandled(promise: *JSC.JSPromise, globalThis: *JSGlobalObject, value: JSC.JSValue, handled: bool) void {
        return cppFn("rejectOnNextTickWithHandled", .{ promise, globalThis, value, handled });
    }

    /// Create a new promise with an already fulfilled value
    /// This is the faster function for doing that.
    pub fn resolvedPromiseValue(globalThis: *JSGlobalObject, value: JSValue) JSValue {
        return cppFn("resolvedPromiseValue", .{ globalThis, value });
    }

    pub fn rejectedPromise(globalThis: *JSGlobalObject, value: JSValue) *JSPromise {
        return cppFn("rejectedPromise", .{ globalThis, value });
    }

    pub fn rejectedPromiseValue(globalThis: *JSGlobalObject, value: JSValue) JSValue {
        return cppFn("rejectedPromiseValue", .{ globalThis, value });
    }

    /// Fulfill an existing promise with the value
    /// The value can be another Promise
    /// If you want to create a new Promise that is already resolved, see JSPromise.resolvedPromiseValue
    pub fn resolve(this: *JSPromise, globalThis: *JSGlobalObject, value: JSValue) void {
        cppFn("resolve", .{ this, globalThis, value });
    }
    pub fn reject(this: *JSPromise, globalThis: *JSGlobalObject, value: JSValue) void {
        cppFn("reject", .{ this, globalThis, value });
    }
    pub fn rejectAsHandled(this: *JSPromise, globalThis: *JSGlobalObject, value: JSValue) void {
        cppFn("rejectAsHandled", .{ this, globalThis, value });
    }
    // pub fn rejectException(this: *JSPromise, globalThis: *JSGlobalObject, value: *Exception) void {
    //     cppFn("rejectException", .{ this, globalThis, value });
    // }
    pub fn rejectAsHandledException(this: *JSPromise, globalThis: *JSGlobalObject, value: *Exception) void {
        cppFn("rejectAsHandledException", .{ this, globalThis, value });
    }

    pub fn create(globalThis: *JSGlobalObject) *JSPromise {
        return cppFn("create", .{globalThis});
    }

    pub fn asValue(this: *JSPromise, globalThis: *JSGlobalObject) JSValue {
        return cppFn("asValue", .{ this, globalThis });
    }

    pub const Extern = [_][]const u8{
        "asValue",
        "create",
        "isHandled",
        "reject",
        "rejectAsHandled",
        "rejectAsHandledException",
        "rejectOnNextTickWithHandled",
        "rejectWithCaughtException",
        "rejectedPromise",
        "rejectedPromiseValue",
        "resolve",
        "resolveOnNextTick",
        "resolvedPromise",
        "resolvedPromiseValue",
        "result",
        "status",
        // "rejectException",
    };
};

pub const JSInternalPromise = extern struct {
    pub const shim = Shimmer("JSC", "JSInternalPromise", @This());
    bytes: shim.Bytes,
    const cppFn = shim.cppFn;
    pub const include = "JavaScriptCore/JSInternalPromise.h";
    pub const name = "JSC::JSInternalPromise";
    pub const namespace = "JSC";

    pub fn status(this: *const JSInternalPromise, vm: *VM) JSPromise.Status {
        return shim.cppFn("status", .{ this, vm });
    }
    pub fn result(this: *const JSInternalPromise, vm: *VM) JSValue {
        return cppFn("result", .{ this, vm });
    }
    pub fn isHandled(this: *const JSInternalPromise, vm: *VM) bool {
        return cppFn("isHandled", .{ this, vm });
    }

    pub fn rejectWithCaughtException(this: *JSInternalPromise, globalObject: *JSGlobalObject, scope: ThrowScope) void {
        return cppFn("rejectWithCaughtException", .{ this, globalObject, scope });
    }

    pub fn resolvedPromise(globalThis: *JSGlobalObject, value: JSValue) *JSInternalPromise {
        return cppFn("resolvedPromise", .{ globalThis, value });
    }
    pub fn rejectedPromise(globalThis: *JSGlobalObject, value: JSValue) *JSInternalPromise {
        return cppFn("rejectedPromise", .{ globalThis, value });
    }

    pub fn resolve(this: *JSInternalPromise, globalThis: *JSGlobalObject, value: JSValue) void {
        cppFn("resolve", .{ this, globalThis, value });
    }
    pub fn reject(this: *JSInternalPromise, globalThis: *JSGlobalObject, value: JSValue) void {
        cppFn("reject", .{ this, globalThis, value });
    }
    pub fn rejectAsHandled(this: *JSInternalPromise, globalThis: *JSGlobalObject, value: JSValue) void {
        cppFn("rejectAsHandled", .{ this, globalThis, value });
    }
    // pub fn rejectException(this: *JSInternalPromise, globalThis: *JSGlobalObject, value: *Exception) void {
    //     cppFn("rejectException", .{ this, globalThis, value });
    // }
    pub fn rejectAsHandledException(this: *JSInternalPromise, globalThis: *JSGlobalObject, value: *Exception) void {
        cppFn("rejectAsHandledException", .{ this, globalThis, value });
    }
    // pub const PromiseCallbackPrimitive = *const fn (
    //     ctx: ?*anyopaque,
    //     globalThis: *JSGlobalObject,
    //     arguments: [*]const JSValue,
    //     arguments_len: usize,
    // ) callconv(.C) JSValue;
    // pub fn then_(
    //     this: *JSInternalPromise,
    //     globalThis: *JSGlobalObject,
    //     resolve_ctx: ?*anyopaque,
    //     onResolve: PromiseCallbackPrimitive,
    //     reject_ctx: ?*anyopaque,
    //     onReject: PromiseCallbackPrimitive,
    // ) *JSInternalPromise {
    //     return cppFn("then_", .{ this, globalThis, resolve_ctx, onResolve, reject_ctx, onReject });
    // }

    // pub const Completion = struct {
    //     result: []const JSValue,
    //     global: *JSGlobalObject,
    //     resolved: bool = false,

    //     pub const PromiseTask = struct {
    //         frame: @Frame(JSInternalPromise._wait),
    //         completion: Completion,

    //         pub fn onResolve(this: *PromiseTask, global: *JSGlobalObject, arguments: []const JSValue) anyerror!JSValue {
    //             this.completion.global = global;
    //             this.completion.resolved = true;
    //             this.completion.result = arguments;

    //             return resume this.frame;
    //         }

    //         pub fn onReject(this: *PromiseTask, global: *JSGlobalObject, arguments: []const JSValue) anyerror!JSValue {
    //             this.completion.global = global;
    //             this.completion.resolved = false;
    //             this.completion.result = arguments;
    //             return resume this.frame;
    //         }
    //     };
    // };

    // pub fn _wait(
    //     this: *JSInternalPromise,
    //     globalThis: *JSGlobalObject,
    //     internal: *Completion.PromiseTask,
    // ) void {
    //     this.then(
    //         globalThis,
    //         Completion.PromiseTask,
    //         internal,
    //         Completion.PromiseTask.onResolve,
    //         Completion.PromiseTask,
    //         internal,
    //         Completion.PromiseTask.onReject,
    //     );

    //     suspend {
    //         internal.frame = @frame().*;
    //     }
    // }

    // pub fn wait(
    //     this: *JSInternalPromise,
    //     globalThis: *JSGlobalObject,
    //     allocator: std.mem.Allocator,
    // ) callconv(.Async) anyerror!Completion {
    //     var internal = try allocator.create(Completion.PromiseTask);
    //     defer allocator.destroy(internal);
    //     internal.* = Completion.Internal{
    //         .frame = undefined,
    //         .completion = Completion{
    //             .global = globalThis,
    //             .resolved = false,
    //             .result = &[_]JSValue{},
    //         },
    //     };

    //     this._wait(globalThis, internal);

    //     return internal.completion;
    // }

    // pub fn then(
    //     this: *JSInternalPromise,
    //     globalThis: *JSGlobalObject,
    //     comptime Resolve: type,
    //     resolver: *Resolve,
    //     comptime onResolve: fn (*Resolve, *JSGlobalObject, []const JSValue) anyerror!JSValue,
    //     comptime Reject: type,
    //     rejecter: *Reject,
    //     comptime onReject: fn (*Reject, *JSGlobalObject, []const JSValue) anyerror!JSValue,
    // ) *JSInternalPromise {
    //     return then_(this, globalThis, resolver, PromiseCallback(Resolve, onResolve), Reject, rejecter, PromiseCallback(Reject, onReject));
    // }

    // pub fn thenResolve(
    //     this: *JSInternalPromise,
    //     globalThis: *JSGlobalObject,
    //     comptime Resolve: type,
    //     resolver: *Resolve,
    //     comptime onResolve: fn (*Resolve, *JSGlobalObject, []const JSValue) anyerror!JSValue,
    // ) *JSInternalPromise {
    //     return thenResolve_(this, globalThis, resolver, PromiseCallback(Resolve, onResolve));
    // }

    // pub fn thenResolve_(
    //     this: *JSInternalPromise,
    //     globalThis: *JSGlobalObject,
    //     resolve_ctx: ?*anyopaque,
    //     onResolve: PromiseCallbackPrimitive,
    // ) *JSInternalPromise {
    //     return cppFn("thenResolve_", .{
    //         this,
    //         globalThis,
    //         resolve_ctx,
    //         onResolve,
    //     });
    // }

    // pub fn thenReject_(
    //     this: *JSInternalPromise,
    //     globalThis: *JSGlobalObject,
    //     resolve_ctx: ?*anyopaque,
    //     onResolve: PromiseCallbackPrimitive,
    // ) *JSInternalPromise {
    //     return cppFn("thenReject_", .{
    //         this,
    //         globalThis,
    //         resolve_ctx,
    //         onResolve,
    //     });
    // }

    // pub fn thenReject(
    //     this: *JSInternalPromise,
    //     globalThis: *JSGlobalObject,
    //     comptime Resolve: type,
    //     resolver: *Resolve,
    //     comptime onResolve: fn (*Resolve, *JSGlobalObject, []const JSValue) anyerror!JSValue,
    // ) *JSInternalPromise {
    //     return thenReject_(this, globalThis, resolver, PromiseCallback(Resolve, onResolve));
    // }

    pub fn create(globalThis: *JSGlobalObject) *JSInternalPromise {
        return cppFn("create", .{globalThis});
    }

    pub const Extern = [_][]const u8{
        "create",
        // "then_",
        "rejectWithCaughtException",
        "status",
        "result",
        "isHandled",
        "resolvedPromise",
        "rejectedPromise",
        "resolve",
        "reject",
        "rejectAsHandled",
        // "thenResolve_",
        // "thenReject_",
        // "rejectException",
        "rejectAsHandledException",
    };
};

pub const AnyPromise = union(enum) {
    Normal: *JSPromise,
    Internal: *JSInternalPromise,

    pub fn status(this: AnyPromise, vm: *VM) JSPromise.Status {
        return switch (this) {
            inline else => |promise| promise.status(vm),
        };
    }
    pub fn result(this: AnyPromise, vm: *VM) JSValue {
        return switch (this) {
            inline else => |promise| promise.result(vm),
        };
    }
    pub fn isHandled(this: AnyPromise, vm: *VM) bool {
        return switch (this) {
            inline else => |promise| promise.isHandled(vm),
        };
    }

    pub fn rejectWithCaughtException(this: AnyPromise, globalObject: *JSGlobalObject, scope: ThrowScope) void {
        switch (this) {
            inline else => |promise| promise.rejectWithCaughtException(globalObject, scope),
        }
    }

    pub fn resolve(this: AnyPromise, globalThis: *JSGlobalObject, value: JSValue) void {
        switch (this) {
            inline else => |promise| promise.resolve(globalThis, value),
        }
    }
    pub fn reject(this: AnyPromise, globalThis: *JSGlobalObject, value: JSValue) void {
        switch (this) {
            inline else => |promise| promise.reject(globalThis, value),
        }
    }
    pub fn rejectAsHandled(this: AnyPromise, globalThis: *JSGlobalObject, value: JSValue) void {
        switch (this) {
            inline else => |promise| promise.rejectAsHandled(globalThis, value),
        }
    }
    pub fn rejectAsHandledException(this: AnyPromise, globalThis: *JSGlobalObject, value: *Exception) void {
        switch (this) {
            inline else => |promise| promise.rejectAsHandledException(globalThis, value),
        }
    }
};

// SourceProvider.h
pub const SourceType = enum(u8) {
    Program = 0,
    Module = 1,
    WebAssembly = 2,
};

pub const Thenables = opaque {};

pub const JSFunction = extern struct {
    pub const shim = Shimmer("JSC", "JSFunction", @This());
    bytes: shim.Bytes,
    const cppFn = shim.cppFn;
    pub const include = "JavaScriptCore/JSFunction.h";
    pub const name = "JSC::JSFunction";
    pub const namespace = "JSC";

    // pub fn createFromSourceCode(
    //     global: *JSGlobalObject,
    //     function_name: ?[*]const u8,
    //     function_name_len: u16,
    //     args: ?[*]JSValue,
    //     args_len: u16,
    //     source: *const SourceCode,
    //     origin: *SourceOrigin,
    //     exception: *?*JSObject,
    // ) *JSFunction {
    //     return cppFn("createFromSourceCode", .{
    //         global,
    //         function_name,
    //         function_name_len,
    //         args,
    //         args_len,
    //         source,
    //         origin,
    //         exception,
    //     });
    // }

    pub fn optimizeSoon(value: JSValue) void {
        cppFn("optimizeSoon", .{value});
    }
    // pub fn toString(this: *JSFunction, globalThis: *JSGlobalObject) *const JSString {
    //     return cppFn("toString", .{ this, globalThis });
    // }

    pub const Extern = [_][]const u8{
        "fromString",
        // "createFromSourceCode",

        "getName",
        "displayName",
        "calculatedDisplayName",
        "optimizeSoon",
    };
};

pub const JSGlobalObject = extern struct {
    pub const shim = Shimmer("JSC", "JSGlobalObject", @This());
    bytes: shim.Bytes,

    pub const include = "JavaScriptCore/JSGlobalObject.h";
    pub const name = "JSC::JSGlobalObject";
    pub const namespace = "JSC";

    pub fn allocator(this: *JSGlobalObject) std.mem.Allocator {
        return this.bunVM().allocator;
    }

    pub fn throwOutOfMemory(this: *JSGlobalObject) void {
        this.throwValue(this.createErrorInstance("Out of memory", .{}));
    }

    extern fn JSGlobalObject__clearTerminationException(this: *JSGlobalObject) void;
    extern fn JSGlobalObject__throwTerminationException(this: *JSGlobalObject) void;
    pub const throwTerminationException = JSGlobalObject__throwTerminationException;
    pub const clearTerminationException = JSGlobalObject__clearTerminationException;
    extern fn JSGlobalObject__setTimeZone(this: *JSGlobalObject, timeZone: *const ZigString) bool;

    pub fn setTimeZone(this: *JSGlobalObject, timeZone: *const ZigString) bool {
        return JSGlobalObject__setTimeZone(this, timeZone);
    }

    pub fn throwInvalidArguments(
        this: *JSGlobalObject,
        comptime fmt: string,
        args: anytype,
    ) void {
        var err = JSC.toInvalidArguments(fmt, args, this);
        this.vm().throwError(this, err);
    }

    pub fn createInvalidArgumentType(
        this: *JSGlobalObject,
        comptime name_: []const u8,
        comptime field: []const u8,
        comptime typename: []const u8,
    ) JSC.JSValue {
        return JSC.JSValue.createTypeError(
            ZigString.static(
                comptime std.fmt.comptimePrint("Expected {s} to be a {s} for '{s}'.", .{ field, typename, name_ }),
            ),
            ZigString.static("ERR_INVALID_ARG_TYPE"),
            this,
        );
    }

    pub fn throwInvalidArgumentType(
        this: *JSGlobalObject,
        comptime name_: []const u8,
        comptime field: []const u8,
        comptime typename: []const u8,
    ) void {
        this.throwValue(this.createInvalidArgumentType(name_, field, typename));
    }

    pub fn createNotEnoughArguments(
        this: *JSGlobalObject,
        comptime name_: []const u8,
        comptime expected: usize,
        got: usize,
    ) JSC.JSValue {
        return JSC.toTypeErrorWithCode(
            "NOT_ENOUGH_ARGUMENTS",
            "Not enough arguments to '" ++ name_ ++ "'. Expected {d}, got {d}.",
            .{ expected, got },
            this,
        );
    }

    pub fn throwNotEnoughArguments(
        this: *JSGlobalObject,
        comptime name_: []const u8,
        comptime expected: usize,
        got: usize,
    ) void {
        this.throwValue(this.createNotEnoughArguments(name_, expected, got));
    }

    pub fn reload(this: *JSC.JSGlobalObject) void {
        this.vm().drainMicrotasks();
        this.vm().collectAsync();

        return cppFn("reload", .{this});
    }

    pub const BunPluginTarget = enum(u8) {
        bun = 0,
        node = 1,
        browser = 2,
    };
    extern fn Bun__runOnLoadPlugins(*JSC.JSGlobalObject, ?*const bun.String, *const bun.String, BunPluginTarget) JSValue;
    extern fn Bun__runOnResolvePlugins(*JSC.JSGlobalObject, ?*const bun.String, *const bun.String, *const String, BunPluginTarget) JSValue;

    pub fn runOnLoadPlugins(this: *JSGlobalObject, namespace_: bun.String, path: bun.String, target: BunPluginTarget) ?JSValue {
        JSC.markBinding(@src());
        const result = Bun__runOnLoadPlugins(this, if (namespace_.length() > 0) &namespace_ else null, &path, target);
        if (result.isEmptyOrUndefinedOrNull()) {
            return null;
        }

        return result;
    }

    pub fn runOnResolvePlugins(this: *JSGlobalObject, namespace_: bun.String, path: bun.String, source: bun.String, target: BunPluginTarget) ?JSValue {
        JSC.markBinding(@src());

        const result = Bun__runOnResolvePlugins(this, if (namespace_.length() > 0) &namespace_ else null, &path, &source, target);
        if (result.isEmptyOrUndefinedOrNull()) {
            return null;
        }

        return result;
    }

    pub fn createSyntheticModule_(this: *JSGlobalObject, export_names: [*]const ZigString, export_len: usize, value_ptrs: [*]const JSValue, values_len: usize) void {
        shim.cppFn("createSyntheticModule_", .{ this, export_names, export_len, value_ptrs, values_len });
    }

    pub fn createSyntheticModule(this: *JSGlobalObject, comptime module: anytype) void {
        const names = comptime std.meta.fieldNames(@TypeOf(module));
        var export_names: [names.len]ZigString = undefined;
        var export_values: [names.len]JSValue = undefined;
        inline for (comptime names, 0..) |export_name, i| {
            export_names[i] = ZigString.init(export_name);
            const function = @field(module, export_name).@"0";
            const len = @field(module, export_name).@"1";
            export_values[i] = JSC.NewFunction(this, &export_names[i], len, function, true);
        }

        createSyntheticModule_(this, &export_names, names.len, &export_values, names.len);
    }

    pub fn createErrorInstance(this: *JSGlobalObject, comptime fmt: string, args: anytype) JSValue {
        if (comptime std.meta.fieldNames(@TypeOf(args)).len > 0) {
            var stack_fallback = std.heap.stackFallback(1024 * 4, this.allocator());
            var buf = bun.MutableString.init2048(stack_fallback.get()) catch unreachable;
            defer buf.deinit();
            var writer = buf.writer();
            writer.print(fmt, args) catch
            // if an exception occurs in the middle of formatting the error message, it's better to just return the formatting string than an error about an error
                return ZigString.static(fmt).toErrorInstance(this);
            var str = ZigString.fromUTF8(buf.toOwnedSliceLeaky());
            return str.toErrorInstance(this);
        } else {
            return ZigString.static(fmt).toErrorInstance(this);
        }
    }

    pub fn createErrorInstanceWithCode(this: *JSGlobalObject, code: JSC.Node.ErrorCode, comptime fmt: string, args: anytype) JSValue {
        var err = this.createErrorInstance(fmt, args);
        err.put(this, ZigString.static("code"), ZigString.init(@tagName(code)).toValue(this));
        return err;
    }

    pub fn createTypeErrorInstance(this: *JSGlobalObject, comptime fmt: string, args: anytype) JSValue {
        if (comptime std.meta.fieldNames(@TypeOf(args)).len > 0) {
            var stack_fallback = std.heap.stackFallback(1024 * 4, this.allocator());
            var buf = bun.MutableString.init2048(stack_fallback.get()) catch unreachable;
            defer buf.deinit();
            var writer = buf.writer();
            writer.print(fmt, args) catch return ZigString.static(fmt).toErrorInstance(this);
            var str = ZigString.fromUTF8(buf.toOwnedSliceLeaky());
            return str.toTypeErrorInstance(this);
        } else {
            return ZigString.static(fmt).toTypeErrorInstance(this);
        }
    }

    pub fn createSyntaxErrorInstance(this: *JSGlobalObject, comptime fmt: string, args: anytype) JSValue {
        if (comptime std.meta.fieldNames(@TypeOf(args)).len > 0) {
            var stack_fallback = std.heap.stackFallback(1024 * 4, this.allocator());
            var buf = bun.MutableString.init2048(stack_fallback.get()) catch unreachable;
            defer buf.deinit();
            var writer = buf.writer();
            writer.print(fmt, args) catch return ZigString.static(fmt).toErrorInstance(this);
            var str = ZigString.fromUTF8(buf.toOwnedSliceLeaky());
            return str.toSyntaxErrorInstance(this);
        } else {
            return ZigString.static(fmt).toSyntaxErrorInstance(this);
        }
    }

    pub fn createRangeErrorInstance(this: *JSGlobalObject, comptime fmt: string, args: anytype) JSValue {
        if (comptime std.meta.fieldNames(@TypeOf(args)).len > 0) {
            var stack_fallback = std.heap.stackFallback(1024 * 4, this.allocator());
            var buf = bun.MutableString.init2048(stack_fallback.get()) catch unreachable;
            defer buf.deinit();
            var writer = buf.writer();
            writer.print(fmt, args) catch return ZigString.static(fmt).toErrorInstance(this);
            var str = ZigString.fromUTF8(buf.toOwnedSliceLeaky());
            return str.toRangeErrorInstance(this);
        } else {
            return ZigString.static(fmt).toRangeErrorInstance(this);
        }
    }

    pub fn createRangeErrorInstanceWithCode(this: *JSGlobalObject, code: JSC.Node.ErrorCode, comptime fmt: string, args: anytype) JSValue {
        var err = this.createRangeErrorInstance(fmt, args);
        err.put(this, ZigString.static("code"), ZigString.init(@tagName(code)).toValue(this));
        return err;
    }

    pub fn createRangeError(this: *JSGlobalObject, comptime fmt: string, args: anytype) JSValue {
        const err = createErrorInstance(this, fmt, args);
        err.put(this, ZigString.static("code"), ZigString.static(@tagName(JSC.Node.ErrorCode.ERR_OUT_OF_RANGE)).toValue(this));
        return err;
    }

    pub fn createInvalidArgs(this: *JSGlobalObject, comptime fmt: string, args: anytype) JSValue {
        const err = createErrorInstance(this, fmt, args);
        err.put(this, ZigString.static("code"), ZigString.static(@tagName(JSC.Node.ErrorCode.ERR_INVALID_ARG_TYPE)).toValue(this));
        return err;
    }

    pub fn createError(
        this: *JSGlobalObject,
        code: JSC.Node.ErrorCode,
        error_name: string,
        comptime message: string,
        args: anytype,
    ) JSValue {
        const err = createErrorInstance(this, message, args);
        err.put(this, ZigString.static("code"), ZigString.init(@tagName(code)).toValue(this));
        err.put(this, ZigString.static("name"), ZigString.init(error_name).toValue(this));
        return err;
    }

    pub fn throw(
        this: *JSGlobalObject,
        comptime fmt: string,
        args: anytype,
    ) void {
        this.vm().throwError(this, this.createErrorInstance(fmt, args));
    }

    pub fn throwPretty(
        this: *JSGlobalObject,
        comptime fmt: string,
        args: anytype,
    ) void {
        if (Output.enable_ansi_colors) {
            this.vm().throwError(this, this.createErrorInstance(Output.prettyFmt(fmt, true), args));
        } else {
            this.vm().throwError(this, this.createErrorInstance(Output.prettyFmt(fmt, false), args));
        }
    }

    pub fn queueMicrotask(
        this: *JSGlobalObject,
        function: JSValue,
        args: []JSC.JSValue,
    ) void {
        this.queueMicrotaskJob(
            function,
            if (args.len > 0) args[0] else .zero,
            if (args.len > 1) args[1] else .zero,
            if (args.len > 2) args[2] else .zero,
        );
    }

    pub fn queueMicrotaskJob(
        this: *JSGlobalObject,
        function: JSValue,
        first: JSValue,
        second: JSValue,
        third: JSValue,
    ) void {
        shim.cppFn("queueMicrotaskJob", .{
            this,
            function,
            first,
            second,
            third,
        });
    }

    pub fn throwValue(
        this: *JSGlobalObject,
        value: JSC.JSValue,
    ) void {
        this.vm().throwError(this, value);
    }

    pub fn throwError(
        this: *JSGlobalObject,
        err: anyerror,
        comptime fmt: string,
    ) void {
        var str = ZigString.init(std.fmt.allocPrint(this.bunVM().allocator, "{s} " ++ fmt, .{@errorName(err)}) catch return);
        str.markUTF8();
        var err_value = str.toErrorInstance(this);
        this.vm().throwError(this, err_value);
        this.bunVM().allocator.free(ZigString.untagged(str._unsafe_ptr_do_not_use)[0..str.len]);
    }

    pub fn handleError(
        this: *JSGlobalObject,
        err: anyerror,
        comptime fmt: string,
    ) JSValue {
        this.throwError(err, fmt);
        return JSValue.jsUndefined();
    }

    // pub fn createError(globalObject: *JSGlobalObject, error_type: ErrorType, message: *String) *JSObject {
    //     return cppFn("createError", .{ globalObject, error_type, message });
    // }

    // pub fn throwError(
    //     globalObject: *JSGlobalObject,
    //     err: *JSObject,
    // ) *JSObject {
    //     return cppFn("throwError", .{
    //         globalObject,
    //         err,
    //     });
    // }

    const cppFn = shim.cppFn;

    pub fn ref(this: *JSGlobalObject) C_API.JSContextRef {
        return @ptrCast(C_API.JSContextRef, this);
    }
    pub const ctx = ref;

    pub inline fn ptr(this: *JSGlobalObject) *JSGlobalObject {
        return this;
    }

    pub fn createAggregateError(globalObject: *JSGlobalObject, errors: [*]*anyopaque, errors_len: u16, message: *const ZigString) JSValue {
        return cppFn("createAggregateError", .{ globalObject, errors, errors_len, message });
    }

    pub fn generateHeapSnapshot(this: *JSGlobalObject) JSValue {
        return cppFn("generateHeapSnapshot", .{this});
    }

    pub fn putCachedObject(this: *JSGlobalObject, key: *const ZigString, value: JSValue) JSValue {
        return cppFn("putCachedObject", .{ this, key, value });
    }

    pub fn getCachedObject(this: *JSGlobalObject, key: *const ZigString) JSValue {
        return cppFn("getCachedObject", .{ this, key });
    }

    pub fn vm(this: *JSGlobalObject) *VM {
        return cppFn("vm", .{this});
    }

    pub fn deleteModuleRegistryEntry(this: *JSGlobalObject, name_: *ZigString) void {
        return cppFn("deleteModuleRegistryEntry", .{ this, name_ });
    }

    pub fn bunVM_(this: *JSGlobalObject) *anyopaque {
        return cppFn("bunVM", .{this});
    }

    pub fn bunVM(this: *JSGlobalObject) *JSC.VirtualMachine {
        if (comptime bun.Environment.allow_assert) {
            // if this fails
            // you most likely need to run
            //   make clean-jsc-bindings
            //   make bindings -j10
            const assertion = this.bunVM_() == @ptrCast(*anyopaque, JSC.VirtualMachine.get());
            if (!assertion) @breakpoint();
            std.debug.assert(assertion);
        }
        return @ptrCast(*JSC.VirtualMachine, @alignCast(std.meta.alignment(JSC.VirtualMachine), this.bunVM_()));
    }

    /// We can't do the threadlocal check when queued from another thread
    pub fn bunVMConcurrently(this: *JSGlobalObject) *JSC.VirtualMachine {
        return @ptrCast(*JSC.VirtualMachine, @alignCast(@alignOf(JSC.VirtualMachine), this.bunVM_()));
    }

    pub fn handleRejectedPromises(this: *JSGlobalObject) void {
        return cppFn("handleRejectedPromises", .{this});
    }

    pub fn startRemoteInspector(this: *JSGlobalObject, host: [:0]const u8, port: u16) bool {
        return cppFn("startRemoteInspector", .{ this, host, port });
    }

    extern fn ZigGlobalObject__readableStreamToArrayBuffer(*JSGlobalObject, JSValue) JSValue;
    extern fn ZigGlobalObject__readableStreamToText(*JSGlobalObject, JSValue) JSValue;
    extern fn ZigGlobalObject__readableStreamToJSON(*JSGlobalObject, JSValue) JSValue;
    extern fn ZigGlobalObject__readableStreamToBlob(*JSGlobalObject, JSValue) JSValue;

    pub fn readableStreamToArrayBuffer(this: *JSGlobalObject, value: JSValue) JSValue {
        if (comptime is_bindgen) unreachable;
        return ZigGlobalObject__readableStreamToArrayBuffer(this, value);
    }

    pub fn readableStreamToText(this: *JSGlobalObject, value: JSValue) JSValue {
        if (comptime is_bindgen) unreachable;
        return ZigGlobalObject__readableStreamToText(this, value);
    }

    pub fn readableStreamToJSON(this: *JSGlobalObject, value: JSValue) JSValue {
        if (comptime is_bindgen) unreachable;
        return ZigGlobalObject__readableStreamToJSON(this, value);
    }

    pub fn readableStreamToBlob(this: *JSGlobalObject, value: JSValue) JSValue {
        if (comptime is_bindgen) unreachable;
        return ZigGlobalObject__readableStreamToBlob(this, value);
    }

    pub const Extern = [_][]const u8{
        "reload",
        "bunVM",
        "putCachedObject",
        "getCachedObject",
        "createAggregateError",

        "deleteModuleRegistryEntry",

        "vm",
        "generateHeapSnapshot",
        "startRemoteInspector",
        "handleRejectedPromises",
        "createSyntheticModule_",
        "queueMicrotaskJob",
        // "createError",
        // "throwError",
    };
};

pub const JSNativeFn = *const fn (*JSGlobalObject, *CallFrame) callconv(.C) JSValue;

pub const JSArrayIterator = struct {
    i: u32 = 0,
    len: u32 = 0,
    array: JSValue,
    global: *JSGlobalObject,

    pub fn init(value: JSValue, global: *JSGlobalObject) JSArrayIterator {
        return .{
            .array = value,
            .global = global,
            .len = @truncate(u32, value.getLength(global)),
        };
    }

    pub fn next(this: *JSArrayIterator) ?JSValue {
        if (!(this.i < this.len)) {
            return null;
        }
        const i = this.i;
        this.i += 1;
        return JSObject.getIndex(this.array, this.global, i);
    }
};

pub const JSMap = opaque {
    pub const shim = Shimmer("JSC", "JSMap", @This());
    pub const Type = JSMap;
    const cppFn = shim.cppFn;

    pub const include = "JavaScriptCore/JSMap.h";
    pub const name = "JSC::JSMap";
    pub const namespace = "JSC";

    pub fn create(globalObject: *JSGlobalObject) JSValue {
        return cppFn("create", .{globalObject});
    }

    pub fn set(this: *JSMap, globalObject: *JSGlobalObject, key: JSValue, value: JSValue) void {
        return cppFn("set", .{ this, globalObject, key, value });
    }

    pub fn get_(this: *JSMap, globalObject: *JSGlobalObject, key: JSValue) JSValue {
        return cppFn("get", .{ this, globalObject, key });
    }

    pub fn get(this: *JSMap, globalObject: *JSGlobalObject, key: JSValue) ?JSValue {
        const value = get_(this, globalObject, key);
        if (value.isEmpty()) {
            return null;
        }
        return value;
    }

    pub fn has(this: *JSMap, globalObject: *JSGlobalObject, key: JSValue) bool {
        return cppFn("has", .{ this, globalObject, key });
    }

    pub fn remove(this: *JSMap, globalObject: *JSGlobalObject, key: JSValue) bool {
        return cppFn("remove", .{ this, globalObject, key });
    }

    pub fn fromJS(value: JSValue) ?*JSMap {
        if (value.jsTypeLoose() == .JSMap) {
            return bun.cast(*JSMap, value.asEncoded().asPtr.?);
        }

        return null;
    }

    pub const Extern = [_][]const u8{
        "create",
        "set",
        "get_",
        "has",
        "remove",
    };
};

pub const JSValueReprInt = i64;
pub const JSValue = enum(JSValueReprInt) {
    zero = 0,
    undefined = @bitCast(JSValueReprInt, @as(i64, 0xa)),
    null = @bitCast(JSValueReprInt, @as(i64, 0x2)),
    true = @bitCast(JSValueReprInt, @as(i64, 0x4)),
    false = @bitCast(JSValueReprInt, @as(i64, 0x6)),
    _,

    pub const Type = JSValueReprInt;

    pub const shim = Shimmer("JSC", "JSValue", @This());
    pub const is_pointer = false;

    const cppFn = shim.cppFn;

    pub const include = "JavaScriptCore/JSValue.h";
    pub const name = "JSC::JSValue";
    pub const namespace = "JSC";
    pub const JSType = enum(u8) {
        // The Cell value must come before any JS that is a JSCell.
        Cell,
        Structure,
        String,
        HeapBigInt,
        Symbol,

        GetterSetter,
        CustomGetterSetter,
        /// For 32-bit architectures, this wraps a 64-bit JSValue
        APIValueWrapper,

        NativeExecutable,

        ProgramExecutable,
        ModuleProgramExecutable,
        EvalExecutable,
        FunctionExecutable,

        UnlinkedFunctionExecutable,

        UnlinkedProgramCodeBlock,
        UnlinkedModuleProgramCodeBlock,
        UnlinkedEvalCodeBlock,
        UnlinkedFunctionCodeBlock,

        CodeBlock,

        JSImmutableButterfly,
        JSSourceCode,
        JSScriptFetcher,
        JSScriptFetchParameters,

        // The Object value must come before any JS that is a subclass of JSObject.
        Object,
        FinalObject,
        JSCallee,
        JSFunction,
        InternalFunction,
        NullSetterFunction,
        BooleanObject,
        NumberObject,
        ErrorInstance,
        GlobalProxy,
        DirectArguments,
        ScopedArguments,
        ClonedArguments,

        // Start JSArray s.
        Array,
        DerivedArray,
        // End JSArray s.

        ArrayBuffer,

        // Start JSArrayBufferView s. Keep in sync with the order of FOR_EACH_D_ARRAY__EXCLUDING_DATA_VIEW.
        Int8Array,
        Uint8Array,
        Uint8ClampedArray,
        Int16Array,
        Uint16Array,
        Int32Array,
        Uint32Array,
        Float32Array,
        Float64Array,
        BigInt64Array,
        BigUint64Array,
        DataView,
        // End JSArrayBufferView s.

        // JSScope <- JSWithScope
        //         <- StrictEvalActivation
        //         <- JSSymbolTableObject  <- JSLexicalEnvironment      <- JSModuleEnvironment
        //                                 <- JSSegmentedVariableObject <- JSGlobalLexicalEnvironment
        //                                                              <- JSGlobalObject
        // Start JSScope s.
        // Start environment record s.
        GlobalObject,
        GlobalLexicalEnvironment,
        LexicalEnvironment,
        ModuleEnvironment,
        StrictEvalActivation,
        // End environment record s.
        WithScope,
        // End JSScope s.

        ModuleNamespaceObject,
        ShadowRealm,
        RegExpObject,
        JSDate,
        ProxyObject,
        JSGenerator,
        JSAsyncGenerator,
        JSArrayIterator,
        JSMapIterator,
        JSSetIterator,
        JSStringIterator,
        JSPromise,
        JSMap,
        JSSet,
        JSWeakMap,
        JSWeakSet,
        WebAssemblyModule,
        WebAssemblyInstance,
        WebAssemblyGCObject,
        // Start StringObject s.
        StringObject,
        DerivedStringObject,
        // End StringObject s.

        MaxJS = 0b11111111,
        Event = 0b11101111,
        DOMWrapper = 0b11101110,
        Blob = 0b11111100,

        /// This means that we don't have Zig bindings for the type yet, but it
        /// implements .toJSON()
        JSAsJSONType = 0b11110000 | 1,
        _,

        pub fn canGet(this: JSType) bool {
            return switch (this) {
                .Array,
                .ArrayBuffer,
                .BigInt64Array,
                .BigUint64Array,
                .BooleanObject,
                .DOMWrapper,
                .DataView,
                .DerivedArray,
                .DerivedStringObject,
                .ErrorInstance,
                .Event,
                .FinalObject,
                .Float32Array,
                .Float64Array,
                .GlobalObject,
                .Int16Array,
                .Int32Array,
                .Int8Array,
                .InternalFunction,
                .JSArrayIterator,
                .JSAsyncGenerator,
                .JSDate,
                .JSFunction,
                .JSGenerator,
                .JSMap,
                .JSMapIterator,
                .JSPromise,
                .JSSet,
                .JSSetIterator,
                .JSStringIterator,
                .JSWeakMap,
                .JSWeakSet,
                .ModuleNamespaceObject,
                .NumberObject,
                .Object,
                .ProxyObject,
                .RegExpObject,
                .ShadowRealm,
                .StringObject,
                .Uint16Array,
                .Uint32Array,
                .Uint8Array,
                .Uint8ClampedArray,
                .WebAssemblyModule,
                .WebAssemblyInstance,
                .WebAssemblyGCObject,
                => true,
                else => false,
            };
        }

        pub fn isObject(this: JSType) bool {
            // inline constexpr bool isObjectType(JSType type) { return type >= ObjectType; }
            return @enumToInt(this) >= @enumToInt(JSType.Object);
        }

        pub fn isFunction(this: JSType) bool {
            return switch (this) {
                .JSFunction, .FunctionExecutable, .InternalFunction => true,
                else => false,
            };
        }

        pub fn isTypedArray(this: JSType) bool {
            return switch (this) {
                .ArrayBuffer,
                .BigInt64Array,
                .BigUint64Array,
                .Float32Array,
                .Float64Array,
                .Int16Array,
                .Int32Array,
                .Int8Array,
                .Uint16Array,
                .Uint32Array,
                .Uint8Array,
                .Uint8ClampedArray,
                => true,
                else => false,
            };
        }

        pub fn toC(this: JSType) C_API.JSTypedArrayType {
            return switch (this) {
                .Int8Array => .kJSTypedArrayTypeInt8Array,
                .Int16Array => .kJSTypedArrayTypeInt16Array,
                .Int32Array => .kJSTypedArrayTypeInt32Array,
                .Uint8Array => .kJSTypedArrayTypeUint8Array,
                .Uint8ClampedArray => .kJSTypedArrayTypeUint8ClampedArray,
                .Uint16Array => .kJSTypedArrayTypeUint16Array,
                .Uint32Array => .kJSTypedArrayTypeUint32Array,
                .Float32Array => .kJSTypedArrayTypeFloat32Array,
                .Float64Array => .kJSTypedArrayTypeFloat64Array,
                .ArrayBuffer => .kJSTypedArrayTypeArrayBuffer,
                // .DataView => .kJSTypedArrayTypeDataView,
                else => .kJSTypedArrayTypeNone,
            };
        }

        pub fn isHidden(this: JSType) bool {
            return switch (this) {
                .APIValueWrapper,
                .NativeExecutable,
                .ProgramExecutable,
                .ModuleProgramExecutable,
                .EvalExecutable,
                .FunctionExecutable,
                .UnlinkedFunctionExecutable,
                .UnlinkedProgramCodeBlock,
                .UnlinkedModuleProgramCodeBlock,
                .UnlinkedEvalCodeBlock,
                .UnlinkedFunctionCodeBlock,
                .CodeBlock,
                .JSImmutableButterfly,
                .JSSourceCode,
                .JSScriptFetcher,
                .JSScriptFetchParameters,
                => true,
                else => false,
            };
        }

        pub const LastMaybeFalsyCellPrimitive = JSType.HeapBigInt;
        pub const LastJSCObject = JSType.DerivedStringObject; // This is the last "JSC" Object type. After this, we have embedder's (e.g., WebCore) extended object types.

        pub inline fn isString(this: JSType) bool {
            return this == .String;
        }

        pub inline fn isStringLike(this: JSType) bool {
            return switch (this) {
                .String, .StringObject, .DerivedStringObject => true,
                else => false,
            };
        }

        pub inline fn isArray(this: JSType) bool {
            return switch (this) {
                .Array, .DerivedArray => true,
                else => false,
            };
        }

        pub inline fn isArrayLike(this: JSType) bool {
            return switch (this) {
                .Array,
                .DerivedArray,

                .ArrayBuffer,
                .BigInt64Array,
                .BigUint64Array,
                .Float32Array,
                .Float64Array,
                .Int16Array,
                .Int32Array,
                .Int8Array,
                .Uint16Array,
                .Uint32Array,
                .Uint8Array,
                .Uint8ClampedArray,
                => true,
                else => false,
            };
        }

        pub inline fn isSet(this: JSType) bool {
            return switch (this) {
                .JSSet, .JSWeakSet => true,
                else => false,
            };
        }

        pub inline fn isMap(this: JSType) bool {
            return switch (this) {
                .JSMap, .JSWeakMap => true,
                else => false,
            };
        }

        pub inline fn isIndexable(this: JSType) bool {
            return switch (this) {
                .Object,
                .FinalObject,
                .Array,
                .DerivedArray,
                .ErrorInstance,
                .JSFunction,
                .InternalFunction,

                .ArrayBuffer,
                .BigInt64Array,
                .BigUint64Array,
                .Float32Array,
                .Float64Array,
                .Int16Array,
                .Int32Array,
                .Int8Array,
                .Uint16Array,
                .Uint32Array,
                .Uint8Array,
                .Uint8ClampedArray,
                => true,
                else => false,
            };
        }
    };

    pub inline fn cast(ptr: anytype) JSValue {
        return @intToEnum(JSValue, @bitCast(i64, @ptrToInt(ptr)));
    }

    pub fn coerceToInt32(this: JSValue, globalThis: *JSC.JSGlobalObject) i32 {
        return cppFn("coerceToInt32", .{ this, globalThis });
    }

    pub fn coerceToInt64(this: JSValue, globalThis: *JSC.JSGlobalObject) i64 {
        return cppFn("coerceToInt64", .{ this, globalThis });
    }

    pub fn getIndex(this: JSValue, globalThis: *JSGlobalObject, i: u32) JSValue {
        return JSC.JSObject.getIndex(this, globalThis, i);
    }

    const PropertyIteratorFn = *const fn (
        globalObject_: *JSGlobalObject,
        ctx_ptr: ?*anyopaque,
        key: [*c]ZigString,
        value: JSValue,
        is_symbol: bool,
    ) callconv(.C) void;

    pub fn forEachProperty(
        this: JSValue,
        globalThis: *JSC.JSGlobalObject,
        ctx: ?*anyopaque,
        callback: PropertyIteratorFn,
    ) void {
        cppFn("forEachProperty", .{ this, globalThis, ctx, callback });
    }

    pub fn forEachPropertyOrdered(
        this: JSValue,
        globalObject: *JSC.JSGlobalObject,
        ctx: ?*anyopaque,
        callback: PropertyIteratorFn,
    ) void {
        cppFn("forEachPropertyOrdered", .{ this, globalObject, ctx, callback });
    }

    pub fn coerceToDouble(
        this: JSValue,
        globalObject: *JSC.JSGlobalObject,
    ) f64 {
        return cppFn("coerceToDouble", .{ this, globalObject });
    }

    pub fn coerce(this: JSValue, comptime T: type, globalThis: *JSC.JSGlobalObject) T {
        return switch (T) {
            ZigString => this.getZigString(globalThis),
            bool => this.toBooleanSlow(globalThis),
            f64 => {
                if (this.isNumber()) {
                    return this.asDouble();
                }

                return this.coerceToDouble(globalThis);
            },
            i32 => {
                if (this.isInt32()) {
                    return this.asInt32();
                }

                if (this.isNumber()) {
                    return @truncate(i32, this.coerceDoubleTruncatingIntoInt64());
                }

                return this.coerceToInt32(globalThis);
            },
            else => @compileError("Unsupported coercion type"),
        };
    }

    /// This does not call [Symbol.toPrimitive] or [Symbol.toStringTag].
    /// This is only safe when you don't want to do conversions across non-primitive types.
    pub fn to(this: JSValue, comptime T: type) T {
        return switch (comptime T) {
            u32 => toU32(this),
            u16 => toU16(this),
            c_uint => @intCast(c_uint, toU32(this)),
            c_int => @intCast(c_int, toInt32(this)),
            ?AnyPromise => asAnyPromise(this),
            u52 => @truncate(u52, @intCast(u64, @max(this.toInt64(), 0))),
            u64 => toUInt64NoTruncate(this),
            u8 => @truncate(u8, toU32(this)),
            i16 => @truncate(i16, toInt32(this)),
            i8 => @truncate(i8, toInt32(this)),
            i32 => @truncate(i32, toInt32(this)),
            i64 => this.toInt64(),
            bool => this.toBoolean(),
            else => @compileError("Not implemented yet"),
        };
    }

    pub fn isInstanceOf(this: JSValue, global: *JSGlobalObject, constructor: JSValue) bool {
        if (!this.isCell())
            return false;

        return cppFn("isInstanceOf", .{ this, global, constructor });
    }

    pub fn call(this: JSValue, globalThis: *JSGlobalObject, args: []const JSC.JSValue) JSC.JSValue {
        return callWithThis(this, globalThis, JSC.JSValue.jsUndefined(), args);
    }

    pub fn callWithGlobalThis(this: JSValue, globalThis: *JSGlobalObject, args: []const JSC.JSValue) JSC.JSValue {
        JSC.markBinding(@src());
        return JSC.C.JSObjectCallAsFunctionReturnValue(
            globalThis,
            this.asObjectRef(),
            @ptrCast(JSC.C.JSValueRef, globalThis),
            args.len,
            @ptrCast(?[*]const JSC.C.JSValueRef, args.ptr),
        );
    }

    pub fn callWithThis(this: JSValue, globalThis: *JSGlobalObject, thisValue: JSC.JSValue, args: []const JSC.JSValue) JSC.JSValue {
        JSC.markBinding(@src());
        return JSC.C.JSObjectCallAsFunctionReturnValue(
            globalThis,
            this.asObjectRef(),
            @ptrCast(JSC.C.JSValueRef, thisValue.asNullableVoid()),
            args.len,
            @ptrCast(?[*]const JSC.C.JSValueRef, args.ptr),
        );
    }

    pub fn jsType(
        this: JSValue,
    ) JSType {
        return cppFn("jsType", .{this});
    }

    pub fn jsTypeLoose(
        this: JSValue,
    ) JSType {
        if (this.isNumber()) {
            return JSType.NumberObject;
        }

        return this.jsType();
    }

    pub fn createEmptyObject(global: *JSGlobalObject, len: usize) JSValue {
        std.debug.assert(len <= 64); // max inline capacity JSC allows is 64. If you run into this, just set it to 0.
        return cppFn("createEmptyObject", .{ global, len });
    }

    pub fn createEmptyArray(global: *JSGlobalObject, len: usize) JSValue {
        return cppFn("createEmptyArray", .{ global, len });
    }

    pub fn putRecord(value: JSValue, global: *JSGlobalObject, key: *ZigString, values: [*]ZigString, values_len: usize) void {
        return cppFn("putRecord", .{ value, global, key, values, values_len });
    }

    pub fn put(value: JSValue, global: *JSGlobalObject, key: *const ZigString, result: JSC.JSValue) void {
        return cppFn("put", .{ value, global, key, result });
    }

    pub fn putIndex(value: JSValue, globalObject: *JSGlobalObject, i: u32, out: JSValue) void {
        cppFn("putIndex", .{ value, globalObject, i, out });
    }

    pub fn as(value: JSValue, comptime ZigType: type) ?*ZigType {
        if (value.isEmptyOrUndefinedOrNull())
            return null;

        if (comptime ZigType == DOMURL) {
            return DOMURL.cast(value);
        }

        if (comptime ZigType == FetchHeaders) {
            return FetchHeaders.cast(value);
        }

        if (comptime @hasDecl(ZigType, "fromJS") and @TypeOf(ZigType.fromJS) == fn (JSC.JSValue) ?*ZigType) {
            if (comptime ZigType == JSC.WebCore.Blob) {
                if (ZigType.fromJS(value)) |blob| {
                    return blob;
                }

                if (JSC.API.BuildArtifact.fromJS(value)) |build| {
                    return &build.blob;
                }

                return null;
            }

            return ZigType.fromJS(value);
        }

        return JSC.GetJSPrivateData(ZigType, value.asObjectRef());
    }

    extern fn JSBuffer__isBuffer(*JSGlobalObject, JSValue) bool;
    pub fn isBuffer(value: JSValue, global: *JSGlobalObject) bool {
        JSC.markBinding(@src());
        return JSBuffer__isBuffer(global, value);
    }

    pub fn isRegExp(this: JSValue) bool {
        return this.jsType() == .RegExpObject;
    }

    pub fn isDate(this: JSValue) bool {
        return this.jsType() == .JSDate;
    }

    pub fn asCheckLoaded(value: JSValue, comptime ZigType: type) ?*ZigType {
        if (!ZigType.Class.isLoaded() or value.isUndefinedOrNull())
            return null;

        return JSC.GetJSPrivateData(ZigType, value.asObjectRef());
    }

    pub fn protect(this: JSValue) void {
        if (this.isEmptyOrUndefinedOrNull() or this.isNumber()) return;
        JSC.C.JSValueProtect(JSC.VirtualMachine.get().global, this.asObjectRef());
    }

    pub fn unprotect(this: JSValue) void {
        if (this.isEmptyOrUndefinedOrNull() or this.isNumber()) return;
        JSC.C.JSValueUnprotect(JSC.VirtualMachine.get().global, this.asObjectRef());
    }

    pub fn JSONValueFromString(
        global: *JSGlobalObject,
        str: [*]const u8,
        len: usize,
        ascii: bool,
    ) JSValue {
        return cppFn("JSONValueFromString", .{ global, str, len, ascii });
    }

    /// Create an object with exactly two properties
    pub fn createObject2(global: *JSGlobalObject, key1: *const ZigString, key2: *const ZigString, value1: JSValue, value2: JSValue) JSValue {
        return cppFn("createObject2", .{ global, key1, key2, value1, value2 });
    }

    pub fn asPromisePtr(this: JSValue, comptime T: type) *T {
        return asPtr(this, T);
    }

    pub fn createRopeString(this: JSValue, rhs: JSValue, globalThis: *JSC.JSGlobalObject) JSValue {
        return cppFn("createRopeString", .{ this, rhs, globalThis });
    }

    pub fn getErrorsProperty(this: JSValue, globalObject: *JSGlobalObject) JSValue {
        return cppFn("getErrorsProperty", .{ this, globalObject });
    }

    pub fn makeWithNameAndPrototype(globalObject: *JSGlobalObject, class: ?*anyopaque, instance: ?*anyopaque, name_: *const ZigString) JSValue {
        return cppFn("makeWithNameAndPrototype", .{ globalObject, class, instance, name_ });
    }

    pub fn createBufferFromLength(globalObject: *JSGlobalObject, len: usize) JSValue {
        JSC.markBinding(@src());
        return JSBuffer__bufferFromLength(globalObject, @intCast(i64, len));
    }

    pub fn jestSnapshotPrettyFormat(this: JSValue, out: *MutableString, globalObject: *JSGlobalObject) !void {
        var buffered_writer = MutableString.BufferedWriter{ .context = out };
        var writer = buffered_writer.writer();
        const Writer = @TypeOf(writer);

        const fmt_options = JestPrettyFormat.FormatOptions{
            .enable_colors = false,
            .add_newline = false,
            .flush = false,
            .quote_strings = true,
        };

        JestPrettyFormat.format(
            .Debug,
            globalObject,
            @ptrCast([*]const JSValue, &this),
            1,
            Writer,
            Writer,
            writer,
            fmt_options,
        );

        try buffered_writer.flush();

        const count: usize = brk: {
            var total: usize = 0;
            var remain = out.list.items;
            while (strings.indexOfChar(remain, '`')) |i| {
                total += 1;
                remain = remain[i + 1 ..];
            }
            break :brk total;
        };

        if (count > 0) {
            var result = try out.allocator.alloc(u8, count + out.list.items.len);
            var input = out.list.items;

            var input_i: usize = 0;
            var result_i: usize = 0;
            while (strings.indexOfChar(input[input_i..], '`')) |i| {
                bun.copy(u8, result[result_i..], input[input_i .. input_i + i]);
                result_i += i;
                result[result_i] = '\\';
                result[result_i + 1] = '`';
                result_i += 2;
                input_i += i + 1;
            }

            if (result_i != result.len) {
                bun.copy(u8, result[result_i..], input[input_i..]);
            }

            out.deinit();
            out.list.items = result;
            out.list.capacity = result.len;
        }
    }

    pub fn jestPrettyFormat(this: JSValue, out: *MutableString, globalObject: *JSGlobalObject) !void {
        var buffered_writer = MutableString.BufferedWriter{ .context = out };
        var writer = buffered_writer.writer();
        const Writer = @TypeOf(writer);

        const fmt_options = JSC.ZigConsoleClient.FormatOptions{
            .enable_colors = false,
            .add_newline = false,
            .flush = false,
            .ordered_properties = true,
            .quote_strings = true,
        };

        JSC.ZigConsoleClient.format(
            .Debug,
            globalObject,
            @ptrCast([*]const JSValue, &this),
            1,
            Writer,
            Writer,
            writer,
            fmt_options,
        );

        try buffered_writer.flush();
    }

    extern fn JSBuffer__bufferFromLength(*JSGlobalObject, i64) JSValue;

    /// Must come from globally-allocated memory if allocator is not null
    pub fn createBuffer(globalObject: *JSGlobalObject, slice: []u8, allocator: ?std.mem.Allocator) JSValue {
        JSC.markBinding(@src());
        @setRuntimeSafety(false);
        if (allocator) |alloc| {
            return JSBuffer__bufferFromPointerAndLengthAndDeinit(globalObject, slice.ptr, slice.len, alloc.ptr, JSC.MarkedArrayBuffer_deallocator);
        } else {
            return JSBuffer__bufferFromPointerAndLengthAndDeinit(globalObject, slice.ptr, slice.len, null, null);
        }
    }

    pub fn createUninitializedUint8Array(globalObject: *JSGlobalObject, len: usize) JSValue {
        JSC.markBinding(@src());
        return shim.cppFn("createUninitializedUint8Array", .{ globalObject, len });
    }

    pub fn createBufferWithCtx(globalObject: *JSGlobalObject, slice: []u8, ptr: ?*anyopaque, func: JSC.C.JSTypedArrayBytesDeallocator) JSValue {
        JSC.markBinding(@src());
        @setRuntimeSafety(false);
        return JSBuffer__bufferFromPointerAndLengthAndDeinit(globalObject, slice.ptr, slice.len, ptr, func);
    }

    extern fn JSBuffer__bufferFromPointerAndLengthAndDeinit(*JSGlobalObject, [*]u8, usize, ?*anyopaque, JSC.C.JSTypedArrayBytesDeallocator) JSValue;

    pub fn jsNumberWithType(comptime Number: type, number: Number) JSValue {
        return switch (comptime Number) {
            JSValue => number,
            f32, f64 => jsNumberFromDouble(@as(f64, number)),
            c_ushort, u8, i16, i32, c_int, i8, u16 => jsNumberFromInt32(@intCast(i32, number)),
            u32, u52, c_uint, i64 => jsNumberFromInt64(@intCast(i64, number)),
            usize, u64 => jsNumberFromUint64(@intCast(u64, number)),
            comptime_int => switch (number) {
                0...std.math.maxInt(i32) => jsNumberFromInt32(@intCast(i32, number)),
                else => jsNumberFromInt64(@intCast(i64, number)),
            },
            else => @compileError("Type transformation missing for number of type: " ++ @typeName(Number)),
        };
    }

    pub fn createInternalPromise(globalObject: *JSGlobalObject) JSValue {
        return cppFn("createInternalPromise", .{globalObject});
    }

    pub fn asInternalPromise(
        value: JSValue,
    ) ?*JSInternalPromise {
        return cppFn("asInternalPromise", .{
            value,
        });
    }

    pub fn asPromise(
        value: JSValue,
    ) ?*JSPromise {
        return cppFn("asPromise", .{
            value,
        });
    }

    pub fn asAnyPromise(
        value: JSValue,
    ) ?AnyPromise {
        if (value.isEmptyOrUndefinedOrNull()) return null;
        if (value.asInternalPromise()) |promise| {
            return AnyPromise{
                .Internal = promise,
            };
        }
        if (value.asPromise()) |promise| {
            return AnyPromise{
                .Normal = promise,
            };
        }
        return null;
    }

    pub fn jsNumber(number: anytype) JSValue {
        return jsNumberWithType(@TypeOf(number), number);
    }

    pub inline fn jsNull() JSValue {
        return JSValue.null;
    }
    pub inline fn jsUndefined() JSValue {
        return JSValue.undefined;
    }
    pub inline fn jsBoolean(i: bool) JSValue {
        const out = cppFn("jsBoolean", .{i});
        return out;
    }

    pub fn jsTDZValue() JSValue {
        return cppFn("jsTDZValue", .{});
    }

    pub fn jsDoubleNumber(i: f64) JSValue {
        return cppFn("jsDoubleNumber", .{i});
    }

    pub fn className(this: JSValue, globalThis: *JSGlobalObject) ZigString {
        var str = ZigString.init("");
        this.getClassName(globalThis, &str);
        return str;
    }

    pub fn createStringArray(globalThis: *JSGlobalObject, str: [*c]const ZigString, strings_count: usize, clone: bool) JSValue {
        return cppFn("createStringArray", .{
            globalThis,
            str,
            strings_count,
            clone,
        });
    }

    pub fn fromEntries(globalThis: *JSGlobalObject, keys: [*c]ZigString, values: [*c]ZigString, strings_count: usize, clone: bool) JSValue {
        return cppFn("fromEntries", .{
            globalThis,
            keys,
            values,
            strings_count,
            clone,
        });
    }

    pub inline fn arrayIterator(this: JSValue, global: *JSGlobalObject) JSArrayIterator {
        return JSArrayIterator.init(this, global);
    }

    pub fn jsNumberFromDouble(i: f64) JSValue {
        return FFI.DOUBLE_TO_JSVALUE(i).asJSValue;
    }
    pub fn jsNumberFromChar(i: u8) JSValue {
        return cppFn("jsNumberFromChar", .{i});
    }
    pub fn jsNumberFromU16(i: u16) JSValue {
        return cppFn("jsNumberFromU16", .{i});
    }
    pub fn jsNumberFromInt32(i: i32) JSValue {
        return FFI.INT32_TO_JSVALUE(i).asJSValue;
    }

    pub fn jsNumberFromInt64(i: i64) JSValue {
        if (i <= std.math.maxInt(i32)) {
            return jsNumberFromInt32(@intCast(i32, i));
        }

        return jsNumberFromDouble(@intToFloat(f64, @truncate(i52, i)));
    }

    pub inline fn toJS(this: JSValue, _: *const JSGlobalObject) JSValue {
        return this;
    }

    pub fn jsNumberFromUint64(i: u64) JSValue {
        if (i <= std.math.maxInt(i32)) {
            return jsNumberFromInt32(@intCast(i32, i));
        }

        return jsNumberFromDouble(@intToFloat(f64, @intCast(i52, @truncate(u51, i))));
    }

    pub fn coerceDoubleTruncatingIntoInt64(this: JSValue) i64 {
        const double_value = this.asDouble();

        if (std.math.isNan(double_value))
            return std.math.minInt(i64);

        // coerce NaN or Infinity to either -maxInt or maxInt
        if (std.math.isInf(double_value)) {
            return if (double_value < 0) @as(i64, std.math.minInt(i64)) else @as(i64, std.math.maxInt(i64));
        }

        return @floatToInt(
            i64,
            double_value,
        );
    }

    /// Decimal values are truncated without rounding.
    /// `-Infinity` and `NaN` coerce to -minInt(64)
    /// `Infinity` coerces to maxInt(64)
    pub fn toInt64(this: JSValue) i64 {
        if (this.isInt32()) {
            return this.asInt32();
        }

        if (this.isNumber()) {
            return this.coerceDoubleTruncatingIntoInt64();
        }

        return cppFn("toInt64", .{this});
    }

    pub const ComparisonResult = enum(u8) {
        equal,
        undefined_result,
        greater_than,
        less_than,
        invalid_comparison,
    };

    pub fn asBigIntCompare(this: JSValue, global: *JSGlobalObject, other: JSValue) ComparisonResult {
        if (!this.isBigInt() or (!other.isBigInt() and !other.isNumber())) {
            return .invalid_comparison;
        }
        return cppFn("asBigIntCompare", .{ this, global, other });
    }

    pub inline fn isUndefined(this: JSValue) bool {
        return @enumToInt(this) == 0xa;
    }
    pub inline fn isNull(this: JSValue) bool {
        return @enumToInt(this) == 0x2;
    }
    pub inline fn isEmptyOrUndefinedOrNull(this: JSValue) bool {
        return switch (@enumToInt(this)) {
            0, 0xa, 0x2 => true,
            else => false,
        };
    }
    pub fn isUndefinedOrNull(this: JSValue) bool {
        return switch (@enumToInt(this)) {
            0xa, 0x2 => true,
            else => false,
        };
    }
    /// Empty as in "JSValue {}" rather than an empty string
    pub inline fn isEmpty(this: JSValue) bool {
        return switch (@enumToInt(this)) {
            0 => true,
            else => false,
        };
    }
    pub fn isBoolean(this: JSValue) bool {
        return cppFn("isBoolean", .{this});
    }
    pub fn isAnyInt(this: JSValue) bool {
        return cppFn("isAnyInt", .{this});
    }
    pub fn isUInt32AsAnyInt(this: JSValue) bool {
        return cppFn("isUInt32AsAnyInt", .{this});
    }

    pub fn asEncoded(this: JSValue) FFI.EncodedJSValue {
        return FFI.EncodedJSValue{ .asJSValue = this };
    }

    pub fn fromCell(ptr: *anyopaque) JSValue {
        return (FFI.EncodedJSValue{ .asPtr = ptr }).asJSValue;
    }

    pub fn isInt32(this: JSValue) bool {
        return FFI.JSVALUE_IS_INT32(.{ .asJSValue = this });
    }

    pub fn isInt32AsAnyInt(this: JSValue) bool {
        return cppFn("isInt32AsAnyInt", .{this});
    }

    pub fn isNumber(this: JSValue) bool {
        return FFI.JSVALUE_IS_NUMBER(.{ .asJSValue = this });
    }

    pub fn isError(this: JSValue) bool {
        if (!this.isCell())
            return false;

        return this.jsType() == JSType.ErrorInstance;
    }

    pub fn isAnyError(this: JSValue) bool {
        if (!this.isCell())
            return false;

        return cppFn("isAnyError", .{this});
    }

    pub fn toError_(this: JSValue) JSValue {
        return cppFn("toError_", .{this});
    }

    pub fn toError(this: JSValue) ?JSValue {
        const res = this.toError_();
        if (res == .zero)
            return null;
        return res;
    }

    /// Returns true if
    /// - `" string literal"`
    /// - `new String("123")`
    /// - `class DerivedString extends String; new DerivedString("123")`
    pub inline fn isString(this: JSValue) bool {
        if (!this.isCell())
            return false;

        return jsType(this).isStringLike();
    }

    pub fn isBigInt(this: JSValue) bool {
        return cppFn("isBigInt", .{this});
    }
    pub fn isHeapBigInt(this: JSValue) bool {
        return cppFn("isHeapBigInt", .{this});
    }
    pub fn isBigInt32(this: JSValue) bool {
        return cppFn("isBigInt32", .{this});
    }
    pub fn isSymbol(this: JSValue) bool {
        return cppFn("isSymbol", .{this});
    }
    pub fn isPrimitive(this: JSValue) bool {
        return cppFn("isPrimitive", .{this});
    }
    pub fn isGetterSetter(this: JSValue) bool {
        return cppFn("isGetterSetter", .{this});
    }
    pub fn isCustomGetterSetter(this: JSValue) bool {
        return cppFn("isCustomGetterSetter", .{this});
    }
    pub inline fn isObject(this: JSValue) bool {
        return this.isCell() and this.jsType().isObject();
    }

    pub fn isClass(this: JSValue, global: *JSGlobalObject) bool {
        return cppFn("isClass", .{ this, global });
    }

    pub fn isConstructor(this: JSValue) bool {
        if (!this.isCell()) return false;
        return cppFn("isConstructor", .{this});
    }

    pub fn getNameProperty(this: JSValue, global: *JSGlobalObject, ret: *ZigString) void {
        if (this.isEmptyOrUndefinedOrNull()) {
            return;
        }

        cppFn("getNameProperty", .{ this, global, ret });
    }

    pub fn getName(this: JSValue, global: *JSGlobalObject) ZigString {
        var ret = ZigString.init("");
        getNameProperty(this, global, &ret);
        return ret;
    }

    pub fn getClassName(this: JSValue, global: *JSGlobalObject, ret: *ZigString) void {
        cppFn("getClassName", .{ this, global, ret });
    }

    pub inline fn isCell(this: JSValue) bool {
        return switch (this) {
            .zero, .undefined, .null, .true, .false => false,
            else => (@bitCast(u64, @enumToInt(this)) & FFI.NotCellMask) == 0,
        };
    }

    pub fn asCell(this: JSValue) *JSCell {
        return cppFn("asCell", .{this});
    }

    pub fn isCallable(this: JSValue, vm: *VM) bool {
        return cppFn("isCallable", .{ this, vm });
    }

    pub fn isException(this: JSValue, vm: *VM) bool {
        return cppFn("isException", .{ this, vm });
    }

    pub fn isTerminationException(this: JSValue, vm: *VM) bool {
        return cppFn("isTerminationException", .{ this, vm });
    }

    pub fn toZigException(this: JSValue, global: *JSGlobalObject, exception: *ZigException) void {
        return cppFn("toZigException", .{ this, global, exception });
    }

    pub fn toZigString(this: JSValue, out: *ZigString, global: *JSGlobalObject) void {
        return cppFn("toZigString", .{ this, out, global });
    }

    pub fn toBunString(this: JSValue, globalObject: *JSC.JSGlobalObject) bun.String {
        return bun.String.fromJS(this, globalObject);
    }

    /// this: RegExp value
    /// other: string value
    pub fn toMatch(this: JSValue, global: *JSGlobalObject, other: JSValue) bool {
        return cppFn("toMatch", .{ this, global, other });
    }

    pub fn asArrayBuffer_(this: JSValue, global: *JSGlobalObject, out: *ArrayBuffer) bool {
        return cppFn("asArrayBuffer_", .{ this, global, out });
    }

    pub fn asArrayBuffer(this: JSValue, global: *JSGlobalObject) ?ArrayBuffer {
        var out: ArrayBuffer = .{
            .offset = 0,
            .len = 0,
            .byte_len = 0,
            .shared = false,
            .typed_array_type = .Uint8Array,
        };

        if (this.asArrayBuffer_(global, &out)) {
            out.value = this;
            return out;
        }

        return null;
    }

    pub fn fromInt64NoTruncate(globalObject: *JSGlobalObject, i: i64) JSValue {
        return cppFn("fromInt64NoTruncate", .{ globalObject, i });
    }
    pub fn fromUInt64NoTruncate(globalObject: *JSGlobalObject, i: u64) JSValue {
        return cppFn("fromUInt64NoTruncate", .{ globalObject, i });
    }
    pub fn toUInt64NoTruncate(this: JSValue) u64 {
        return cppFn("toUInt64NoTruncate", .{
            this,
        });
    }

    pub inline fn getZigString(this: JSValue, global: *JSGlobalObject) ZigString {
        var str = ZigString.init("");
        this.toZigString(&str, global);
        return str;
    }

    /// Convert a JSValue to a string, potentially calling `toString` on the
    /// JSValue in JavaScript.
    ///
    /// This function can throw an exception in the `JSC::VM`. **If
    /// the exception is not handled correctly, Bun will segfault**
    ///
    /// To handle exceptions, use `JSValue.toSliceOrNull`.
    pub inline fn toSlice(this: JSValue, global: *JSGlobalObject, allocator: std.mem.Allocator) ZigString.Slice {
        return getZigString(this, global).toSlice(allocator);
    }

    pub inline fn toSliceZ(this: JSValue, global: *JSGlobalObject, allocator: std.mem.Allocator) ZigString.Slice {
        return getZigString(this, global).toSliceZ(allocator);
    }

    // On exception, this returns the empty string.
    pub fn toString(this: JSValue, globalThis: *JSGlobalObject) *JSString {
        return cppFn("toString", .{ this, globalThis });
    }

    pub fn jsonStringify(this: JSValue, globalThis: *JSGlobalObject, indent: u32, out: *ZigString) void {
        return cppFn("jsonStringify", .{ this, globalThis, indent, out });
    }

    /// On exception, this returns null, to make exception checks clearer.
    pub fn toStringOrNull(this: JSValue, globalThis: *JSGlobalObject) ?*JSString {
        return cppFn("toStringOrNull", .{ this, globalThis });
    }

    /// Call `toString()` on the JSValue and clone the result.
    /// On exception, this returns null.
    pub fn toSliceOrNull(this: JSValue, globalThis: *JSGlobalObject) ?ZigString.Slice {
        var str = this.toStringOrNull(globalThis) orelse return null;
        return str.toSlice(globalThis, globalThis.allocator());
    }

    /// Call `toString()` on the JSValue and clone the result.
    /// On exception or out of memory, this returns null.
    ///
    /// Remember that `Symbol` throws an exception when you call `toString()`.
    pub fn toSliceClone(this: JSValue, globalThis: *JSGlobalObject) ?ZigString.Slice {
        return this.toSliceCloneWithAllocator(globalThis, globalThis.allocator());
    }

    /// On exception or out of memory, this returns null, to make exception checks clearer.
    pub fn toSliceCloneWithAllocator(
        this: JSValue,
        globalThis: *JSGlobalObject,
        allocator: std.mem.Allocator,
    ) ?ZigString.Slice {
        var str = this.toStringOrNull(globalThis) orelse return null;
        return str.toSlice(globalThis, allocator).cloneIfNeeded(allocator) catch {
            globalThis.throwOutOfMemory();
            return null;
        };
    }

    pub fn toObject(this: JSValue, globalThis: *JSGlobalObject) *JSObject {
        return cppFn("toObject", .{ this, globalThis });
    }

    pub fn getPrototype(this: JSValue, globalObject: *JSGlobalObject) JSValue {
        return cppFn("getPrototype", .{ this, globalObject });
    }

    pub fn eqlValue(this: JSValue, other: JSValue) bool {
        return cppFn("eqlValue", .{ this, other });
    }

    pub fn eqlCell(this: JSValue, other: *JSCell) bool {
        return cppFn("eqlCell", .{ this, other });
    }

    pub const BuiltinName = enum(u8) {
        method,
        headers,
        status,
        url,
        body,
        data,
        toString,
        redirect,
    };

    // intended to be more lightweight than ZigString
    pub fn fastGet(this: JSValue, global: *JSGlobalObject, builtin_name: BuiltinName) ?JSValue {
        const result = fastGet_(this, global, @enumToInt(builtin_name));
        if (result == .zero) {
            return null;
        }

        return result;
    }

    pub fn fastGetDirect(this: JSValue, global: *JSGlobalObject, builtin_name: BuiltinName) ?JSValue {
        const result = fastGetDirect_(this, global, @enumToInt(builtin_name));
        if (result == .zero) {
            return null;
        }

        return result;
    }

    pub fn fastGet_(this: JSValue, global: *JSGlobalObject, builtin_name: u8) JSValue {
        return cppFn("fastGet_", .{ this, global, builtin_name });
    }

    pub fn fastGetDirect_(this: JSValue, global: *JSGlobalObject, builtin_name: u8) JSValue {
        return cppFn("fastGetDirect_", .{ this, global, builtin_name });
    }

    /// Do not use this directly! Use `get` instead.
    pub fn getIfPropertyExistsImpl(this: JSValue, global: *JSGlobalObject, ptr: [*]const u8, len: u32) JSValue {
        return cppFn("getIfPropertyExistsImpl", .{ this, global, ptr, len });
    }

    pub fn getIfPropertyExistsFromPath(this: JSValue, global: *JSGlobalObject, path: JSValue) JSValue {
        return cppFn("getIfPropertyExistsFromPath", .{ this, global, path });
    }

    pub fn getSymbolDescription(this: JSValue, global: *JSGlobalObject, str: *ZigString) void {
        cppFn("getSymbolDescription", .{ this, global, str });
    }

    pub fn symbolFor(global: *JSGlobalObject, str: *ZigString) JSValue {
        return cppFn("symbolFor", .{ global, str });
    }

    pub fn symbolKeyFor(this: JSValue, global: *JSGlobalObject, str: *ZigString) bool {
        return cppFn("symbolKeyFor", .{ this, global, str });
    }

    pub fn _then(this: JSValue, global: *JSGlobalObject, ctx: JSValue, resolve: JSNativeFn, reject: JSNativeFn) void {
        return cppFn("_then", .{ this, global, ctx, resolve, reject });
    }

    pub fn then(this: JSValue, global: *JSGlobalObject, ctx: ?*anyopaque, resolve: JSNativeFn, reject: JSNativeFn) void {
        if (comptime bun.Environment.allow_assert)
            std.debug.assert(JSValue.fromPtr(ctx).asPtr(anyopaque) == ctx.?);
        return this._then(global, JSValue.fromPtr(ctx), resolve, reject);
    }

    pub fn getDescription(this: JSValue, global: *JSGlobalObject) ZigString {
        var zig_str = ZigString.init("");
        getSymbolDescription(this, global, &zig_str);
        return zig_str;
    }

    pub fn get(this: JSValue, global: *JSGlobalObject, property: []const u8) ?JSValue {
        const value = getIfPropertyExistsImpl(this, global, property.ptr, @intCast(u32, property.len));
        return if (@enumToInt(value) != 0) value else return null;
    }

    pub fn implementsToString(this: JSValue, global: *JSGlobalObject) bool {
        std.debug.assert(this.isCell());
        const function = this.fastGet(global, BuiltinName.toString) orelse return false;
        return function.isCell() and function.isCallable(global.vm());
    }

    pub fn getTruthy(this: JSValue, global: *JSGlobalObject, property: []const u8) ?JSValue {
        if (get(this, global, property)) |prop| {
            if (prop.isEmptyOrUndefinedOrNull()) return null;
            return prop;
        }

        return null;
    }

    pub fn toEnumFromMap(
        this: JSValue,
        globalThis: *JSGlobalObject,
        comptime property_name: []const u8,
        comptime Enum: type,
        comptime StringMap: anytype,
    ) !Enum {
        if (!this.isString()) {
            globalThis.throwInvalidArguments(property_name ++ " must be a string", .{});
            return error.JSError;
        }

        const target_str = this.getZigString(globalThis);
        return StringMap.getWithEql(target_str, ZigString.eqlComptime) orelse {
            const one_of = struct {
                pub const list = brk: {
                    var str: []const u8 = "'";
                    const field_names = bun.meta.enumFieldNames(Enum);
                    for (field_names, 0..) |entry, i| {
                        str = str ++ entry ++ "'";
                        if (i < field_names.len - 2) {
                            str = str ++ ", '";
                        } else if (i == field_names.len - 2) {
                            str = str ++ " or '";
                        }
                    }
                    break :brk str;
                };

                pub const label = property_name ++ " must be one of " ++ list;
            }.label;
            globalThis.throwInvalidArguments(one_of, .{});
            return error.JSError;
        };
    }

    pub fn toEnum(this: JSValue, globalThis: *JSGlobalObject, comptime property_name: []const u8, comptime Enum: type) !Enum {
        return toEnumFromMap(this, globalThis, property_name, Enum, Enum.Map);
    }

    pub fn toOptionalEnum(this: JSValue, globalThis: *JSGlobalObject, comptime property_name: []const u8, comptime Enum: type) !?Enum {
        if (this.isEmptyOrUndefinedOrNull())
            return null;

        return toEnum(this, globalThis, property_name, Enum);
    }

    pub fn getOptionalEnum(this: JSValue, globalThis: *JSGlobalObject, comptime property_name: []const u8, comptime Enum: type) !?Enum {
        if (get(this, globalThis, property_name)) |prop| {
            if (prop.isEmptyOrUndefinedOrNull())
                return null;
            return try toEnum(prop, globalThis, property_name, Enum);
        }
        return null;
    }

    pub fn getArray(this: JSValue, globalThis: *JSGlobalObject, comptime property_name: []const u8) !?JSValue {
        if (getTruthy(this, globalThis, property_name)) |prop| {
            if (!prop.jsTypeLoose().isArray()) {
                globalThis.throwInvalidArguments(property_name ++ " must be an array", .{});
                return error.JSError;
            }

            if (prop.getLength(globalThis) == 0) {
                return null;
            }

            return prop;
        }

        return null;
    }

    pub fn getObject(this: JSValue, globalThis: *JSGlobalObject, comptime property_name: []const u8) !?JSValue {
        if (getTruthy(this, globalThis, property_name)) |prop| {
            if (!prop.jsTypeLoose().isObject()) {
                globalThis.throwInvalidArguments(property_name ++ " must be an object", .{});
                return error.JSError;
            }

            return prop;
        }

        return null;
    }

    pub fn getFunction(this: JSValue, globalThis: *JSGlobalObject, comptime property_name: []const u8) !?JSValue {
        if (getTruthy(this, globalThis, property_name)) |prop| {
            if (!prop.isCell() or !prop.isCallable(globalThis.vm())) {
                globalThis.throwInvalidArguments(property_name ++ " must be a function", .{});
                return error.JSError;
            }

            return prop;
        }

        return null;
    }

    pub fn getOptional(this: JSValue, globalThis: *JSGlobalObject, comptime property_name: []const u8, comptime T: type) !?T {
        if (getTruthy(this, globalThis, property_name)) |prop| {
            switch (comptime T) {
                bool => {
                    if (prop.isBoolean()) {
                        return prop.toBoolean();
                    }

                    if (prop.isNumber()) {
                        return prop.asDouble() != 0;
                    }

                    globalThis.throwInvalidArguments(property_name ++ " must be a boolean", .{});
                    return error.JSError;
                },
                ZigString.Slice => {
                    if (prop.isString()) {
                        if (return prop.toSliceOrNull(globalThis)) |str| {
                            return str;
                        }
                    }

                    globalThis.throwInvalidArguments(property_name ++ " must be a string", .{});
                    return error.JSError;
                },
                else => @compileError("TODO:" ++ @typeName(T)),
            }
        }

        return null;
    }

    /// Alias for getIfPropertyExists
    pub const getIfPropertyExists = get;

    pub fn createTypeError(message: *const ZigString, code: *const ZigString, global: *JSGlobalObject) JSValue {
        return cppFn("createTypeError", .{ message, code, global });
    }

    pub fn createRangeError(message: *const ZigString, code: *const ZigString, global: *JSGlobalObject) JSValue {
        return cppFn("createRangeError", .{ message, code, global });
    }

    /// Object.is()
    /// This algorithm differs from the IsStrictlyEqual Algorithm by treating all NaN values as equivalent and by differentiating +0𝔽 from -0𝔽.
    /// https://tc39.es/ecma262/#sec-samevalue
    pub fn isSameValue(this: JSValue, other: JSValue, global: *JSGlobalObject) bool {
        return @enumToInt(this) == @enumToInt(other) or cppFn("isSameValue", .{ this, other, global });
    }

    pub fn deepEquals(this: JSValue, other: JSValue, global: *JSGlobalObject) bool {
        return cppFn("deepEquals", .{ this, other, global });
    }

    /// same as `JSValue.deepEquals`, but with jest asymmetric matchers enabled
    pub fn jestDeepEquals(this: JSValue, other: JSValue, global: *JSGlobalObject) bool {
        return cppFn("jestDeepEquals", .{ this, other, global });
    }

    pub fn strictDeepEquals(this: JSValue, other: JSValue, global: *JSGlobalObject) bool {
        return cppFn("strictDeepEquals", .{ this, other, global });
    }

    /// same as `JSValue.strictDeepEquals`, but with jest asymmetric matchers enabled
    pub fn jestStrictDeepEquals(this: JSValue, other: JSValue, global: *JSGlobalObject) bool {
        return cppFn("jestStrictDeepEquals", .{ this, other, global });
    }

    pub fn deepMatch(this: JSValue, subset: JSValue, global: *JSGlobalObject, replace_props_with_asymmetric_matchers: bool) bool {
        return cppFn("deepMatch", .{ this, subset, global, replace_props_with_asymmetric_matchers });
    }

    /// same as `JSValue.deepMatch`, but with jest asymmetric matchers enabled
    pub fn jestDeepMatch(this: JSValue, subset: JSValue, global: *JSGlobalObject, replace_props_with_asymmetric_matchers: bool) bool {
        return cppFn("jestDeepMatch", .{ this, subset, global, replace_props_with_asymmetric_matchers });
    }

    pub const DiffMethod = enum(u8) {
        none,
        character,
        word,
        line,
    };

    pub fn determineDiffMethod(this: JSValue, other: JSValue, global: *JSGlobalObject) DiffMethod {
        if ((this.isString() and other.isString()) or (this.isBuffer(global) and other.isBuffer(global))) return .character;
        if ((this.isRegExp() and other.isObject()) or (this.isObject() and other.isRegExp())) return .character;
        if (this.isObject() and other.isObject()) return .line;

        return .none;
    }

    pub fn asString(this: JSValue) *JSString {
        return cppFn("asString", .{
            this,
        });
    }

    /// Get the internal number of the `JSC::DateInstance` object
    /// Returns NaN if the value is not a `JSC::DateInstance` (`Date` in JS)
     pub fn getUnixTimestamp(this: JSValue) f64 {
        return cppFn("getUnixTimestamp", .{
            this,
        });
    }

    pub fn toFmt(
        this: JSValue,
        global: *JSGlobalObject,
        formatter: *Exports.ZigConsoleClient.Formatter,
    ) Exports.ZigConsoleClient.Formatter.ZigFormatter {
        formatter.remaining_values = &[_]JSValue{};
        if (formatter.map_node) |node| {
            node.release();
            formatter.map_node = null;
        }

        return Exports.ZigConsoleClient.Formatter.ZigFormatter{
            .formatter = formatter,
            .value = this,
            .global = global,
        };
    }

    pub fn asObject(this: JSValue) JSObject {
        return cppFn("asObject", .{
            this,
        });
    }

    pub fn asNumber(this: JSValue) f64 {
        if (this.isInt32()) {
            return @intToFloat(f64, this.asInt32());
        }

        if (isNumber(this)) {
            return asDouble(this);
        }

        if (this.isUndefinedOrNull()) {
            return 0.0;
        } else if (this.isBoolean()) {
            return if (asBoolean(this)) 1.0 else 0.0;
        }

        return cppFn("asNumber", .{
            this,
        });
    }

    pub fn asDouble(this: JSValue) f64 {
        return FFI.JSVALUE_TO_DOUBLE(.{ .asJSValue = this });
    }

    pub fn asPtr(this: JSValue, comptime Pointer: type) *Pointer {
        return @intToPtr(*Pointer, this.asPtrAddress());
    }

    pub fn fromPtrAddress(addr: anytype) JSValue {
        return jsNumber(@intToFloat(f64, @bitCast(usize, @as(usize, addr))));
    }

    pub fn asPtrAddress(this: JSValue) usize {
        return @bitCast(usize, @floatToInt(usize, this.asDouble()));
    }

    pub fn fromPtr(addr: anytype) JSValue {
        return fromPtrAddress(@ptrToInt(addr));
    }

    pub fn toBooleanSlow(this: JSValue, global: *JSGlobalObject) bool {
        return cppFn("toBooleanSlow", .{ this, global });
    }

    pub fn toBoolean(this: JSValue) bool {
        if (isUndefinedOrNull(this)) {
            return false;
        }

        return asBoolean(this);
    }

    pub fn asBoolean(this: JSValue) bool {
        return FFI.JSVALUE_TO_BOOL(.{ .asJSValue = this });
    }

    pub fn toInt32(this: JSValue) i32 {
        if (this.isInt32()) {
            return asInt32(this);
        }

        if (this.isNumber()) {
            return @truncate(i32, @floatToInt(i64, asDouble(this)));
        }

        if (comptime bun.Environment.allow_assert) {
            std.debug.assert(!this.isString()); // use coerce() instead
            std.debug.assert(!this.isCell()); // use coerce() instead
        }

        return cppFn("toInt32", .{
            this,
        });
    }

    pub fn asInt32(this: JSValue) i32 {
        return FFI.JSVALUE_TO_INT32(.{ .asJSValue = this });
    }

    pub inline fn toU16(this: JSValue) u16 {
        return @truncate(u16, this.toU32());
    }

    pub inline fn toU32(this: JSValue) u32 {
        return @intCast(u32, @max(this.toInt32(), 0));
    }

    /// This function supports:
    /// - Array, DerivedArray & friends
    /// - String, DerivedString & friends
    /// - TypedArray
    /// - Map (size)
    /// - WeakMap (size)
    /// - Set (size)
    /// - WeakSet (size)
    /// - ArrayBuffer (byteLength)
    /// - anything with a .length property returning a number
    ///
    /// If the "length" property does not exist, this function will return 0.
    pub fn getLength(this: JSValue, globalThis: *JSGlobalObject) u64 {
        const len = this.getLengthIfPropertyExistsInternal(globalThis);
        if (len == std.math.f64_max) {
            return 0;
        }

        return @floatToInt(u64, @max(len, 0));
    }

    /// This function supports:
    /// - Array, DerivedArray & friends
    /// - String, DerivedString & friends
    /// - TypedArray
    /// - Map (size)
    /// - WeakMap (size)
    /// - Set (size)
    /// - WeakSet (size)
    /// - ArrayBuffer (byteLength)
    /// - anything with a .length property returning a number
    ///
    /// If the "length" property does not exist, this function will return null.
    pub fn tryGetLength(this: JSValue, globalThis: *JSGlobalObject) ?f64 {
        const len = this.getLengthIfPropertyExistsInternal(globalThis);
        if (len == std.math.f64_max) {
            return null;
        }

        return @floatToInt(u64, @max(len, 0));
    }

    /// Do not use this directly!
    ///
    /// If the property does not exist, this function will return max(f64) instead of 0.
    pub fn getLengthIfPropertyExistsInternal(this: JSValue, globalThis: *JSGlobalObject) f64 {
        return cppFn("getLengthIfPropertyExistsInternal", .{
            this,
            globalThis,
        });
    }

    pub fn isAggregateError(this: JSValue, globalObject: *JSGlobalObject) bool {
        return cppFn("isAggregateError", .{ this, globalObject });
    }

    pub fn forEach(
        this: JSValue,
        globalObject: *JSGlobalObject,
        ctx: ?*anyopaque,
        callback: *const fn (vm: *VM, globalObject: *JSGlobalObject, ctx: ?*anyopaque, nextValue: JSValue) callconv(.C) void,
    ) void {
        return cppFn("forEach", .{ this, globalObject, ctx, callback });
    }

    pub fn isIterable(this: JSValue, globalObject: *JSGlobalObject) bool {
        return cppFn("isIterable", .{
            this,
            globalObject,
        });
    }

    pub fn parseJSON(this: JSValue, globalObject: *JSGlobalObject) JSValue {
        return cppFn("parseJSON", .{
            this,
            globalObject,
        });
    }

    pub fn stringIncludes(this: JSValue, globalObject: *JSGlobalObject, other: JSValue) bool {
        return cppFn("stringIncludes", .{ this, globalObject, other });
    }

    pub inline fn asRef(this: JSValue) C_API.JSValueRef {
        return @intToPtr(C_API.JSValueRef, @bitCast(usize, @enumToInt(this)));
    }

    pub inline fn c(this: C_API.JSValueRef) JSValue {
        return @intToEnum(JSValue, @bitCast(JSValue.Type, @ptrToInt(this)));
    }

    pub inline fn fromRef(this: C_API.JSValueRef) JSValue {
        return @intToEnum(JSValue, @bitCast(JSValue.Type, @ptrToInt(this)));
    }

    pub inline fn asObjectRef(this: JSValue) C_API.JSObjectRef {
        return @ptrCast(C_API.JSObjectRef, this.asVoid());
    }

    /// When the GC sees a JSValue referenced in the stack
    /// It knows not to free it
    /// This mimicks the implementation in JavaScriptCore's C++
    pub inline fn ensureStillAlive(this: JSValue) void {
        if (this.isEmpty() or this.isNumber() or this.isBoolean() or this.isUndefinedOrNull()) return;
        std.mem.doNotOptimizeAway(@ptrCast(C_API.JSObjectRef, this.asVoid()));
    }

    pub inline fn asNullableVoid(this: JSValue) ?*anyopaque {
        return @intToPtr(?*anyopaque, @bitCast(usize, @enumToInt(this)));
    }

    pub inline fn asVoid(this: JSValue) *anyopaque {
        if (comptime bun.Environment.allow_assert) {
            if (@enumToInt(this) == 0) {
                @panic("JSValue is null");
            }
        }
        return this.asNullableVoid().?;
    }

    pub const Extern = [_][]const u8{
        "_then",
        "asArrayBuffer_",
        "asBigIntCompare",
        "asCell",
        "asInternalPromise",
        "asNumber",
        "asObject",
        "asPromise",
        "asString",
        "coerceToDouble",
        "coerceToInt32",
        "coerceToInt64",
        "createEmptyArray",
        "createEmptyObject",
        "createInternalPromise",
        "createObject2",
        "createRangeError",
        "createRopeString",
        "createStringArray",
        "createTypeError",
        "createUninitializedUint8Array",
        "deepEquals",
        "deepMatch",
        "eqlCell",
        "eqlValue",
        "fastGetDirect_",
        "fastGet_",
        "forEach",
        "forEachProperty",
        "forEachPropertyOrdered",
        "fromEntries",
        "fromInt64NoTruncate",
        "fromUInt64NoTruncate",
        "getClassName",
        "getDirect",
        "getErrorsProperty",
        "getIfExists",
        "getIfPropertyExistsFromPath",
        "getIfPropertyExistsImpl",
        "getLengthIfPropertyExistsInternal",
        "getNameProperty",
        "getPropertyByPropertyName",
        "getPropertyNames",
        "getPrototype",
        "getStaticProperty",
        "getSymbolDescription",
        "getUnixTimestamp",
        "hasProperty",
        "isAggregateError",
        "isAnyError",
        "isAnyInt",
        "isBigInt",
        "isBigInt32",
        "isBoolean",
        "isCallable",
        "isClass",
        "isConstructor",
        "isCustomGetterSetter",
        "isError",
        "isException",
        "isGetterSetter",
        "isHeapBigInt",
        "isInstanceOf",
        "isInt32",
        "isInt32AsAnyInt",
        "isIterable",
        "isNumber",
        "isObject",
        "isPrimitive",
        "isSameValue",
        "isSymbol",
        "isTerminationException",
        "isUInt32AsAnyInt",
        "jsBoolean",
        "jsDoubleNumber",
        "jsNull",
        "jsNumberFromChar",
        "jsNumberFromDouble",
        "jsNumberFromInt64",
        "jsNumberFromU16",
        "jsTDZValue",
        "jsType",
        "jsUndefined",
        "jsonStringify",
        "kind_",
        "makeWithNameAndPrototype",
        "parseJSON",
        "put",
        "putDirect",
        "putIndex",
        "putRecord",
        "strictDeepEquals",
        "stringIncludes",
        "symbolFor",
        "symbolKeyFor",
        "toBoolean",
        "toBooleanSlow",
        "toError_",
        "toInt32",
        "toInt64",
        "toMatch",
        "toObject",
        "toPropertyKeyValue",
        "toString",
        "toStringOrNull",
        "toUInt64NoTruncate",
        "toWTFString",
        "toZigException",
        "toZigString",
<<<<<<< HEAD
        "toMatch",
        "isConstructor",
        "isInstanceOf",
        "stringIncludes",
        "deepMatch",
        "jestDeepEquals",
        "jestStrictDeepEquals",
        "jestDeepMatch",
=======
>>>>>>> 9f301e13
    };
};

extern "c" fn Microtask__run(*Microtask, *JSGlobalObject) void;
extern "c" fn Microtask__run_default(*MicrotaskForDefaultGlobalObject, *JSGlobalObject) void;

pub const Microtask = opaque {
    pub const name = "Zig::JSMicrotaskCallback";
    pub const namespace = "Zig";

    pub fn run(this: *Microtask, global_object: *JSGlobalObject) void {
        if (comptime is_bindgen) {
            return;
        }

        return Microtask__run(this, global_object);
    }
};

pub const MicrotaskForDefaultGlobalObject = opaque {
    pub fn run(this: *MicrotaskForDefaultGlobalObject, global_object: *JSGlobalObject) void {
        if (comptime is_bindgen) {
            return;
        }

        return Microtask__run_default(this, global_object);
    }
};

pub const Exception = extern struct {
    pub const shim = Shimmer("JSC", "Exception", @This());
    bytes: shim.Bytes,
    pub const Type = JSObject;
    const cppFn = shim.cppFn;

    pub const include = "JavaScriptCore/Exception.h";
    pub const name = "JSC::Exception";
    pub const namespace = "JSC";

    pub const StackCaptureAction = enum(u8) {
        CaptureStack = 0,
        DoNotCaptureStack = 1,
    };

    pub fn create(globalObject: *JSGlobalObject, object: *JSObject, stack_capture: StackCaptureAction) *Exception {
        return cppFn(
            "create",
            .{ globalObject, object, @enumToInt(stack_capture) },
        );
    }

    pub fn value(this: *Exception) JSValue {
        return cppFn(
            "value",
            .{this},
        );
    }

    pub fn getStackTrace(this: *Exception, trace: *ZigStackTrace) void {
        return cppFn(
            "getStackTrace",
            .{ this, trace },
        );
    }

    pub const Extern = [_][]const u8{ "create", "value", "getStackTrace" };
};

pub const VM = extern struct {
    pub const shim = Shimmer("JSC", "VM", @This());
    bytes: shim.Bytes,

    const cppFn = shim.cppFn;

    pub const include = "JavaScriptCore/VM.h";
    pub const name = "JSC::VM";
    pub const namespace = "JSC";

    pub const HeapType = enum(u8) {
        SmallHeap = 0,
        LargeHeap = 1,
    };
    pub fn create(heap_type: HeapType) *VM {
        return cppFn("create", .{@enumToInt(heap_type)});
    }

    pub fn deinit(vm: *VM, global_object: *JSGlobalObject) void {
        return cppFn("deinit", .{ vm, global_object });
    }

    pub fn isJITEnabled() bool {
        return cppFn("isJITEnabled", .{});
    }

    pub fn holdAPILock(this: *VM, ctx: ?*anyopaque, callback: *const fn (ctx: ?*anyopaque) callconv(.C) void) void {
        cppFn("holdAPILock", .{ this, ctx, callback });
    }

    pub fn deferGC(this: *VM, ctx: ?*anyopaque, callback: *const fn (ctx: ?*anyopaque) callconv(.C) void) void {
        cppFn("deferGC", .{ this, ctx, callback });
    }

    pub fn deleteAllCode(
        vm: *VM,
        global_object: *JSGlobalObject,
    ) void {
        return cppFn("deleteAllCode", .{ vm, global_object });
    }

    extern fn Bun__setOnEachMicrotaskTick(vm: *VM, ptr: ?*anyopaque, callback: ?*const fn (*anyopaque) callconv(.C) void) void;

    pub fn onEachMicrotask(vm: *VM, comptime Ptr: type, ptr: *Ptr, comptime callback: *const fn (*Ptr) void) void {
        if (comptime is_bindgen) {
            return;
        }

        const callback_ = callback;
        const Wrapper = struct {
            pub fn run(ptr_: *anyopaque) callconv(.C) void {
                var ptr__ = @ptrCast(*Ptr, @alignCast(@alignOf(Ptr), ptr_));
                callback_(ptr__);
            }
        };

        Bun__setOnEachMicrotaskTick(vm, ptr, Wrapper.run);
    }

    pub fn clearMicrotaskCallback(vm: *VM) void {
        if (comptime is_bindgen) {
            return;
        }

        Bun__setOnEachMicrotaskTick(vm, null, null);
    }

    pub fn whenIdle(
        vm: *VM,
        callback: *const fn (...) callconv(.C) void,
    ) void {
        return cppFn("whenIdle", .{ vm, callback });
    }

    pub fn shrinkFootprint(
        vm: *VM,
    ) void {
        return cppFn("shrinkFootprint", .{
            vm,
        });
    }

    pub fn runGC(vm: *VM, sync: bool) JSValue {
        return cppFn("runGC", .{
            vm,
            sync,
        });
    }

    pub fn heapSize(vm: *VM) usize {
        return cppFn("heapSize", .{
            vm,
        });
    }

    pub fn collectAsync(vm: *VM) void {
        return cppFn("collectAsync", .{
            vm,
        });
    }

    pub fn setExecutionForbidden(vm: *VM, forbidden: bool) void {
        cppFn("setExecutionForbidden", .{ vm, forbidden });
    }

    pub fn setExecutionTimeLimit(vm: *VM, timeout: f64) void {
        return cppFn("setExecutionTimeLimit", .{ vm, timeout });
    }

    pub fn clearExecutionTimeLimit(vm: *VM) void {
        return cppFn("clearExecutionTimeLimit", .{vm});
    }

    pub fn executionForbidden(vm: *VM) bool {
        return cppFn("executionForbidden", .{
            vm,
        });
    }

    pub fn isEntered(vm: *VM) bool {
        return cppFn("isEntered", .{
            vm,
        });
    }

    pub fn throwError(vm: *VM, global_object: *JSGlobalObject, value: JSValue) void {
        return cppFn("throwError", .{
            vm,
            global_object,
            value,
        });
    }

    pub fn releaseWeakRefs(vm: *VM) void {
        return cppFn("releaseWeakRefs", .{vm});
    }

    pub fn drainMicrotasks(
        vm: *VM,
    ) void {
        return cppFn("drainMicrotasks", .{
            vm,
        });
    }

    pub fn doWork(
        vm: *VM,
    ) void {
        return cppFn("doWork", .{
            vm,
        });
    }

    pub fn externalMemorySize(vm: *VM) usize {
        return cppFn("externalMemorySize", .{vm});
    }

    /// `RESOURCE_USAGE` build option in JavaScriptCore is required for this function
    /// This is faster than checking the heap size
    pub fn blockBytesAllocated(vm: *VM) usize {
        return cppFn("blockBytesAllocated", .{vm});
    }

    pub const Extern = [_][]const u8{ "collectAsync", "externalMemorySize", "blockBytesAllocated", "heapSize", "releaseWeakRefs", "throwError", "doWork", "deferGC", "holdAPILock", "runGC", "generateHeapSnapshot", "isJITEnabled", "deleteAllCode", "create", "deinit", "setExecutionForbidden", "executionForbidden", "isEntered", "throwError", "drainMicrotasks", "whenIdle", "shrinkFootprint", "setExecutionTimeLimit", "clearExecutionTimeLimit" };
};

pub const ThrowScope = extern struct {
    pub const shim = Shimmer("JSC", "ThrowScope", @This());
    bytes: shim.Bytes,

    const cppFn = shim.cppFn;

    pub const include = "JavaScriptCore/ThrowScope.h";
    pub const name = "JSC::ThrowScope";
    pub const namespace = "JSC";

    pub fn declare(
        vm: *VM,
        _: [*]u8,
        file: [*]u8,
        line: usize,
    ) ThrowScope {
        return cppFn("declare", .{ vm, file, line });
    }

    pub fn release(this: *ThrowScope) void {
        return cppFn("release", .{this});
    }

    pub fn exception(this: *ThrowScope) ?*Exception {
        return cppFn("exception", .{this});
    }

    pub fn clearException(this: *ThrowScope) void {
        return cppFn("clearException", .{this});
    }

    pub const Extern = [_][]const u8{
        "declare",
        "release",
        "exception",
        "clearException",
    };
};

pub const CatchScope = extern struct {
    pub const shim = Shimmer("JSC", "CatchScope", @This());
    bytes: shim.Bytes,

    const cppFn = shim.cppFn;

    pub const include = "JavaScriptCore/CatchScope.h";
    pub const name = "JSC::CatchScope";
    pub const namespace = "JSC";

    pub fn declare(
        vm: *VM,
        function_name: [*]u8,
        file: [*]u8,
        line: usize,
    ) CatchScope {
        return cppFn("declare", .{ vm, function_name, file, line });
    }

    pub fn exception(this: *CatchScope) ?*Exception {
        return cppFn("exception", .{this});
    }

    pub fn clearException(this: *CatchScope) void {
        return cppFn("clearException", .{this});
    }

    pub const Extern = [_][]const u8{
        "declare",
        "exception",
        "clearException",
    };
};

pub const CallFrame = opaque {
    /// The value is generated in `make sizegen`
    /// The value is 6.
    /// On ARM64_32, the value is something else but it really doesn't matter for our case
    /// However, I don't want this to subtly break amidst future upgrades to JavaScriptCore
    const alignment = Sizes.Bun_CallFrame__align;

    pub const name = "JSC::CallFrame";

    pub fn argumentsPtr(self: *const CallFrame) [*]const JSC.JSValue {
        return @ptrCast([*]const JSC.JSValue, @alignCast(alignment, self)) + Sizes.Bun_CallFrame__firstArgument;
    }

    pub fn callee(self: *const CallFrame) JSC.JSValue {
        return (@ptrCast([*]const JSC.JSValue, @alignCast(alignment, self)) + Sizes.Bun_CallFrame__callee)[0];
    }

    fn Arguments(comptime max: usize) type {
        return struct {
            ptr: [max]JSC.JSValue,
            len: usize,
            pub inline fn init(comptime i: usize, ptr: [*]const JSC.JSValue) @This() {
                var args: [max]JSC.JSValue = std.mem.zeroes([max]JSC.JSValue);
                args[0..comptime i].* = ptr[0..i].*;

                return @This(){
                    .ptr = args,
                    .len = i,
                };
            }

            pub inline fn slice(self: @This()) []const JSValue {
                return self.ptr[0..self.len];
            }
        };
    }

    pub fn arguments(self: *const CallFrame, comptime max: usize) Arguments(max) {
        const len = self.argumentsCount();
        var ptr = self.argumentsPtr();
        return switch (@min(len, max)) {
            0 => .{ .ptr = undefined, .len = 0 },
            1 => Arguments(max).init(1, ptr),
            2 => Arguments(max).init(@min(2, max), ptr),
            3 => Arguments(max).init(@min(3, max), ptr),
            4 => Arguments(max).init(@min(4, max), ptr),
            5 => Arguments(max).init(@min(5, max), ptr),
            6 => Arguments(max).init(@min(6, max), ptr),
            7 => Arguments(max).init(@min(7, max), ptr),
            8 => Arguments(max).init(@min(8, max), ptr),
            else => unreachable,
        };
    }

    pub fn argument(self: *const CallFrame, comptime i: comptime_int) JSC.JSValue {
        return self.argumentsPtr()[i];
    }

    pub fn this(self: *const CallFrame) JSC.JSValue {
        return (@ptrCast([*]const JSC.JSValue, @alignCast(alignment, self)) + Sizes.Bun_CallFrame__thisArgument)[0];
    }

    pub fn argumentsCount(self: *const CallFrame) usize {
        return @intCast(usize, (@ptrCast([*]const JSC.JSValue, @alignCast(alignment, self)) + Sizes.Bun_CallFrame__argumentCountIncludingThis)[0].asInt32() - 1);
    }
};

// pub const WellKnownSymbols = extern struct {
//     pub const shim = Shimmer("JSC", "CommonIdentifiers", @This());

//
//

//     pub const include = "JavaScriptCore/CommonIdentifiers.h";
//     pub const name = "JSC::CommonIdentifiers";
//     pub const namespace = "JSC";

//     pub var hasthis: *const Identifier = shim.cppConst(Identifier, "hasInstance");
//     pub var isConcatSpreadable: Identifier = shim.cppConst(Identifier, "isConcatSpreadable");
//     pub var asyncIterator: Identifier = shim.cppConst(Identifier, "asyncIterator");
//     pub var iterator: Identifier = shim.cppConst(Identifier, "iterator");
//     pub var match: Identifier = shim.cppConst(Identifier, "match");
//     pub var matchAll: Identifier = shim.cppConst(Identifier, "matchAll");
//     pub var replace: Identifier = shim.cppConst(Identifier, "replace");
//     pub var search: Identifier = shim.cppConst(Identifier, "search");
//     pub var species: Identifier = shim.cppConst(Identifier, "species");
//     pub var split: Identifier = shim.cppConst(Identifier, "split");
//     pub var toPrimitive: Identifier = shim.cppConst(Identifier, "toPrimitive");
//     pub var toStringTag: Identifier = shim.cppConst(Identifier, "toStringTag");
//     pub var unscopable: Identifier = shim.cppConst(Identifier, "unscopabl");

// };

pub const EncodedJSValue = extern union {
    asInt64: i64,
    ptr: ?*JSCell,
    asBits: [8]u8,
    asPtr: ?*anyopaque,
    asDouble: f64,
};
pub const JSHostFunctionType = fn (*JSGlobalObject, *CallFrame) callconv(.C) JSValue;
pub const JSHostFunctionPtr = *const JSHostFunctionType;
const DeinitFunction = *const fn (ctx: *anyopaque, buffer: [*]u8, len: usize) callconv(.C) void;

pub const JSArray = struct {
    pub fn from(globalThis: *JSGlobalObject, arguments: []const JSC.JSValue) JSValue {
        return JSC.JSValue.c(JSC.C.JSObjectMakeArray(globalThis, arguments.len, @ptrCast(?[*]const JSC.C.JSObjectRef, arguments.ptr), null));
    }
};

const private = struct {
    pub extern fn Bun__CreateFFIFunctionWithDataValue(
        *JSGlobalObject,
        ?*const ZigString,
        argCount: u32,
        function: *const anyopaque,
        strong: bool,
        data: *anyopaque,
    ) JSValue;
    pub extern fn Bun__CreateFFIFunction(
        globalObject: *JSGlobalObject,
        symbolName: ?*const ZigString,
        argCount: u32,
        functionPointer: *const anyopaque,
        strong: bool,
    ) *anyopaque;

    pub extern fn Bun__CreateFFIFunctionValue(
        globalObject: *JSGlobalObject,
        symbolName: ?*const ZigString,
        argCount: u32,
        functionPointer: JSHostFunctionPtr,
        strong: bool,
    ) JSValue;

    pub extern fn Bun__untrackFFIFunction(
        globalObject: *JSGlobalObject,
        function: JSValue,
    ) bool;

    pub extern fn Bun__FFIFunction_getDataPtr(JSValue) ?*anyopaque;
    pub extern fn Bun__FFIFunction_setDataPtr(JSValue, ?*anyopaque) void;
};

pub fn NewFunctionPtr(globalObject: *JSGlobalObject, symbolName: ?*const ZigString, argCount: u32, comptime functionPointer: anytype, strong: bool) *anyopaque {
    JSC.markBinding(@src());
    return private.Bun__CreateFFIFunction(globalObject, symbolName, argCount, @ptrCast(*const anyopaque, &functionPointer), strong);
}

pub fn NewFunction(
    globalObject: *JSGlobalObject,
    symbolName: ?*const ZigString,
    argCount: u32,
    comptime functionPointer: JSHostFunctionType,
    strong: bool,
) JSValue {
    return NewRuntimeFunction(globalObject, symbolName, argCount, &functionPointer, strong);
}

pub fn NewRuntimeFunction(
    globalObject: *JSGlobalObject,
    symbolName: ?*const ZigString,
    argCount: u32,
    functionPointer: JSHostFunctionPtr,
    strong: bool,
) JSValue {
    JSC.markBinding(@src());
    return private.Bun__CreateFFIFunctionValue(globalObject, symbolName, argCount, functionPointer, strong);
}

pub fn getFunctionData(function: JSValue) ?*anyopaque {
    JSC.markBinding(@src());
    return private.Bun__FFIFunction_getDataPtr(function);
}

pub fn setFunctionData(function: JSValue, value: ?*anyopaque) void {
    JSC.markBinding(@src());
    return private.Bun__FFIFunction_setDataPtr(function, value);
}

pub fn NewFunctionWithData(
    globalObject: *JSGlobalObject,
    symbolName: ?*const ZigString,
    argCount: u32,
    comptime functionPointer: anytype,
    strong: bool,
    data: *anyopaque,
) JSValue {
    JSC.markBinding(@src());
    return private.Bun__CreateFFIFunctionWithDataValue(
        globalObject,
        symbolName,
        argCount,
        @ptrCast(*const anyopaque, &functionPointer),
        strong,
        data,
    );
}

pub fn untrackFunction(
    globalObject: *JSGlobalObject,
    value: JSValue,
) bool {
    JSC.markBinding(@src());
    return private.Bun__untrackFFIFunction(globalObject, value);
}

pub const URLSearchParams = opaque {
    extern fn URLSearchParams__create(globalObject: *JSGlobalObject, *const ZigString) JSValue;
    pub fn create(globalObject: *JSGlobalObject, init: ZigString) JSValue {
        JSC.markBinding(@src());
        return URLSearchParams__create(globalObject, &init);
    }

    extern fn URLSearchParams__fromJS(JSValue) ?*URLSearchParams;
    pub fn fromJS(value: JSValue) ?*URLSearchParams {
        JSC.markBinding(@src());
        return URLSearchParams__fromJS(value);
    }

    extern fn URLSearchParams__toString(
        self: *URLSearchParams,
        ctx: *anyopaque,
        callback: *const fn (ctx: *anyopaque, str: *const ZigString) void,
    ) void;

    pub fn toString(
        self: *URLSearchParams,
        comptime Ctx: type,
        ctx: *Ctx,
        comptime callback: *const fn (ctx: *Ctx, str: ZigString) void,
    ) void {
        JSC.markBinding(@src());
        const Wrap = struct {
            const cb_ = callback;
            pub fn cb(c: *anyopaque, str: *const ZigString) void {
                cb_(
                    bun.cast(*Ctx, c),
                    str.*,
                );
            }
        };

        URLSearchParams__toString(self, ctx, Wrap.cb);
    }
};

pub const WTF = struct {
    extern fn WTF__copyLCharsFromUCharSource(dest: [*]u8, source: *const anyopaque, len: usize) void;
    extern fn WTF__toBase64URLStringValue(bytes: [*]const u8, length: usize, globalObject: *JSGlobalObject) JSValue;
    extern fn WTF__parseDouble(bytes: [*]const u8, length: usize, counted: *usize) f64;

    pub fn parseDouble(buf: []const u8) !f64 {
        JSC.markBinding(@src());

        if (buf.len == 0)
            return error.InvalidCharacter;

        var count: usize = 0;
        const res = WTF__parseDouble(buf.ptr, buf.len, &count);

        if (count == 0)
            return error.InvalidCharacter;
        return res;
    }

    /// This uses SSE2 instructions and/or ARM NEON to copy 16-bit characters efficiently
    /// See wtf/Text/ASCIIFastPath.h for details
    pub fn copyLCharsFromUCharSource(destination: [*]u8, comptime Source: type, source: Source) void {
        JSC.markBinding(@src());

        // This is any alignment
        WTF__copyLCharsFromUCharSource(destination, source.ptr, source.len);
    }

    /// Encode a byte array to a URL-safe base64 string for use with JS
    /// Memory is managed by JavaScriptCore instead of us
    pub fn toBase64URLStringValue(bytes: []const u8, globalObject: *JSGlobalObject) JSValue {
        JSC.markBinding(@src());

        return WTF__toBase64URLStringValue(bytes.ptr, bytes.len, globalObject);
    }
};

pub const Callback = struct {
    // zig: Value,
};

pub fn Thenable(comptime name: []const u8, comptime Then: type, comptime onResolve: fn (*Then, globalThis: *JSGlobalObject, result: JSValue) void, comptime onReject: fn (*Then, globalThis: *JSGlobalObject, result: JSValue) void) type {
    return struct {
        pub fn resolve(
            globalThis: [*c]JSGlobalObject,
            callframe: ?*JSC.CallFrame,
        ) callconv(.C) void {
            @setRuntimeSafety(false);
            const args_list = callframe.?.arguments(8);
            onResolve(@ptrCast(*Then, @alignCast(std.meta.alignment(Then), args_list.ptr[args_list.len - 1].asEncoded().asPtr)), globalThis, args_list.ptr[0]);
        }

        pub fn reject(
            globalThis: [*c]JSGlobalObject,
            callframe: ?*JSC.CallFrame,
        ) callconv(.C) void {
            @setRuntimeSafety(false);
            const args_list = callframe.?.arguments(8);
            onReject(@ptrCast(*Then, @alignCast(std.meta.alignment(Then), args_list.ptr[args_list.len - 1].asEncoded().asPtr)), globalThis, args_list.ptr[0]);
        }

        pub fn then(ctx: *Then, this: JSValue, globalThis: *JSGlobalObject) void {
            this._then(globalThis, ctx, resolve, reject);
        }

        comptime {
            if (!JSC.is_bindgen) {
                @export(resolve, name ++ "__resolve");
                @export(reject, name ++ "__reject");
            }
        }
    };
}

pub const JSPropertyIteratorOptions = struct {
    skip_empty_name: bool,
    include_value: bool,
};

pub fn JSPropertyIterator(comptime options: JSPropertyIteratorOptions) type {
    return struct {
        /// Position in the property list array
        /// Update is deferred until the next iteration
        i: u32 = 0,

        iter_i: u32 = 0,
        len: u32,
        array_ref: JSC.C.JSPropertyNameArrayRef,

        /// The `JSValue` of the current property.
        ///
        /// Invokes undefined behavior if an iteration has not yet occurred and
        /// zero-sized when `options.include_value` is not enabled.
        value: if (options.include_value) JSC.JSValue else void,
        /// Zero-sized when `options.include_value` is not enabled.
        object: if (options.include_value) JSC.C.JSObjectRef else void,
        /// Zero-sized when `options.include_value` is not enabled.
        global: if (options.include_value) JSC.C.JSContextRef else void,

        const Self = @This();

        inline fn initInternal(global: JSC.C.JSContextRef, object: JSC.C.JSObjectRef) Self {
            const array_ref = JSC.C.JSObjectCopyPropertyNames(global, object);
            return .{
                .array_ref = array_ref,
                .len = @truncate(u32, JSC.C.JSPropertyNameArrayGetCount(array_ref)),
                .object = if (comptime options.include_value) object else .{},
                .global = if (comptime options.include_value) global else .{},
                .value = undefined,
            };
        }

        /// Initializes the iterator. Make sure you `deinit()` it!
        ///
        /// Not recommended for use when using the CString buffer mode as the
        /// buffer must be manually initialized. Instead, see
        /// `JSPropertyIterator.initCStringBuffer()`.
        pub inline fn init(global: JSC.C.JSContextRef, object: JSC.C.JSObjectRef) Self {
            return Self.initInternal(global, object);
        }

        /// Deinitializes the property name array and all of the string
        /// references constructed by the copy.
        pub inline fn deinit(self: *Self) void {
            JSC.C.JSPropertyNameArrayRelease(self.array_ref);
        }

        pub fn hasLongNames(self: *Self) bool {
            var i = self.i;
            const len = self.len;
            var estimated_length: usize = 0;
            while (i < len) : (i += 1) {
                estimated_length += JSC.C.JSStringGetLength(JSC.C.JSPropertyNameArrayGetNameAtIndex(self.array_ref, i));
                if (estimated_length > 14) return true;
            }
            return false;
        }

        /// Finds the next property string and, if `options.include_value` is
        /// enabled, updates the `iter.value` to respect the latest property's
        /// value. Also note the behavior of the other options.
        pub fn next(self: *Self) ?ZigString {
            return nextMaybeFirstValue(self, .zero);
        }

        pub fn nextMaybeFirstValue(self: *Self, first_value: JSValue) ?ZigString {
            if (self.iter_i >= self.len) {
                self.i = self.iter_i;
                return null;
            }
            self.i = self.iter_i;
            var property_name_ref = JSC.C.JSPropertyNameArrayGetNameAtIndex(self.array_ref, self.iter_i);
            self.iter_i += 1;

            const len = JSC.C.JSStringGetLength(property_name_ref);

            if (comptime options.skip_empty_name) {
                if (len == 0) return self.next();
            }

            const prop = property_name_ref.toZigString();

            if (comptime options.include_value) {
                if (self.i == 0 and first_value != .zero) {
                    self.value = first_value;
                } else {
                    self.value = JSC.JSValue.fromRef(JSC.C.JSObjectGetProperty(self.global, self.object, property_name_ref, null));
                }
            }

            return prop;
        }
    };
}

// DOMCall Fields
pub const __DOMCall_ptr = @import("../api/bun.zig").FFI.Class.functionDefinitions.ptr;
pub const __DOMCall__reader_u8 = @import("../api/bun.zig").FFI.Reader.Class.functionDefinitions.u8;
pub const __DOMCall__reader_u16 = @import("../api/bun.zig").FFI.Reader.Class.functionDefinitions.u16;
pub const __DOMCall__reader_u32 = @import("../api/bun.zig").FFI.Reader.Class.functionDefinitions.u32;
pub const __DOMCall__reader_ptr = @import("../api/bun.zig").FFI.Reader.Class.functionDefinitions.ptr;
pub const __DOMCall__reader_i8 = @import("../api/bun.zig").FFI.Reader.Class.functionDefinitions.i8;
pub const __DOMCall__reader_i16 = @import("../api/bun.zig").FFI.Reader.Class.functionDefinitions.i16;
pub const __DOMCall__reader_i32 = @import("../api/bun.zig").FFI.Reader.Class.functionDefinitions.i32;
pub const __DOMCall__reader_f32 = @import("../api/bun.zig").FFI.Reader.Class.functionDefinitions.f32;
pub const __DOMCall__reader_f64 = @import("../api/bun.zig").FFI.Reader.Class.functionDefinitions.f64;
pub const __DOMCall__reader_i64 = @import("../api/bun.zig").FFI.Reader.Class.functionDefinitions.i64;
pub const __DOMCall__reader_u64 = @import("../api/bun.zig").FFI.Reader.Class.functionDefinitions.u64;
pub const __DOMCall__reader_intptr = @import("../api/bun.zig").FFI.Reader.Class.functionDefinitions.intptr;
pub const __Crypto_getRandomValues = @import("../webcore.zig").Crypto.Class.functionDefinitions.getRandomValues;
pub const __Crypto_randomUUID = @import("../webcore.zig").Crypto.Class.functionDefinitions.randomUUID;
pub const __Crypto_timingSafeEqual = @import("../webcore.zig").Crypto.Class.functionDefinitions.timingSafeEqual;
pub const DOMCalls = .{
    @import("../api/bun.zig").FFI,
    @import("../api/bun.zig").FFI.Reader,
    @import("../webcore.zig").Crypto,
};

extern "c" fn JSCInitialize(env: [*]const [*:0]u8, count: usize, cb: *const fn ([*]const u8, len: usize) callconv(.C) void) void;
pub fn initialize() void {
    JSC.markBinding(@src());
    JSCInitialize(
        std.os.environ.ptr,
        std.os.environ.len,
        struct {
            pub fn callback(name: [*]const u8, len: usize) callconv(.C) void {
                Output.prettyErrorln(
                    \\<r><red>error<r><d>:<r> invalid JSC environment variable
                    \\
                    \\    <b>{s}<r>
                    \\
                    \\For a list of options, see this file:
                    \\
                    \\    https://github.com/oven-sh/webkit/blob/main/Source/JavaScriptCore/runtime/OptionsList.h
                    \\
                    \\Environment variables must be prefixed with "BUN_JSC_". This code runs before .env files are loaded, so those won't work here. 
                    \\
                    \\Warning: options change between releases of Bun and WebKit without notice. This is not a stable API, you should not rely on it beyond debugging something, and it may be removed entirely in a future version of Bun.
                ,
                    .{name[0..len]},
                );
                bun.Global.exit(1);
            }
        }.callback,
    );
}<|MERGE_RESOLUTION|>--- conflicted
+++ resolved
@@ -4807,7 +4807,6 @@
         "toWTFString",
         "toZigException",
         "toZigString",
-<<<<<<< HEAD
         "toMatch",
         "isConstructor",
         "isInstanceOf",
@@ -4816,8 +4815,6 @@
         "jestDeepEquals",
         "jestStrictDeepEquals",
         "jestDeepMatch",
-=======
->>>>>>> 9f301e13
     };
 };
 
