--- conflicted
+++ resolved
@@ -6647,14 +6647,9 @@
                     if (value != .zero) {
                         if (globalThis.hasException()) {
                             var formatter = JSC.ConsoleObject.Formatter{ .globalThis = globalThis };
-<<<<<<< HEAD
                             defer formatter.deinit();
-                            bun.Output.prettyErrorln(
-                                \\<r><red>Assertion failed<r>: Native function returned a non-zero JSValue while an exception is pending
-=======
                             bun.Output.err("Assertion failed",
                                 \\Native function returned a non-zero JSValue while an exception is pending
->>>>>>> cfebfe77
                                 \\
                                 \\    fn: {s}
                                 \\ value: {}
@@ -6689,14 +6684,9 @@
                     if (value != .zero) {
                         if (globalThis.hasException()) {
                             var formatter = JSC.ConsoleObject.Formatter{ .globalThis = globalThis };
-<<<<<<< HEAD
                             defer formatter.deinit();
-                            bun.Output.prettyErrorln(
-                                \\<r><red>Assertion failed<r>: Native function returned a non-zero JSValue while an exception is pending
-=======
                             bun.Output.err("Assertion failed",
                                 \\Native function returned a non-zero JSValue while an exception is pending
->>>>>>> cfebfe77
                                 \\
                                 \\    fn: {s}
                                 \\ value: {}
