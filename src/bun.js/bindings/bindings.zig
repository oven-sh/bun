const std = @import("std");
const bun = @import("root").bun;
const string = bun.string;
const Output = bun.Output;
const C_API = bun.JSC.C;
const StringPointer = @import("../../api/schema.zig").Api.StringPointer;
const Exports = @import("./exports.zig");
const strings = bun.strings;
const ErrorableZigString = Exports.ErrorableZigString;
const ErrorableResolvedSource = Exports.ErrorableResolvedSource;
const ZigException = Exports.ZigException;
const ZigStackTrace = Exports.ZigStackTrace;
const is_bindgen: bool = false;
const ArrayBuffer = @import("../base.zig").ArrayBuffer;
const JSC = bun.JSC;
const Shimmer = JSC.Shimmer;
const ConsoleObject = JSC.ConsoleObject;
const FFI = @import("./FFI.zig");
const NullableAllocator = bun.NullableAllocator;
const MutableString = bun.MutableString;
const JestPrettyFormat = @import("../test/pretty_format.zig").JestPrettyFormat;
const String = bun.String;
const ErrorableString = JSC.ErrorableString;
pub const JSObject = extern struct {
    pub const shim = Shimmer("JSC", "JSObject", @This());
    bytes: shim.Bytes,
    const cppFn = shim.cppFn;
    pub const include = "JavaScriptCore/JSObject.h";
    pub const name = "JSC::JSObject";
    pub const namespace = "JSC";

    pub fn getArrayLength(this: *JSObject) usize {
        return cppFn("getArrayLength", .{
            this,
        });
    }

    const InitializeCallback = *const fn (ctx: *anyopaque, obj: *JSObject, global: *JSGlobalObject) callconv(.C) void;
    extern fn JSC__JSObject__create(global_object: *JSGlobalObject, length: usize, ctx: *anyopaque, initializer: InitializeCallback) JSValue;
    pub fn create(global_object: *JSGlobalObject, length: usize, ctx: *anyopaque, initializer: InitializeCallback) JSValue {
        return JSC__JSObject__create(global_object, length, ctx, initializer);
    }

    extern fn JSC__createStructure(*JSC.JSGlobalObject, *JSC.JSCell, u32, names: [*]bun.String) JSC.JSValue;
    extern fn JSC__createEmptyObjectWithStructure(*JSC.JSGlobalObject, *anyopaque) JSC.JSValue;
    extern fn JSC__putDirectOffset(*JSC.VM, JSC.JSValue, offset: u32, JSC.JSValue) void;

    pub fn createStructure(global: *JSGlobalObject, owner: JSC.JSValue, length: u32, names: [*]bun.String) JSValue {
        JSC.markBinding(@src());
        return JSC__createStructure(global, owner.asCell(), length, names);
    }

    pub fn uninitialized(global: *JSGlobalObject, structure: JSC.JSValue) JSValue {
        JSC.markBinding(@src());
        return JSC__createEmptyObjectWithStructure(global, structure.asCell());
    }

    pub fn putDirectOffset(this: JSValue, vm: *VM, offset: u32, value: JSValue) void {
        JSC.markBinding(@src());
        return JSC__putDirectOffset(vm, this, offset, value);
    }

    pub fn Initializer(comptime Ctx: type, comptime func: fn (*Ctx, obj: *JSObject, global: *JSGlobalObject) void) type {
        return struct {
            pub fn call(this: *anyopaque, obj: *JSObject, global: *JSGlobalObject) callconv(.C) void {
                @call(bun.callmod_inline, func, .{ @as(*Ctx, @ptrCast(@alignCast(this))), obj, global });
            }
        };
    }

    pub fn createWithInitializer(comptime Ctx: type, creator: *Ctx, global: *JSGlobalObject, length: usize) JSValue {
        const Type = Initializer(Ctx, Ctx.create);
        return create(global, length, creator, Type.call);
    }

    pub fn getIndex(this: JSValue, globalThis: *JSGlobalObject, i: u32) JSValue {
        return cppFn("getIndex", .{
            this,
            globalThis,
            i,
        });
    }

    pub fn putRecord(this: *JSObject, global: *JSGlobalObject, key: *ZigString, values: [*]ZigString, values_len: usize) void {
        return cppFn("putRecord", .{ this, global, key, values, values_len });
    }

    pub fn getDirect(this: *JSObject, globalThis: *JSGlobalObject, str: *const ZigString) JSValue {
        return cppFn("getDirect", .{
            this,
            globalThis,
            str,
        });
    }

    pub const Extern = [_][]const u8{
        "putRecord",
        "getArrayLength",
        "getIndex",
        "putAtIndex",
        "getDirect",
    };
};

/// Prefer using bun.String instead of ZigString in new code.
pub const ZigString = extern struct {
    /// This can be a UTF-16, Latin1, or UTF-8 string.
    /// The pointer itself is tagged, so it cannot be used without untagging it first
    /// Accessing it directly is unsafe.
    _unsafe_ptr_do_not_use: [*]const u8,
    len: usize,

    pub const ByteString = union(enum) {
        latin1: []const u8,
        utf16: []const u16,
    };

    pub fn fromBytes(slice_: []const u8) ZigString {
        if (!strings.isAllASCII(slice_)) {
            return initUTF8(slice_);
        }

        return init(slice_);
    }

    pub inline fn as(this: ZigString) ByteString {
        return if (this.is16Bit()) .{ .utf16 = this.utf16SliceAligned() } else .{ .latin1 = this.slice() };
    }

    pub fn encode(this: ZigString, encoding: JSC.Node.Encoding) []u8 {
        return switch (this.as()) {
            inline else => |repr| switch (encoding) {
                inline else => |enc| JSC.WebCore.Encoder.constructFrom(std.meta.Child(@TypeOf(repr)), repr, enc),
            },
        };
    }

    pub fn dupeForJS(utf8: []const u8, allocator: std.mem.Allocator) !ZigString {
        if (try strings.toUTF16Alloc(allocator, utf8, false, false)) |utf16| {
            var out = ZigString.init16(utf16);
            out.mark();
            out.markUTF16();
            return out;
        } else {
            var out = ZigString.init(try allocator.dupe(u8, utf8));
            out.mark();
            return out;
        }
    }

    extern fn ZigString__toValueGC(arg0: *const ZigString, arg1: *JSGlobalObject) JSC.JSValue;
    pub fn toJS(this: *const ZigString, ctx: *JSC.JSGlobalObject) JSValue {
        if (this.isGloballyAllocated()) {
            return this.toExternalValue(ctx);
        }

        return ZigString__toValueGC(this, ctx);
    }

    /// This function is not optimized!
    pub fn eqlCaseInsensitive(this: ZigString, other: ZigString) bool {
        var fallback = std.heap.stackFallback(1024, bun.default_allocator);
        const fallback_allocator = fallback.get();

        var utf16_slice = this.toSliceLowercase(fallback_allocator);
        var latin1_slice = other.toSliceLowercase(fallback_allocator);
        defer utf16_slice.deinit();
        defer latin1_slice.deinit();
        return strings.eqlLong(utf16_slice.slice(), latin1_slice.slice(), true);
    }

    pub fn toSliceLowercase(this: ZigString, allocator: std.mem.Allocator) Slice {
        if (this.len == 0)
            return Slice.empty;
        var fallback = std.heap.stackFallback(512, allocator);
        const fallback_allocator = fallback.get();

        const uppercase_buffer = this.toOwnedSlice(fallback_allocator) catch unreachable;
        const buffer = allocator.alloc(u8, uppercase_buffer.len) catch unreachable;
        const out = strings.copyLowercase(uppercase_buffer, buffer);

        return Slice{
            .allocator = NullableAllocator.init(allocator),
            .ptr = out.ptr,
            .len = @as(u32, @truncate(out.len)),
        };
    }

    pub fn indexOfAny(this: ZigString, comptime chars: []const u8) ?strings.OptionalUsize {
        if (this.is16Bit()) {
            return strings.indexOfAny16(this.utf16SliceAligned(), chars);
        } else {
            return strings.indexOfAny(this.slice(), chars);
        }
    }

    pub fn charAt(this: ZigString, offset: usize) u8 {
        if (this.is16Bit()) {
            return @as(u8, @truncate(this.utf16SliceAligned()[offset]));
        } else {
            return @as(u8, @truncate(this.slice()[offset]));
        }
    }

    pub fn eql(this: ZigString, other: ZigString) bool {
        if (this.len == 0 or other.len == 0)
            return this.len == other.len;

        const left_utf16 = this.is16Bit();
        const right_utf16 = other.is16Bit();

        if (left_utf16 == right_utf16 and left_utf16) {
            return strings.eqlLong(std.mem.sliceAsBytes(this.utf16SliceAligned()), std.mem.sliceAsBytes(other.utf16SliceAligned()), true);
        } else if (left_utf16 == right_utf16) {
            return strings.eqlLong(this.slice(), other.slice(), true);
        }

        const utf16: ZigString = if (left_utf16) this else other;
        const latin1: ZigString = if (left_utf16) other else this;

        if (latin1.isAllASCII()) {
            return strings.utf16EqlString(utf16.utf16SliceAligned(), latin1.slice());
        }

        // slow path
        var utf16_slice = utf16.toSlice(bun.default_allocator);
        var latin1_slice = latin1.toSlice(bun.default_allocator);
        defer utf16_slice.deinit();
        defer latin1_slice.deinit();
        return strings.eqlLong(utf16_slice.slice(), latin1_slice.slice(), true);
    }

    pub fn isAllASCII(this: ZigString) bool {
        if (this.is16Bit()) {
            return strings.firstNonASCII16([]const u16, this.utf16SliceAligned()) == null;
        }

        return strings.isAllASCII(this.slice());
    }

    pub fn clone(this: ZigString, allocator: std.mem.Allocator) !ZigString {
        var sliced = this.toSlice(allocator);
        if (!sliced.isAllocated()) {
            var str = ZigString.init(try allocator.dupe(u8, sliced.slice()));
            str.mark();
            str.markUTF8();
            return str;
        }

        return this;
    }

    extern fn ZigString__toJSONObject(this: *const ZigString, *JSC.JSGlobalObject) callconv(.C) JSC.JSValue;

    pub fn toJSONObject(this: ZigString, globalThis: *JSC.JSGlobalObject) JSValue {
        JSC.markBinding(@src());
        return ZigString__toJSONObject(&this, globalThis);
    }

    extern fn BunString__toURL(this: *const ZigString, *JSC.JSGlobalObject) callconv(.C) JSC.JSValue;

    pub fn toURL(this: ZigString, globalThis: *JSC.JSGlobalObject) JSValue {
        JSC.markBinding(@src());
        return BunString__toURL(&this, globalThis);
    }

    pub fn hasPrefixChar(this: ZigString, char: u8) bool {
        if (this.len == 0)
            return false;

        if (this.is16Bit()) {
            return this.utf16SliceAligned()[0] == char;
        }

        return this.slice()[0] == char;
    }

    pub fn substringWithLen(this: ZigString, start_index: usize, end_index: usize) ZigString {
        if (this.is16Bit()) {
            return ZigString.from16SliceMaybeGlobal(this.utf16SliceAligned()[start_index..end_index], this.isGloballyAllocated());
        }

        var out = ZigString.init(this.slice()[start_index..end_index]);
        if (this.isUTF8()) {
            out.markUTF8();
        }

        if (this.isGloballyAllocated()) {
            out.mark();
        }

        return out;
    }

    pub fn substring(this: ZigString, start_index: usize) ZigString {
        return this.substringWithLen(@min(this.len, start_index), this.len);
    }

    pub fn maxUTF8ByteLength(this: ZigString) usize {
        if (this.isUTF8())
            return this.len;

        if (this.is16Bit()) {
            return this.utf16SliceAligned().len * 3;
        }

        // latin1
        return this.len * 2;
    }

    pub fn utf16ByteLength(this: ZigString) usize {
        if (this.isUTF8()) {
            return bun.simdutf.length.utf16.from.utf8(this.slice());
        }

        if (this.is16Bit()) {
            return this.len * 2;
        }

        return JSC.WebCore.Encoder.byteLengthU8(this.slice().ptr, this.slice().len, .utf16le);
    }

    pub fn latin1ByteLength(this: ZigString) usize {
        if (this.isUTF8()) {
            @panic("TODO");
        }

        return this.len;
    }

    /// Count the number of bytes in the UTF-8 version of the string.
    /// This function is slow. Use maxUITF8ByteLength() to get a quick estimate
    pub fn utf8ByteLength(this: ZigString) usize {
        if (this.isUTF8()) {
            return this.len;
        }

        if (this.is16Bit()) {
            return JSC.WebCore.Encoder.byteLengthU16(this.utf16SliceAligned().ptr, this.utf16Slice().len, .utf8);
        }

        return JSC.WebCore.Encoder.byteLengthU8(this.slice().ptr, this.slice().len, .utf8);
    }

    pub fn toOwnedSlice(this: ZigString, allocator: std.mem.Allocator) ![]u8 {
        if (this.isUTF8())
            return try allocator.dupeZ(u8, this.slice());

        var list = std.ArrayList(u8).init(allocator);
        list = if (this.is16Bit())
            try strings.toUTF8ListWithType(list, []const u16, this.utf16SliceAligned())
        else
            try strings.allocateLatin1IntoUTF8WithList(list, 0, []const u8, this.slice());

        if (list.capacity > list.items.len) {
            list.items.ptr[list.items.len] = 0;
        }

        return list.items;
    }

    pub fn toOwnedSliceZ(this: ZigString, allocator: std.mem.Allocator) ![:0]u8 {
        if (this.isUTF8())
            return allocator.dupeZ(u8, this.slice());

        var list = std.ArrayList(u8).init(allocator);
        list = if (this.is16Bit())
            try strings.toUTF8ListWithType(list, []const u16, this.utf16SliceAligned())
        else
            try strings.allocateLatin1IntoUTF8WithList(list, 0, []const u8, this.slice());

        try list.append(0);
        return list.items[0 .. list.items.len - 1 :0];
    }

    pub fn trunc(this: ZigString, len: usize) ZigString {
        return .{ ._unsafe_ptr_do_not_use = this._unsafe_ptr_do_not_use, .len = @min(len, this.len) };
    }

    pub fn eqlComptime(this: ZigString, comptime other: []const u8) bool {
        if (this.is16Bit()) {
            return strings.eqlComptimeUTF16(this.utf16SliceAligned(), other);
        }

        if (comptime strings.isAllASCII(other)) {
            if (this.len != other.len)
                return false;

            return strings.eqlComptimeIgnoreLen(this.slice(), other);
        }

        @compileError("Not implemented yet for latin1");
    }

    pub const shim = Shimmer("", "ZigString", @This());

    pub inline fn length(this: ZigString) usize {
        return this.len;
    }

    pub fn byteSlice(this: ZigString) []const u8 {
        if (this.is16Bit()) {
            return std.mem.sliceAsBytes(this.utf16SliceAligned());
        }

        return this.slice();
    }

    pub fn markStatic(this: *ZigString) void {
        this.ptr = @as([*]const u8, @ptrFromInt(@intFromPtr(this.ptr) | (1 << 60)));
    }

    pub fn isStatic(this: *const ZigString) bool {
        return @intFromPtr(this.ptr) & (1 << 60) != 0;
    }

    pub const Slice = struct {
        allocator: NullableAllocator = .{},
        ptr: [*]const u8 = undefined,
        len: u32 = 0,

        pub fn reportExtraMemory(this: *const Slice, vm: *JSC.VM) void {
            if (this.allocator.get()) |allocator| {
                // Don't report it if the memory is actually owned by JSC.
                if (!bun.String.isWTFAllocator(allocator)) {
                    vm.reportExtraMemory(this.len);
                }
            }
        }

        pub fn init(allocator: std.mem.Allocator, input: []const u8) Slice {
            return .{
                .ptr = input.ptr,
                .len = @as(u32, @truncate(input.len)),
                .allocator = NullableAllocator.init(allocator),
            };
        }

        pub fn toZigString(this: Slice) ZigString {
            if (this.isAllocated())
                return ZigString.initUTF8(this.ptr[0..this.len]);
            return ZigString.init(this.slice());
        }

        pub inline fn length(this: Slice) usize {
            return this.len;
        }

        pub const byteSlice = Slice.slice;

        pub fn fromUTF8NeverFree(input: []const u8) Slice {
            return .{
                .ptr = input.ptr,
                .len = @as(u32, @truncate(input.len)),
                .allocator = .{},
            };
        }

        pub const empty = Slice{ .ptr = "", .len = 0 };

        pub inline fn isAllocated(this: Slice) bool {
            return !this.allocator.isNull();
        }

        pub fn clone(this: Slice, allocator: std.mem.Allocator) !Slice {
            if (this.isAllocated()) {
                return Slice{ .allocator = this.allocator, .ptr = this.ptr, .len = this.len };
            }

            const duped = try allocator.dupe(u8, this.ptr[0..this.len]);
            return Slice{ .allocator = NullableAllocator.init(allocator), .ptr = duped.ptr, .len = this.len };
        }

        pub fn cloneIfNeeded(this: Slice, allocator: std.mem.Allocator) !Slice {
            if (this.isAllocated()) {
                return this;
            }

            const duped = try allocator.dupe(u8, this.ptr[0..this.len]);
            return Slice{ .allocator = NullableAllocator.init(allocator), .ptr = duped.ptr, .len = this.len };
        }

        pub fn cloneWithTrailingSlash(this: Slice, allocator: std.mem.Allocator) !Slice {
            const buf = try strings.cloneNormalizingSeparators(allocator, this.slice());
            return Slice{ .allocator = NullableAllocator.init(allocator), .ptr = buf.ptr, .len = @as(u32, @truncate(buf.len)) };
        }

        pub fn cloneZ(this: Slice, allocator: std.mem.Allocator) !Slice {
            if (this.isAllocated() or this.len == 0) {
                return this;
            }

            const duped = try allocator.dupeZ(u8, this.ptr[0..this.len]);
            return Slice{ .allocator = NullableAllocator.init(allocator), .ptr = duped.ptr, .len = this.len };
        }

        pub fn slice(this: Slice) []const u8 {
            return this.ptr[0..this.len];
        }

        pub fn sliceZ(this: Slice) [:0]const u8 {
            return bun.cstring(this.ptr[0..this.len]);
        }

        pub fn toSliceZ(this: Slice, buf: []u8) [:0]const u8 {
            if (this.len == 0) {
                return "";
            }

            if (this.ptr[this.len] == 0) {
                return this.sliceZ();
            }

            if (this.len >= buf.len) {
                return "";
            }

            bun.copy(u8, buf, this.slice());
            buf[this.len] = 0;
            return bun.cstring(buf[0..this.len]);
        }

        pub fn mut(this: Slice) []u8 {
            return @as([*]u8, @ptrFromInt(@intFromPtr(this.ptr)))[0..this.len];
        }

        /// Does nothing if the slice is not allocated
        pub fn deinit(this: *const Slice) void {
            this.allocator.free(this.slice());
        }
    };

    pub const name = "ZigString";
    pub const namespace = "";

    pub inline fn is16Bit(this: *const ZigString) bool {
        return (@intFromPtr(this._unsafe_ptr_do_not_use) & (1 << 63)) != 0;
    }

    pub inline fn utf16Slice(this: *const ZigString) []align(1) const u16 {
        if (comptime bun.Environment.allow_assert) {
            if (this.len > 0 and !this.is16Bit()) {
                @panic("ZigString.utf16Slice() called on a latin1 string.\nPlease use .toSlice() instead or carefully check that .is16Bit() is false first.");
            }
        }

        return @as([*]align(1) const u16, @ptrCast(untagged(this._unsafe_ptr_do_not_use)))[0..this.len];
    }

    pub inline fn utf16SliceAligned(this: *const ZigString) []const u16 {
        if (comptime bun.Environment.allow_assert) {
            if (this.len > 0 and !this.is16Bit()) {
                @panic("ZigString.utf16SliceAligned() called on a latin1 string.\nPlease use .toSlice() instead or carefully check that .is16Bit() is false first.");
            }
        }

        return @as([*]const u16, @ptrCast(@alignCast(untagged(this._unsafe_ptr_do_not_use))))[0..this.len];
    }

    pub inline fn isEmpty(this: *const ZigString) bool {
        return this.len == 0;
    }

    pub fn fromStringPointer(ptr: StringPointer, buf: string, to: *ZigString) void {
        to.* = ZigString{
            .len = ptr.length,
            ._unsafe_ptr_do_not_use = buf[ptr.offset..][0..ptr.length].ptr,
        };
    }

    pub fn sortDesc(slice_: []ZigString) void {
        std.sort.block(ZigString, slice_, {}, cmpDesc);
    }

    pub fn cmpDesc(_: void, a: ZigString, b: ZigString) bool {
        return strings.cmpStringsDesc({}, a.slice(), b.slice());
    }

    pub fn sortAsc(slice_: []ZigString) void {
        std.sort.block(ZigString, slice_, {}, cmpAsc);
    }

    pub fn cmpAsc(_: void, a: ZigString, b: ZigString) bool {
        return strings.cmpStringsAsc({}, a.slice(), b.slice());
    }

    pub inline fn init(slice_: []const u8) ZigString {
        return ZigString{ ._unsafe_ptr_do_not_use = slice_.ptr, .len = slice_.len };
    }

    pub fn initUTF8(slice_: []const u8) ZigString {
        var out = init(slice_);
        out.markUTF8();
        return out;
    }

    pub fn fromUTF8(slice_: []const u8) ZigString {
        var out = init(slice_);
        if (!strings.isAllASCII(slice_))
            out.markUTF8();

        return out;
    }

    pub fn static(comptime slice_: [:0]const u8) *const ZigString {
        const Holder = struct {
            const null_terminated_ascii_literal = slice_;
            pub const value = &ZigString{ ._unsafe_ptr_do_not_use = null_terminated_ascii_literal.ptr, .len = null_terminated_ascii_literal.len };
        };

        return Holder.value;
    }

    pub const GithubActionFormatter = struct {
        text: ZigString,

        pub fn format(this: GithubActionFormatter, comptime _: []const u8, _: std.fmt.FormatOptions, writer: anytype) !void {
            var bytes = this.text.toSlice(bun.default_allocator);
            defer bytes.deinit();
            try bun.fmt.githubActionWriter(writer, bytes.slice());
        }
    };

    pub fn githubAction(this: ZigString) GithubActionFormatter {
        return GithubActionFormatter{ .text = this };
    }

    pub fn toAtomicValue(this: *const ZigString, globalThis: *JSC.JSGlobalObject) JSValue {
        return shim.cppFn("toAtomicValue", .{ this, globalThis });
    }

    pub fn init16(slice_: []const u16) ZigString {
        var out = ZigString{ ._unsafe_ptr_do_not_use = std.mem.sliceAsBytes(slice_).ptr, .len = slice_.len };
        out.markUTF16();
        return out;
    }

    pub fn from(slice_: JSC.C.JSValueRef, ctx: JSC.C.JSContextRef) ZigString {
        return JSC.JSValue.fromRef(slice_).getZigString(ctx.ptr());
    }

    pub fn from16Slice(slice_: []const u16) ZigString {
        return from16(slice_.ptr, slice_.len);
    }

    fn from16SliceMaybeGlobal(slice_: []const u16, global: bool) ZigString {
        var str = init(@as([*]const u8, @alignCast(@ptrCast(slice_.ptr)))[0..slice_.len]);
        str.markUTF16();
        if (global) {
            str.mark();
        }
        return str;
    }

    /// Globally-allocated memory only
    pub fn from16(slice_: [*]const u16, len: usize) ZigString {
        var str = init(@as([*]const u8, @ptrCast(slice_))[0..len]);
        str.markUTF16();
        str.mark();
        str.assertGlobal();
        return str;
    }

    pub fn toBase64DataURL(this: ZigString, allocator: std.mem.Allocator) ![]const u8 {
        const slice_ = this.slice();
        const size = std.base64.standard.Encoder.calcSize(slice_.len);
        var buf = try allocator.alloc(u8, size + "data:;base64,".len);
        const encoded = std.base64.url_safe.Encoder.encode(buf["data:;base64,".len..], slice_);
        buf[0.."data:;base64,".len].* = "data:;base64,".*;
        return buf[0 .. "data:;base64,".len + encoded.len];
    }

    pub fn detectEncoding(this: *ZigString) void {
        if (!strings.isAllASCII(this.slice())) {
            this.markUTF16();
        }
    }

    pub fn toExternalU16(ptr: [*]const u16, len: usize, global: *JSGlobalObject) JSValue {
        return shim.cppFn("toExternalU16", .{ ptr, len, global });
    }

    pub fn isUTF8(this: ZigString) bool {
        return (@intFromPtr(this._unsafe_ptr_do_not_use) & (1 << 61)) != 0;
    }

    pub fn markUTF8(this: *ZigString) void {
        this._unsafe_ptr_do_not_use = @as([*]const u8, @ptrFromInt(@intFromPtr(this._unsafe_ptr_do_not_use) | (1 << 61)));
    }

    pub fn markUTF16(this: *ZigString) void {
        this._unsafe_ptr_do_not_use = @as([*]const u8, @ptrFromInt(@intFromPtr(this._unsafe_ptr_do_not_use) | (1 << 63)));
    }

    pub fn setOutputEncoding(this: *ZigString) void {
        if (!this.is16Bit()) this.detectEncoding();
        if (this.is16Bit()) this.markUTF8();
    }

    pub inline fn isGloballyAllocated(this: ZigString) bool {
        return (@intFromPtr(this._unsafe_ptr_do_not_use) & (1 << 62)) != 0;
    }

    pub inline fn deinitGlobal(this: ZigString) void {
        bun.default_allocator.free(this.slice());
    }

    pub const mark = markGlobal;

    pub inline fn markGlobal(this: *ZigString) void {
        this._unsafe_ptr_do_not_use = @as([*]const u8, @ptrFromInt(@intFromPtr(this._unsafe_ptr_do_not_use) | (1 << 62)));
    }

    pub fn format(self: ZigString, comptime _: []const u8, _: std.fmt.FormatOptions, writer: anytype) !void {
        if (self.isUTF8()) {
            try writer.writeAll(self.slice());
            return;
        }

        if (self.is16Bit()) {
            try bun.fmt.formatUTF16Type(@TypeOf(self.utf16Slice()), self.utf16Slice(), writer);
            return;
        }

        try bun.fmt.formatLatin1(self.slice(), writer);
    }

    pub inline fn toRef(slice_: []const u8, global: *JSGlobalObject) C_API.JSValueRef {
        return init(slice_).toJS(global).asRef();
    }

    pub const Empty = ZigString{ ._unsafe_ptr_do_not_use = "", .len = 0 };

    pub inline fn untagged(ptr: [*]const u8) [*]const u8 {
        // this can be null ptr, so long as it's also a 0 length string
        @setRuntimeSafety(false);
        return @as([*]const u8, @ptrFromInt(@as(u53, @truncate(@intFromPtr(ptr)))));
    }

    pub fn slice(this: *const ZigString) []const u8 {
        if (comptime bun.Environment.allow_assert) {
            if (this.len > 0 and this.is16Bit()) {
                @panic("ZigString.slice() called on a UTF-16 string.\nPlease use .toSlice() instead or carefully check that .is16Bit() is false first.");
            }
        }

        return untagged(this._unsafe_ptr_do_not_use)[0..@min(this.len, std.math.maxInt(u32))];
    }

    pub fn dupe(this: ZigString, allocator: std.mem.Allocator) ![]const u8 {
        return try allocator.dupe(u8, this.slice());
    }

    pub fn toSliceFast(this: ZigString, allocator: std.mem.Allocator) Slice {
        if (this.len == 0)
            return Slice.empty;
        if (is16Bit(&this)) {
            const buffer = this.toOwnedSlice(allocator) catch unreachable;
            return Slice{
                .allocator = NullableAllocator.init(allocator),
                .ptr = buffer.ptr,
                .len = @as(u32, @truncate(buffer.len)),
            };
        }

        return Slice{
            .ptr = untagged(this._unsafe_ptr_do_not_use),
            .len = @as(u32, @truncate(this.len)),
        };
    }

    /// This function checks if the input is latin1 non-ascii
    /// It is slow but safer when the input is from JavaScript
    pub fn toSlice(this: ZigString, allocator: std.mem.Allocator) Slice {
        if (this.len == 0)
            return Slice.empty;
        if (is16Bit(&this)) {
            const buffer = this.toOwnedSlice(allocator) catch unreachable;
            return Slice{
                .allocator = NullableAllocator.init(allocator),
                .ptr = buffer.ptr,
                .len = @as(u32, @truncate(buffer.len)),
            };
        }

        if (!this.isUTF8() and !strings.isAllASCII(untagged(this._unsafe_ptr_do_not_use)[0..this.len])) {
            const buffer = this.toOwnedSlice(allocator) catch unreachable;
            return Slice{
                .allocator = NullableAllocator.init(allocator),
                .ptr = buffer.ptr,
                .len = @as(u32, @truncate(buffer.len)),
            };
        }

        return Slice{
            .ptr = untagged(this._unsafe_ptr_do_not_use),
            .len = @as(u32, @truncate(this.len)),
        };
    }

    pub fn toSliceClone(this: ZigString, allocator: std.mem.Allocator) Slice {
        if (this.len == 0)
            return Slice.empty;
        const buffer = this.toOwnedSlice(allocator) catch unreachable;
        return Slice{
            .allocator = NullableAllocator.init(allocator),
            .ptr = buffer.ptr,
            .len = @as(u32, @truncate(buffer.len)),
        };
    }

    pub fn toSliceZ(this: ZigString, allocator: std.mem.Allocator) Slice {
        if (this.len == 0)
            return Slice.empty;

        if (is16Bit(&this)) {
            const buffer = this.toOwnedSliceZ(allocator) catch unreachable;
            return Slice{
                .ptr = buffer.ptr,
                .len = @as(u32, @truncate(buffer.len)),
                .allocator = NullableAllocator.init(allocator),
            };
        }

        return Slice{
            .ptr = untagged(this._unsafe_ptr_do_not_use),
            .len = @as(u32, @truncate(this.len)),
        };
    }

    pub fn sliceZBuf(this: ZigString, buf: *bun.PathBuffer) ![:0]const u8 {
        return try std.fmt.bufPrintZ(buf, "{}", .{this});
    }

    pub inline fn full(this: *const ZigString) []const u8 {
        return untagged(this._unsafe_ptr_do_not_use)[0..this.len];
    }

    pub fn trimmedSlice(this: *const ZigString) []const u8 {
        return strings.trim(this.full(), " \r\n");
    }

    inline fn assertGlobalIfNeeded(this: *const ZigString) void {
        if (comptime bun.Environment.allow_assert) {
            if (this.isGloballyAllocated()) {
                this.assertGlobal();
            }
        }
    }

    inline fn assertGlobal(this: *const ZigString) void {
        if (comptime bun.Environment.allow_assert) {
            bun.assert(this.len == 0 or
                bun.Mimalloc.mi_is_in_heap_region(untagged(this._unsafe_ptr_do_not_use)) or
                bun.Mimalloc.mi_check_owned(untagged(this._unsafe_ptr_do_not_use)));
        }
    }

    pub fn toExternalValue(this: *const ZigString, global: *JSGlobalObject) JSValue {
        this.assertGlobal();
        return shim.cppFn("toExternalValue", .{ this, global });
    }

    pub fn toExternalValueWithCallback(
        this: *const ZigString,
        global: *JSGlobalObject,
        callback: *const fn (ctx: ?*anyopaque, ptr: ?*anyopaque, len: usize) callconv(.C) void,
    ) JSValue {
        return shim.cppFn("toExternalValueWithCallback", .{ this, global, callback });
    }

    pub fn external(
        this: *const ZigString,
        global: *JSGlobalObject,
        ctx: ?*anyopaque,
        callback: *const fn (ctx: ?*anyopaque, ptr: ?*anyopaque, len: usize) callconv(.C) void,
    ) JSValue {
        return shim.cppFn("external", .{ this, global, ctx, callback });
    }

    pub fn to16BitValue(this: *const ZigString, global: *JSGlobalObject) JSValue {
        this.assertGlobal();
        return shim.cppFn("to16BitValue", .{ this, global });
    }

    pub fn withEncoding(this: *const ZigString) ZigString {
        var out = this.*;
        out.setOutputEncoding();
        return out;
    }

    pub fn toJSStringRef(this: *const ZigString) C_API.JSStringRef {
        if (comptime @hasDecl(@import("root").bun, "bindgen")) {
            return undefined;
        }

        return if (this.is16Bit())
            C_API.JSStringCreateWithCharactersNoCopy(@as([*]const u16, @ptrCast(@alignCast(untagged(this._unsafe_ptr_do_not_use)))), this.len)
        else
            C_API.JSStringCreateStatic(untagged(this._unsafe_ptr_do_not_use), this.len);
    }

    pub fn toErrorInstance(this: *const ZigString, global: *JSGlobalObject) JSValue {
        return shim.cppFn("toErrorInstance", .{ this, global });
    }

    pub fn toTypeErrorInstance(this: *const ZigString, global: *JSGlobalObject) JSValue {
        return shim.cppFn("toTypeErrorInstance", .{ this, global });
    }

    pub fn toSyntaxErrorInstance(this: *const ZigString, global: *JSGlobalObject) JSValue {
        return shim.cppFn("toSyntaxErrorInstance", .{ this, global });
    }

    pub fn toRangeErrorInstance(this: *const ZigString, global: *JSGlobalObject) JSValue {
        return shim.cppFn("toRangeErrorInstance", .{ this, global });
    }

    pub const Extern = [_][]const u8{
        "toAtomicValue",
        "toExternalValue",
        "to16BitValue",
        "toErrorInstance",
        "toExternalU16",
        "toExternalValueWithCallback",
        "external",
        "toTypeErrorInstance",
        "toSyntaxErrorInstance",
        "toRangeErrorInstance",
    };
};

pub const DOMURL = opaque {
    pub const shim = Shimmer("WebCore", "DOMURL", @This());

    const cppFn = shim.cppFn;
    pub const name = "WebCore::DOMURL";

    pub fn cast_(value: JSValue, vm: *VM) ?*DOMURL {
        return shim.cppFn("cast_", .{ value, vm });
    }

    pub fn cast(value: JSValue) ?*DOMURL {
        return cast_(value, JSC.VirtualMachine.get().global.vm());
    }

    pub fn href_(this: *DOMURL, out: *ZigString) void {
        return shim.cppFn("href_", .{ this, out });
    }

    pub fn href(this: *DOMURL) ZigString {
        var out = ZigString.Empty;
        this.href_(&out);
        return out;
    }

    pub fn fileSystemPath(this: *DOMURL) bun.String {
        return shim.cppFn("fileSystemPath", .{this});
    }

    pub fn pathname_(this: *DOMURL, out: *ZigString) void {
        return shim.cppFn("pathname_", .{ this, out });
    }

    pub fn pathname(this: *DOMURL) ZigString {
        var out = ZigString.Empty;
        this.pathname_(&out);
        return out;
    }

    pub const Extern = [_][]const u8{
        "cast_",
        "href_",
        "pathname_",
        "fileSystemPath",
    };
};

const Api = @import("../../api/schema.zig").Api;

pub const DOMFormData = opaque {
    pub const shim = Shimmer("WebCore", "DOMFormData", @This());

    pub const name = "WebCore::DOMFormData";
    pub const include = "DOMFormData.h";
    pub const namespace = "WebCore";

    const cppFn = shim.cppFn;

    pub fn create(
        global: *JSGlobalObject,
    ) JSValue {
        return shim.cppFn("create", .{
            global,
        });
    }

    pub fn createFromURLQuery(
        global: *JSGlobalObject,
        query: *ZigString,
    ) JSValue {
        return shim.cppFn("createFromURLQuery", .{
            global,
            query,
        });
    }

    extern fn DOMFormData__toQueryString(
        *DOMFormData,
        ctx: *anyopaque,
        callback: *const fn (ctx: *anyopaque, *ZigString) callconv(.C) void,
    ) void;

    pub fn toQueryString(
        this: *DOMFormData,
        comptime Ctx: type,
        ctx: Ctx,
        comptime callback: fn (ctx: Ctx, ZigString) callconv(.C) void,
    ) void {
        const Wrapper = struct {
            const cb = callback;
            pub fn run(c: *anyopaque, str: *ZigString) callconv(.C) void {
                cb(@as(Ctx, @ptrCast(c)), str.*);
            }
        };

        DOMFormData__toQueryString(this, ctx, &Wrapper.run);
    }

    pub fn fromJS(
        value: JSValue,
    ) ?*DOMFormData {
        return shim.cppFn("fromJS", .{
            value,
        });
    }

    pub fn append(
        this: *DOMFormData,
        name_: *ZigString,
        value_: *ZigString,
    ) void {
        return shim.cppFn("append", .{
            this,
            name_,
            value_,
        });
    }

    pub fn appendBlob(
        this: *DOMFormData,
        global: *JSC.JSGlobalObject,
        name_: *ZigString,
        blob: *anyopaque,
        filename_: *ZigString,
    ) void {
        return shim.cppFn("appendBlob", .{
            this,
            global,
            name_,
            blob,
            filename_,
        });
    }

    pub fn count(
        this: *DOMFormData,
    ) usize {
        return shim.cppFn("count", .{
            this,
        });
    }

    const ForEachFunction = *const fn (
        ctx_ptr: ?*anyopaque,
        name: *ZigString,
        value_ptr: *anyopaque,
        filename: ?*ZigString,
        is_blob: u8,
    ) callconv(.C) void;

    extern fn DOMFormData__forEach(*DOMFormData, ?*anyopaque, ForEachFunction) void;
    pub const FormDataEntry = union(enum) {
        string: ZigString,
        file: struct {
            blob: *JSC.WebCore.Blob,
            filename: ZigString,
        },
    };
    pub fn forEach(
        this: *DOMFormData,
        comptime Context: type,
        ctx: *Context,
        comptime callback_wrapper: *const fn (ctx: *Context, name: ZigString, value: FormDataEntry) void,
    ) void {
        const Wrap = struct {
            const wrapper = callback_wrapper;
            pub fn forEachWrapper(
                ctx_ptr: ?*anyopaque,
                name_: *ZigString,
                value_ptr: *anyopaque,
                filename: ?*ZigString,
                is_blob: u8,
            ) callconv(.C) void {
                const ctx_ = bun.cast(*Context, ctx_ptr.?);
                const value = if (is_blob == 0)
                    FormDataEntry{ .string = bun.cast(*ZigString, value_ptr).* }
                else
                    FormDataEntry{
                        .file = .{
                            .blob = bun.cast(*JSC.WebCore.Blob, value_ptr),
                            .filename = (filename orelse &ZigString.Empty).*,
                        },
                    };

                wrapper(ctx_, name_.*, value);
            }
        };
        JSC.markBinding(@src());
        DOMFormData__forEach(this, ctx, Wrap.forEachWrapper);
    }

    pub const Extern = [_][]const u8{
        "create",
        "fromJS",
        "append",
        "appendBlob",
        "count",
        "createFromURLQuery",
    };
};
pub const FetchHeaders = opaque {
    pub const shim = Shimmer("WebCore", "FetchHeaders", @This());

    pub const name = "WebCore::FetchHeaders";
    pub const include = "FetchHeaders.h";
    pub const namespace = "WebCore";

    const cppFn = shim.cppFn;

    pub fn createValue(
        global: *JSGlobalObject,
        names: [*c]Api.StringPointer,
        values: [*c]Api.StringPointer,
        buf: *const ZigString,
        count_: u32,
    ) JSValue {
        return shim.cppFn("createValue", .{
            global,
            names,
            values,
            buf,
            count_,
        });
    }

    pub fn createFromJS(
        global: *JSGlobalObject,
        value: JSValue,
    ) ?*FetchHeaders {
        return shim.cppFn("createFromJS", .{
            global,
            value,
        });
    }

    pub fn putDefault(this: *FetchHeaders, name_: []const u8, value: []const u8, global: *JSGlobalObject) void {
        if (this.has(&ZigString.init(name_), global)) {
            return;
        }

        this.put_(&ZigString.init(name_), &ZigString.init(value), global);
    }

    pub fn from(
        global: *JSGlobalObject,
        names: [*c]Api.StringPointer,
        values: [*c]Api.StringPointer,
        buf: *const ZigString,
        count_: u32,
    ) JSValue {
        return shim.cppFn("createValue", .{
            global,
            names,
            values,
            buf,
            count_,
        });
    }

    pub fn isEmpty(this: *FetchHeaders) bool {
        return shim.cppFn("isEmpty", .{
            this,
        });
    }

    pub fn createFromUWS(
        global: *JSGlobalObject,
        uws_request: *anyopaque,
    ) *FetchHeaders {
        return shim.cppFn("createFromUWS", .{
            global,
            uws_request,
        });
    }

    pub fn toUWSResponse(
        headers: *FetchHeaders,
        is_ssl: bool,
        uws_response: *anyopaque,
    ) void {
        return shim.cppFn("toUWSResponse", .{
            headers,
            is_ssl,
            uws_response,
        });
    }

    const PicoHeaders = extern struct {
        ptr: ?*const anyopaque,
        len: usize,
    };

    pub fn createEmpty() *FetchHeaders {
        return shim.cppFn("createEmpty", .{});
    }

    pub fn createFromPicoHeaders(
        pico_headers: anytype,
    ) *FetchHeaders {
        const out = PicoHeaders{ .ptr = pico_headers.ptr, .len = pico_headers.len };
        const result = shim.cppFn("createFromPicoHeaders_", .{
            &out,
        });
        return result;
    }

    pub fn createFromPicoHeaders_(
        pico_headers: *const anyopaque,
    ) *FetchHeaders {
        return shim.cppFn("createFromPicoHeaders_", .{
            pico_headers,
        });
    }

    pub fn append(
        this: *FetchHeaders,
        name_: *const ZigString,
        value: *const ZigString,
        global: *JSGlobalObject,
    ) void {
        return shim.cppFn("append", .{
            this,
            name_,
            value,
            global,
        });
    }

    pub fn put_(
        this: *FetchHeaders,
        name_: *const ZigString,
        value: *const ZigString,
        global: *JSGlobalObject,
    ) void {
        return shim.cppFn("put_", .{
            this,
            name_,
            value,
            global,
        });
    }

    pub fn put(
        this: *FetchHeaders,
        name_: []const u8,
        value: []const u8,
        global: *JSGlobalObject,
    ) void {
        this.put_(&ZigString.init(name_), &ZigString.init(value), global);
    }

    pub fn get_(
        this: *FetchHeaders,
        name_: *const ZigString,
        out: *ZigString,
        global: *JSGlobalObject,
    ) void {
        shim.cppFn("get_", .{
            this,
            name_,
            out,
            global,
        });
    }

    pub fn get(
        this: *FetchHeaders,
        name_: []const u8,
        global: *JSGlobalObject,
    ) ?[]const u8 {
        var out = ZigString.Empty;
        get_(this, &ZigString.init(name_), &out, global);
        if (out.len > 0) {
            return out.slice();
        }

        return null;
    }

    pub fn has(
        this: *FetchHeaders,
        name_: *const ZigString,
        global: *JSGlobalObject,
    ) bool {
        return shim.cppFn("has", .{
            this,
            name_,
            global,
        });
    }

    pub fn fastHas(
        this: *FetchHeaders,
        name_: HTTPHeaderName,
    ) bool {
        return fastHas_(this, @intFromEnum(name_));
    }

    pub fn fastGet(
        this: *FetchHeaders,
        name_: HTTPHeaderName,
    ) ?ZigString {
        var str = ZigString.init("");
        fastGet_(this, @intFromEnum(name_), &str);
        if (str.len == 0) {
            return null;
        }

        return str;
    }

    pub fn fastHas_(
        this: *FetchHeaders,
        name_: u8,
    ) bool {
        return shim.cppFn("fastHas_", .{
            this,
            name_,
        });
    }

    pub fn fastGet_(
        this: *FetchHeaders,
        name_: u8,
        str: *ZigString,
    ) void {
        return shim.cppFn("fastGet_", .{
            this,
            name_,
            str,
        });
    }

    pub const HTTPHeaderName = enum(u8) {
        Accept,
        AcceptCharset,
        AcceptEncoding,
        AcceptLanguage,
        AcceptRanges,
        AccessControlAllowCredentials,
        AccessControlAllowHeaders,
        AccessControlAllowMethods,
        AccessControlAllowOrigin,
        AccessControlExposeHeaders,
        AccessControlMaxAge,
        AccessControlRequestHeaders,
        AccessControlRequestMethod,
        Age,
        Authorization,
        CacheControl,
        Connection,
        ContentDisposition,
        ContentEncoding,
        ContentLanguage,
        ContentLength,
        ContentLocation,
        ContentRange,
        ContentSecurityPolicy,
        ContentSecurityPolicyReportOnly,
        ContentType,
        Cookie,
        Cookie2,
        CrossOriginEmbedderPolicy,
        CrossOriginEmbedderPolicyReportOnly,
        CrossOriginOpenerPolicy,
        CrossOriginOpenerPolicyReportOnly,
        CrossOriginResourcePolicy,
        DNT,
        Date,
        DefaultStyle,
        ETag,
        Expect,
        Expires,
        Host,
        IcyMetaInt,
        IcyMetadata,
        IfMatch,
        IfModifiedSince,
        IfNoneMatch,
        IfRange,
        IfUnmodifiedSince,
        KeepAlive,
        LastEventID,
        LastModified,
        Link,
        Location,
        Origin,
        PingFrom,
        PingTo,
        Pragma,
        ProxyAuthorization,
        Purpose,
        Range,
        Referer,
        ReferrerPolicy,
        Refresh,
        ReportTo,
        SecFetchDest,
        SecFetchMode,
        SecWebSocketAccept,
        SecWebSocketExtensions,
        SecWebSocketKey,
        SecWebSocketProtocol,
        SecWebSocketVersion,
        ServerTiming,
        ServiceWorker,
        ServiceWorkerAllowed,
        ServiceWorkerNavigationPreload,
        SetCookie,
        SetCookie2,
        SourceMap,
        StrictTransportSecurity,
        TE,
        TimingAllowOrigin,
        Trailer,
        TransferEncoding,
        Upgrade,
        UpgradeInsecureRequests,
        UserAgent,
        Vary,
        Via,
        XContentTypeOptions,
        XDNSPrefetchControl,
        XFrameOptions,
        XSourceMap,
        XTempTablet,
        XXSSProtection,
    };

    pub fn fastRemove(
        this: *FetchHeaders,
        header: HTTPHeaderName,
    ) void {
        return fastRemove_(this, @intFromEnum(header));
    }

    pub fn fastRemove_(
        this: *FetchHeaders,
        header: u8,
    ) void {
        return shim.cppFn("fastRemove_", .{
            this,
            header,
        });
    }

    pub fn remove(
        this: *FetchHeaders,
        name_: *const ZigString,
        global: *JSGlobalObject,
    ) void {
        return shim.cppFn("remove", .{
            this,
            name_,
            global,
        });
    }

    pub fn cast_(value: JSValue, vm: *VM) ?*FetchHeaders {
        return shim.cppFn("cast_", .{ value, vm });
    }

    pub fn cast(value: JSValue) ?*FetchHeaders {
        return cast_(value, JSC.VirtualMachine.get().global.vm());
    }

    pub fn toJS(this: *FetchHeaders, globalThis: *JSGlobalObject) JSValue {
        return shim.cppFn("toJS", .{ this, globalThis });
    }

    pub fn count(
        this: *FetchHeaders,
        names: *u32,
        buf_len: *u32,
    ) void {
        return shim.cppFn("count", .{
            this,
            names,
            buf_len,
        });
    }

    pub fn clone(
        this: *FetchHeaders,
        global: *JSGlobalObject,
    ) JSValue {
        return shim.cppFn("clone", .{
            this,
            global,
        });
    }

    pub fn cloneThis(
        this: *FetchHeaders,
        global: *JSGlobalObject,
    ) ?*FetchHeaders {
        return shim.cppFn("cloneThis", .{
            this,
            global,
        });
    }

    pub fn deref(
        this: *FetchHeaders,
    ) void {
        return shim.cppFn("deref", .{
            this,
        });
    }

    pub fn copyTo(
        this: *FetchHeaders,
        names: ?[*]Api.StringPointer,
        values: ?[*]Api.StringPointer,
        buf: [*]u8,
    ) void {
        return shim.cppFn("copyTo", .{
            this,
            names,
            values,
            buf,
        });
    }

    pub const Extern = [_][]const u8{
        "fastRemove_",
        "fastGet_",
        "fastHas_",
        "append",
        "cast_",
        "clone",
        "cloneThis",
        "copyTo",
        "count",
        "createFromJS",
        "createEmpty",
        "createFromPicoHeaders_",
        "createFromUWS",
        "createValue",
        "deref",
        "get_",
        "has",
        "put_",
        "remove",
        "toJS",
        "toUWSResponse",
        "isEmpty",
    };
};

pub const SystemError = extern struct {
    errno: c_int = 0,
    /// label for errno
    code: String = String.empty,
    message: String = String.empty,
    path: String = String.empty,
    syscall: String = String.empty,
    fd: bun.FileDescriptor = bun.toFD(-1),

    pub fn Maybe(comptime Result: type) type {
        return union(enum) {
            err: SystemError,
            result: Result,
        };
    }

    pub const shim = Shimmer("", "SystemError", @This());

    pub const name = "SystemError";
    pub const namespace = "";

    pub fn getErrno(this: *const SystemError) bun.C.E {
        // The inverse in bun.sys.Error.toSystemError()
        return @enumFromInt(this.errno * -1);
    }

    pub fn toAnyhowError(this: SystemError) bun.anyhow.Error {
        return bun.anyhow.Error.newSys(this);
    }

    pub fn deref(this: *const SystemError) void {
        this.path.deref();
        this.code.deref();
        this.message.deref();
        this.syscall.deref();
    }

    pub fn ref(this: *SystemError) void {
        this.path.ref();
        this.code.ref();
        this.message.ref();
        this.syscall.ref();
    }

    pub fn toErrorInstance(this: *const SystemError, global: *JSGlobalObject) JSValue {
        defer {
            this.path.deref();
            this.code.deref();
            this.message.deref();
            this.syscall.deref();
        }

        return shim.cppFn("toErrorInstance", .{ this, global });
    }

    pub fn format(self: SystemError, comptime _: []const u8, _: std.fmt.FormatOptions, writer: anytype) !void {
        if (!self.path.isEmpty()) {
            // TODO: remove this hardcoding
            switch (bun.Output.enable_ansi_colors_stderr) {
                inline else => |enable_colors| try writer.print(
                    comptime bun.Output.prettyFmt(
                        "<r><red>{}<r><d>:<r> <b>{s}<r>: {} <d>({}())<r>",
                        enable_colors,
                    ),
                    .{
                        self.code,
                        self.path,
                        self.message,
                        self.syscall,
                    },
                ),
            }
        } else
        // TODO: remove this hardcoding
        switch (bun.Output.enable_ansi_colors_stderr) {
            inline else => |enable_colors| try writer.print(
                comptime bun.Output.prettyFmt(
                    "<r><red>{}<r><d>:<r> {} <d>({}())<r>",
                    enable_colors,
                ),
                .{
                    self.code,
                    self.message,
                    self.syscall,
                },
            ),
        }
    }

    pub const Extern = [_][]const u8{
        "toErrorInstance",
    };
};

pub const ReturnableException = *?*Exception;
pub const Sizes = @import("../bindings/sizes.zig");

pub const JSUint8Array = opaque {
    pub const name = "Uint8Array_alias";
    pub fn ptr(this: *JSUint8Array) [*]u8 {
        return @as(*[*]u8, @ptrFromInt(@intFromPtr(this) + Sizes.Bun_FFI_PointerOffsetToTypedArrayVector)).*;
    }

    pub fn len(this: *JSUint8Array) usize {
        return @as(*usize, @ptrFromInt(@intFromPtr(this) + Sizes.Bun_FFI_PointerOffsetToTypedArrayLength)).*;
    }

    pub fn slice(this: *JSUint8Array) []u8 {
        return this.ptr()[0..this.len()];
    }
};

pub const JSCell = extern struct {
    pub const shim = Shimmer("JSC", "JSCell", @This());
    bytes: shim.Bytes,
    const cppFn = shim.cppFn;
    pub const include = "JavaScriptCore/JSCell.h";
    pub const name = "JSC::JSCell";
    pub const namespace = "JSC";

    const CellType = enum(u8) { _ };

    pub fn getObject(this: *JSCell) *JSObject {
        return shim.cppFn("getObject", .{this});
    }

    pub fn getType(this: *JSCell) u8 {
        return shim.cppFn("getType", .{
            this,
        });
    }

    pub const Extern = [_][]const u8{ "getObject", "getType" };

    pub fn getGetterSetter(this: *JSCell) *GetterSetter {
        if (comptime bun.Environment.allow_assert) {
            bun.assert(JSValue.fromCell(this).isGetterSetter());
        }
        return @as(*GetterSetter, @ptrCast(@alignCast(this)));
    }

    pub fn getCustomGetterSetter(this: *JSCell) *CustomGetterSetter {
        if (comptime bun.Environment.allow_assert) {
            bun.assert(JSValue.fromCell(this).isCustomGetterSetter());
        }
        return @as(*CustomGetterSetter, @ptrCast(@alignCast(this)));
    }
};

pub const JSString = extern struct {
    pub const shim = Shimmer("JSC", "JSString", @This());
    bytes: shim.Bytes,
    const cppFn = shim.cppFn;
    pub const include = "JavaScriptCore/JSString.h";
    pub const name = "JSC::JSString";
    pub const namespace = "JSC";

    pub fn toObject(this: *JSString, global: *JSGlobalObject) ?*JSObject {
        return shim.cppFn("toObject", .{ this, global });
    }

    pub fn toZigString(this: *JSString, global: *JSGlobalObject, zig_str: *JSC.ZigString) void {
        return shim.cppFn("toZigString", .{ this, global, zig_str });
    }

    pub fn getZigString(this: *JSString, global: *JSGlobalObject) JSC.ZigString {
        var out = JSC.ZigString.init("");
        this.toZigString(global, &out);
        return out;
    }

    // doesn't always allocate
    pub fn toSlice(
        this: *JSString,
        global: *JSGlobalObject,
        allocator: std.mem.Allocator,
    ) ZigString.Slice {
        var str = ZigString.init("");
        this.toZigString(global, &str);
        return str.toSlice(allocator);
    }

    pub fn toSliceClone(
        this: *JSString,
        global: *JSGlobalObject,
        allocator: std.mem.Allocator,
    ) ZigString.Slice {
        var str = ZigString.init("");
        this.toZigString(global, &str);
        return str.toSliceClone(allocator);
    }

    pub fn toSliceZ(
        this: *JSString,
        global: *JSGlobalObject,
        allocator: std.mem.Allocator,
    ) ZigString.Slice {
        var str = ZigString.init("");
        this.toZigString(global, &str);
        return str.toSliceZ(allocator);
    }

    pub fn eql(this: *const JSString, global: *JSGlobalObject, other: *JSString) bool {
        return shim.cppFn("eql", .{ this, global, other });
    }

    pub fn iterator(this: *JSString, globalObject: *JSGlobalObject, iter: *anyopaque) void {
        return shim.cppFn("iterator", .{ this, globalObject, iter });
    }

    pub fn length(this: *const JSString) usize {
        return shim.cppFn("length", .{
            this,
        });
    }

    pub fn is8Bit(this: *const JSString) bool {
        return shim.cppFn("is8Bit", .{
            this,
        });
    }

    pub const JStringIteratorAppend8Callback = *const fn (*Iterator, [*]const u8, u32) callconv(.C) void;
    pub const JStringIteratorAppend16Callback = *const fn (*Iterator, [*]const u16, u32) callconv(.C) void;
    pub const JStringIteratorWrite8Callback = *const fn (*Iterator, [*]const u8, u32, u32) callconv(.C) void;
    pub const JStringIteratorWrite16Callback = *const fn (*Iterator, [*]const u16, u32, u32) callconv(.C) void;
    pub const Iterator = extern struct {
        data: ?*anyopaque,
        stop: u8,
        append8: ?JStringIteratorAppend8Callback,
        append16: ?JStringIteratorAppend16Callback,
        write8: ?JStringIteratorWrite8Callback,
        write16: ?JStringIteratorWrite16Callback,
    };

    pub const Extern = [_][]const u8{ "toZigString", "iterator", "toObject", "eql", "value", "length", "is8Bit", "createFromOwnedString", "createFromString" };
};

pub const GetterSetter = extern struct {
    pub const shim = Shimmer("JSC", "GetterSetter", @This());
    bytes: shim.Bytes,
    const cppFn = shim.cppFn;
    pub const include = "JavaScriptCore/GetterSetter.h";
    pub const name = "JSC::GetterSetter";
    pub const namespace = "JSC";

    pub fn isGetterNull(this: *GetterSetter) bool {
        return shim.cppFn("isGetterNull", .{this});
    }

    pub fn isSetterNull(this: *GetterSetter) bool {
        return shim.cppFn("isSetterNull", .{this});
    }
};

pub const CustomGetterSetter = extern struct {
    pub const shim = Shimmer("JSC", "CustomGetterSetter", @This());
    bytes: shim.Bytes,
    const cppFn = shim.cppFn;
    pub const include = "JavaScriptCore/CustomGetterSetter.h";
    pub const name = "JSC::CustomGetterSetter";
    pub const namespace = "JSC";

    pub fn isGetterNull(this: *CustomGetterSetter) bool {
        return shim.cppFn("isGetterNull", .{this});
    }

    pub fn isSetterNull(this: *CustomGetterSetter) bool {
        return shim.cppFn("isSetterNull", .{this});
    }
};

pub const JSPromiseRejectionOperation = enum(u32) {
    Reject = 0,
    Handle = 1,
};

pub fn NewGlobalObject(comptime Type: type) type {
    return struct {
        const importNotImpl = "Import not implemented";
        const resolveNotImpl = "resolve not implemented";
        const moduleNotImpl = "Module fetch not implemented";
        pub fn import(global: *JSGlobalObject, specifier: *String, source: *String) callconv(.C) ErrorableString {
            if (comptime @hasDecl(Type, "import")) {
                return @call(bun.callmod_inline, Type.import, .{ global, specifier.*, source.* });
            }
            return ErrorableString.err(error.ImportFailed, String.init(importNotImpl).toErrorInstance(global).asVoid());
        }
        pub fn resolve(
            res: *ErrorableString,
            global: *JSGlobalObject,
            specifier: *String,
            source: *String,
            query_string: *ZigString,
        ) callconv(.C) void {
            if (comptime @hasDecl(Type, "resolve")) {
                @call(bun.callmod_inline, Type.resolve, .{ res, global, specifier.*, source.*, query_string, true });
                return;
            }
            res.* = ErrorableString.err(error.ResolveFailed, String.init(resolveNotImpl).toErrorInstance(global).asVoid());
        }
        pub fn fetch(ret: *ErrorableResolvedSource, global: *JSGlobalObject, specifier: *String, source: *String) callconv(.C) void {
            if (comptime @hasDecl(Type, "fetch")) {
                @call(bun.callmod_inline, Type.fetch, .{ ret, global, specifier.*, source.* });
                return;
            }
            ret.* = ErrorableResolvedSource.err(error.FetchFailed, String.init(moduleNotImpl).toErrorInstance(global).asVoid());
        }
        pub fn promiseRejectionTracker(global: *JSGlobalObject, promise: *JSPromise, rejection: JSPromiseRejectionOperation) callconv(.C) JSValue {
            if (comptime @hasDecl(Type, "promiseRejectionTracker")) {
                return @call(bun.callmod_inline, Type.promiseRejectionTracker, .{ global, promise, rejection });
            }
            return JSValue.jsUndefined();
        }

        pub fn reportUncaughtException(global: *JSGlobalObject, exception: *Exception) callconv(.C) JSValue {
            if (comptime @hasDecl(Type, "reportUncaughtException")) {
                return @call(bun.callmod_inline, Type.reportUncaughtException, .{ global, exception });
            }
            return JSValue.jsUndefined();
        }

        pub fn onCrash() callconv(.C) void {
            if (comptime @hasDecl(Type, "onCrash")) {
                return @call(bun.callmod_inline, Type.onCrash, .{});
            }

            Output.flush();

            @panic("A C++ exception occurred");
        }
    };
}

pub const JSModuleLoader = extern struct {
    pub const shim = Shimmer("JSC", "JSModuleLoader", @This());
    bytes: shim.Bytes,
    const cppFn = shim.cppFn;
    pub const include = "JavaScriptCore/JSModuleLoader.h";
    pub const name = "JSC::JSModuleLoader";
    pub const namespace = "JSC";

    pub fn evaluate(
        globalObject: *JSGlobalObject,
        sourceCodePtr: [*]const u8,
        sourceCodeLen: usize,
        originUrlPtr: [*]const u8,
        originUrlLen: usize,
        referrerUrlPtr: [*]const u8,
        referrerUrlLen: usize,
        thisValue: JSValue,
        exception: [*]JSValue,
    ) JSValue {
        return shim.cppFn("evaluate", .{
            globalObject,
            sourceCodePtr,
            sourceCodeLen,
            originUrlPtr,
            originUrlLen,
            referrerUrlPtr,
            referrerUrlLen,
            thisValue,
            exception,
        });
    }

    pub fn loadAndEvaluateModule(globalObject: *JSGlobalObject, module_name: *const bun.String) ?*JSInternalPromise {
        return shim.cppFn("loadAndEvaluateModule", .{
            globalObject,
            module_name,
        });
    }

    extern fn JSModuleLoader__import(*JSGlobalObject, *const bun.String) *JSInternalPromise;
    pub fn import(globalObject: *JSGlobalObject, module_name: *const bun.String) *JSInternalPromise {
        return JSModuleLoader__import(globalObject, module_name);
    }

    // pub fn dependencyKeysIfEvaluated(this: *JSModuleLoader, globalObject: *JSGlobalObject, moduleRecord: *JSModuleRecord) *JSValue {
    //     return shim.cppFn("dependencyKeysIfEvaluated", .{ this, globalObject, moduleRecord });
    // }

    pub const Extern = [_][]const u8{
        "evaluate",
        "loadAndEvaluateModule",
        "importModule",
        "checkSyntax",
    };
};

pub fn PromiseCallback(comptime Type: type, comptime CallbackFunction: fn (*Type, *JSGlobalObject, []const JSValue) anyerror!JSValue) type {
    return struct {
        pub fn callback(
            ctx: ?*anyopaque,
            globalThis: *JSGlobalObject,
            arguments: [*]const JSValue,
            arguments_len: usize,
        ) callconv(.C) JSValue {
            return CallbackFunction(@as(*Type, @ptrCast(@alignCast(ctx.?))), globalThis, arguments[0..arguments_len]) catch |err| brk: {
                break :brk ZigString.init(bun.asByteSlice(@errorName(err))).toErrorInstance(globalThis);
            };
        }
    }.callback;
}

pub const CommonAbortReason = enum(u8) {
    Timeout = 1,
    UserAbort = 2,
    ConnectionClosed = 3,

    pub fn toJS(this: CommonAbortReason, global: *JSGlobalObject) JSValue {
        return WebCore__CommonAbortReason__toJS(global, this);
    }

    extern fn WebCore__CommonAbortReason__toJS(*JSGlobalObject, CommonAbortReason) JSValue;
};

pub const AbortSignal = extern opaque {
    pub const shim = Shimmer("WebCore", "AbortSignal", @This());
    const cppFn = shim.cppFn;
    pub const include = "webcore/AbortSignal.h";
    pub const name = "WebCore::AbortSignal";
    pub const namespace = "WebCore";

    pub fn listen(
        this: *AbortSignal,
        comptime Context: type,
        ctx: *Context,
        comptime cb: *const fn (*Context, JSValue) void,
    ) *AbortSignal {
        const Wrapper = struct {
            const call = cb;
            pub fn callback(
                ptr: ?*anyopaque,
                reason: JSValue,
            ) callconv(.C) void {
                const val = bun.cast(*Context, ptr.?);
                call(val, reason);
            }
        };

        return this.addListener(@as(?*anyopaque, @ptrCast(ctx)), Wrapper.callback);
    }

    pub fn addListener(
        this: *AbortSignal,
        ctx: ?*anyopaque,
        callback: *const fn (?*anyopaque, JSValue) callconv(.C) void,
    ) *AbortSignal {
        return cppFn("addListener", .{ this, ctx, callback });
    }

    pub fn cleanNativeBindings(this: *AbortSignal, ctx: ?*anyopaque) void {
        return cppFn("cleanNativeBindings", .{ this, ctx });
    }

    extern fn WebCore__AbortSignal__signal(*AbortSignal, *JSC.JSGlobalObject, CommonAbortReason) void;

    pub fn signal(
        this: *AbortSignal,
        globalObject: *JSC.JSGlobalObject,
        reason: CommonAbortReason,
    ) void {
        bun.Analytics.Features.abort_signal += 1;
        return WebCore__AbortSignal__signal(this, globalObject, reason);
    }

    /// This function is not threadsafe. aborted is a boolean, not an atomic!
    pub fn aborted(this: *AbortSignal) bool {
        return cppFn("aborted", .{this});
    }

    /// This function is not threadsafe. JSValue cannot safely be passed between threads.
    pub fn abortReason(this: *AbortSignal) JSValue {
        return cppFn("abortReason", .{this});
    }

    pub fn ref(
        this: *AbortSignal,
    ) *AbortSignal {
        return cppFn("ref", .{this});
    }

    pub fn unref(
        this: *AbortSignal,
    ) void {
        cppFn("unref", .{this});
    }

    pub fn detach(this: *AbortSignal, ctx: ?*anyopaque) void {
        this.cleanNativeBindings(ctx);
        _ = this.unref();
    }

    pub fn fromJS(value: JSValue) ?*AbortSignal {
        return cppFn("fromJS", .{value});
    }

    pub fn toJS(this: *AbortSignal, global: *JSGlobalObject) JSValue {
        return cppFn("toJS", .{ this, global });
    }

    pub fn create(global: *JSGlobalObject) JSValue {
        return cppFn("create", .{global});
    }

    extern fn WebCore__AbortSignal__new(*JSGlobalObject) *AbortSignal;
    pub fn new(global: *JSGlobalObject) *AbortSignal {
        JSC.markBinding(@src());
        return WebCore__AbortSignal__new(global);
    }

    pub const Extern = [_][]const u8{ "create", "ref", "unref", "signal", "abortReason", "aborted", "addListener", "fromJS", "toJS", "cleanNativeBindings" };
};

pub const JSPromise = extern struct {
    pub const shim = Shimmer("JSC", "JSPromise", @This());
    bytes: shim.Bytes,
    const cppFn = shim.cppFn;
    pub const include = "JavaScriptCore/JSPromise.h";
    pub const name = "JSC::JSPromise";
    pub const namespace = "JSC";

    pub const Status = enum(u32) {
        Pending = 0, // Making this as 0, so that, we can change the status from Pending to others without masking.
        Fulfilled = 1,
        Rejected = 2,
    };

    pub fn Weak(comptime T: type) type {
        return struct {
            weak: JSC.Weak(T) = .{},
            const WeakType = @This();

            pub fn reject(this: *WeakType, globalThis: *JSC.JSGlobalObject, val: JSC.JSValue) void {
                this.swap().reject(globalThis, val);
            }

            /// Like `reject`, except it drains microtasks at the end of the current event loop iteration.
            pub fn rejectTask(this: *WeakType, globalThis: *JSC.JSGlobalObject, val: JSC.JSValue) void {
                const loop = JSC.VirtualMachine.get().eventLoop();
                loop.enter();
                defer loop.exit();

                this.reject(globalThis, val);
            }

            pub fn rejectOnNextTick(this: *WeakType, globalThis: *JSC.JSGlobalObject, val: JSC.JSValue) void {
                this.swap().rejectOnNextTick(globalThis, val);
            }

            pub fn resolve(this: *WeakType, globalThis: *JSC.JSGlobalObject, val: JSC.JSValue) void {
                this.swap().resolve(globalThis, val);
            }

            /// Like `resolve`, except it drains microtasks at the end of the current event loop iteration.
            pub fn resolveTask(this: *WeakType, globalThis: *JSC.JSGlobalObject, val: JSC.JSValue) void {
                const loop = JSC.VirtualMachine.get().eventLoop();
                loop.enter();
                defer loop.exit();
                this.resolve(globalThis, val);
            }

            pub fn resolveOnNextTick(this: *WeakType, globalThis: *JSC.JSGlobalObject, val: JSC.JSValue) void {
                this.swap().resolveOnNextTick(globalThis, val);
            }

            pub fn init(
                globalThis: *JSC.JSGlobalObject,
                promise: JSValue,
                ctx: *T,
                comptime finalizer: *const fn (*T, JSC.JSValue) void,
            ) WeakType {
                return WeakType{
                    .weak = JSC.Weak(T).create(
                        promise,
                        globalThis,
                        ctx,
                        finalizer,
                    ),
                };
            }

            pub fn get(this: *const WeakType) *JSC.JSPromise {
                return this.weak.get().?.asPromise().?;
            }

            pub fn getOrNull(this: *const WeakType) ?*JSC.JSPromise {
                const promise_value = this.weak.get() orelse return null;
                return promise_value.asPromise();
            }

            pub fn value(this: *const WeakType) JSValue {
                return this.weak.get().?;
            }

            pub fn valueOrEmpty(this: *const WeakType) JSValue {
                return this.weak.get() orelse .zero;
            }

            pub fn swap(this: *WeakType) *JSC.JSPromise {
                const prom = this.weak.swap().asPromise().?;
                this.weak.deinit();
                return prom;
            }
            pub fn deinit(this: *WeakType) void {
                this.weak.clear();
                this.weak.deinit();
            }
        };
    }

    pub const Strong = struct {
        strong: JSC.Strong = .{},

        pub fn reject(this: *Strong, globalThis: *JSC.JSGlobalObject, val: JSC.JSValue) void {
            this.swap().reject(globalThis, val);
        }

        /// Like `reject`, except it drains microtasks at the end of the current event loop iteration.
        pub fn rejectTask(this: *Strong, globalThis: *JSC.JSGlobalObject, val: JSC.JSValue) void {
            const loop = JSC.VirtualMachine.get().eventLoop();
            loop.enter();
            defer loop.exit();

            this.reject(globalThis, val);
        }

        pub fn rejectOnNextTick(this: *Strong, globalThis: *JSC.JSGlobalObject, val: JSC.JSValue) void {
            this.swap().rejectOnNextTick(globalThis, val);
        }

        pub fn resolve(this: *Strong, globalThis: *JSC.JSGlobalObject, val: JSC.JSValue) void {
            this.swap().resolve(globalThis, val);
        }

        /// Like `resolve`, except it drains microtasks at the end of the current event loop iteration.
        pub fn resolveTask(this: *Strong, globalThis: *JSC.JSGlobalObject, val: JSC.JSValue) void {
            const loop = JSC.VirtualMachine.get().eventLoop();
            loop.enter();
            defer loop.exit();
            this.resolve(globalThis, val);
        }

        pub fn resolveOnNextTick(this: *Strong, globalThis: *JSC.JSGlobalObject, val: JSC.JSValue) void {
            this.swap().resolveOnNextTick(globalThis, val);
        }

        pub fn init(globalThis: *JSC.JSGlobalObject) Strong {
            return Strong{
                .strong = JSC.Strong.create(
                    JSC.JSPromise.create(globalThis).asValue(globalThis),
                    globalThis,
                ),
            };
        }

        pub fn get(this: *const Strong) *JSC.JSPromise {
            return this.strong.get().?.asPromise().?;
        }

        pub fn value(this: *const Strong) JSValue {
            return this.strong.get().?;
        }

        pub fn valueOrEmpty(this: *const Strong) JSValue {
            return this.strong.get() orelse .zero;
        }

        pub fn swap(this: *Strong) *JSC.JSPromise {
            const prom = this.strong.swap().asPromise().?;
            this.strong.deinit();
            return prom;
        }
        pub fn deinit(this: *Strong) void {
            this.strong.clear();
            this.strong.deinit();
        }
    };

    pub fn wrap(
        globalObject: *JSGlobalObject,
        value: JSValue,
    ) JSValue {
        if (value.isEmpty()) {
            return resolvedPromiseValue(globalObject, JSValue.jsUndefined());
        } else if (value.isEmptyOrUndefinedOrNull() or !value.isCell()) {
            return resolvedPromiseValue(globalObject, value);
        }

        if (value.jsType() == .JSPromise) {
            return value;
        }

        if (value.isAnyError()) {
            return rejectedPromiseValue(globalObject, value);
        }

        return resolvedPromiseValue(globalObject, value);
    }
    pub fn status(this: *const JSPromise, vm: *VM) Status {
        return shim.cppFn("status", .{ this, vm });
    }
    pub fn result(this: *JSPromise, vm: *VM) JSValue {
        return cppFn("result", .{ this, vm });
    }
    pub fn isHandled(this: *const JSPromise, vm: *VM) bool {
        return cppFn("isHandled", .{ this, vm });
    }
    pub fn setHandled(this: *JSPromise, vm: *VM) void {
        cppFn("setHandled", .{ this, vm });
    }

    pub fn resolvedPromise(globalThis: *JSGlobalObject, value: JSValue) *JSPromise {
        return cppFn("resolvedPromise", .{ globalThis, value });
    }

    pub fn resolveOnNextTick(promise: *JSC.JSPromise, globalThis: *JSGlobalObject, value: JSC.JSValue) void {
        return cppFn("resolveOnNextTick", .{ promise, globalThis, value });
    }

    pub fn rejectOnNextTick(promise: *JSC.JSPromise, globalThis: *JSGlobalObject, value: JSC.JSValue) void {
        return rejectOnNextTickWithHandled(promise, globalThis, value, false);
    }

    pub fn rejectOnNextTickAsHandled(promise: *JSC.JSPromise, globalThis: *JSGlobalObject, value: JSC.JSValue) void {
        return rejectOnNextTickWithHandled(promise, globalThis, value, true);
    }

    pub fn rejectOnNextTickWithHandled(promise: *JSC.JSPromise, globalThis: *JSGlobalObject, value: JSC.JSValue, handled: bool) void {
        return cppFn("rejectOnNextTickWithHandled", .{ promise, globalThis, value, handled });
    }

    /// Create a new promise with an already fulfilled value
    /// This is the faster function for doing that.
    pub fn resolvedPromiseValue(globalThis: *JSGlobalObject, value: JSValue) JSValue {
        return cppFn("resolvedPromiseValue", .{ globalThis, value });
    }

    pub fn rejectedPromise(globalThis: *JSGlobalObject, value: JSValue) *JSPromise {
        return cppFn("rejectedPromise", .{ globalThis, value });
    }

    pub fn rejectedPromiseValue(globalThis: *JSGlobalObject, value: JSValue) JSValue {
        return cppFn("rejectedPromiseValue", .{ globalThis, value });
    }

    /// Fulfill an existing promise with the value
    /// The value can be another Promise
    /// If you want to create a new Promise that is already resolved, see JSPromise.resolvedPromiseValue
    pub fn resolve(this: *JSPromise, globalThis: *JSGlobalObject, value: JSValue) void {
        if (comptime bun.Environment.isDebug) {
            const loop = JSC.VirtualMachine.get().eventLoop();
            loop.debug.js_call_count_outside_tick_queue += @as(usize, @intFromBool(!loop.debug.is_inside_tick_queue));
            if (loop.debug.track_last_fn_name and !loop.debug.is_inside_tick_queue) {
                loop.debug.last_fn_name = String.static("resolve");
            }
        }

        cppFn("resolve", .{ this, globalThis, value });
    }
    pub fn reject(this: *JSPromise, globalThis: *JSGlobalObject, value: JSValue) void {
        if (comptime bun.Environment.isDebug) {
            const loop = JSC.VirtualMachine.get().eventLoop();
            loop.debug.js_call_count_outside_tick_queue += @as(usize, @intFromBool(!loop.debug.is_inside_tick_queue));
            if (loop.debug.track_last_fn_name and !loop.debug.is_inside_tick_queue) {
                loop.debug.last_fn_name = String.static("reject");
            }
        }

        cppFn("reject", .{ this, globalThis, value });
    }
    pub fn rejectAsHandled(this: *JSPromise, globalThis: *JSGlobalObject, value: JSValue) void {
        cppFn("rejectAsHandled", .{ this, globalThis, value });
    }
    // pub fn rejectException(this: *JSPromise, globalThis: *JSGlobalObject, value: *Exception) void {
    //     cppFn("rejectException", .{ this, globalThis, value });
    // }
    pub fn rejectAsHandledException(this: *JSPromise, globalThis: *JSGlobalObject, value: *Exception) void {
        cppFn("rejectAsHandledException", .{ this, globalThis, value });
    }

    pub fn create(globalThis: *JSGlobalObject) *JSPromise {
        return cppFn("create", .{globalThis});
    }

    pub fn asValue(this: *JSPromise, globalThis: *JSGlobalObject) JSValue {
        return cppFn("asValue", .{ this, globalThis });
    }

    pub const Extern = [_][]const u8{
        "asValue",
        "create",
        "isHandled",
        "setHandled",
        "reject",
        "rejectAsHandled",
        "rejectAsHandledException",
        "rejectOnNextTickWithHandled",
        "rejectedPromise",
        "rejectedPromiseValue",
        "resolve",
        "resolveOnNextTick",
        "resolvedPromise",
        "resolvedPromiseValue",
        "result",
        "status",
        // "rejectException",
    };
};

pub const JSInternalPromise = extern struct {
    pub const shim = Shimmer("JSC", "JSInternalPromise", @This());
    bytes: shim.Bytes,
    const cppFn = shim.cppFn;
    pub const include = "JavaScriptCore/JSInternalPromise.h";
    pub const name = "JSC::JSInternalPromise";
    pub const namespace = "JSC";

    pub fn status(this: *const JSInternalPromise, vm: *VM) JSPromise.Status {
        return shim.cppFn("status", .{ this, vm });
    }
    pub fn result(this: *const JSInternalPromise, vm: *VM) JSValue {
        return cppFn("result", .{ this, vm });
    }
    pub fn isHandled(this: *const JSInternalPromise, vm: *VM) bool {
        return cppFn("isHandled", .{ this, vm });
    }
    pub fn setHandled(this: *JSInternalPromise, vm: *VM) void {
        cppFn("setHandled", .{ this, vm });
    }

    pub fn resolvedPromise(globalThis: *JSGlobalObject, value: JSValue) *JSInternalPromise {
        return cppFn("resolvedPromise", .{ globalThis, value });
    }
    pub fn rejectedPromise(globalThis: *JSGlobalObject, value: JSValue) *JSInternalPromise {
        return cppFn("rejectedPromise", .{ globalThis, value });
    }

    pub fn resolve(this: *JSInternalPromise, globalThis: *JSGlobalObject, value: JSValue) void {
        cppFn("resolve", .{ this, globalThis, value });
    }
    pub fn reject(this: *JSInternalPromise, globalThis: *JSGlobalObject, value: JSValue) void {
        cppFn("reject", .{ this, globalThis, value });
    }
    pub fn rejectAsHandled(this: *JSInternalPromise, globalThis: *JSGlobalObject, value: JSValue) void {
        cppFn("rejectAsHandled", .{ this, globalThis, value });
    }
    // pub fn rejectException(this: *JSInternalPromise, globalThis: *JSGlobalObject, value: *Exception) void {
    //     cppFn("rejectException", .{ this, globalThis, value });
    // }
    pub fn rejectAsHandledException(this: *JSInternalPromise, globalThis: *JSGlobalObject, value: *Exception) void {
        cppFn("rejectAsHandledException", .{ this, globalThis, value });
    }
    // pub const PromiseCallbackPrimitive = *const fn (
    //     ctx: ?*anyopaque,
    //     globalThis: *JSGlobalObject,
    //     arguments: [*]const JSValue,
    //     arguments_len: usize,
    // ) callconv(.C) JSValue;
    // pub fn then_(
    //     this: *JSInternalPromise,
    //     globalThis: *JSGlobalObject,
    //     resolve_ctx: ?*anyopaque,
    //     onResolve: PromiseCallbackPrimitive,
    //     reject_ctx: ?*anyopaque,
    //     onReject: PromiseCallbackPrimitive,
    // ) *JSInternalPromise {
    //     return cppFn("then_", .{ this, globalThis, resolve_ctx, onResolve, reject_ctx, onReject });
    // }

    // pub const Completion = struct {
    //     result: []const JSValue,
    //     global: *JSGlobalObject,
    //     resolved: bool = false,

    //     pub const PromiseTask = struct {
    //         frame: @Frame(JSInternalPromise._wait),
    //         completion: Completion,

    //         pub fn onResolve(this: *PromiseTask, global: *JSGlobalObject, arguments: []const JSValue) anyerror!JSValue {
    //             this.completion.global = global;
    //             this.completion.resolved = true;
    //             this.completion.result = arguments;

    //             return resume this.frame;
    //         }

    //         pub fn onReject(this: *PromiseTask, global: *JSGlobalObject, arguments: []const JSValue) anyerror!JSValue {
    //             this.completion.global = global;
    //             this.completion.resolved = false;
    //             this.completion.result = arguments;
    //             return resume this.frame;
    //         }
    //     };
    // };

    // pub fn _wait(
    //     this: *JSInternalPromise,
    //     globalThis: *JSGlobalObject,
    //     internal: *Completion.PromiseTask,
    // ) void {
    //     this.then(
    //         globalThis,
    //         Completion.PromiseTask,
    //         internal,
    //         Completion.PromiseTask.onResolve,
    //         Completion.PromiseTask,
    //         internal,
    //         Completion.PromiseTask.onReject,
    //     );

    //     suspend {
    //         internal.frame = @frame().*;
    //     }
    // }

    // pub fn wait(
    //     this: *JSInternalPromise,
    //     globalThis: *JSGlobalObject,
    //     allocator: std.mem.Allocator,
    // ) callconv(.Async) anyerror!Completion {
    //     var internal = try allocator.create(Completion.PromiseTask);
    //     defer allocator.destroy(internal);
    //     internal.* = Completion.Internal{
    //         .frame = undefined,
    //         .completion = Completion{
    //             .global = globalThis,
    //             .resolved = false,
    //             .result = &[_]JSValue{},
    //         },
    //     };

    //     this._wait(globalThis, internal);

    //     return internal.completion;
    // }

    // pub fn then(
    //     this: *JSInternalPromise,
    //     globalThis: *JSGlobalObject,
    //     comptime Resolve: type,
    //     resolver: *Resolve,
    //     comptime onResolve: fn (*Resolve, *JSGlobalObject, []const JSValue) anyerror!JSValue,
    //     comptime Reject: type,
    //     rejecter: *Reject,
    //     comptime onReject: fn (*Reject, *JSGlobalObject, []const JSValue) anyerror!JSValue,
    // ) *JSInternalPromise {
    //     return then_(this, globalThis, resolver, PromiseCallback(Resolve, onResolve), Reject, rejecter, PromiseCallback(Reject, onReject));
    // }

    // pub fn thenResolve(
    //     this: *JSInternalPromise,
    //     globalThis: *JSGlobalObject,
    //     comptime Resolve: type,
    //     resolver: *Resolve,
    //     comptime onResolve: fn (*Resolve, *JSGlobalObject, []const JSValue) anyerror!JSValue,
    // ) *JSInternalPromise {
    //     return thenResolve_(this, globalThis, resolver, PromiseCallback(Resolve, onResolve));
    // }

    // pub fn thenResolve_(
    //     this: *JSInternalPromise,
    //     globalThis: *JSGlobalObject,
    //     resolve_ctx: ?*anyopaque,
    //     onResolve: PromiseCallbackPrimitive,
    // ) *JSInternalPromise {
    //     return cppFn("thenResolve_", .{
    //         this,
    //         globalThis,
    //         resolve_ctx,
    //         onResolve,
    //     });
    // }

    // pub fn thenReject_(
    //     this: *JSInternalPromise,
    //     globalThis: *JSGlobalObject,
    //     resolve_ctx: ?*anyopaque,
    //     onResolve: PromiseCallbackPrimitive,
    // ) *JSInternalPromise {
    //     return cppFn("thenReject_", .{
    //         this,
    //         globalThis,
    //         resolve_ctx,
    //         onResolve,
    //     });
    // }

    // pub fn thenReject(
    //     this: *JSInternalPromise,
    //     globalThis: *JSGlobalObject,
    //     comptime Resolve: type,
    //     resolver: *Resolve,
    //     comptime onResolve: fn (*Resolve, *JSGlobalObject, []const JSValue) anyerror!JSValue,
    // ) *JSInternalPromise {
    //     return thenReject_(this, globalThis, resolver, PromiseCallback(Resolve, onResolve));
    // }

    pub fn create(globalThis: *JSGlobalObject) *JSInternalPromise {
        return cppFn("create", .{globalThis});
    }

    pub fn asValue(this: *JSInternalPromise) JSValue {
        return JSValue.fromCell(this);
    }

    pub const Extern = [_][]const u8{
        "create",
        // "then_",
        "status",
        "result",
        "isHandled",
        "setHandled",
        "resolvedPromise",
        "rejectedPromise",
        "resolve",
        "reject",
        "rejectAsHandled",
        // "thenResolve_",
        // "thenReject_",
        // "rejectException",
        "rejectAsHandledException",
    };
};

pub const AnyPromise = union(enum) {
    Normal: *JSPromise,
    Internal: *JSInternalPromise,

    pub fn status(this: AnyPromise, vm: *VM) JSPromise.Status {
        return switch (this) {
            inline else => |promise| promise.status(vm),
        };
    }
    pub fn result(this: AnyPromise, vm: *VM) JSValue {
        return switch (this) {
            inline else => |promise| promise.result(vm),
        };
    }
    pub fn isHandled(this: AnyPromise, vm: *VM) bool {
        return switch (this) {
            inline else => |promise| promise.isHandled(vm),
        };
    }
    pub fn setHandled(this: AnyPromise, vm: *VM) void {
        switch (this) {
            inline else => |promise| promise.setHandled(vm),
        }
    }

    pub fn resolve(this: AnyPromise, globalThis: *JSGlobalObject, value: JSValue) void {
        switch (this) {
            inline else => |promise| promise.resolve(globalThis, value),
        }
    }
    pub fn reject(this: AnyPromise, globalThis: *JSGlobalObject, value: JSValue) void {
        switch (this) {
            inline else => |promise| promise.reject(globalThis, value),
        }
    }
    pub fn rejectAsHandled(this: AnyPromise, globalThis: *JSGlobalObject, value: JSValue) void {
        switch (this) {
            inline else => |promise| promise.rejectAsHandled(globalThis, value),
        }
    }
    pub fn rejectAsHandledException(this: AnyPromise, globalThis: *JSGlobalObject, value: *Exception) void {
        switch (this) {
            inline else => |promise| promise.rejectAsHandledException(globalThis, value),
        }
    }
    pub fn asValue(this: AnyPromise, globalThis: *JSGlobalObject) JSValue {
        return switch (this) {
            .Normal => |promise| promise.asValue(globalThis),
            .Internal => |promise| promise.asValue(),
        };
    }
};

// SourceProvider.h
pub const SourceType = enum(u8) {
    Program = 0,
    Module = 1,
    WebAssembly = 2,
};

pub const Thenables = opaque {};

pub const JSFunction = extern struct {
    pub const shim = Shimmer("JSC", "JSFunction", @This());
    bytes: shim.Bytes,
    const cppFn = shim.cppFn;
    pub const include = "JavaScriptCore/JSFunction.h";
    pub const name = "JSC::JSFunction";
    pub const namespace = "JSC";

    const ImplementationVisibility = enum(u8) {
        public,
        private,
        private_recursive,
    };

    /// In WebKit: Intrinsic.h
    const Intrinsic = enum(u8) {
        none,
        _,
    };

    const CreateJSFunctionOptions = struct {
        implementation_visibility: ImplementationVisibility = .public,
        intrinsic: Intrinsic = .none,
        constructor: ?*const JSHostFunctionType = null,
    };

    extern fn JSFunction__createFromZig(
        global: *JSGlobalObject,
        fn_name: bun.String,
        implementation: *const JSHostFunctionType,
        arg_count: u32,
        implementation_visibility: ImplementationVisibility,
        intrinsic: Intrinsic,
        constructor: ?*const JSHostFunctionType,
    ) JSValue;

    pub fn create(
        global: *JSGlobalObject,
        fn_name: anytype,
        comptime implementation: JSHostFunctionType,
        function_length: u32,
        options: CreateJSFunctionOptions,
    ) JSValue {
        return JSFunction__createFromZig(
            global,
            switch (@TypeOf(fn_name)) {
                bun.String => fn_name,
                else => bun.String.init(fn_name),
            },
            implementation,
            function_length,
            options.implementation_visibility,
            options.intrinsic,
            options.constructor,
        );
    }

    pub fn optimizeSoon(value: JSValue) void {
        cppFn("optimizeSoon", .{value});
    }

    extern fn JSC__JSFunction__getSourceCode(value: JSValue, out: *ZigString) bool;

    pub fn getSourceCode(value: JSValue) ?bun.String {
        var str: ZigString = undefined;
        return if (JSC__JSFunction__getSourceCode(value, &str)) bun.String.init(str) else null;
    }

    pub const Extern = [_][]const u8{
        "fromString",
        "getName",
        "displayName",
        "calculatedDisplayName",
        "optimizeSoon",
    };
};

pub const JSGlobalObject = opaque {
    pub fn allocator(this: *JSGlobalObject) std.mem.Allocator {
        return this.bunVM().allocator;
    }

    pub fn throwOutOfMemory(this: *JSGlobalObject) void {
        this.throwValue(this.createErrorInstance("Out of memory", .{}));
    }

    pub fn throwTODO(this: *JSGlobalObject, msg: []const u8) void {
        const err = this.createErrorInstance("{s}", .{msg});
        err.put(this, ZigString.static("name"), bun.String.static("TODOError").toJS(this));
        this.throwValue(err);
    }

    extern fn JSGlobalObject__clearTerminationException(this: *JSGlobalObject) void;
    extern fn JSGlobalObject__throwTerminationException(this: *JSGlobalObject) void;
    pub const throwTerminationException = JSGlobalObject__throwTerminationException;
    pub const clearTerminationException = JSGlobalObject__clearTerminationException;
    extern fn JSGlobalObject__setTimeZone(this: *JSGlobalObject, timeZone: *const ZigString) bool;

    pub fn setTimeZone(this: *JSGlobalObject, timeZone: *const ZigString) bool {
        return JSGlobalObject__setTimeZone(this, timeZone);
    }

    pub inline fn toJSValue(globalThis: *JSGlobalObject) JSValue {
        return @enumFromInt(@as(JSValue.Type, @bitCast(@intFromPtr(globalThis))));
    }

    pub fn throwInvalidArguments(
        this: *JSGlobalObject,
        comptime fmt: [:0]const u8,
        args: anytype,
    ) void {
        const err = JSC.toInvalidArguments(fmt, args, this);
        this.vm().throwError(this, err);
    }

    pub fn createInvalidArgumentType(
        this: *JSGlobalObject,
        comptime name_: []const u8,
        comptime field: []const u8,
        comptime typename: []const u8,
    ) JSC.JSValue {
        return this.ERR_INVALID_ARG_TYPE(
            comptime std.fmt.comptimePrint("Expected {s} to be a {s} for '{s}'.", .{ field, typename, name_ }),
            .{},
        ).toJS();
    }

    pub fn toJS(this: *JSC.JSGlobalObject, value: anytype, comptime lifetime: JSC.Lifetime) JSC.JSValue {
        return JSC.toJS(this, @TypeOf(value), value, lifetime);
    }

    pub fn throwInvalidArgumentType(
        this: *JSGlobalObject,
        comptime name_: []const u8,
        comptime field: []const u8,
        comptime typename: []const u8,
    ) void {
        this.throwValue(this.createInvalidArgumentType(name_, field, typename));
    }

    pub fn throwInvalidArgumentTypeValue(
        this: *JSGlobalObject,
        field: []const u8,
        typename: []const u8,
        value: JSValue,
    ) JSValue {
        const ty_str = value.jsTypeString(this).toSlice(this, bun.default_allocator);
        defer ty_str.deinit();
        this.ERR_INVALID_ARG_TYPE("The \"{s}\" argument must be of type {s}. Received {s}", .{ field, typename, ty_str.slice() }).throw();
        return .zero;
    }

    pub fn createNotEnoughArguments(
        this: *JSGlobalObject,
        comptime name_: []const u8,
        comptime expected: usize,
        got: usize,
    ) JSC.JSValue {
        return JSC.toTypeError(
            .ERR_MISSING_ARGS,
            "Not enough arguments to '" ++ name_ ++ "'. Expected {d}, got {d}.",
            .{ expected, got },
            this,
        );
    }

    pub fn throwNotEnoughArguments(
        this: *JSGlobalObject,
        comptime name_: []const u8,
        comptime expected: usize,
        got: usize,
    ) void {
        this.throwValue(this.createNotEnoughArguments(name_, expected, got));
    }

    extern fn JSC__JSGlobalObject__reload(JSC__JSGlobalObject__ptr: *JSGlobalObject) void;
    pub fn reload(this: *JSC.JSGlobalObject) void {
        this.vm().drainMicrotasks();
        this.vm().collectAsync();

        JSC__JSGlobalObject__reload(this);
    }

    pub const BunPluginTarget = enum(u8) {
        bun = 0,
        node = 1,
        browser = 2,
    };
    extern fn Bun__runOnLoadPlugins(*JSC.JSGlobalObject, ?*const bun.String, *const bun.String, BunPluginTarget) JSValue;
    extern fn Bun__runOnResolvePlugins(*JSC.JSGlobalObject, ?*const bun.String, *const bun.String, *const String, BunPluginTarget) JSValue;

    pub fn runOnLoadPlugins(this: *JSGlobalObject, namespace_: bun.String, path: bun.String, target: BunPluginTarget) ?JSValue {
        JSC.markBinding(@src());
        const result = Bun__runOnLoadPlugins(this, if (namespace_.length() > 0) &namespace_ else null, &path, target);
        if (result.isEmptyOrUndefinedOrNull()) {
            return null;
        }

        return result;
    }

    pub fn runOnResolvePlugins(this: *JSGlobalObject, namespace_: bun.String, path: bun.String, source: bun.String, target: BunPluginTarget) ?JSValue {
        JSC.markBinding(@src());

        const result = Bun__runOnResolvePlugins(this, if (namespace_.length() > 0) &namespace_ else null, &path, &source, target);
        if (result.isEmptyOrUndefinedOrNull()) {
            return null;
        }

        return result;
    }

    pub fn createErrorInstance(this: *JSGlobalObject, comptime fmt: [:0]const u8, args: anytype) JSValue {
        if (comptime std.meta.fieldNames(@TypeOf(args)).len > 0) {
            var stack_fallback = std.heap.stackFallback(1024 * 4, this.allocator());
            var buf = bun.MutableString.init2048(stack_fallback.get()) catch unreachable;
            defer buf.deinit();
            var writer = buf.writer();
            writer.print(fmt, args) catch
            // if an exception occurs in the middle of formatting the error message, it's better to just return the formatting string than an error about an error
                return ZigString.static(fmt).toErrorInstance(this);

            // Ensure we clone it.
            var str = ZigString.initUTF8(buf.toOwnedSliceLeaky());

            return str.toErrorInstance(this);
        } else {
            if (comptime strings.isAllASCII(fmt)) {
                return String.static(fmt).toErrorInstance(this);
            } else {
                return ZigString.initUTF8(fmt).toErrorInstance(this);
            }
        }
    }

    pub fn createErrorInstanceWithCode(this: *JSGlobalObject, code: JSC.Node.ErrorCode, comptime fmt: [:0]const u8, args: anytype) JSValue {
        var err = this.createErrorInstance(fmt, args);
        err.put(this, ZigString.static("code"), ZigString.init(@tagName(code)).toJS(this));
        return err;
    }

    fn createTypeErrorInstance(this: *JSGlobalObject, comptime fmt: [:0]const u8, args: anytype) JSValue {
        if (comptime std.meta.fieldNames(@TypeOf(args)).len > 0) {
            var stack_fallback = std.heap.stackFallback(1024 * 4, this.allocator());
            var buf = bun.MutableString.init2048(stack_fallback.get()) catch unreachable;
            defer buf.deinit();
            var writer = buf.writer();
            writer.print(fmt, args) catch return ZigString.static(fmt).toErrorInstance(this);
            var str = ZigString.fromUTF8(buf.toOwnedSliceLeaky());
            return str.toTypeErrorInstance(this);
        } else {
            return ZigString.static(fmt).toTypeErrorInstance(this);
        }
    }

    fn createTypeErrorInstanceWithCode(this: *JSGlobalObject, code: JSC.Node.ErrorCode, comptime fmt: [:0]const u8, args: anytype) JSValue {
        var err = this.createTypeErrorInstance(fmt, args);
        err.put(this, ZigString.static("code"), ZigString.init(@tagName(code)).toJS(this));
        return err;
    }

    pub fn createSyntaxErrorInstance(this: *JSGlobalObject, comptime fmt: [:0]const u8, args: anytype) JSValue {
        if (comptime std.meta.fieldNames(@TypeOf(args)).len > 0) {
            var stack_fallback = std.heap.stackFallback(1024 * 4, this.allocator());
            var buf = bun.MutableString.init2048(stack_fallback.get()) catch unreachable;
            defer buf.deinit();
            var writer = buf.writer();
            writer.print(fmt, args) catch return ZigString.static(fmt).toErrorInstance(this);
            var str = ZigString.fromUTF8(buf.toOwnedSliceLeaky());
            return str.toSyntaxErrorInstance(this);
        } else {
            return ZigString.static(fmt).toSyntaxErrorInstance(this);
        }
    }

    pub fn createRangeErrorInstance(this: *JSGlobalObject, comptime fmt: [:0]const u8, args: anytype) JSValue {
        if (comptime std.meta.fieldNames(@TypeOf(args)).len > 0) {
            var stack_fallback = std.heap.stackFallback(1024 * 4, this.allocator());
            var buf = bun.MutableString.init2048(stack_fallback.get()) catch unreachable;
            defer buf.deinit();
            var writer = buf.writer();
            writer.print(fmt, args) catch return ZigString.static(fmt).toErrorInstance(this);
            var str = ZigString.fromUTF8(buf.toOwnedSliceLeaky());
            return str.toRangeErrorInstance(this);
        } else {
            return ZigString.static(fmt).toRangeErrorInstance(this);
        }
    }

    pub fn createRangeErrorInstanceWithCode(this: *JSGlobalObject, code: JSC.Node.ErrorCode, comptime fmt: [:0]const u8, args: anytype) JSValue {
        var err = this.createRangeErrorInstance(fmt, args);
        err.put(this, ZigString.static("code"), ZigString.init(@tagName(code)).toJS(this));
        return err;
    }

    pub fn createRangeError(this: *JSGlobalObject, comptime fmt: [:0]const u8, args: anytype) JSValue {
        const err = createErrorInstance(this, fmt, args);
        err.put(this, ZigString.static("code"), ZigString.static(@tagName(JSC.Node.ErrorCode.ERR_OUT_OF_RANGE)).toJS(this));
        return err;
    }

    pub fn createInvalidArgs(this: *JSGlobalObject, comptime fmt: [:0]const u8, args: anytype) JSValue {
        return JSC.Error.ERR_INVALID_ARG_TYPE.fmt(this, fmt, args);
    }

    pub fn createError(
        this: *JSGlobalObject,
        code: JSC.Node.ErrorCode,
        error_name: string,
        comptime message: string,
        args: anytype,
    ) JSValue {
        const err = createErrorInstance(this, message, args);
        err.put(this, ZigString.static("code"), ZigString.init(@tagName(code)).toJS(this));
        err.put(this, ZigString.static("name"), ZigString.init(error_name).toJS(this));
        return err;
    }

    pub fn throw(
        this: *JSGlobalObject,
        comptime fmt: [:0]const u8,
        args: anytype,
    ) void {
        const instance = this.createErrorInstance(fmt, args);
        if (instance != .zero)
            this.vm().throwError(this, instance);
    }

    pub fn throwPretty(
        this: *JSGlobalObject,
        comptime fmt: [:0]const u8,
        args: anytype,
    ) void {
        const instance = switch (Output.enable_ansi_colors) {
            inline else => |enabled| this.createErrorInstance(Output.prettyFmt(fmt, enabled), args),
        };

        if (instance != .zero)
            this.vm().throwError(this, instance);
    }
    extern fn JSC__JSGlobalObject__queueMicrotaskCallback(*JSGlobalObject, *anyopaque, Function: *const (fn (*anyopaque) callconv(.C) void)) void;
    pub fn queueMicrotaskCallback(
        this: *JSGlobalObject,
        ctx_val: anytype,
        comptime Function: fn (ctx: @TypeOf(ctx_val)) void,
    ) void {
        JSC.markBinding(@src());
        const Fn = Function;
        const ContextType = @TypeOf(ctx_val);
        const Wrapper = struct {
            pub fn call(p: *anyopaque) callconv(.C) void {
                Fn(bun.cast(ContextType, p));
            }
        };

        JSC__JSGlobalObject__queueMicrotaskCallback(this, ctx_val, &Wrapper.call);
    }

    pub fn queueMicrotask(
        this: *JSGlobalObject,
        function: JSValue,
        args: []const JSC.JSValue,
    ) void {
        this.queueMicrotaskJob(
            function,
            if (args.len > 0) args[0] else .zero,
            if (args.len > 1) args[1] else .zero,
        );
    }

    extern fn JSC__JSGlobalObject__queueMicrotaskJob(JSC__JSGlobalObject__ptr: *JSGlobalObject, JSValue, JSValue, JSValue) void;
    pub fn queueMicrotaskJob(
        this: *JSGlobalObject,
        function: JSValue,
        first: JSValue,
        second: JSValue,
    ) void {
        JSC__JSGlobalObject__queueMicrotaskJob(this, function, first, second);
    }

    pub fn throwValue(
        this: *JSGlobalObject,
        value: JSC.JSValue,
    ) void {
        this.vm().throwError(this, value);
    }

    // eventually merge this with throwValue, but that's a big diff
    pub fn throwValueRet(
        this: *JSGlobalObject,
        value: JSC.JSValue,
    ) JSValue {
        this.vm().throwError(this, value);
        return .zero;
    }

    pub fn throwError(
        this: *JSGlobalObject,
        err: anyerror,
        comptime fmt: [:0]const u8,
    ) void {
        var str = ZigString.init(std.fmt.allocPrint(this.bunVM().allocator, "{s} " ++ fmt, .{@errorName(err)}) catch return);
        str.markUTF8();
        const err_value = str.toErrorInstance(this);
        this.vm().throwError(this, err_value);
        this.bunVM().allocator.free(ZigString.untagged(str._unsafe_ptr_do_not_use)[0..str.len]);
    }

    pub fn handleError(
        this: *JSGlobalObject,
        err: anyerror,
        comptime fmt: [:0]const u8,
    ) JSValue {
        this.throwError(err, fmt);
        return JSValue.jsUndefined();
    }

    pub fn ref(this: *JSGlobalObject) C_API.JSContextRef {
        return @as(C_API.JSContextRef, @ptrCast(this));
    }
    pub const ctx = ref;

    pub inline fn ptr(this: *JSGlobalObject) *JSGlobalObject {
        return this;
    }

    extern fn JSC__JSGlobalObject__createAggregateError(*JSGlobalObject, [*]*anyopaque, u16, *const ZigString) JSValue;
    pub fn createAggregateError(globalObject: *JSGlobalObject, errors: [*]*anyopaque, errors_len: u16, message: *const ZigString) JSValue {
        return JSC__JSGlobalObject__createAggregateError(globalObject, errors, errors_len, message);
    }

    extern fn JSC__JSGlobalObject__generateHeapSnapshot(*JSGlobalObject) JSValue;
    pub fn generateHeapSnapshot(this: *JSGlobalObject) JSValue {
        return JSC__JSGlobalObject__generateHeapSnapshot(this);
    }

    extern fn JSGlobalObject__hasException(*JSGlobalObject) bool;
    pub fn hasException(this: *JSGlobalObject) bool {
        return JSGlobalObject__hasException(this);
    }

    extern fn JSC__JSGlobalObject__vm(*JSGlobalObject) *VM;
    pub fn vm(this: *JSGlobalObject) *VM {
        return JSC__JSGlobalObject__vm(this);
    }

    extern fn JSC__JSGlobalObject__deleteModuleRegistryEntry(*JSGlobalObject, *const ZigString) void;
    pub fn deleteModuleRegistryEntry(this: *JSGlobalObject, name_: *ZigString) void {
        return JSC__JSGlobalObject__deleteModuleRegistryEntry(this, name_);
    }

    extern fn JSC__JSGlobalObject__bunVM(*JSGlobalObject) *anyopaque;
    fn bunVMUnsafe(this: *JSGlobalObject) *anyopaque {
        return JSC__JSGlobalObject__bunVM(this);
    }

    pub fn bunVM(this: *JSGlobalObject) *JSC.VirtualMachine {
        if (comptime bun.Environment.allow_assert) {
            // if this fails
            // you most likely need to run
            //   make clean-jsc-bindings
            //   make bindings -j10
            const assertion = this.bunVMUnsafe() == @as(*anyopaque, @ptrCast(JSC.VirtualMachine.get()));
            if (!assertion) @breakpoint();
            bun.assert(assertion);
        }
        return @as(*JSC.VirtualMachine, @ptrCast(@alignCast(this.bunVMUnsafe())));
    }

    /// We can't do the threadlocal check when queued from another thread
    pub fn bunVMConcurrently(this: *JSGlobalObject) *JSC.VirtualMachine {
        return @as(*JSC.VirtualMachine, @ptrCast(@alignCast(this.bunVMUnsafe())));
    }

    extern fn JSC__JSGlobalObject__handleRejectedPromises(*JSGlobalObject) void;
    pub fn handleRejectedPromises(this: *JSGlobalObject) void {
        return JSC__JSGlobalObject__handleRejectedPromises(this);
    }

    extern fn ZigGlobalObject__readableStreamToArrayBuffer(*JSGlobalObject, JSValue) JSValue;
    extern fn ZigGlobalObject__readableStreamToBytes(*JSGlobalObject, JSValue) JSValue;
    extern fn ZigGlobalObject__readableStreamToText(*JSGlobalObject, JSValue) JSValue;
    extern fn ZigGlobalObject__readableStreamToJSON(*JSGlobalObject, JSValue) JSValue;
    extern fn ZigGlobalObject__readableStreamToFormData(*JSGlobalObject, JSValue, JSValue) JSValue;
    extern fn ZigGlobalObject__readableStreamToBlob(*JSGlobalObject, JSValue) JSValue;

    pub fn readableStreamToArrayBuffer(this: *JSGlobalObject, value: JSValue) JSValue {
        return ZigGlobalObject__readableStreamToArrayBuffer(this, value);
    }

    pub fn readableStreamToBytes(this: *JSGlobalObject, value: JSValue) JSValue {
        return ZigGlobalObject__readableStreamToBytes(this, value);
    }

    pub fn readableStreamToText(this: *JSGlobalObject, value: JSValue) JSValue {
        return ZigGlobalObject__readableStreamToText(this, value);
    }

    pub fn readableStreamToJSON(this: *JSGlobalObject, value: JSValue) JSValue {
        return ZigGlobalObject__readableStreamToJSON(this, value);
    }

    pub fn readableStreamToBlob(this: *JSGlobalObject, value: JSValue) JSValue {
        return ZigGlobalObject__readableStreamToBlob(this, value);
    }

    pub fn readableStreamToFormData(this: *JSGlobalObject, value: JSValue, content_type: JSValue) JSValue {
        return ZigGlobalObject__readableStreamToFormData(this, value, content_type);
    }

    pub inline fn assertOnJSThread(this: *JSGlobalObject) void {
        if (bun.Environment.allow_assert) this.bunVM().assertOnJSThread();
    }

<<<<<<< HEAD
    extern fn Bun__ERR_INVALID_ARG_TYPE(*JSGlobalObject, JSValue, JSValue, JSValue) JSValue;
    pub fn ERR_INVALID_ARG_TYPE(this: *JSGlobalObject, arg_name: JSValue, etype: JSValue, atype: JSValue) JSValue {
        return Bun__ERR_INVALID_ARG_TYPE(this, arg_name, etype, atype);
    }

    extern fn Bun__ERR_INVALID_ARG_TYPE_static(*JSGlobalObject, *const ZigString, *const ZigString, JSValue) JSValue;
    /// Caller asserts 'arg_name' and 'etype' are utf-8 literals.
    pub fn ERR_INVALID_ARG_TYPE_static(this: *JSGlobalObject, arg_name: *const ZigString, etype: *const ZigString, atype: JSValue) JSValue {
        return Bun__ERR_INVALID_ARG_TYPE_static(this, arg_name, etype, atype);
    }

    extern fn Bun__ERR_MISSING_ARGS(*JSGlobalObject, JSValue, JSValue, JSValue) JSValue;
    pub fn ERR_MISSING_ARGS(this: *JSGlobalObject, arg1: JSValue, arg2: JSValue, arg3: JSValue) JSValue {
        return Bun__ERR_MISSING_ARGS(this, arg1, arg2, arg3);
    }

    extern fn Bun__ERR_IPC_CHANNEL_CLOSED(*JSGlobalObject) JSValue;
    pub fn ERR_IPC_CHANNEL_CLOSED(this: *JSGlobalObject) JSValue {
        return Bun__ERR_IPC_CHANNEL_CLOSED(this);
    }

    pub const Extern = [_][]const u8{
        "reload",
        "bunVM",
        "putCachedObject",
        "getCachedObject",
        "createAggregateError",

        "deleteModuleRegistryEntry",

        "vm",
        "generateHeapSnapshot",
        "startRemoteInspector",
        "handleRejectedPromises",
        "createSyntheticModule_",
        "queueMicrotaskJob",
        // "createError",
        // "throwError",
    };
=======
    pub usingnamespace @import("ErrorCode").JSGlobalObjectExtensions;
>>>>>>> 7da9e7c4
};

pub const JSNativeFn = JSHostFunctionPtr;

pub const JSArrayIterator = struct {
    i: u32 = 0,
    len: u32 = 0,
    array: JSValue,
    global: *JSGlobalObject,

    pub fn init(value: JSValue, global: *JSGlobalObject) JSArrayIterator {
        return .{
            .array = value,
            .global = global,
            .len = @as(u32, @truncate(value.getLength(global))),
        };
    }

    pub fn next(this: *JSArrayIterator) ?JSValue {
        if (!(this.i < this.len)) {
            return null;
        }
        const i = this.i;
        this.i += 1;
        return JSObject.getIndex(this.array, this.global, i);
    }
};

pub const JSMap = opaque {
    pub const shim = Shimmer("JSC", "JSMap", @This());
    pub const Type = JSMap;
    const cppFn = shim.cppFn;

    pub const include = "JavaScriptCore/JSMap.h";
    pub const name = "JSC::JSMap";
    pub const namespace = "JSC";

    pub fn create(globalObject: *JSGlobalObject) JSValue {
        return cppFn("create", .{globalObject});
    }

    pub fn set(this: *JSMap, globalObject: *JSGlobalObject, key: JSValue, value: JSValue) void {
        return cppFn("set", .{ this, globalObject, key, value });
    }

    pub fn get_(this: *JSMap, globalObject: *JSGlobalObject, key: JSValue) JSValue {
        return cppFn("get", .{ this, globalObject, key });
    }

    pub fn get(this: *JSMap, globalObject: *JSGlobalObject, key: JSValue) ?JSValue {
        const value = get_(this, globalObject, key);
        if (value.isEmpty()) {
            return null;
        }
        return value;
    }

    pub fn has(this: *JSMap, globalObject: *JSGlobalObject, key: JSValue) bool {
        return cppFn("has", .{ this, globalObject, key });
    }

    pub fn remove(this: *JSMap, globalObject: *JSGlobalObject, key: JSValue) bool {
        return cppFn("remove", .{ this, globalObject, key });
    }

    pub fn fromJS(value: JSValue) ?*JSMap {
        if (value.jsTypeLoose() == .JSMap) {
            return bun.cast(*JSMap, value.asEncoded().asPtr.?);
        }

        return null;
    }

    pub const Extern = [_][]const u8{
        "create",
        "set",
        "get_",
        "has",
        "remove",
    };
};

pub const JSValueReprInt = i64;
pub const JSValue = enum(JSValueReprInt) {
    zero = 0,
    undefined = 0xa,
    null = 0x2,
    true = FFI.TrueI64,
    false = 0x6,
    _,

    pub const Type = JSValueReprInt;

    pub const shim = Shimmer("JSC", "JSValue", @This());
    pub const is_pointer = false;

    const cppFn = shim.cppFn;

    pub const include = "JavaScriptCore/JSValue.h";
    pub const name = "JSC::JSValue";
    pub const namespace = "JSC";
    pub const JSType = enum(u8) {
        Cell = 0,
        Structure = 1,
        String = 2,
        HeapBigInt = 3,
        Symbol = 4,
        GetterSetter = 5,
        CustomGetterSetter = 6,
        APIValueWrapper = 7,
        NativeExecutable = 8,
        ProgramExecutable = 9,
        ModuleProgramExecutable = 10,
        EvalExecutable = 11,
        FunctionExecutable = 12,
        UnlinkedFunctionExecutable = 13,
        UnlinkedProgramCodeBlock = 14,
        UnlinkedModuleProgramCodeBlock = 15,
        UnlinkedEvalCodeBlock = 16,
        UnlinkedFunctionCodeBlock = 17,
        CodeBlock = 18,
        JSImmutableButterfly = 19,
        JSSourceCode = 20,
        JSScriptFetcher = 21,
        JSScriptFetchParameters = 22,
        Object = 23,
        FinalObject = 24,
        JSCallee = 25,
        JSFunction = 26,
        InternalFunction = 27,
        NullSetterFunction = 28,
        BooleanObject = 29,
        NumberObject = 30,
        ErrorInstance = 31,
        GlobalProxy = 32,
        DirectArguments = 33,
        ScopedArguments = 34,
        ClonedArguments = 35,
        Array = 36,
        DerivedArray = 37,
        ArrayBuffer = 38,
        Int8Array = 39,
        Uint8Array = 40,
        Uint8ClampedArray = 41,
        Int16Array = 42,
        Uint16Array = 43,
        Int32Array = 44,
        Uint32Array = 45,
        Float32Array = 46,
        Float64Array = 47,
        BigInt64Array = 48,
        BigUint64Array = 49,
        DataView = 50,
        GlobalObject = 51,
        GlobalLexicalEnvironment = 52,
        LexicalEnvironment = 53,
        ModuleEnvironment = 54,
        StrictEvalActivation = 55,
        WithScope = 56,
        ModuleNamespaceObject = 57,
        ShadowRealm = 58,
        RegExpObject = 59,
        JSDate = 60,
        ProxyObject = 61,
        JSGenerator = 62,
        JSAsyncGenerator = 63,
        JSArrayIterator = 64,
        JSMapIterator = 65,
        JSSetIterator = 66,
        JSStringIterator = 67,
        JSPromise = 68,
        JSMap = 69,
        JSSet = 70,
        JSWeakMap = 71,
        JSWeakSet = 72,
        WebAssemblyModule = 73,
        WebAssemblyInstance = 74,
        WebAssemblyGCObject = 75,
        StringObject = 76,
        DerivedStringObject = 77,

        InternalFieldTuple,

        MaxJS = 0b11111111,
        Event = 0b11101111,
        DOMWrapper = 0b11101110,
        Blob = 0b11111100,

        /// This means that we don't have Zig bindings for the type yet, but it
        /// implements .toJSON()
        JSAsJSONType = 0b11110000 | 1,
        _,

        pub fn canGet(this: JSType) bool {
            return switch (this) {
                .Array,
                .ArrayBuffer,
                .BigInt64Array,
                .BigUint64Array,
                .BooleanObject,
                .DOMWrapper,
                .DataView,
                .DerivedArray,
                .DerivedStringObject,
                .ErrorInstance,
                .Event,
                .FinalObject,
                .Float32Array,
                .Float64Array,
                .GlobalObject,
                .Int16Array,
                .Int32Array,
                .Int8Array,
                .InternalFunction,
                .JSArrayIterator,
                .JSAsyncGenerator,
                .JSDate,
                .JSFunction,
                .JSGenerator,
                .JSMap,
                .JSMapIterator,
                .JSPromise,
                .JSSet,
                .JSSetIterator,
                .JSStringIterator,
                .JSWeakMap,
                .JSWeakSet,
                .ModuleNamespaceObject,
                .NumberObject,
                .Object,
                .ProxyObject,
                .RegExpObject,
                .ShadowRealm,
                .StringObject,
                .Uint16Array,
                .Uint32Array,
                .Uint8Array,
                .Uint8ClampedArray,
                .WebAssemblyModule,
                .WebAssemblyInstance,
                .WebAssemblyGCObject,
                => true,
                else => false,
            };
        }

        pub inline fn isObject(this: JSType) bool {
            // inline constexpr bool isObjectType(JSType type) { return type >= ObjectType; }
            return @intFromEnum(this) >= @intFromEnum(JSType.Object);
        }

        pub fn isFunction(this: JSType) bool {
            return switch (this) {
                .JSFunction, .FunctionExecutable, .InternalFunction => true,
                else => false,
            };
        }

        pub fn isTypedArray(this: JSType) bool {
            return switch (this) {
                .ArrayBuffer,
                .BigInt64Array,
                .BigUint64Array,
                .Float32Array,
                .Float64Array,
                .Int16Array,
                .Int32Array,
                .Int8Array,
                .Uint16Array,
                .Uint32Array,
                .Uint8Array,
                .Uint8ClampedArray,
                => true,
                else => false,
            };
        }

        pub fn toC(this: JSType) C_API.JSTypedArrayType {
            return switch (this) {
                .Int8Array => .kJSTypedArrayTypeInt8Array,
                .Int16Array => .kJSTypedArrayTypeInt16Array,
                .Int32Array => .kJSTypedArrayTypeInt32Array,
                .Uint8Array => .kJSTypedArrayTypeUint8Array,
                .Uint8ClampedArray => .kJSTypedArrayTypeUint8ClampedArray,
                .Uint16Array => .kJSTypedArrayTypeUint16Array,
                .Uint32Array => .kJSTypedArrayTypeUint32Array,
                .Float32Array => .kJSTypedArrayTypeFloat32Array,
                .Float64Array => .kJSTypedArrayTypeFloat64Array,
                .ArrayBuffer => .kJSTypedArrayTypeArrayBuffer,
                // .DataView => .kJSTypedArrayTypeDataView,
                else => .kJSTypedArrayTypeNone,
            };
        }

        pub fn isHidden(this: JSType) bool {
            return switch (this) {
                .APIValueWrapper,
                .NativeExecutable,
                .ProgramExecutable,
                .ModuleProgramExecutable,
                .EvalExecutable,
                .FunctionExecutable,
                .UnlinkedFunctionExecutable,
                .UnlinkedProgramCodeBlock,
                .UnlinkedModuleProgramCodeBlock,
                .UnlinkedEvalCodeBlock,
                .UnlinkedFunctionCodeBlock,
                .CodeBlock,
                .JSImmutableButterfly,
                .JSSourceCode,
                .JSScriptFetcher,
                .JSScriptFetchParameters,
                => true,
                else => false,
            };
        }

        pub const LastMaybeFalsyCellPrimitive = JSType.HeapBigInt;
        pub const LastJSCObject = JSType.DerivedStringObject; // This is the last "JSC" Object type. After this, we have embedder's (e.g., WebCore) extended object types.

        pub inline fn isString(this: JSType) bool {
            return this == .String;
        }

        pub inline fn isStringObject(this: JSType) bool {
            return this == .StringObject;
        }

        pub inline fn isDerivedStringObject(this: JSType) bool {
            return this == .DerivedStringObject;
        }

        pub inline fn isStringObjectLike(this: JSType) bool {
            return this == .StringObject or this == .DerivedStringObject;
        }

        pub inline fn isStringLike(this: JSType) bool {
            return switch (this) {
                .String, .StringObject, .DerivedStringObject => true,
                else => false,
            };
        }

        pub inline fn isArray(this: JSType) bool {
            return switch (this) {
                .Array, .DerivedArray => true,
                else => false,
            };
        }

        pub inline fn isArrayLike(this: JSType) bool {
            return switch (this) {
                .Array,
                .DerivedArray,

                .ArrayBuffer,
                .BigInt64Array,
                .BigUint64Array,
                .Float32Array,
                .Float64Array,
                .Int16Array,
                .Int32Array,
                .Int8Array,
                .Uint16Array,
                .Uint32Array,
                .Uint8Array,
                .Uint8ClampedArray,
                => true,
                else => false,
            };
        }

        pub inline fn isSet(this: JSType) bool {
            return switch (this) {
                .JSSet, .JSWeakSet => true,
                else => false,
            };
        }

        pub inline fn isMap(this: JSType) bool {
            return switch (this) {
                .JSMap, .JSWeakMap => true,
                else => false,
            };
        }

        pub inline fn isIndexable(this: JSType) bool {
            return switch (this) {
                .Object,
                .FinalObject,
                .Array,
                .DerivedArray,
                .ErrorInstance,
                .JSFunction,
                .InternalFunction,

                .ArrayBuffer,
                .BigInt64Array,
                .BigUint64Array,
                .Float32Array,
                .Float64Array,
                .Int16Array,
                .Int32Array,
                .Int8Array,
                .Uint16Array,
                .Uint32Array,
                .Uint8Array,
                .Uint8ClampedArray,
                => true,
                else => false,
            };
        }
    };

    pub inline fn cast(ptr: anytype) JSValue {
        return @as(JSValue, @enumFromInt(@as(i64, @bitCast(@intFromPtr(ptr)))));
    }

    pub fn coerceToInt32(this: JSValue, globalThis: *JSC.JSGlobalObject) i32 {
        return cppFn("coerceToInt32", .{ this, globalThis });
    }

    pub fn coerceToInt64(this: JSValue, globalThis: *JSC.JSGlobalObject) i64 {
        return cppFn("coerceToInt64", .{ this, globalThis });
    }

    pub fn getIndex(this: JSValue, globalThis: *JSGlobalObject, i: u32) JSValue {
        return JSC.JSObject.getIndex(this, globalThis, i);
    }

    extern fn JSC__JSValue__getDirectIndex(JSValue, *JSGlobalObject, u32) JSValue;
    pub fn getDirectIndex(this: JSValue, globalThis: *JSGlobalObject, i: u32) JSValue {
        return JSC__JSValue__getDirectIndex(this, globalThis, i);
    }

    const PropertyIteratorFn = *const fn (
        globalObject_: *JSGlobalObject,
        ctx_ptr: ?*anyopaque,
        key: *ZigString,
        value: JSValue,
        is_symbol: bool,
        is_private_symbol: bool,
    ) callconv(.C) void;

    pub extern fn JSC__JSValue__forEachPropertyNonIndexed(JSValue0: JSValue, arg1: *JSGlobalObject, arg2: ?*anyopaque, ArgFn3: ?*const fn (*JSGlobalObject, ?*anyopaque, *ZigString, JSValue, bool, bool) callconv(.C) void) void;
    pub extern fn JSC__JSValue__forEachProperty(JSValue0: JSValue, arg1: *JSGlobalObject, arg2: ?*anyopaque, ArgFn3: ?*const fn (*JSGlobalObject, ?*anyopaque, *ZigString, JSValue, bool, bool) callconv(.C) void) void;
    pub extern fn JSC__JSValue__forEachPropertyOrdered(JSValue0: JSValue, arg1: *JSGlobalObject, arg2: ?*anyopaque, ArgFn3: ?*const fn (*JSGlobalObject, ?*anyopaque, *ZigString, JSValue, bool, bool) callconv(.C) void) void;

    pub fn forEachPropertyNonIndexed(
        this: JSValue,
        globalThis: *JSC.JSGlobalObject,
        ctx: ?*anyopaque,
        callback: PropertyIteratorFn,
    ) void {
        JSC__JSValue__forEachPropertyNonIndexed(this, globalThis, ctx, callback);
    }

    pub fn forEachProperty(
        this: JSValue,
        globalThis: *JSC.JSGlobalObject,
        ctx: ?*anyopaque,
        callback: PropertyIteratorFn,
    ) void {
        JSC__JSValue__forEachProperty(this, globalThis, ctx, callback);
    }

    pub fn forEachPropertyOrdered(
        this: JSValue,
        globalObject: *JSC.JSGlobalObject,
        ctx: ?*anyopaque,
        callback: PropertyIteratorFn,
    ) void {
        JSC__JSValue__forEachPropertyOrdered(this, globalObject, ctx, callback);
    }

    pub fn coerceToDouble(
        this: JSValue,
        globalObject: *JSC.JSGlobalObject,
    ) f64 {
        return cppFn("coerceToDouble", .{ this, globalObject });
    }

    pub fn coerce(this: JSValue, comptime T: type, globalThis: *JSC.JSGlobalObject) T {
        return switch (T) {
            ZigString => this.getZigString(globalThis),
            bool => this.toBooleanSlow(globalThis),
            f64 => {
                if (this.isDouble()) {
                    return this.asDouble();
                }

                return this.coerceToDouble(globalThis);
            },
            i64 => {
                return this.coerceToInt64(globalThis);
            },
            i32 => {
                if (this.isInt32()) {
                    return this.asInt32();
                }

                if (this.getNumber()) |num| {
                    return coerceJSValueDoubleTruncatingT(i32, num);
                }

                return this.coerceToInt32(globalThis);
            },
            else => @compileError("Unsupported coercion type"),
        };
    }

    /// This does not call [Symbol.toPrimitive] or [Symbol.toStringTag].
    /// This is only safe when you don't want to do conversions across non-primitive types.
    pub fn to(this: JSValue, comptime T: type) T {
        return switch (comptime T) {
            u32 => toU32(this),
            u16 => toU16(this),
            c_uint => @as(c_uint, @intCast(toU32(this))),
            c_int => @as(c_int, @intCast(toInt32(this))),
            ?AnyPromise => asAnyPromise(this),
            u52 => @as(u52, @truncate(@as(u64, @intCast(@max(this.toInt64(), 0))))),
            i52 => @as(i52, @truncate(@as(i52, @intCast(this.toInt64())))),
            u64 => toUInt64NoTruncate(this),
            u8 => @as(u8, @truncate(toU32(this))),
            i16 => @as(i16, @truncate(toInt32(this))),
            i8 => @as(i8, @truncate(toInt32(this))),
            i32 => @as(i32, @truncate(toInt32(this))),
            i64 => this.toInt64(),
            bool => this.toBoolean(),
            else => @compileError("Not implemented yet"),
        };
    }

    pub fn isInstanceOf(this: JSValue, global: *JSGlobalObject, constructor: JSValue) bool {
        if (!this.isCell())
            return false;

        return cppFn("isInstanceOf", .{ this, global, constructor });
    }

    pub fn callWithGlobalThis(this: JSValue, globalThis: *JSGlobalObject, args: []const JSC.JSValue) JSC.JSValue {
        JSC.markBinding(@src());
        if (comptime bun.Environment.isDebug) {
            const loop = JSC.VirtualMachine.get().eventLoop();
            loop.debug.js_call_count_outside_tick_queue += @as(usize, @intFromBool(!loop.debug.is_inside_tick_queue));
            if (loop.debug.track_last_fn_name and !loop.debug.is_inside_tick_queue) {
                loop.debug.last_fn_name.deref();
                loop.debug.last_fn_name = this.getName(globalThis);
            }
        }
        return JSC.C.JSObjectCallAsFunctionReturnValue(
            globalThis,
            this,
            globalThis.toJSValue(),
            args.len,
            @as(?[*]const JSC.C.JSValueRef, @ptrCast(args.ptr)),
        );
    }

    pub fn call(this: JSValue, globalThis: *JSGlobalObject, thisValue: JSC.JSValue, args: []const JSC.JSValue) JSC.JSValue {
        JSC.markBinding(@src());
        if (comptime bun.Environment.isDebug) {
            const loop = JSC.VirtualMachine.get().eventLoop();
            loop.debug.js_call_count_outside_tick_queue += @as(usize, @intFromBool(!loop.debug.is_inside_tick_queue));
            if (loop.debug.track_last_fn_name and !loop.debug.is_inside_tick_queue) {
                loop.debug.last_fn_name.deref();
                loop.debug.last_fn_name = this.getName(globalThis);
            }
        }
        return JSC.C.JSObjectCallAsFunctionReturnValue(
            globalThis,
            this,
            thisValue,
            args.len,
            @as(?[*]const JSC.C.JSValueRef, @ptrCast(args.ptr)),
        );
    }

    /// The value cannot be empty. Check `!this.isEmpty()` before calling this function
    pub fn jsType(
        this: JSValue,
    ) JSType {
        if (comptime bun.Environment.allow_assert) {
            bun.assert(!this.isEmpty());
        }
        return cppFn("jsType", .{this});
    }

    pub fn jsTypeLoose(
        this: JSValue,
    ) JSType {
        if (this.isNumber()) {
            return JSType.NumberObject;
        }

        return this.jsType();
    }

    extern fn JSC__jsTypeStringForValue(globalObject: *JSGlobalObject, value: JSValue) *JSC.JSString;

    pub fn jsTypeString(this: JSValue, globalObject: *JSGlobalObject) *JSC.JSString {
        return JSC__jsTypeStringForValue(globalObject, this);
    }

    extern fn JSC__JSValue__createEmptyObjectWithNullPrototype(globalObject: *JSGlobalObject) JSValue;

    pub fn createEmptyObjectWithNullPrototype(global: *JSGlobalObject) JSValue {
        return JSC__JSValue__createEmptyObjectWithNullPrototype(global);
    }

    /// Creates a new empty object, with Object as its prototype
    pub fn createEmptyObject(global: *JSGlobalObject, len: usize) JSValue {
        return cppFn("createEmptyObject", .{ global, len });
    }

    pub fn createEmptyArray(global: *JSGlobalObject, len: usize) JSValue {
        return cppFn("createEmptyArray", .{ global, len });
    }

    pub fn putRecord(value: JSValue, global: *JSGlobalObject, key: *ZigString, values_array: [*]ZigString, values_len: usize) void {
        return cppFn("putRecord", .{ value, global, key, values_array, values_len });
    }

    fn putZigString(value: JSValue, global: *JSGlobalObject, key: *const ZigString, result: JSC.JSValue) void {
        @import("./headers.zig").JSC__JSValue__put(value, global, key, result);
    }

    extern "C" fn JSC__JSValue__putBunString(value: JSValue, global: *JSGlobalObject, key: *const bun.String, result: JSC.JSValue) void;
    fn putBunString(value: JSValue, global: *JSGlobalObject, key: *const bun.String, result: JSC.JSValue) void {
        if (comptime bun.Environment.isDebug)
            JSC.markBinding(@src());
        JSC__JSValue__putBunString(value, global, key, result);
    }

    pub fn put(value: JSValue, global: *JSGlobalObject, key: anytype, result: JSC.JSValue) void {
        const Key = @TypeOf(key);
        if (comptime @typeInfo(Key) == .Pointer) {
            const Elem = @typeInfo(Key).Pointer.child;
            if (Elem == ZigString) {
                putZigString(value, global, key, result);
            } else if (Elem == bun.String) {
                putBunString(value, global, key, result);
            } else {
                @compileError("Unsupported key type in put(). Expected ZigString or bun.String, got " ++ @typeName(Elem));
            }
        } else if (comptime Key == ZigString) {
            putZigString(value, global, &key, result);
        } else if (comptime Key == bun.String) {
            putBunString(value, global, &key, result);
        } else {
            @compileError("Unsupported key type in put(). Expected ZigString or bun.String, got " ++ @typeName(Key));
        }
    }

    /// Note: key can't be numeric (if so, use putMayBeIndex instead)
    extern fn JSC__JSValue__putMayBeIndex(target: JSValue, globalObject: *JSGlobalObject, key: *const String, value: JSC.JSValue) void;

    /// Same as `.put` but accepts both non-numeric and numeric keys.
    /// Prefer to use `.put` if the key is guaranteed to be non-numeric (e.g. known at comptime)
    pub inline fn putMayBeIndex(this: JSValue, globalObject: *JSGlobalObject, key: *const String, value: JSValue) void {
        JSC__JSValue__putMayBeIndex(this, globalObject, key, value);
    }

    pub fn putIndex(value: JSValue, globalObject: *JSGlobalObject, i: u32, out: JSValue) void {
        cppFn("putIndex", .{ value, globalObject, i, out });
    }

    pub fn push(value: JSValue, globalObject: *JSGlobalObject, out: JSValue) void {
        cppFn("push", .{ value, globalObject, out });
    }

    extern fn JSC__JSValue__toISOString(*JSC.JSGlobalObject, JSC.JSValue, *[28]u8) c_int;
    pub fn toISOString(this: JSValue, globalObject: *JSC.JSGlobalObject, buf: *[28]u8) []const u8 {
        const count = JSC__JSValue__toISOString(globalObject, this, buf);
        if (count < 0) {
            return "";
        }

        return buf[0..@as(usize, @intCast(count))];
    }

    /// Return the pointer to the wrapped object only if it is a direct instance of the type.
    /// If the object does not match the type, return null.
    /// If the object is a subclass of the type or has mutated the structure, return null.
    /// Note: this may return null for direct instances of the type if the user adds properties to the object.
    pub fn asDirect(value: JSValue, comptime ZigType: type) ?*ZigType {
        bun.assert(value.isCell()); // you must have already checked this.

        return ZigType.fromJSDirect(value);
    }

    pub fn as(value: JSValue, comptime ZigType: type) ?*ZigType {
        if (value.isEmptyOrUndefinedOrNull())
            return null;

        if (comptime ZigType == DOMURL) {
            return DOMURL.cast(value);
        }

        if (comptime ZigType == FetchHeaders) {
            return FetchHeaders.cast(value);
        }

        if (comptime ZigType == JSC.WebCore.Body.Value) {
            if (value.as(JSC.WebCore.Request)) |req| {
                return req.getBodyValue();
            }

            if (value.as(JSC.WebCore.Response)) |res| {
                return res.getBodyValue();
            }

            return null;
        }

        if (comptime @hasDecl(ZigType, "fromJS") and @TypeOf(ZigType.fromJS) == fn (JSC.JSValue) ?*ZigType) {
            if (comptime ZigType == JSC.WebCore.Blob) {
                if (ZigType.fromJS(value)) |blob| {
                    return blob;
                }

                if (JSC.API.BuildArtifact.fromJS(value)) |build| {
                    return &build.blob;
                }

                return null;
            }

            return ZigType.fromJS(value);
        }

        return JSC.GetJSPrivateData(ZigType, value.asObjectRef());
    }

    extern fn JSC__JSValue__dateInstanceFromNullTerminatedString(*JSGlobalObject, [*:0]const u8) JSValue;
    pub fn fromDateString(globalObject: *JSGlobalObject, str: [*:0]const u8) JSValue {
        JSC.markBinding(@src());
        return JSC__JSValue__dateInstanceFromNullTerminatedString(globalObject, str);
    }

    extern fn JSBuffer__isBuffer(*JSGlobalObject, JSValue) bool;
    pub fn isBuffer(value: JSValue, global: *JSGlobalObject) bool {
        JSC.markBinding(@src());
        return JSBuffer__isBuffer(global, value);
    }

    pub fn isRegExp(this: JSValue) bool {
        return this.jsType() == .RegExpObject;
    }

    pub fn isDate(this: JSValue) bool {
        return this.jsType() == .JSDate;
    }

    pub fn asCheckLoaded(value: JSValue, comptime ZigType: type) ?*ZigType {
        if (!ZigType.Class.isLoaded() or value.isUndefinedOrNull())
            return null;

        return JSC.GetJSPrivateData(ZigType, value.asObjectRef());
    }

    pub fn protect(this: JSValue) void {
        if (this.isEmptyOrUndefinedOrNull() or this.isNumber()) return;
        JSC.C.JSValueProtect(JSC.VirtualMachine.get().global, this.asObjectRef());
    }

    pub fn unprotect(this: JSValue) void {
        if (this.isEmptyOrUndefinedOrNull() or this.isNumber()) return;
        JSC.C.JSValueUnprotect(JSC.VirtualMachine.get().global, this.asObjectRef());
    }

    pub fn JSONValueFromString(
        global: *JSGlobalObject,
        str: [*]const u8,
        len: usize,
        ascii: bool,
    ) JSValue {
        return cppFn("JSONValueFromString", .{ global, str, len, ascii });
    }

    /// Create an object with exactly two properties
    pub fn createObject2(global: *JSGlobalObject, key1: *const ZigString, key2: *const ZigString, value1: JSValue, value2: JSValue) JSValue {
        return cppFn("createObject2", .{ global, key1, key2, value1, value2 });
    }

    pub fn asPromisePtr(this: JSValue, comptime T: type) *T {
        return asPtr(this, T);
    }

    pub fn createRopeString(this: JSValue, rhs: JSValue, globalThis: *JSC.JSGlobalObject) JSValue {
        return cppFn("createRopeString", .{ this, rhs, globalThis });
    }

    pub fn getErrorsProperty(this: JSValue, globalObject: *JSGlobalObject) JSValue {
        return cppFn("getErrorsProperty", .{ this, globalObject });
    }

    pub fn createBufferFromLength(globalObject: *JSGlobalObject, len: usize) JSValue {
        JSC.markBinding(@src());
        return JSBuffer__bufferFromLength(globalObject, @as(i64, @intCast(len)));
    }

    pub fn jestSnapshotPrettyFormat(this: JSValue, out: *MutableString, globalObject: *JSGlobalObject) !void {
        var buffered_writer = MutableString.BufferedWriter{ .context = out };
        const writer = buffered_writer.writer();
        const Writer = @TypeOf(writer);

        const fmt_options = JestPrettyFormat.FormatOptions{
            .enable_colors = false,
            .add_newline = false,
            .flush = false,
            .quote_strings = true,
        };

        JestPrettyFormat.format(
            .Debug,
            globalObject,
            @as([*]const JSValue, @ptrCast(&this)),
            1,
            Writer,
            Writer,
            writer,
            fmt_options,
        );

        try buffered_writer.flush();

        const count: usize = brk: {
            var total: usize = 0;
            var remain = out.list.items;
            while (strings.indexOfChar(remain, '`')) |i| {
                total += 1;
                remain = remain[i + 1 ..];
            }
            break :brk total;
        };

        if (count > 0) {
            var result = try out.allocator.alloc(u8, count + out.list.items.len);
            var input = out.list.items;

            var input_i: usize = 0;
            var result_i: usize = 0;
            while (strings.indexOfChar(input[input_i..], '`')) |i| {
                bun.copy(u8, result[result_i..], input[input_i .. input_i + i]);
                result_i += i;
                result[result_i] = '\\';
                result[result_i + 1] = '`';
                result_i += 2;
                input_i += i + 1;
            }

            if (result_i != result.len) {
                bun.copy(u8, result[result_i..], input[input_i..]);
            }

            out.deinit();
            out.list.items = result;
            out.list.capacity = result.len;
        }
    }

    pub fn jestPrettyFormat(this: JSValue, out: *MutableString, globalObject: *JSGlobalObject) !void {
        var buffered_writer = MutableString.BufferedWriter{ .context = out };
        const writer = buffered_writer.writer();
        const Writer = @TypeOf(writer);

        const fmt_options = JSC.ConsoleObject.FormatOptions{
            .enable_colors = false,
            .add_newline = false,
            .flush = false,
            .ordered_properties = true,
            .quote_strings = true,
        };

        JSC.ConsoleObject.format2(
            .Debug,
            globalObject,
            @as([*]const JSValue, @ptrCast(&this)),
            1,
            Writer,
            Writer,
            writer,
            fmt_options,
        );

        try buffered_writer.flush();
    }

    extern fn JSBuffer__bufferFromLength(*JSGlobalObject, i64) JSValue;

    /// Must come from globally-allocated memory if allocator is not null
    pub fn createBuffer(globalObject: *JSGlobalObject, slice: []u8, allocator: ?std.mem.Allocator) JSValue {
        JSC.markBinding(@src());
        @setRuntimeSafety(false);
        if (allocator) |alloc| {
            return JSBuffer__bufferFromPointerAndLengthAndDeinit(globalObject, slice.ptr, slice.len, alloc.ptr, JSC.MarkedArrayBuffer_deallocator);
        } else {
            return JSBuffer__bufferFromPointerAndLengthAndDeinit(globalObject, slice.ptr, slice.len, null, null);
        }
    }

    pub fn createUninitializedUint8Array(globalObject: *JSGlobalObject, len: usize) JSValue {
        JSC.markBinding(@src());
        return shim.cppFn("createUninitializedUint8Array", .{ globalObject, len });
    }

    pub fn createBufferWithCtx(globalObject: *JSGlobalObject, slice: []u8, ptr: ?*anyopaque, func: JSC.C.JSTypedArrayBytesDeallocator) JSValue {
        JSC.markBinding(@src());
        @setRuntimeSafety(false);
        return JSBuffer__bufferFromPointerAndLengthAndDeinit(globalObject, slice.ptr, slice.len, ptr, func);
    }

    extern fn JSBuffer__bufferFromPointerAndLengthAndDeinit(*JSGlobalObject, [*]u8, usize, ?*anyopaque, JSC.C.JSTypedArrayBytesDeallocator) JSValue;

    pub fn jsNumberWithType(comptime Number: type, number: Number) JSValue {
        return switch (comptime Number) {
            JSValue => number,
            u0 => jsNumberFromInt32(0),
            f32, f64 => jsNumberFromDouble(@as(f64, number)),
            u31, c_ushort, u8, i16, i32, c_int, i8, u16 => jsNumberFromInt32(@as(i32, @intCast(number))),
            c_long, u32, u52, c_uint, i64, isize => jsNumberFromInt64(@as(i64, @intCast(number))),
            usize, u64 => jsNumberFromUint64(@as(u64, @intCast(number))),
            comptime_int => switch (number) {
                0...std.math.maxInt(i32) => jsNumberFromInt32(@as(i32, @intCast(number))),
                else => jsNumberFromInt64(@as(i64, @intCast(number))),
            },
            else => {
                @compileError("Type transformation missing for number of type: " ++ @typeName(Number));
            },
        };
    }

    pub fn createInternalPromise(globalObject: *JSGlobalObject) JSValue {
        return cppFn("createInternalPromise", .{globalObject});
    }

    pub fn asInternalPromise(
        value: JSValue,
    ) ?*JSInternalPromise {
        return cppFn("asInternalPromise", .{
            value,
        });
    }

    pub fn asPromise(
        value: JSValue,
    ) ?*JSPromise {
        return cppFn("asPromise", .{
            value,
        });
    }

    pub fn asAnyPromise(
        value: JSValue,
    ) ?AnyPromise {
        if (value.isEmptyOrUndefinedOrNull()) return null;
        if (value.asInternalPromise()) |promise| {
            return AnyPromise{
                .Internal = promise,
            };
        }
        if (value.asPromise()) |promise| {
            return AnyPromise{
                .Normal = promise,
            };
        }
        return null;
    }

    pub inline fn jsBoolean(i: bool) JSValue {
        return cppFn("jsBoolean", .{i});
    }

    pub fn jsDoubleNumber(i: f64) JSValue {
        return cppFn("jsDoubleNumber", .{i});
    }

    pub inline fn jsEmptyString(globalThis: *JSGlobalObject) JSValue {
        return cppFn("jsEmptyString", .{globalThis});
    }

    pub inline fn jsNull() JSValue {
        return JSValue.null;
    }

    pub fn jsNumber(number: anytype) JSValue {
        return jsNumberWithType(@TypeOf(number), number);
    }

    pub inline fn jsTDZValue() JSValue {
        return cppFn("jsTDZValue", .{});
    }

    pub inline fn jsUndefined() JSValue {
        return JSValue.undefined;
    }

    pub fn className(this: JSValue, globalThis: *JSGlobalObject) ZigString {
        var str = ZigString.init("");
        this.getClassName(globalThis, &str);
        return str;
    }

    pub fn createStringArray(globalThis: *JSGlobalObject, str: [*c]const ZigString, strings_count: usize, clone: bool) JSValue {
        return cppFn("createStringArray", .{
            globalThis,
            str,
            strings_count,
            clone,
        });
    }

    pub fn print(
        this: JSValue,
        globalObject: *JSGlobalObject,
        message_type: ConsoleObject.MessageType,
        message_level: ConsoleObject.MessageLevel,
    ) void {
        JSC.ConsoleObject.messageWithTypeAndLevel(
            undefined,
            message_type,
            message_level,
            globalObject,
            &[_]JSC.JSValue{this},
            1,
        );
    }

    /// Create a JSValue string from a zig format-print (fmt + args)
    pub fn printString(globalThis: *JSGlobalObject, comptime stack_buffer_size: usize, comptime fmt: []const u8, args: anytype) !JSValue {
        var stack_fallback = std.heap.stackFallback(stack_buffer_size, globalThis.allocator());

        var buf = try bun.MutableString.init(stack_fallback.get(), stack_buffer_size);
        defer buf.deinit();

        var writer = buf.writer();
        try writer.print(fmt, args);
        return String.init(buf.toOwnedSliceLeaky()).toJS(globalThis);
    }

    /// Create a JSValue string from a zig format-print (fmt + args), with pretty format
    pub fn printStringPretty(globalThis: *JSGlobalObject, comptime stack_buffer_size: usize, comptime fmt: []const u8, args: anytype) !JSValue {
        var stack_fallback = std.heap.stackFallback(stack_buffer_size, globalThis.allocator());

        var buf = try bun.MutableString.init(stack_fallback.get(), stack_buffer_size);
        defer buf.deinit();

        var writer = buf.writer();
        switch (Output.enable_ansi_colors) {
            inline else => |enabled| try writer.print(Output.prettyFmt(fmt, enabled), args),
        }
        return String.init(buf.toOwnedSliceLeaky()).toJS(globalThis);
    }

    pub fn fromEntries(globalThis: *JSGlobalObject, keys_array: [*c]ZigString, values_array: [*c]ZigString, strings_count: usize, clone: bool) JSValue {
        return cppFn("fromEntries", .{
            globalThis,
            keys_array,
            values_array,
            strings_count,
            clone,
        });
    }

    pub fn keys(value: JSValue, globalThis: *JSGlobalObject) JSValue {
        return cppFn("keys", .{
            globalThis,
            value,
        });
    }

    /// This is `Object.values`.
    /// `value` is assumed to be not empty, undefined, or null.
    pub fn values(value: JSValue, globalThis: *JSGlobalObject) JSValue {
        if (comptime bun.Environment.allow_assert) {
            bun.assert(!value.isEmptyOrUndefinedOrNull());
        }
        return cppFn("values", .{
            globalThis,
            value,
        });
    }

    extern "C" fn JSC__JSValue__hasOwnPropertyValue(JSValue, *JSGlobalObject, JSValue) bool;
    /// Calls `Object.hasOwnProperty(value)`.
    /// Returns true if the object has the property, false otherwise
    ///
    /// If the object is not an object, it will crash. **You must check if the object is an object before calling this function.**
    pub const hasOwnPropertyValue = JSC__JSValue__hasOwnPropertyValue;

    pub inline fn arrayIterator(this: JSValue, global: *JSGlobalObject) JSArrayIterator {
        return JSArrayIterator.init(this, global);
    }

    pub fn jsNumberFromDouble(i: f64) JSValue {
        return FFI.DOUBLE_TO_JSVALUE(i).asJSValue;
    }
    pub fn jsNumberFromChar(i: u8) JSValue {
        return cppFn("jsNumberFromChar", .{i});
    }
    pub fn jsNumberFromU16(i: u16) JSValue {
        return cppFn("jsNumberFromU16", .{i});
    }
    pub fn jsNumberFromInt32(i: i32) JSValue {
        return FFI.INT32_TO_JSVALUE(i).asJSValue;
    }

    pub fn jsNumberFromInt64(i: i64) JSValue {
        if (i <= std.math.maxInt(i32)) {
            return jsNumberFromInt32(@as(i32, @intCast(i)));
        }

        return jsNumberFromDouble(@floatFromInt(i));
    }

    pub inline fn toJS(this: JSValue, _: *const JSGlobalObject) JSValue {
        return this;
    }

    pub fn jsNumberFromUint64(i: u64) JSValue {
        if (i <= std.math.maxInt(i32)) {
            return jsNumberFromInt32(@as(i32, @intCast(i)));
        }

        return jsNumberFromPtrSize(i);
    }

    pub fn jsNumberFromPtrSize(i: usize) JSValue {
        return jsNumberFromDouble(@floatFromInt(i));
    }

    fn coerceJSValueDoubleTruncatingT(comptime T: type, num: f64) T {
        return coerceJSValueDoubleTruncatingTT(T, T, num);
    }

    fn coerceJSValueDoubleTruncatingTT(comptime T: type, comptime Out: type, num: f64) Out {
        if (std.math.isNan(num)) {
            return 0;
        }

        if (num <= std.math.minInt(T) or std.math.isNegativeInf(num)) {
            return std.math.minInt(T);
        }

        if (num >= std.math.maxInt(T) or std.math.isPositiveInf(num)) {
            return std.math.maxInt(T);
        }

        return @intFromFloat(num);
    }

    pub fn coerceDoubleTruncatingIntoInt64(this: JSValue) i64 {
        return coerceJSValueDoubleTruncatingT(i64, this.asNumber());
    }

    /// Decimal values are truncated without rounding.
    /// `-Infinity` and `NaN` coerce to -minInt(64)
    /// `Infinity` coerces to maxInt(64)
    pub fn toInt64(this: JSValue) i64 {
        if (this.isInt32()) {
            return this.asInt32();
        }

        if (this.isNumber()) {
            return this.coerceDoubleTruncatingIntoInt64();
        }

        return cppFn("toInt64", .{this});
    }

    pub const ComparisonResult = enum(u8) {
        equal,
        undefined_result,
        greater_than,
        less_than,
        invalid_comparison,
    };

    pub fn asBigIntCompare(this: JSValue, global: *JSGlobalObject, other: JSValue) ComparisonResult {
        if (!this.isBigInt() or (!other.isBigInt() and !other.isNumber())) {
            return .invalid_comparison;
        }
        return cppFn("asBigIntCompare", .{ this, global, other });
    }

    pub inline fn isUndefined(this: JSValue) bool {
        return @intFromEnum(this) == 0xa;
    }
    pub inline fn isNull(this: JSValue) bool {
        return @intFromEnum(this) == 0x2;
    }
    pub inline fn isEmptyOrUndefinedOrNull(this: JSValue) bool {
        return switch (@intFromEnum(this)) {
            0, 0xa, 0x2 => true,
            else => false,
        };
    }
    pub fn isUndefinedOrNull(this: JSValue) bool {
        return switch (@intFromEnum(this)) {
            0xa, 0x2 => true,
            else => false,
        };
    }
    /// Empty as in "JSValue {}" rather than an empty string
    pub inline fn isEmpty(this: JSValue) bool {
        return switch (@intFromEnum(this)) {
            0 => true,
            else => false,
        };
    }
    pub fn isBoolean(this: JSValue) bool {
        return cppFn("isBoolean", .{this});
    }
    pub fn isAnyInt(this: JSValue) bool {
        return cppFn("isAnyInt", .{this});
    }
    pub fn isUInt32AsAnyInt(this: JSValue) bool {
        return cppFn("isUInt32AsAnyInt", .{this});
    }

    pub fn asEncoded(this: JSValue) FFI.EncodedJSValue {
        return FFI.EncodedJSValue{ .asJSValue = this };
    }

    pub fn fromCell(ptr: *anyopaque) JSValue {
        return (FFI.EncodedJSValue{ .asPtr = ptr }).asJSValue;
    }

    pub fn isInt32(this: JSValue) bool {
        return FFI.JSVALUE_IS_INT32(.{ .asJSValue = this });
    }

    pub fn isInt32AsAnyInt(this: JSValue) bool {
        return cppFn("isInt32AsAnyInt", .{this});
    }

    pub fn isNumber(this: JSValue) bool {
        return FFI.JSVALUE_IS_NUMBER(.{ .asJSValue = this });
    }

    pub fn isDouble(this: JSValue) bool {
        return this.isNumber() and !this.isInt32();
    }

    pub fn isError(this: JSValue) bool {
        if (!this.isCell())
            return false;

        return this.jsType() == JSType.ErrorInstance;
    }

    pub fn isAnyError(this: JSValue) bool {
        if (!this.isCell())
            return false;

        return cppFn("isAnyError", .{this});
    }

    pub fn toError_(this: JSValue) JSValue {
        return cppFn("toError_", .{this});
    }

    pub fn toError(this: JSValue) ?JSValue {
        const res = this.toError_();
        if (res == .zero)
            return null;
        return res;
    }

    /// Returns true if
    /// - `" string literal"`
    /// - `new String("123")`
    /// - `class DerivedString extends String; new DerivedString("123")`
    pub inline fn isString(this: JSValue) bool {
        if (!this.isCell())
            return false;

        return jsType(this).isStringLike();
    }

    /// Returns true only for string literals
    /// - `" string literal"`
    pub inline fn isStringLiteral(this: JSValue) bool {
        if (!this.isCell()) {
            return false;
        }

        return jsType(this).isString();
    }

    /// Returns true if
    /// - `new String("123")`
    /// - `class DerivedString extends String; new DerivedString("123")`
    pub inline fn isStringObjectLike(this: JSValue) bool {
        if (!this.isCell()) {
            return false;
        }

        return jsType(this).isStringObjectLike();
    }

    pub fn isBigInt(this: JSValue) bool {
        return cppFn("isBigInt", .{this});
    }
    pub fn isHeapBigInt(this: JSValue) bool {
        return cppFn("isHeapBigInt", .{this});
    }
    pub fn isBigInt32(this: JSValue) bool {
        return cppFn("isBigInt32", .{this});
    }
    pub fn isSymbol(this: JSValue) bool {
        return cppFn("isSymbol", .{this});
    }
    pub fn isPrimitive(this: JSValue) bool {
        return cppFn("isPrimitive", .{this});
    }
    pub fn isGetterSetter(this: JSValue) bool {
        return cppFn("isGetterSetter", .{this});
    }
    pub fn isCustomGetterSetter(this: JSValue) bool {
        return cppFn("isCustomGetterSetter", .{this});
    }
    pub inline fn isObject(this: JSValue) bool {
        return this.isCell() and this.jsType().isObject();
    }
    pub fn isObjectEmpty(this: JSValue, globalObject: *JSGlobalObject) bool {
        const type_of_value = this.jsType();
        // https://github.com/jestjs/jest/blob/main/packages/jest-get-type/src/index.ts#L26
        // Map and Set are not considered as object in jest-extended
        if (type_of_value.isMap() or type_of_value.isSet() or this.isRegExp() or this.isDate()) {
            return false;
        }

        return this.jsType().isObject() and keys(this, globalObject).getLength(globalObject) == 0;
    }

    pub fn isClass(this: JSValue, global: *JSGlobalObject) bool {
        return cppFn("isClass", .{ this, global });
    }

    pub fn isConstructor(this: JSValue) bool {
        if (!this.isCell()) return false;
        return cppFn("isConstructor", .{this});
    }

    pub fn getNameProperty(this: JSValue, global: *JSGlobalObject, ret: *ZigString) void {
        if (this.isEmptyOrUndefinedOrNull()) {
            return;
        }

        cppFn("getNameProperty", .{ this, global, ret });
    }

    extern fn JSC__JSValue__getName(JSC.JSValue, *JSC.JSGlobalObject, *bun.String) void;
    pub fn getName(this: JSValue, global: *JSGlobalObject) bun.String {
        var ret = bun.String.empty;
        JSC__JSValue__getName(this, global, &ret);
        return ret;
    }

    pub fn getClassName(this: JSValue, global: *JSGlobalObject, ret: *ZigString) void {
        cppFn("getClassName", .{ this, global, ret });
    }

    pub inline fn isCell(this: JSValue) bool {
        return switch (this) {
            .zero, .undefined, .null, .true, .false => false,
            else => (@as(u64, @bitCast(@intFromEnum(this))) & FFI.NotCellMask) == 0,
        };
    }

    pub fn toJSString(globalObject: *JSC.JSGlobalObject, slice_: []const u8) JSC.JSValue {
        return JSC.ZigString.init(slice_).withEncoding().toJS(globalObject);
    }

    pub fn asCell(this: JSValue) *JSCell {
        return cppFn("asCell", .{this});
    }

    pub fn isCallable(this: JSValue, vm: *VM) bool {
        return cppFn("isCallable", .{ this, vm });
    }

    pub fn isException(this: JSValue, vm: *VM) bool {
        return cppFn("isException", .{ this, vm });
    }

    pub fn isTerminationException(this: JSValue, vm: *VM) bool {
        return cppFn("isTerminationException", .{ this, vm });
    }

    pub fn toZigException(this: JSValue, global: *JSGlobalObject, exception: *ZigException) void {
        return cppFn("toZigException", .{ this, global, exception });
    }

    pub fn toZigString(this: JSValue, out: *ZigString, global: *JSGlobalObject) void {
        return cppFn("toZigString", .{ this, out, global });
    }

    /// Increments the reference count
    ///
    /// **You must call `.deref()` or it will leak memory**
    pub fn toBunString(this: JSValue, globalObject: *JSC.JSGlobalObject) bun.String {
        return bun.String.fromJS(this, globalObject);
    }

    /// this: RegExp value
    /// other: string value
    pub fn toMatch(this: JSValue, global: *JSGlobalObject, other: JSValue) bool {
        return cppFn("toMatch", .{ this, global, other });
    }

    pub fn asArrayBuffer_(this: JSValue, global: *JSGlobalObject, out: *ArrayBuffer) bool {
        return cppFn("asArrayBuffer_", .{ this, global, out });
    }

    pub fn asArrayBuffer(this: JSValue, global: *JSGlobalObject) ?ArrayBuffer {
        var out: ArrayBuffer = .{
            .offset = 0,
            .len = 0,
            .byte_len = 0,
            .shared = false,
            .typed_array_type = .Uint8Array,
        };

        if (this.asArrayBuffer_(global, &out)) {
            out.value = this;
            return out;
        }

        return null;
    }

    /// This always returns a JS BigInt
    pub fn fromInt64NoTruncate(globalObject: *JSGlobalObject, i: i64) JSValue {
        return cppFn("fromInt64NoTruncate", .{ globalObject, i });
    }
    /// This always returns a JS BigInt
    pub fn fromUInt64NoTruncate(globalObject: *JSGlobalObject, i: u64) JSValue {
        return cppFn("fromUInt64NoTruncate", .{ globalObject, i });
    }

    /// This always returns a JS BigInt using std.posix.timeval from std.posix.rusage
    pub fn fromTimevalNoTruncate(globalObject: *JSGlobalObject, nsec: i64, sec: i64) JSValue {
        return cppFn("fromTimevalNoTruncate", .{ globalObject, nsec, sec });
    }

    /// Sums two JS BigInts
    pub fn bigIntSum(globalObject: *JSGlobalObject, a: JSValue, b: JSValue) JSValue {
        return cppFn("bigIntSum", .{ globalObject, a, b });
    }

    pub fn toUInt64NoTruncate(this: JSValue) u64 {
        return cppFn("toUInt64NoTruncate", .{
            this,
        });
    }

    pub inline fn getZigString(this: JSValue, global: *JSGlobalObject) ZigString {
        var str = ZigString.init("");
        this.toZigString(&str, global);
        return str;
    }

    /// Convert a JSValue to a string, potentially calling `toString` on the
    /// JSValue in JavaScript.
    ///
    /// This function can throw an exception in the `JSC::VM`. **If
    /// the exception is not handled correctly, Bun will segfault**
    ///
    /// To handle exceptions, use `JSValue.toSliceOrNull`.
    pub inline fn toSlice(this: JSValue, global: *JSGlobalObject, allocator: std.mem.Allocator) ZigString.Slice {
        const str = bun.String.fromJS(this, global);
        defer str.deref();

        // This keeps the WTF::StringImpl alive if it was originally a latin1
        // ASCII-only string.
        //
        // Otherwise, it will be cloned using the allocator.
        return str.toUTF8(allocator);
    }

    pub inline fn toSliceZ(this: JSValue, global: *JSGlobalObject, allocator: std.mem.Allocator) ZigString.Slice {
        return getZigString(this, global).toSliceZ(allocator);
    }

    // On exception, this returns the empty string.
    pub fn toString(this: JSValue, globalThis: *JSGlobalObject) *JSString {
        return cppFn("toString", .{ this, globalThis });
    }

    pub fn jsonStringify(this: JSValue, globalThis: *JSGlobalObject, indent: u32, out: *bun.String) void {
        return cppFn("jsonStringify", .{ this, globalThis, indent, out });
    }

    /// On exception, this returns null, to make exception checks clearer.
    pub fn toStringOrNull(this: JSValue, globalThis: *JSGlobalObject) ?*JSString {
        return cppFn("toStringOrNull", .{ this, globalThis });
    }

    /// Call `toString()` on the JSValue and clone the result.
    /// On exception, this returns null.
    pub fn toSliceOrNull(this: JSValue, globalThis: *JSGlobalObject) ?ZigString.Slice {
        const str = bun.String.tryFromJS(this, globalThis) orelse return null;
        defer str.deref();
        return str.toUTF8(bun.default_allocator);
    }

    /// Call `toString()` on the JSValue and clone the result.
    /// On exception or out of memory, this returns null.
    ///
    /// Remember that `Symbol` throws an exception when you call `toString()`.
    pub fn toSliceClone(this: JSValue, globalThis: *JSGlobalObject) ?ZigString.Slice {
        return this.toSliceCloneWithAllocator(globalThis, bun.default_allocator);
    }

    /// On exception or out of memory, this returns null, to make exception checks clearer.
    pub fn toSliceCloneWithAllocator(
        this: JSValue,
        globalThis: *JSGlobalObject,
        allocator: std.mem.Allocator,
    ) ?ZigString.Slice {
        var str = this.toStringOrNull(globalThis) orelse return null;
        return str.toSlice(globalThis, allocator).cloneIfNeeded(allocator) catch {
            globalThis.throwOutOfMemory();
            return null;
        };
    }

    pub fn toObject(this: JSValue, globalThis: *JSGlobalObject) *JSObject {
        return cppFn("toObject", .{ this, globalThis });
    }

    pub fn getPrototype(this: JSValue, globalObject: *JSGlobalObject) JSValue {
        return cppFn("getPrototype", .{ this, globalObject });
    }

    pub fn eqlValue(this: JSValue, other: JSValue) bool {
        return cppFn("eqlValue", .{ this, other });
    }

    pub fn eqlCell(this: JSValue, other: *JSCell) bool {
        return cppFn("eqlCell", .{ this, other });
    }

    pub const BuiltinName = enum(u8) {
        method,
        headers,
        status,
        statusText,
        url,
        body,
        data,
        toString,
        redirect,
        inspectCustom,
        highWaterMark,
        path,
        stream,
        asyncIterator,
        name,
        message,
        @"error",

        pub fn has(property: []const u8) bool {
            return bun.ComptimeEnumMap(BuiltinName).has(property);
        }
    };

    pub fn fastGetOrElse(this: JSValue, global: *JSGlobalObject, builtin_name: BuiltinName, alternate: ?JSC.JSValue) ?JSValue {
        return this.fastGet(global, builtin_name) orelse {
            if (alternate) |alt| return alt.fastGet(global, builtin_name);

            return null;
        };
    }

    // `this` must be known to be an object
    // intended to be more lightweight than ZigString.
    pub fn fastGet(this: JSValue, global: *JSGlobalObject, builtin_name: BuiltinName) ?JSValue {
        if (bun.Environment.allow_assert)
            bun.assert(this.isObject());
        const result = fastGet_(this, global, @intFromEnum(builtin_name));
        if (result == .zero or
            // JS APIs treat {}.a as mostly the same as though it was not defined
            result == .undefined)
        {
            return null;
        }

        return result;
    }

    pub fn fastGetDirect(this: JSValue, global: *JSGlobalObject, builtin_name: BuiltinName) ?JSValue {
        const result = fastGetDirect_(this, global, @intFromEnum(builtin_name));
        if (result == .zero) {
            return null;
        }

        return result;
    }

    pub fn fastGet_(this: JSValue, global: *JSGlobalObject, builtin_name: u8) JSValue {
        return cppFn("fastGet_", .{ this, global, builtin_name });
    }

    pub fn fastGetDirect_(this: JSValue, global: *JSGlobalObject, builtin_name: u8) JSValue {
        return cppFn("fastGetDirect_", .{ this, global, builtin_name });
    }

    /// Do not use this directly! Use `get` instead.
    pub fn getIfPropertyExistsImpl(this: JSValue, global: *JSGlobalObject, ptr: [*]const u8, len: u32) JSValue {
        return cppFn("getIfPropertyExistsImpl", .{ this, global, ptr, len });
    }

    pub fn getIfPropertyExistsFromPath(this: JSValue, global: *JSGlobalObject, path: JSValue) JSValue {
        return cppFn("getIfPropertyExistsFromPath", .{ this, global, path });
    }

    pub fn getSymbolDescription(this: JSValue, global: *JSGlobalObject, str: *ZigString) void {
        cppFn("getSymbolDescription", .{ this, global, str });
    }

    pub fn symbolFor(global: *JSGlobalObject, str: *ZigString) JSValue {
        return cppFn("symbolFor", .{ global, str });
    }

    pub fn symbolKeyFor(this: JSValue, global: *JSGlobalObject, str: *ZigString) bool {
        return cppFn("symbolKeyFor", .{ this, global, str });
    }

    pub fn _then(this: JSValue, global: *JSGlobalObject, ctx: JSValue, resolve: JSNativeFn, reject: JSNativeFn) void {
        return cppFn("_then", .{ this, global, ctx, resolve, reject });
    }

    pub fn then(this: JSValue, global: *JSGlobalObject, ctx: ?*anyopaque, resolve: JSNativeFn, reject: JSNativeFn) void {
        if (comptime bun.Environment.allow_assert)
            bun.assert(JSValue.fromPtr(ctx).asPtr(anyopaque) == ctx.?);
        return this._then(global, JSValue.fromPtr(ctx), resolve, reject);
    }

    pub fn getDescription(this: JSValue, global: *JSGlobalObject) ZigString {
        var zig_str = ZigString.init("");
        getSymbolDescription(this, global, &zig_str);
        return zig_str;
    }

    pub fn get(this: JSValue, global: *JSGlobalObject, property: []const u8) ?JSValue {
        if (comptime bun.Environment.isDebug) {
            if (BuiltinName.has(property)) {
                Output.debugWarn("get(\"{s}\") called. Please use fastGet(.{s}) instead!", .{ property, property });
            }
        }

        const value = getIfPropertyExistsImpl(this, global, property.ptr, @as(u32, @intCast(property.len)));
        return if (@intFromEnum(value) != 0) value else return null;
    }

    extern fn JSC__JSValue__getIfPropertyExistsImplString(value: JSValue, globalObject: *JSGlobalObject, propertyName: [*c]const bun.String) JSValue;

    pub fn getWithString(this: JSValue, global: *JSGlobalObject, property_name: anytype) ?JSValue {
        var property_name_str = bun.String.init(property_name);
        const value = JSC__JSValue__getIfPropertyExistsImplString(this, global, &property_name_str);
        return if (@intFromEnum(value) != 0) value else return null;
    }

    extern fn JSC__JSValue__getOwn(value: JSValue, globalObject: *JSGlobalObject, propertyName: [*c]const bun.String) JSValue;

    /// Get *own* property value (i.e. does not resolve property in the prototype chain)
    pub fn getOwn(this: JSValue, global: *JSGlobalObject, property_name: anytype) ?JSValue {
        var property_name_str = bun.String.init(property_name);
        const value = JSC__JSValue__getOwn(this, global, &property_name_str);
        return if (@intFromEnum(value) != 0) value else return null;
    }

    /// safe to use on any JSValue
    pub fn implementsToString(this: JSValue, global: *JSGlobalObject) bool {
        if (!this.isObject())
            return false;
        const function = this.fastGet(global, BuiltinName.toString) orelse
            return false;
        return function.isCell() and function.isCallable(global.vm());
    }

    pub fn getTruthyComptime(this: JSValue, global: *JSGlobalObject, comptime property: []const u8) ?JSValue {
        if (comptime bun.ComptimeEnumMap(BuiltinName).has(property)) {
            if (fastGet(this, global, @field(BuiltinName, property))) |prop| {
                if (prop.isEmptyOrUndefinedOrNull()) return null;
                return prop;
            }

            return null;
        }

        return getTruthy(this, global, property);
    }

    pub fn getTruthy(this: JSValue, global: *JSGlobalObject, property: []const u8) ?JSValue {
        if (get(this, global, property)) |prop| {
            if (prop.isEmptyOrUndefinedOrNull()) return null;
            return prop;
        }

        return null;
    }

    pub fn toEnumFromMap(
        this: JSValue,
        globalThis: *JSGlobalObject,
        comptime property_name: []const u8,
        comptime Enum: type,
        comptime StringMap: anytype,
    ) !Enum {
        if (!this.isString()) {
            globalThis.throwInvalidArguments(property_name ++ " must be a string", .{});
            return error.JSError;
        }

        const target_str = this.getZigString(globalThis);
        return StringMap.getWithEql(target_str, ZigString.eqlComptime) orelse {
            const one_of = struct {
                pub const list = brk: {
                    var str: []const u8 = "'";
                    const field_names = bun.meta.enumFieldNames(Enum);
                    for (field_names, 0..) |entry, i| {
                        str = str ++ entry ++ "'";
                        if (i < field_names.len - 2) {
                            str = str ++ ", '";
                        } else if (i == field_names.len - 2) {
                            str = str ++ " or '";
                        }
                    }
                    break :brk str;
                };

                pub const label = property_name ++ " must be one of " ++ list;
            }.label;
            globalThis.throwInvalidArguments(one_of, .{});
            return error.JSError;
        };
    }

    pub fn toEnum(this: JSValue, globalThis: *JSGlobalObject, comptime property_name: []const u8, comptime Enum: type) !Enum {
        return toEnumFromMap(this, globalThis, property_name, Enum, Enum.Map);
    }

    pub fn toOptionalEnum(this: JSValue, globalThis: *JSGlobalObject, comptime property_name: []const u8, comptime Enum: type) !?Enum {
        if (this.isEmptyOrUndefinedOrNull())
            return null;

        return toEnum(this, globalThis, property_name, Enum);
    }

    pub fn getOptionalEnum(this: JSValue, globalThis: *JSGlobalObject, comptime property_name: []const u8, comptime Enum: type) !?Enum {
        if (comptime BuiltinName.has(property_name)) {
            if (fastGet(this, globalThis, @field(BuiltinName, property_name))) |prop| {
                if (prop.isEmptyOrUndefinedOrNull())
                    return null;
                return try toEnum(prop, globalThis, property_name, Enum);
            }
            return null;
        }

        if (get(this, globalThis, property_name)) |prop| {
            if (prop.isEmptyOrUndefinedOrNull())
                return null;
            return try toEnum(prop, globalThis, property_name, Enum);
        }
        return null;
    }

    pub fn getArray(this: JSValue, globalThis: *JSGlobalObject, comptime property_name: []const u8) !?JSValue {
        if (getTruthy(this, globalThis, property_name)) |prop| {
            if (!prop.jsTypeLoose().isArray()) {
                globalThis.throwInvalidArguments(property_name ++ " must be an array", .{});
                return error.JSError;
            }

            if (prop.getLength(globalThis) == 0) {
                return null;
            }

            return prop;
        }

        return null;
    }

    pub fn getObject(this: JSValue, globalThis: *JSGlobalObject, comptime property_name: []const u8) !?JSValue {
        if (getTruthy(this, globalThis, property_name)) |prop| {
            if (!prop.jsTypeLoose().isObject()) {
                globalThis.throwInvalidArguments(property_name ++ " must be an object", .{});
                return error.JSError;
            }

            return prop;
        }

        return null;
    }

    pub fn getFunction(this: JSValue, globalThis: *JSGlobalObject, comptime property_name: []const u8) !?JSValue {
        if (getTruthy(this, globalThis, property_name)) |prop| {
            if (!prop.isCell() or !prop.isCallable(globalThis.vm())) {
                globalThis.throwInvalidArguments(property_name ++ " must be a function", .{});
                return error.JSError;
            }

            return prop;
        }

        return null;
    }

    pub fn getOptional(this: JSValue, globalThis: *JSGlobalObject, comptime property_name: []const u8, comptime T: type) !?T {
        const prop = (if (comptime BuiltinName.has(property_name))
            fastGet(this, globalThis, @field(BuiltinName, property_name))
        else
            get(this, globalThis, property_name)) orelse return null;

        if (!prop.isEmptyOrUndefinedOrNull()) {
            switch (comptime T) {
                bool => {
                    if (prop.isBoolean()) {
                        return prop.toBoolean();
                    }

                    if (prop.isNumber()) {
                        return prop.coerce(f64, globalThis) != 0;
                    }

                    globalThis.throwInvalidArguments(property_name ++ " must be a boolean", .{});
                    return error.JSError;
                },
                ZigString.Slice => {
                    if (prop.isString()) {
                        if (return prop.toSliceOrNull(globalThis)) |str| {
                            return str;
                        }
                    }

                    globalThis.throwInvalidArguments(property_name ++ " must be a string", .{});
                    return error.JSError;
                },
                else => @compileError("TODO:" ++ @typeName(T)),
            }
        }

        return null;
    }

    /// Alias for getIfPropertyExists
    pub const getIfPropertyExists = get;

    pub fn createTypeError(message: *const ZigString, code: *const ZigString, global: *JSGlobalObject) JSValue {
        return cppFn("createTypeError", .{ message, code, global });
    }

    pub fn createRangeError(message: *const ZigString, code: *const ZigString, global: *JSGlobalObject) JSValue {
        return cppFn("createRangeError", .{ message, code, global });
    }

    /// Object.is()
    /// This algorithm differs from the IsStrictlyEqual Algorithm by treating all NaN values as equivalent and by differentiating +0𝔽 from -0𝔽.
    /// https://tc39.es/ecma262/#sec-samevalue
    pub fn isSameValue(this: JSValue, other: JSValue, global: *JSGlobalObject) bool {
        return @intFromEnum(this) == @intFromEnum(other) or cppFn("isSameValue", .{ this, other, global });
    }

    pub fn deepEquals(this: JSValue, other: JSValue, global: *JSGlobalObject) bool {
        return cppFn("deepEquals", .{ this, other, global });
    }

    /// same as `JSValue.deepEquals`, but with jest asymmetric matchers enabled
    pub fn jestDeepEquals(this: JSValue, other: JSValue, global: *JSGlobalObject) bool {
        return cppFn("jestDeepEquals", .{ this, other, global });
    }

    pub fn strictDeepEquals(this: JSValue, other: JSValue, global: *JSGlobalObject) bool {
        return cppFn("strictDeepEquals", .{ this, other, global });
    }

    /// same as `JSValue.strictDeepEquals`, but with jest asymmetric matchers enabled
    pub fn jestStrictDeepEquals(this: JSValue, other: JSValue, global: *JSGlobalObject) bool {
        return cppFn("jestStrictDeepEquals", .{ this, other, global });
    }

    pub fn deepMatch(this: JSValue, subset: JSValue, global: *JSGlobalObject, replace_props_with_asymmetric_matchers: bool) bool {
        return cppFn("deepMatch", .{ this, subset, global, replace_props_with_asymmetric_matchers });
    }

    /// same as `JSValue.deepMatch`, but with jest asymmetric matchers enabled
    pub fn jestDeepMatch(this: JSValue, subset: JSValue, global: *JSGlobalObject, replace_props_with_asymmetric_matchers: bool) bool {
        return cppFn("jestDeepMatch", .{ this, subset, global, replace_props_with_asymmetric_matchers });
    }

    pub const DiffMethod = enum(u8) {
        none,
        character,
        word,
        line,
    };

    pub fn determineDiffMethod(this: JSValue, other: JSValue, global: *JSGlobalObject) DiffMethod {
        if ((this.isString() and other.isString()) or (this.isBuffer(global) and other.isBuffer(global))) return .character;
        if ((this.isRegExp() and other.isObject()) or (this.isObject() and other.isRegExp())) return .character;
        if (this.isObject() and other.isObject()) return .line;

        return .none;
    }

    pub fn asString(this: JSValue) *JSString {
        return cppFn("asString", .{
            this,
        });
    }

    /// Get the internal number of the `JSC::DateInstance` object
    /// Returns NaN if the value is not a `JSC::DateInstance` (`Date` in JS)
    pub fn getUnixTimestamp(this: JSValue) f64 {
        return cppFn("getUnixTimestamp", .{
            this,
        });
    }

    pub const StringFormatter = struct {
        value: JSC.JSValue,
        globalObject: *JSC.JSGlobalObject,

        pub fn format(this: StringFormatter, comptime text: []const u8, opts: std.fmt.FormatOptions, writer: anytype) !void {
            const str = this.value.toBunString(this.globalObject);
            defer str.deref();
            try str.format(text, opts, writer);
        }
    };

    pub fn fmtString(this: JSValue, globalObject: *JSC.JSGlobalObject) StringFormatter {
        return .{
            .value = this,
            .globalObject = globalObject,
        };
    }

    pub fn toFmt(
        this: JSValue,
        formatter: *Exports.ConsoleObject.Formatter,
    ) Exports.ConsoleObject.Formatter.ZigFormatter {
        formatter.remaining_values = &[_]JSValue{};
        if (formatter.map_node) |node| {
            node.release();
            formatter.map_node = null;
        }

        return Exports.ConsoleObject.Formatter.ZigFormatter{
            .formatter = formatter,
            .value = this,
        };
    }

    /// Check if the JSValue is either a signed 32-bit integer or a double and
    /// return the value as a f64
    ///
    /// This does not call `valueOf` on the JSValue
    pub fn getNumber(this: JSValue) ?f64 {
        if (this.isInt32()) {
            return @as(f64, @floatFromInt(this.asInt32()));
        }

        if (isNumber(this)) {
            // Don't need to check for !isInt32() because above
            return asDouble(this);
        }

        return null;
    }

    pub fn asNumber(this: JSValue) f64 {
        if (this.isInt32()) {
            return @as(f64, @floatFromInt(this.asInt32()));
        }

        if (isNumber(this)) {
            // Don't need to check for !isInt32() because above
            return asDouble(this);
        }

        if (this.isUndefinedOrNull()) {
            return 0.0;
        } else if (this.isBoolean()) {
            return if (asBoolean(this)) 1.0 else 0.0;
        }

        return cppFn("asNumber", .{
            this,
        });
    }

    pub fn asDouble(this: JSValue) f64 {
        bun.assert(this.isDouble());
        return FFI.JSVALUE_TO_DOUBLE(.{ .asJSValue = this });
    }

    pub fn asPtr(this: JSValue, comptime Pointer: type) *Pointer {
        return @as(*Pointer, @ptrFromInt(this.asPtrAddress()));
    }

    pub fn fromPtrAddress(addr: anytype) JSValue {
        return jsNumber(@as(f64, @floatFromInt(@as(usize, @bitCast(@as(usize, addr))))));
    }

    pub fn asPtrAddress(this: JSValue) usize {
        return @as(usize, @bitCast(@as(usize, @intFromFloat(this.asDouble()))));
    }

    pub fn fromPtr(addr: anytype) JSValue {
        return fromPtrAddress(@intFromPtr(addr));
    }

    pub fn toBooleanSlow(this: JSValue, global: *JSGlobalObject) bool {
        return cppFn("toBooleanSlow", .{ this, global });
    }

    pub fn toBoolean(this: JSValue) bool {
        if (isEmptyOrUndefinedOrNull(this)) {
            return false;
        }

        return asBoolean(this);
    }

    pub fn asBoolean(this: JSValue) bool {
        if (comptime bun.Environment.allow_assert) {
            if (!this.isBoolean()) {
                Output.panic("Expected boolean but found {s}", .{@tagName(this.jsTypeLoose())});
            }
        }
        return FFI.JSVALUE_TO_BOOL(.{ .asJSValue = this });
    }

    pub inline fn asInt52(this: JSValue) i64 {
        if (comptime bun.Environment.allow_assert) {
            bun.assert(this.isNumber());
        }
        return coerceJSValueDoubleTruncatingTT(i52, i64, this.asNumber());
    }

    pub fn toInt32(this: JSValue) i32 {
        if (this.isInt32()) {
            return asInt32(this);
        }

        if (this.getNumber()) |num| {
            return coerceJSValueDoubleTruncatingT(i32, num);
        }

        if (comptime bun.Environment.allow_assert) {
            bun.assert(!this.isString()); // use coerce() instead
            bun.assert(!this.isCell()); // use coerce() instead
        }

        // TODO: this shouldn't be reachable.
        return cppFn("toInt32", .{
            this,
        });
    }

    pub fn asInt32(this: JSValue) i32 {
        // TODO: add this assertion. currently, there is a mistake in
        // argumentCount that mistakenly uses a JSValue instead of a c_int. This
        // mistake performs the correct conversion instructions for it's use
        // case but is bad code practice to misuse JSValue casts.
        //
        // if (bun.Environment.allow_assert) {
        //     bun.assert(this.isInt32());
        // }
        return FFI.JSVALUE_TO_INT32(.{ .asJSValue = this });
    }

    pub fn asFileDescriptor(this: JSValue) bun.FileDescriptor {
        bun.assert(this.isNumber());
        return bun.FDImpl.fromUV(this.toInt32()).encode();
    }

    pub inline fn toU16(this: JSValue) u16 {
        return @as(u16, @truncate(@max(this.toInt32(), 0)));
    }

    pub inline fn toU32(this: JSValue) u32 {
        return @as(u32, @intCast(@min(@max(this.toInt64(), 0), std.math.maxInt(u32))));
    }

    /// This function supports:
    /// - Array, DerivedArray & friends
    /// - String, DerivedString & friends
    /// - TypedArray
    /// - Map (size)
    /// - WeakMap (size)
    /// - Set (size)
    /// - WeakSet (size)
    /// - ArrayBuffer (byteLength)
    /// - anything with a .length property returning a number
    ///
    /// If the "length" property does not exist, this function will return 0.
    pub fn getLength(this: JSValue, globalThis: *JSGlobalObject) u64 {
        const len = this.getLengthIfPropertyExistsInternal(globalThis);
        if (len == std.math.floatMax(f64)) {
            return 0;
        }

        return @as(u64, @intFromFloat(@max(@min(len, std.math.maxInt(i52)), 0)));
    }

    /// This function supports:
    /// - Array, DerivedArray & friends
    /// - String, DerivedString & friends
    /// - TypedArray
    /// - Map (size)
    /// - WeakMap (size)
    /// - Set (size)
    /// - WeakSet (size)
    /// - ArrayBuffer (byteLength)
    /// - anything with a .length property returning a number
    ///
    /// If the "length" property does not exist, this function will return null.
    pub fn tryGetLength(this: JSValue, globalThis: *JSGlobalObject) ?f64 {
        const len = this.getLengthIfPropertyExistsInternal(globalThis);
        if (len == std.math.floatMax(f64)) {
            return null;
        }

        return @as(u64, @intFromFloat(@max(@min(len, std.math.maxInt(i52)), 0)));
    }

    /// Do not use this directly!
    ///
    /// If the property does not exist, this function will return max(f64) instead of 0.
    pub fn getLengthIfPropertyExistsInternal(this: JSValue, globalThis: *JSGlobalObject) f64 {
        return cppFn("getLengthIfPropertyExistsInternal", .{
            this,
            globalThis,
        });
    }

    pub fn isAggregateError(this: JSValue, globalObject: *JSGlobalObject) bool {
        return cppFn("isAggregateError", .{ this, globalObject });
    }

    pub fn forEach(
        this: JSValue,
        globalObject: *JSGlobalObject,
        ctx: ?*anyopaque,
        callback: *const fn (vm: *VM, globalObject: *JSGlobalObject, ctx: ?*anyopaque, nextValue: JSValue) callconv(.C) void,
    ) void {
        return cppFn("forEach", .{ this, globalObject, ctx, callback });
    }

    /// Same as `forEach` but accepts a typed context struct without need for @ptrCasts
    pub inline fn forEachWithContext(
        this: JSValue,
        globalObject: *JSGlobalObject,
        ctx: anytype,
        callback: *const fn (vm: *VM, globalObject: *JSGlobalObject, ctx: @TypeOf(ctx), nextValue: JSValue) callconv(.C) void,
    ) void {
        const func = @as(*const fn (vm: *VM, globalObject: *JSGlobalObject, ctx: ?*anyopaque, nextValue: JSValue) callconv(.C) void, @ptrCast(callback));
        return cppFn("forEach", .{ this, globalObject, ctx, func });
    }

    pub fn isIterable(this: JSValue, globalObject: *JSGlobalObject) bool {
        return cppFn("isIterable", .{
            this,
            globalObject,
        });
    }

    pub fn parseJSON(this: JSValue, globalObject: *JSGlobalObject) JSValue {
        return cppFn("parseJSON", .{
            this,
            globalObject,
        });
    }

    pub fn stringIncludes(this: JSValue, globalObject: *JSGlobalObject, other: JSValue) bool {
        return cppFn("stringIncludes", .{ this, globalObject, other });
    }

    pub inline fn asRef(this: JSValue) C_API.JSValueRef {
        return @as(C_API.JSValueRef, @ptrFromInt(@as(usize, @bitCast(@intFromEnum(this)))));
    }

    pub inline fn c(this: C_API.JSValueRef) JSValue {
        return @as(JSValue, @enumFromInt(@as(JSValue.Type, @bitCast(@intFromPtr(this)))));
    }

    pub inline fn fromRef(this: C_API.JSValueRef) JSValue {
        return @as(JSValue, @enumFromInt(@as(JSValue.Type, @bitCast(@intFromPtr(this)))));
    }

    pub inline fn asObjectRef(this: JSValue) C_API.JSObjectRef {
        return @as(C_API.JSObjectRef, @ptrCast(this.asVoid()));
    }

    /// When the GC sees a JSValue referenced in the stack
    /// It knows not to free it
    /// This mimicks the implementation in JavaScriptCore's C++
    pub inline fn ensureStillAlive(this: JSValue) void {
        if (!this.isCell()) return;
        std.mem.doNotOptimizeAway(this.asEncoded().asPtr);
    }

    pub inline fn asNullableVoid(this: JSValue) ?*anyopaque {
        return @as(?*anyopaque, @ptrFromInt(@as(usize, @bitCast(@intFromEnum(this)))));
    }

    pub inline fn asVoid(this: JSValue) *anyopaque {
        if (comptime bun.Environment.allow_assert) {
            if (@intFromEnum(this) == 0) {
                @panic("JSValue is null");
            }
        }
        return this.asNullableVoid().?;
    }

    pub const Extern = [_][]const u8{
        "_then",
        "asArrayBuffer_",
        "asBigIntCompare",
        "asCell",
        "asInternalPromise",
        "asNumber",
        "asPromise",
        "asString",
        "coerceToDouble",
        "coerceToInt32",
        "coerceToInt64",
        "createEmptyArray",
        "createEmptyObject",
        "createInternalPromise",
        "createObject2",
        "createRangeError",
        "createRopeString",
        "createStringArray",
        "createTypeError",
        "createUninitializedUint8Array",
        "deepEquals",
        "eqlCell",
        "eqlValue",
        "fastGetDirect_",
        "fastGet_",
        "forEach",
        "forEachProperty",
        "forEachPropertyOrdered",
        "fromEntries",
        "fromInt64NoTruncate",
        "fromUInt64NoTruncate",
        "getClassName",
        "getDirect",
        "getErrorsProperty",
        "getIfExists",
        "getIfPropertyExistsFromPath",
        "getIfPropertyExistsImpl",
        "getLengthIfPropertyExistsInternal",
        "getNameProperty",
        "getPropertyByPropertyName",
        "getPropertyNames",
        "getPrototype",
        "getStaticProperty",
        "getSymbolDescription",
        "getUnixTimestamp",
        "hasProperty",
        "hasOwnProperty",
        "isAggregateError",
        "isAnyError",
        "isAnyInt",
        "isBigInt",
        "isBigInt32",
        "isBoolean",
        "isCallable",
        "isClass",
        "isCustomGetterSetter",
        "isError",
        "isException",
        "isGetterSetter",
        "isHeapBigInt",
        "isInt32",
        "isInt32AsAnyInt",
        "isIterable",
        "isNumber",
        "isObject",
        "isPrimitive",
        "isSameValue",
        "isSymbol",
        "isTerminationException",
        "isUInt32AsAnyInt",
        "jsBoolean",
        "jsDoubleNumber",
        "jsNull",
        "jsNumberFromChar",
        "jsNumberFromDouble",
        "jsNumberFromInt64",
        "jsNumberFromU16",
        "jsTDZValue",
        "jsType",
        "jsUndefined",
        "jsonStringify",
        "keys",
        "values",
        "kind_",
        "parseJSON",
        "put",
        "putDirect",
        "putIndex",
        "push",
        "putRecord",
        "strictDeepEquals",
        "symbolFor",
        "symbolKeyFor",
        "toBoolean",
        "toBooleanSlow",
        "toError_",
        "toInt32",
        "toInt64",
        "toObject",
        "toPropertyKeyValue",
        "toString",
        "toStringOrNull",
        "toUInt64NoTruncate",
        "toWTFString",
        "toZigException",
        "toZigString",
        "toMatch",
        "isConstructor",
        "isInstanceOf",
        "stringIncludes",
        "deepMatch",
        "jestDeepEquals",
        "jestStrictDeepEquals",
        "jestDeepMatch",
    };

    // For any callback JSValue created in JS that you will not call *immediatly*, you must wrap it
    // in an AsyncContextFrame with this function. This allows AsyncLocalStorage to work by
    // snapshotting it's state and restoring it when called.
    // - If there is no current context, this returns the callback as-is.
    // - It is safe to run .call() on the resulting JSValue. This includes automatic unwrapping.
    // - Do not pass the callback as-is to JS; The wrapped object is NOT a function.
    // - If passed to C++, call it with AsyncContextFrame::call() instead of JSC::call()
    pub inline fn withAsyncContextIfNeeded(this: JSValue, global: *JSGlobalObject) JSValue {
        JSC.markBinding(@src());
        return AsyncContextFrame__withAsyncContextIfNeeded(global, this);
    }

    extern "c" fn Bun__JSValue__deserialize(global: *JSGlobalObject, data: [*]const u8, len: usize) JSValue;

    /// Deserializes a JSValue from a serialized buffer. Zig version of `import('bun:jsc').deserialize`
    pub inline fn deserialize(bytes: []const u8, global: *JSGlobalObject) JSValue {
        return Bun__JSValue__deserialize(global, bytes.ptr, bytes.len);
    }

    extern fn Bun__serializeJSValue(global: *JSC.JSGlobalObject, value: JSValue) SerializedScriptValue.External;
    extern fn Bun__SerializedScriptSlice__free(*anyopaque) void;

    pub const SerializedScriptValue = struct {
        data: []const u8,
        handle: *anyopaque,

        const External = extern struct {
            bytes: ?[*]const u8,
            size: usize,
            handle: ?*anyopaque,
        };

        pub inline fn deinit(self: @This()) void {
            Bun__SerializedScriptSlice__free(self.handle);
        }
    };

    /// Throws a JS exception and returns null if the serialization fails, otherwise returns a SerializedScriptValue.
    /// Must be freed when you are done with the bytes.
    pub inline fn serialize(this: JSValue, global: *JSGlobalObject) ?SerializedScriptValue {
        const value = Bun__serializeJSValue(global, this);
        return if (value.bytes) |bytes|
            .{ .data = bytes[0..value.size], .handle = value.handle.? }
        else
            null;
    }

    extern fn Bun__ProxyObject__getInternalField(this: JSValue, field: ProxyInternalField) JSValue;

    const ProxyInternalField = enum(u32) {
        target = 0,
        handler = 1,
    };

    /// Asserts `this` is a proxy
    pub fn getProxyInternalField(this: JSValue, field: ProxyInternalField) JSValue {
        return Bun__ProxyObject__getInternalField(this, field);
    }

    extern fn JSC__JSValue__getClassInfoName(value: JSValue, out: *bun.String) bool;

    /// For native C++ classes extending JSCell, this retrieves s_info's name
    pub fn getClassInfoName(this: JSValue) ?bun.String {
        if (!this.isObject()) return null;
        var out: bun.String = bun.String.empty;
        if (!JSC__JSValue__getClassInfoName(this, &out)) return null;
        return out;
    }
};

extern "c" fn AsyncContextFrame__withAsyncContextIfNeeded(global: *JSGlobalObject, callback: JSValue) JSValue;

pub const Exception = extern struct {
    pub const shim = Shimmer("JSC", "Exception", @This());
    bytes: shim.Bytes,
    pub const Type = JSObject;
    const cppFn = shim.cppFn;

    pub const include = "JavaScriptCore/Exception.h";
    pub const name = "JSC::Exception";
    pub const namespace = "JSC";

    pub const StackCaptureAction = enum(u8) {
        CaptureStack = 0,
        DoNotCaptureStack = 1,
    };

    pub fn create(globalObject: *JSGlobalObject, object: *JSObject, stack_capture: StackCaptureAction) *Exception {
        return cppFn(
            "create",
            .{ globalObject, object, @intFromEnum(stack_capture) },
        );
    }

    pub fn value(this: *Exception) JSValue {
        return cppFn(
            "value",
            .{this},
        );
    }

    pub fn getStackTrace(this: *Exception, trace: *ZigStackTrace) void {
        return cppFn(
            "getStackTrace",
            .{ this, trace },
        );
    }

    pub const Extern = [_][]const u8{ "create", "value", "getStackTrace" };
};

pub const VM = extern struct {
    pub const shim = Shimmer("JSC", "VM", @This());
    bytes: shim.Bytes,

    const cppFn = shim.cppFn;

    pub const include = "JavaScriptCore/VM.h";
    pub const name = "JSC::VM";
    pub const namespace = "JSC";

    pub const HeapType = enum(u8) {
        SmallHeap = 0,
        LargeHeap = 1,
    };

    pub fn create(heap_type: HeapType) *VM {
        return cppFn("create", .{@intFromEnum(heap_type)});
    }

    pub fn deinit(vm: *VM, global_object: *JSGlobalObject) void {
        return cppFn("deinit", .{ vm, global_object });
    }

    pub fn setControlFlowProfiler(vm: *VM, enabled: bool) void {
        return cppFn("setControlFlowProfiler", .{ vm, enabled });
    }

    pub fn isJITEnabled() bool {
        return cppFn("isJITEnabled", .{});
    }

    pub fn holdAPILock(this: *VM, ctx: ?*anyopaque, callback: *const fn (ctx: ?*anyopaque) callconv(.C) void) void {
        cppFn("holdAPILock", .{ this, ctx, callback });
    }

    pub fn deferGC(this: *VM, ctx: ?*anyopaque, callback: *const fn (ctx: ?*anyopaque) callconv(.C) void) void {
        cppFn("deferGC", .{ this, ctx, callback });
    }
    extern fn JSC__VM__reportExtraMemory(*VM, usize) void;
    pub fn reportExtraMemory(this: *VM, size: usize) void {
        JSC.markBinding(@src());
        JSC__VM__reportExtraMemory(this, size);
    }

    pub fn deleteAllCode(
        vm: *VM,
        global_object: *JSGlobalObject,
    ) void {
        return cppFn("deleteAllCode", .{ vm, global_object });
    }

    pub fn whenIdle(
        vm: *VM,
        callback: *const fn (...) callconv(.C) void,
    ) void {
        return cppFn("whenIdle", .{ vm, callback });
    }

    pub fn shrinkFootprint(
        vm: *VM,
    ) void {
        return cppFn("shrinkFootprint", .{
            vm,
        });
    }

    pub fn runGC(vm: *VM, sync: bool) JSValue {
        return cppFn("runGC", .{
            vm,
            sync,
        });
    }

    pub fn heapSize(vm: *VM) usize {
        return cppFn("heapSize", .{
            vm,
        });
    }

    pub fn collectAsync(vm: *VM) void {
        return cppFn("collectAsync", .{
            vm,
        });
    }

    pub fn setExecutionForbidden(vm: *VM, forbidden: bool) void {
        cppFn("setExecutionForbidden", .{ vm, forbidden });
    }

    pub fn setExecutionTimeLimit(vm: *VM, timeout: f64) void {
        return cppFn("setExecutionTimeLimit", .{ vm, timeout });
    }

    pub fn clearExecutionTimeLimit(vm: *VM) void {
        return cppFn("clearExecutionTimeLimit", .{vm});
    }

    pub fn executionForbidden(vm: *VM) bool {
        return cppFn("executionForbidden", .{
            vm,
        });
    }

    // These four functions fire VM traps. To understand what that means, see VMTraps.h for a giant explainer.
    // These may be called concurrently from another thread.

    /// Fires NeedTermination Trap. Thread safe. See JSC's "VMTraps.h" for explaination on traps.
    pub fn notifyNeedTermination(vm: *VM) void {
        cppFn("notifyNeedTermination", .{vm});
    }
    /// Fires NeedWatchdogCheck Trap. Thread safe. See JSC's "VMTraps.h" for explaination on traps.
    pub fn notifyNeedWatchdogCheck(vm: *VM) void {
        cppFn("notifyNeedWatchdogCheck", .{vm});
    }
    /// Fires NeedDebuggerBreak Trap. Thread safe. See JSC's "VMTraps.h" for explaination on traps.
    pub fn notifyNeedDebuggerBreak(vm: *VM) void {
        cppFn("notifyNeedDebuggerBreak", .{vm});
    }
    /// Fires NeedShellTimeoutCheck Trap. Thread safe. See JSC's "VMTraps.h" for explaination on traps.
    pub fn notifyNeedShellTimeoutCheck(vm: *VM) void {
        cppFn("notifyNeedShellTimeoutCheck", .{vm});
    }

    pub fn isEntered(vm: *VM) bool {
        return cppFn("isEntered", .{
            vm,
        });
    }

    pub fn throwError(vm: *VM, global_object: *JSGlobalObject, value: JSValue) void {
        return cppFn("throwError", .{
            vm,
            global_object,
            value,
        });
    }

    pub fn releaseWeakRefs(vm: *VM) void {
        return cppFn("releaseWeakRefs", .{vm});
    }

    pub fn drainMicrotasks(
        vm: *VM,
    ) void {
        return cppFn("drainMicrotasks", .{
            vm,
        });
    }

    pub fn externalMemorySize(vm: *VM) usize {
        return cppFn("externalMemorySize", .{vm});
    }

    /// `RESOURCE_USAGE` build option in JavaScriptCore is required for this function
    /// This is faster than checking the heap size
    pub fn blockBytesAllocated(vm: *VM) usize {
        return cppFn("blockBytesAllocated", .{vm});
    }

    pub const Extern = [_][]const u8{
        "setControlFlowProfiler",
        "collectAsync",
        "externalMemorySize",
        "blockBytesAllocated",
        "heapSize",
        "releaseWeakRefs",
        "throwError",
        "deferGC",
        "holdAPILock",
        "runGC",
        "generateHeapSnapshot",
        "isJITEnabled",
        "deleteAllCode",
        "create",
        "deinit",
        "setExecutionForbidden",
        "executionForbidden",
        "isEntered",
        "throwError",
        "drainMicrotasks",
        "whenIdle",
        "shrinkFootprint",
        "setExecutionTimeLimit",
        "clearExecutionTimeLimit",
        "notifyNeedTermination",
        "notifyNeedWatchdogCheck",
        "notifyNeedDebuggerBreak",
        "notifyNeedShellTimeoutCheck",
    };
};

pub const ThrowScope = extern struct {
    pub const shim = Shimmer("JSC", "ThrowScope", @This());
    bytes: shim.Bytes,

    const cppFn = shim.cppFn;

    pub const include = "JavaScriptCore/ThrowScope.h";
    pub const name = "JSC::ThrowScope";
    pub const namespace = "JSC";

    pub fn declare(
        vm: *VM,
        _: [*]u8,
        file: [*]u8,
        line: usize,
    ) ThrowScope {
        return cppFn("declare", .{ vm, file, line });
    }

    pub fn release(this: *ThrowScope) void {
        return cppFn("release", .{this});
    }

    pub fn exception(this: *ThrowScope) ?*Exception {
        return cppFn("exception", .{this});
    }

    pub fn clearException(this: *ThrowScope) void {
        return cppFn("clearException", .{this});
    }

    pub const Extern = [_][]const u8{
        "declare",
        "release",
        "exception",
        "clearException",
    };
};

pub const CatchScope = extern struct {
    pub const shim = Shimmer("JSC", "CatchScope", @This());
    bytes: shim.Bytes,

    const cppFn = shim.cppFn;

    pub const include = "JavaScriptCore/CatchScope.h";
    pub const name = "JSC::CatchScope";
    pub const namespace = "JSC";

    pub fn declare(
        vm: *VM,
        function_name: [*]u8,
        file: [*]u8,
        line: usize,
    ) CatchScope {
        return cppFn("declare", .{ vm, function_name, file, line });
    }

    pub fn exception(this: *CatchScope) ?*Exception {
        return cppFn("exception", .{this});
    }

    pub fn clearException(this: *CatchScope) void {
        return cppFn("clearException", .{this});
    }

    pub const Extern = [_][]const u8{
        "declare",
        "exception",
        "clearException",
    };
};

pub const CallFrame = opaque {
    /// The value is generated in `make sizegen`
    /// The value is 6.
    /// On ARM64_32, the value is something else but it really doesn't matter for our case
    /// However, I don't want this to subtly break amidst future upgrades to JavaScriptCore
    const alignment = Sizes.Bun_CallFrame__align;

    pub const name = "JSC::CallFrame";

    pub fn format(frame: *CallFrame, comptime _: []const u8, _: std.fmt.FormatOptions, writer: anytype) !void {
        const args = frame.argumentsPtr()[0..frame.argumentsCount()];

        for (args[0..@min(args.len, 4)], 0..) |arg, i| {
            if (i != 0) {
                try writer.writeAll(", ");
            }
            switch (arg) {
                .zero => try writer.writeAll("<empty>"),
                .undefined => try writer.writeAll("undefined"),
                .null => try writer.writeAll("null"),
                .true => try writer.writeAll("true"),
                .false => try writer.writeAll("false"),
                else => {
                    if (arg.isNumber()) {
                        try writer.writeAll("number");
                    } else {
                        try writer.writeAll(@tagName(arg.jsType()));
                    }
                },
            }
        }

        if (args.len > 4) {
            try writer.print(", ... {d} more", .{args.len - 4});
        }
    }

    pub fn argumentsPtr(self: *const CallFrame) [*]const JSC.JSValue {
        return @as([*]align(alignment) const JSC.JSValue, @ptrCast(@alignCast(self))) + Sizes.Bun_CallFrame__firstArgument;
    }

    pub fn callee(self: *const CallFrame) JSC.JSValue {
        return (@as([*]align(alignment) const JSC.JSValue, @ptrCast(@alignCast(self))) + Sizes.Bun_CallFrame__callee)[0];
    }

    fn Arguments(comptime max: usize) type {
        return struct {
            ptr: [max]JSC.JSValue,
            len: usize,
            pub inline fn init(comptime i: usize, ptr: [*]const JSC.JSValue) @This() {
                var args: [max]JSC.JSValue = std.mem.zeroes([max]JSC.JSValue);
                args[0..comptime i].* = ptr[0..i].*;

                return @This(){
                    .ptr = args,
                    .len = i,
                };
            }

            pub inline fn slice(self: *const @This()) []const JSValue {
                return self.ptr[0..self.len];
            }
        };
    }

    pub fn arguments(self: *const CallFrame, comptime max: usize) Arguments(max) {
        const len = self.argumentsCount();
        const ptr = self.argumentsPtr();
        return switch (@as(u4, @min(len, max))) {
            0 => .{ .ptr = undefined, .len = 0 },
            inline 1...9 => |count| Arguments(max).init(comptime @min(count, max), ptr),
            else => unreachable,
        };
    }

    pub fn argument(self: *const CallFrame, comptime i: comptime_int) JSC.JSValue {
        return self.argumentsPtr()[i];
    }

    pub fn this(self: *const CallFrame) JSC.JSValue {
        return (@as([*]align(alignment) const JSC.JSValue, @ptrCast(@alignCast(self))) + Sizes.Bun_CallFrame__thisArgument)[0];
    }

    pub fn argumentsCount(self: *const CallFrame) usize {
        return @as(usize, @intCast((@as([*]align(alignment) const JSC.JSValue, @ptrCast(@alignCast(self))) + Sizes.Bun_CallFrame__argumentCountIncludingThis)[0].asInt32() - 1));
    }
};

// pub const WellKnownSymbols = extern struct {
//     pub const shim = Shimmer("JSC", "CommonIdentifiers", @This());

//
//

//     pub const include = "JavaScriptCore/CommonIdentifiers.h";
//     pub const name = "JSC::CommonIdentifiers";
//     pub const namespace = "JSC";

//     pub var hasthis: *const Identifier = shim.cppConst(Identifier, "hasInstance");
//     pub var isConcatSpreadable: Identifier = shim.cppConst(Identifier, "isConcatSpreadable");
//     pub var asyncIterator: Identifier = shim.cppConst(Identifier, "asyncIterator");
//     pub var iterator: Identifier = shim.cppConst(Identifier, "iterator");
//     pub var match: Identifier = shim.cppConst(Identifier, "match");
//     pub var matchAll: Identifier = shim.cppConst(Identifier, "matchAll");
//     pub var replace: Identifier = shim.cppConst(Identifier, "replace");
//     pub var search: Identifier = shim.cppConst(Identifier, "search");
//     pub var species: Identifier = shim.cppConst(Identifier, "species");
//     pub var split: Identifier = shim.cppConst(Identifier, "split");
//     pub var toPrimitive: Identifier = shim.cppConst(Identifier, "toPrimitive");
//     pub var toStringTag: Identifier = shim.cppConst(Identifier, "toStringTag");
//     pub var unscopable: Identifier = shim.cppConst(Identifier, "unscopabl");

// };

pub const EncodedJSValue = extern union {
    asInt64: i64,
    ptr: ?*JSCell,
    asBits: [8]u8,
    asPtr: ?*anyopaque,
    asDouble: f64,
};
pub const JSHostFunctionType = fn (*JSGlobalObject, *CallFrame) callconv(JSC.conv) JSValue;
pub const JSHostFunctionTypeWithCCallConvForAssertions = fn (*JSGlobalObject, *CallFrame) callconv(.C) JSValue;
pub const JSHostFunctionPtr = *const JSHostFunctionType;
pub fn toJSHostFunction(comptime Function: anytype) JSC.JSHostFunctionType {
    if (comptime @TypeOf(Function) == JSHostFunctionType) {
        return Function;
    }

    if (@TypeOf(Function) == fn (*JSGlobalObject, *CallFrame) JSValue) {
        // These may coerce to both, but we want to force it to be this kind.
    } else if (@TypeOf(Function) == *const fn (*JSGlobalObject, *CallFrame) JSValue) {
        @compileLog(Function, "use JSC.toJSHostFunction(Function) instead of JSC.toJSHostFunction(&Function)");
    }

    return struct {
        pub fn function(
            globalThis: *JSC.JSGlobalObject,
            callframe: *JSC.CallFrame,
        ) callconv(JSC.conv) JSC.JSValue {
            comptime {
                const Fn = @TypeOf(Function);
                var FnTypeInfo = @typeInfo(Fn);
                if (FnTypeInfo == .Pointer) {
                    FnTypeInfo = @typeInfo(std.meta.Child(Fn));
                }

                if (bun.Environment.isWindows) {
                    if (FnTypeInfo.Fn.calling_convention == .C) {
                        @compileLog(Function, "use callconv(JSC.conv) instead of callconv(.C), or don't set a callconv on the function.");
                    }
                }
            }

            return @call(.always_inline, Function, .{ globalThis, callframe });
        }
    }.function;
}

const DeinitFunction = *const fn (ctx: *anyopaque, buffer: [*]u8, len: usize) callconv(.C) void;

pub const JSArray = opaque {
    // TODO(@paperdave): this can throw
    extern fn JSArray__constructArray(*JSGlobalObject, [*]const JSValue, usize) JSValue;

    pub fn create(global: *JSGlobalObject, items: []const JSValue) JSValue {
        return JSArray__constructArray(global, items.ptr, items.len);
    }

    pub fn iterator(array: *JSArray, global: *JSGlobalObject) JSArrayIterator {
        return JSValue.fromCell(array).arrayIterator(global);
    }
};

const private = struct {
    pub extern fn Bun__CreateFFIFunctionWithDataValue(
        *JSGlobalObject,
        ?*const ZigString,
        argCount: u32,
        function: JSHostFunctionPtr,
        strong: bool,
        data: *anyopaque,
    ) JSValue;
    pub extern fn Bun__CreateFFIFunction(
        globalObject: *JSGlobalObject,
        symbolName: ?*const ZigString,
        argCount: u32,
        functionPointer: JSHostFunctionPtr,
        strong: bool,
    ) *anyopaque;

    pub extern fn Bun__CreateFFIFunctionValue(
        globalObject: *JSGlobalObject,
        symbolName: ?*const ZigString,
        argCount: u32,
        functionPointer: JSHostFunctionPtr,
        strong: bool,
        add_ptr_field: bool,
    ) JSValue;

    pub extern fn Bun__untrackFFIFunction(
        globalObject: *JSGlobalObject,
        function: JSValue,
    ) bool;

    pub extern fn Bun__FFIFunction_getDataPtr(JSValue) ?*anyopaque;
    pub extern fn Bun__FFIFunction_setDataPtr(JSValue, ?*anyopaque) void;
};

pub fn NewFunction(
    globalObject: *JSGlobalObject,
    symbolName: ?*const ZigString,
    argCount: u32,
    comptime functionPointer: anytype,
    strong: bool,
) JSValue {
    return NewRuntimeFunction(globalObject, symbolName, argCount, toJSHostFunction(functionPointer), strong, false);
}

pub fn createCallback(
    globalObject: *JSGlobalObject,
    symbolName: ?*const ZigString,
    argCount: u32,
    comptime functionPointer: anytype,
) JSValue {
    return NewRuntimeFunction(globalObject, symbolName, argCount, toJSHostFunction(functionPointer), false, false);
}

pub fn NewRuntimeFunction(
    globalObject: *JSGlobalObject,
    symbolName: ?*const ZigString,
    argCount: u32,
    functionPointer: JSHostFunctionPtr,
    strong: bool,
    add_ptr_property: bool,
) JSValue {
    JSC.markBinding(@src());
    return private.Bun__CreateFFIFunctionValue(globalObject, symbolName, argCount, functionPointer, strong, add_ptr_property);
}

pub fn getFunctionData(function: JSValue) ?*anyopaque {
    JSC.markBinding(@src());
    return private.Bun__FFIFunction_getDataPtr(function);
}

pub fn setFunctionData(function: JSValue, value: ?*anyopaque) void {
    JSC.markBinding(@src());
    return private.Bun__FFIFunction_setDataPtr(function, value);
}

pub fn NewFunctionWithData(
    globalObject: *JSGlobalObject,
    symbolName: ?*const ZigString,
    argCount: u32,
    comptime functionPointer: anytype,
    strong: bool,
    data: *anyopaque,
) JSValue {
    JSC.markBinding(@src());
    return private.Bun__CreateFFIFunctionWithDataValue(
        globalObject,
        symbolName,
        argCount,
        toJSHostFunction(functionPointer),
        strong,
        data,
    );
}

pub fn untrackFunction(
    globalObject: *JSGlobalObject,
    value: JSValue,
) bool {
    JSC.markBinding(@src());
    return private.Bun__untrackFFIFunction(globalObject, value);
}

pub const URL = opaque {
    extern fn URL__fromJS(JSValue, *JSC.JSGlobalObject) ?*URL;
    extern fn URL__fromString(*bun.String) ?*URL;
    extern fn URL__protocol(*URL) String;
    extern fn URL__href(*URL) String;
    extern fn URL__username(*URL) String;
    extern fn URL__password(*URL) String;
    extern fn URL__search(*URL) String;
    extern fn URL__host(*URL) String;
    extern fn URL__hostname(*URL) String;
    extern fn URL__port(*URL) String;
    extern fn URL__deinit(*URL) void;
    extern fn URL__pathname(*URL) String;
    extern fn URL__getHrefFromJS(JSValue, *JSC.JSGlobalObject) String;
    extern fn URL__getHref(*String) String;
    extern fn URL__getFileURLString(*String) String;
    extern fn URL__getHrefJoin(*String, *String) String;
    extern fn URL__pathFromFileURL(*String) String;

    pub fn hrefFromString(str: bun.String) String {
        JSC.markBinding(@src());
        var input = str;
        return URL__getHref(&input);
    }

    pub fn join(base: bun.String, relative: bun.String) String {
        JSC.markBinding(@src());
        var base_str = base;
        var relative_str = relative;
        return URL__getHrefJoin(&base_str, &relative_str);
    }

    pub fn fileURLFromString(str: bun.String) String {
        JSC.markBinding(@src());
        var input = str;
        return URL__getFileURLString(&input);
    }

    pub fn pathFromFileURL(str: bun.String) String {
        JSC.markBinding(@src());
        var input = str;
        return URL__pathFromFileURL(&input);
    }

    /// This percent-encodes the URL, punycode-encodes the hostname, and returns the result
    /// If it fails, the tag is marked Dead
    pub fn hrefFromJS(value: JSValue, globalObject: *JSC.JSGlobalObject) String {
        JSC.markBinding(@src());
        return URL__getHrefFromJS(value, globalObject);
    }

    pub fn fromJS(value: JSValue, globalObject: *JSC.JSGlobalObject) ?*URL {
        JSC.markBinding(@src());
        return URL__fromJS(value, globalObject);
    }

    pub fn fromUTF8(input: []const u8) ?*URL {
        return fromString(String.fromUTF8(input));
    }
    pub fn fromString(str: bun.String) ?*URL {
        JSC.markBinding(@src());
        var input = str;
        return URL__fromString(&input);
    }
    pub fn protocol(url: *URL) String {
        JSC.markBinding(@src());
        return URL__protocol(url);
    }
    pub fn href(url: *URL) String {
        JSC.markBinding(@src());
        return URL__href(url);
    }
    pub fn username(url: *URL) String {
        JSC.markBinding(@src());
        return URL__username(url);
    }
    pub fn password(url: *URL) String {
        JSC.markBinding(@src());
        return URL__password(url);
    }
    pub fn search(url: *URL) String {
        JSC.markBinding(@src());
        return URL__search(url);
    }
    pub fn host(url: *URL) String {
        JSC.markBinding(@src());
        return URL__host(url);
    }
    pub fn hostname(url: *URL) String {
        JSC.markBinding(@src());
        return URL__hostname(url);
    }
    pub fn port(url: *URL) String {
        JSC.markBinding(@src());
        return URL__port(url);
    }
    pub fn deinit(url: *URL) void {
        JSC.markBinding(@src());
        return URL__deinit(url);
    }
    pub fn pathname(url: *URL) String {
        JSC.markBinding(@src());
        return URL__pathname(url);
    }
};

pub const URLSearchParams = opaque {
    extern fn URLSearchParams__create(globalObject: *JSGlobalObject, *const ZigString) JSValue;
    pub fn create(globalObject: *JSGlobalObject, init: ZigString) JSValue {
        JSC.markBinding(@src());
        return URLSearchParams__create(globalObject, &init);
    }

    extern fn URLSearchParams__fromJS(JSValue) ?*URLSearchParams;
    pub fn fromJS(value: JSValue) ?*URLSearchParams {
        JSC.markBinding(@src());
        return URLSearchParams__fromJS(value);
    }

    extern fn URLSearchParams__toString(
        self: *URLSearchParams,
        ctx: *anyopaque,
        callback: *const fn (ctx: *anyopaque, str: *const ZigString) callconv(.C) void,
    ) void;

    pub fn toString(
        self: *URLSearchParams,
        comptime Ctx: type,
        ctx: *Ctx,
        comptime callback: *const fn (ctx: *Ctx, str: ZigString) void,
    ) void {
        JSC.markBinding(@src());
        const Wrap = struct {
            const cb_ = callback;
            pub fn cb(c: *anyopaque, str: *const ZigString) callconv(.C) void {
                cb_(
                    bun.cast(*Ctx, c),
                    str.*,
                );
            }
        };

        URLSearchParams__toString(self, ctx, Wrap.cb);
    }
};

pub const WTF = struct {
    extern fn WTF__copyLCharsFromUCharSource(dest: [*]u8, source: *const anyopaque, len: usize) void;
    extern fn WTF__parseDouble(bytes: [*]const u8, length: usize, counted: *usize) f64;

    pub fn parseDouble(buf: []const u8) !f64 {
        JSC.markBinding(@src());

        if (buf.len == 0)
            return error.InvalidCharacter;

        var count: usize = 0;
        const res = WTF__parseDouble(buf.ptr, buf.len, &count);

        if (count == 0)
            return error.InvalidCharacter;
        return res;
    }

    /// This uses SSE2 instructions and/or ARM NEON to copy 16-bit characters efficiently
    /// See wtf/Text/ASCIIFastPath.h for details
    pub fn copyLCharsFromUCharSource(destination: [*]u8, comptime Source: type, source: Source) void {
        JSC.markBinding(@src());

        // This is any alignment
        WTF__copyLCharsFromUCharSource(destination, source.ptr, source.len);
    }
};

pub usingnamespace @import("./JSPropertyIterator.zig");

// DOMCall Fields
const Bun = JSC.API.Bun;
pub const __DOMCall_ptr = Bun.FFIObject.dom_call;
pub const __DOMCall__reader_u8 = Bun.FFIObject.Reader.DOMCalls.u8;
pub const __DOMCall__reader_u16 = Bun.FFIObject.Reader.DOMCalls.u16;
pub const __DOMCall__reader_u32 = Bun.FFIObject.Reader.DOMCalls.u32;
pub const __DOMCall__reader_ptr = Bun.FFIObject.Reader.DOMCalls.ptr;
pub const __DOMCall__reader_i8 = Bun.FFIObject.Reader.DOMCalls.i8;
pub const __DOMCall__reader_i16 = Bun.FFIObject.Reader.DOMCalls.i16;
pub const __DOMCall__reader_i32 = Bun.FFIObject.Reader.DOMCalls.i32;
pub const __DOMCall__reader_f32 = Bun.FFIObject.Reader.DOMCalls.f32;
pub const __DOMCall__reader_f64 = Bun.FFIObject.Reader.DOMCalls.f64;
pub const __DOMCall__reader_i64 = Bun.FFIObject.Reader.DOMCalls.i64;
pub const __DOMCall__reader_u64 = Bun.FFIObject.Reader.DOMCalls.u64;
pub const __DOMCall__reader_intptr = Bun.FFIObject.Reader.DOMCalls.intptr;
pub const DOMCalls = &.{
    .{ .ptr = Bun.FFIObject.dom_call },
    Bun.FFIObject.Reader.DOMCalls,
};

extern "c" fn JSCInitialize(env: [*]const [*:0]u8, count: usize, cb: *const fn ([*]const u8, len: usize) callconv(.C) void, eval_mode: bool) void;
pub fn initialize(eval_mode: bool) void {
    JSC.markBinding(@src());
    bun.analytics.Features.jsc += 1;
    JSCInitialize(
        std.os.environ.ptr,
        std.os.environ.len,
        struct {
            pub fn callback(name: [*]const u8, len: usize) callconv(.C) void {
                Output.prettyErrorln(
                    \\<r><red>error<r><d>:<r> invalid JSC environment variable
                    \\
                    \\    <b>{s}<r>
                    \\
                    \\For a list of options, see this file:
                    \\
                    \\    https://github.com/oven-sh/webkit/blob/main/Source/JavaScriptCore/runtime/OptionsList.h
                    \\
                    \\Environment variables must be prefixed with "BUN_JSC_". This code runs before .env files are loaded, so those won't work here.
                    \\
                    \\Warning: options change between releases of Bun and WebKit without notice. This is not a stable API, you should not rely on it beyond debugging something, and it may be removed entirely in a future version of Bun.
                ,
                    .{name[0..len]},
                );
                bun.Global.exit(1);
            }
        }.callback,
        eval_mode,
    );
}

pub const ScriptExecutionStatus = enum(i32) {
    running = 0,
    suspended = 1,
    stopped = 2,
};

comptime {
    // this file is gennerated, but cant be placed in the build/codegen folder
    // because zig will complain about outside-of-module stuff
    _ = @import("./GeneratedJS2Native.zig");
}<|MERGE_RESOLUTION|>--- conflicted
+++ resolved
@@ -3181,26 +3181,10 @@
         if (bun.Environment.allow_assert) this.bunVM().assertOnJSThread();
     }
 
-<<<<<<< HEAD
-    extern fn Bun__ERR_INVALID_ARG_TYPE(*JSGlobalObject, JSValue, JSValue, JSValue) JSValue;
-    pub fn ERR_INVALID_ARG_TYPE(this: *JSGlobalObject, arg_name: JSValue, etype: JSValue, atype: JSValue) JSValue {
-        return Bun__ERR_INVALID_ARG_TYPE(this, arg_name, etype, atype);
-    }
-
     extern fn Bun__ERR_INVALID_ARG_TYPE_static(*JSGlobalObject, *const ZigString, *const ZigString, JSValue) JSValue;
     /// Caller asserts 'arg_name' and 'etype' are utf-8 literals.
     pub fn ERR_INVALID_ARG_TYPE_static(this: *JSGlobalObject, arg_name: *const ZigString, etype: *const ZigString, atype: JSValue) JSValue {
         return Bun__ERR_INVALID_ARG_TYPE_static(this, arg_name, etype, atype);
-    }
-
-    extern fn Bun__ERR_MISSING_ARGS(*JSGlobalObject, JSValue, JSValue, JSValue) JSValue;
-    pub fn ERR_MISSING_ARGS(this: *JSGlobalObject, arg1: JSValue, arg2: JSValue, arg3: JSValue) JSValue {
-        return Bun__ERR_MISSING_ARGS(this, arg1, arg2, arg3);
-    }
-
-    extern fn Bun__ERR_IPC_CHANNEL_CLOSED(*JSGlobalObject) JSValue;
-    pub fn ERR_IPC_CHANNEL_CLOSED(this: *JSGlobalObject) JSValue {
-        return Bun__ERR_IPC_CHANNEL_CLOSED(this);
     }
 
     pub const Extern = [_][]const u8{
@@ -3221,9 +3205,8 @@
         // "createError",
         // "throwError",
     };
-=======
+
     pub usingnamespace @import("ErrorCode").JSGlobalObjectExtensions;
->>>>>>> 7da9e7c4
 };
 
 pub const JSNativeFn = JSHostFunctionPtr;
