--- conflicted
+++ resolved
@@ -4861,11 +4861,7 @@
 
     pub fn asFileDescriptor(this: JSValue) bun.FileDescriptor {
         std.debug.assert(this.isNumber());
-<<<<<<< HEAD
-        return bun.FDImpl.fromUV(this.asInt32()).encode();
-=======
         return bun.FDImpl.fromUV(this.toInt32()).encode();
->>>>>>> 9846383b
     }
 
     pub inline fn toU16(this: JSValue) u16 {
