--- conflicted
+++ resolved
@@ -1758,10 +1758,7 @@
         this.message.deref();
         this.syscall.deref();
         this.hostname.deref();
-<<<<<<< HEAD
-=======
         this.dest.deref();
->>>>>>> cc8ec65e
     }
 
     pub fn ref(this: *SystemError) void {
@@ -1770,6 +1767,7 @@
         this.message.ref();
         this.syscall.ref();
         this.hostname.ref();
+        this.dest.ref();
     }
 
     pub fn toErrorInstance(this: *const SystemError, global: *JSGlobalObject) JSValue {
@@ -1798,17 +1796,7 @@
     /// implementing follows this convention. It is exclusively used
     /// to match the error code that `node:os` throws.
     pub fn toErrorInstanceWithInfoObject(this: *const SystemError, global: *JSGlobalObject) JSValue {
-<<<<<<< HEAD
         defer this.deref();
-=======
-        defer {
-            this.path.deref();
-            this.code.deref();
-            this.message.deref();
-            this.syscall.deref();
-            this.dest.deref();
-        }
->>>>>>> cc8ec65e
 
         return SystemError__toErrorInstanceWithInfoObject(this, global);
     }
@@ -2977,10 +2965,7 @@
         return this.ERR_INVALID_ARG_VALUE("The \"{s}\" argument is invalid. Received {}", .{ argname, value.toFmt(&formatter) }).throw();
     }
 
-<<<<<<< HEAD
-=======
     /// "The <argname> argument must be of type <typename>. Received <value>"
->>>>>>> cc8ec65e
     pub fn throwInvalidArgumentTypeValue(
         this: *JSGlobalObject,
         argname: []const u8,
@@ -4069,16 +4054,6 @@
         };
     }
 
-<<<<<<< HEAD
-    extern fn JSC__JSValue__toNumber(v: JSValue, global: *JSGlobalObject, val: *f64) bool;
-
-    pub fn toNumber(this: JSValue, global: *JSGlobalObject) !f64 {
-        var x: f64 = 0;
-        if (JSC__JSValue__toNumber(this, global, &x)) {
-            return x;
-        }
-        return error.JSError;
-=======
     pub fn toPortNumber(this: JSValue, global: *JSGlobalObject) bun.JSError!u16 {
         if (this.isNumber()) {
             // const double = try this.toNumber(global);
@@ -4096,7 +4071,6 @@
         }
 
         return JSC.Error.ERR_SOCKET_BAD_PORT.throw(global, "Invalid port number", .{});
->>>>>>> cc8ec65e
     }
 
     pub fn isInstanceOf(this: JSValue, global: *JSGlobalObject, constructor: JSValue) bool {
