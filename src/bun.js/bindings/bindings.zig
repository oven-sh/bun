--- conflicted
+++ resolved
@@ -1757,11 +1757,8 @@
         this.code.deref();
         this.message.deref();
         this.syscall.deref();
-<<<<<<< HEAD
         this.hostname.deref();
-=======
         this.dest.deref();
->>>>>>> 7f949bf8
     }
 
     pub fn ref(this: *SystemError) void {
@@ -1769,25 +1766,11 @@
         this.code.ref();
         this.message.ref();
         this.syscall.ref();
-<<<<<<< HEAD
         this.hostname.ref();
     }
 
     pub fn toErrorInstance(this: *const SystemError, global: *JSGlobalObject) JSValue {
         defer this.deref();
-=======
-        this.dest.ref();
-    }
-
-    pub fn toErrorInstance(this: *const SystemError, global: *JSGlobalObject) JSValue {
-        defer {
-            this.path.deref();
-            this.code.deref();
-            this.message.deref();
-            this.syscall.deref();
-            this.dest.deref();
-        }
->>>>>>> 7f949bf8
 
         return shim.cppFn("toErrorInstance", .{ this, global });
     }
