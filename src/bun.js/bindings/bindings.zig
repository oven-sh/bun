const std = @import("std");
const bun = @import("bun");
const string = bun.string;
const Output = bun.Output;
const hasRef = std.meta.trait.hasField("ref");
const C_API = @import("bun").JSC.C;
const StringPointer = @import("../../api/schema.zig").Api.StringPointer;
const Exports = @import("./exports.zig");
const strings = bun.strings;
const ErrorableZigString = Exports.ErrorableZigString;
const ErrorableResolvedSource = Exports.ErrorableResolvedSource;
const ZigException = Exports.ZigException;
const ZigStackTrace = Exports.ZigStackTrace;
const is_bindgen: bool = std.meta.globalOption("bindgen", bool) orelse false;
const ArrayBuffer = @import("../base.zig").ArrayBuffer;
const JSC = @import("bun").JSC;
const Shimmer = JSC.Shimmer;
const FFI = @import("./FFI.zig");
const NullableAllocator = @import("../../nullable_allocator.zig").NullableAllocator;

pub const JSObject = extern struct {
    pub const shim = Shimmer("JSC", "JSObject", @This());
    bytes: shim.Bytes,
    const cppFn = shim.cppFn;
    pub const include = "JavaScriptCore/JSObject.h";
    pub const name = "JSC::JSObject";
    pub const namespace = "JSC";

    pub fn getArrayLength(this: *JSObject) usize {
        return cppFn("getArrayLength", .{
            this,
        });
    }

    const InitializeCallback = *const fn (ctx: ?*anyopaque, obj: [*c]JSObject, global: [*c]JSGlobalObject) callconv(.C) void;
    pub fn create(global_object: *JSGlobalObject, length: usize, ctx: *anyopaque, initializer: InitializeCallback) JSValue {
        return cppFn("create", .{
            global_object,
            length,
            ctx,
            initializer,
        });
    }

    pub fn Initializer(comptime Ctx: type, comptime func: fn (*Ctx, obj: *JSObject, global: *JSGlobalObject) void) type {
        return struct {
            pub fn call(this: ?*anyopaque, obj: [*c]JSObject, global: [*c]JSGlobalObject) callconv(.C) void {
                @call(.always_inline, func, .{ @ptrCast(*Ctx, @alignCast(@alignOf(*Ctx), this.?)), obj.?, global.? });
            }
        };
    }

    pub fn createWithInitializer(comptime Ctx: type, creator: *Ctx, global: *JSGlobalObject, length: usize) JSValue {
        const Type = Initializer(Ctx, Ctx.create);
        return create(global, length, creator, Type.call);
    }

    pub fn getIndex(this: JSValue, globalThis: *JSGlobalObject, i: u32) JSValue {
        return cppFn("getIndex", .{
            this,
            globalThis,
            i,
        });
    }

    pub fn putRecord(this: *JSObject, global: *JSGlobalObject, key: *ZigString, values: [*]ZigString, values_len: usize) void {
        return cppFn("putRecord", .{ this, global, key, values, values_len });
    }

    pub fn getDirect(this: *JSObject, globalThis: *JSGlobalObject, str: *const ZigString) JSValue {
        return cppFn("getDirect", .{
            this,
            globalThis,
            str,
        });
    }

    pub const Extern = [_][]const u8{
        "putRecord",
        "create",
        "getArrayLength",
        "getIndex",
        "putAtIndex",
        "getDirect",
    };
};

pub const ZigString = extern struct {
    // TODO: align this to align(2)
    // That would improve perf a bit
    ptr: [*]const u8,
    len: usize,

    pub const ByteString = union(enum) {
        latin1: []const u8,
        utf16: []const u16,
    };

    pub inline fn as(this: ZigString) ByteString {
        return if (this.is16Bit()) .{ .utf16 = this.utf16SliceAligned() } else .{ .latin1 = this.slice() };
    }

    pub fn encode(this: ZigString, encoding: JSC.Node.Encoding) []u8 {
        return switch (this.as()) {
            inline else => |repr| switch (encoding) {
                inline else => |enc| JSC.WebCore.Encoder.constructFrom(std.meta.Child(@TypeOf(repr)), repr, enc),
            },
        };
    }

    pub fn dupeForJS(utf8: []const u8, allocator: std.mem.Allocator) !ZigString {
        if (try strings.toUTF16Alloc(allocator, utf8, false)) |utf16| {
            var out = ZigString.init16(utf16);
            out.mark();
            out.markUTF16();
            return out;
        } else {
            var out = ZigString.init(try allocator.dupe(u8, utf8));
            out.mark();
            return out;
        }
    }

    pub fn toJS(this: ZigString, ctx: *JSC.JSGlobalObject, _: JSC.C.ExceptionRef) JSValue {
        if (this.isGloballyAllocated()) {
            return this.toExternalValue(ctx);
        }

        return this.toValueAuto(ctx);
    }

    /// This function is not optimized!
    pub fn eqlCaseInsensitive(this: ZigString, other: ZigString) bool {
        var fallback = std.heap.stackFallback(1024, bun.default_allocator);
        var fallback_allocator = fallback.get();

        var utf16_slice = this.toSliceLowercase(fallback_allocator);
        var latin1_slice = other.toSliceLowercase(fallback_allocator);
        defer utf16_slice.deinit();
        defer latin1_slice.deinit();
        return strings.eqlLong(utf16_slice.slice(), latin1_slice.slice(), true);
    }

    pub fn toSliceLowercase(this: ZigString, allocator: std.mem.Allocator) Slice {
        if (this.len == 0)
            return Slice.empty;
        var fallback = std.heap.stackFallback(512, allocator);
        var fallback_allocator = fallback.get();

        var uppercase_buffer = this.toOwnedSlice(fallback_allocator) catch unreachable;
        var buffer = allocator.alloc(u8, uppercase_buffer.len) catch unreachable;
        var out = strings.copyLowercase(uppercase_buffer, buffer);

        return Slice{
            .allocator = NullableAllocator.init(allocator),
            .ptr = out.ptr,
            .len = @truncate(u32, out.len),
        };
    }

    pub fn eql(this: ZigString, other: ZigString) bool {
        const left_utf16 = this.is16Bit();
        const right_utf16 = other.is16Bit();

        if (left_utf16 == right_utf16 and left_utf16) {
            return strings.eqlLong(std.mem.sliceAsBytes(this.utf16SliceAligned()), std.mem.sliceAsBytes(other.utf16SliceAligned()), true);
        } else if (left_utf16 == right_utf16) {
            return strings.eqlLong(this.slice(), other.slice(), true);
        }

        const utf16: ZigString = if (left_utf16) this else other;
        const latin1: ZigString = if (left_utf16) other else this;

        if (latin1.isAllASCII()) {
            return strings.utf16EqlString(utf16.utf16SliceAligned(), latin1.slice());
        }

        // slow path
        var utf16_slice = utf16.toSlice(bun.default_allocator);
        var latin1_slice = latin1.toSlice(bun.default_allocator);
        defer utf16_slice.deinit();
        defer latin1_slice.deinit();
        return strings.eqlLong(utf16_slice.slice(), latin1_slice.slice(), true);
    }

    pub fn isAllASCII(this: ZigString) bool {
        if (this.is16Bit()) {
            return strings.firstNonASCII16([]const u16, this.utf16SliceAligned()) == null;
        }

        return strings.isAllASCII(this.slice());
    }

    pub fn clone(this: ZigString, allocator: std.mem.Allocator) !ZigString {
        var sliced = this.toSlice(allocator);
        if (!sliced.isAllocated()) {
            var str = ZigString.init(try allocator.dupe(u8, sliced.slice()));
            str.mark();
            str.markUTF8();
            return str;
        }

        return this;
    }

    extern fn ZigString__toJSONObject(this: *const ZigString, *JSC.JSGlobalObject) callconv(.C) JSC.JSValue;
    pub fn toJSONObject(this: ZigString, globalThis: *JSC.JSGlobalObject) JSValue {
        JSC.markBinding(@src());
        return ZigString__toJSONObject(&this, globalThis);
    }

    pub fn substring(this: ZigString, offset: usize, maxlen: usize) ZigString {
        var len: usize = undefined;
        if(maxlen == 0){
            len = this.len;
        }else {
            len = @max(this.len, maxlen);
        }
        
        if (this.is16Bit()) {
            return ZigString.from16Slice(this.utf16SliceAligned()[@min(this.len, offset)..len]);
        }

        var out = ZigString.init(this.slice()[@min(this.len, offset)..len]);
        if (this.isUTF8()) {
            out.markUTF8();
        }

        if (this.isGloballyAllocated()) {
            out.mark();
        }

        return out;
    }

    pub fn maxUTF8ByteLength(this: ZigString) usize {
        if (this.isUTF8())
            return this.len;

        if (this.is16Bit()) {
            return this.utf16SliceAligned().len * 3;
        }

        // latin1
        return this.len * 2;
    }

    /// Count the number of code points in the string.
    /// This function is slow. Use maxUITF8ByteLength() to get a quick estimate
    pub fn utf8ByteLength(this: ZigString) usize {
        if (this.isUTF8()) {
            return this.len;
        }

        if (this.is16Bit()) {
            return JSC.WebCore.Encoder.byteLengthU16(this.utf16SliceAligned().ptr, this.utf16Slice().len, .utf8);
        }

        return JSC.WebCore.Encoder.byteLengthU8(this.slice().ptr, this.slice().len, .utf8);
    }

    pub fn toOwnedSlice(this: ZigString, allocator: std.mem.Allocator) ![]u8 {
        if (this.isUTF8())
            return try allocator.dupeZ(u8, this.slice());

        var list = std.ArrayList(u8).init(allocator);
        list = if (this.is16Bit())
            try strings.toUTF8ListWithType(list, []const u16, this.utf16SliceAligned())
        else
            try strings.allocateLatin1IntoUTF8WithList(list, 0, []const u8, this.slice());

        if (list.capacity > list.items.len) {
            list.items.ptr[list.items.len] = 0;
        }

        return list.items;
    }

    pub fn toOwnedSliceZ(this: ZigString, allocator: std.mem.Allocator) ![:0]u8 {
        if (this.isUTF8())
            return allocator.dupeZ(u8, this.slice());

        var list = std.ArrayList(u8).init(allocator);
        list = if (this.is16Bit())
            try strings.toUTF8ListWithType(list, []const u16, this.utf16SliceAligned())
        else
            try strings.allocateLatin1IntoUTF8WithList(list, 0, []const u8, this.slice());

        try list.append(0);
        return list.items[0 .. list.items.len - 1 :0];
    }

    pub fn trunc(this: ZigString, len: usize) ZigString {
        return .{ .ptr = this.ptr, .len = @min(len, this.len) };
    }

    pub fn eqlComptime(this: ZigString, comptime other: []const u8) bool {
        if (this.len != other.len)
            return false;

        if (this.is16Bit()) {
            return strings.eqlComptimeUTF16(this.utf16SliceAligned(), other);
        }

        if (comptime strings.isAllASCIISimple(other)) {
            return strings.eqlComptimeIgnoreLen(this.slice(), other);
        }

        @compileError("Not implemented yet for latin1");
    }

    pub const shim = Shimmer("", "ZigString", @This());

    pub const Slice = struct {
        allocator: NullableAllocator = .{},
        ptr: [*]const u8 = undefined,
        len: u32 = 0,

        pub fn from(input: []u8, allocator: std.mem.Allocator) Slice {
            return .{
                .ptr = input.ptr,
                .len = @truncate(u32, input.len),
                .allocator = NullableAllocator.init(allocator),
            };
        }

        pub fn fromUTF8NeverFree(input: []const u8) Slice {
            return .{
                .ptr = input.ptr,
                .len = @truncate(u32, input.len),
                .allocator = .{},
            };
        }

        pub const empty = Slice{ .ptr = undefined, .len = 0 };

        pub inline fn isAllocated(this: Slice) bool {
            return !this.allocator.isNull();
        }

        pub fn clone(this: Slice, allocator: std.mem.Allocator) !Slice {
            if (this.isAllocated()) {
                return Slice{ .allocator = this.allocator, .ptr = this.ptr, .len = this.len };
            }

            var duped = try allocator.dupe(u8, this.ptr[0..this.len]);
            return Slice{ .allocator = NullableAllocator.init(allocator), .ptr = duped.ptr, .len = this.len };
        }

        pub fn cloneIfNeeded(this: Slice, allocator: std.mem.Allocator) !Slice {
            if (this.isAllocated()) {
                return this;
            }

            var duped = try allocator.dupe(u8, this.ptr[0..this.len]);
            return Slice{ .allocator = NullableAllocator.init(allocator), .ptr = duped.ptr, .len = this.len };
        }

        pub fn cloneWithTrailingSlash(this: Slice, allocator: std.mem.Allocator) !Slice {
            var buf = try strings.cloneNormalizingSeparators(allocator, this.slice());
            return Slice{ .allocator = NullableAllocator.init(allocator), .ptr = buf.ptr, .len = @truncate(u32, buf.len) };
        }

        pub fn cloneZ(this: Slice, allocator: std.mem.Allocator) !Slice {
            if (this.isAllocated() or this.len == 0) {
                return this;
            }

            var duped = try allocator.dupeZ(u8, this.ptr[0..this.len]);
            return Slice{ .allocator = NullableAllocator.init(allocator), .ptr = duped.ptr, .len = this.len };
        }

        pub fn slice(this: Slice) []const u8 {
            return this.ptr[0..this.len];
        }

        pub fn sliceZ(this: Slice) [:0]const u8 {
            return bun.cstring(this.ptr[0..this.len]);
        }

        pub fn toSliceZ(this: Slice, buf: []u8) [:0]const u8 {
            if (this.len == 0) {
                return "";
            }

            if (this.ptr[this.len] == 0) {
                return this.sliceZ();
            }

            if (this.len >= buf.len) {
                return "";
            }

            std.mem.copy(u8, buf[0..this.len], this.slice());
            buf[this.len] = 0;
            return bun.cstring(buf[0..this.len]);
        }

        pub fn mut(this: Slice) []u8 {
            return @intToPtr([*]u8, @ptrToInt(this.ptr))[0..this.len];
        }

        /// Does nothing if the slice is not allocated
        pub fn deinit(this: *const Slice) void {
            if (this.allocator.get()) |allocator| {
                allocator.free(this.slice());
            }
        }
    };

    pub const name = "ZigString";
    pub const namespace = "";

    pub inline fn is16Bit(this: *const ZigString) bool {
        return (@ptrToInt(this.ptr) & (1 << 63)) != 0;
    }

    pub inline fn utf16Slice(this: *const ZigString) []align(1) const u16 {
        return @ptrCast([*]align(1) const u16, untagged(this.ptr))[0..this.len];
    }

    pub inline fn utf16SliceAligned(this: *const ZigString) []const u16 {
        return @ptrCast([*]const u16, @alignCast(@alignOf(u16), untagged(this.ptr)))[0..this.len];
    }

    pub inline fn isEmpty(this: *const ZigString) bool {
        return this.len == 0;
    }

    pub fn fromStringPointer(ptr: StringPointer, buf: string, to: *ZigString) void {
        to.* = ZigString{
            .len = ptr.length,
            .ptr = buf[ptr.offset..][0..ptr.length].ptr,
        };
    }

    pub fn sortDesc(slice_: []ZigString) void {
        std.sort.sort(ZigString, slice_, {}, cmpDesc);
    }

    pub fn cmpDesc(_: void, a: ZigString, b: ZigString) bool {
        return strings.cmpStringsDesc(void{}, a.slice(), b.slice());
    }

    pub fn sortAsc(slice_: []ZigString) void {
        std.sort.sort(ZigString, slice_, {}, cmpAsc);
    }

    pub fn cmpAsc(_: void, a: ZigString, b: ZigString) bool {
        return strings.cmpStringsAsc(void{}, a.slice(), b.slice());
    }

    pub inline fn init(slice_: []const u8) ZigString {
        return ZigString{ .ptr = slice_.ptr, .len = slice_.len };
    }

    pub fn initUTF8(slice_: []const u8) ZigString {
        var out = init(slice_);
        out.markUTF8();
        return out;
    }

    pub fn fromUTF8(slice_: []const u8) ZigString {
        var out = init(slice_);
        if (!strings.isAllASCII(slice_))
            out.markUTF8();

        return out;
    }

    pub fn static(comptime slice_: []const u8) *const ZigString {
        const Holder = struct {
            pub const value = ZigString{ .ptr = slice_.ptr, .len = slice_.len };
        };

        return &Holder.value;
    }

    pub fn toAtomicValue(this: *const ZigString, globalThis: *JSC.JSGlobalObject) JSValue {
        return shim.cppFn("toAtomicValue", .{ this, globalThis });
    }

    pub fn init16(slice_: []const u16) ZigString {
        var out = ZigString{ .ptr = std.mem.sliceAsBytes(slice_).ptr, .len = slice_.len };
        out.markUTF16();
        return out;
    }

    pub fn from(slice_: JSC.C.JSValueRef, ctx: JSC.C.JSContextRef) ZigString {
        return JSC.JSValue.fromRef(slice_).getZigString(ctx.ptr());
    }

    pub fn from16Slice(slice_: []const u16) ZigString {
        return from16(slice_.ptr, slice_.len);
    }

    /// Globally-allocated memory only
    pub fn from16(slice_: [*]const u16, len: usize) ZigString {
        var str = init(@ptrCast([*]const u8, slice_)[0..len]);
        str.markUTF16();
        str.mark();
        str.assertGlobal();
        return str;
    }

    pub fn toBase64DataURL(this: ZigString, allocator: std.mem.Allocator) ![]const u8 {
        const slice_ = this.slice();
        const size = std.base64.standard.Encoder.calcSize(slice_.len);
        var buf = try allocator.alloc(u8, size + "data:;base64,".len);
        var encoded = std.base64.url_safe.Encoder.encode(buf["data:;base64,".len..], slice_);
        buf[0.."data:;base64,".len].* = "data:;base64,".*;
        return buf[0 .. "data:;base64,".len + encoded.len];
    }

    pub fn detectEncoding(this: *ZigString) void {
        if (!strings.isAllASCII(this.slice())) {
            this.markUTF16();
        }
    }

    pub fn toExternalU16(ptr: [*]const u16, len: usize, global: *JSGlobalObject) JSValue {
        return shim.cppFn("toExternalU16", .{ ptr, len, global });
    }

    pub fn isUTF8(this: ZigString) bool {
        return (@ptrToInt(this.ptr) & (1 << 61)) != 0;
    }

    pub fn markUTF8(this: *ZigString) void {
        this.ptr = @intToPtr([*]const u8, @ptrToInt(this.ptr) | (1 << 61));
    }

    pub fn markUTF16(this: *ZigString) void {
        this.ptr = @intToPtr([*]const u8, @ptrToInt(this.ptr) | (1 << 63));
    }

    pub fn setOutputEncoding(this: *ZigString) void {
        if (!this.is16Bit()) this.detectEncoding();
        if (this.is16Bit()) this.markUTF8();
    }

    pub inline fn isGloballyAllocated(this: ZigString) bool {
        return (@ptrToInt(this.ptr) & (1 << 62)) != 0;
    }

    pub inline fn deinitGlobal(this: ZigString) void {
        bun.default_allocator.free(this.slice());
    }

    pub const mark = markGlobal;

    pub inline fn markGlobal(this: *ZigString) void {
        this.ptr = @intToPtr([*]const u8, @ptrToInt(this.ptr) | (1 << 62));
    }

    pub fn format(self: ZigString, comptime _: []const u8, _: std.fmt.FormatOptions, writer: anytype) !void {
        if (self.isUTF8()) {
            try writer.writeAll(self.slice());
            return;
        }

        if (self.is16Bit()) {
            try strings.formatUTF16(self.utf16Slice(), writer);
            return;
        }

        try strings.formatLatin1(self.slice(), writer);
    }

    pub inline fn toRef(slice_: []const u8, global: *JSGlobalObject) C_API.JSValueRef {
        return init(slice_).toValue(global).asRef();
    }

    pub const Empty = ZigString{ .ptr = "", .len = 0 };

    inline fn untagged(ptr: [*]const u8) [*]const u8 {
        // this can be null ptr, so long as it's also a 0 length string
        @setRuntimeSafety(false);
        return @intToPtr([*]const u8, @truncate(u53, @ptrToInt(ptr)));
    }

    pub fn slice(this: *const ZigString) []const u8 {
        return untagged(this.ptr)[0..@min(this.len, std.math.maxInt(u32))];
    }

    pub fn dupe(this: ZigString, allocator: std.mem.Allocator) ![]const u8 {
        return try allocator.dupe(u8, this.slice());
    }

    pub fn toSliceFast(this: ZigString, allocator: std.mem.Allocator) Slice {
        if (this.len == 0)
            return Slice.empty;
        if (is16Bit(&this)) {
            var buffer = this.toOwnedSlice(allocator) catch unreachable;
            return Slice{
                .ptr = buffer.ptr,
                .len = @truncate(u32, buffer.len),
                .allocator = NullableAllocator.init(allocator),
            };
        }

        return Slice{
            .ptr = untagged(this.ptr),
            .len = @truncate(u32, this.len),
        };
    }

    /// This function checks if the input is latin1 non-ascii
    /// It is slow but safer when the input is from JavaScript
    pub fn toSlice(this: ZigString, allocator: std.mem.Allocator) Slice {
        if (this.len == 0)
            return Slice.empty;
        if (is16Bit(&this)) {
            const buffer = this.toOwnedSlice(allocator) catch unreachable;
            return Slice{
                .allocator = NullableAllocator.init(allocator),
                .ptr = buffer.ptr,
                .len = @truncate(u32, buffer.len),
            };
        }

        if (!this.isUTF8() and !strings.isAllASCII(untagged(this.ptr)[0..this.len])) {
            const buffer = this.toOwnedSlice(allocator) catch unreachable;
            return Slice{
                .allocator = NullableAllocator.init(allocator),
                .ptr = buffer.ptr,
                .len = @truncate(u32, buffer.len),
            };
        }

        return Slice{
            .ptr = untagged(this.ptr),
            .len = @truncate(u32, this.len),
        };
    }

    pub fn toSliceClone(this: ZigString, allocator: std.mem.Allocator) Slice {
        if (this.len == 0)
            return Slice.empty;
        const buffer = this.toOwnedSlice(allocator) catch unreachable;
        return Slice{
            .allocator = NullableAllocator.init(allocator),
            .ptr = buffer.ptr,
            .len = @truncate(u32, buffer.len),
        };
    }

    pub fn toSliceZ(this: ZigString, allocator: std.mem.Allocator) Slice {
        if (this.len == 0)
            return Slice.empty;

        if (is16Bit(&this)) {
            var buffer = this.toOwnedSliceZ(allocator) catch unreachable;
            return Slice{
                .ptr = buffer.ptr,
                .len = @truncate(u32, buffer.len),
                .allocator = NullableAllocator.init(allocator),
            };
        }

        return Slice{
            .ptr = untagged(this.ptr),
            .len = @truncate(u32, this.len),
        };
    }

    pub fn sliceZBuf(this: ZigString, buf: *[bun.MAX_PATH_BYTES]u8) ![:0]const u8 {
        return try std.fmt.bufPrintZ(buf, "{}", .{this});
    }

    pub inline fn full(this: *const ZigString) []const u8 {
        return untagged(this.ptr)[0..this.len];
    }

    pub fn trimmedSlice(this: *const ZigString) []const u8 {
        return strings.trim(this.full(), " \r\n");
    }

    pub fn toValueAuto(this: *const ZigString, global: *JSGlobalObject) JSValue {
        if (!this.is16Bit()) {
            return this.toValue(global);
        } else {
            return this.to16BitValue(global);
        }
    }

    inline fn assertGlobalIfNeeded(this: *const ZigString) void {
        if (comptime bun.Environment.allow_assert) {
            if (this.isGloballyAllocated()) {
                this.assertGlobal();
            }
        }
    }

    inline fn assertGlobal(this: *const ZigString) void {
        if (comptime bun.Environment.allow_assert) {
            std.debug.assert(this.len == 0 or bun.Mimalloc.mi_is_in_heap_region(untagged(this.ptr)) or bun.Mimalloc.mi_check_owned(untagged(this.ptr)));
        }
    }

    pub fn toValue(this: *const ZigString, global: *JSGlobalObject) JSValue {
        this.assertGlobalIfNeeded();
        return shim.cppFn("toValue", .{ this, global });
    }

    pub fn toExternalValue(this: *const ZigString, global: *JSGlobalObject) JSValue {
        this.assertGlobal();
        return shim.cppFn("toExternalValue", .{ this, global });
    }

    pub fn toExternalValueWithCallback(
        this: *const ZigString,
        global: *JSGlobalObject,
        callback: *const fn (ctx: ?*anyopaque, ptr: ?*anyopaque, len: usize) callconv(.C) void,
    ) JSValue {
        return shim.cppFn("toExternalValueWithCallback", .{ this, global, callback });
    }

    pub fn external(
        this: *const ZigString,
        global: *JSGlobalObject,
        ctx: ?*anyopaque,
        callback: *const fn (ctx: ?*anyopaque, ptr: ?*anyopaque, len: usize) callconv(.C) void,
    ) JSValue {
        return shim.cppFn("external", .{ this, global, ctx, callback });
    }

    pub fn to16BitValue(this: *const ZigString, global: *JSGlobalObject) JSValue {
        this.assertGlobal();
        return shim.cppFn("to16BitValue", .{ this, global });
    }

    pub fn toValueGC(this: *const ZigString, global: *JSGlobalObject) JSValue {
        return shim.cppFn("toValueGC", .{ this, global });
    }

    pub fn withEncoding(this: *const ZigString) ZigString {
        var out = this.*;
        out.setOutputEncoding();
        return out;
    }

    pub fn toJSStringRef(this: *const ZigString) C_API.JSStringRef {
        if (comptime @hasDecl(@import("bun"), "bindgen")) {
            return undefined;
        }

        return if (this.is16Bit())
            C_API.JSStringCreateWithCharactersNoCopy(@ptrCast([*]const u16, @alignCast(@alignOf([*]const u16), untagged(this.ptr))), this.len)
        else
            C_API.JSStringCreateStatic(untagged(this.ptr), this.len);
    }

    pub fn toErrorInstance(this: *const ZigString, global: *JSGlobalObject) JSValue {
        return shim.cppFn("toErrorInstance", .{ this, global });
    }

    pub const Extern = [_][]const u8{ "toAtomicValue", "toValue", "toExternalValue", "to16BitValue", "toValueGC", "toErrorInstance", "toExternalU16", "toExternalValueWithCallback", "external" };
};

pub const DOMURL = opaque {
    pub const shim = Shimmer("WebCore", "DOMURL", @This());

    const cppFn = shim.cppFn;
    pub const name = "WebCore::DOMURL";

    pub fn cast_(value: JSValue, vm: *VM) ?*DOMURL {
        return shim.cppFn("cast_", .{ value, vm });
    }

    pub fn cast(value: JSValue) ?*DOMURL {
        return cast_(value, JSC.VirtualMachine.get().global.vm());
    }

    pub fn href_(this: *DOMURL, out: *ZigString) void {
        return shim.cppFn("href_", .{ this, out });
    }

    pub fn href(this: *DOMURL) ZigString {
        var out = ZigString.Empty;
        this.href_(&out);
        return out;
    }

    pub fn pathname_(this: *DOMURL, out: *ZigString) void {
        return shim.cppFn("pathname_", .{ this, out });
    }

    pub fn pathname(this: *DOMURL) ZigString {
        var out = ZigString.Empty;
        this.pathname_(&out);
        return out;
    }

    pub const Extern = [_][]const u8{
        "cast_",
        "href_",
        "pathname_",
    };
};

const Api = @import("../../api/schema.zig").Api;

pub const DOMFormData = opaque {
    pub const shim = Shimmer("WebCore", "DOMFormData", @This());

    pub const name = "WebCore::DOMFormData";
    pub const include = "DOMFormData.h";
    pub const namespace = "WebCore";

    const cppFn = shim.cppFn;

    pub fn create(
        global: *JSGlobalObject,
    ) JSValue {
        return shim.cppFn("create", .{
            global,
        });
    }

    pub fn createFromURLQuery(
        global: *JSGlobalObject,
        query: *ZigString,
    ) JSValue {
        return shim.cppFn("createFromURLQuery", .{
            global,
            query,
        });
    }

    extern fn DOMFormData__toQueryString(
        *DOMFormData,
        ctx: *anyopaque,
        callback: *const fn (ctx: *anyopaque, *ZigString) callconv(.C) void,
    ) void;

    pub fn toQueryString(
        this: *DOMFormData,
        comptime Ctx: type,
        ctx: Ctx,
        comptime callback: fn (ctx: Ctx, ZigString) callconv(.C) void,
    ) void {
        const Wrapper = struct {
            const cb = callback;
            pub fn run(c: *anyopaque, str: *ZigString) callconv(.C) void {
                cb(@ptrCast(Ctx, c), str.*);
            }
        };

        DOMFormData__toQueryString(this, ctx, &Wrapper.run);
    }

    pub fn fromJS(
        value: JSValue,
    ) ?*DOMFormData {
        return shim.cppFn("fromJS", .{
            value,
        });
    }

    pub fn append(
        this: *DOMFormData,
        name_: *ZigString,
        value_: *ZigString,
    ) void {
        return shim.cppFn("append", .{
            this,
            name_,
            value_,
        });
    }

    pub fn appendBlob(
        this: *DOMFormData,
        global: *JSC.JSGlobalObject,
        name_: *ZigString,
        blob: *anyopaque,
        filename_: *ZigString,
    ) void {
        return shim.cppFn("appendBlob", .{
            this,
            global,
            name_,
            blob,
            filename_,
        });
    }

    pub fn count(
        this: *DOMFormData,
    ) usize {
        return shim.cppFn("count", .{
            this,
        });
    }

    const ForEachFunction = *const fn (
        ctx_ptr: ?*anyopaque,
        name: *ZigString,
        value_ptr: *anyopaque,
        filename: ?*ZigString,
        is_blob: u8,
    ) callconv(.C) void;

    extern fn DOMFormData__forEach(*DOMFormData, ?*anyopaque, ForEachFunction) void;
    pub const FormDataEntry = union(enum) {
        string: ZigString,
        file: struct {
            blob: *JSC.WebCore.Blob,
            filename: ZigString,
        },
    };
    pub fn forEach(
        this: *DOMFormData,
        comptime Context: type,
        ctx: *Context,
        comptime callback_wrapper: *const fn (ctx: *Context, name: ZigString, value: FormDataEntry) void,
    ) void {
        const Wrap = struct {
            const wrapper = callback_wrapper;
            pub fn forEachWrapper(
                ctx_ptr: ?*anyopaque,
                name_: *ZigString,
                value_ptr: *anyopaque,
                filename: ?*ZigString,
                is_blob: u8,
            ) callconv(.C) void {
                var ctx_ = bun.cast(*Context, ctx_ptr.?);
                const value = if (is_blob == 0)
                    FormDataEntry{ .string = bun.cast(*ZigString, value_ptr).* }
                else
                    FormDataEntry{
                        .file = .{
                            .blob = bun.cast(*JSC.WebCore.Blob, value_ptr),
                            .filename = (filename orelse &ZigString.Empty).*,
                        },
                    };

                wrapper(ctx_, name_.*, value);
            }
        };
        JSC.markBinding(@src());
        DOMFormData__forEach(this, ctx, Wrap.forEachWrapper);
    }

    pub const Extern = [_][]const u8{
        "create",
        "fromJS",
        "append",
        "appendBlob",
        "count",
        "createFromURLQuery",
    };
};
pub const FetchHeaders = opaque {
    pub const shim = Shimmer("WebCore", "FetchHeaders", @This());

    pub const name = "WebCore::FetchHeaders";
    pub const include = "FetchHeaders.h";
    pub const namespace = "WebCore";

    const cppFn = shim.cppFn;

    pub fn createValue(
        global: *JSGlobalObject,
        names: [*c]Api.StringPointer,
        values: [*c]Api.StringPointer,
        buf: *const ZigString,
        count_: u32,
    ) JSValue {
        return shim.cppFn("createValue", .{
            global,
            names,
            values,
            buf,
            count_,
        });
    }

    pub fn createFromJS(
        global: *JSGlobalObject,
        value: JSValue,
    ) ?*FetchHeaders {
        return shim.cppFn("createFromJS", .{
            global,
            value,
        });
    }

    pub fn putDefault(this: *FetchHeaders, name_: []const u8, value: []const u8, global: *JSGlobalObject) void {
        if (this.has(&ZigString.init(name_), global)) {
            return;
        }

        this.put_(&ZigString.init(name_), &ZigString.init(value), global);
    }

    pub fn from(
        global: *JSGlobalObject,
        names: [*c]Api.StringPointer,
        values: [*c]Api.StringPointer,
        buf: *const ZigString,
        count_: u32,
    ) JSValue {
        return shim.cppFn("createValue", .{
            global,
            names,
            values,
            buf,
            count_,
        });
    }

    pub fn createFromUWS(
        global: *JSGlobalObject,
        uws_request: *anyopaque,
    ) *FetchHeaders {
        return shim.cppFn("createFromUWS", .{
            global,
            uws_request,
        });
    }

    pub fn toUWSResponse(
        headers: *FetchHeaders,
        is_ssl: bool,
        uws_response: *anyopaque,
    ) void {
        return shim.cppFn("toUWSResponse", .{
            headers,
            is_ssl,
            uws_response,
        });
    }

    const PicoHeaders = extern struct {
        ptr: ?*const anyopaque,
        len: usize,
    };

    pub fn createEmpty() *FetchHeaders {
        return shim.cppFn("createEmpty", .{});
    }

    pub fn createFromPicoHeaders(
        pico_headers: anytype,
    ) *FetchHeaders {
        const out = PicoHeaders{ .ptr = pico_headers.ptr, .len = pico_headers.len };
        const result = shim.cppFn("createFromPicoHeaders_", .{
            &out,
        });
        return result;
    }

    pub fn createFromPicoHeaders_(
        pico_headers: *const anyopaque,
    ) *FetchHeaders {
        return shim.cppFn("createFromPicoHeaders_", .{
            pico_headers,
        });
    }

    pub fn append(
        this: *FetchHeaders,
        name_: *const ZigString,
        value: *const ZigString,
        global: *JSGlobalObject,
    ) void {
        return shim.cppFn("append", .{
            this,
            name_,
            value,
            global,
        });
    }

    pub fn put_(
        this: *FetchHeaders,
        name_: *const ZigString,
        value: *const ZigString,
        global: *JSGlobalObject,
    ) void {
        return shim.cppFn("put_", .{
            this,
            name_,
            value,
            global,
        });
    }

    pub fn put(
        this: *FetchHeaders,
        name_: []const u8,
        value: []const u8,
        global: *JSGlobalObject,
    ) void {
        this.put_(&ZigString.init(name_), &ZigString.init(value), global);
    }

    pub fn get_(
        this: *FetchHeaders,
        name_: *const ZigString,
        out: *ZigString,
        global: *JSGlobalObject,
    ) void {
        shim.cppFn("get_", .{
            this,
            name_,
            out,
            global,
        });
    }

    pub fn get(
        this: *FetchHeaders,
        name_: []const u8,
        global: *JSGlobalObject,
    ) ?[]const u8 {
        var out = ZigString.Empty;
        get_(this, &ZigString.init(name_), &out, global);
        if (out.len > 0) {
            return out.slice();
        }

        return null;
    }

    pub fn has(
        this: *FetchHeaders,
        name_: *const ZigString,
        global: *JSGlobalObject,
    ) bool {
        return shim.cppFn("has", .{
            this,
            name_,
            global,
        });
    }

    pub fn fastHas(
        this: *FetchHeaders,
        name_: HTTPHeaderName,
    ) bool {
        return fastHas_(this, @enumToInt(name_));
    }

    pub fn fastGet(
        this: *FetchHeaders,
        name_: HTTPHeaderName,
    ) ?ZigString {
        var str = ZigString.init("");
        fastGet_(this, @enumToInt(name_), &str);
        if (str.len == 0) {
            return null;
        }

        return str;
    }

    pub fn fastHas_(
        this: *FetchHeaders,
        name_: u8,
    ) bool {
        return shim.cppFn("fastHas_", .{
            this,
            name_,
        });
    }

    pub fn fastGet_(
        this: *FetchHeaders,
        name_: u8,
        str: *ZigString,
    ) void {
        return shim.cppFn("fastGet_", .{
            this,
            name_,
            str,
        });
    }

    pub const HTTPHeaderName = enum(u8) {
        Accept,
        AcceptCharset,
        AcceptEncoding,
        AcceptLanguage,
        AcceptRanges,
        AccessControlAllowCredentials,
        AccessControlAllowHeaders,
        AccessControlAllowMethods,
        AccessControlAllowOrigin,
        AccessControlExposeHeaders,
        AccessControlMaxAge,
        AccessControlRequestHeaders,
        AccessControlRequestMethod,
        Age,
        Authorization,
        CacheControl,
        Connection,
        ContentDisposition,
        ContentEncoding,
        ContentLanguage,
        ContentLength,
        ContentLocation,
        ContentRange,
        ContentSecurityPolicy,
        ContentSecurityPolicyReportOnly,
        ContentType,
        Cookie,
        Cookie2,
        CrossOriginEmbedderPolicy,
        CrossOriginEmbedderPolicyReportOnly,
        CrossOriginOpenerPolicy,
        CrossOriginOpenerPolicyReportOnly,
        CrossOriginResourcePolicy,
        DNT,
        Date,
        DefaultStyle,
        ETag,
        Expect,
        Expires,
        Host,
        IcyMetaInt,
        IcyMetadata,
        IfMatch,
        IfModifiedSince,
        IfNoneMatch,
        IfRange,
        IfUnmodifiedSince,
        KeepAlive,
        LastEventID,
        LastModified,
        Link,
        Location,
        Origin,
        PingFrom,
        PingTo,
        Pragma,
        ProxyAuthorization,
        Purpose,
        Range,
        Referer,
        ReferrerPolicy,
        Refresh,
        ReportTo,
        SecFetchDest,
        SecFetchMode,
        SecWebSocketAccept,
        SecWebSocketExtensions,
        SecWebSocketKey,
        SecWebSocketProtocol,
        SecWebSocketVersion,
        ServerTiming,
        ServiceWorker,
        ServiceWorkerAllowed,
        ServiceWorkerNavigationPreload,
        SetCookie,
        SetCookie2,
        SourceMap,
        StrictTransportSecurity,
        TE,
        TimingAllowOrigin,
        Trailer,
        TransferEncoding,
        Upgrade,
        UpgradeInsecureRequests,
        UserAgent,
        Vary,
        Via,
        XContentTypeOptions,
        XDNSPrefetchControl,
        XFrameOptions,
        XSourceMap,
        XTempTablet,
        XXSSProtection,
    };

    pub fn fastRemove(
        this: *FetchHeaders,
        header: HTTPHeaderName,
    ) void {
        return fastRemove_(this, @enumToInt(header));
    }

    pub fn fastRemove_(
        this: *FetchHeaders,
        header: u8,
    ) void {
        return shim.cppFn("fastRemove_", .{
            this,
            header,
        });
    }

    pub fn remove(
        this: *FetchHeaders,
        name_: *const ZigString,
        global: *JSGlobalObject,
    ) void {
        return shim.cppFn("remove", .{
            this,
            name_,
            global,
        });
    }

    pub fn cast_(value: JSValue, vm: *VM) ?*FetchHeaders {
        return shim.cppFn("cast_", .{ value, vm });
    }

    pub fn cast(value: JSValue) ?*FetchHeaders {
        return cast_(value, JSC.VirtualMachine.get().global.vm());
    }

    pub fn toJS(this: *FetchHeaders, globalThis: *JSGlobalObject) JSValue {
        return shim.cppFn("toJS", .{ this, globalThis });
    }

    pub fn count(
        this: *FetchHeaders,
        names: *u32,
        buf_len: *u32,
    ) void {
        return shim.cppFn("count", .{
            this,
            names,
            buf_len,
        });
    }

    pub fn clone(
        this: *FetchHeaders,
        global: *JSGlobalObject,
    ) JSValue {
        return shim.cppFn("clone", .{
            this,
            global,
        });
    }

    pub fn cloneThis(
        this: *FetchHeaders,
        global: *JSGlobalObject,
    ) ?*FetchHeaders {
        return shim.cppFn("cloneThis", .{
            this,
            global,
        });
    }

    pub fn deref(
        this: *FetchHeaders,
    ) void {
        return shim.cppFn("deref", .{
            this,
        });
    }

    pub fn copyTo(
        this: *FetchHeaders,
        names: [*c]Api.StringPointer,
        values: [*c]Api.StringPointer,
        buf: [*]u8,
    ) void {
        return shim.cppFn("copyTo", .{
            this,
            names,
            values,
            buf,
        });
    }

    pub const Extern = [_][]const u8{
        "fastRemove_",
        "fastGet_",
        "fastHas_",
        "append",
        "cast_",
        "clone",
        "cloneThis",
        "copyTo",
        "count",
        "createFromJS",
        "createEmpty",
        "createFromPicoHeaders_",
        "createFromUWS",
        "createValue",
        "deref",
        "get_",
        "has",
        "put_",
        "remove",
        "toJS",
        "toUWSResponse",
    };
};

pub const SystemError = extern struct {
    errno: c_int = 0,
    /// label for errno
    code: ZigString = ZigString.init(""),
    message: ZigString = ZigString.init(""),
    path: ZigString = ZigString.init(""),
    syscall: ZigString = ZigString.init(""),
    fd: i32 = -1,

    pub fn Maybe(comptime Result: type) type {
        return union(enum) {
            err: SystemError,
            result: Result,
        };
    }

    pub const shim = Shimmer("", "SystemError", @This());

    pub const name = "SystemError";
    pub const namespace = "";

    pub fn toErrorInstance(this: *const SystemError, global: *JSGlobalObject) JSValue {
        return shim.cppFn("toErrorInstance", .{ this, global });
    }

    pub const Extern = [_][]const u8{
        "toErrorInstance",
    };
};

pub const ReturnableException = *?*Exception;
pub const Sizes = @import("../bindings/sizes.zig");

pub const JSUint8Array = opaque {
    pub const name = "Uint8Array_alias";
    pub fn ptr(this: *JSUint8Array) [*]u8 {
        return @intToPtr(*[*]u8, @ptrToInt(this) + Sizes.Bun_FFI_PointerOffsetToTypedArrayVector).*;
    }

    pub fn len(this: *JSUint8Array) usize {
        return @intToPtr(*usize, @ptrToInt(this) + Sizes.Bun_FFI_PointerOffsetToTypedArrayLength).*;
    }

    pub fn slice(this: *JSUint8Array) []u8 {
        return this.ptr()[0..this.len()];
    }
};

pub const JSCell = extern struct {
    pub const shim = Shimmer("JSC", "JSCell", @This());
    bytes: shim.Bytes,
    const cppFn = shim.cppFn;
    pub const include = "JavaScriptCore/JSCell.h";
    pub const name = "JSC::JSCell";
    pub const namespace = "JSC";

    const CellType = enum(u8) { _ };

    pub fn getObject(this: *JSCell) *JSObject {
        return shim.cppFn("getObject", .{this});
    }

    pub fn getType(this: *JSCell) u8 {
        return shim.cppFn("getType", .{
            this,
        });
    }

    pub const Extern = [_][]const u8{ "getObject", "getType" };
};

pub const JSString = extern struct {
    pub const shim = Shimmer("JSC", "JSString", @This());
    bytes: shim.Bytes,
    const cppFn = shim.cppFn;
    pub const include = "JavaScriptCore/JSString.h";
    pub const name = "JSC::JSString";
    pub const namespace = "JSC";

    pub fn toObject(this: *JSString, global: *JSGlobalObject) ?*JSObject {
        return shim.cppFn("toObject", .{ this, global });
    }

    pub fn toZigString(this: *JSString, global: *JSGlobalObject, zig_str: *JSC.ZigString) void {
        return shim.cppFn("toZigString", .{ this, global, zig_str });
    }

    pub fn getZigString(this: *JSString, global: *JSGlobalObject) JSC.ZigString {
        var out = JSC.ZigString.init("");
        this.toZigString(global, &out);
        return out;
    }

    // doesn't always allocate
    pub fn toSlice(
        this: *JSString,
        global: *JSGlobalObject,
        allocator: std.mem.Allocator,
    ) ZigString.Slice {
        var str = ZigString.init("");
        this.toZigString(global, &str);
        return str.toSlice(allocator);
    }

    pub fn toSliceClone(
        this: *JSString,
        global: *JSGlobalObject,
        allocator: std.mem.Allocator,
    ) ZigString.Slice {
        var str = ZigString.init("");
        this.toZigString(global, &str);
        return str.toSliceClone(allocator);
    }

    pub fn toSliceZ(
        this: *JSString,
        global: *JSGlobalObject,
        allocator: std.mem.Allocator,
    ) ZigString.Slice {
        var str = ZigString.init("");
        this.toZigString(global, &str);
        return str.toSliceZ(allocator);
    }

    pub fn eql(this: *const JSString, global: *JSGlobalObject, other: *JSString) bool {
        return shim.cppFn("eql", .{ this, global, other });
    }

    pub fn iterator(this: *JSString, globalObject: *JSGlobalObject, iter: *anyopaque) void {
        return shim.cppFn("iterator", .{ this, globalObject, iter });
    }

    pub fn length(this: *const JSString) usize {
        return shim.cppFn("length", .{
            this,
        });
    }

    pub fn is8Bit(this: *const JSString) bool {
        return shim.cppFn("is8Bit", .{
            this,
        });
    }

    pub const JStringIteratorAppend8Callback = *const fn (*Iterator, [*]const u8, u32) callconv(.C) void;
    pub const JStringIteratorAppend16Callback = *const fn (*Iterator, [*]const u16, u32) callconv(.C) void;
    pub const JStringIteratorWrite8Callback = *const fn (*Iterator, [*]const u8, u32, u32) callconv(.C) void;
    pub const JStringIteratorWrite16Callback = *const fn (*Iterator, [*]const u16, u32, u32) callconv(.C) void;
    pub const Iterator = extern struct {
        data: ?*anyopaque,
        stop: u8,
        append8: ?JStringIteratorAppend8Callback,
        append16: ?JStringIteratorAppend16Callback,
        write8: ?JStringIteratorWrite8Callback,
        write16: ?JStringIteratorWrite16Callback,
    };

    pub const Extern = [_][]const u8{ "toZigString", "iterator", "toObject", "eql", "value", "length", "is8Bit", "createFromOwnedString", "createFromString" };
};

pub const JSPromiseRejectionOperation = enum(u32) {
    Reject = 0,
    Handle = 1,
};

pub fn NewGlobalObject(comptime Type: type) type {
    return struct {
        const importNotImpl = "Import not implemented";
        const resolveNotImpl = "resolve not implemented";
        const moduleNotImpl = "Module fetch not implemented";
        pub fn import(global: *JSGlobalObject, specifier: *ZigString, source: *ZigString) callconv(.C) ErrorableZigString {
            if (comptime @hasDecl(Type, "import")) {
                return @call(.always_inline, Type.import, .{ global, specifier.*, source.* });
            }
            return ErrorableZigString.err(error.ImportFailed, ZigString.init(importNotImpl).toErrorInstance(global).asVoid());
        }
        pub fn resolve(
            res: *ErrorableZigString,
            global: *JSGlobalObject,
            specifier: *ZigString,
            source: *ZigString,
            query_string: *ZigString,
        ) callconv(.C) void {
            if (comptime @hasDecl(Type, "resolve")) {
                @call(.always_inline, Type.resolve, .{ res, global, specifier.*, source.*, query_string, true });
                return;
            }
            res.* = ErrorableZigString.err(error.ResolveFailed, ZigString.init(resolveNotImpl).toErrorInstance(global).asVoid());
        }
        pub fn fetch(ret: *ErrorableResolvedSource, global: *JSGlobalObject, specifier: *ZigString, source: *ZigString) callconv(.C) void {
            if (comptime @hasDecl(Type, "fetch")) {
                @call(.always_inline, Type.fetch, .{ ret, global, specifier.*, source.* });
                return;
            }
            ret.* = ErrorableResolvedSource.err(error.FetchFailed, ZigString.init(moduleNotImpl).toErrorInstance(global).asVoid());
        }
        pub fn promiseRejectionTracker(global: *JSGlobalObject, promise: *JSPromise, rejection: JSPromiseRejectionOperation) callconv(.C) JSValue {
            if (comptime @hasDecl(Type, "promiseRejectionTracker")) {
                return @call(.always_inline, Type.promiseRejectionTracker, .{ global, promise, rejection });
            }
            return JSValue.jsUndefined();
        }

        pub fn reportUncaughtException(global: *JSGlobalObject, exception: *Exception) callconv(.C) JSValue {
            if (comptime @hasDecl(Type, "reportUncaughtException")) {
                return @call(.always_inline, Type.reportUncaughtException, .{ global, exception });
            }
            return JSValue.jsUndefined();
        }

        pub fn onCrash() callconv(.C) void {
            if (comptime @hasDecl(Type, "onCrash")) {
                return @call(.always_inline, Type.onCrash, .{});
            }

            Output.flush();
            const Reporter = @import("../../report.zig");
            Reporter.fatal(null, "A C++ exception occurred");
        }
    };
}

pub const JSModuleLoader = extern struct {
    pub const shim = Shimmer("JSC", "JSModuleLoader", @This());
    bytes: shim.Bytes,
    const cppFn = shim.cppFn;
    pub const include = "JavaScriptCore/JSModuleLoader.h";
    pub const name = "JSC::JSModuleLoader";
    pub const namespace = "JSC";

    pub fn evaluate(
        globalObject: *JSGlobalObject,
        sourceCodePtr: [*]const u8,
        sourceCodeLen: usize,
        originUrlPtr: [*]const u8,
        originUrlLen: usize,
        referrerUrlPtr: [*]const u8,
        referrerUrlLen: usize,
        thisValue: JSValue,
        exception: [*]JSValue,
    ) JSValue {
        return shim.cppFn("evaluate", .{
            globalObject,
            sourceCodePtr,
            sourceCodeLen,
            originUrlPtr,
            originUrlLen,
            referrerUrlPtr,
            referrerUrlLen,
            thisValue,
            exception,
        });
    }

    pub fn loadAndEvaluateModule(globalObject: *JSGlobalObject, module_name: *const ZigString) *JSInternalPromise {
        return shim.cppFn("loadAndEvaluateModule", .{
            globalObject,
            module_name,
        });
    }

    // pub fn dependencyKeysIfEvaluated(this: *JSModuleLoader, globalObject: *JSGlobalObject, moduleRecord: *JSModuleRecord) *JSValue {
    //     return shim.cppFn("dependencyKeysIfEvaluated", .{ this, globalObject, moduleRecord });
    // }

    pub const Extern = [_][]const u8{
        "evaluate",
        "loadAndEvaluateModule",
        "importModule",
        "checkSyntax",
    };
};

pub fn PromiseCallback(comptime Type: type, comptime CallbackFunction: fn (*Type, *JSGlobalObject, []const JSValue) anyerror!JSValue) type {
    return struct {
        pub fn callback(
            ctx: ?*anyopaque,
            globalThis: *JSGlobalObject,
            arguments: [*]const JSValue,
            arguments_len: usize,
        ) callconv(.C) JSValue {
            return CallbackFunction(@ptrCast(*Type, @alignCast(@alignOf(*Type), ctx.?)), globalThis, arguments[0..arguments_len]) catch |err| brk: {
                break :brk ZigString.init(std.mem.span(@errorName(err))).toErrorInstance(globalThis);
            };
        }
    }.callback;
}

pub const AbortSignal = extern opaque {
    pub const shim = Shimmer("JSC", "AbortSignal", @This());
    const cppFn = shim.cppFn;
    pub const include = "WebCore/AbortSignal.h";
    pub const name = "JSC::AbortSignal";
    pub const namespace = "JSC";

    pub fn addListener(
        this: *AbortSignal,
        ctx: ?*anyopaque,
        callback: *const fn (?*anyopaque, JSValue) callconv(.C) void,
    ) *AbortSignal {
        return cppFn("addListener", .{ this, ctx, callback });
    }
    pub fn signal(
        this: *AbortSignal,
        reason: JSValue,
    ) *AbortSignal {
        return cppFn("signal", .{ this, reason });
    }

    pub fn aborted(this: *AbortSignal) bool {
        return cppFn("aborted", .{this});
    }

    pub fn abortReason(this: *AbortSignal) JSValue {
        return cppFn("abortReason", .{this});
    }

<<<<<<< HEAD

=======
>>>>>>> fb313f21
    pub fn ref(
        this: *AbortSignal,
    ) *AbortSignal {
        return cppFn("ref", .{this});
    }

    pub fn unref(
        this: *AbortSignal,
    ) *AbortSignal {
        return cppFn("unref", .{this});
    }

    pub fn fromJS(value: JSValue) ?*AbortSignal {
        return cppFn("fromJS", .{value});
    }

<<<<<<< HEAD
    pub fn create(global: *JSGlobalObject) JSValue {
        return cppFn("create", .{ global });
    }

=======
>>>>>>> fb313f21
    pub fn createAbortError(message: *const ZigString, code: *const ZigString, global: *JSGlobalObject) JSValue {
        return cppFn("createAbortError", .{ message, code, global });
    }

    pub fn createTimeoutError(message: *const ZigString, code: *const ZigString, global: *JSGlobalObject) JSValue {
        return cppFn("createTimeoutError", .{ message, code, global });
    }

    pub const Extern = [_][]const u8{
        "createAbortError",
        "createTimeoutError",
<<<<<<< HEAD
        "create",
=======
>>>>>>> fb313f21
        "ref",
        "unref",
        "signal",
        "abortReason",
        "aborted",
        "addListener",
        "fromJS",
    };
};

pub const JSPromise = extern struct {
    pub const shim = Shimmer("JSC", "JSPromise", @This());
    bytes: shim.Bytes,
    const cppFn = shim.cppFn;
    pub const include = "JavaScriptCore/JSPromise.h";
    pub const name = "JSC::JSPromise";
    pub const namespace = "JSC";

    pub const Status = enum(u32) {
        Pending = 0, // Making this as 0, so that, we can change the status from Pending to others without masking.
        Fulfilled = 1,
        Rejected = 2,
    };

    pub const Strong = struct {
        strong: JSC.Strong = .{},

        pub fn reject(this: *Strong, globalThis: *JSC.JSGlobalObject, val: JSC.JSValue) void {
            this.swap().reject(globalThis, val);
        }

        pub fn rejectOnNextTick(this: *Strong, globalThis: *JSC.JSGlobalObject, val: JSC.JSValue) void {
            this.swap().rejectOnNextTick(globalThis, val);
        }

        pub fn resolve(this: *Strong, globalThis: *JSC.JSGlobalObject, val: JSC.JSValue) void {
            this.swap().resolve(globalThis, val);
        }

        pub fn resolveOnNextTick(this: *Strong, globalThis: *JSC.JSGlobalObject, val: JSC.JSValue) void {
            this.swap().resolveOnNextTick(globalThis, val);
        }

        pub fn init(globalThis: *JSC.JSGlobalObject) Strong {
            return Strong{
                .strong = JSC.Strong.create(
                    JSC.JSPromise.create(globalThis).asValue(globalThis),
                    globalThis,
                ),
            };
        }

        pub fn get(this: *Strong) *JSC.JSPromise {
            return this.strong.get().?.asPromise().?;
        }

        pub fn value(this: *Strong) JSValue {
            return this.strong.get().?;
        }

        pub fn swap(this: *Strong) *JSC.JSPromise {
            var prom = this.strong.swap().asPromise().?;
            this.strong.deinit();
            return prom;
        }
    };

    pub fn wrap(
        globalObject: *JSGlobalObject,
        value: JSValue,
    ) JSValue {
        if (value.isEmpty()) {
            return resolvedPromiseValue(globalObject, JSValue.jsUndefined());
        } else if (value.isEmptyOrUndefinedOrNull() or !value.isCell()) {
            return resolvedPromiseValue(globalObject, value);
        }

        if (value.jsType() == .JSPromise) {
            return value;
        }

        if (value.isAnyError()) {
            return rejectedPromiseValue(globalObject, value);
        }

        return resolvedPromiseValue(globalObject, value);
    }
    pub fn status(this: *const JSPromise, vm: *VM) Status {
        return shim.cppFn("status", .{ this, vm });
    }
    pub fn result(this: *JSPromise, vm: *VM) JSValue {
        return cppFn("result", .{ this, vm });
    }
    pub fn isHandled(this: *const JSPromise, vm: *VM) bool {
        return cppFn("isHandled", .{ this, vm });
    }

    pub fn rejectWithCaughtException(this: *JSPromise, globalObject: *JSGlobalObject, scope: ThrowScope) void {
        return cppFn("rejectWithCaughtException", .{ this, globalObject, scope });
    }

    pub fn resolvedPromise(globalThis: *JSGlobalObject, value: JSValue) *JSPromise {
        return cppFn("resolvedPromise", .{ globalThis, value });
    }

    pub fn resolveOnNextTick(promise: *JSC.JSPromise, globalThis: *JSGlobalObject, value: JSC.JSValue) void {
        return cppFn("resolveOnNextTick", .{ promise, globalThis, value });
    }

    pub fn rejectOnNextTick(promise: *JSC.JSPromise, globalThis: *JSGlobalObject, value: JSC.JSValue) void {
        return rejectOnNextTickWithHandled(promise, globalThis, value, false);
    }

    pub fn rejectOnNextTickAsHandled(promise: *JSC.JSPromise, globalThis: *JSGlobalObject, value: JSC.JSValue) void {
        return rejectOnNextTickWithHandled(promise, globalThis, value, true);
    }

    pub fn rejectOnNextTickWithHandled(promise: *JSC.JSPromise, globalThis: *JSGlobalObject, value: JSC.JSValue, handled: bool) void {
        return cppFn("rejectOnNextTickWithHandled", .{ promise, globalThis, value, handled });
    }

    /// Create a new promise with an already fulfilled value
    /// This is the faster function for doing that.
    pub fn resolvedPromiseValue(globalThis: *JSGlobalObject, value: JSValue) JSValue {
        return cppFn("resolvedPromiseValue", .{ globalThis, value });
    }

    pub fn rejectedPromise(globalThis: *JSGlobalObject, value: JSValue) *JSPromise {
        return cppFn("rejectedPromise", .{ globalThis, value });
    }

    pub fn rejectedPromiseValue(globalThis: *JSGlobalObject, value: JSValue) JSValue {
        return cppFn("rejectedPromiseValue", .{ globalThis, value });
    }

    /// Fulfill an existing promise with the value
    /// The value can be another Promise
    /// If you want to create a new Promise that is already resolved, see JSPromise.resolvedPromiseValue
    pub fn resolve(this: *JSPromise, globalThis: *JSGlobalObject, value: JSValue) void {
        cppFn("resolve", .{ this, globalThis, value });
    }
    pub fn reject(this: *JSPromise, globalThis: *JSGlobalObject, value: JSValue) void {
        cppFn("reject", .{ this, globalThis, value });
    }
    pub fn rejectAsHandled(this: *JSPromise, globalThis: *JSGlobalObject, value: JSValue) void {
        cppFn("rejectAsHandled", .{ this, globalThis, value });
    }
    // pub fn rejectException(this: *JSPromise, globalThis: *JSGlobalObject, value: *Exception) void {
    //     cppFn("rejectException", .{ this, globalThis, value });
    // }
    pub fn rejectAsHandledException(this: *JSPromise, globalThis: *JSGlobalObject, value: *Exception) void {
        cppFn("rejectAsHandledException", .{ this, globalThis, value });
    }

    pub fn create(globalThis: *JSGlobalObject) *JSPromise {
        return cppFn("create", .{globalThis});
    }

    pub fn asValue(this: *JSPromise, globalThis: *JSGlobalObject) JSValue {
        return cppFn("asValue", .{ this, globalThis });
    }

    pub const Extern = [_][]const u8{
        "asValue",
        "create",
        "isHandled",
        "reject",
        "rejectAsHandled",
        "rejectAsHandledException",
        "rejectOnNextTickWithHandled",
        "rejectWithCaughtException",
        "rejectedPromise",
        "rejectedPromiseValue",
        "resolve",
        "resolveOnNextTick",
        "resolvedPromise",
        "resolvedPromiseValue",
        "result",
        "status",
        // "rejectException",
    };
};

pub const JSInternalPromise = extern struct {
    pub const shim = Shimmer("JSC", "JSInternalPromise", @This());
    bytes: shim.Bytes,
    const cppFn = shim.cppFn;
    pub const include = "JavaScriptCore/JSInternalPromise.h";
    pub const name = "JSC::JSInternalPromise";
    pub const namespace = "JSC";

    pub fn status(this: *const JSInternalPromise, vm: *VM) JSPromise.Status {
        return shim.cppFn("status", .{ this, vm });
    }
    pub fn result(this: *const JSInternalPromise, vm: *VM) JSValue {
        return cppFn("result", .{ this, vm });
    }
    pub fn isHandled(this: *const JSInternalPromise, vm: *VM) bool {
        return cppFn("isHandled", .{ this, vm });
    }

    pub fn rejectWithCaughtException(this: *JSInternalPromise, globalObject: *JSGlobalObject, scope: ThrowScope) void {
        return cppFn("rejectWithCaughtException", .{ this, globalObject, scope });
    }

    pub fn resolvedPromise(globalThis: *JSGlobalObject, value: JSValue) *JSInternalPromise {
        return cppFn("resolvedPromise", .{ globalThis, value });
    }
    pub fn rejectedPromise(globalThis: *JSGlobalObject, value: JSValue) *JSInternalPromise {
        return cppFn("rejectedPromise", .{ globalThis, value });
    }

    pub fn resolve(this: *JSInternalPromise, globalThis: *JSGlobalObject, value: JSValue) void {
        cppFn("resolve", .{ this, globalThis, value });
    }
    pub fn reject(this: *JSInternalPromise, globalThis: *JSGlobalObject, value: JSValue) void {
        cppFn("reject", .{ this, globalThis, value });
    }
    pub fn rejectAsHandled(this: *JSInternalPromise, globalThis: *JSGlobalObject, value: JSValue) void {
        cppFn("rejectAsHandled", .{ this, globalThis, value });
    }
    // pub fn rejectException(this: *JSInternalPromise, globalThis: *JSGlobalObject, value: *Exception) void {
    //     cppFn("rejectException", .{ this, globalThis, value });
    // }
    pub fn rejectAsHandledException(this: *JSInternalPromise, globalThis: *JSGlobalObject, value: *Exception) void {
        cppFn("rejectAsHandledException", .{ this, globalThis, value });
    }
    // pub const PromiseCallbackPrimitive = *const fn (
    //     ctx: ?*anyopaque,
    //     globalThis: *JSGlobalObject,
    //     arguments: [*]const JSValue,
    //     arguments_len: usize,
    // ) callconv(.C) JSValue;
    // pub fn then_(
    //     this: *JSInternalPromise,
    //     globalThis: *JSGlobalObject,
    //     resolve_ctx: ?*anyopaque,
    //     onResolve: PromiseCallbackPrimitive,
    //     reject_ctx: ?*anyopaque,
    //     onReject: PromiseCallbackPrimitive,
    // ) *JSInternalPromise {
    //     return cppFn("then_", .{ this, globalThis, resolve_ctx, onResolve, reject_ctx, onReject });
    // }

    // pub const Completion = struct {
    //     result: []const JSValue,
    //     global: *JSGlobalObject,
    //     resolved: bool = false,

    //     pub const PromiseTask = struct {
    //         frame: @Frame(JSInternalPromise._wait),
    //         completion: Completion,

    //         pub fn onResolve(this: *PromiseTask, global: *JSGlobalObject, arguments: []const JSValue) anyerror!JSValue {
    //             this.completion.global = global;
    //             this.completion.resolved = true;
    //             this.completion.result = arguments;

    //             return resume this.frame;
    //         }

    //         pub fn onReject(this: *PromiseTask, global: *JSGlobalObject, arguments: []const JSValue) anyerror!JSValue {
    //             this.completion.global = global;
    //             this.completion.resolved = false;
    //             this.completion.result = arguments;
    //             return resume this.frame;
    //         }
    //     };
    // };

    // pub fn _wait(
    //     this: *JSInternalPromise,
    //     globalThis: *JSGlobalObject,
    //     internal: *Completion.PromiseTask,
    // ) void {
    //     this.then(
    //         globalThis,
    //         Completion.PromiseTask,
    //         internal,
    //         Completion.PromiseTask.onResolve,
    //         Completion.PromiseTask,
    //         internal,
    //         Completion.PromiseTask.onReject,
    //     );

    //     suspend {
    //         internal.frame = @frame().*;
    //     }
    // }

    // pub fn wait(
    //     this: *JSInternalPromise,
    //     globalThis: *JSGlobalObject,
    //     allocator: std.mem.Allocator,
    // ) callconv(.Async) anyerror!Completion {
    //     var internal = try allocator.create(Completion.PromiseTask);
    //     defer allocator.destroy(internal);
    //     internal.* = Completion.Internal{
    //         .frame = undefined,
    //         .completion = Completion{
    //             .global = globalThis,
    //             .resolved = false,
    //             .result = &[_]JSValue{},
    //         },
    //     };

    //     this._wait(globalThis, internal);

    //     return internal.completion;
    // }

    // pub fn then(
    //     this: *JSInternalPromise,
    //     globalThis: *JSGlobalObject,
    //     comptime Resolve: type,
    //     resolver: *Resolve,
    //     comptime onResolve: fn (*Resolve, *JSGlobalObject, []const JSValue) anyerror!JSValue,
    //     comptime Reject: type,
    //     rejecter: *Reject,
    //     comptime onReject: fn (*Reject, *JSGlobalObject, []const JSValue) anyerror!JSValue,
    // ) *JSInternalPromise {
    //     return then_(this, globalThis, resolver, PromiseCallback(Resolve, onResolve), Reject, rejecter, PromiseCallback(Reject, onReject));
    // }

    // pub fn thenResolve(
    //     this: *JSInternalPromise,
    //     globalThis: *JSGlobalObject,
    //     comptime Resolve: type,
    //     resolver: *Resolve,
    //     comptime onResolve: fn (*Resolve, *JSGlobalObject, []const JSValue) anyerror!JSValue,
    // ) *JSInternalPromise {
    //     return thenResolve_(this, globalThis, resolver, PromiseCallback(Resolve, onResolve));
    // }

    // pub fn thenResolve_(
    //     this: *JSInternalPromise,
    //     globalThis: *JSGlobalObject,
    //     resolve_ctx: ?*anyopaque,
    //     onResolve: PromiseCallbackPrimitive,
    // ) *JSInternalPromise {
    //     return cppFn("thenResolve_", .{
    //         this,
    //         globalThis,
    //         resolve_ctx,
    //         onResolve,
    //     });
    // }

    // pub fn thenReject_(
    //     this: *JSInternalPromise,
    //     globalThis: *JSGlobalObject,
    //     resolve_ctx: ?*anyopaque,
    //     onResolve: PromiseCallbackPrimitive,
    // ) *JSInternalPromise {
    //     return cppFn("thenReject_", .{
    //         this,
    //         globalThis,
    //         resolve_ctx,
    //         onResolve,
    //     });
    // }

    // pub fn thenReject(
    //     this: *JSInternalPromise,
    //     globalThis: *JSGlobalObject,
    //     comptime Resolve: type,
    //     resolver: *Resolve,
    //     comptime onResolve: fn (*Resolve, *JSGlobalObject, []const JSValue) anyerror!JSValue,
    // ) *JSInternalPromise {
    //     return thenReject_(this, globalThis, resolver, PromiseCallback(Resolve, onResolve));
    // }

    pub fn create(globalThis: *JSGlobalObject) *JSInternalPromise {
        return cppFn("create", .{globalThis});
    }

    pub const Extern = [_][]const u8{
        "create",
        // "then_",
        "rejectWithCaughtException",
        "status",
        "result",
        "isHandled",
        "resolvedPromise",
        "rejectedPromise",
        "resolve",
        "reject",
        "rejectAsHandled",
        // "thenResolve_",
        // "thenReject_",
        // "rejectException",
        "rejectAsHandledException",
    };
};

pub const AnyPromise = union(enum) {
    Normal: *JSPromise,
    Internal: *JSInternalPromise,

    pub fn status(this: AnyPromise, vm: *VM) JSPromise.Status {
        return switch (this) {
            inline else => |promise| promise.status(vm),
        };
    }
    pub fn result(this: AnyPromise, vm: *VM) JSValue {
        return switch (this) {
            inline else => |promise| promise.result(vm),
        };
    }
    pub fn isHandled(this: AnyPromise, vm: *VM) bool {
        return switch (this) {
            inline else => |promise| promise.isHandled(vm),
        };
    }

    pub fn rejectWithCaughtException(this: AnyPromise, globalObject: *JSGlobalObject, scope: ThrowScope) void {
        switch (this) {
            inline else => |promise| promise.rejectWithCaughtException(globalObject, scope),
        }
    }

    pub fn resolve(this: AnyPromise, globalThis: *JSGlobalObject, value: JSValue) void {
        switch (this) {
            inline else => |promise| promise.resolve(globalThis, value),
        }
    }
    pub fn reject(this: AnyPromise, globalThis: *JSGlobalObject, value: JSValue) void {
        switch (this) {
            inline else => |promise| promise.reject(globalThis, value),
        }
    }
    pub fn rejectAsHandled(this: AnyPromise, globalThis: *JSGlobalObject, value: JSValue) void {
        switch (this) {
            inline else => |promise| promise.rejectAsHandled(globalThis, value),
        }
    }
    pub fn rejectAsHandledException(this: AnyPromise, globalThis: *JSGlobalObject, value: *Exception) void {
        switch (this) {
            inline else => |promise| promise.rejectAsHandledException(globalThis, value),
        }
    }
};

// SourceProvider.h
pub const SourceType = enum(u8) {
    Program = 0,
    Module = 1,
    WebAssembly = 2,
};

pub const Thenables = opaque {};

pub const JSFunction = extern struct {
    pub const shim = Shimmer("JSC", "JSFunction", @This());
    bytes: shim.Bytes,
    const cppFn = shim.cppFn;
    pub const include = "JavaScriptCore/JSFunction.h";
    pub const name = "JSC::JSFunction";
    pub const namespace = "JSC";

    // pub fn createFromSourceCode(
    //     global: *JSGlobalObject,
    //     function_name: ?[*]const u8,
    //     function_name_len: u16,
    //     args: ?[*]JSValue,
    //     args_len: u16,
    //     source: *const SourceCode,
    //     origin: *SourceOrigin,
    //     exception: *?*JSObject,
    // ) *JSFunction {
    //     return cppFn("createFromSourceCode", .{
    //         global,
    //         function_name,
    //         function_name_len,
    //         args,
    //         args_len,
    //         source,
    //         origin,
    //         exception,
    //     });
    // }

    pub fn optimizeSoon(value: JSValue) void {
        cppFn("optimizeSoon", .{value});
    }
    // pub fn toString(this: *JSFunction, globalThis: *JSGlobalObject) *const JSString {
    //     return cppFn("toString", .{ this, globalThis });
    // }

    pub const Extern = [_][]const u8{
        "fromString",
        // "createFromSourceCode",

        "getName",
        "displayName",
        "calculatedDisplayName",
        "optimizeSoon",
    };
};

pub const JSGlobalObject = extern struct {
    pub const shim = Shimmer("JSC", "JSGlobalObject", @This());
    bytes: shim.Bytes,

    pub const include = "JavaScriptCore/JSGlobalObject.h";
    pub const name = "JSC::JSGlobalObject";
    pub const namespace = "JSC";

    pub fn allocator(this: *JSGlobalObject) std.mem.Allocator {
        return this.bunVM().allocator;
    }

    pub fn throwInvalidArguments(
        this: *JSGlobalObject,
        comptime fmt: string,
        args: anytype,
    ) void {
        var err = JSC.toInvalidArguments(fmt, args, this);
        this.vm().throwError(this, err);
    }

    pub fn createInvalidArgumentType(
        this: *JSGlobalObject,
        comptime name_: []const u8,
        comptime field: []const u8,
        comptime typename: []const u8,
    ) JSC.JSValue {
        return JSC.JSValue.createTypeError(
            ZigString.static(
                comptime std.fmt.comptimePrint("Expected {s} to be a {s} for '{s}'.", .{ field, typename, name_ }),
            ),
            ZigString.static("ERR_INVALID_ARG_TYPE"),
            this,
        );
    }

    pub fn throwInvalidArgumentType(
        this: *JSGlobalObject,
        comptime name_: []const u8,
        comptime field: []const u8,
        comptime typename: []const u8,
    ) void {
        this.throwValue(this.createInvalidArgumentType(name_, field, typename));
    }

    pub fn createNotEnoughArguments(
        this: *JSGlobalObject,
        comptime name_: []const u8,
        comptime expected: usize,
        got: usize,
    ) JSC.JSValue {
        return JSC.toTypeErrorWithCode(
            "NOT_ENOUGH_ARGUMENTS",
            "Not enough arguments to '" ++ name_ ++ "''. Expected {d}, got {d}.",
            .{ expected, got },
            this,
        );
    }

    pub fn throwNotEnoughArguments(
        this: *JSGlobalObject,
        comptime name_: []const u8,
        comptime expected: usize,
        got: usize,
    ) void {
        this.throwValue(this.createNotEnoughArguments(name_, expected, got));
    }

    pub fn reload(this: *JSC.JSGlobalObject) void {
        this.vm().drainMicrotasks();
        this.vm().collectAsync();

        return cppFn("reload", .{this});
    }

    pub const BunPluginTarget = enum(u8) {
        bun = 0,
        node = 1,
        browser = 2,
    };
    extern fn Bun__runOnLoadPlugins(*JSC.JSGlobalObject, ?*const ZigString, *const ZigString, BunPluginTarget) JSValue;
    extern fn Bun__runOnResolvePlugins(*JSC.JSGlobalObject, ?*const ZigString, *const ZigString, *const ZigString, BunPluginTarget) JSValue;

    pub fn runOnLoadPlugins(this: *JSGlobalObject, namespace_: ZigString, path: ZigString, target: BunPluginTarget) ?JSValue {
        JSC.markBinding(@src());
        const result = Bun__runOnLoadPlugins(this, if (namespace_.len > 0) &namespace_ else null, &path, target);
        if (result.isEmptyOrUndefinedOrNull()) {
            return null;
        }

        return result;
    }

    pub fn runOnResolvePlugins(this: *JSGlobalObject, namespace_: ZigString, path: ZigString, source: ZigString, target: BunPluginTarget) ?JSValue {
        JSC.markBinding(@src());

        const result = Bun__runOnResolvePlugins(this, if (namespace_.len > 0) &namespace_ else null, &path, &source, target);
        if (result.isEmptyOrUndefinedOrNull()) {
            return null;
        }

        return result;
    }

    pub fn createSyntheticModule_(this: *JSGlobalObject, export_names: [*]const ZigString, export_len: usize, value_ptrs: [*]const JSValue, values_len: usize) void {
        shim.cppFn("createSyntheticModule_", .{ this, export_names, export_len, value_ptrs, values_len });
    }

    pub fn createSyntheticModule(this: *JSGlobalObject, comptime module: anytype) void {
        const names = comptime std.meta.fieldNames(@TypeOf(module));
        var export_names: [names.len]ZigString = undefined;
        var export_values: [names.len]JSValue = undefined;
        inline for (comptime names) |export_name, i| {
            export_names[i] = ZigString.init(export_name);
            const function = @field(module, export_name).@"0";
            const len = @field(module, export_name).@"1";
            export_values[i] = JSC.NewFunction(this, &export_names[i], len, function, true);
        }

        createSyntheticModule_(this, &export_names, names.len, &export_values, names.len);
    }

    pub fn createErrorInstance(this: *JSGlobalObject, comptime fmt: string, args: anytype) JSValue {
        if (comptime std.meta.fieldNames(@TypeOf(args)).len > 0) {
            var stack_fallback = std.heap.stackFallback(1024 * 4, this.allocator());
            var buf = bun.MutableString.init2048(stack_fallback.get()) catch unreachable;
            defer buf.deinit();
            var writer = buf.writer();
            writer.print(fmt, args) catch
            // if an exception occurs in the middle of formatting the error message, it's better to just return the formatting string than an error about an error
                return ZigString.static(fmt).toErrorInstance(this);
            var str = ZigString.fromUTF8(buf.toOwnedSliceLeaky());
            return str.toErrorInstance(this);
        } else {
            return ZigString.static(fmt).toErrorInstance(this);
        }
    }

    pub fn createRangeError(this: *JSGlobalObject, comptime fmt: string, args: anytype) JSValue {
        const err = createErrorInstance(this, fmt, args);
        err.put(this, ZigString.static("code"), ZigString.static(@tagName(JSC.Node.ErrorCode.ERR_OUT_OF_RANGE)).toValue(this));
        return err;
    }

    pub fn createInvalidArgs(this: *JSGlobalObject, comptime fmt: string, args: anytype) JSValue {
        const err = createErrorInstance(this, fmt, args);
        err.put(this, ZigString.static("code"), ZigString.static(@tagName(JSC.Node.ErrorCode.ERR_INVALID_ARG_TYPE)).toValue(this));
        return err;
    }

    pub fn throw(
        this: *JSGlobalObject,
        comptime fmt: string,
        args: anytype,
    ) void {
        this.vm().throwError(this, this.createErrorInstance(fmt, args));
    }

    pub fn queueMicrotask(
        this: *JSGlobalObject,
        function: JSValue,
        args: []JSC.JSValue,
    ) void {
        this.queueMicrotaskJob(
            function,
            if (args.len > 0) args[0] else .zero,
            if (args.len > 1) args[1] else .zero,
            if (args.len > 2) args[2] else .zero,
        );
    }

    pub fn queueMicrotaskJob(
        this: *JSGlobalObject,
        function: JSValue,
        first: JSValue,
        second: JSValue,
        third: JSValue,
    ) void {
        shim.cppFn("queueMicrotaskJob", .{
            this,
            function,
            first,
            second,
            third,
        });
    }

    pub fn throwValue(
        this: *JSGlobalObject,
        value: JSC.JSValue,
    ) void {
        this.vm().throwError(this, value);
    }

    pub fn throwError(
        this: *JSGlobalObject,
        err: anyerror,
        comptime fmt: string,
    ) void {
        var str = ZigString.init(std.fmt.allocPrint(this.bunVM().allocator, "{s} " ++ fmt, .{@errorName(err)}) catch return);
        str.markUTF8();
        var err_value = str.toErrorInstance(this);
        this.vm().throwError(this, err_value);
        this.bunVM().allocator.free(ZigString.untagged(str.ptr)[0..str.len]);
    }

    pub fn handleError(
        this: *JSGlobalObject,
        err: anyerror,
        comptime fmt: string,
    ) JSValue {
        this.throwError(err, fmt);
        return JSValue.jsUndefined();
    }

    // pub fn createError(globalObject: *JSGlobalObject, error_type: ErrorType, message: *String) *JSObject {
    //     return cppFn("createError", .{ globalObject, error_type, message });
    // }

    // pub fn throwError(
    //     globalObject: *JSGlobalObject,
    //     err: *JSObject,
    // ) *JSObject {
    //     return cppFn("throwError", .{
    //         globalObject,
    //         err,
    //     });
    // }

    const cppFn = shim.cppFn;

    pub fn ref(this: *JSGlobalObject) C_API.JSContextRef {
        return @ptrCast(C_API.JSContextRef, this);
    }
    pub const ctx = ref;

    pub inline fn ptr(this: *JSGlobalObject) *JSGlobalObject {
        return this;
    }

    pub fn createAggregateError(globalObject: *JSGlobalObject, errors: [*]*anyopaque, errors_len: u16, message: *const ZigString) JSValue {
        return cppFn("createAggregateError", .{ globalObject, errors, errors_len, message });
    }

    pub fn generateHeapSnapshot(this: *JSGlobalObject) JSValue {
        return cppFn("generateHeapSnapshot", .{this});
    }

    pub fn putCachedObject(this: *JSGlobalObject, key: *const ZigString, value: JSValue) JSValue {
        return cppFn("putCachedObject", .{ this, key, value });
    }

    pub fn getCachedObject(this: *JSGlobalObject, key: *const ZigString) JSValue {
        return cppFn("getCachedObject", .{ this, key });
    }

    pub fn vm(this: *JSGlobalObject) *VM {
        return cppFn("vm", .{this});
    }

    pub fn deleteModuleRegistryEntry(this: *JSGlobalObject, name_: *ZigString) void {
        return cppFn("deleteModuleRegistryEntry", .{ this, name_ });
    }

    pub fn bunVM_(this: *JSGlobalObject) *anyopaque {
        return cppFn("bunVM", .{this});
    }

    pub fn bunVM(this: *JSGlobalObject) *JSC.VirtualMachine {
        if (comptime bun.Environment.allow_assert) {
            // if this fails
            // you most likely need to run
            //   make clean-jsc-bindings
            //   make bindings -j10
            const assertion = this.bunVM_() == @ptrCast(*anyopaque, JSC.VirtualMachine.get());
            if (!assertion) @breakpoint();
            std.debug.assert(assertion);
        }
        return @ptrCast(*JSC.VirtualMachine, @alignCast(std.meta.alignment(JSC.VirtualMachine), this.bunVM_()));
    }

    /// We can't do the threadlocal check when queued from another thread
    pub fn bunVMConcurrently(this: *JSGlobalObject) *JSC.VirtualMachine {
        return @ptrCast(*JSC.VirtualMachine, @alignCast(@alignOf(JSC.VirtualMachine), this.bunVM_()));
    }

    pub fn handleRejectedPromises(this: *JSGlobalObject) void {
        return cppFn("handleRejectedPromises", .{this});
    }

    pub fn startRemoteInspector(this: *JSGlobalObject, host: [:0]const u8, port: u16) bool {
        return cppFn("startRemoteInspector", .{ this, host, port });
    }

    extern fn ZigGlobalObject__readableStreamToArrayBuffer(*JSGlobalObject, JSValue) JSValue;
    extern fn ZigGlobalObject__readableStreamToText(*JSGlobalObject, JSValue) JSValue;
    extern fn ZigGlobalObject__readableStreamToJSON(*JSGlobalObject, JSValue) JSValue;
    extern fn ZigGlobalObject__readableStreamToBlob(*JSGlobalObject, JSValue) JSValue;

    pub fn readableStreamToArrayBuffer(this: *JSGlobalObject, value: JSValue) JSValue {
        if (comptime is_bindgen) unreachable;
        return ZigGlobalObject__readableStreamToArrayBuffer(this, value);
    }

    pub fn readableStreamToText(this: *JSGlobalObject, value: JSValue) JSValue {
        if (comptime is_bindgen) unreachable;
        return ZigGlobalObject__readableStreamToText(this, value);
    }

    pub fn readableStreamToJSON(this: *JSGlobalObject, value: JSValue) JSValue {
        if (comptime is_bindgen) unreachable;
        return ZigGlobalObject__readableStreamToJSON(this, value);
    }

    pub fn readableStreamToBlob(this: *JSGlobalObject, value: JSValue) JSValue {
        if (comptime is_bindgen) unreachable;
        return ZigGlobalObject__readableStreamToBlob(this, value);
    }

    pub const Extern = [_][]const u8{
        "reload",
        "bunVM",
        "putCachedObject",
        "getCachedObject",
        "createAggregateError",

        "deleteModuleRegistryEntry",

        "vm",
        "generateHeapSnapshot",
        "startRemoteInspector",
        "handleRejectedPromises",
        "createSyntheticModule_",
        "queueMicrotaskJob",
        // "createError",
        // "throwError",
    };
};

pub const JSNativeFn = *const fn (*JSGlobalObject, *CallFrame) callconv(.C) JSValue;

pub const JSArrayIterator = struct {
    i: u32 = 0,
    len: u32 = 0,
    array: JSValue,
    global: *JSGlobalObject,

    pub fn init(value: JSValue, global: *JSGlobalObject) JSArrayIterator {
        return .{
            .array = value,
            .global = global,
            .len = @truncate(u32, value.getLengthOfArray(global)),
        };
    }

    pub fn next(this: *JSArrayIterator) ?JSValue {
        if (!(this.i < this.len)) {
            return null;
        }
        const i = this.i;
        this.i += 1;
        return JSObject.getIndex(this.array, this.global, i);
    }
};

pub const JSValueReprInt = i64;
pub const JSValue = enum(JSValueReprInt) {
    zero = 0,
    undefined = @bitCast(JSValueReprInt, @as(i64, 0xa)),
    null = @bitCast(JSValueReprInt, @as(i64, 0x2)),
    true = @bitCast(JSValueReprInt, @as(i64, 0x4)),
    false = @bitCast(JSValueReprInt, @as(i64, 0x6)),
    _,

    pub const Type = JSValueReprInt;

    pub const shim = Shimmer("JSC", "JSValue", @This());
    pub const is_pointer = false;

    const cppFn = shim.cppFn;

    pub const include = "JavaScriptCore/JSValue.h";
    pub const name = "JSC::JSValue";
    pub const namespace = "JSC";
    pub const JSType = enum(u8) {
        // The Cell value must come before any JS that is a JSCell.
        Cell,
        Structure,
        String,
        HeapBigInt,
        Symbol,

        GetterSetter,
        CustomGetterSetter,
        /// For 32-bit architectures, this wraps a 64-bit JSValue
        APIValueWrapper,

        NativeExecutable,

        ProgramExecutable,
        ModuleProgramExecutable,
        EvalExecutable,
        FunctionExecutable,

        UnlinkedFunctionExecutable,

        UnlinkedProgramCodeBlock,
        UnlinkedModuleProgramCodeBlock,
        UnlinkedEvalCodeBlock,
        UnlinkedFunctionCodeBlock,

        CodeBlock,

        JSImmutableButterfly,
        JSSourceCode,
        JSScriptFetcher,
        JSScriptFetchParameters,

        // The Object value must come before any JS that is a subclass of JSObject.
        Object,
        FinalObject,
        JSCallee,
        JSFunction,
        InternalFunction,
        NullSetterFunction,
        BooleanObject,
        NumberObject,
        ErrorInstance,
        PureForwardingProxy,
        DirectArguments,
        ScopedArguments,
        ClonedArguments,

        // Start JSArray s.
        Array,
        DerivedArray,
        // End JSArray s.

        ArrayBuffer,

        // Start JSArrayBufferView s. Keep in sync with the order of FOR_EACH_D_ARRAY__EXCLUDING_DATA_VIEW.
        Int8Array,
        Uint8Array,
        Uint8ClampedArray,
        Int16Array,
        Uint16Array,
        Int32Array,
        Uint32Array,
        Float32Array,
        Float64Array,
        BigInt64Array,
        BigUint64Array,
        DataView,
        // End JSArrayBufferView s.

        // JSScope <- JSWithScope
        //         <- StrictEvalActivation
        //         <- JSSymbolTableObject  <- JSLexicalEnvironment      <- JSModuleEnvironment
        //                                 <- JSSegmentedVariableObject <- JSGlobalLexicalEnvironment
        //                                                              <- JSGlobalObject
        // Start JSScope s.
        // Start environment record s.
        GlobalObject,
        GlobalLexicalEnvironment,
        LexicalEnvironment,
        ModuleEnvironment,
        StrictEvalActivation,
        // End environment record s.
        WithScope,
        // End JSScope s.

        ModuleNamespaceObject,
        ShadowRealm,
        RegExpObject,
        JSDate,
        ProxyObject,
        JSGenerator,
        JSAsyncGenerator,
        JSArrayIterator,
        JSMapIterator,
        JSSetIterator,
        JSStringIterator,
        JSPromise,
        JSMap,
        JSSet,
        JSWeakMap,
        JSWeakSet,
        WebAssemblyModule,
        // Start StringObject s.
        StringObject,
        DerivedStringObject,
        // End StringObject s.

        MaxJS = 0b11111111,
        Event = 0b11101111,
        DOMWrapper = 0b11101110,
        Blob = 0b11111100,
        _,

        pub fn canGet(this: JSType) bool {
            return switch (this) {
                .Array,
                .ArrayBuffer,
                .BigInt64Array,
                .BigUint64Array,
                .BooleanObject,
                .DOMWrapper,
                .DataView,
                .DerivedArray,
                .DerivedStringObject,
                .ErrorInstance,
                .Event,
                .FinalObject,
                .Float32Array,
                .Float64Array,
                .GlobalObject,
                .Int16Array,
                .Int32Array,
                .Int8Array,
                .InternalFunction,
                .JSArrayIterator,
                .JSAsyncGenerator,
                .JSDate,
                .JSFunction,
                .JSGenerator,
                .JSMap,
                .JSMapIterator,
                .JSPromise,
                .JSSet,
                .JSSetIterator,
                .JSStringIterator,
                .JSWeakMap,
                .JSWeakSet,
                .ModuleNamespaceObject,
                .NumberObject,
                .Object,
                .ProxyObject,
                .RegExpObject,
                .ShadowRealm,
                .StringObject,
                .Uint16Array,
                .Uint32Array,
                .Uint8Array,
                .Uint8ClampedArray,
                .WebAssemblyModule,
                => true,
                else => false,
            };
        }

        pub fn isObject(this: JSType) bool {
            // inline constexpr bool isObjectType(JSType type) { return type >= ObjectType; }
            return @enumToInt(this) >= @enumToInt(JSType.Object);
        }

        pub fn isFunction(this: JSType) bool {
            return switch (this) {
                .JSFunction, .FunctionExecutable, .InternalFunction => true,
                else => false,
            };
        }

        pub fn isTypedArray(this: JSType) bool {
            return switch (this) {
                .Int8Array, .Int16Array, .Int32Array, .Uint8Array, .Uint8ClampedArray, .Uint16Array, .Uint32Array, .Float32Array, .Float64Array, .ArrayBuffer => true,
                else => false,
            };
        }

        pub fn toC(this: JSType) C_API.JSTypedArrayType {
            return switch (this) {
                .Int8Array => .kJSTypedArrayTypeInt8Array,
                .Int16Array => .kJSTypedArrayTypeInt16Array,
                .Int32Array => .kJSTypedArrayTypeInt32Array,
                .Uint8Array => .kJSTypedArrayTypeUint8Array,
                .Uint8ClampedArray => .kJSTypedArrayTypeUint8ClampedArray,
                .Uint16Array => .kJSTypedArrayTypeUint16Array,
                .Uint32Array => .kJSTypedArrayTypeUint32Array,
                .Float32Array => .kJSTypedArrayTypeFloat32Array,
                .Float64Array => .kJSTypedArrayTypeFloat64Array,
                .ArrayBuffer => .kJSTypedArrayTypeArrayBuffer,
                // .DataView => .kJSTypedArrayTypeDataView,
                else => .kJSTypedArrayTypeNone,
            };
        }

        pub fn isHidden(this: JSType) bool {
            return switch (this) {
                .APIValueWrapper,
                .NativeExecutable,
                .ProgramExecutable,
                .ModuleProgramExecutable,
                .EvalExecutable,
                .FunctionExecutable,
                .UnlinkedFunctionExecutable,
                .UnlinkedProgramCodeBlock,
                .UnlinkedModuleProgramCodeBlock,
                .UnlinkedEvalCodeBlock,
                .UnlinkedFunctionCodeBlock,
                .CodeBlock,
                .JSImmutableButterfly,
                .JSSourceCode,
                .JSScriptFetcher,
                .JSScriptFetchParameters,
                => true,
                else => false,
            };
        }

        pub const LastMaybeFalsyCellPrimitive = JSType.HeapBigInt;
        pub const LastJSCObject = JSType.DerivedStringObject; // This is the last "JSC" Object type. After this, we have embedder's (e.g., WebCore) extended object types.

        pub inline fn isStringLike(this: JSType) bool {
            return switch (this) {
                .String, .StringObject, .DerivedStringObject => true,
                else => false,
            };
        }

        pub inline fn isArray(this: JSType) bool {
            return switch (this) {
                .Array, .DerivedArray => true,
                else => false,
            };
        }

        pub inline fn isIndexable(this: JSType) bool {
            return switch (this) {
                .Object,
                .FinalObject,
                .Int8Array,
                .Int16Array,
                .Int32Array,
                .Uint8Array,
                .Uint8ClampedArray,
                .Uint16Array,
                .Uint32Array,
                .Float32Array,
                .Float64Array,
                .Array,
                .DerivedArray,
                => true,
                else => false,
            };
        }
    };

    pub inline fn cast(ptr: anytype) JSValue {
        return @intToEnum(JSValue, @bitCast(i64, @ptrToInt(ptr)));
    }

    pub fn coerceToInt32(this: JSValue, globalThis: *JSC.JSGlobalObject) i32 {
        return cppFn("coerceToInt32", .{ this, globalThis });
    }

    const PropertyIteratorFn = *const fn (
        globalObject_: *JSGlobalObject,
        ctx_ptr: ?*anyopaque,
        key: [*c]ZigString,
        value: JSValue,
        is_symbol: bool,
    ) callconv(.C) void;

    pub fn forEachProperty(
        this: JSValue,
        globalThis: *JSC.JSGlobalObject,
        ctx: ?*anyopaque,
        callback: PropertyIteratorFn,
    ) void {
        cppFn("forEachProperty", .{ this, globalThis, ctx, callback });
    }

    pub fn coerce(this: JSValue, comptime T: type, globalThis: *JSC.JSGlobalObject) T {
        return switch (T) {
            ZigString => this.getZigString(globalThis),
            bool => this.toBooleanSlow(globalThis),
            i32 => {
                if (this.isInt32()) {
                    return this.asInt32();
                }

                if (this.isNumber()) {
                    return @truncate(i32, this.coerceDoubleTruncatingIntoInt64());
                }

                return this.coerceToInt32(globalThis);
            },
            else => @compileError("Unsupported coercion type"),
        };
    }

    /// This does not call [Symbol.toPrimitive] or [Symbol.toStringTag].
    /// This is only safe when you don't want to do conversions across non-primitive types.
    pub fn to(this: JSValue, comptime T: type) T {
        return switch (comptime T) {
            u32 => toU32(this),
            u16 => toU16(this),
            c_uint => @intCast(c_uint, toU32(this)),
            c_int => @intCast(c_int, toInt32(this)),
            ?AnyPromise => asAnyPromise(this),
            u52 => @truncate(u52, @intCast(u64, @max(this.toInt64(), 0))),
            u64 => toUInt64NoTruncate(this),
            u8 => @truncate(u8, toU32(this)),
            i16 => @truncate(i16, toInt32(this)),
            i8 => @truncate(i8, toInt32(this)),
            i32 => @truncate(i32, toInt32(this)),
            i64 => this.toInt64(),
            bool => this.toBoolean(),
            else => @compileError("Not implemented yet"),
        };
    }

    pub fn isInstanceOf(this: JSValue, global: *JSGlobalObject, constructor: JSValue) bool {
        if (!this.isCell())
            return false;

        return JSC.C.JSValueIsInstanceOfConstructor(global, this.asObjectRef(), constructor.asObjectRef(), null);
    }

    pub fn call(this: JSValue, globalThis: *JSGlobalObject, args: []const JSC.JSValue) JSC.JSValue {
        return callWithThis(this, globalThis, JSC.JSValue.jsUndefined(), args);
    }

    pub fn callWithGlobalThis(this: JSValue, globalThis: *JSGlobalObject, args: []const JSC.JSValue) JSC.JSValue {
        JSC.markBinding(@src());
        return JSC.C.JSObjectCallAsFunctionReturnValue(
            globalThis,
            this.asObjectRef(),
            @ptrCast(JSC.C.JSValueRef, globalThis),
            args.len,
            @ptrCast(?[*]const JSC.C.JSValueRef, args.ptr),
        );
    }

    pub fn callWithThis(this: JSValue, globalThis: *JSGlobalObject, thisValue: JSC.JSValue, args: []const JSC.JSValue) JSC.JSValue {
        JSC.markBinding(@src());
        return JSC.C.JSObjectCallAsFunctionReturnValue(
            globalThis,
            this.asObjectRef(),
            @ptrCast(JSC.C.JSValueRef, thisValue.asNullableVoid()),
            args.len,
            @ptrCast(?[*]const JSC.C.JSValueRef, args.ptr),
        );
    }

    pub fn jsType(
        this: JSValue,
    ) JSType {
        return cppFn("jsType", .{this});
    }

    pub fn jsTypeLoose(
        this: JSValue,
    ) JSType {
        if (this.isNumber()) {
            return JSType.NumberObject;
        }

        return this.jsType();
    }

    pub fn createEmptyObject(global: *JSGlobalObject, len: usize) JSValue {
        std.debug.assert(len <= 64); // max inline capacity JSC allows is 64. If you run into this, just set it to 0.
        return cppFn("createEmptyObject", .{ global, len });
    }

    pub fn createEmptyArray(global: *JSGlobalObject, len: usize) JSValue {
        return cppFn("createEmptyArray", .{ global, len });
    }

    pub fn putRecord(value: JSValue, global: *JSGlobalObject, key: *ZigString, values: [*]ZigString, values_len: usize) void {
        return cppFn("putRecord", .{ value, global, key, values, values_len });
    }

    pub fn put(value: JSValue, global: *JSGlobalObject, key: *const ZigString, result: JSC.JSValue) void {
        return cppFn("put", .{ value, global, key, result });
    }

    pub fn putIndex(value: JSValue, globalObject: *JSGlobalObject, i: u32, out: JSValue) void {
        cppFn("putIndex", .{ value, globalObject, i, out });
    }

    pub fn as(value: JSValue, comptime ZigType: type) ?*ZigType {
        if (value.isEmptyOrUndefinedOrNull())
            return null;

        if (comptime ZigType == DOMURL) {
            return DOMURL.cast(value);
        }

        if (comptime ZigType == FetchHeaders) {
            return FetchHeaders.cast(value);
        }

        if (comptime @hasDecl(ZigType, "fromJS") and @TypeOf(ZigType.fromJS) == fn (JSC.JSValue) ?*ZigType) {
            return ZigType.fromJS(value);
        }

        return JSC.GetJSPrivateData(ZigType, value.asObjectRef());
    }

    extern fn JSBuffer__isBuffer(*JSGlobalObject, JSValue) bool;
    pub fn isBuffer(value: JSValue, global: *JSGlobalObject) bool {
        JSC.markBinding(@src());
        return JSBuffer__isBuffer(global, value);
    }

    pub fn asCheckLoaded(value: JSValue, comptime ZigType: type) ?*ZigType {
        if (!ZigType.Class.isLoaded() or value.isUndefinedOrNull())
            return null;

        return JSC.GetJSPrivateData(ZigType, value.asObjectRef());
    }

    pub fn protect(this: JSValue) void {
        if (this.isEmptyOrUndefinedOrNull() or this.isNumber()) return;
        JSC.C.JSValueProtect(JSC.VirtualMachine.get().global, this.asObjectRef());
    }

    pub fn unprotect(this: JSValue) void {
        if (this.isEmptyOrUndefinedOrNull() or this.isNumber()) return;
        JSC.C.JSValueUnprotect(JSC.VirtualMachine.get().global, this.asObjectRef());
    }

    pub fn JSONValueFromString(
        global: *JSGlobalObject,
        str: [*]const u8,
        len: usize,
        ascii: bool,
    ) JSValue {
        return cppFn("JSONValueFromString", .{ global, str, len, ascii });
    }

    /// Create an object with exactly two properties
    pub fn createObject2(global: *JSGlobalObject, key1: *const ZigString, key2: *const ZigString, value1: JSValue, value2: JSValue) JSValue {
        return cppFn("createObject2", .{ global, key1, key2, value1, value2 });
    }

    pub fn asPromisePtr(this: JSValue, comptime T: type) *T {
        return asPtr(this, T);
    }

    pub fn createRopeString(this: JSValue, rhs: JSValue, globalThis: *JSC.JSGlobalObject) JSValue {
        return cppFn("createRopeString", .{ this, rhs, globalThis });
    }

    pub fn getErrorsProperty(this: JSValue, globalObject: *JSGlobalObject) JSValue {
        return cppFn("getErrorsProperty", .{ this, globalObject });
    }

    pub fn makeWithNameAndPrototype(globalObject: *JSGlobalObject, class: ?*anyopaque, instance: ?*anyopaque, name_: *const ZigString) JSValue {
        return cppFn("makeWithNameAndPrototype", .{ globalObject, class, instance, name_ });
    }

    pub fn createBufferFromLength(globalObject: *JSGlobalObject, len: usize) JSValue {
        JSC.markBinding(@src());
        return JSBuffer__bufferFromLength(globalObject, @intCast(i64, len));
    }

    extern fn JSBuffer__bufferFromLength(*JSGlobalObject, i64) JSValue;

    /// Must come from globally-allocated memory if allocator is not null
    pub fn createBuffer(globalObject: *JSGlobalObject, slice: []u8, allocator: ?std.mem.Allocator) JSValue {
        JSC.markBinding(@src());
        @setRuntimeSafety(false);
        if (allocator) |alloc| {
            return JSBuffer__bufferFromPointerAndLengthAndDeinit(globalObject, slice.ptr, slice.len, alloc.ptr, JSC.MarkedArrayBuffer_deallocator);
        } else {
            return JSBuffer__bufferFromPointerAndLengthAndDeinit(globalObject, slice.ptr, slice.len, null, null);
        }
    }

    pub fn createUninitializedUint8Array(globalObject: *JSGlobalObject, len: usize) JSValue {
        JSC.markBinding(@src());
        return shim.cppFn("createUninitializedUint8Array", .{ globalObject, len });
    }

    pub fn createBufferWithCtx(globalObject: *JSGlobalObject, slice: []u8, ptr: ?*anyopaque, func: JSC.C.JSTypedArrayBytesDeallocator) JSValue {
        JSC.markBinding(@src());
        @setRuntimeSafety(false);
        return JSBuffer__bufferFromPointerAndLengthAndDeinit(globalObject, slice.ptr, slice.len, ptr, func);
    }

    extern fn JSBuffer__bufferFromPointerAndLengthAndDeinit(*JSGlobalObject, [*]u8, usize, ?*anyopaque, JSC.C.JSTypedArrayBytesDeallocator) JSValue;

    pub fn jsNumberWithType(comptime Number: type, number: Number) JSValue {
        return switch (comptime Number) {
            JSValue => number,
            f32, f64 => jsNumberFromDouble(@as(f64, number)),
            c_ushort, u8, i16, i32, c_int, i8, u16 => jsNumberFromInt32(@intCast(i32, number)),
            u32, u52, c_uint, i64 => jsNumberFromInt64(@intCast(i64, number)),
            usize, u64 => jsNumberFromUint64(@intCast(u64, number)),
            comptime_int => switch (number) {
                0...std.math.maxInt(i32) => jsNumberFromInt32(@intCast(i32, number)),
                else => jsNumberFromInt64(@intCast(i64, number)),
            },
            else => @compileError("Type transformation missing for number of type: " ++ @typeName(Number)),
        };
    }

    pub fn createInternalPromise(globalObject: *JSGlobalObject) JSValue {
        return cppFn("createInternalPromise", .{globalObject});
    }

    pub fn asInternalPromise(
        value: JSValue,
    ) ?*JSInternalPromise {
        return cppFn("asInternalPromise", .{
            value,
        });
    }

    pub fn asPromise(
        value: JSValue,
    ) ?*JSPromise {
        return cppFn("asPromise", .{
            value,
        });
    }

    pub fn asAnyPromise(
        value: JSValue,
    ) ?AnyPromise {
        if (value.isEmptyOrUndefinedOrNull()) return null;
        if (value.asInternalPromise()) |promise| {
            return AnyPromise{
                .Internal = promise,
            };
        }
        if (value.asPromise()) |promise| {
            return AnyPromise{
                .Normal = promise,
            };
        }
        return null;
    }

    pub fn jsNumber(number: anytype) JSValue {
        return jsNumberWithType(@TypeOf(number), number);
    }

    pub inline fn jsNull() JSValue {
        return JSValue.null;
    }
    pub inline fn jsUndefined() JSValue {
        return JSValue.undefined;
    }
    pub inline fn jsBoolean(i: bool) JSValue {
        const out = cppFn("jsBoolean", .{i});
        return out;
    }

    pub fn jsTDZValue() JSValue {
        return cppFn("jsTDZValue", .{});
    }

    pub fn jsDoubleNumber(i: f64) JSValue {
        return cppFn("jsDoubleNumber", .{i});
    }

    pub fn className(this: JSValue, globalThis: *JSGlobalObject) ZigString {
        var str = ZigString.init("");
        this.getClassName(globalThis, &str);
        return str;
    }

    pub fn createStringArray(globalThis: *JSGlobalObject, str: [*c]const ZigString, strings_count: usize, clone: bool) JSValue {
        return cppFn("createStringArray", .{
            globalThis,
            str,
            strings_count,
            clone,
        });
    }

    pub fn fromEntries(globalThis: *JSGlobalObject, keys: [*c]ZigString, values: [*c]ZigString, strings_count: usize, clone: bool) JSValue {
        return cppFn("fromEntries", .{
            globalThis,
            keys,
            values,
            strings_count,
            clone,
        });
    }

    pub inline fn arrayIterator(this: JSValue, global: *JSGlobalObject) JSArrayIterator {
        return JSArrayIterator.init(this, global);
    }

    pub fn jsNumberFromDouble(i: f64) JSValue {
        return FFI.DOUBLE_TO_JSVALUE(i).asJSValue;
    }
    pub fn jsNumberFromChar(i: u8) JSValue {
        return cppFn("jsNumberFromChar", .{i});
    }
    pub fn jsNumberFromU16(i: u16) JSValue {
        return cppFn("jsNumberFromU16", .{i});
    }
    pub fn jsNumberFromInt32(i: i32) JSValue {
        return FFI.INT32_TO_JSVALUE(i).asJSValue;
    }

    pub fn jsNumberFromInt64(i: i64) JSValue {
        if (i <= std.math.maxInt(i32)) {
            return jsNumberFromInt32(@intCast(i32, i));
        }

        return jsNumberFromDouble(@intToFloat(f64, @truncate(i52, i)));
    }

    pub inline fn toJS(this: JSValue, _: *const JSGlobalObject) JSValue {
        return this;
    }

    pub fn jsNumberFromUint64(i: u64) JSValue {
        if (i <= std.math.maxInt(i32)) {
            return jsNumberFromInt32(@intCast(i32, i));
        }

        return jsNumberFromDouble(@intToFloat(f64, @intCast(i52, @truncate(u51, i))));
    }

    pub fn coerceDoubleTruncatingIntoInt64(this: JSValue) i64 {
        const double_value = this.asDouble();

        if (std.math.isNan(double_value))
            return std.math.minInt(i64);

        // coerce NaN or Infinity to either -maxInt or maxInt
        if (std.math.isInf(double_value)) {
            return if (double_value < 0) @as(i64, std.math.minInt(i64)) else @as(i64, std.math.maxInt(i64));
        }

        return @floatToInt(
            i64,
            double_value,
        );
    }

    /// Decimal values are truncated without rounding.
    /// `-Infinity` and `NaN` coerce to -minInt(64)
    /// `Infinity` coerces to maxInt(64)
    pub fn toInt64(this: JSValue) i64 {
        if (this.isInt32()) {
            return this.asInt32();
        }

        if (this.isNumber()) {
            return this.coerceDoubleTruncatingIntoInt64();
        }

        return cppFn("toInt64", .{this});
    }

    pub const ComparisonResult = enum(u8) {
        equal,
        undefined_result,
        greater_than,
        less_than,
        invalid_comparison,
    };

    pub fn asBigIntCompare(this: JSValue, global: *JSGlobalObject, other: JSValue) ComparisonResult {
        if (!this.isBigInt() or (!other.isBigInt() and !other.isNumber())) {
            return .invalid_comparison;
        }
        return cppFn("asBigIntCompare", .{ this, global, other });
    }

    pub inline fn isUndefined(this: JSValue) bool {
        return @enumToInt(this) == 0xa;
    }
    pub inline fn isNull(this: JSValue) bool {
        return @enumToInt(this) == 0x2;
    }
    pub inline fn isEmptyOrUndefinedOrNull(this: JSValue) bool {
        return switch (@enumToInt(this)) {
            0, 0xa, 0x2 => true,
            else => false,
        };
    }
    pub fn isUndefinedOrNull(this: JSValue) bool {
        return switch (@enumToInt(this)) {
            0xa, 0x2 => true,
            else => false,
        };
    }
    /// Empty as in "JSValue {}" rather than an empty string
    pub inline fn isEmpty(this: JSValue) bool {
        return switch (@enumToInt(this)) {
            0 => true,
            else => false,
        };
    }
    pub fn isBoolean(this: JSValue) bool {
        return cppFn("isBoolean", .{this});
    }
    pub fn isAnyInt(this: JSValue) bool {
        return cppFn("isAnyInt", .{this});
    }
    pub fn isUInt32AsAnyInt(this: JSValue) bool {
        return cppFn("isUInt32AsAnyInt", .{this});
    }

    pub fn asEncoded(this: JSValue) FFI.EncodedJSValue {
        return FFI.EncodedJSValue{ .asJSValue = this };
    }

    pub fn isInt32(this: JSValue) bool {
        return FFI.JSVALUE_IS_INT32(.{ .asJSValue = this });
    }

    pub fn isInt32AsAnyInt(this: JSValue) bool {
        return cppFn("isInt32AsAnyInt", .{this});
    }

    pub fn isNumber(this: JSValue) bool {
        return FFI.JSVALUE_IS_NUMBER(.{ .asJSValue = this });
    }

    pub fn isError(this: JSValue) bool {
        if (!this.isCell())
            return false;

        return this.jsType() == JSType.ErrorInstance;
    }

    pub fn isAnyError(this: JSValue) bool {
        if (!this.isCell())
            return false;

        return cppFn("isAnyError", .{this});
    }

    pub fn toError_(this: JSValue) JSValue {
        return cppFn("toError_", .{this});
    }

    pub fn toError(this: JSValue) ?JSValue {
        const res = this.toError_();
        if (res == .zero)
            return null;
        return res;
    }

    pub fn isString(this: JSValue) bool {
        return cppFn("isString", .{this});
    }
    pub fn isBigInt(this: JSValue) bool {
        return cppFn("isBigInt", .{this});
    }
    pub fn isHeapBigInt(this: JSValue) bool {
        return cppFn("isHeapBigInt", .{this});
    }
    pub fn isBigInt32(this: JSValue) bool {
        return cppFn("isBigInt32", .{this});
    }
    pub fn isSymbol(this: JSValue) bool {
        return cppFn("isSymbol", .{this});
    }
    pub fn isPrimitive(this: JSValue) bool {
        return cppFn("isPrimitive", .{this});
    }
    pub fn isGetterSetter(this: JSValue) bool {
        return cppFn("isGetterSetter", .{this});
    }
    pub fn isCustomGetterSetter(this: JSValue) bool {
        return cppFn("isCustomGetterSetter", .{this});
    }
    pub inline fn isObject(this: JSValue) bool {
        return this.isCell() and this.jsType().isObject();
    }

    pub fn isClass(this: JSValue, global: *JSGlobalObject) bool {
        return cppFn("isClass", .{ this, global });
    }

    pub fn getNameProperty(this: JSValue, global: *JSGlobalObject, ret: *ZigString) void {
        if (this.isEmptyOrUndefinedOrNull()) {
            return;
        }

        cppFn("getNameProperty", .{ this, global, ret });
    }

    pub fn getName(this: JSValue, global: *JSGlobalObject) ZigString {
        var ret = ZigString.init("");
        getNameProperty(this, global, &ret);
        return ret;
    }

    pub fn getClassName(this: JSValue, global: *JSGlobalObject, ret: *ZigString) void {
        cppFn("getClassName", .{ this, global, ret });
    }

    pub inline fn isCell(this: JSValue) bool {
        return switch (this) {
            .zero, .undefined, .null, .true, .false => false,
            else => (@bitCast(u64, @enumToInt(this)) & FFI.NotCellMask) == 0,
        };
    }

    pub fn asCell(this: JSValue) *JSCell {
        return cppFn("asCell", .{this});
    }

    pub fn isCallable(this: JSValue, vm: *VM) bool {
        return cppFn("isCallable", .{ this, vm });
    }

    pub fn isException(this: JSValue, vm: *VM) bool {
        return cppFn("isException", .{ this, vm });
    }

    pub fn isTerminationException(this: JSValue, vm: *VM) bool {
        return cppFn("isTerminationException", .{ this, vm });
    }

    pub fn toZigException(this: JSValue, global: *JSGlobalObject, exception: *ZigException) void {
        return cppFn("toZigException", .{ this, global, exception });
    }

    pub fn toZigString(this: JSValue, out: *ZigString, global: *JSGlobalObject) void {
        return cppFn("toZigString", .{ this, out, global });
    }

    pub fn asArrayBuffer_(this: JSValue, global: *JSGlobalObject, out: *ArrayBuffer) bool {
        return cppFn("asArrayBuffer_", .{ this, global, out });
    }

    pub fn asArrayBuffer(this: JSValue, global: *JSGlobalObject) ?ArrayBuffer {
        var out: ArrayBuffer = .{
            .offset = 0,
            .len = 0,
            .byte_len = 0,
            .shared = false,
            .typed_array_type = .Uint8Array,
        };

        if (this.asArrayBuffer_(global, &out)) {
            out.value = this;
            return out;
        }

        return null;
    }

    pub fn fromInt64NoTruncate(globalObject: *JSGlobalObject, i: i64) JSValue {
        return cppFn("fromInt64NoTruncate", .{ globalObject, i });
    }
    pub fn fromUInt64NoTruncate(globalObject: *JSGlobalObject, i: u64) JSValue {
        return cppFn("fromUInt64NoTruncate", .{ globalObject, i });
    }
    pub fn toUInt64NoTruncate(this: JSValue) u64 {
        return cppFn("toUInt64NoTruncate", .{
            this,
        });
    }

    pub inline fn getZigString(this: JSValue, global: *JSGlobalObject) ZigString {
        var str = ZigString.init("");
        this.toZigString(&str, global);
        return str;
    }

    pub inline fn toSlice(this: JSValue, global: *JSGlobalObject, allocator: std.mem.Allocator) ZigString.Slice {
        return getZigString(this, global).toSlice(allocator);
    }

    // On exception, this returns the empty string.
    pub fn toString(this: JSValue, globalThis: *JSGlobalObject) *JSString {
        return cppFn("toString", .{ this, globalThis });
    }

    pub fn jsonStringify(this: JSValue, globalThis: *JSGlobalObject, indent: u32, out: *ZigString) void {
        return cppFn("jsonStringify", .{ this, globalThis, indent, out });
    }

    // On exception, this returns null, to make exception checks faster.
    pub fn toStringOrNull(this: JSValue, globalThis: *JSGlobalObject) ?*JSString {
        return cppFn("toStringOrNull", .{ this, globalThis });
    }

    pub fn toObject(this: JSValue, globalThis: *JSGlobalObject) *JSObject {
        return cppFn("toObject", .{ this, globalThis });
    }

    pub fn getPrototype(this: JSValue, globalObject: *JSGlobalObject) JSValue {
        return cppFn("getPrototype", .{ this, globalObject });
    }

    pub fn eqlValue(this: JSValue, other: JSValue) bool {
        return cppFn("eqlValue", .{ this, other });
    }

    pub fn eqlCell(this: JSValue, other: *JSCell) bool {
        return cppFn("eqlCell", .{ this, other });
    }

    pub const BuiltinName = enum(u8) {
        method,
        headers,
        status,
        url,
        body,
        data
    };

    // intended to be more lightweight than ZigString
    pub fn fastGet(this: JSValue, global: *JSGlobalObject, builtin_name: BuiltinName) ?JSValue {
        const result = fastGet_(this, global, @enumToInt(builtin_name));
        if (result == .zero) {
            return null;
        }

        return result;
    }

    pub fn fastGet_(this: JSValue, global: *JSGlobalObject, builtin_name: u8) JSValue {
        return cppFn("fastGet_", .{ this, global, builtin_name });
    }

    // intended to be more lightweight than ZigString
    pub fn getIfPropertyExistsImpl(this: JSValue, global: *JSGlobalObject, ptr: [*]const u8, len: u32) JSValue {
        return cppFn("getIfPropertyExistsImpl", .{ this, global, ptr, len });
    }

    pub fn getIfPropertyExistsFromPath(this: JSValue, global: *JSGlobalObject, path: JSValue) JSValue {
        return cppFn("getIfPropertyExistsFromPath", .{ this, global, path });
    }

    pub fn getSymbolDescription(this: JSValue, global: *JSGlobalObject, str: *ZigString) void {
        cppFn("getSymbolDescription", .{ this, global, str });
    }

    pub fn symbolFor(global: *JSGlobalObject, str: *ZigString) JSValue {
        return cppFn("symbolFor", .{ global, str });
    }

    pub fn symbolKeyFor(this: JSValue, global: *JSGlobalObject, str: *ZigString) bool {
        return cppFn("symbolKeyFor", .{ this, global, str });
    }

    pub fn _then(this: JSValue, global: *JSGlobalObject, ctx: JSValue, resolve: JSNativeFn, reject: JSNativeFn) void {
        return cppFn("_then", .{ this, global, ctx, resolve, reject });
    }

    pub fn then(this: JSValue, global: *JSGlobalObject, ctx: ?*anyopaque, resolve: JSNativeFn, reject: JSNativeFn) void {
        if (comptime bun.Environment.allow_assert)
            std.debug.assert(JSValue.fromPtr(ctx).asPtr(anyopaque) == ctx.?);
        return this._then(global, JSValue.fromPtr(ctx), resolve, reject);
    }

    pub fn getDescription(this: JSValue, global: *JSGlobalObject) ZigString {
        var zig_str = ZigString.init("");
        getSymbolDescription(this, global, &zig_str);
        return zig_str;
    }

    pub fn get(this: JSValue, global: *JSGlobalObject, comptime property: []const u8) ?JSValue {
        const value = getIfPropertyExistsImpl(this, global, property.ptr, @intCast(u32, property.len));
        return if (@enumToInt(value) != 0) value else return null;
    }

    pub fn getTruthy(this: JSValue, global: *JSGlobalObject, comptime property: []const u8) ?JSValue {
        if (get(this, global, property)) |prop| {
            if (prop.isEmptyOrUndefinedOrNull()) return null;
            return prop;
        }

        return null;
    }

    /// Alias for getIfPropertyExists
    pub const getIfPropertyExists = get;

    pub fn createTypeError(message: *const ZigString, code: *const ZigString, global: *JSGlobalObject) JSValue {
        return cppFn("createTypeError", .{ message, code, global });
    }

    pub fn createRangeError(message: *const ZigString, code: *const ZigString, global: *JSGlobalObject) JSValue {
        return cppFn("createRangeError", .{ message, code, global });
    }

    /// Object.is()
    /// This algorithm differs from the IsStrictlyEqual Algorithm by treating all NaN values as equivalent and by differentiating +0𝔽 from -0𝔽.
    /// https://tc39.es/ecma262/#sec-samevalue
    pub fn isSameValue(this: JSValue, other: JSValue, global: *JSGlobalObject) bool {
        return @enumToInt(this) == @enumToInt(other) or cppFn("isSameValue", .{ this, other, global });
    }

    pub fn deepEquals(this: JSValue, other: JSValue, global: *JSGlobalObject) bool {
        return cppFn("deepEquals", .{ this, other, global });
    }

    pub fn strictDeepEquals(this: JSValue, other: JSValue, global: *JSGlobalObject) bool {
        return cppFn("strictDeepEquals", .{ this, other, global });
    }

    pub fn asString(this: JSValue) *JSString {
        return cppFn("asString", .{
            this,
        });
    }

    pub fn toFmt(
        this: JSValue,
        global: *JSGlobalObject,
        formatter: *Exports.ZigConsoleClient.Formatter,
    ) Exports.ZigConsoleClient.Formatter.ZigFormatter {
        formatter.remaining_values = &[_]JSValue{};
        if (formatter.map_node) |node| {
            node.release();
            formatter.map_node = null;
        }

        return Exports.ZigConsoleClient.Formatter.ZigFormatter{
            .formatter = formatter,
            .value = this,
            .global = global,
        };
    }

    pub fn asObject(this: JSValue) JSObject {
        return cppFn("asObject", .{
            this,
        });
    }

    pub fn asNumber(this: JSValue) f64 {
        if (this.isInt32()) {
            return @intToFloat(f64, this.asInt32());
        }

        if (isNumber(this)) {
            return asDouble(this);
        }

        if (this.isUndefinedOrNull()) {
            return 0.0;
        } else if (this.isBoolean()) {
            return if (asBoolean(this)) 1.0 else 0.0;
        }

        return cppFn("asNumber", .{
            this,
        });
    }

    pub fn asDouble(this: JSValue) f64 {
        return FFI.JSVALUE_TO_DOUBLE(.{ .asJSValue = this });
    }

    pub fn asPtr(this: JSValue, comptime Pointer: type) *Pointer {
        return @intToPtr(*Pointer, this.asPtrAddress());
    }

    pub fn fromPtrAddress(addr: anytype) JSValue {
        return jsNumber(@intToFloat(f64, @bitCast(usize, @as(usize, addr))));
    }

    pub fn asPtrAddress(this: JSValue) usize {
        return @bitCast(usize, @floatToInt(usize, this.asDouble()));
    }

    pub fn fromPtr(addr: anytype) JSValue {
        return fromPtrAddress(@ptrToInt(addr));
    }

    pub fn toBooleanSlow(this: JSValue, global: *JSGlobalObject) bool {
        return cppFn("toBooleanSlow", .{ this, global });
    }

    pub fn toBoolean(this: JSValue) bool {
        if (isUndefinedOrNull(this)) {
            return false;
        }

        return asBoolean(this);
    }

    pub fn asBoolean(this: JSValue) bool {
        return FFI.JSVALUE_TO_BOOL(.{ .asJSValue = this });
    }

    pub fn toInt32(this: JSValue) i32 {
        if (this.isInt32()) {
            return asInt32(this);
        }

        if (this.isNumber()) {
            return @truncate(i32, @floatToInt(i64, asDouble(this)));
        }

        if (comptime bun.Environment.allow_assert) {
            std.debug.assert(!this.isString()); // use coerce() instead
            std.debug.assert(!this.isCell()); // use coerce() instead
        }

        return cppFn("toInt32", .{
            this,
        });
    }

    pub fn asInt32(this: JSValue) i32 {
        return FFI.JSVALUE_TO_INT32(.{ .asJSValue = this });
    }

    pub inline fn toU16(this: JSValue) u16 {
        return @truncate(u16, this.toU32());
    }

    pub inline fn toU32(this: JSValue) u32 {
        return @intCast(u32, @max(this.toInt32(), 0));
    }

    pub fn getLengthOfArray(this: JSValue, globalThis: *JSGlobalObject) u64 {
        return cppFn("getLengthOfArray", .{
            this,
            globalThis,
        });
    }

    pub fn isAggregateError(this: JSValue, globalObject: *JSGlobalObject) bool {
        return cppFn("isAggregateError", .{ this, globalObject });
    }

    pub fn forEach(
        this: JSValue,
        globalObject: *JSGlobalObject,
        ctx: ?*anyopaque,
        callback: *const fn (vm: *VM, globalObject: *JSGlobalObject, ctx: ?*anyopaque, nextValue: JSValue) callconv(.C) void,
    ) void {
        return cppFn("forEach", .{ this, globalObject, ctx, callback });
    }

    pub fn isIterable(this: JSValue, globalObject: *JSGlobalObject) bool {
        return cppFn("isIterable", .{
            this,
            globalObject,
        });
    }

    pub fn parseJSON(this: JSValue, globalObject: *JSGlobalObject) JSValue {
        return cppFn("parseJSON", .{
            this,
            globalObject,
        });
    }

    pub inline fn asRef(this: JSValue) C_API.JSValueRef {
        return @intToPtr(C_API.JSValueRef, @bitCast(usize, @enumToInt(this)));
    }

    pub inline fn c(this: C_API.JSValueRef) JSValue {
        return @intToEnum(JSValue, @bitCast(JSValue.Type, @ptrToInt(this)));
    }

    pub inline fn fromRef(this: C_API.JSValueRef) JSValue {
        return @intToEnum(JSValue, @bitCast(JSValue.Type, @ptrToInt(this)));
    }

    pub inline fn asObjectRef(this: JSValue) C_API.JSObjectRef {
        return @ptrCast(C_API.JSObjectRef, this.asVoid());
    }

    /// When the GC sees a JSValue referenced in the stack
    /// It knows not to free it
    /// This mimicks the implementation in JavaScriptCore's C++
    pub inline fn ensureStillAlive(this: JSValue) void {
        if (this.isEmpty() or this.isNumber() or this.isBoolean() or this.isUndefinedOrNull()) return;
        std.mem.doNotOptimizeAway(@ptrCast(C_API.JSObjectRef, this.asVoid()));
    }

    pub inline fn asNullableVoid(this: JSValue) ?*anyopaque {
        return @intToPtr(?*anyopaque, @bitCast(usize, @enumToInt(this)));
    }

    pub inline fn asVoid(this: JSValue) *anyopaque {
        if (comptime bun.Environment.allow_assert) {
            if (@enumToInt(this) == 0) {
                @panic("JSValue is null");
            }
        }
        return this.asNullableVoid().?;
    }

    pub const Extern = [_][]const u8{
        "_then",
        "asArrayBuffer_",
        "asBigIntCompare",
        "asCell",
        "asInternalPromise",
        "asNumber",
        "asObject",
        "asPromise",
        "asString",
        "coerceToInt32",
        "createEmptyArray",
        "createEmptyObject",
        "createInternalPromise",
        "createObject2",
        "createRangeError",
        "createRopeString",
        "createStringArray",
        "createTypeError",
        "createUninitializedUint8Array",
        "deepEquals",
        "eqlCell",
        "eqlValue",
        "fastGet_",
        "forEach",
        "forEachProperty",
        "fromEntries",
        "fromInt64NoTruncate",
        "fromUInt64NoTruncate",
        "getClassName",
        "getDirect",
        "getErrorsProperty",
        "getIfExists",
        "getIfPropertyExistsFromPath",
        "getIfPropertyExistsImpl",
        "getLengthOfArray",
        "getNameProperty",
        "getPropertyByPropertyName",
        "getPropertyNames",
        "getPrototype",
        "getStaticProperty",
        "getSymbolDescription",
        "hasProperty",
        "isAggregateError",
        "isAnyError",
        "isAnyInt",
        "isBigInt",
        "isBigInt32",
        "isBoolean",
        "isCallable",
        "isClass",
        "isCustomGetterSetter",
        "isError",
        "isException",
        "isGetterSetter",
        "isHeapBigInt",
        "isInt32",
        "isInt32AsAnyInt",
        "isIterable",
        "isNumber",
        "isObject",
        "isPrimitive",
        "isSameValue",
        "isString",
        "isSymbol",
        "isTerminationException",
        "isUInt32AsAnyInt",
        "jsBoolean",
        "jsDoubleNumber",
        "jsNull",
        "jsNumberFromChar",
        "jsNumberFromDouble",
        "jsNumberFromInt64",
        "jsNumberFromU16",
        "jsTDZValue",
        "jsType",
        "jsUndefined",
        "jsonStringify",
        "kind_",
        "makeWithNameAndPrototype",
        "parseJSON",
        "put",
        "putDirect",
        "putIndex",
        "putRecord",
        "strictDeepEquals",
        "symbolFor",
        "symbolKeyFor",
        "toBoolean",
        "toBooleanSlow",
        "toError_",
        "toInt32",
        "toInt64",
        "toObject",
        "toPropertyKeyValue",
        "toString",
        "toStringOrNull",
        "toUInt64NoTruncate",
        "toWTFString",
        "toZigException",
        "toZigString",
    };
};

extern "c" fn Microtask__run(*Microtask, *JSGlobalObject) void;
extern "c" fn Microtask__run_default(*MicrotaskForDefaultGlobalObject, *JSGlobalObject) void;

pub const Microtask = opaque {
    pub const name = "Zig::JSMicrotaskCallback";
    pub const namespace = "Zig";

    pub fn run(this: *Microtask, global_object: *JSGlobalObject) void {
        if (comptime is_bindgen) {
            return;
        }

        return Microtask__run(this, global_object);
    }
};

pub const MicrotaskForDefaultGlobalObject = opaque {
    pub fn run(this: *MicrotaskForDefaultGlobalObject, global_object: *JSGlobalObject) void {
        if (comptime is_bindgen) {
            return;
        }

        return Microtask__run_default(this, global_object);
    }
};

pub const Exception = extern struct {
    pub const shim = Shimmer("JSC", "Exception", @This());
    bytes: shim.Bytes,
    pub const Type = JSObject;
    const cppFn = shim.cppFn;

    pub const include = "JavaScriptCore/Exception.h";
    pub const name = "JSC::Exception";
    pub const namespace = "JSC";

    pub const StackCaptureAction = enum(u8) {
        CaptureStack = 0,
        DoNotCaptureStack = 1,
    };

    pub fn create(globalObject: *JSGlobalObject, object: *JSObject, stack_capture: StackCaptureAction) *Exception {
        return cppFn(
            "create",
            .{ globalObject, object, @enumToInt(stack_capture) },
        );
    }

    pub fn value(this: *Exception) JSValue {
        return cppFn(
            "value",
            .{this},
        );
    }

    pub fn getStackTrace(this: *Exception, trace: *ZigStackTrace) void {
        return cppFn(
            "getStackTrace",
            .{ this, trace },
        );
    }

    pub const Extern = [_][]const u8{ "create", "value", "getStackTrace" };
};

pub const VM = extern struct {
    pub const shim = Shimmer("JSC", "VM", @This());
    bytes: shim.Bytes,

    const cppFn = shim.cppFn;

    pub const include = "JavaScriptCore/VM.h";
    pub const name = "JSC::VM";
    pub const namespace = "JSC";

    pub const HeapType = enum(u8) {
        SmallHeap = 0,
        LargeHeap = 1,
    };
    pub fn create(heap_type: HeapType) *VM {
        return cppFn("create", .{@enumToInt(heap_type)});
    }

    pub fn deinit(vm: *VM, global_object: *JSGlobalObject) void {
        return cppFn("deinit", .{ vm, global_object });
    }

    pub fn isJITEnabled() bool {
        return cppFn("isJITEnabled", .{});
    }

    pub fn holdAPILock(this: *VM, ctx: ?*anyopaque, callback: *const fn (ctx: ?*anyopaque) callconv(.C) void) void {
        cppFn("holdAPILock", .{ this, ctx, callback });
    }

    pub fn deferGC(this: *VM, ctx: ?*anyopaque, callback: *const fn (ctx: ?*anyopaque) callconv(.C) void) void {
        cppFn("deferGC", .{ this, ctx, callback });
    }

    pub fn deleteAllCode(
        vm: *VM,
        global_object: *JSGlobalObject,
    ) void {
        return cppFn("deleteAllCode", .{ vm, global_object });
    }

    extern fn Bun__setOnEachMicrotaskTick(vm: *VM, ptr: ?*anyopaque, callback: ?*const fn (*anyopaque) callconv(.C) void) void;

    pub fn onEachMicrotask(vm: *VM, comptime Ptr: type, ptr: *Ptr, comptime callback: *const fn (*Ptr) void) void {
        if (comptime is_bindgen) {
            return;
        }

        const callback_ = callback;
        const Wrapper = struct {
            pub fn run(ptr_: *anyopaque) callconv(.C) void {
                var ptr__ = @ptrCast(*Ptr, @alignCast(@alignOf(Ptr), ptr_));
                callback_(ptr__);
            }
        };

        Bun__setOnEachMicrotaskTick(vm, ptr, Wrapper.run);
    }

    pub fn clearMicrotaskCallback(vm: *VM) void {
        if (comptime is_bindgen) {
            return;
        }

        Bun__setOnEachMicrotaskTick(vm, null, null);
    }

    pub fn whenIdle(
        vm: *VM,
        callback: *const fn (...) callconv(.C) void,
    ) void {
        return cppFn("whenIdle", .{ vm, callback });
    }

    pub fn shrinkFootprint(
        vm: *VM,
    ) void {
        return cppFn("shrinkFootprint", .{
            vm,
        });
    }

    pub fn runGC(vm: *VM, sync: bool) JSValue {
        return cppFn("runGC", .{
            vm,
            sync,
        });
    }

    pub fn heapSize(vm: *VM) usize {
        return cppFn("heapSize", .{
            vm,
        });
    }

    pub fn collectAsync(vm: *VM) void {
        return cppFn("collectAsync", .{
            vm,
        });
    }

    pub fn setExecutionForbidden(vm: *VM, forbidden: bool) void {
        cppFn("setExecutionForbidden", .{ vm, forbidden });
    }

    pub fn setExecutionTimeLimit(vm: *VM, timeout: f64) void {
        return cppFn("setExecutionTimeLimit", .{ vm, timeout });
    }

    pub fn clearExecutionTimeLimit(vm: *VM) void {
        return cppFn("clearExecutionTimeLimit", .{vm});
    }

    pub fn executionForbidden(vm: *VM) bool {
        return cppFn("executionForbidden", .{
            vm,
        });
    }

    pub fn isEntered(vm: *VM) bool {
        return cppFn("isEntered", .{
            vm,
        });
    }

    pub fn throwError(vm: *VM, global_object: *JSGlobalObject, value: JSValue) void {
        return cppFn("throwError", .{
            vm,
            global_object,
            value,
        });
    }

    pub fn releaseWeakRefs(vm: *VM) void {
        return cppFn("releaseWeakRefs", .{vm});
    }

    pub fn drainMicrotasks(
        vm: *VM,
    ) void {
        return cppFn("drainMicrotasks", .{
            vm,
        });
    }

    pub fn doWork(
        vm: *VM,
    ) void {
        return cppFn("doWork", .{
            vm,
        });
    }

    pub fn externalMemorySize(vm: *VM) usize {
        return cppFn("externalMemorySize", .{vm});
    }

    /// `RESOURCE_USAGE` build option in JavaScriptCore is required for this function
    /// This is faster than checking the heap size
    pub fn blockBytesAllocated(vm: *VM) usize {
        return cppFn("blockBytesAllocated", .{vm});
    }

    pub const Extern = [_][]const u8{ "collectAsync", "externalMemorySize", "blockBytesAllocated", "heapSize", "releaseWeakRefs", "throwError", "doWork", "deferGC", "holdAPILock", "runGC", "generateHeapSnapshot", "isJITEnabled", "deleteAllCode", "create", "deinit", "setExecutionForbidden", "executionForbidden", "isEntered", "throwError", "drainMicrotasks", "whenIdle", "shrinkFootprint", "setExecutionTimeLimit", "clearExecutionTimeLimit" };
};

pub const ThrowScope = extern struct {
    pub const shim = Shimmer("JSC", "ThrowScope", @This());
    bytes: shim.Bytes,

    const cppFn = shim.cppFn;

    pub const include = "JavaScriptCore/ThrowScope.h";
    pub const name = "JSC::ThrowScope";
    pub const namespace = "JSC";

    pub fn declare(
        vm: *VM,
        _: [*]u8,
        file: [*]u8,
        line: usize,
    ) ThrowScope {
        return cppFn("declare", .{ vm, file, line });
    }

    pub fn release(this: *ThrowScope) void {
        return cppFn("release", .{this});
    }

    pub fn exception(this: *ThrowScope) ?*Exception {
        return cppFn("exception", .{this});
    }

    pub fn clearException(this: *ThrowScope) void {
        return cppFn("clearException", .{this});
    }

    pub const Extern = [_][]const u8{
        "declare",
        "release",
        "exception",
        "clearException",
    };
};

pub const CatchScope = extern struct {
    pub const shim = Shimmer("JSC", "CatchScope", @This());
    bytes: shim.Bytes,

    const cppFn = shim.cppFn;

    pub const include = "JavaScriptCore/CatchScope.h";
    pub const name = "JSC::CatchScope";
    pub const namespace = "JSC";

    pub fn declare(
        vm: *VM,
        function_name: [*]u8,
        file: [*]u8,
        line: usize,
    ) CatchScope {
        return cppFn("declare", .{ vm, function_name, file, line });
    }

    pub fn exception(this: *CatchScope) ?*Exception {
        return cppFn("exception", .{this});
    }

    pub fn clearException(this: *CatchScope) void {
        return cppFn("clearException", .{this});
    }

    pub const Extern = [_][]const u8{
        "declare",
        "exception",
        "clearException",
    };
};

pub const CallFrame = opaque {
    /// The value is generated in `make sizegen`
    /// The value is 6.
    /// On ARM64_32, the value is something else but it really doesn't matter for our case
    /// However, I don't want this to subtly break amidst future upgrades to JavaScriptCore
    const alignment = Sizes.Bun_CallFrame__align;

    pub const name = "JSC::CallFrame";

    pub fn argumentsPtr(self: *const CallFrame) [*]const JSC.JSValue {
        return @ptrCast([*]const JSC.JSValue, @alignCast(alignment, self)) + Sizes.Bun_CallFrame__firstArgument;
    }

    pub fn callee(self: *const CallFrame) JSC.JSValue {
        return (@ptrCast([*]const JSC.JSValue, @alignCast(alignment, self)) + Sizes.Bun_CallFrame__callee)[0];
    }

    fn Arguments(comptime max: usize) type {
        return struct {
            ptr: [max]JSC.JSValue,
            len: usize,
            pub inline fn init(comptime i: usize, ptr: [*]const JSC.JSValue) @This() {
                var args: [max]JSC.JSValue = std.mem.zeroes([max]JSC.JSValue);
                args[0..comptime i].* = ptr[0..i].*;

                return @This(){
                    .ptr = args,
                    .len = i,
                };
            }
        };
    }

    pub fn arguments(self: *const CallFrame, comptime max: usize) Arguments(max) {
        const len = self.argumentsCount();
        var ptr = self.argumentsPtr();
        return switch (@min(len, max)) {
            0 => .{ .ptr = undefined, .len = 0 },
            1 => Arguments(max).init(1, ptr),
            2 => Arguments(max).init(@min(2, max), ptr),
            3 => Arguments(max).init(@min(3, max), ptr),
            4 => Arguments(max).init(@min(4, max), ptr),
            5 => Arguments(max).init(@min(5, max), ptr),
            6 => Arguments(max).init(@min(6, max), ptr),
            7 => Arguments(max).init(@min(7, max), ptr),
            8 => Arguments(max).init(@min(8, max), ptr),
            else => unreachable,
        };
    }

    pub fn argument(self: *const CallFrame, comptime i: comptime_int) JSC.JSValue {
        return self.argumentsPtr()[i];
    }

    pub fn this(self: *const CallFrame) JSC.JSValue {
        return (@ptrCast([*]const JSC.JSValue, @alignCast(alignment, self)) + Sizes.Bun_CallFrame__thisArgument)[0];
    }

    pub fn argumentsCount(self: *const CallFrame) usize {
        return @intCast(usize, (@ptrCast([*]const JSC.JSValue, @alignCast(alignment, self)) + Sizes.Bun_CallFrame__argumentCountIncludingThis)[0].asInt32() - 1);
    }
};

// pub const WellKnownSymbols = extern struct {
//     pub const shim = Shimmer("JSC", "CommonIdentifiers", @This());

//
//

//     pub const include = "JavaScriptCore/CommonIdentifiers.h";
//     pub const name = "JSC::CommonIdentifiers";
//     pub const namespace = "JSC";

//     pub var hasthis: *const Identifier = shim.cppConst(Identifier, "hasInstance");
//     pub var isConcatSpreadable: Identifier = shim.cppConst(Identifier, "isConcatSpreadable");
//     pub var asyncIterator: Identifier = shim.cppConst(Identifier, "asyncIterator");
//     pub var iterator: Identifier = shim.cppConst(Identifier, "iterator");
//     pub var match: Identifier = shim.cppConst(Identifier, "match");
//     pub var matchAll: Identifier = shim.cppConst(Identifier, "matchAll");
//     pub var replace: Identifier = shim.cppConst(Identifier, "replace");
//     pub var search: Identifier = shim.cppConst(Identifier, "search");
//     pub var species: Identifier = shim.cppConst(Identifier, "species");
//     pub var split: Identifier = shim.cppConst(Identifier, "split");
//     pub var toPrimitive: Identifier = shim.cppConst(Identifier, "toPrimitive");
//     pub var toStringTag: Identifier = shim.cppConst(Identifier, "toStringTag");
//     pub var unscopable: Identifier = shim.cppConst(Identifier, "unscopabl");

// };

pub const EncodedJSValue = extern union {
    asInt64: i64,
    ptr: ?*JSCell,
    asBits: [8]u8,
    asPtr: ?*anyopaque,
    asDouble: f64,
};

const DeinitFunction = *const fn (ctx: *anyopaque, buffer: [*]u8, len: usize) callconv(.C) void;

pub const JSArray = struct {
    pub fn from(globalThis: *JSGlobalObject, arguments: []const JSC.JSValue) JSValue {
        return JSC.JSValue.c(JSC.C.JSObjectMakeArray(globalThis, arguments.len, @ptrCast(?[*]const JSC.C.JSObjectRef, arguments.ptr), null));
    }
};

const private = struct {
    pub extern fn Bun__CreateFFIFunctionWithDataValue(
        *JSGlobalObject,
        ?*const ZigString,
        argCount: u32,
        function: *const anyopaque,
        strong: bool,
        data: *anyopaque,
    ) JSValue;
    pub extern fn Bun__CreateFFIFunction(
        globalObject: *JSGlobalObject,
        symbolName: ?*const ZigString,
        argCount: u32,
        functionPointer: *const anyopaque,
        strong: bool,
    ) *anyopaque;

    pub extern fn Bun__CreateFFIFunctionValue(
        globalObject: *JSGlobalObject,
        symbolName: ?*const ZigString,
        argCount: u32,
        functionPointer: *const anyopaque,
        strong: bool,
    ) JSValue;

    pub extern fn Bun__untrackFFIFunction(
        globalObject: *JSGlobalObject,
        function: JSValue,
    ) bool;

    pub extern fn Bun__FFIFunction_getDataPtr(JSValue) ?*anyopaque;
    pub extern fn Bun__FFIFunction_setDataPtr(JSValue, ?*anyopaque) void;
};

pub fn NewFunctionPtr(globalObject: *JSGlobalObject, symbolName: ?*const ZigString, argCount: u32, comptime functionPointer: anytype, strong: bool) *anyopaque {
    JSC.markBinding(@src());
    return private.Bun__CreateFFIFunction(globalObject, symbolName, argCount, @ptrCast(*const anyopaque, &functionPointer), strong);
}

pub fn NewFunction(
    globalObject: *JSGlobalObject,
    symbolName: ?*const ZigString,
    argCount: u32,
    comptime functionPointer: anytype,
    strong: bool,
) JSValue {
    return NewRuntimeFunction(globalObject, symbolName, argCount, &functionPointer, strong);
}

pub fn NewRuntimeFunction(
    globalObject: *JSGlobalObject,
    symbolName: ?*const ZigString,
    argCount: u32,
    functionPointer: anytype,
    strong: bool,
) JSValue {
    JSC.markBinding(@src());
    return private.Bun__CreateFFIFunctionValue(globalObject, symbolName, argCount, @ptrCast(*const anyopaque, functionPointer), strong);
}

pub fn getFunctionData(function: JSValue) ?*anyopaque {
    JSC.markBinding(@src());
    return private.Bun__FFIFunction_getDataPtr(function);
}

pub fn setFunctionData(function: JSValue, value: ?*anyopaque) void {
    JSC.markBinding(@src());
    return private.Bun__FFIFunction_setDataPtr(function, value);
}

pub fn NewFunctionWithData(
    globalObject: *JSGlobalObject,
    symbolName: ?*const ZigString,
    argCount: u32,
    comptime functionPointer: anytype,
    strong: bool,
    data: *anyopaque,
) JSValue {
    JSC.markBinding(@src());
    return private.Bun__CreateFFIFunctionWithDataValue(
        globalObject,
        symbolName,
        argCount,
        @ptrCast(*const anyopaque, &functionPointer),
        strong,
        data,
    );
}

pub fn untrackFunction(
    globalObject: *JSGlobalObject,
    value: JSValue,
) bool {
    JSC.markBinding(@src());
    return private.Bun__untrackFFIFunction(globalObject, value);
}

pub const URLSearchParams = opaque {
    extern fn URLSearchParams__create(globalObject: *JSGlobalObject, *const ZigString) JSValue;
    pub fn create(globalObject: *JSGlobalObject, init: ZigString) JSValue {
        JSC.markBinding(@src());
        return URLSearchParams__create(globalObject, &init);
    }

    extern fn URLSearchParams__fromJS(JSValue) ?*URLSearchParams;
    pub fn fromJS(value: JSValue) ?*URLSearchParams {
        JSC.markBinding(@src());
        return URLSearchParams__fromJS(value);
    }

    extern fn URLSearchParams__toString(
        self: *URLSearchParams,
        ctx: *anyopaque,
        callback: *const fn (ctx: *anyopaque, str: *const ZigString) void,
    ) void;

    pub fn toString(
        self: *URLSearchParams,
        comptime Ctx: type,
        ctx: *Ctx,
        comptime callback: *const fn (ctx: *Ctx, str: ZigString) void,
    ) void {
        JSC.markBinding(@src());
        const Wrap = struct {
            const cb_ = callback;
            pub fn cb(c: *anyopaque, str: *const ZigString) void {
                cb_(
                    bun.cast(*Ctx, c),
                    str.*,
                );
            }
        };

        URLSearchParams__toString(self, ctx, Wrap.cb);
    }
};

pub const WTF = struct {
    extern fn WTF__copyLCharsFromUCharSource(dest: [*]u8, source: *const anyopaque, len: usize) void;
    extern fn WTF__toBase64URLStringValue(bytes: [*]const u8, length: usize, globalObject: *JSGlobalObject) JSValue;
    extern fn WTF__parseDouble(bytes: [*]const u8, length: usize, counted: *usize) f64;

    pub fn parseDouble(buf: []const u8) !f64 {
        JSC.markBinding(@src());

        if (buf.len == 0)
            return error.InvalidCharacter;

        var count: usize = 0;
        const res = WTF__parseDouble(buf.ptr, buf.len, &count);

        if (count == 0)
            return error.InvalidCharacter;
        return res;
    }

    /// This uses SSE2 instructions and/or ARM NEON to copy 16-bit characters efficiently
    /// See wtf/Text/ASCIIFastPath.h for details
    pub fn copyLCharsFromUCharSource(destination: [*]u8, comptime Source: type, source: Source) void {
        JSC.markBinding(@src());

        // This is any alignment
        WTF__copyLCharsFromUCharSource(destination, source.ptr, source.len);
    }

    /// Encode a byte array to a URL-safe base64 string for use with JS
    /// Memory is managed by JavaScriptCore instead of us
    pub fn toBase64URLStringValue(bytes: []const u8, globalObject: *JSGlobalObject) JSValue {
        JSC.markBinding(@src());

        return WTF__toBase64URLStringValue(bytes.ptr, bytes.len, globalObject);
    }
};

pub const Callback = struct {
    // zig: Value,
};

pub fn Thenable(comptime name: []const u8, comptime Then: type, comptime onResolve: fn (*Then, globalThis: *JSGlobalObject, result: JSValue) void, comptime onReject: fn (*Then, globalThis: *JSGlobalObject, result: JSValue) void) type {
    return struct {
        pub fn resolve(
            globalThis: [*c]JSGlobalObject,
            callframe: ?*JSC.CallFrame,
        ) callconv(.C) void {
            @setRuntimeSafety(false);
            const args_list = callframe.?.arguments(8);
            onResolve(@ptrCast(*Then, @alignCast(std.meta.alignment(Then), args_list.ptr[args_list.len - 1].asEncoded().asPtr)), globalThis, args_list.ptr[0]);
        }

        pub fn reject(
            globalThis: [*c]JSGlobalObject,
            callframe: ?*JSC.CallFrame,
        ) callconv(.C) void {
            @setRuntimeSafety(false);
            const args_list = callframe.?.arguments(8);
            onReject(@ptrCast(*Then, @alignCast(std.meta.alignment(Then), args_list.ptr[args_list.len - 1].asEncoded().asPtr)), globalThis, args_list.ptr[0]);
        }

        pub fn then(ctx: *Then, this: JSValue, globalThis: *JSGlobalObject) void {
            this._then(globalThis, ctx, resolve, reject);
        }

        comptime {
            if (!JSC.is_bindgen) {
                @export(resolve, name ++ "__resolve");
                @export(reject, name ++ "__reject");
            }
        }
    };
}

pub const JSPropertyIteratorOptions = struct {
    skip_empty_name: bool,
    include_value: bool,
};

pub fn JSPropertyIterator(comptime options: JSPropertyIteratorOptions) type {
    return struct {
        /// Position in the property list array
        /// Update is deferred until the next iteration
        i: u32 = 0,

        iter_i: u32 = 0,
        len: u32,
        array_ref: JSC.C.JSPropertyNameArrayRef,

        /// The `JSValue` of the current property.
        ///
        /// Invokes undefined behavior if an iteration has not yet occurred and
        /// zero-sized when `options.include_value` is not enabled.
        value: if (options.include_value) JSC.JSValue else void,
        /// Zero-sized when `options.include_value` is not enabled.
        object: if (options.include_value) JSC.C.JSObjectRef else void,
        /// Zero-sized when `options.include_value` is not enabled.
        global: if (options.include_value) JSC.C.JSContextRef else void,

        const Self = @This();

        inline fn initInternal(global: JSC.C.JSContextRef, object: JSC.C.JSObjectRef) Self {
            const array_ref = JSC.C.JSObjectCopyPropertyNames(global, object);
            return .{
                .array_ref = array_ref,
                .len = @truncate(u32, JSC.C.JSPropertyNameArrayGetCount(array_ref)),
                .object = if (comptime options.include_value) object else .{},
                .global = if (comptime options.include_value) global else .{},
                .value = undefined,
            };
        }

        /// Initializes the iterator. Make sure you `deinit()` it!
        ///
        /// Not recommended for use when using the CString buffer mode as the
        /// buffer must be manually initialized. Instead, see
        /// `JSPropertyIterator.initCStringBuffer()`.
        pub inline fn init(global: JSC.C.JSContextRef, object: JSC.C.JSObjectRef) Self {
            return Self.initInternal(global, object);
        }

        /// Deinitializes the property name array and all of the string
        /// references constructed by the copy.
        pub inline fn deinit(self: *Self) void {
            JSC.C.JSPropertyNameArrayRelease(self.array_ref);
        }

        pub fn hasLongNames(self: *Self) bool {
            var i = self.i;
            const len = self.len;
            var estimated_length: usize = 0;
            while (i < len) : (i += 1) {
                estimated_length += JSC.C.JSStringGetLength(JSC.C.JSPropertyNameArrayGetNameAtIndex(self.array_ref, i));
                if (estimated_length > 14) return true;
            }
            return false;
        }

        /// Finds the next property string and, if `options.include_value` is
        /// enabled, updates the `iter.value` to respect the latest property's
        /// value. Also note the behavior of the other options.
        pub fn next(self: *Self) ?ZigString {
            return nextMaybeFirstValue(self, .zero);
        }

        pub fn nextMaybeFirstValue(self: *Self, first_value: JSValue) ?ZigString {
            if (self.iter_i >= self.len) {
                self.i = self.iter_i;
                return null;
            }
            self.i = self.iter_i;
            var property_name_ref = JSC.C.JSPropertyNameArrayGetNameAtIndex(self.array_ref, self.iter_i);
            self.iter_i += 1;

            const len = JSC.C.JSStringGetLength(property_name_ref);

            if (comptime options.skip_empty_name) {
                if (len == 0) return self.next();
            }

            const prop = property_name_ref.toZigString();

            if (comptime options.include_value) {
                if (self.i == 0 and first_value != .zero) {
                    self.value = first_value;
                } else {
                    self.value = JSC.JSValue.fromRef(JSC.C.JSObjectGetProperty(self.global, self.object, property_name_ref, null));
                }
            }

            return prop;
        }
    };
}

// DOMCall Fields
pub const __DOMCall_ptr = @import("../api/bun.zig").FFI.Class.functionDefinitions.ptr;
pub const __DOMCall__reader_u8 = @import("../api/bun.zig").FFI.Reader.Class.functionDefinitions.u8;
pub const __DOMCall__reader_u16 = @import("../api/bun.zig").FFI.Reader.Class.functionDefinitions.u16;
pub const __DOMCall__reader_u32 = @import("../api/bun.zig").FFI.Reader.Class.functionDefinitions.u32;
pub const __DOMCall__reader_ptr = @import("../api/bun.zig").FFI.Reader.Class.functionDefinitions.ptr;
pub const __DOMCall__reader_i8 = @import("../api/bun.zig").FFI.Reader.Class.functionDefinitions.i8;
pub const __DOMCall__reader_i16 = @import("../api/bun.zig").FFI.Reader.Class.functionDefinitions.i16;
pub const __DOMCall__reader_i32 = @import("../api/bun.zig").FFI.Reader.Class.functionDefinitions.i32;
pub const __DOMCall__reader_f32 = @import("../api/bun.zig").FFI.Reader.Class.functionDefinitions.f32;
pub const __DOMCall__reader_f64 = @import("../api/bun.zig").FFI.Reader.Class.functionDefinitions.f64;
pub const __DOMCall__reader_i64 = @import("../api/bun.zig").FFI.Reader.Class.functionDefinitions.i64;
pub const __DOMCall__reader_u64 = @import("../api/bun.zig").FFI.Reader.Class.functionDefinitions.u64;
pub const __DOMCall__reader_intptr = @import("../api/bun.zig").FFI.Reader.Class.functionDefinitions.intptr;
pub const __Crypto_getRandomValues = @import("../webcore.zig").Crypto.Class.functionDefinitions.getRandomValues;
pub const __Crypto_randomUUID = @import("../webcore.zig").Crypto.Class.functionDefinitions.randomUUID;
pub const __Crypto_timingSafeEqual = @import("../webcore.zig").Crypto.Class.functionDefinitions.timingSafeEqual;
pub const DOMCalls = .{
    @import("../api/bun.zig").FFI,
    @import("../api/bun.zig").FFI.Reader,
    @import("../webcore.zig").Crypto,
};<|MERGE_RESOLUTION|>--- conflicted
+++ resolved
@@ -1712,10 +1712,6 @@
         return cppFn("abortReason", .{this});
     }
 
-<<<<<<< HEAD
-
-=======
->>>>>>> fb313f21
     pub fn ref(
         this: *AbortSignal,
     ) *AbortSignal {
@@ -1732,13 +1728,10 @@
         return cppFn("fromJS", .{value});
     }
 
-<<<<<<< HEAD
     pub fn create(global: *JSGlobalObject) JSValue {
         return cppFn("create", .{ global });
     }
 
-=======
->>>>>>> fb313f21
     pub fn createAbortError(message: *const ZigString, code: *const ZigString, global: *JSGlobalObject) JSValue {
         return cppFn("createAbortError", .{ message, code, global });
     }
@@ -1750,10 +1743,7 @@
     pub const Extern = [_][]const u8{
         "createAbortError",
         "createTimeoutError",
-<<<<<<< HEAD
         "create",
-=======
->>>>>>> fb313f21
         "ref",
         "unref",
         "signal",
