--- conflicted
+++ resolved
@@ -3301,17 +3301,6 @@
         return Bun__ERR_INVALID_ARG_TYPE_static(this, arg_name, etype, atype);
     }
 
-<<<<<<< HEAD
-        "vm",
-        "generateHeapSnapshot",
-        "startRemoteInspector",
-        "handleRejectedPromises",
-        "createSyntheticModule_",
-        "queueMicrotaskJob",
-        // "createError",
-        // "throwError",
-    };
-
     pub fn checkRangesOrGetDefault(this: *JSGlobalObject, obj: JSValue, comptime field_name: []const u8, comptime T: type, min: T, max: T, default: T) ?T {
         if (obj.get(this, field_name)) |level_val| {
             if (!level_val.isNumber()) {
@@ -3376,9 +3365,8 @@
         }
         return default;
     }
-=======
+
     pub usingnamespace @import("ErrorCode").JSGlobalObjectExtensions;
->>>>>>> a5bd94f5
 };
 
 pub const JSNativeFn = JSHostFunctionPtr;
