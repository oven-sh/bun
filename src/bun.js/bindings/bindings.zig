--- conflicted
+++ resolved
@@ -3276,7 +3276,6 @@
         if (bun.Environment.allow_assert) this.bunVM().assertOnJSThread();
     }
 
-<<<<<<< HEAD
     // returns false if it throws
     pub fn validateObject(
         this: *JSGlobalObject,
@@ -3303,22 +3302,16 @@
     }
 
     extern fn Bun__ERR_INVALID_ARG_TYPE_static(*JSGlobalObject, *const ZigString, *const ZigString, JSValue) JSValue;
-=======
-    extern fn Bun__ERR_INVALID_ARG_TYPE_static(*JSGlobalObject, *const ZigString, *const ZigString, JSValue) JSValue;
     /// Caller asserts 'arg_name' and 'etype' are utf-8 literals.
->>>>>>> 5e6b5091
     pub fn ERR_INVALID_ARG_TYPE_static(this: *JSGlobalObject, arg_name: *const ZigString, etype: *const ZigString, atype: JSValue) JSValue {
         return Bun__ERR_INVALID_ARG_TYPE_static(this, arg_name, etype, atype);
     }
 
-<<<<<<< HEAD
     extern fn Bun__ERR_MISSING_ARGS_static(*JSGlobalObject, *const ZigString, ?*const ZigString, ?*const ZigString) JSValue;
     pub fn ERR_MISSING_ARGS_static(this: *JSGlobalObject, arg1: *const ZigString, arg2: ?*const ZigString, arg3: ?*const ZigString) JSValue {
         return Bun__ERR_MISSING_ARGS_static(this, arg1, arg2, arg3);
     }
 
-=======
->>>>>>> 5e6b5091
     pub usingnamespace @import("ErrorCode").JSGlobalObjectExtensions;
 };
 
