const std = @import("std");
const bun = @import("root").bun;
const string = bun.string;
const Output = bun.Output;
const C_API = bun.JSC.C;
const StringPointer = @import("../../api/schema.zig").Api.StringPointer;
const Exports = @import("./exports.zig");
const strings = bun.strings;
const ErrorableZigString = Exports.ErrorableZigString;
const ErrorableResolvedSource = Exports.ErrorableResolvedSource;
const ZigException = Exports.ZigException;
const ZigStackTrace = Exports.ZigStackTrace;
const is_bindgen: bool = false;
const ArrayBuffer = @import("../base.zig").ArrayBuffer;
const JSC = bun.JSC;
const Shimmer = JSC.Shimmer;
const ConsoleObject = JSC.ConsoleObject;
const FFI = @import("./FFI.zig");
const NullableAllocator = bun.NullableAllocator;
const MutableString = bun.MutableString;
const JestPrettyFormat = @import("../test/pretty_format.zig").JestPrettyFormat;
const String = bun.String;
const ErrorableString = JSC.ErrorableString;
const JSError = bun.JSError;
const OOM = bun.OOM;

pub const JSObject = extern struct {
    pub const shim = Shimmer("JSC", "JSObject", @This());
    const cppFn = shim.cppFn;

    pub fn toJS(obj: *JSObject) JSValue {
        return JSValue.fromCell(obj);
    }

    /// Marshall a struct instance into a JSObject, copying its properties.
    ///
    /// Each field will be encoded with `JSC.toJS`. Fields whose types have a
    /// `toJS` method will have it called to encode.
    ///
    /// This method is equivalent to `Object.create(...)` + setting properties,
    /// and is only intended for creating POJOs.
    pub fn create(pojo: anytype, global: *JSGlobalObject) *JSObject {
        return createFromStructWithPrototype(@TypeOf(pojo), pojo, global, false);
    }
    /// Marshall a struct into a JSObject, copying its properties. It's
    /// `__proto__` will be `null`.
    ///
    /// Each field will be encoded with `JSC.toJS`. Fields whose types have a
    /// `toJS` method will have it called to encode.
    ///
    /// This is roughly equivalent to creating an object with
    /// `Object.create(null)` and adding properties to it.
    pub fn createNullProto(pojo: anytype, global: *JSGlobalObject) *JSObject {
        return createFromStructWithPrototype(@TypeOf(pojo), pojo, global, true);
    }

    /// Marshall a struct instance into a JSObject. `pojo` is borrowed.
    ///
    /// Each field will be encoded with `JSC.toJS`. Fields whose types have a
    /// `toJS` method will have it called to encode.
    ///
    /// This method is equivalent to `Object.create(...)` + setting properties,
    /// and is only intended for creating POJOs.
    ///
    /// The object's prototype with either be `null` or `ObjectPrototype`
    /// depending on whether `null_prototype` is set. Prefer using the object
    /// prototype (`null_prototype = false`) unless you have a good reason not
    /// to.
    fn createFromStructWithPrototype(comptime T: type, pojo: T, global: *JSGlobalObject, comptime null_prototype: bool) *JSObject {
        const info: std.builtin.Type.Struct = @typeInfo(T).Struct;

        const obj = obj: {
            const val = if (comptime null_prototype)
                JSValue.createEmptyObjectWithNullPrototype(global)
            else
                JSValue.createEmptyObject(global, comptime info.fields.len);
            if (bun.Environment.isDebug)
                bun.assert(val.isObject());
            break :obj val.uncheckedPtrCast(JSObject);
        };

        const cell = toJS(obj);
        inline for (info.fields) |field| {
            const property = @field(pojo, field.name);
            cell.put(
                global,
                field.name,
                JSC.toJS(global, @TypeOf(property), property, .temporary),
            );
        }

        return obj;
    }

    pub inline fn put(obj: *JSObject, global: *JSGlobalObject, key: anytype, value: JSValue) !void {
        obj.toJS().put(global, key, value);
    }

    pub inline fn putAllFromStruct(obj: *JSObject, global: *JSGlobalObject, properties: anytype) !void {
        inline for (comptime std.meta.fieldNames(@TypeOf(properties))) |field| {
            try obj.put(global, field, @field(properties, field));
        }
    }

    extern fn JSC__createStructure(*JSC.JSGlobalObject, *JSC.JSCell, u32, names: [*]ExternColumnIdentifier, flags: u32) JSC.JSValue;

    pub const ExternColumnIdentifier = extern struct {
        tag: u8 = 0,
        value: extern union {
            index: u32,
            name: bun.String,
        },

        pub fn string(this: *ExternColumnIdentifier) ?*bun.String {
            return switch (this.tag) {
                2 => &this.value.name,
                else => null,
            };
        }

        pub fn deinit(this: *ExternColumnIdentifier) void {
            if (this.string()) |str| {
                str.deref();
            }
        }
    };
    pub fn createStructure(global: *JSGlobalObject, owner: JSC.JSValue, length: u32, names: [*]ExternColumnIdentifier, flags: u32) JSValue {
        JSC.markBinding(@src());
        return JSC__createStructure(global, owner.asCell(), length, names, flags);
    }

    const InitializeCallback = *const fn (ctx: *anyopaque, obj: *JSObject, global: *JSGlobalObject) callconv(.C) void;
    extern fn JSC__JSObject__create(global_object: *JSGlobalObject, length: usize, ctx: *anyopaque, initializer: InitializeCallback) JSValue;

    pub fn Initializer(comptime Ctx: type, comptime func: fn (*Ctx, obj: *JSObject, global: *JSGlobalObject) void) type {
        return struct {
            pub fn call(this: *anyopaque, obj: *JSObject, global: *JSGlobalObject) callconv(.C) void {
                @call(bun.callmod_inline, func, .{ @as(*Ctx, @ptrCast(@alignCast(this))), obj, global });
            }
        };
    }

    pub fn createWithInitializer(comptime Ctx: type, creator: *Ctx, global: *JSGlobalObject, length: usize) JSValue {
        const Type = Initializer(Ctx, Ctx.create);
        return JSC__JSObject__create(global, length, creator, Type.call);
    }

    pub fn getIndex(this: JSValue, globalThis: *JSGlobalObject, i: u32) JSValue {
        return cppFn("getIndex", .{
            this,
            globalThis,
            i,
        });
    }

    pub fn putRecord(this: *JSObject, global: *JSGlobalObject, key: *ZigString, values: []ZigString) void {
        return cppFn("putRecord", .{ this, global, key, values.ptr, values.len });
    }

    extern fn Bun__JSObject__getCodePropertyVMInquiry(*JSGlobalObject, *JSObject) JSValue;

    /// This will not call getters or be observable from JavaScript.
    pub fn getCodePropertyVMInquiry(obj: *JSObject, global: *JSGlobalObject) ?JSValue {
        const v = Bun__JSObject__getCodePropertyVMInquiry(global, obj);
        if (v == .zero) return null;
        return v;
    }
};

pub const CachedBytecode = opaque {
    extern fn generateCachedModuleByteCodeFromSourceCode(sourceProviderURL: *bun.String, input_code: [*]const u8, inputSourceCodeSize: usize, outputByteCode: *?[*]u8, outputByteCodeSize: *usize, cached_bytecode: *?*CachedBytecode) bool;
    extern fn generateCachedCommonJSProgramByteCodeFromSourceCode(sourceProviderURL: *bun.String, input_code: [*]const u8, inputSourceCodeSize: usize, outputByteCode: *?[*]u8, outputByteCodeSize: *usize, cached_bytecode: *?*CachedBytecode) bool;

    pub fn generateForESM(sourceProviderURL: *bun.String, input: []const u8) ?struct { []const u8, *CachedBytecode } {
        var this: ?*CachedBytecode = null;

        var input_code_size: usize = 0;
        var input_code_ptr: ?[*]u8 = null;
        if (generateCachedModuleByteCodeFromSourceCode(sourceProviderURL, input.ptr, input.len, &input_code_ptr, &input_code_size, &this)) {
            return .{ input_code_ptr.?[0..input_code_size], this.? };
        }

        return null;
    }

    pub fn generateForCJS(sourceProviderURL: *bun.String, input: []const u8) ?struct { []const u8, *CachedBytecode } {
        var this: ?*CachedBytecode = null;
        var input_code_size: usize = 0;
        var input_code_ptr: ?[*]u8 = null;
        if (generateCachedCommonJSProgramByteCodeFromSourceCode(sourceProviderURL, input.ptr, input.len, &input_code_ptr, &input_code_size, &this)) {
            return .{ input_code_ptr.?[0..input_code_size], this.? };
        }

        return null;
    }

    extern "C" fn CachedBytecode__deref(this: *CachedBytecode) void;
    pub fn deref(this: *CachedBytecode) void {
        return CachedBytecode__deref(this);
    }

    pub fn generate(format: bun.options.Format, input: []const u8, source_provider_url: *bun.String) ?struct { []const u8, *CachedBytecode } {
        return switch (format) {
            .esm => generateForESM(source_provider_url, input),
            .cjs => generateForCJS(source_provider_url, input),
            else => null,
        };
    }

    pub const VTable = &std.mem.Allocator.VTable{
        .alloc = struct {
            pub fn alloc(ctx: *anyopaque, len: usize, ptr_align: u8, ret_addr: usize) ?[*]u8 {
                _ = ctx; // autofix
                _ = len; // autofix
                _ = ptr_align; // autofix
                _ = ret_addr; // autofix
                @panic("Unexpectedly called CachedBytecode.alloc");
            }
        }.alloc,
        .resize = struct {
            pub fn resize(ctx: *anyopaque, buf: []u8, buf_align: u8, new_len: usize, ret_addr: usize) bool {
                _ = ctx; // autofix
                _ = buf; // autofix
                _ = buf_align; // autofix
                _ = new_len; // autofix
                _ = ret_addr; // autofix
                return false;
            }
        }.resize,
        .free = struct {
            pub fn free(ctx: *anyopaque, buf: []u8, buf_align: u8, _: usize) void {
                _ = buf; // autofix
                _ = buf_align; // autofix
                CachedBytecode__deref(@ptrCast(ctx));
            }
        }.free,
    };

    pub fn allocator(this: *CachedBytecode) std.mem.Allocator {
        return .{
            .ptr = this,
            .vtable = VTable,
        };
    }
};

/// Prefer using bun.String instead of ZigString in new code.
pub const ZigString = extern struct {
    /// This can be a UTF-16, Latin1, or UTF-8 string.
    /// The pointer itself is tagged, so it cannot be used without untagging it first
    /// Accessing it directly is unsafe.
    _unsafe_ptr_do_not_use: [*]const u8,
    len: usize,

    pub const ByteString = union(enum) {
        latin1: []const u8,
        utf16: []const u16,
    };

    pub fn fromBytes(slice_: []const u8) ZigString {
        if (!strings.isAllASCII(slice_)) {
            return initUTF8(slice_);
        }

        return init(slice_);
    }

    pub inline fn as(this: ZigString) ByteString {
        return if (this.is16Bit()) .{ .utf16 = this.utf16SliceAligned() } else .{ .latin1 = this.slice() };
    }

    pub fn encode(this: ZigString, encoding: JSC.Node.Encoding) []u8 {
        return this.encodeWithAllocator(bun.default_allocator, encoding);
    }

    pub fn encodeWithAllocator(this: ZigString, allocator: std.mem.Allocator, encoding: JSC.Node.Encoding) []u8 {
        return switch (this.as()) {
            inline else => |repr| switch (encoding) {
                inline else => |enc| JSC.WebCore.Encoder.constructFrom(std.meta.Child(@TypeOf(repr)), repr, allocator, enc),
            },
        };
    }

    pub fn dupeForJS(utf8: []const u8, allocator: std.mem.Allocator) !ZigString {
        if (try strings.toUTF16Alloc(allocator, utf8, false, false)) |utf16| {
            var out = ZigString.initUTF16(utf16);
            out.mark();
            out.markUTF16();
            return out;
        } else {
            var out = ZigString.init(try allocator.dupe(u8, utf8));
            out.mark();
            return out;
        }
    }

    extern fn ZigString__toValueGC(arg0: *const ZigString, arg1: *JSGlobalObject) JSC.JSValue;
    pub fn toJS(this: *const ZigString, ctx: *JSC.JSGlobalObject) JSValue {
        if (this.isGloballyAllocated()) {
            return this.toExternalValue(ctx);
        }

        return ZigString__toValueGC(this, ctx);
    }

    /// This function is not optimized!
    pub fn eqlCaseInsensitive(this: ZigString, other: ZigString) bool {
        var fallback = std.heap.stackFallback(1024, bun.default_allocator);
        const fallback_allocator = fallback.get();

        var utf16_slice = this.toSliceLowercase(fallback_allocator);
        var latin1_slice = other.toSliceLowercase(fallback_allocator);
        defer utf16_slice.deinit();
        defer latin1_slice.deinit();
        return strings.eqlLong(utf16_slice.slice(), latin1_slice.slice(), true);
    }

    pub fn toSliceLowercase(this: ZigString, allocator: std.mem.Allocator) Slice {
        if (this.len == 0)
            return Slice.empty;
        var fallback = std.heap.stackFallback(512, allocator);
        const fallback_allocator = fallback.get();

        const uppercase_buffer = this.toOwnedSlice(fallback_allocator) catch unreachable;
        const buffer = allocator.alloc(u8, uppercase_buffer.len) catch unreachable;
        const out = strings.copyLowercase(uppercase_buffer, buffer);

        return Slice{
            .allocator = NullableAllocator.init(allocator),
            .ptr = out.ptr,
            .len = @as(u32, @truncate(out.len)),
        };
    }

    pub fn indexOfAny(this: ZigString, comptime chars: []const u8) ?strings.OptionalUsize {
        if (this.is16Bit()) {
            return strings.indexOfAny16(this.utf16SliceAligned(), chars);
        } else {
            return strings.indexOfAny(this.slice(), chars);
        }
    }

    pub fn charAt(this: ZigString, offset: usize) u8 {
        if (this.is16Bit()) {
            return @as(u8, @truncate(this.utf16SliceAligned()[offset]));
        } else {
            return @as(u8, @truncate(this.slice()[offset]));
        }
    }

    pub fn eql(this: ZigString, other: ZigString) bool {
        if (this.len == 0 or other.len == 0)
            return this.len == other.len;

        const left_utf16 = this.is16Bit();
        const right_utf16 = other.is16Bit();

        if (left_utf16 == right_utf16 and left_utf16) {
            return strings.eqlLong(std.mem.sliceAsBytes(this.utf16SliceAligned()), std.mem.sliceAsBytes(other.utf16SliceAligned()), true);
        } else if (left_utf16 == right_utf16) {
            return strings.eqlLong(this.slice(), other.slice(), true);
        }

        const utf16: ZigString = if (left_utf16) this else other;
        const latin1: ZigString = if (left_utf16) other else this;

        if (latin1.isAllASCII()) {
            return strings.utf16EqlString(utf16.utf16SliceAligned(), latin1.slice());
        }

        // slow path
        var utf16_slice = utf16.toSlice(bun.default_allocator);
        var latin1_slice = latin1.toSlice(bun.default_allocator);
        defer utf16_slice.deinit();
        defer latin1_slice.deinit();
        return strings.eqlLong(utf16_slice.slice(), latin1_slice.slice(), true);
    }

    pub fn isAllASCII(this: ZigString) bool {
        if (this.is16Bit()) {
            return strings.firstNonASCII16([]const u16, this.utf16SliceAligned()) == null;
        }

        return strings.isAllASCII(this.slice());
    }

    pub fn clone(this: ZigString, allocator: std.mem.Allocator) !ZigString {
        var sliced = this.toSlice(allocator);
        if (!sliced.isAllocated()) {
            var str = ZigString.init(try allocator.dupe(u8, sliced.slice()));
            str.mark();
            str.markUTF8();
            return str;
        }

        return this;
    }

    extern fn ZigString__toJSONObject(this: *const ZigString, *JSC.JSGlobalObject) callconv(.C) JSC.JSValue;

    pub fn toJSONObject(this: ZigString, globalThis: *JSC.JSGlobalObject) JSValue {
        JSC.markBinding(@src());
        return ZigString__toJSONObject(&this, globalThis);
    }

    extern fn BunString__toURL(this: *const ZigString, *JSC.JSGlobalObject) callconv(.C) JSC.JSValue;

    pub fn toURL(this: ZigString, globalThis: *JSC.JSGlobalObject) JSValue {
        JSC.markBinding(@src());
        return BunString__toURL(&this, globalThis);
    }

    pub fn hasPrefixChar(this: ZigString, char: u8) bool {
        if (this.len == 0)
            return false;

        if (this.is16Bit()) {
            return this.utf16SliceAligned()[0] == char;
        }

        return this.slice()[0] == char;
    }

    pub fn substringWithLen(this: ZigString, start_index: usize, end_index: usize) ZigString {
        if (this.is16Bit()) {
            return ZigString.from16SliceMaybeGlobal(this.utf16SliceAligned()[start_index..end_index], this.isGloballyAllocated());
        }

        var out = ZigString.init(this.slice()[start_index..end_index]);
        if (this.isUTF8()) {
            out.markUTF8();
        }

        if (this.isGloballyAllocated()) {
            out.mark();
        }

        return out;
    }

    pub fn substring(this: ZigString, start_index: usize) ZigString {
        return this.substringWithLen(@min(this.len, start_index), this.len);
    }

    pub fn maxUTF8ByteLength(this: ZigString) usize {
        if (this.isUTF8())
            return this.len;

        if (this.is16Bit()) {
            return this.utf16SliceAligned().len * 3;
        }

        // latin1
        return this.len * 2;
    }

    pub fn utf16ByteLength(this: ZigString) usize {
        if (this.isUTF8()) {
            return bun.simdutf.length.utf16.from.utf8(this.slice());
        }

        if (this.is16Bit()) {
            return this.len * 2;
        }

        return JSC.WebCore.Encoder.byteLengthU8(this.slice().ptr, this.slice().len, .utf16le);
    }

    pub fn latin1ByteLength(this: ZigString) usize {
        if (this.isUTF8()) {
            @panic("TODO");
        }

        return this.len;
    }

    /// Count the number of bytes in the UTF-8 version of the string.
    /// This function is slow. Use maxUITF8ByteLength() to get a quick estimate
    pub fn utf8ByteLength(this: ZigString) usize {
        if (this.isUTF8()) {
            return this.len;
        }

        if (this.is16Bit()) {
            return JSC.WebCore.Encoder.byteLengthU16(this.utf16SliceAligned().ptr, this.utf16Slice().len, .utf8);
        }

        return JSC.WebCore.Encoder.byteLengthU8(this.slice().ptr, this.slice().len, .utf8);
    }

    pub fn toOwnedSlice(this: ZigString, allocator: std.mem.Allocator) ![]u8 {
        if (this.isUTF8())
            return try allocator.dupeZ(u8, this.slice());

        var list = std.ArrayList(u8).init(allocator);
        list = if (this.is16Bit())
            try strings.toUTF8ListWithType(list, []const u16, this.utf16SliceAligned())
        else
            try strings.allocateLatin1IntoUTF8WithList(list, 0, []const u8, this.slice());

        if (list.capacity > list.items.len) {
            list.items.ptr[list.items.len] = 0;
        }

        return list.items;
    }

    pub fn toOwnedSliceZ(this: ZigString, allocator: std.mem.Allocator) ![:0]u8 {
        if (this.isUTF8())
            return allocator.dupeZ(u8, this.slice());

        var list = std.ArrayList(u8).init(allocator);
        list = if (this.is16Bit())
            try strings.toUTF8ListWithType(list, []const u16, this.utf16SliceAligned())
        else
            try strings.allocateLatin1IntoUTF8WithList(list, 0, []const u8, this.slice());

        try list.append(0);
        return list.items[0 .. list.items.len - 1 :0];
    }

    pub fn trunc(this: ZigString, len: usize) ZigString {
        return .{ ._unsafe_ptr_do_not_use = this._unsafe_ptr_do_not_use, .len = @min(len, this.len) };
    }

    pub fn eqlComptime(this: ZigString, comptime other: []const u8) bool {
        if (this.is16Bit()) {
            return strings.eqlComptimeUTF16(this.utf16SliceAligned(), other);
        }

        if (comptime strings.isAllASCII(other)) {
            if (this.len != other.len)
                return false;

            return strings.eqlComptimeIgnoreLen(this.slice(), other);
        }

        @compileError("Not implemented yet for latin1");
    }

    pub const shim = Shimmer("", "ZigString", @This());

    pub inline fn length(this: ZigString) usize {
        return this.len;
    }

    pub fn byteSlice(this: ZigString) []const u8 {
        if (this.is16Bit()) {
            return std.mem.sliceAsBytes(this.utf16SliceAligned());
        }

        return this.slice();
    }

    pub fn markStatic(this: *ZigString) void {
        this.ptr = @as([*]const u8, @ptrFromInt(@intFromPtr(this.ptr) | (1 << 60)));
    }

    pub fn isStatic(this: *const ZigString) bool {
        return @intFromPtr(this.ptr) & (1 << 60) != 0;
    }

    pub const Slice = struct {
        allocator: NullableAllocator = .{},
        ptr: [*]const u8 = undefined,
        len: u32 = 0,

        pub fn reportExtraMemory(this: *const Slice, vm: *JSC.VM) void {
            if (this.allocator.get()) |allocator| {
                // Don't report it if the memory is actually owned by JSC.
                if (!bun.String.isWTFAllocator(allocator)) {
                    vm.reportExtraMemory(this.len);
                }
            }
        }

        pub fn isWTFAllocated(this: *const Slice) bool {
            return bun.String.isWTFAllocator(this.allocator.get() orelse return false);
        }

        pub fn init(allocator: std.mem.Allocator, input: []const u8) Slice {
            return .{
                .ptr = input.ptr,
                .len = @as(u32, @truncate(input.len)),
                .allocator = NullableAllocator.init(allocator),
            };
        }

        pub fn toZigString(this: Slice) ZigString {
            if (this.isAllocated())
                return ZigString.initUTF8(this.ptr[0..this.len]);
            return ZigString.init(this.slice());
        }

        pub inline fn length(this: Slice) usize {
            return this.len;
        }

        pub const byteSlice = Slice.slice;

        pub fn fromUTF8NeverFree(input: []const u8) Slice {
            return .{
                .ptr = input.ptr,
                .len = @as(u32, @truncate(input.len)),
                .allocator = .{},
            };
        }

        pub const empty = Slice{ .ptr = "", .len = 0 };

        pub inline fn isAllocated(this: Slice) bool {
            return !this.allocator.isNull();
        }

        pub fn clone(this: Slice, allocator: std.mem.Allocator) !Slice {
            if (this.isAllocated()) {
                return Slice{ .allocator = this.allocator, .ptr = this.ptr, .len = this.len };
            }

            const duped = try allocator.dupe(u8, this.ptr[0..this.len]);
            return Slice{ .allocator = NullableAllocator.init(allocator), .ptr = duped.ptr, .len = this.len };
        }

        pub fn cloneIfNeeded(this: Slice, allocator: std.mem.Allocator) !Slice {
            if (this.isAllocated()) {
                return this;
            }

            const duped = try allocator.dupe(u8, this.ptr[0..this.len]);
            return Slice{ .allocator = NullableAllocator.init(allocator), .ptr = duped.ptr, .len = this.len };
        }

        pub fn cloneWithTrailingSlash(this: Slice, allocator: std.mem.Allocator) !Slice {
            const buf = try strings.cloneNormalizingSeparators(allocator, this.slice());
            return Slice{ .allocator = NullableAllocator.init(allocator), .ptr = buf.ptr, .len = @as(u32, @truncate(buf.len)) };
        }

        pub fn cloneZ(this: Slice, allocator: std.mem.Allocator) !Slice {
            if (this.isAllocated() or this.len == 0) {
                return this;
            }

            const duped = try allocator.dupeZ(u8, this.ptr[0..this.len]);
            return Slice{ .allocator = NullableAllocator.init(allocator), .ptr = duped.ptr, .len = this.len };
        }

        pub fn slice(this: Slice) []const u8 {
            return this.ptr[0..this.len];
        }

        pub fn sliceZ(this: Slice) [:0]const u8 {
            return bun.cstring(this.ptr[0..this.len]);
        }

        pub fn toSliceZ(this: Slice, buf: []u8) [:0]const u8 {
            if (this.len == 0) {
                return "";
            }

            if (this.ptr[this.len] == 0) {
                return this.sliceZ();
            }

            if (this.len >= buf.len) {
                return "";
            }

            bun.copy(u8, buf, this.slice());
            buf[this.len] = 0;
            return bun.cstring(buf[0..this.len]);
        }

        pub fn mut(this: Slice) []u8 {
            return @as([*]u8, @ptrFromInt(@intFromPtr(this.ptr)))[0..this.len];
        }

        /// Does nothing if the slice is not allocated
        pub fn deinit(this: *const Slice) void {
            this.allocator.free(this.slice());
        }
    };

    pub const name = "ZigString";
    pub const namespace = "";

    pub inline fn is16Bit(this: *const ZigString) bool {
        return (@intFromPtr(this._unsafe_ptr_do_not_use) & (1 << 63)) != 0;
    }

    pub inline fn utf16Slice(this: *const ZigString) []align(1) const u16 {
        if (comptime bun.Environment.allow_assert) {
            if (this.len > 0 and !this.is16Bit()) {
                @panic("ZigString.utf16Slice() called on a latin1 string.\nPlease use .toSlice() instead or carefully check that .is16Bit() is false first.");
            }
        }

        return @as([*]align(1) const u16, @ptrCast(untagged(this._unsafe_ptr_do_not_use)))[0..this.len];
    }

    pub inline fn utf16SliceAligned(this: *const ZigString) []const u16 {
        if (comptime bun.Environment.allow_assert) {
            if (this.len > 0 and !this.is16Bit()) {
                @panic("ZigString.utf16SliceAligned() called on a latin1 string.\nPlease use .toSlice() instead or carefully check that .is16Bit() is false first.");
            }
        }

        return @as([*]const u16, @ptrCast(@alignCast(untagged(this._unsafe_ptr_do_not_use))))[0..this.len];
    }

    pub inline fn isEmpty(this: *const ZigString) bool {
        return this.len == 0;
    }

    pub fn fromStringPointer(ptr: StringPointer, buf: string, to: *ZigString) void {
        to.* = ZigString{
            .len = ptr.length,
            ._unsafe_ptr_do_not_use = buf[ptr.offset..][0..ptr.length].ptr,
        };
    }

    pub fn sortDesc(slice_: []ZigString) void {
        std.sort.block(ZigString, slice_, {}, cmpDesc);
    }

    pub fn cmpDesc(_: void, a: ZigString, b: ZigString) bool {
        return strings.cmpStringsDesc({}, a.slice(), b.slice());
    }

    pub fn sortAsc(slice_: []ZigString) void {
        std.sort.block(ZigString, slice_, {}, cmpAsc);
    }

    pub fn cmpAsc(_: void, a: ZigString, b: ZigString) bool {
        return strings.cmpStringsAsc({}, a.slice(), b.slice());
    }

    pub inline fn init(slice_: []const u8) ZigString {
        return ZigString{ ._unsafe_ptr_do_not_use = slice_.ptr, .len = slice_.len };
    }

    pub fn initUTF8(slice_: []const u8) ZigString {
        var out = init(slice_);
        out.markUTF8();
        return out;
    }

    pub fn fromUTF8(slice_: []const u8) ZigString {
        var out = init(slice_);
        if (!strings.isAllASCII(slice_))
            out.markUTF8();

        return out;
    }

    pub fn static(comptime slice_: [:0]const u8) *const ZigString {
        const Holder = struct {
            const null_terminated_ascii_literal = slice_;
            pub const value = &ZigString{ ._unsafe_ptr_do_not_use = null_terminated_ascii_literal.ptr, .len = null_terminated_ascii_literal.len };
        };

        return Holder.value;
    }

    pub const GithubActionFormatter = struct {
        text: ZigString,

        pub fn format(this: GithubActionFormatter, comptime _: []const u8, _: std.fmt.FormatOptions, writer: anytype) !void {
            var bytes = this.text.toSlice(bun.default_allocator);
            defer bytes.deinit();
            try bun.fmt.githubActionWriter(writer, bytes.slice());
        }
    };

    pub fn githubAction(this: ZigString) GithubActionFormatter {
        return GithubActionFormatter{ .text = this };
    }

    pub fn toAtomicValue(this: *const ZigString, globalThis: *JSC.JSGlobalObject) JSValue {
        return shim.cppFn("toAtomicValue", .{ this, globalThis });
    }

    pub fn initUTF16(items: []const u16) ZigString {
        var out = ZigString{ ._unsafe_ptr_do_not_use = @ptrCast(items), .len = items.len };
        out.markUTF16();
        return out;
    }

    pub fn from(slice_: JSC.C.JSValueRef, ctx: JSC.C.JSContextRef) ZigString {
        return JSC.JSValue.fromRef(slice_).getZigString(ctx.ptr());
    }

    pub fn from16Slice(slice_: []const u16) ZigString {
        return from16(slice_.ptr, slice_.len);
    }

    fn from16SliceMaybeGlobal(slice_: []const u16, global: bool) ZigString {
        var str = init(@as([*]const u8, @alignCast(@ptrCast(slice_.ptr)))[0..slice_.len]);
        str.markUTF16();
        if (global) {
            str.mark();
        }
        return str;
    }

    /// Globally-allocated memory only
    pub fn from16(slice_: [*]const u16, len: usize) ZigString {
        var str = init(@as([*]const u8, @ptrCast(slice_))[0..len]);
        str.markUTF16();
        str.mark();
        str.assertGlobal();
        return str;
    }

    pub fn toBase64DataURL(this: ZigString, allocator: std.mem.Allocator) ![]const u8 {
        const slice_ = this.slice();
        const size = std.base64.standard.Encoder.calcSize(slice_.len);
        var buf = try allocator.alloc(u8, size + "data:;base64,".len);
        const encoded = std.base64.url_safe.Encoder.encode(buf["data:;base64,".len..], slice_);
        buf[0.."data:;base64,".len].* = "data:;base64,".*;
        return buf[0 .. "data:;base64,".len + encoded.len];
    }

    pub fn detectEncoding(this: *ZigString) void {
        if (!strings.isAllASCII(this.slice())) {
            this.markUTF16();
        }
    }

    pub fn toExternalU16(ptr: [*]const u16, len: usize, global: *JSGlobalObject) JSValue {
        if (len > String.max_length()) {
            bun.default_allocator.free(ptr[0..len]);
            global.ERR_STRING_TOO_LONG("Cannot create a string longer than 2^32-1 characters", .{}).throw() catch {}; // TODO: propagate?
            return .zero;
        }
        return shim.cppFn("toExternalU16", .{ ptr, len, global });
    }

    pub fn isUTF8(this: ZigString) bool {
        return (@intFromPtr(this._unsafe_ptr_do_not_use) & (1 << 61)) != 0;
    }

    pub fn markUTF8(this: *ZigString) void {
        this._unsafe_ptr_do_not_use = @as([*]const u8, @ptrFromInt(@intFromPtr(this._unsafe_ptr_do_not_use) | (1 << 61)));
    }

    pub fn markUTF16(this: *ZigString) void {
        this._unsafe_ptr_do_not_use = @as([*]const u8, @ptrFromInt(@intFromPtr(this._unsafe_ptr_do_not_use) | (1 << 63)));
    }

    pub fn setOutputEncoding(this: *ZigString) void {
        if (!this.is16Bit()) this.detectEncoding();
        if (this.is16Bit()) this.markUTF8();
    }

    pub inline fn isGloballyAllocated(this: ZigString) bool {
        return (@intFromPtr(this._unsafe_ptr_do_not_use) & (1 << 62)) != 0;
    }

    pub inline fn deinitGlobal(this: ZigString) void {
        bun.default_allocator.free(this.slice());
    }

    pub const mark = markGlobal;

    pub inline fn markGlobal(this: *ZigString) void {
        this._unsafe_ptr_do_not_use = @as([*]const u8, @ptrFromInt(@intFromPtr(this._unsafe_ptr_do_not_use) | (1 << 62)));
    }

    pub fn format(self: ZigString, comptime _: []const u8, _: std.fmt.FormatOptions, writer: anytype) !void {
        if (self.isUTF8()) {
            try writer.writeAll(self.slice());
            return;
        }

        if (self.is16Bit()) {
            try bun.fmt.formatUTF16Type(@TypeOf(self.utf16Slice()), self.utf16Slice(), writer);
            return;
        }

        try bun.fmt.formatLatin1(self.slice(), writer);
    }

    pub inline fn toRef(slice_: []const u8, global: *JSGlobalObject) C_API.JSValueRef {
        return init(slice_).toJS(global).asRef();
    }

    pub const Empty = ZigString{ ._unsafe_ptr_do_not_use = "", .len = 0 };

    pub inline fn untagged(ptr: [*]const u8) [*]const u8 {
        // this can be null ptr, so long as it's also a 0 length string
        @setRuntimeSafety(false);
        return @as([*]const u8, @ptrFromInt(@as(u53, @truncate(@intFromPtr(ptr)))));
    }

    pub fn slice(this: *const ZigString) []const u8 {
        if (comptime bun.Environment.allow_assert) {
            if (this.len > 0 and this.is16Bit()) {
                @panic("ZigString.slice() called on a UTF-16 string.\nPlease use .toSlice() instead or carefully check that .is16Bit() is false first.");
            }
        }

        return untagged(this._unsafe_ptr_do_not_use)[0..@min(this.len, std.math.maxInt(u32))];
    }

    pub fn dupe(this: ZigString, allocator: std.mem.Allocator) ![]const u8 {
        return try allocator.dupe(u8, this.slice());
    }

    pub fn toSliceFast(this: ZigString, allocator: std.mem.Allocator) Slice {
        if (this.len == 0)
            return Slice.empty;
        if (is16Bit(&this)) {
            const buffer = this.toOwnedSlice(allocator) catch unreachable;
            return Slice{
                .allocator = NullableAllocator.init(allocator),
                .ptr = buffer.ptr,
                .len = @as(u32, @truncate(buffer.len)),
            };
        }

        return Slice{
            .ptr = untagged(this._unsafe_ptr_do_not_use),
            .len = @as(u32, @truncate(this.len)),
        };
    }

    /// This function checks if the input is latin1 non-ascii
    /// It is slow but safer when the input is from JavaScript
    pub fn toSlice(this: ZigString, allocator: std.mem.Allocator) Slice {
        if (this.len == 0)
            return Slice.empty;
        if (is16Bit(&this)) {
            const buffer = this.toOwnedSlice(allocator) catch unreachable;
            return Slice{
                .allocator = NullableAllocator.init(allocator),
                .ptr = buffer.ptr,
                .len = @as(u32, @truncate(buffer.len)),
            };
        }

        if (!this.isUTF8() and !strings.isAllASCII(untagged(this._unsafe_ptr_do_not_use)[0..this.len])) {
            const buffer = this.toOwnedSlice(allocator) catch unreachable;
            return Slice{
                .allocator = NullableAllocator.init(allocator),
                .ptr = buffer.ptr,
                .len = @as(u32, @truncate(buffer.len)),
            };
        }

        return Slice{
            .ptr = untagged(this._unsafe_ptr_do_not_use),
            .len = @as(u32, @truncate(this.len)),
        };
    }

    pub fn toSliceClone(this: ZigString, allocator: std.mem.Allocator) Slice {
        if (this.len == 0)
            return Slice.empty;
        const buffer = this.toOwnedSlice(allocator) catch unreachable;
        return Slice{
            .allocator = NullableAllocator.init(allocator),
            .ptr = buffer.ptr,
            .len = @as(u32, @truncate(buffer.len)),
        };
    }

    pub fn toSliceZ(this: ZigString, allocator: std.mem.Allocator) Slice {
        if (this.len == 0)
            return Slice.empty;

        if (is16Bit(&this)) {
            const buffer = this.toOwnedSliceZ(allocator) catch unreachable;
            return Slice{
                .ptr = buffer.ptr,
                .len = @as(u32, @truncate(buffer.len)),
                .allocator = NullableAllocator.init(allocator),
            };
        }

        return Slice{
            .ptr = untagged(this._unsafe_ptr_do_not_use),
            .len = @as(u32, @truncate(this.len)),
        };
    }

    pub fn sliceZBuf(this: ZigString, buf: *bun.PathBuffer) ![:0]const u8 {
        return try std.fmt.bufPrintZ(buf, "{}", .{this});
    }

    pub inline fn full(this: *const ZigString) []const u8 {
        return untagged(this._unsafe_ptr_do_not_use)[0..this.len];
    }

    pub fn trimmedSlice(this: *const ZigString) []const u8 {
        return strings.trim(this.full(), " \r\n");
    }

    inline fn assertGlobalIfNeeded(this: *const ZigString) void {
        if (comptime bun.Environment.allow_assert) {
            if (this.isGloballyAllocated()) {
                this.assertGlobal();
            }
        }
    }

    inline fn assertGlobal(this: *const ZigString) void {
        if (comptime bun.Environment.allow_assert) {
            bun.assert(this.len == 0 or
                bun.Mimalloc.mi_is_in_heap_region(untagged(this._unsafe_ptr_do_not_use)) or
                bun.Mimalloc.mi_check_owned(untagged(this._unsafe_ptr_do_not_use)));
        }
    }

    pub fn toExternalValue(this: *const ZigString, global: *JSGlobalObject) JSValue {
        this.assertGlobal();
        if (this.len > String.max_length()) {
            bun.default_allocator.free(@constCast(this.byteSlice()));
            global.ERR_STRING_TOO_LONG("Cannot create a string longer than 2^32-1 characters", .{}).throw() catch {}; // TODO: propagate?
            return .zero;
        }
        return shim.cppFn("toExternalValue", .{ this, global });
    }

    pub fn toExternalValueWithCallback(
        this: *const ZigString,
        global: *JSGlobalObject,
        callback: *const fn (ctx: ?*anyopaque, ptr: ?*anyopaque, len: usize) callconv(.C) void,
    ) JSValue {
        return shim.cppFn("toExternalValueWithCallback", .{ this, global, callback });
    }

    pub fn external(
        this: *const ZigString,
        global: *JSGlobalObject,
        ctx: ?*anyopaque,
        callback: *const fn (ctx: ?*anyopaque, ptr: ?*anyopaque, len: usize) callconv(.C) void,
    ) JSValue {
        if (this.len > String.max_length()) {
            callback(ctx, @constCast(@ptrCast(this.byteSlice().ptr)), this.len);
            global.ERR_STRING_TOO_LONG("Cannot create a string longer than 2^32-1 characters", .{}).throw() catch {}; // TODO: propagate?
            return .zero;
        }

        return shim.cppFn("external", .{ this, global, ctx, callback });
    }

    pub fn to16BitValue(this: *const ZigString, global: *JSGlobalObject) JSValue {
        this.assertGlobal();
        return shim.cppFn("to16BitValue", .{ this, global });
    }

    pub fn withEncoding(this: *const ZigString) ZigString {
        var out = this.*;
        out.setOutputEncoding();
        return out;
    }

    pub fn toJSStringRef(this: *const ZigString) C_API.JSStringRef {
        if (comptime @hasDecl(@import("root").bun, "bindgen")) {
            return undefined;
        }

        return if (this.is16Bit())
            C_API.JSStringCreateWithCharactersNoCopy(@as([*]const u16, @ptrCast(@alignCast(untagged(this._unsafe_ptr_do_not_use)))), this.len)
        else
            C_API.JSStringCreateStatic(untagged(this._unsafe_ptr_do_not_use), this.len);
    }

    pub fn toErrorInstance(this: *const ZigString, global: *JSGlobalObject) JSValue {
        return shim.cppFn("toErrorInstance", .{ this, global });
    }

    pub fn toTypeErrorInstance(this: *const ZigString, global: *JSGlobalObject) JSValue {
        return shim.cppFn("toTypeErrorInstance", .{ this, global });
    }

    pub fn toSyntaxErrorInstance(this: *const ZigString, global: *JSGlobalObject) JSValue {
        return shim.cppFn("toSyntaxErrorInstance", .{ this, global });
    }

    pub fn toRangeErrorInstance(this: *const ZigString, global: *JSGlobalObject) JSValue {
        return shim.cppFn("toRangeErrorInstance", .{ this, global });
    }

    pub const Extern = [_][]const u8{
        "toAtomicValue",
        "toExternalValue",
        "to16BitValue",
        "toErrorInstance",
        "toExternalU16",
        "toExternalValueWithCallback",
        "external",
        "toTypeErrorInstance",
        "toSyntaxErrorInstance",
        "toRangeErrorInstance",
    };
};

pub const DOMURL = opaque {
    pub const shim = Shimmer("WebCore", "DOMURL", @This());

    const cppFn = shim.cppFn;
    pub const name = "WebCore::DOMURL";

    pub fn cast_(value: JSValue, vm: *VM) ?*DOMURL {
        return shim.cppFn("cast_", .{ value, vm });
    }

    pub fn cast(value: JSValue) ?*DOMURL {
        return cast_(value, JSC.VirtualMachine.get().global.vm());
    }

    pub fn href_(this: *DOMURL, out: *ZigString) void {
        return shim.cppFn("href_", .{ this, out });
    }

    pub fn href(this: *DOMURL) ZigString {
        var out = ZigString.Empty;
        this.href_(&out);
        return out;
    }

    extern fn WebCore__DOMURL__fileSystemPath(arg0: *DOMURL, error_code: *c_int) bun.String;
    pub const ToFileSystemPathError = error{
        NotFileUrl,
        InvalidPath,
        InvalidHost,
    };
    pub fn fileSystemPath(this: *DOMURL) ToFileSystemPathError!bun.String {
        var error_code: c_int = 0;
        const path = WebCore__DOMURL__fileSystemPath(this, &error_code);
        switch (error_code) {
            1 => return ToFileSystemPathError.InvalidHost,
            2 => return ToFileSystemPathError.InvalidPath,
            3 => return ToFileSystemPathError.NotFileUrl,
            else => {},
        }
        bun.assert(path.tag != .Dead);
        return path;
    }

    pub fn pathname_(this: *DOMURL, out: *ZigString) void {
        return shim.cppFn("pathname_", .{ this, out });
    }

    pub fn pathname(this: *DOMURL) ZigString {
        var out = ZigString.Empty;
        this.pathname_(&out);
        return out;
    }

    pub const Extern = [_][]const u8{
        "cast_",
        "href_",
        "pathname_",
        "fileSystemPath",
    };
};

const Api = @import("../../api/schema.zig").Api;

pub const DOMFormData = opaque {
    pub const shim = Shimmer("WebCore", "DOMFormData", @This());

    pub const name = "WebCore::DOMFormData";
    pub const include = "DOMFormData.h";
    pub const namespace = "WebCore";

    const cppFn = shim.cppFn;

    pub fn create(
        global: *JSGlobalObject,
    ) JSValue {
        return shim.cppFn("create", .{
            global,
        });
    }

    pub fn createFromURLQuery(
        global: *JSGlobalObject,
        query: *ZigString,
    ) JSValue {
        return shim.cppFn("createFromURLQuery", .{
            global,
            query,
        });
    }

    extern fn DOMFormData__toQueryString(
        *DOMFormData,
        ctx: *anyopaque,
        callback: *const fn (ctx: *anyopaque, *ZigString) callconv(.C) void,
    ) void;

    pub fn toQueryString(
        this: *DOMFormData,
        comptime Ctx: type,
        ctx: Ctx,
        comptime callback: fn (ctx: Ctx, ZigString) callconv(.C) void,
    ) void {
        const Wrapper = struct {
            const cb = callback;
            pub fn run(c: *anyopaque, str: *ZigString) callconv(.C) void {
                cb(@as(Ctx, @ptrCast(c)), str.*);
            }
        };

        DOMFormData__toQueryString(this, ctx, &Wrapper.run);
    }

    pub fn fromJS(value: JSValue) ?*DOMFormData {
        return shim.cppFn("fromJS", .{
            value,
        });
    }

    pub fn append(
        this: *DOMFormData,
        name_: *ZigString,
        value_: *ZigString,
    ) void {
        return shim.cppFn("append", .{
            this,
            name_,
            value_,
        });
    }

    pub fn appendBlob(
        this: *DOMFormData,
        global: *JSC.JSGlobalObject,
        name_: *ZigString,
        blob: *anyopaque,
        filename_: *ZigString,
    ) void {
        return shim.cppFn("appendBlob", .{
            this,
            global,
            name_,
            blob,
            filename_,
        });
    }

    pub fn count(
        this: *DOMFormData,
    ) usize {
        return shim.cppFn("count", .{
            this,
        });
    }

    const ForEachFunction = *const fn (
        ctx_ptr: ?*anyopaque,
        name: *ZigString,
        value_ptr: *anyopaque,
        filename: ?*ZigString,
        is_blob: u8,
    ) callconv(.C) void;

    extern fn DOMFormData__forEach(*DOMFormData, ?*anyopaque, ForEachFunction) void;
    pub const FormDataEntry = union(enum) {
        string: ZigString,
        file: struct {
            blob: *JSC.WebCore.Blob,
            filename: ZigString,
        },
    };
    pub fn forEach(
        this: *DOMFormData,
        comptime Context: type,
        ctx: *Context,
        comptime callback_wrapper: *const fn (ctx: *Context, name: ZigString, value: FormDataEntry) void,
    ) void {
        const Wrap = struct {
            const wrapper = callback_wrapper;
            pub fn forEachWrapper(
                ctx_ptr: ?*anyopaque,
                name_: *ZigString,
                value_ptr: *anyopaque,
                filename: ?*ZigString,
                is_blob: u8,
            ) callconv(.C) void {
                const ctx_ = bun.cast(*Context, ctx_ptr.?);
                const value = if (is_blob == 0)
                    FormDataEntry{ .string = bun.cast(*ZigString, value_ptr).* }
                else
                    FormDataEntry{
                        .file = .{
                            .blob = bun.cast(*JSC.WebCore.Blob, value_ptr),
                            .filename = (filename orelse &ZigString.Empty).*,
                        },
                    };

                wrapper(ctx_, name_.*, value);
            }
        };
        JSC.markBinding(@src());
        DOMFormData__forEach(this, ctx, Wrap.forEachWrapper);
    }

    pub const Extern = [_][]const u8{
        "create",
        "fromJS",
        "append",
        "appendBlob",
        "count",
        "createFromURLQuery",
    };
};

pub const FetchHeaders = opaque {
    pub const shim = Shimmer("WebCore", "FetchHeaders", @This());

    pub const name = "WebCore::FetchHeaders";
    pub const include = "FetchHeaders.h";
    pub const namespace = "WebCore";

    const cppFn = shim.cppFn;

    pub fn createValue(
        global: *JSGlobalObject,
        names: [*c]Api.StringPointer,
        values: [*c]Api.StringPointer,
        buf: *const ZigString,
        count_: u32,
    ) JSValue {
        return shim.cppFn("createValue", .{
            global,
            names,
            values,
            buf,
            count_,
        });
    }

    extern "C" fn WebCore__FetchHeaders__createFromJS(*JSC.JSGlobalObject, JSValue) ?*FetchHeaders;
    /// Construct a `Headers` object from a JSValue.
    ///
    /// This can be:
    /// -  Array<[String, String]>
    /// -  Record<String, String>.
    ///
    /// Throws an exception if invalid.
    ///
    /// If empty, returns null.
    pub fn createFromJS(
        global: *JSGlobalObject,
        value: JSValue,
    ) ?*FetchHeaders {
        return WebCore__FetchHeaders__createFromJS(global, value);
    }

    pub fn putDefault(this: *FetchHeaders, name_: HTTPHeaderName, value: []const u8, global: *JSGlobalObject) void {
        if (this.fastHas(name_)) {
            return;
        }

        this.put(name_, value, global);
    }

    pub fn from(
        global: *JSGlobalObject,
        names: [*c]Api.StringPointer,
        values: [*c]Api.StringPointer,
        buf: *const ZigString,
        count_: u32,
    ) JSValue {
        return shim.cppFn("createValue", .{
            global,
            names,
            values,
            buf,
            count_,
        });
    }

    pub fn isEmpty(this: *FetchHeaders) bool {
        return shim.cppFn("isEmpty", .{
            this,
        });
    }

    pub fn createFromUWS(
        uws_request: *anyopaque,
    ) *FetchHeaders {
        return shim.cppFn("createFromUWS", .{
            uws_request,
        });
    }

    pub fn toUWSResponse(
        headers: *FetchHeaders,
        is_ssl: bool,
        uws_response: *anyopaque,
    ) void {
        return shim.cppFn("toUWSResponse", .{
            headers,
            is_ssl,
            uws_response,
        });
    }

    const PicoHeaders = extern struct {
        ptr: ?*const anyopaque,
        len: usize,
    };

    pub fn createEmpty() *FetchHeaders {
        return shim.cppFn("createEmpty", .{});
    }

    pub fn createFromPicoHeaders(
        pico_headers: anytype,
    ) *FetchHeaders {
        const out = PicoHeaders{ .ptr = pico_headers.list.ptr, .len = pico_headers.list.len };
        const result = shim.cppFn("createFromPicoHeaders_", .{
            &out,
        });
        return result;
    }

    pub fn createFromPicoHeaders_(
        pico_headers: *const anyopaque,
    ) *FetchHeaders {
        return shim.cppFn("createFromPicoHeaders_", .{
            pico_headers,
        });
    }

    pub fn append(
        this: *FetchHeaders,
        name_: *const ZigString,
        value: *const ZigString,
        global: *JSGlobalObject,
    ) void {
        return shim.cppFn("append", .{
            this,
            name_,
            value,
            global,
        });
    }

    extern fn WebCore__FetchHeaders__put(this: *FetchHeaders, name_: HTTPHeaderName, value: *const ZigString, global: *JSGlobalObject) void;

    pub fn put(
        this: *FetchHeaders,
        name_: HTTPHeaderName,
        value: []const u8,
        global: *JSGlobalObject,
    ) void {
        WebCore__FetchHeaders__put(this, name_, &ZigString.init(value), global);
    }

    pub fn get_(
        this: *FetchHeaders,
        name_: *const ZigString,
        out: *ZigString,
        global: *JSGlobalObject,
    ) void {
        shim.cppFn("get_", .{
            this,
            name_,
            out,
            global,
        });
    }

    pub fn get(
        this: *FetchHeaders,
        name_: []const u8,
        global: *JSGlobalObject,
    ) ?[]const u8 {
        var out = ZigString.Empty;
        get_(this, &ZigString.init(name_), &out, global);
        if (out.len > 0) {
            return out.slice();
        }

        return null;
    }

    pub fn has(
        this: *FetchHeaders,
        name_: *const ZigString,
        global: *JSGlobalObject,
    ) bool {
        return shim.cppFn("has", .{
            this,
            name_,
            global,
        });
    }

    pub fn fastHas(
        this: *FetchHeaders,
        name_: HTTPHeaderName,
    ) bool {
        return fastHas_(this, @intFromEnum(name_));
    }

    pub fn fastGet(
        this: *FetchHeaders,
        name_: HTTPHeaderName,
    ) ?ZigString {
        var str = ZigString.init("");
        fastGet_(this, @intFromEnum(name_), &str);
        if (str.len == 0) {
            return null;
        }

        return str;
    }

    pub fn fastHas_(
        this: *FetchHeaders,
        name_: u8,
    ) bool {
        return shim.cppFn("fastHas_", .{
            this,
            name_,
        });
    }

    pub fn fastGet_(
        this: *FetchHeaders,
        name_: u8,
        str: *ZigString,
    ) void {
        return shim.cppFn("fastGet_", .{
            this,
            name_,
            str,
        });
    }

    pub const HTTPHeaderName = enum(u8) {
        Accept,
        AcceptCharset,
        AcceptEncoding,
        AcceptLanguage,
        AcceptRanges,
        AccessControlAllowCredentials,
        AccessControlAllowHeaders,
        AccessControlAllowMethods,
        AccessControlAllowOrigin,
        AccessControlExposeHeaders,
        AccessControlMaxAge,
        AccessControlRequestHeaders,
        AccessControlRequestMethod,
        Age,
        Authorization,
        CacheControl,
        Connection,
        ContentDisposition,
        ContentEncoding,
        ContentLanguage,
        ContentLength,
        ContentLocation,
        ContentRange,
        ContentSecurityPolicy,
        ContentSecurityPolicyReportOnly,
        ContentType,
        Cookie,
        Cookie2,
        CrossOriginEmbedderPolicy,
        CrossOriginEmbedderPolicyReportOnly,
        CrossOriginOpenerPolicy,
        CrossOriginOpenerPolicyReportOnly,
        CrossOriginResourcePolicy,
        DNT,
        Date,
        DefaultStyle,
        ETag,
        Expect,
        Expires,
        Host,
        IcyMetaInt,
        IcyMetadata,
        IfMatch,
        IfModifiedSince,
        IfNoneMatch,
        IfRange,
        IfUnmodifiedSince,
        KeepAlive,
        LastEventID,
        LastModified,
        Link,
        Location,
        Origin,
        PingFrom,
        PingTo,
        Pragma,
        ProxyAuthorization,
        Purpose,
        Range,
        Referer,
        ReferrerPolicy,
        Refresh,
        ReportTo,
        SecFetchDest,
        SecFetchMode,
        SecWebSocketAccept,
        SecWebSocketExtensions,
        SecWebSocketKey,
        SecWebSocketProtocol,
        SecWebSocketVersion,
        ServerTiming,
        ServiceWorker,
        ServiceWorkerAllowed,
        ServiceWorkerNavigationPreload,
        SetCookie,
        SetCookie2,
        SourceMap,
        StrictTransportSecurity,
        TE,
        TimingAllowOrigin,
        Trailer,
        TransferEncoding,
        Upgrade,
        UpgradeInsecureRequests,
        UserAgent,
        Vary,
        Via,
        XContentTypeOptions,
        XDNSPrefetchControl,
        XFrameOptions,
        XSourceMap,
        XTempTablet,
        XXSSProtection,
    };

    pub fn fastRemove(
        this: *FetchHeaders,
        header: HTTPHeaderName,
    ) void {
        return fastRemove_(this, @intFromEnum(header));
    }

    pub fn fastRemove_(
        this: *FetchHeaders,
        header: u8,
    ) void {
        return shim.cppFn("fastRemove_", .{
            this,
            header,
        });
    }

    pub fn remove(
        this: *FetchHeaders,
        name_: *const ZigString,
        global: *JSGlobalObject,
    ) void {
        return shim.cppFn("remove", .{
            this,
            name_,
            global,
        });
    }

    pub fn cast_(value: JSValue, vm: *VM) ?*FetchHeaders {
        return shim.cppFn("cast_", .{ value, vm });
    }

    pub fn cast(value: JSValue) ?*FetchHeaders {
        return cast_(value, JSC.VirtualMachine.get().global.vm());
    }

    pub fn toJS(this: *FetchHeaders, globalThis: *JSGlobalObject) JSValue {
        return shim.cppFn("toJS", .{ this, globalThis });
    }

    pub fn count(
        this: *FetchHeaders,
        names: *u32,
        buf_len: *u32,
    ) void {
        return shim.cppFn("count", .{
            this,
            names,
            buf_len,
        });
    }

    pub fn clone(
        this: *FetchHeaders,
        global: *JSGlobalObject,
    ) JSValue {
        return shim.cppFn("clone", .{
            this,
            global,
        });
    }

    pub fn cloneThis(
        this: *FetchHeaders,
        global: *JSGlobalObject,
    ) ?*FetchHeaders {
        return shim.cppFn("cloneThis", .{
            this,
            global,
        });
    }

    pub fn deref(
        this: *FetchHeaders,
    ) void {
        return shim.cppFn("deref", .{
            this,
        });
    }

    pub fn copyTo(
        this: *FetchHeaders,
        names: ?[*]Api.StringPointer,
        values: ?[*]Api.StringPointer,
        buf: [*]u8,
    ) void {
        return shim.cppFn("copyTo", .{
            this,
            names,
            values,
            buf,
        });
    }

    pub const Extern = [_][]const u8{
        "fastRemove_",
        "fastGet_",
        "fastHas_",
        "append",
        "cast_",
        "clone",
        "cloneThis",
        "copyTo",
        "count",
        "createFromJS",
        "createEmpty",
        "createFromPicoHeaders_",
        "createFromUWS",
        "createValue",
        "deref",
        "get_",
        "has",
        "put_",
        "remove",
        "toJS",
        "toUWSResponse",
        "isEmpty",
    };
};

pub const SystemError = extern struct {
    errno: c_int = 0,
    /// label for errno
    code: String = String.empty,
    message: String = String.empty,
    path: String = String.empty,
    syscall: String = String.empty,
    hostname: String = String.empty,
    fd: bun.FileDescriptor = bun.toFD(-1),
    dest: String = String.empty,

    pub fn Maybe(comptime Result: type) type {
        return union(enum) {
            err: SystemError,
            result: Result,
        };
    }

    pub const shim = Shimmer("", "SystemError", @This());

    pub const name = "SystemError";
    pub const namespace = "";

    pub fn getErrno(this: *const SystemError) bun.C.E {
        // The inverse in bun.sys.Error.toSystemError()
        return @enumFromInt(this.errno * -1);
    }

    pub fn deref(this: *const SystemError) void {
        this.path.deref();
        this.code.deref();
        this.message.deref();
        this.syscall.deref();
        this.hostname.deref();
        this.dest.deref();
    }

    pub fn ref(this: *SystemError) void {
        this.path.ref();
        this.code.ref();
        this.message.ref();
        this.syscall.ref();
        this.hostname.ref();
        this.dest.ref();
    }

    pub fn toErrorInstance(this: *const SystemError, global: *JSGlobalObject) JSValue {
        defer this.deref();

        return shim.cppFn("toErrorInstance", .{ this, global });
    }

    /// This constructs the ERR_SYSTEM_ERROR error object, which has an `info`
    /// property containing the details of the system error:
    ///
    /// SystemError [ERR_SYSTEM_ERROR]: A system error occurred: {syscall} returned {errno} ({message})
    /// {
    ///     name: "ERR_SYSTEM_ERROR",
    ///     info: {
    ///         errno: -{errno},
    ///         code: {code},        // string
    ///         message: {message},  // string
    ///         syscall: {syscall},  // string
    ///     },
    ///     errno: -{errno},
    ///     syscall: {syscall},
    /// }
    ///
    /// Before using this function, consider if the Node.js API it is
    /// implementing follows this convention. It is exclusively used
    /// to match the error code that `node:os` throws.
    pub fn toErrorInstanceWithInfoObject(this: *const SystemError, global: *JSGlobalObject) JSValue {
        defer this.deref();

        return SystemError__toErrorInstanceWithInfoObject(this, global);
    }
    extern fn SystemError__toErrorInstanceWithInfoObject(*const SystemError, *JSC.JSGlobalObject) JSValue;

    pub fn format(self: SystemError, comptime _: []const u8, _: std.fmt.FormatOptions, writer: anytype) !void {
        if (!self.path.isEmpty()) {
            // TODO: remove this hardcoding
            switch (bun.Output.enable_ansi_colors_stderr) {
                inline else => |enable_colors| try writer.print(
                    comptime bun.Output.prettyFmt(
                        "<r><red>{}<r><d>:<r> <b>{s}<r>: {} <d>({}())<r>",
                        enable_colors,
                    ),
                    .{
                        self.code,
                        self.path,
                        self.message,
                        self.syscall,
                    },
                ),
            }
        } else
        // TODO: remove this hardcoding
        switch (bun.Output.enable_ansi_colors_stderr) {
            inline else => |enable_colors| try writer.print(
                comptime bun.Output.prettyFmt(
                    "<r><red>{}<r><d>:<r> {} <d>({}())<r>",
                    enable_colors,
                ),
                .{
                    self.code,
                    self.message,
                    self.syscall,
                },
            ),
        }
    }

    pub const Extern = [_][]const u8{
        "toErrorInstance",
    };
};

pub const Sizes = @import("../bindings/sizes.zig");

pub const JSUint8Array = opaque {
    pub const name = "Uint8Array_alias";
    pub fn ptr(this: *JSUint8Array) [*]u8 {
        return @as(*[*]u8, @ptrFromInt(@intFromPtr(this) + Sizes.Bun_FFI_PointerOffsetToTypedArrayVector)).*;
    }

    pub fn len(this: *JSUint8Array) usize {
        return @as(*usize, @ptrFromInt(@intFromPtr(this) + Sizes.Bun_FFI_PointerOffsetToTypedArrayLength)).*;
    }

    pub fn slice(this: *JSUint8Array) []u8 {
        return this.ptr()[0..this.len()];
    }

    extern fn JSUint8Array__fromDefaultAllocator(*JSC.JSGlobalObject, ptr: [*]u8, len: usize) JSC.JSValue;
    /// *bytes* must come from bun.default_allocator
    pub fn fromBytes(globalThis: *JSGlobalObject, bytes: []u8) JSC.JSValue {
        return JSUint8Array__fromDefaultAllocator(globalThis, bytes.ptr, bytes.len);
    }

    extern fn Bun__createUint8ArrayForCopy(*JSC.JSGlobalObject, ptr: ?*const anyopaque, len: usize, buffer: bool) JSValue;
    pub fn fromBytesCopy(globalThis: *JSGlobalObject, bytes: []const u8) JSValue {
        return Bun__createUint8ArrayForCopy(globalThis, bytes.ptr, bytes.len, false);
    }

    pub fn createEmpty(globalThis: *JSGlobalObject) JSValue {
        return Bun__createUint8ArrayForCopy(globalThis, null, 0, false);
    }
};

pub const JSCell = extern struct {
    pub const shim = Shimmer("JSC", "JSCell", @This());
    bytes: shim.Bytes,
    const cppFn = shim.cppFn;
    pub const include = "JavaScriptCore/JSCell.h";
    pub const name = "JSC::JSCell";
    pub const namespace = "JSC";

    const CellType = enum(u8) { _ };

    pub fn getObject(this: *JSCell) *JSObject {
        return shim.cppFn("getObject", .{this});
    }

    pub fn getType(this: *JSCell) u8 {
        return shim.cppFn("getType", .{
            this,
        });
    }

    pub const Extern = [_][]const u8{ "getObject", "getType" };

    pub fn getGetterSetter(this: *JSCell) *GetterSetter {
        if (comptime bun.Environment.allow_assert) {
            bun.assert(JSValue.fromCell(this).isGetterSetter());
        }
        return @as(*GetterSetter, @ptrCast(@alignCast(this)));
    }

    pub fn getCustomGetterSetter(this: *JSCell) *CustomGetterSetter {
        if (comptime bun.Environment.allow_assert) {
            bun.assert(JSValue.fromCell(this).isCustomGetterSetter());
        }
        return @as(*CustomGetterSetter, @ptrCast(@alignCast(this)));
    }
};

pub const JSString = extern struct {
    pub const shim = Shimmer("JSC", "JSString", @This());
    bytes: shim.Bytes,
    const cppFn = shim.cppFn;
    pub const include = "JavaScriptCore/JSString.h";
    pub const name = "JSC::JSString";
    pub const namespace = "JSC";

    pub fn toJS(str: *JSString) JSValue {
        return JSValue.fromCell(str);
    }

    pub fn toObject(this: *JSString, global: *JSGlobalObject) ?*JSObject {
        return shim.cppFn("toObject", .{ this, global });
    }

    pub fn toZigString(this: *JSString, global: *JSGlobalObject, zig_str: *JSC.ZigString) void {
        return shim.cppFn("toZigString", .{ this, global, zig_str });
    }

    pub fn ensureStillAlive(this: *JSString) void {
        std.mem.doNotOptimizeAway(this);
    }

    pub fn getZigString(this: *JSString, global: *JSGlobalObject) JSC.ZigString {
        var out = JSC.ZigString.init("");
        this.toZigString(global, &out);
        return out;
    }

    pub const view = getZigString;

    // doesn't always allocate
    pub fn toSlice(
        this: *JSString,
        global: *JSGlobalObject,
        allocator: std.mem.Allocator,
    ) ZigString.Slice {
        var str = ZigString.init("");
        this.toZigString(global, &str);
        return str.toSlice(allocator);
    }

    pub fn toSliceClone(
        this: *JSString,
        global: *JSGlobalObject,
        allocator: std.mem.Allocator,
    ) ZigString.Slice {
        var str = ZigString.init("");
        this.toZigString(global, &str);
        return str.toSliceClone(allocator);
    }

    pub fn toSliceZ(
        this: *JSString,
        global: *JSGlobalObject,
        allocator: std.mem.Allocator,
    ) ZigString.Slice {
        var str = ZigString.init("");
        this.toZigString(global, &str);
        return str.toSliceZ(allocator);
    }

    pub fn eql(this: *const JSString, global: *JSGlobalObject, other: *JSString) bool {
        return shim.cppFn("eql", .{ this, global, other });
    }

    pub fn iterator(this: *JSString, globalObject: *JSGlobalObject, iter: *anyopaque) void {
        return shim.cppFn("iterator", .{ this, globalObject, iter });
    }

    pub fn length(this: *const JSString) usize {
        return shim.cppFn("length", .{
            this,
        });
    }

    pub fn is8Bit(this: *const JSString) bool {
        return shim.cppFn("is8Bit", .{
            this,
        });
    }

    pub const JStringIteratorAppend8Callback = *const fn (*Iterator, [*]const u8, u32) callconv(.C) void;
    pub const JStringIteratorAppend16Callback = *const fn (*Iterator, [*]const u16, u32) callconv(.C) void;
    pub const JStringIteratorWrite8Callback = *const fn (*Iterator, [*]const u8, u32, u32) callconv(.C) void;
    pub const JStringIteratorWrite16Callback = *const fn (*Iterator, [*]const u16, u32, u32) callconv(.C) void;
    pub const Iterator = extern struct {
        data: ?*anyopaque,
        stop: u8,
        append8: ?JStringIteratorAppend8Callback,
        append16: ?JStringIteratorAppend16Callback,
        write8: ?JStringIteratorWrite8Callback,
        write16: ?JStringIteratorWrite16Callback,
    };

    pub const Extern = [_][]const u8{ "toZigString", "iterator", "toObject", "eql", "value", "length", "is8Bit", "createFromOwnedString", "createFromString" };
};

pub const GetterSetter = extern struct {
    pub const shim = Shimmer("JSC", "GetterSetter", @This());
    bytes: shim.Bytes,
    const cppFn = shim.cppFn;
    pub const include = "JavaScriptCore/GetterSetter.h";
    pub const name = "JSC::GetterSetter";
    pub const namespace = "JSC";

    pub fn isGetterNull(this: *GetterSetter) bool {
        return shim.cppFn("isGetterNull", .{this});
    }

    pub fn isSetterNull(this: *GetterSetter) bool {
        return shim.cppFn("isSetterNull", .{this});
    }
};

pub const CustomGetterSetter = extern struct {
    pub const shim = Shimmer("JSC", "CustomGetterSetter", @This());
    bytes: shim.Bytes,
    const cppFn = shim.cppFn;
    pub const include = "JavaScriptCore/CustomGetterSetter.h";
    pub const name = "JSC::CustomGetterSetter";
    pub const namespace = "JSC";

    pub fn isGetterNull(this: *CustomGetterSetter) bool {
        return shim.cppFn("isGetterNull", .{this});
    }

    pub fn isSetterNull(this: *CustomGetterSetter) bool {
        return shim.cppFn("isSetterNull", .{this});
    }
};

pub const JSPromiseRejectionOperation = enum(u32) {
    Reject = 0,
    Handle = 1,
};

// TODO(@paperdave): delete and inline these functions
pub fn NewGlobalObject(comptime Type: type) type {
    return struct {
        const importNotImpl = "Import not implemented";
        const resolveNotImpl = "resolve not implemented";
        const moduleNotImpl = "Module fetch not implemented";
        pub fn import(global: *JSGlobalObject, specifier: *String, source: *String) callconv(.C) ErrorableString {
            if (comptime @hasDecl(Type, "import")) {
                return @call(bun.callmod_inline, Type.import, .{ global, specifier.*, source.* });
            }
            return ErrorableString.err(error.ImportFailed, String.init(importNotImpl).toErrorInstance(global).asVoid());
        }
        pub fn resolve(
            res: *ErrorableString,
            global: *JSGlobalObject,
            specifier: *String,
            source: *String,
            query_string: *ZigString,
        ) callconv(.C) void {
            if (comptime @hasDecl(Type, "resolve")) {
                @call(bun.callmod_inline, Type.resolve, .{ res, global, specifier.*, source.*, query_string, true });
                return;
            }
            res.* = ErrorableString.err(error.ResolveFailed, String.init(resolveNotImpl).toErrorInstance(global).asVoid());
        }
        pub fn fetch(ret: *ErrorableResolvedSource, global: *JSGlobalObject, specifier: *String, source: *String) callconv(.C) void {
            if (comptime @hasDecl(Type, "fetch")) {
                @call(bun.callmod_inline, Type.fetch, .{ ret, global, specifier.*, source.* });
                return;
            }
            ret.* = ErrorableResolvedSource.err(error.FetchFailed, String.init(moduleNotImpl).toErrorInstance(global).asVoid());
        }
        pub fn promiseRejectionTracker(global: *JSGlobalObject, promise: *JSPromise, rejection: JSPromiseRejectionOperation) callconv(.C) JSValue {
            if (comptime @hasDecl(Type, "promiseRejectionTracker")) {
                return @call(bun.callmod_inline, Type.promiseRejectionTracker, .{ global, promise, rejection });
            }
            return JSValue.jsUndefined();
        }

        pub fn reportUncaughtException(global: *JSGlobalObject, exception: *JSC.Exception) callconv(.C) JSValue {
            if (comptime @hasDecl(Type, "reportUncaughtException")) {
                return @call(bun.callmod_inline, Type.reportUncaughtException, .{ global, exception });
            }
            return JSValue.jsUndefined();
        }

        pub fn onCrash() callconv(.C) void {
            if (comptime @hasDecl(Type, "onCrash")) {
                return @call(bun.callmod_inline, Type.onCrash, .{});
            }

            Output.flush();

            @panic("A C++ exception occurred");
        }
    };
}

pub const JSModuleLoader = extern struct {
    pub const shim = Shimmer("JSC", "JSModuleLoader", @This());
    bytes: shim.Bytes,
    const cppFn = shim.cppFn;
    pub const include = "JavaScriptCore/JSModuleLoader.h";
    pub const name = "JSC::JSModuleLoader";
    pub const namespace = "JSC";

    pub fn evaluate(
        globalObject: *JSGlobalObject,
        sourceCodePtr: [*]const u8,
        sourceCodeLen: usize,
        originUrlPtr: [*]const u8,
        originUrlLen: usize,
        referrerUrlPtr: [*]const u8,
        referrerUrlLen: usize,
        thisValue: JSValue,
        exception: [*]JSValue,
    ) JSValue {
        return shim.cppFn("evaluate", .{
            globalObject,
            sourceCodePtr,
            sourceCodeLen,
            originUrlPtr,
            originUrlLen,
            referrerUrlPtr,
            referrerUrlLen,
            thisValue,
            exception,
        });
    }

    pub fn loadAndEvaluateModule(globalObject: *JSGlobalObject, module_name: *const bun.String) ?*JSInternalPromise {
        return shim.cppFn("loadAndEvaluateModule", .{
            globalObject,
            module_name,
        });
    }

    extern fn JSModuleLoader__import(*JSGlobalObject, *const bun.String) *JSInternalPromise;
    pub fn import(globalObject: *JSGlobalObject, module_name: *const bun.String) *JSInternalPromise {
        return JSModuleLoader__import(globalObject, module_name);
    }

    // pub fn dependencyKeysIfEvaluated(this: *JSModuleLoader, globalObject: *JSGlobalObject, moduleRecord: *JSModuleRecord) *JSValue {
    //     return shim.cppFn("dependencyKeysIfEvaluated", .{ this, globalObject, moduleRecord });
    // }

    pub const Extern = [_][]const u8{
        "evaluate",
        "loadAndEvaluateModule",
        "importModule",
        "checkSyntax",
    };
};

pub fn PromiseCallback(comptime Type: type, comptime CallbackFunction: fn (*Type, *JSGlobalObject, []const JSValue) anyerror!JSValue) type {
    return struct {
        pub fn callback(
            ctx: ?*anyopaque,
            globalThis: *JSGlobalObject,
            arguments: [*]const JSValue,
            arguments_len: usize,
        ) callconv(.C) JSValue {
            return CallbackFunction(@as(*Type, @ptrCast(@alignCast(ctx.?))), globalThis, arguments[0..arguments_len]) catch |err| brk: {
                break :brk ZigString.init(bun.asByteSlice(@errorName(err))).toErrorInstance(globalThis);
            };
        }
    }.callback;
}

pub const CommonAbortReason = enum(u8) {
    Timeout = 1,
    UserAbort = 2,
    ConnectionClosed = 3,

    pub fn toJS(this: CommonAbortReason, global: *JSGlobalObject) JSValue {
        return WebCore__CommonAbortReason__toJS(global, this);
    }

    extern fn WebCore__CommonAbortReason__toJS(*JSGlobalObject, CommonAbortReason) JSValue;
};

pub const AbortSignal = extern opaque {
    pub const shim = Shimmer("WebCore", "AbortSignal", @This());
    const cppFn = shim.cppFn;
    pub const include = "webcore/AbortSignal.h";
    pub const name = "WebCore::AbortSignal";
    pub const namespace = "WebCore";

    pub fn listen(
        this: *AbortSignal,
        comptime Context: type,
        ctx: *Context,
        comptime cb: *const fn (*Context, JSValue) void,
    ) *AbortSignal {
        const Wrapper = struct {
            const call = cb;
            pub fn callback(
                ptr: ?*anyopaque,
                reason: JSValue,
            ) callconv(.C) void {
                const val = bun.cast(*Context, ptr.?);
                call(val, reason);
            }
        };

        return this.addListener(@as(?*anyopaque, @ptrCast(ctx)), Wrapper.callback);
    }

    pub fn addListener(
        this: *AbortSignal,
        ctx: ?*anyopaque,
        callback: *const fn (?*anyopaque, JSValue) callconv(.C) void,
    ) *AbortSignal {
        return cppFn("addListener", .{ this, ctx, callback });
    }

    pub fn cleanNativeBindings(this: *AbortSignal, ctx: ?*anyopaque) void {
        return cppFn("cleanNativeBindings", .{ this, ctx });
    }

    extern fn WebCore__AbortSignal__signal(*AbortSignal, *JSC.JSGlobalObject, CommonAbortReason) void;

    pub fn signal(
        this: *AbortSignal,
        globalObject: *JSC.JSGlobalObject,
        reason: CommonAbortReason,
    ) void {
        bun.Analytics.Features.abort_signal += 1;
        return WebCore__AbortSignal__signal(this, globalObject, reason);
    }

    extern fn WebCore__AbortSignal__incrementPendingActivity(*AbortSignal) void;
    extern fn WebCore__AbortSignal__decrementPendingActivity(*AbortSignal) void;

    pub fn pendingActivityRef(this: *AbortSignal) void {
        return WebCore__AbortSignal__incrementPendingActivity(this);
    }

    pub fn pendingActivityUnref(this: *AbortSignal) void {
        return WebCore__AbortSignal__decrementPendingActivity(this);
    }

    /// This function is not threadsafe. aborted is a boolean, not an atomic!
    pub fn aborted(this: *AbortSignal) bool {
        return cppFn("aborted", .{this});
    }

    /// This function is not threadsafe. JSValue cannot safely be passed between threads.
    pub fn abortReason(this: *AbortSignal) JSValue {
        return cppFn("abortReason", .{this});
    }

    extern fn WebCore__AbortSignal__reasonIfAborted(*AbortSignal, *JSC.JSGlobalObject, *u8) JSValue;

    pub const AbortReason = union(enum) {
        common: CommonAbortReason,
        js: JSValue,

        pub fn toBodyValueError(this: AbortReason, globalObject: *JSC.JSGlobalObject) JSC.WebCore.Body.Value.ValueError {
            return switch (this) {
                .common => |reason| .{ .AbortReason = reason },
                .js => |value| .{ .JSValue = JSC.Strong.create(value, globalObject) },
            };
        }

        pub fn toJS(this: AbortReason, global: *JSC.JSGlobalObject) JSValue {
            return switch (this) {
                .common => |reason| reason.toJS(global),
                .js => |value| value,
            };
        }
    };

    pub fn reasonIfAborted(this: *AbortSignal, global: *JSC.JSGlobalObject) ?AbortReason {
        var reason: u8 = 0;
        const js_reason = WebCore__AbortSignal__reasonIfAborted(this, global, &reason);
        if (reason > 0) {
            bun.debugAssert(js_reason == .undefined);
            return .{ .common = @enumFromInt(reason) };
        }
        if (js_reason == .zero) {
            return null; // not aborted
        }
        return .{ .js = js_reason };
    }

    pub fn ref(this: *AbortSignal) *AbortSignal {
        return cppFn("ref", .{this});
    }

    pub fn unref(this: *AbortSignal) void {
        cppFn("unref", .{this});
    }

    pub fn detach(this: *AbortSignal, ctx: ?*anyopaque) void {
        this.cleanNativeBindings(ctx);
        this.unref();
    }

    pub fn fromJS(value: JSValue) ?*AbortSignal {
        return cppFn("fromJS", .{value});
    }

    pub fn toJS(this: *AbortSignal, global: *JSGlobalObject) JSValue {
        return cppFn("toJS", .{ this, global });
    }

    pub fn create(global: *JSGlobalObject) JSValue {
        return cppFn("create", .{global});
    }

    extern fn WebCore__AbortSignal__new(*JSGlobalObject) *AbortSignal;
    pub fn new(global: *JSGlobalObject) *AbortSignal {
        JSC.markBinding(@src());
        return WebCore__AbortSignal__new(global);
    }

    pub const Extern = [_][]const u8{ "create", "ref", "unref", "signal", "abortReason", "aborted", "addListener", "fromJS", "toJS", "cleanNativeBindings" };
};

pub const JSPromise = extern struct {
    pub const shim = Shimmer("JSC", "JSPromise", @This());
    bytes: shim.Bytes,
    const cppFn = shim.cppFn;
    pub const include = "JavaScriptCore/JSPromise.h";
    pub const name = "JSC::JSPromise";
    pub const namespace = "JSC";

    pub const Status = enum(u32) {
        pending = 0, // Making this as 0, so that, we can change the status from Pending to others without masking.
        fulfilled = 1,
        rejected = 2,
    };

    pub fn Weak(comptime T: type) type {
        return struct {
            weak: JSC.Weak(T) = .{},
            const WeakType = @This();

            pub fn reject(this: *WeakType, globalThis: *JSC.JSGlobalObject, val: JSC.JSValue) void {
                this.swap().reject(globalThis, val);
            }

            /// Like `reject`, except it drains microtasks at the end of the current event loop iteration.
            pub fn rejectTask(this: *WeakType, globalThis: *JSC.JSGlobalObject, val: JSC.JSValue) void {
                const loop = JSC.VirtualMachine.get().eventLoop();
                loop.enter();
                defer loop.exit();

                this.reject(globalThis, val);
            }

            pub fn resolve(this: *WeakType, globalThis: *JSC.JSGlobalObject, val: JSC.JSValue) void {
                this.swap().resolve(globalThis, val);
            }

            /// Like `resolve`, except it drains microtasks at the end of the current event loop iteration.
            pub fn resolveTask(this: *WeakType, globalThis: *JSC.JSGlobalObject, val: JSC.JSValue) void {
                const loop = JSC.VirtualMachine.get().eventLoop();
                loop.enter();
                defer loop.exit();
                this.resolve(globalThis, val);
            }

            pub fn resolveOnNextTick(this: *WeakType, globalThis: *JSC.JSGlobalObject, val: JSC.JSValue) void {
                this.swap().resolveOnNextTick(globalThis, val);
            }

            pub fn init(
                globalThis: *JSC.JSGlobalObject,
                promise: JSValue,
                ctx: *T,
                comptime finalizer: *const fn (*T, JSC.JSValue) void,
            ) WeakType {
                return WeakType{
                    .weak = JSC.Weak(T).create(
                        promise,
                        globalThis,
                        ctx,
                        finalizer,
                    ),
                };
            }

            pub fn get(this: *const WeakType) *JSC.JSPromise {
                return this.weak.get().?.asPromise().?;
            }

            pub fn getOrNull(this: *const WeakType) ?*JSC.JSPromise {
                const promise_value = this.weak.get() orelse return null;
                return promise_value.asPromise();
            }

            pub fn value(this: *const WeakType) JSValue {
                return this.weak.get().?;
            }

            pub fn valueOrEmpty(this: *const WeakType) JSValue {
                return this.weak.get() orelse .zero;
            }

            pub fn swap(this: *WeakType) *JSC.JSPromise {
                const prom = this.weak.swap().asPromise().?;
                this.weak.deinit();
                return prom;
            }
            pub fn deinit(this: *WeakType) void {
                this.weak.clear();
                this.weak.deinit();
            }
        };
    }

    pub const Strong = struct {
        strong: JSC.Strong = .{},

        pub fn reject(this: *Strong, globalThis: *JSC.JSGlobalObject, val: JSC.JSValue) void {
            this.swap().reject(globalThis, val);
        }

        /// Like `reject`, except it drains microtasks at the end of the current event loop iteration.
        pub fn rejectTask(this: *Strong, globalThis: *JSC.JSGlobalObject, val: JSC.JSValue) void {
            const loop = JSC.VirtualMachine.get().eventLoop();
            loop.enter();
            defer loop.exit();

            this.reject(globalThis, val);
        }

        pub const rejectOnNextTick = @compileError("Either use an event loop task, or you're draining microtasks when you shouldn't be.");

        pub fn resolve(this: *Strong, globalThis: *JSC.JSGlobalObject, val: JSC.JSValue) void {
            this.swap().resolve(globalThis, val);
        }

        /// Like `resolve`, except it drains microtasks at the end of the current event loop iteration.
        pub fn resolveTask(this: *Strong, globalThis: *JSC.JSGlobalObject, val: JSC.JSValue) void {
            const loop = JSC.VirtualMachine.get().eventLoop();
            loop.enter();
            defer loop.exit();
            this.resolve(globalThis, val);
        }

        pub fn resolveOnNextTick(this: *Strong, globalThis: *JSC.JSGlobalObject, val: JSC.JSValue) void {
            this.swap().resolveOnNextTick(globalThis, val);
        }

        pub fn init(globalThis: *JSC.JSGlobalObject) Strong {
            return Strong{
                .strong = JSC.Strong.create(
                    JSC.JSPromise.create(globalThis).asValue(globalThis),
                    globalThis,
                ),
            };
        }

        pub fn get(this: *const Strong) *JSC.JSPromise {
            return this.strong.get().?.asPromise().?;
        }

        pub fn value(this: *const Strong) JSValue {
            return this.strong.get().?;
        }

        pub fn valueOrEmpty(this: *const Strong) JSValue {
            return this.strong.get() orelse .zero;
        }

        pub fn hasValue(this: *const Strong) bool {
            return this.strong.has();
        }

        pub fn globalObject(this: *const Strong) ?*JSC.JSGlobalObject {
            return this.strong.globalThis;
        }

        pub fn swap(this: *Strong) *JSC.JSPromise {
            const prom = this.strong.swap().asPromise().?;
            this.strong.deinit();
            return prom;
        }
        pub fn deinit(this: *Strong) void {
            this.strong.clear();
            this.strong.deinit();
        }
    };

    extern fn JSC__JSPromise__wrap(*JSC.JSGlobalObject, *anyopaque, *const fn (*anyopaque, *JSC.JSGlobalObject) callconv(.C) JSC.JSValue) JSC.JSValue;

    pub fn wrap(
        globalObject: *JSGlobalObject,
        comptime Function: anytype,
        args: std.meta.ArgsTuple(@TypeOf(Function)),
    ) JSValue {
        const Args = std.meta.ArgsTuple(@TypeOf(Function));
        const Fn = Function;
        const Wrapper = struct {
            args: Args,

            pub fn call(this: *@This(), g: *JSC.JSGlobalObject) JSC.JSValue {
                return toJSHostValue(g, @call(.auto, Fn, this.args));
            }
        };

        var ctx = Wrapper{ .args = args };
        return JSC__JSPromise__wrap(globalObject, &ctx, @ptrCast(&Wrapper.call));
    }

    pub fn wrapValue(globalObject: *JSGlobalObject, value: JSValue) JSValue {
        if (value == .zero) {
            return resolvedPromiseValue(globalObject, JSValue.jsUndefined());
        } else if (value.isEmptyOrUndefinedOrNull() or !value.isCell()) {
            return resolvedPromiseValue(globalObject, value);
        }

        if (value.jsType() == .JSPromise) {
            return value;
        }

        if (value.isAnyError()) {
            return rejectedPromiseValue(globalObject, value);
        }

        return resolvedPromiseValue(globalObject, value);
    }
    pub fn status(this: *const JSPromise, vm: *VM) Status {
        return shim.cppFn("status", .{ this, vm });
    }
    pub fn result(this: *JSPromise, vm: *VM) JSValue {
        return cppFn("result", .{ this, vm });
    }
    pub fn isHandled(this: *const JSPromise, vm: *VM) bool {
        return cppFn("isHandled", .{ this, vm });
    }
    pub fn setHandled(this: *JSPromise, vm: *VM) void {
        cppFn("setHandled", .{ this, vm });
    }

    pub fn resolvedPromise(globalThis: *JSGlobalObject, value: JSValue) *JSPromise {
        return cppFn("resolvedPromise", .{ globalThis, value });
    }

    pub fn resolveOnNextTick(promise: *JSC.JSPromise, globalThis: *JSGlobalObject, value: JSC.JSValue) void {
        return cppFn("resolveOnNextTick", .{ promise, globalThis, value });
    }

    /// Create a new promise with an already fulfilled value
    /// This is the faster function for doing that.
    pub fn resolvedPromiseValue(globalThis: *JSGlobalObject, value: JSValue) JSValue {
        return cppFn("resolvedPromiseValue", .{ globalThis, value });
    }

    pub fn rejectedPromise(globalThis: *JSGlobalObject, value: JSValue) *JSPromise {
        return cppFn("rejectedPromise", .{ globalThis, value });
    }

    pub fn rejectedPromiseValue(globalThis: *JSGlobalObject, value: JSValue) JSValue {
        return cppFn("rejectedPromiseValue", .{ globalThis, value });
    }

    /// Fulfill an existing promise with the value
    /// The value can be another Promise
    /// If you want to create a new Promise that is already resolved, see JSPromise.resolvedPromiseValue
    pub fn resolve(this: *JSPromise, globalThis: *JSGlobalObject, value: JSValue) void {
        if (comptime bun.Environment.isDebug) {
            const loop = JSC.VirtualMachine.get().eventLoop();
            loop.debug.js_call_count_outside_tick_queue += @as(usize, @intFromBool(!loop.debug.is_inside_tick_queue));
            if (loop.debug.track_last_fn_name and !loop.debug.is_inside_tick_queue) {
                loop.debug.last_fn_name = String.static("resolve");
            }
        }

        cppFn("resolve", .{ this, globalThis, value });
    }
    pub fn reject(this: *JSPromise, globalThis: *JSGlobalObject, value: JSValue) void {
        if (comptime bun.Environment.isDebug) {
            const loop = JSC.VirtualMachine.get().eventLoop();
            loop.debug.js_call_count_outside_tick_queue += @as(usize, @intFromBool(!loop.debug.is_inside_tick_queue));
            if (loop.debug.track_last_fn_name and !loop.debug.is_inside_tick_queue) {
                loop.debug.last_fn_name = String.static("reject");
            }
        }

        cppFn("reject", .{ this, globalThis, value });
    }
    pub fn rejectAsHandled(this: *JSPromise, globalThis: *JSGlobalObject, value: JSValue) void {
        cppFn("rejectAsHandled", .{ this, globalThis, value });
    }

    pub fn create(globalThis: *JSGlobalObject) *JSPromise {
        return cppFn("create", .{globalThis});
    }

    pub fn asValue(this: *JSPromise, globalThis: *JSGlobalObject) JSValue {
        return cppFn("asValue", .{ this, globalThis });
    }

    pub const Extern = [_][]const u8{
        "asValue",
        "create",
        "isHandled",
        "setHandled",
        "reject",
        "rejectAsHandled",
        "rejectAsHandledException",
        "rejectedPromise",
        "rejectedPromiseValue",
        "resolve",
        "resolveOnNextTick",
        "resolvedPromise",
        "resolvedPromiseValue",
        "result",
        "status",
        // "rejectException",
    };

    pub const Unwrapped = union(enum) {
        pending,
        fulfilled: JSValue,
        rejected: JSValue,
    };

    pub const UnwrapMode = enum { mark_handled, leave_unhandled };

    pub fn unwrap(promise: *JSPromise, vm: *VM, mode: UnwrapMode) Unwrapped {
        return switch (promise.status(vm)) {
            .pending => .pending,
            .fulfilled => .{ .fulfilled = promise.result(vm) },
            .rejected => {
                if (mode == .mark_handled) promise.setHandled(vm);
                return .{ .rejected = promise.result(vm) };
            },
        };
    }
};

pub const JSInternalPromise = extern struct {
    pub const shim = Shimmer("JSC", "JSInternalPromise", @This());
    bytes: shim.Bytes,
    const cppFn = shim.cppFn;
    pub const include = "JavaScriptCore/JSInternalPromise.h";
    pub const name = "JSC::JSInternalPromise";
    pub const namespace = "JSC";

    pub fn status(this: *const JSInternalPromise, vm: *VM) JSPromise.Status {
        return shim.cppFn("status", .{ this, vm });
    }
    pub fn result(this: *const JSInternalPromise, vm: *VM) JSValue {
        return cppFn("result", .{ this, vm });
    }
    pub fn isHandled(this: *const JSInternalPromise, vm: *VM) bool {
        return cppFn("isHandled", .{ this, vm });
    }
    pub fn setHandled(this: *JSInternalPromise, vm: *VM) void {
        cppFn("setHandled", .{ this, vm });
    }

    pub fn unwrap(promise: *JSInternalPromise, vm: *VM, mode: JSPromise.UnwrapMode) JSPromise.Unwrapped {
        return switch (promise.status(vm)) {
            .pending => .pending,
            .fulfilled => .{ .fulfilled = promise.result(vm) },
            .rejected => {
                if (mode == .mark_handled) promise.setHandled(vm);
                return .{ .rejected = promise.result(vm) };
            },
        };
    }

    pub fn resolvedPromise(globalThis: *JSGlobalObject, value: JSValue) *JSInternalPromise {
        return cppFn("resolvedPromise", .{ globalThis, value });
    }
    pub fn rejectedPromise(globalThis: *JSGlobalObject, value: JSValue) *JSInternalPromise {
        return cppFn("rejectedPromise", .{ globalThis, value });
    }

    pub fn resolve(this: *JSInternalPromise, globalThis: *JSGlobalObject, value: JSValue) void {
        cppFn("resolve", .{ this, globalThis, value });
    }
    pub fn reject(this: *JSInternalPromise, globalThis: *JSGlobalObject, value: JSValue) void {
        cppFn("reject", .{ this, globalThis, value });
    }
    pub fn rejectAsHandled(this: *JSInternalPromise, globalThis: *JSGlobalObject, value: JSValue) void {
        cppFn("rejectAsHandled", .{ this, globalThis, value });
    }

    pub fn create(globalThis: *JSGlobalObject) *JSInternalPromise {
        return cppFn("create", .{globalThis});
    }

    pub fn asValue(this: *JSInternalPromise) JSValue {
        return JSValue.fromCell(this);
    }

    pub const Extern = [_][]const u8{
        "create",
        // "then_",
        "status",
        "result",
        "isHandled",
        "setHandled",
        "resolvedPromise",
        "rejectedPromise",
        "resolve",
        "reject",
        "rejectAsHandled",
        // "thenResolve_",
        // "thenReject_",
        // "rejectException",
        "rejectAsHandledException",
    };
};

pub const AnyPromise = union(enum) {
    normal: *JSPromise,
    internal: *JSInternalPromise,

    pub fn unwrap(this: AnyPromise, vm: *VM, mode: JSPromise.UnwrapMode) JSPromise.Unwrapped {
        return switch (this) {
            inline else => |promise| promise.unwrap(vm, mode),
        };
    }
    pub fn status(this: AnyPromise, vm: *VM) JSPromise.Status {
        return switch (this) {
            inline else => |promise| promise.status(vm),
        };
    }
    pub fn result(this: AnyPromise, vm: *VM) JSValue {
        return switch (this) {
            inline else => |promise| promise.result(vm),
        };
    }
    pub fn isHandled(this: AnyPromise, vm: *VM) bool {
        return switch (this) {
            inline else => |promise| promise.isHandled(vm),
        };
    }
    pub fn setHandled(this: AnyPromise, vm: *VM) void {
        switch (this) {
            inline else => |promise| promise.setHandled(vm),
        }
    }

    pub fn resolve(this: AnyPromise, globalThis: *JSGlobalObject, value: JSValue) void {
        switch (this) {
            inline else => |promise| promise.resolve(globalThis, value),
        }
    }

    pub fn reject(this: AnyPromise, globalThis: *JSGlobalObject, value: JSValue) void {
        switch (this) {
            inline else => |promise| promise.reject(globalThis, value),
        }
    }

    pub fn rejectAsHandled(this: AnyPromise, globalThis: *JSGlobalObject, value: JSValue) void {
        switch (this) {
            inline else => |promise| promise.rejectAsHandled(globalThis, value),
        }
    }

    pub fn asValue(this: AnyPromise, globalThis: *JSGlobalObject) JSValue {
        return switch (this) {
            .normal => |promise| promise.asValue(globalThis),
            .internal => |promise| promise.asValue(),
        };
    }

    extern fn JSC__AnyPromise__wrap(*JSC.JSGlobalObject, JSValue, *anyopaque, *const fn (*anyopaque, *JSC.JSGlobalObject) callconv(.C) JSC.JSValue) void;

    pub fn wrap(
        this: AnyPromise,
        globalObject: *JSGlobalObject,
        comptime Function: anytype,
        args: std.meta.ArgsTuple(@TypeOf(Function)),
    ) void {
        const Args = std.meta.ArgsTuple(@TypeOf(Function));
        const Fn = Function;
        const Wrapper = struct {
            args: Args,

            pub fn call(wrap_: *@This(), global: *JSC.JSGlobalObject) JSC.JSValue {
                return toJSHostValue(global, @call(.auto, Fn, wrap_.args));
            }
        };

        var ctx = Wrapper{ .args = args };
        JSC__AnyPromise__wrap(globalObject, this.asValue(globalObject), &ctx, @ptrCast(&Wrapper.call));
    }
};

// SourceProvider.h
pub const SourceType = enum(u8) {
    Program = 0,
    Module = 1,
    WebAssembly = 2,
};

pub const Thenables = opaque {};

pub const JSFunction = extern struct {
    pub const shim = Shimmer("JSC", "JSFunction", @This());
    bytes: shim.Bytes,
    const cppFn = shim.cppFn;
    pub const include = "JavaScriptCore/JSFunction.h";
    pub const name = "JSC::JSFunction";
    pub const namespace = "JSC";

    const ImplementationVisibility = enum(u8) {
        public,
        private,
        private_recursive,
    };

    /// In WebKit: Intrinsic.h
    const Intrinsic = enum(u8) {
        none,
        _,
    };

    const CreateJSFunctionOptions = struct {
        implementation_visibility: ImplementationVisibility = .public,
        intrinsic: Intrinsic = .none,
        constructor: ?*const JSHostFunctionType = null,
    };

    extern fn JSFunction__createFromZig(
        global: *JSGlobalObject,
        fn_name: bun.String,
        implementation: *const JSHostFunctionType,
        arg_count: u32,
        implementation_visibility: ImplementationVisibility,
        intrinsic: Intrinsic,
        constructor: ?*const JSHostFunctionType,
    ) JSValue;

    pub fn create(
        global: *JSGlobalObject,
        fn_name: anytype,
        comptime implementation: JSHostZigFunction,
        function_length: u32,
        options: CreateJSFunctionOptions,
    ) JSValue {
        return JSFunction__createFromZig(
            global,
            switch (@TypeOf(fn_name)) {
                bun.String => fn_name,
                else => bun.String.init(fn_name),
            },
            toJSHostFunction(implementation),
            function_length,
            options.implementation_visibility,
            options.intrinsic,
            options.constructor,
        );
    }

    pub fn optimizeSoon(value: JSValue) void {
        cppFn("optimizeSoon", .{value});
    }

    extern fn JSC__JSFunction__getSourceCode(value: JSValue, out: *ZigString) bool;

    pub fn getSourceCode(value: JSValue) ?bun.String {
        var str: ZigString = undefined;
        return if (JSC__JSFunction__getSourceCode(value, &str)) bun.String.init(str) else null;
    }

    pub const Extern = [_][]const u8{
        "fromString",
        "getName",
        "displayName",
        "calculatedDisplayName",
        "optimizeSoon",
    };
};

pub const JSGlobalObject = opaque {
    pub fn allocator(this: *JSGlobalObject) std.mem.Allocator {
        return this.bunVM().allocator;
    }
    extern fn JSGlobalObject__throwStackOverflow(this: *JSGlobalObject) void;
    pub fn throwStackOverflow(this: *JSGlobalObject) void {
        JSGlobalObject__throwStackOverflow(this);
    }
    extern fn JSGlobalObject__throwOutOfMemoryError(this: *JSGlobalObject) void;
    pub fn throwOutOfMemory(this: *JSGlobalObject) bun.JSError {
        JSGlobalObject__throwOutOfMemoryError(this);
        return error.JSError;
    }

    pub fn throwOutOfMemoryValue(this: *JSGlobalObject) JSValue {
        JSGlobalObject__throwOutOfMemoryError(this);
        return .zero;
    }

    pub fn throwTODO(this: *JSGlobalObject, msg: []const u8) bun.JSError {
        const err = this.createErrorInstance("{s}", .{msg});
        err.put(this, ZigString.static("name"), bun.String.static("TODOError").toJS(this));
        return this.throwValue(err);
    }

    pub const throwTerminationException = JSGlobalObject__throwTerminationException;
    pub const clearTerminationException = JSGlobalObject__clearTerminationException;

    pub fn setTimeZone(this: *JSGlobalObject, timeZone: *const ZigString) bool {
        return JSGlobalObject__setTimeZone(this, timeZone);
    }

    pub inline fn toJSValue(globalThis: *JSGlobalObject) JSValue {
        return @enumFromInt(@intFromPtr(globalThis));
    }

    pub fn throwInvalidArguments(this: *JSGlobalObject, comptime fmt: [:0]const u8, args: anytype) bun.JSError {
        const err = JSC.toInvalidArguments(fmt, args, this);
        return this.throwValue(err);
    }

    pub inline fn throwMissingArgumentsValue(this: *JSGlobalObject, comptime arg_names: []const []const u8) bun.JSError {
        return switch (arg_names.len) {
            0 => @compileError("requires at least one argument"),
            1 => this.ERR_MISSING_ARGS("The \"{s}\" argument must be specified", .{arg_names[0]}).throw(),
            2 => this.ERR_MISSING_ARGS("The \"{s}\" and \"{s}\" arguments must be specified", .{ arg_names[0], arg_names[1] }).throw(),
            3 => this.ERR_MISSING_ARGS("The \"{s}\", \"{s}\", and \"{s}\" arguments must be specified", .{ arg_names[0], arg_names[1], arg_names[2] }).throw(),
            else => @compileError("implement this message"),
        };
    }

    pub fn createInvalidArgumentType(
        this: *JSGlobalObject,
        comptime name_: []const u8,
        comptime field: []const u8,
        comptime typename: []const u8,
    ) JSC.JSValue {
        return this.ERR_INVALID_ARG_TYPE(comptime std.fmt.comptimePrint("Expected {s} to be a {s} for '{s}'.", .{ field, typename, name_ }), .{}).toJS();
    }

    pub fn toJS(this: *JSC.JSGlobalObject, value: anytype, comptime lifetime: JSC.Lifetime) JSC.JSValue {
        return JSC.toJS(this, @TypeOf(value), value, lifetime);
    }

    pub fn throwInvalidArgumentType(
        this: *JSGlobalObject,
        comptime name_: []const u8,
        comptime field: []const u8,
        comptime typename: []const u8,
    ) bun.JSError {
        return this.throwValue(this.createInvalidArgumentType(name_, field, typename));
    }

    pub fn throwInvalidArgumentValue(
        this: *JSGlobalObject,
        argname: []const u8,
        value: JSValue,
    ) bun.JSError {
        const actual_string_value = try determineSpecificType(this, value);
        defer actual_string_value.deref();
        return this.ERR_INVALID_ARG_VALUE("The \"{s}\" argument is invalid. Received {}", .{ argname, actual_string_value }).throw();
    }

    extern "C" fn Bun__ErrorCode__determineSpecificType(*JSGlobalObject, JSValue) String;

    pub fn determineSpecificType(global: *JSGlobalObject, value: JSValue) JSError!String {
        const str = Bun__ErrorCode__determineSpecificType(global, value);
        errdefer str.deref();
        if (global.hasException()) {
            return error.JSError;
        }
        return str;
    }

    /// "The <argname> argument must be of type <typename>. Received <value>"
    pub fn throwInvalidArgumentTypeValue(
        this: *JSGlobalObject,
        argname: []const u8,
        typename: []const u8,
        value: JSValue,
    ) bun.JSError {
        const actual_string_value = try determineSpecificType(this, value);
        defer actual_string_value.deref();
        return this.ERR_INVALID_ARG_TYPE("The \"{s}\" argument must be of type {s}. Received {}", .{ argname, typename, actual_string_value }).throw();
    }

    pub fn throwInvalidArgumentRangeValue(
        this: *JSGlobalObject,
        argname: []const u8,
        typename: []const u8,
        value: i64,
    ) bun.JSError {
        return this.ERR_OUT_OF_RANGE("The \"{s}\" is out of range. {s}. Received {}", .{ argname, typename, value }).throw();
    }

    pub fn throwInvalidPropertyTypeValue(
        this: *JSGlobalObject,
        field: []const u8,
        typename: []const u8,
        value: JSValue,
    ) bun.JSError {
        const ty_str = value.jsTypeString(this).toSlice(this, bun.default_allocator);
        defer ty_str.deinit();
        return this.ERR_INVALID_ARG_TYPE("The \"{s}\" property must be of type {s}. Received {s}", .{ field, typename, ty_str.slice() }).throw();
    }

    pub fn createNotEnoughArguments(
        this: *JSGlobalObject,
        comptime name_: []const u8,
        comptime expected: usize,
        got: usize,
    ) JSC.JSValue {
        return JSC.toTypeError(.ERR_MISSING_ARGS, "Not enough arguments to '" ++ name_ ++ "'. Expected {d}, got {d}.", .{ expected, got }, this);
    }

    /// Not enough arguments passed to function named `name_`
    pub fn throwNotEnoughArguments(
        this: *JSGlobalObject,
        comptime name_: []const u8,
        comptime expected: usize,
        got: usize,
    ) bun.JSError {
        return this.throwValue(this.createNotEnoughArguments(name_, expected, got));
    }

    extern fn JSC__JSGlobalObject__reload(JSC__JSGlobalObject__ptr: *JSGlobalObject) void;
    pub fn reload(this: *JSC.JSGlobalObject) void {
        this.vm().drainMicrotasks();
        this.vm().collectAsync();

        JSC__JSGlobalObject__reload(this);
    }

    pub const BunPluginTarget = enum(u8) {
        bun = 0,
        node = 1,
        browser = 2,
    };
    extern fn Bun__runOnLoadPlugins(*JSC.JSGlobalObject, ?*const bun.String, *const bun.String, BunPluginTarget) JSValue;
    extern fn Bun__runOnResolvePlugins(*JSC.JSGlobalObject, ?*const bun.String, *const bun.String, *const String, BunPluginTarget) JSValue;

    pub fn runOnLoadPlugins(this: *JSGlobalObject, namespace_: bun.String, path: bun.String, target: BunPluginTarget) ?JSValue {
        JSC.markBinding(@src());
        const result = Bun__runOnLoadPlugins(this, if (namespace_.length() > 0) &namespace_ else null, &path, target);
        if (result.isEmptyOrUndefinedOrNull()) {
            return null;
        }

        return result;
    }

    pub fn runOnResolvePlugins(this: *JSGlobalObject, namespace_: bun.String, path: bun.String, source: bun.String, target: BunPluginTarget) ?JSValue {
        JSC.markBinding(@src());

        const result = Bun__runOnResolvePlugins(this, if (namespace_.length() > 0) &namespace_ else null, &path, &source, target);
        if (result.isEmptyOrUndefinedOrNull()) {
            return null;
        }

        return result;
    }

    pub fn createErrorInstance(this: *JSGlobalObject, comptime fmt: [:0]const u8, args: anytype) JSValue {
        if (comptime std.meta.fieldNames(@TypeOf(args)).len > 0) {
            var stack_fallback = std.heap.stackFallback(1024 * 4, this.allocator());
            var buf = bun.MutableString.init2048(stack_fallback.get()) catch unreachable;
            defer buf.deinit();
            var writer = buf.writer();
            writer.print(fmt, args) catch
            // if an exception occurs in the middle of formatting the error message, it's better to just return the formatting string than an error about an error
                return ZigString.static(fmt).toErrorInstance(this);

            // Ensure we clone it.
            var str = ZigString.initUTF8(buf.slice());

            return str.toErrorInstance(this);
        } else {
            if (comptime strings.isAllASCII(fmt)) {
                return String.static(fmt).toErrorInstance(this);
            } else {
                return ZigString.initUTF8(fmt).toErrorInstance(this);
            }
        }
    }

    pub fn createTypeErrorInstance(this: *JSGlobalObject, comptime fmt: [:0]const u8, args: anytype) JSValue {
        if (comptime std.meta.fieldNames(@TypeOf(args)).len > 0) {
            var stack_fallback = std.heap.stackFallback(1024 * 4, this.allocator());
            var buf = bun.MutableString.init2048(stack_fallback.get()) catch unreachable;
            defer buf.deinit();
            var writer = buf.writer();
            writer.print(fmt, args) catch return ZigString.static(fmt).toErrorInstance(this);
            var str = ZigString.fromUTF8(buf.slice());
            return str.toTypeErrorInstance(this);
        } else {
            return ZigString.static(fmt).toTypeErrorInstance(this);
        }
    }

    pub fn createSyntaxErrorInstance(this: *JSGlobalObject, comptime fmt: [:0]const u8, args: anytype) JSValue {
        if (comptime std.meta.fieldNames(@TypeOf(args)).len > 0) {
            var stack_fallback = std.heap.stackFallback(1024 * 4, this.allocator());
            var buf = bun.MutableString.init2048(stack_fallback.get()) catch unreachable;
            defer buf.deinit();
            var writer = buf.writer();
            writer.print(fmt, args) catch return ZigString.static(fmt).toErrorInstance(this);
            var str = ZigString.fromUTF8(buf.slice());
            return str.toSyntaxErrorInstance(this);
        } else {
            return ZigString.static(fmt).toSyntaxErrorInstance(this);
        }
    }

    pub fn createRangeErrorInstance(this: *JSGlobalObject, comptime fmt: [:0]const u8, args: anytype) JSValue {
        if (comptime std.meta.fieldNames(@TypeOf(args)).len > 0) {
            var stack_fallback = std.heap.stackFallback(1024 * 4, this.allocator());
            var buf = bun.MutableString.init2048(stack_fallback.get()) catch unreachable;
            defer buf.deinit();
            var writer = buf.writer();
            writer.print(fmt, args) catch return ZigString.static(fmt).toErrorInstance(this);
            var str = ZigString.fromUTF8(buf.slice());
            return str.toRangeErrorInstance(this);
        } else {
            return ZigString.static(fmt).toRangeErrorInstance(this);
        }
    }

    pub fn createRangeError(this: *JSGlobalObject, comptime fmt: [:0]const u8, args: anytype) JSValue {
        const err = createErrorInstance(this, fmt, args);
        err.put(this, ZigString.static("code"), ZigString.static(@tagName(JSC.Node.ErrorCode.ERR_OUT_OF_RANGE)).toJS(this));
        return err;
    }

    pub fn createInvalidArgs(this: *JSGlobalObject, comptime fmt: [:0]const u8, args: anytype) JSValue {
        return JSC.Error.ERR_INVALID_ARG_TYPE.fmt(this, fmt, args);
    }

    pub fn createError(
        this: *JSGlobalObject,
        code: JSC.Node.ErrorCode,
        error_name: string,
        comptime message: string,
        args: anytype,
    ) JSValue {
        const err = createErrorInstance(this, message, args);
        err.put(this, ZigString.static("code"), ZigString.init(@tagName(code)).toJS(this));
        err.put(this, ZigString.static("name"), ZigString.init(error_name).toJS(this));
        return err;
    }

    pub fn throw(this: *JSGlobalObject, comptime fmt: [:0]const u8, args: anytype) JSError {
        const instance = this.createErrorInstance(fmt, args);
        bun.assert(instance != .zero);
        return this.throwValue(instance);
    }

    pub fn throwPretty(this: *JSGlobalObject, comptime fmt: [:0]const u8, args: anytype) bun.JSError {
        const instance = switch (Output.enable_ansi_colors) {
            inline else => |enabled| this.createErrorInstance(Output.prettyFmt(fmt, enabled), args),
        };
        bun.assert(instance != .zero);
        return this.throwValue(instance);
    }

    extern fn JSC__JSGlobalObject__queueMicrotaskCallback(*JSGlobalObject, *anyopaque, Function: *const (fn (*anyopaque) callconv(.C) void)) void;
    pub fn queueMicrotaskCallback(
        this: *JSGlobalObject,
        ctx_val: anytype,
        comptime Function: fn (ctx: @TypeOf(ctx_val)) void,
    ) void {
        JSC.markBinding(@src());
        const Fn = Function;
        const ContextType = @TypeOf(ctx_val);
        const Wrapper = struct {
            pub fn call(p: *anyopaque) callconv(.C) void {
                Fn(bun.cast(ContextType, p));
            }
        };

        JSC__JSGlobalObject__queueMicrotaskCallback(this, ctx_val, &Wrapper.call);
    }

    pub fn queueMicrotask(this: *JSGlobalObject, function: JSValue, args: []const JSC.JSValue) void {
        this.queueMicrotaskJob(
            function,
            if (args.len > 0) args[0] else .zero,
            if (args.len > 1) args[1] else .zero,
        );
    }

    extern fn JSC__JSGlobalObject__queueMicrotaskJob(JSC__JSGlobalObject__ptr: *JSGlobalObject, JSValue, JSValue, JSValue) void;
    pub fn queueMicrotaskJob(this: *JSGlobalObject, function: JSValue, first: JSValue, second: JSValue) void {
        JSC__JSGlobalObject__queueMicrotaskJob(this, function, first, second);
    }

    pub fn throwValue(this: *JSGlobalObject, value: JSC.JSValue) JSError {
        this.vm().throwError(this, value);
        return error.JSError;
    }

    pub fn throwError(this: *JSGlobalObject, err: anyerror, comptime fmt: [:0]const u8) bun.JSError {
        if (err == error.OutOfMemory) {
            return this.throwOutOfMemory();
        }

        // If we're throwing JSError, that means either:
        // - We're throwing an exception while another exception is already active
        // - We're incorrectly returning JSError from a function that did not throw.
        bun.debugAssert(err != error.JSError);

        // Avoid tiny extra allocation
        var stack = std.heap.stackFallback(128, bun.default_allocator);
        const allocator_ = stack.get();
        const buffer = try std.fmt.allocPrint(allocator_, comptime "{s} " ++ fmt, .{@errorName(err)});
        defer allocator_.free(buffer);
        const str = ZigString.initUTF8(buffer);
        const err_value = str.toErrorInstance(this);
        this.vm().throwError(this, err_value);
        return error.JSError;
    }

    pub fn ref(this: *JSGlobalObject) C_API.JSContextRef {
        return @as(C_API.JSContextRef, @ptrCast(this));
    }
    pub const ctx = ref;

    extern fn JSC__JSGlobalObject__createAggregateError(*JSGlobalObject, [*]const JSValue, usize, *const ZigString) JSValue;
    pub fn createAggregateError(globalObject: *JSGlobalObject, errors: []const JSValue, message: *const ZigString) JSValue {
        return JSC__JSGlobalObject__createAggregateError(globalObject, errors.ptr, errors.len, message);
    }

    extern fn JSC__JSGlobalObject__createAggregateErrorWithArray(*JSGlobalObject, JSValue, bun.String, JSValue) JSValue;
    pub fn createAggregateErrorWithArray(
        globalObject: *JSGlobalObject,
        message: bun.String,
        error_array: JSValue,
    ) JSValue {
        if (bun.Environment.allow_assert)
            bun.assert(error_array.isArray());
        return JSC__JSGlobalObject__createAggregateErrorWithArray(globalObject, error_array, message, .undefined);
    }

    extern fn JSC__JSGlobalObject__generateHeapSnapshot(*JSGlobalObject) JSValue;
    pub fn generateHeapSnapshot(this: *JSGlobalObject) JSValue {
        return JSC__JSGlobalObject__generateHeapSnapshot(this);
    }

    pub fn hasException(this: *JSGlobalObject) bool {
        return JSGlobalObject__hasException(this);
    }

    pub fn clearException(this: *JSGlobalObject) void {
        return JSGlobalObject__clearException(this);
    }

    /// Clears the current exception and returns that value. Requires compile-time
    /// proof of an exception via `error.JSError`
    pub fn takeException(this: *JSGlobalObject, proof: bun.JSError) JSValue {
        switch (proof) {
            error.JSError => {},
            error.OutOfMemory => this.throwOutOfMemory() catch {},
        }

        return this.tryTakeException() orelse {
            @panic("A JavaScript exception was thrown, however it was cleared before it could be read.");
        };
    }

    pub fn tryTakeException(this: *JSGlobalObject) ?JSValue {
        const value = JSGlobalObject__tryTakeException(this);
        if (value == .zero) return null;
        return value;
    }

    /// This is for the common scenario you are calling into JavaScript, but there is
    /// no logical way to handle a thrown exception other than to treat it as unhandled.
    ///
    /// The pattern:
    ///
    ///     const result = value.call(...) catch |err|
    ///         return global.reportActiveExceptionAsUnhandled(err);
    ///
    pub fn reportActiveExceptionAsUnhandled(this: *JSGlobalObject, err: bun.JSError) void {
        _ = this.bunVM().uncaughtException(this, this.takeException(err), false);
    }

    pub fn vm(this: *JSGlobalObject) *VM {
        return JSC__JSGlobalObject__vm(this);
    }

    pub fn deleteModuleRegistryEntry(this: *JSGlobalObject, name_: *ZigString) void {
        return JSC__JSGlobalObject__deleteModuleRegistryEntry(this, name_);
    }

    fn bunVMUnsafe(this: *JSGlobalObject) *anyopaque {
        return JSC__JSGlobalObject__bunVM(this);
    }

    pub fn bunVM(this: *JSGlobalObject) *JSC.VirtualMachine {
        if (comptime bun.Environment.allow_assert) {
            // if this fails
            // you most likely need to run
            //   make clean-jsc-bindings
            //   make bindings -j10
            const assertion = this.bunVMUnsafe() == @as(*anyopaque, @ptrCast(JSC.VirtualMachine.get()));
            bun.assert(assertion);
        }
        return @as(*JSC.VirtualMachine, @ptrCast(@alignCast(this.bunVMUnsafe())));
    }

    /// We can't do the threadlocal check when queued from another thread
    pub fn bunVMConcurrently(this: *JSGlobalObject) *JSC.VirtualMachine {
        return @as(*JSC.VirtualMachine, @ptrCast(@alignCast(this.bunVMUnsafe())));
    }

    extern fn JSC__JSGlobalObject__handleRejectedPromises(*JSGlobalObject) void;
    pub fn handleRejectedPromises(this: *JSGlobalObject) void {
        return JSC__JSGlobalObject__handleRejectedPromises(this);
    }

    extern fn ZigGlobalObject__readableStreamToArrayBuffer(*JSGlobalObject, JSValue) JSValue;
    extern fn ZigGlobalObject__readableStreamToBytes(*JSGlobalObject, JSValue) JSValue;
    extern fn ZigGlobalObject__readableStreamToText(*JSGlobalObject, JSValue) JSValue;
    extern fn ZigGlobalObject__readableStreamToJSON(*JSGlobalObject, JSValue) JSValue;
    extern fn ZigGlobalObject__readableStreamToFormData(*JSGlobalObject, JSValue, JSValue) JSValue;
    extern fn ZigGlobalObject__readableStreamToBlob(*JSGlobalObject, JSValue) JSValue;

    pub fn readableStreamToArrayBuffer(this: *JSGlobalObject, value: JSValue) JSValue {
        return ZigGlobalObject__readableStreamToArrayBuffer(this, value);
    }

    pub fn readableStreamToBytes(this: *JSGlobalObject, value: JSValue) JSValue {
        return ZigGlobalObject__readableStreamToBytes(this, value);
    }

    pub fn readableStreamToText(this: *JSGlobalObject, value: JSValue) JSValue {
        return ZigGlobalObject__readableStreamToText(this, value);
    }

    pub fn readableStreamToJSON(this: *JSGlobalObject, value: JSValue) JSValue {
        return ZigGlobalObject__readableStreamToJSON(this, value);
    }

    pub fn readableStreamToBlob(this: *JSGlobalObject, value: JSValue) JSValue {
        return ZigGlobalObject__readableStreamToBlob(this, value);
    }

    pub fn readableStreamToFormData(this: *JSGlobalObject, value: JSValue, content_type: JSValue) JSValue {
        return ZigGlobalObject__readableStreamToFormData(this, value, content_type);
    }

    pub inline fn assertOnJSThread(this: *JSGlobalObject) void {
        if (bun.Environment.allow_assert) this.bunVM().assertOnJSThread();
    }

    // returns false if it throws
    pub fn validateObject(
        this: *JSGlobalObject,
        comptime arg_name: [:0]const u8,
        value: JSValue,
        opts: struct {
            allowArray: bool = false,
            allowFunction: bool = false,
            nullable: bool = false,
        },
    ) bun.JSError!void {
        if ((!opts.nullable and value.isNull()) or
            (!opts.allowArray and value.isArray()) or
            (!value.isObject() and (!opts.allowFunction or !value.isFunction())))
        {
            return this.throwInvalidArgumentTypeValue(arg_name, "object", value);
        }
    }

    pub fn throwRangeError(this: *JSGlobalObject, value: anytype, options: bun.fmt.OutOfRangeOptions) bun.JSError {
        // TODO:
        // This works around a Zig compiler bug
        // when using this.ERR_OUT_OF_RANGE.
        return JSC.Error.ERR_OUT_OF_RANGE.throw(this, "{}", .{bun.fmt.outOfRange(value, options)});
    }

    pub const IntegerRange = struct {
        min: comptime_int = JSC.MIN_SAFE_INTEGER,
        max: comptime_int = JSC.MAX_SAFE_INTEGER,
        field_name: []const u8 = "",
        always_allow_zero: bool = false,
    };

    pub fn validateIntegerRange(this: *JSGlobalObject, value: JSValue, comptime T: type, default: T, comptime range: IntegerRange) bun.JSError!T {
        if (value == .undefined or value == .zero) {
            return default;
        }

        const min_t = comptime @max(range.min, std.math.minInt(T), JSC.MIN_SAFE_INTEGER);
        const max_t = comptime @min(range.max, std.math.maxInt(T), JSC.MAX_SAFE_INTEGER);

        comptime {
            if (min_t > max_t) {
                @compileError("max must be less than min");
            }

            if (max_t < min_t) {
                @compileError("max must be less than min");
            }
        }
        const field_name = comptime range.field_name;
        const always_allow_zero = comptime range.always_allow_zero;
        const min = range.min;
        const max = range.max;

        if (value.isInt32()) {
            const int = value.toInt32();
            if (always_allow_zero and int == 0) {
                return 0;
            }
            if (int < min_t or int > max_t) {
                return this.throwRangeError(int, .{ .field_name = field_name, .min = min, .max = max });
            }
            return @intCast(int);
        }

        if (!value.isNumber()) {
            return this.throwInvalidPropertyTypeValue(field_name, "number", value);
        }
        const f64_val = value.asNumber();
        if (always_allow_zero and f64_val == 0) {
            return 0;
        }

        if (std.math.isNan(f64_val)) {
            // node treats NaN as default
            return default;
        }
        if (@floor(f64_val) != f64_val) {
            return this.throwInvalidPropertyTypeValue(field_name, "integer", value);
        }
        if (f64_val < min_t or f64_val > max_t) {
            return this.throwRangeError(f64_val, .{ .field_name = comptime field_name, .min = min, .max = max });
        }

        return @intFromFloat(f64_val);
    }

    pub fn getInteger(this: *JSGlobalObject, obj: JSValue, comptime T: type, default: T, comptime range: IntegerRange) ?T {
        if (obj.get(this, range.field_name)) |val| {
            return this.validateIntegerRange(val, T, default, range);
        }
        if (this.hasException()) return null;
        return default;
    }

    pub inline fn createHostFunction(
        global: *JSGlobalObject,
        comptime display_name: [:0]const u8,
        // when querying from JavaScript, 'func.name'
        comptime function: anytype,
        // when querying from JavaScript, 'func.len'
        comptime argument_count: u32,
    ) JSValue {
        return NewRuntimeFunction(global, ZigString.static(display_name), argument_count, toJSHostFunction(function), false, false, null);
    }

    pub usingnamespace @import("ErrorCode").JSGlobalObjectExtensions;

    extern fn JSC__JSGlobalObject__bunVM(*JSGlobalObject) *VM;
    extern fn JSC__JSGlobalObject__vm(*JSGlobalObject) *VM;
    extern fn JSC__JSGlobalObject__deleteModuleRegistryEntry(*JSGlobalObject, *const ZigString) void;
    extern fn JSGlobalObject__clearException(*JSGlobalObject) void;
    extern fn JSGlobalObject__clearTerminationException(this: *JSGlobalObject) void;
    extern fn JSGlobalObject__hasException(*JSGlobalObject) bool;
    extern fn JSGlobalObject__setTimeZone(this: *JSGlobalObject, timeZone: *const ZigString) bool;
    extern fn JSGlobalObject__tryTakeException(*JSGlobalObject) JSValue;
    extern fn JSGlobalObject__throwTerminationException(this: *JSGlobalObject) void;
};

pub const JSNativeFn = JSHostZigFunction;

pub const JSArrayIterator = struct {
    i: u32 = 0,
    len: u32 = 0,
    array: JSValue,
    global: *JSGlobalObject,

    pub fn init(value: JSValue, global: *JSGlobalObject) JSArrayIterator {
        return .{
            .array = value,
            .global = global,
            .len = @as(u32, @truncate(value.getLength(global))),
        };
    }

    // TODO: this can throw
    pub fn next(this: *JSArrayIterator) ?JSValue {
        if (!(this.i < this.len)) {
            return null;
        }
        const i = this.i;
        this.i += 1;
        return JSObject.getIndex(this.array, this.global, i);
    }
};

pub const JSMap = opaque {
    pub const shim = Shimmer("JSC", "JSMap", @This());
    pub const Type = JSMap;
    const cppFn = shim.cppFn;

    pub const include = "JavaScriptCore/JSMap.h";
    pub const name = "JSC::JSMap";
    pub const namespace = "JSC";

    pub fn create(globalObject: *JSGlobalObject) JSValue {
        return cppFn("create", .{globalObject});
    }

    pub fn set(this: *JSMap, globalObject: *JSGlobalObject, key: JSValue, value: JSValue) void {
        return cppFn("set", .{ this, globalObject, key, value });
    }

    pub fn get_(this: *JSMap, globalObject: *JSGlobalObject, key: JSValue) JSValue {
        return cppFn("get", .{ this, globalObject, key });
    }

    pub fn get(this: *JSMap, globalObject: *JSGlobalObject, key: JSValue) ?JSValue {
        const value = get_(this, globalObject, key);
        if (value.isEmpty()) {
            return null;
        }
        return value;
    }

    pub fn has(this: *JSMap, globalObject: *JSGlobalObject, key: JSValue) bool {
        return cppFn("has", .{ this, globalObject, key });
    }

    pub fn remove(this: *JSMap, globalObject: *JSGlobalObject, key: JSValue) bool {
        return cppFn("remove", .{ this, globalObject, key });
    }

    pub fn fromJS(value: JSValue) ?*JSMap {
        if (value.jsTypeLoose() == .Map) {
            return bun.cast(*JSMap, value.asEncoded().asPtr.?);
        }

        return null;
    }

    pub const Extern = [_][]const u8{
        "create",
        "set",
        "get_",
        "has",
        "remove",
    };
};

// TODO: this should not need to be `pub`
pub const JSValueReprInt = i64;

/// ABI-compatible with EncodedJSValue
/// In the future, this type will exclude `zero`, encoding it as `error.JSError` instead.
pub const JSValue = enum(i64) {
    undefined = 0xa,
    null = 0x2,
    true = FFI.TrueI64,
    false = 0x6,

    /// Typically means an exception was thrown.
    zero = 0,

    /// JSValue::ValueDeleted
    ///
    /// Deleted is a special encoding used in JSC hash map internals used for
    /// the null state. It is re-used here for encoding the "not present" state.
    property_does_not_exist_on_object = 0x4,
    _,

    /// When JavaScriptCore throws something, it returns a null cell (0). The
    /// exception is set on the global object. ABI-compatible with EncodedJSValue.
    pub const MaybeException = enum(i64) {
        zero = 0,
        _,

        pub fn unwrap(val: JSValue.MaybeException) JSError!JSValue {
            return if (val != .zero) @enumFromInt(@intFromEnum(val)) else JSError.JSError;
        }
    };

    /// This function is a migration stepping stone to JSError
    /// Prefer annotating the type as `JSValue.MaybeException`
    pub fn unwrapZeroToJSError(val: JSValue) JSError!JSValue {
        return if (val != .zero) val else JSError.JSError;
    }

    pub const shim = Shimmer("JSC", "JSValue", @This());
    pub const is_pointer = false;

    const cppFn = shim.cppFn;

    pub const include = "JavaScriptCore/JSValue.h";
    pub const name = "JSC::JSValue";
    pub const namespace = "JSC";
    pub const JSType = enum(u8) {
        Cell = 0,
        Structure = 1,
        String = 2,
        HeapBigInt = 3,
        Symbol = 4,
        GetterSetter = 5,
        CustomGetterSetter = 6,
        APIValueWrapper = 7,
        NativeExecutable = 8,
        ProgramExecutable = 9,
        ModuleProgramExecutable = 10,
        EvalExecutable = 11,
        FunctionExecutable = 12,
        UnlinkedFunctionExecutable = 13,
        UnlinkedProgramCodeBlock = 14,
        UnlinkedModuleProgramCodeBlock = 15,
        UnlinkedEvalCodeBlock = 16,
        UnlinkedFunctionCodeBlock = 17,
        CodeBlock = 18,
        JSImmutableButterfly = 19,
        JSSourceCode = 20,
        JSScriptFetcher = 21,
        JSScriptFetchParameters = 22,
        Object = 23,
        FinalObject = 24,
        JSCallee = 25,
        JSFunction = 26,
        InternalFunction = 27,
        NullSetterFunction = 28,
        BooleanObject = 29,
        NumberObject = 30,
        ErrorInstance = 31,
        GlobalProxy = 32,
        DirectArguments = 33,
        ScopedArguments = 34,
        ClonedArguments = 35,
        Array = 36,
        DerivedArray = 37,
        ArrayBuffer = 38,
        Int8Array = 39,
        Uint8Array = 40,
        Uint8ClampedArray = 41,
        Int16Array = 42,
        Uint16Array = 43,
        Int32Array = 44,
        Uint32Array = 45,
        Float16Array = 46,
        Float32Array = 47,
        Float64Array = 48,
        BigInt64Array = 49,
        BigUint64Array = 50,
        DataView = 51,
        GlobalObject = 52,
        GlobalLexicalEnvironment = 53,
        LexicalEnvironment = 54,
        ModuleEnvironment = 55,
        StrictEvalActivation = 56,
        WithScope = 57,
        ModuleNamespaceObject = 58,
        ShadowRealm = 59,
        RegExpObject = 60,
        JSDate = 61,
        ProxyObject = 62,
        Generator = 63,
        AsyncGenerator = 64,
        JSArrayIterator = 65,
        Iterator = 66,
        IteratorHelper = 67,
        MapIterator = 68,
        SetIterator = 69,
        StringIterator = 70,
        WrapForValidIterator = 71,
        RegExpStringIterator = 72,
        AsyncFromSyncIterator = 73,
        JSPromise = 74,
        Map = 75,
        Set = 76,
        WeakMap = 77,
        WeakSet = 78,
        WebAssemblyModule = 79,
        WebAssemblyInstance = 80,
        WebAssemblyGCObject = 81,
        StringObject = 82,
        DerivedStringObject = 83,
        InternalFieldTuple = 84,

        MaxJS = 0b11111111,
        Event = 0b11101111,
        DOMWrapper = 0b11101110,

        /// This means that we don't have Zig bindings for the type yet, but it
        /// implements .toJSON()
        JSAsJSONType = 0b11110000 | 1,
        _,

        pub const min_typed_array: JSType = .Int8Array;
        pub const max_typed_array: JSType = .DataView;

        pub fn canGet(this: JSType) bool {
            return switch (this) {
                .Array,
                .ArrayBuffer,
                .BigInt64Array,
                .BigUint64Array,
                .BooleanObject,
                .DOMWrapper,
                .DataView,
                .DerivedArray,
                .DerivedStringObject,
                .ErrorInstance,
                .Event,
                .FinalObject,
                .Float32Array,
                .Float16Array,
                .Float64Array,
                .GlobalObject,
                .Int16Array,
                .Int32Array,
                .Int8Array,
                .InternalFunction,
                .JSArrayIterator,
                .AsyncGenerator,
                .JSDate,
                .JSFunction,
                .Generator,
                .Map,
                .MapIterator,
                .JSPromise,
                .Set,
                .SetIterator,
                .IteratorHelper,
                .Iterator,
                .StringIterator,
                .WeakMap,
                .WeakSet,
                .ModuleNamespaceObject,
                .NumberObject,
                .Object,
                .ProxyObject,
                .RegExpObject,
                .ShadowRealm,
                .StringObject,
                .Uint16Array,
                .Uint32Array,
                .Uint8Array,
                .Uint8ClampedArray,
                .WebAssemblyModule,
                .WebAssemblyInstance,
                .WebAssemblyGCObject,
                => true,
                else => false,
            };
        }

        pub inline fn isObject(this: JSType) bool {
            // inline constexpr bool isObjectType(JSType type) { return type >= ObjectType; }
            return @intFromEnum(this) >= @intFromEnum(JSType.Object);
        }

        pub fn isFunction(this: JSType) bool {
            return switch (this) {
                .JSFunction, .FunctionExecutable, .InternalFunction => true,
                else => false,
            };
        }

        pub fn isTypedArray(this: JSType) bool {
            return switch (this) {
                .ArrayBuffer,
                .BigInt64Array,
                .BigUint64Array,
                .Float32Array,
                .Float16Array,
                .Float64Array,
                .Int16Array,
                .Int32Array,
                .Int8Array,
                .Uint16Array,
                .Uint32Array,
                .Uint8Array,
                .Uint8ClampedArray,
                => true,
                else => false,
            };
        }

        pub fn isArrayBufferLike(this: JSType) bool {
            return switch (this) {
                .DataView,
                .ArrayBuffer,
                .BigInt64Array,
                .BigUint64Array,
                .Float32Array,
                .Float16Array,
                .Float64Array,
                .Int16Array,
                .Int32Array,
                .Int8Array,
                .Uint16Array,
                .Uint32Array,
                .Uint8Array,
                .Uint8ClampedArray,
                => true,
                else => false,
            };
        }

        pub fn toC(this: JSType) C_API.JSTypedArrayType {
            return switch (this) {
                .Int8Array => .kJSTypedArrayTypeInt8Array,
                .Int16Array => .kJSTypedArrayTypeInt16Array,
                .Int32Array => .kJSTypedArrayTypeInt32Array,
                .Uint8Array => .kJSTypedArrayTypeUint8Array,
                .Uint8ClampedArray => .kJSTypedArrayTypeUint8ClampedArray,
                .Uint16Array => .kJSTypedArrayTypeUint16Array,
                .Uint32Array => .kJSTypedArrayTypeUint32Array,
                .Float32Array => .kJSTypedArrayTypeFloat32Array,
                .Float64Array => .kJSTypedArrayTypeFloat64Array,
                .ArrayBuffer => .kJSTypedArrayTypeArrayBuffer,
                // .DataView => .kJSTypedArrayTypeDataView,
                else => .kJSTypedArrayTypeNone,
            };
        }

        pub fn isHidden(this: JSType) bool {
            return switch (this) {
                .APIValueWrapper,
                .NativeExecutable,
                .ProgramExecutable,
                .ModuleProgramExecutable,
                .EvalExecutable,
                .FunctionExecutable,
                .UnlinkedFunctionExecutable,
                .UnlinkedProgramCodeBlock,
                .UnlinkedModuleProgramCodeBlock,
                .UnlinkedEvalCodeBlock,
                .UnlinkedFunctionCodeBlock,
                .CodeBlock,
                .JSImmutableButterfly,
                .JSSourceCode,
                .JSScriptFetcher,
                .JSScriptFetchParameters,
                => true,
                else => false,
            };
        }

        pub const LastMaybeFalsyCellPrimitive = JSType.HeapBigInt;
        pub const LastJSCObject = JSType.DerivedStringObject; // This is the last "JSC" Object type. After this, we have embedder's (e.g., WebCore) extended object types.

        pub inline fn isString(this: JSType) bool {
            return this == .String;
        }

        pub inline fn isStringObject(this: JSType) bool {
            return this == .StringObject;
        }

        pub inline fn isDerivedStringObject(this: JSType) bool {
            return this == .DerivedStringObject;
        }

        pub inline fn isStringObjectLike(this: JSType) bool {
            return this == .StringObject or this == .DerivedStringObject;
        }

        pub inline fn isStringLike(this: JSType) bool {
            return switch (this) {
                .String, .StringObject, .DerivedStringObject => true,
                else => false,
            };
        }

        pub inline fn isArray(this: JSType) bool {
            return switch (this) {
                .Array, .DerivedArray => true,
                else => false,
            };
        }

        pub inline fn isArrayLike(this: JSType) bool {
            return switch (this) {
                .Array,
                .DerivedArray,

                .ArrayBuffer,
                .BigInt64Array,
                .BigUint64Array,
                .Float32Array,
                .Float16Array,
                .Float64Array,
                .Int16Array,
                .Int32Array,
                .Int8Array,
                .Uint16Array,
                .Uint32Array,
                .Uint8Array,
                .Uint8ClampedArray,
                => true,
                else => false,
            };
        }

        pub inline fn isSet(this: JSType) bool {
            return switch (this) {
                .Set, .WeakSet => true,
                else => false,
            };
        }

        pub inline fn isMap(this: JSType) bool {
            return switch (this) {
                .Map, .WeakMap => true,
                else => false,
            };
        }

        pub inline fn isIndexable(this: JSType) bool {
            return switch (this) {
                .Object,
                .FinalObject,
                .Array,
                .DerivedArray,
                .ErrorInstance,
                .JSFunction,
                .InternalFunction,

                .ArrayBuffer,
                .BigInt64Array,
                .BigUint64Array,
                .Float32Array,
                .Float16Array,
                .Float64Array,
                .Int16Array,
                .Int32Array,
                .Int8Array,
                .Uint16Array,
                .Uint32Array,
                .Uint8Array,
                .Uint8ClampedArray,
                => true,
                else => false,
            };
        }

        pub inline fn isArguments(this: JSType) bool {
            return switch (this) {
                .DirectArguments, .ClonedArguments, .ScopedArguments => true,
                else => false,
            };
        }
    };

    pub inline fn cast(ptr: anytype) JSValue {
        return @as(JSValue, @enumFromInt(@as(i64, @bitCast(@intFromPtr(ptr)))));
    }

    pub fn coerceToInt32(this: JSValue, globalThis: *JSC.JSGlobalObject) i32 {
        return cppFn("coerceToInt32", .{ this, globalThis });
    }

    pub fn coerceToInt64(this: JSValue, globalThis: *JSC.JSGlobalObject) i64 {
        return cppFn("coerceToInt64", .{ this, globalThis });
    }

    pub fn getIndex(this: JSValue, globalThis: *JSGlobalObject, i: u32) JSValue {
        return JSC.JSObject.getIndex(this, globalThis, i);
    }

    extern fn JSC__JSValue__getDirectIndex(JSValue, *JSGlobalObject, u32) JSValue;
    pub fn getDirectIndex(this: JSValue, globalThis: *JSGlobalObject, i: u32) JSValue {
        return JSC__JSValue__getDirectIndex(this, globalThis, i);
    }

    pub fn isFalsey(this: JSValue) bool {
        return !this.toBoolean();
    }

    pub const isTruthy = toBoolean;

    const PropertyIteratorFn = *const fn (
        globalObject_: *JSGlobalObject,
        ctx_ptr: ?*anyopaque,
        key: *ZigString,
        value: JSValue,
        is_symbol: bool,
        is_private_symbol: bool,
    ) callconv(.C) void;

    pub extern fn JSC__JSValue__forEachPropertyNonIndexed(JSValue0: JSValue, arg1: *JSGlobalObject, arg2: ?*anyopaque, ArgFn3: ?*const fn (*JSGlobalObject, ?*anyopaque, *ZigString, JSValue, bool, bool) callconv(.C) void) void;
    pub extern fn JSC__JSValue__forEachProperty(JSValue0: JSValue, arg1: *JSGlobalObject, arg2: ?*anyopaque, ArgFn3: ?*const fn (*JSGlobalObject, ?*anyopaque, *ZigString, JSValue, bool, bool) callconv(.C) void) void;
    pub extern fn JSC__JSValue__forEachPropertyOrdered(JSValue0: JSValue, arg1: *JSGlobalObject, arg2: ?*anyopaque, ArgFn3: ?*const fn (*JSGlobalObject, ?*anyopaque, *ZigString, JSValue, bool, bool) callconv(.C) void) void;

    pub fn forEachPropertyNonIndexed(
        this: JSValue,
        globalThis: *JSC.JSGlobalObject,
        ctx: ?*anyopaque,
        callback: PropertyIteratorFn,
    ) void {
        JSC__JSValue__forEachPropertyNonIndexed(this, globalThis, ctx, callback);
    }

    pub fn forEachProperty(
        this: JSValue,
        globalThis: *JSC.JSGlobalObject,
        ctx: ?*anyopaque,
        callback: PropertyIteratorFn,
    ) void {
        JSC__JSValue__forEachProperty(this, globalThis, ctx, callback);
    }

    pub fn forEachPropertyOrdered(
        this: JSValue,
        globalObject: *JSC.JSGlobalObject,
        ctx: ?*anyopaque,
        callback: PropertyIteratorFn,
    ) void {
        JSC__JSValue__forEachPropertyOrdered(this, globalObject, ctx, callback);
    }

    /// Prefer toNumber over this function to
    /// - Match the underlying JSC api name
    /// - Match the underlying specification
    /// - Catch exceptions
    pub fn coerceToDouble(this: JSValue, globalObject: *JSC.JSGlobalObject) f64 {
        return cppFn("coerceToDouble", .{ this, globalObject });
    }

    pub extern fn Bun__JSValue__toNumber(value: JSValue, global: *JSGlobalObject, had_error: *bool) f64;

    /// Perform the ToNumber abstract operation, coercing a value to a number.
    /// Equivalent to `+value`
    /// https://tc39.es/ecma262/#sec-tonumber
    pub fn toNumber(this: JSValue, global: *JSGlobalObject) bun.JSError!f64 {
        var had_error: bool = false;
        const result = Bun__JSValue__toNumber(this, global, &had_error);
        if (had_error) {
            return error.JSError;
        }
        return result;
    }

    pub fn coerce(this: JSValue, comptime T: type, globalThis: *JSC.JSGlobalObject) T {
        return switch (T) {
            ZigString => this.getZigString(globalThis),
            bool => this.toBoolean(),
            f64 => {
                if (this.isDouble()) {
                    return this.asDouble();
                }

                return this.coerceToDouble(globalThis);
            },
            i64 => {
                return this.coerceToInt64(globalThis);
            },
            i32 => {
                if (this.isInt32()) {
                    return this.asInt32();
                }

                if (this.getNumber()) |num| {
                    return coerceJSValueDoubleTruncatingT(i32, num);
                }

                return this.coerceToInt32(globalThis);
            },
            else => @compileError("Unsupported coercion type"),
        };
    }

    /// This does not call [Symbol.toPrimitive] or [Symbol.toStringTag].
    /// This is only safe when you don't want to do conversions across non-primitive types.
    pub fn to(this: JSValue, comptime T: type) T {
        if (@typeInfo(T) == .Enum) {
            const Int = @typeInfo(T).Enum.tag_type;
            return @enumFromInt(this.to(Int));
        }
        return switch (comptime T) {
            u32 => toU32(this),
            u16 => toU16(this),
            c_uint => @as(c_uint, @intCast(toU32(this))),
            c_int => @as(c_int, @intCast(toInt32(this))),
            ?AnyPromise => asAnyPromise(this),
            u52 => @as(u52, @truncate(@as(u64, @intCast(@max(this.toInt64(), 0))))),
            i52 => @as(i52, @truncate(@as(i52, @intCast(this.toInt64())))),
            u64 => toUInt64NoTruncate(this),
            u8 => @as(u8, @truncate(toU32(this))),
            i16 => @as(i16, @truncate(toInt32(this))),
            i8 => @as(i8, @truncate(toInt32(this))),
            i32 => @as(i32, @truncate(toInt32(this))),
            i64 => this.toInt64(),
            bool => this.toBoolean(),
            else => @compileError("Not implemented yet"),
        };
    }

    pub fn toPortNumber(this: JSValue, global: *JSGlobalObject) bun.JSError!u16 {
        if (this.isNumber()) {
            // const double = try this.toNumber(global);
            const double = this.coerceToDouble(global);
            if (std.math.isNan(double)) {
                return JSC.Error.ERR_SOCKET_BAD_PORT.throw(global, "Invalid port number", .{});
            }

            const port = this.to(i64);
            if (0 <= port and port <= 65535) {
                return @as(u16, @truncate(@max(0, port)));
            } else {
                return JSC.Error.ERR_SOCKET_BAD_PORT.throw(global, "Port number out of range: {d}", .{port});
            }
        }

        return JSC.Error.ERR_SOCKET_BAD_PORT.throw(global, "Invalid port number", .{});
    }

    pub fn isInstanceOf(this: JSValue, global: *JSGlobalObject, constructor: JSValue) bool {
        if (!this.isCell())
            return false;

        return cppFn("isInstanceOf", .{ this, global, constructor });
    }

    pub fn callWithGlobalThis(this: JSValue, globalThis: *JSGlobalObject, args: []const JSC.JSValue) !JSC.JSValue {
        return this.call(globalThis, globalThis.toJSValue(), args);
    }

    pub extern "c" fn Bun__JSValue__call(
        ctx: *JSGlobalObject,
        object: JSValue,
        thisObject: JSValue,
        argumentCount: usize,
        arguments: [*]const JSValue,
    ) JSValue.MaybeException;

    pub fn call(function: JSValue, global: *JSGlobalObject, thisValue: JSC.JSValue, args: []const JSC.JSValue) bun.JSError!JSC.JSValue {
        JSC.markBinding(@src());
        if (comptime bun.Environment.isDebug) {
            const loop = JSC.VirtualMachine.get().eventLoop();
            loop.debug.js_call_count_outside_tick_queue += @as(usize, @intFromBool(!loop.debug.is_inside_tick_queue));
            if (loop.debug.track_last_fn_name and !loop.debug.is_inside_tick_queue) {
                loop.debug.last_fn_name.deref();
                loop.debug.last_fn_name = function.getName(global);
            }
<<<<<<< HEAD
            bun.assert(function.isCallable(global.vm()) or function.isAsyncContextFrame());
=======
            // Do not assert that the function is callable here.
            // The Bun__JSValue__call function will already assert that, and
            // this can be an async context so it's fine if it's not callable.
>>>>>>> f826586e
        }

        return Bun__JSValue__call(
            global,
            function,
            thisValue,
            args.len,
            args.ptr,
        ).unwrap();
    }

    /// The value cannot be empty. Check `!this.isEmpty()` before calling this function
    pub fn jsType(
        this: JSValue,
    ) JSType {
        bun.assert(this != .zero);
        return cppFn("jsType", .{this});
    }

    pub fn jsTypeLoose(
        this: JSValue,
    ) JSType {
        if (this.isNumber()) {
            return JSType.NumberObject;
        }

        return this.jsType();
    }

    extern fn JSC__jsTypeStringForValue(globalObject: *JSGlobalObject, value: JSValue) *JSC.JSString;

    pub fn jsTypeString(this: JSValue, globalObject: *JSGlobalObject) *JSC.JSString {
        return JSC__jsTypeStringForValue(globalObject, this);
    }

    extern fn JSC__JSValue__createEmptyObjectWithNullPrototype(globalObject: *JSGlobalObject) JSValue;

    pub fn createEmptyObjectWithNullPrototype(global: *JSGlobalObject) JSValue {
        return JSC__JSValue__createEmptyObjectWithNullPrototype(global);
    }

    /// Creates a new empty object, with Object as its prototype
    pub fn createEmptyObject(global: *JSGlobalObject, len: usize) JSValue {
        return cppFn("createEmptyObject", .{ global, len });
    }

    pub fn createEmptyArray(global: *JSGlobalObject, len: usize) JSValue {
        return cppFn("createEmptyArray", .{ global, len });
    }

    pub fn putRecord(value: JSValue, global: *JSGlobalObject, key: *ZigString, values_array: [*]ZigString, values_len: usize) void {
        return cppFn("putRecord", .{ value, global, key, values_array, values_len });
    }

    pub fn putZigString(value: JSValue, global: *JSGlobalObject, key: *const ZigString, result: JSC.JSValue) void {
        @import("./headers.zig").JSC__JSValue__put(value, global, key, result);
    }

    extern "C" fn JSC__JSValue__putBunString(value: JSValue, global: *JSGlobalObject, key: *const bun.String, result: JSC.JSValue) void;
    fn putBunString(value: JSValue, global: *JSGlobalObject, key: *const bun.String, result: JSC.JSValue) void {
        if (comptime bun.Environment.isDebug)
            JSC.markBinding(@src());
        JSC__JSValue__putBunString(value, global, key, result);
    }

    pub fn put(value: JSValue, global: *JSGlobalObject, key: anytype, result: JSC.JSValue) void {
        const Key = @TypeOf(key);
        if (comptime @typeInfo(Key) == .Pointer) {
            const Elem = @typeInfo(Key).Pointer.child;
            if (Elem == ZigString) {
                putZigString(value, global, key, result);
            } else if (Elem == bun.String) {
                putBunString(value, global, key, result);
            } else if (std.meta.Elem(Key) == u8) {
                putZigString(value, global, &ZigString.init(key), result);
            } else {
                @compileError("Unsupported key type in put(). Expected ZigString or bun.String, got " ++ @typeName(Elem));
            }
        } else if (comptime Key == ZigString) {
            putZigString(value, global, &key, result);
        } else if (comptime Key == bun.String) {
            putBunString(value, global, &key, result);
        } else {
            @compileError("Unsupported key type in put(). Expected ZigString or bun.String, got " ++ @typeName(Key));
        }
    }

    /// Note: key can't be numeric (if so, use putMayBeIndex instead)
    extern fn JSC__JSValue__putMayBeIndex(target: JSValue, globalObject: *JSGlobalObject, key: *const String, value: JSC.JSValue) void;

    /// Same as `.put` but accepts both non-numeric and numeric keys.
    /// Prefer to use `.put` if the key is guaranteed to be non-numeric (e.g. known at comptime)
    pub inline fn putMayBeIndex(this: JSValue, globalObject: *JSGlobalObject, key: *const String, value: JSValue) void {
        JSC__JSValue__putMayBeIndex(this, globalObject, key, value);
    }

    pub fn putIndex(value: JSValue, globalObject: *JSGlobalObject, i: u32, out: JSValue) void {
        cppFn("putIndex", .{ value, globalObject, i, out });
    }

    pub fn push(value: JSValue, globalObject: *JSGlobalObject, out: JSValue) void {
        cppFn("push", .{ value, globalObject, out });
    }

    extern fn JSC__JSValue__toISOString(*JSC.JSGlobalObject, JSC.JSValue, *[28]u8) c_int;
    pub fn toISOString(this: JSValue, globalObject: *JSC.JSGlobalObject, buf: *[28]u8) []const u8 {
        const count = JSC__JSValue__toISOString(globalObject, this, buf);
        if (count < 0) {
            return "";
        }

        return buf[0..@as(usize, @intCast(count))];
    }
    extern fn JSC__JSValue__DateNowISOString(*JSGlobalObject, f64) JSValue;
    pub fn getDateNowISOString(globalObject: *JSC.JSGlobalObject, buf: *[28]u8) []const u8 {
        const count = JSC__JSValue__DateNowISOString(globalObject, buf);
        if (count < 0) {
            return "";
        }

        return buf[0..@as(usize, @intCast(count))];
    }

    /// Return the pointer to the wrapped object only if it is a direct instance of the type.
    /// If the object does not match the type, return null.
    /// If the object is a subclass of the type or has mutated the structure, return null.
    /// Note: this may return null for direct instances of the type if the user adds properties to the object.
    pub fn asDirect(value: JSValue, comptime ZigType: type) ?*ZigType {
        bun.debugAssert(value.isCell()); // you must have already checked this.

        return ZigType.fromJSDirect(value);
    }

    pub fn as(value: JSValue, comptime ZigType: type) ?*ZigType {
        if (value.isEmptyOrUndefinedOrNull())
            return null;

        if (comptime ZigType == DOMURL) {
            return DOMURL.cast(value);
        }

        if (comptime ZigType == FetchHeaders) {
            return FetchHeaders.cast(value);
        }

        if (comptime ZigType == JSC.WebCore.Body.Value) {
            if (value.as(JSC.WebCore.Request)) |req| {
                return req.getBodyValue();
            }

            if (value.as(JSC.WebCore.Response)) |res| {
                return res.getBodyValue();
            }

            return null;
        }

        if (comptime @hasDecl(ZigType, "fromJS") and @TypeOf(ZigType.fromJS) == fn (JSC.JSValue) ?*ZigType) {
            if (comptime ZigType == JSC.WebCore.Blob) {
                if (ZigType.fromJS(value)) |blob| {
                    return blob;
                }

                if (JSC.API.BuildArtifact.fromJS(value)) |build| {
                    return &build.blob;
                }

                return null;
            }

            return ZigType.fromJS(value);
        }
    }

    extern fn JSC__JSValue__dateInstanceFromNullTerminatedString(*JSGlobalObject, [*:0]const u8) JSValue;
    pub fn fromDateString(globalObject: *JSGlobalObject, str: [*:0]const u8) JSValue {
        JSC.markBinding(@src());
        return JSC__JSValue__dateInstanceFromNullTerminatedString(globalObject, str);
    }

    extern fn JSC__JSValue__dateInstanceFromNumber(*JSGlobalObject, f64) JSValue;

    pub fn fromDateNumber(globalObject: *JSGlobalObject, value: f64) JSValue {
        JSC.markBinding(@src());
        return JSC__JSValue__dateInstanceFromNumber(globalObject, value);
    }

    extern fn JSBuffer__isBuffer(*JSGlobalObject, JSValue) bool;
    pub fn isBuffer(value: JSValue, global: *JSGlobalObject) bool {
        JSC.markBinding(@src());
        return JSBuffer__isBuffer(global, value);
    }

    pub fn isRegExp(this: JSValue) bool {
        return this.jsType() == .RegExpObject;
    }

    pub fn isDate(this: JSValue) bool {
        return this.jsType() == .JSDate;
    }

    pub fn protect(this: JSValue) void {
        if (!this.isCell()) return;
        JSC.C.JSValueProtect(JSC.VirtualMachine.get().global, this.asObjectRef());
    }

    pub fn unprotect(this: JSValue) void {
        if (!this.isCell()) return;
        JSC.C.JSValueUnprotect(JSC.VirtualMachine.get().global, this.asObjectRef());
    }

    pub fn JSONValueFromString(
        global: *JSGlobalObject,
        str: [*]const u8,
        len: usize,
        ascii: bool,
    ) JSValue {
        return cppFn("JSONValueFromString", .{ global, str, len, ascii });
    }

    /// Create an object with exactly two properties
    pub fn createObject2(global: *JSGlobalObject, key1: *const ZigString, key2: *const ZigString, value1: JSValue, value2: JSValue) JSValue {
        return cppFn("createObject2", .{ global, key1, key2, value1, value2 });
    }

    pub fn asPromisePtr(this: JSValue, comptime T: type) *T {
        return asPtr(this, T);
    }

    pub fn createRopeString(this: JSValue, rhs: JSValue, globalThis: *JSC.JSGlobalObject) JSValue {
        return cppFn("createRopeString", .{ this, rhs, globalThis });
    }

    pub fn getErrorsProperty(this: JSValue, globalObject: *JSGlobalObject) JSValue {
        return cppFn("getErrorsProperty", .{ this, globalObject });
    }

    pub fn createBufferFromLength(globalObject: *JSGlobalObject, len: usize) JSValue {
        JSC.markBinding(@src());
        return JSBuffer__bufferFromLength(globalObject, @as(i64, @intCast(len)));
    }

    pub fn jestSnapshotPrettyFormat(this: JSValue, out: *MutableString, globalObject: *JSGlobalObject) !void {
        var buffered_writer = MutableString.BufferedWriter{ .context = out };
        const writer = buffered_writer.writer();
        const Writer = @TypeOf(writer);

        const fmt_options = JestPrettyFormat.FormatOptions{
            .enable_colors = false,
            .add_newline = false,
            .flush = false,
            .quote_strings = true,
        };

        try JestPrettyFormat.format(
            .Debug,
            globalObject,
            @as([*]const JSValue, @ptrCast(&this)),
            1,
            Writer,
            Writer,
            writer,
            fmt_options,
        );

        try buffered_writer.flush();
    }

    extern fn JSBuffer__bufferFromLength(*JSGlobalObject, i64) JSValue;

    /// Must come from globally-allocated memory if allocator is not null
    pub fn createBuffer(globalObject: *JSGlobalObject, slice: []u8, allocator: ?std.mem.Allocator) JSValue {
        JSC.markBinding(@src());
        @setRuntimeSafety(false);
        if (allocator) |alloc| {
            return JSBuffer__bufferFromPointerAndLengthAndDeinit(globalObject, slice.ptr, slice.len, alloc.ptr, JSC.MarkedArrayBuffer_deallocator);
        } else {
            return JSBuffer__bufferFromPointerAndLengthAndDeinit(globalObject, slice.ptr, slice.len, null, null);
        }
    }

    pub fn createUninitializedUint8Array(globalObject: *JSGlobalObject, len: usize) JSValue {
        JSC.markBinding(@src());
        return shim.cppFn("createUninitializedUint8Array", .{ globalObject, len });
    }

    pub fn createBufferWithCtx(globalObject: *JSGlobalObject, slice: []u8, ptr: ?*anyopaque, func: JSC.C.JSTypedArrayBytesDeallocator) JSValue {
        JSC.markBinding(@src());
        @setRuntimeSafety(false);
        return JSBuffer__bufferFromPointerAndLengthAndDeinit(globalObject, slice.ptr, slice.len, ptr, func);
    }

    extern fn JSBuffer__bufferFromPointerAndLengthAndDeinit(*JSGlobalObject, [*]u8, usize, ?*anyopaque, JSC.C.JSTypedArrayBytesDeallocator) JSValue;

    pub fn jsNumberWithType(comptime Number: type, number: Number) JSValue {
        if (@typeInfo(Number) == .Enum) {
            return jsNumberWithType(@typeInfo(Number).Enum.tag_type, @intFromEnum(number));
        }
        return switch (comptime Number) {
            JSValue => number,
            u0 => jsNumberFromInt32(0),
            f32, f64 => jsNumberFromDouble(@as(f64, number)),
            u31, c_ushort, u8, i16, i32, c_int, i8, u16 => jsNumberFromInt32(@as(i32, @intCast(number))),
            c_long, u32, u52, c_uint, i64, isize => jsNumberFromInt64(@as(i64, @intCast(number))),
            usize, u64 => jsNumberFromUint64(@as(u64, @intCast(number))),
            comptime_int => switch (number) {
                0...std.math.maxInt(i32) => jsNumberFromInt32(@as(i32, @intCast(number))),
                else => jsNumberFromInt64(@as(i64, @intCast(number))),
            },
            else => {
                @compileError("Type transformation missing for number of type: " ++ @typeName(Number));
            },
        };
    }

    pub fn createInternalPromise(globalObject: *JSGlobalObject) JSValue {
        return cppFn("createInternalPromise", .{globalObject});
    }

    pub fn asInternalPromise(
        value: JSValue,
    ) ?*JSInternalPromise {
        return cppFn("asInternalPromise", .{
            value,
        });
    }

    pub fn asPromise(
        value: JSValue,
    ) ?*JSPromise {
        return cppFn("asPromise", .{
            value,
        });
    }

    pub fn asAnyPromise(
        value: JSValue,
    ) ?AnyPromise {
        if (value.isEmptyOrUndefinedOrNull()) return null;
        if (value.asInternalPromise()) |promise| {
            return AnyPromise{
                .internal = promise,
            };
        }
        if (value.asPromise()) |promise| {
            return AnyPromise{
                .normal = promise,
            };
        }
        return null;
    }

    pub inline fn jsBoolean(i: bool) JSValue {
        return cppFn("jsBoolean", .{i});
    }

    pub fn jsDoubleNumber(i: f64) JSValue {
        return cppFn("jsDoubleNumber", .{i});
    }

    pub inline fn jsEmptyString(globalThis: *JSGlobalObject) JSValue {
        return cppFn("jsEmptyString", .{globalThis});
    }

    pub inline fn jsNull() JSValue {
        return JSValue.null;
    }

    pub fn jsNumber(number: anytype) JSValue {
        return jsNumberWithType(@TypeOf(number), number);
    }

    pub inline fn jsTDZValue() JSValue {
        return cppFn("jsTDZValue", .{});
    }

    pub inline fn jsUndefined() JSValue {
        return JSValue.undefined;
    }

    pub fn className(this: JSValue, globalThis: *JSGlobalObject) ZigString {
        var str = ZigString.init("");
        this.getClassName(globalThis, &str);
        return str;
    }

    pub fn print(
        this: JSValue,
        globalObject: *JSGlobalObject,
        message_type: ConsoleObject.MessageType,
        message_level: ConsoleObject.MessageLevel,
    ) void {
        JSC.ConsoleObject.messageWithTypeAndLevel(
            undefined,
            message_type,
            message_level,
            globalObject,
            &[_]JSC.JSValue{this},
            1,
        );
    }

    /// Create a JSValue string from a zig format-print (fmt + args)
    pub fn printString(globalThis: *JSGlobalObject, comptime stack_buffer_size: usize, comptime fmt: []const u8, args: anytype) !JSValue {
        var stack_fallback = std.heap.stackFallback(stack_buffer_size, globalThis.allocator());

        var buf = try bun.MutableString.init(stack_fallback.get(), stack_buffer_size);
        defer buf.deinit();

        var writer = buf.writer();
        try writer.print(fmt, args);
        return String.init(buf.slice()).toJS(globalThis);
    }

    /// Create a JSValue string from a zig format-print (fmt + args), with pretty format
    pub fn printStringPretty(globalThis: *JSGlobalObject, comptime stack_buffer_size: usize, comptime fmt: []const u8, args: anytype) !JSValue {
        var stack_fallback = std.heap.stackFallback(stack_buffer_size, globalThis.allocator());

        var buf = try bun.MutableString.init(stack_fallback.get(), stack_buffer_size);
        defer buf.deinit();

        var writer = buf.writer();
        switch (Output.enable_ansi_colors) {
            inline else => |enabled| try writer.print(Output.prettyFmt(fmt, enabled), args),
        }
        return String.init(buf.slice()).toJS(globalThis);
    }

    pub fn fromEntries(globalThis: *JSGlobalObject, keys_array: [*c]ZigString, values_array: [*c]ZigString, strings_count: usize, clone: bool) JSValue {
        return cppFn("fromEntries", .{
            globalThis,
            keys_array,
            values_array,
            strings_count,
            clone,
        });
    }

    pub fn keys(value: JSValue, globalThis: *JSGlobalObject) JSValue {
        return cppFn("keys", .{
            globalThis,
            value,
        });
    }

    /// This is `Object.values`.
    /// `value` is assumed to be not empty, undefined, or null.
    pub fn values(value: JSValue, globalThis: *JSGlobalObject) JSValue {
        if (comptime bun.Environment.allow_assert) {
            bun.assert(!value.isEmptyOrUndefinedOrNull());
        }
        return cppFn("values", .{
            globalThis,
            value,
        });
    }

    extern "C" fn JSC__JSValue__hasOwnPropertyValue(JSValue, *JSGlobalObject, JSValue) bool;
    /// Calls `Object.hasOwnProperty(value)`.
    /// Returns true if the object has the property, false otherwise
    ///
    /// If the object is not an object, it will crash. **You must check if the object is an object before calling this function.**
    pub const hasOwnPropertyValue = JSC__JSValue__hasOwnPropertyValue;

    pub inline fn arrayIterator(this: JSValue, global: *JSGlobalObject) JSArrayIterator {
        return JSArrayIterator.init(this, global);
    }

    pub fn jsNumberFromDouble(i: f64) JSValue {
        return FFI.DOUBLE_TO_JSVALUE(i).asJSValue;
    }
    pub fn jsNumberFromChar(i: u8) JSValue {
        return cppFn("jsNumberFromChar", .{i});
    }
    pub fn jsNumberFromU16(i: u16) JSValue {
        return cppFn("jsNumberFromU16", .{i});
    }
    pub fn jsNumberFromInt32(i: i32) JSValue {
        return FFI.INT32_TO_JSVALUE(i).asJSValue;
    }

    pub fn jsNumberFromInt64(i: i64) JSValue {
        if (i <= std.math.maxInt(i32) and i >= std.math.minInt(i32)) {
            return jsNumberFromInt32(@as(i32, @intCast(i)));
        }

        return jsNumberFromDouble(@floatFromInt(i));
    }

    pub inline fn toJS(this: JSValue, _: *const JSGlobalObject) JSValue {
        return this;
    }

    pub fn jsNumberFromUint64(i: u64) JSValue {
        if (i <= std.math.maxInt(i32)) {
            return jsNumberFromInt32(@as(i32, @intCast(i)));
        }

        return jsNumberFromPtrSize(i);
    }

    pub fn jsNumberFromPtrSize(i: usize) JSValue {
        return jsNumberFromDouble(@floatFromInt(i));
    }

    fn coerceJSValueDoubleTruncatingT(comptime T: type, num: f64) T {
        return coerceJSValueDoubleTruncatingTT(T, T, num);
    }

    fn coerceJSValueDoubleTruncatingTT(comptime T: type, comptime Out: type, num: f64) Out {
        if (std.math.isNan(num)) {
            return 0;
        }

        if (num <= std.math.minInt(T) or std.math.isNegativeInf(num)) {
            return std.math.minInt(T);
        }

        if (num >= std.math.maxInt(T) or std.math.isPositiveInf(num)) {
            return std.math.maxInt(T);
        }

        return @intFromFloat(num);
    }

    pub fn coerceDoubleTruncatingIntoInt64(this: JSValue) i64 {
        return coerceJSValueDoubleTruncatingT(i64, this.asNumber());
    }

    /// Decimal values are truncated without rounding.
    /// `-Infinity` and `NaN` coerce to -minInt(64)
    /// `Infinity` coerces to maxInt(64)
    pub fn toInt64(this: JSValue) i64 {
        if (this.isInt32()) {
            return this.asInt32();
        }

        if (this.isNumber()) {
            return this.coerceDoubleTruncatingIntoInt64();
        }

        return cppFn("toInt64", .{this});
    }

    pub const ComparisonResult = enum(u8) {
        equal,
        undefined_result,
        greater_than,
        less_than,
        invalid_comparison,
    };

    pub fn asBigIntCompare(this: JSValue, global: *JSGlobalObject, other: JSValue) ComparisonResult {
        if (!this.isBigInt() or (!other.isBigInt() and !other.isNumber())) {
            return .invalid_comparison;
        }
        return cppFn("asBigIntCompare", .{ this, global, other });
    }

    pub inline fn isUndefined(this: JSValue) bool {
        return this == .undefined;
    }
    pub inline fn isNull(this: JSValue) bool {
        return this == .null;
    }
    pub inline fn isEmptyOrUndefinedOrNull(this: JSValue) bool {
        return switch (@intFromEnum(this)) {
            0, 0xa, 0x2 => true,
            else => false,
        };
    }
    pub fn isUndefinedOrNull(this: JSValue) bool {
        return switch (@intFromEnum(this)) {
            0xa, 0x2 => true,
            else => false,
        };
    }
    pub fn isBoolean(this: JSValue) bool {
        return this == .true or this == .false;
    }
    pub fn isAnyInt(this: JSValue) bool {
        return cppFn("isAnyInt", .{this});
    }
    pub fn isUInt32AsAnyInt(this: JSValue) bool {
        return cppFn("isUInt32AsAnyInt", .{this});
    }

    pub fn asEncoded(this: JSValue) FFI.EncodedJSValue {
        return FFI.EncodedJSValue{ .asJSValue = this };
    }

    pub fn fromCell(ptr: *anyopaque) JSValue {
        return (FFI.EncodedJSValue{ .asPtr = ptr }).asJSValue;
    }

    pub fn isInt32(this: JSValue) bool {
        return FFI.JSVALUE_IS_INT32(.{ .asJSValue = this });
    }

    pub fn isInt32AsAnyInt(this: JSValue) bool {
        return cppFn("isInt32AsAnyInt", .{this});
    }

    pub fn isNumber(this: JSValue) bool {
        return FFI.JSVALUE_IS_NUMBER(.{ .asJSValue = this });
    }

    pub fn isDouble(this: JSValue) bool {
        return this.isNumber() and !this.isInt32();
    }

    pub fn isError(this: JSValue) bool {
        if (!this.isCell())
            return false;

        return this.jsType() == JSType.ErrorInstance;
    }

    pub fn isAnyError(this: JSValue) bool {
        if (!this.isCell())
            return false;

        return cppFn("isAnyError", .{this});
    }

    pub fn toError_(this: JSValue) JSValue {
        return cppFn("toError_", .{this});
    }

    pub fn toError(this: JSValue) ?JSValue {
        const res = this.toError_();
        if (res == .zero)
            return null;
        return res;
    }

    /// Returns true if
    /// - `" string literal"`
    /// - `new String("123")`
    /// - `class DerivedString extends String; new DerivedString("123")`
    pub inline fn isString(this: JSValue) bool {
        if (!this.isCell())
            return false;

        return jsType(this).isStringLike();
    }

    /// Returns true only for string literals
    /// - `" string literal"`
    pub inline fn isStringLiteral(this: JSValue) bool {
        if (!this.isCell()) {
            return false;
        }

        return jsType(this).isString();
    }

    /// Returns true if
    /// - `new String("123")`
    /// - `class DerivedString extends String; new DerivedString("123")`
    pub inline fn isStringObjectLike(this: JSValue) bool {
        if (!this.isCell()) {
            return false;
        }

        return jsType(this).isStringObjectLike();
    }

    pub fn isBigInt(this: JSValue) bool {
        return cppFn("isBigInt", .{this});
    }
    pub fn isHeapBigInt(this: JSValue) bool {
        return cppFn("isHeapBigInt", .{this});
    }
    pub fn isBigInt32(this: JSValue) bool {
        return cppFn("isBigInt32", .{this});
    }
    pub fn isSymbol(this: JSValue) bool {
        return cppFn("isSymbol", .{this});
    }
    pub fn isPrimitive(this: JSValue) bool {
        return cppFn("isPrimitive", .{this});
    }
    pub fn isGetterSetter(this: JSValue) bool {
        return cppFn("isGetterSetter", .{this});
    }
    pub fn isCustomGetterSetter(this: JSValue) bool {
        return cppFn("isCustomGetterSetter", .{this});
    }
    pub inline fn isObject(this: JSValue) bool {
        return this.isCell() and this.jsType().isObject();
    }
    pub inline fn isArray(this: JSValue) bool {
        return this.isCell() and this.jsType().isArray();
    }
    pub inline fn isFunction(this: JSValue) bool {
        return this.isCell() and this.jsType().isFunction();
    }
    pub fn isObjectEmpty(this: JSValue, globalObject: *JSGlobalObject) bool {
        const type_of_value = this.jsType();
        // https://github.com/jestjs/jest/blob/main/packages/jest-get-type/src/index.ts#L26
        // Map and Set are not considered as object in jest-extended
        if (type_of_value.isMap() or type_of_value.isSet() or this.isRegExp() or this.isDate()) {
            return false;
        }

        return this.jsType().isObject() and keys(this, globalObject).getLength(globalObject) == 0;
    }

    pub fn isClass(this: JSValue, global: *JSGlobalObject) bool {
        return cppFn("isClass", .{ this, global });
    }

    pub fn isConstructor(this: JSValue) bool {
        if (!this.isCell()) return false;
        return cppFn("isConstructor", .{this});
    }

    pub fn getNameProperty(this: JSValue, global: *JSGlobalObject, ret: *ZigString) void {
        if (this.isEmptyOrUndefinedOrNull()) {
            return;
        }

        cppFn("getNameProperty", .{ this, global, ret });
    }

    extern fn JSC__JSValue__getName(JSC.JSValue, *JSC.JSGlobalObject, *bun.String) void;
    pub fn getName(this: JSValue, global: *JSGlobalObject) bun.String {
        var ret = bun.String.empty;
        JSC__JSValue__getName(this, global, &ret);
        return ret;
    }

    pub fn getClassName(this: JSValue, global: *JSGlobalObject, ret: *ZigString) void {
        cppFn("getClassName", .{ this, global, ret });
    }

    pub inline fn isCell(this: JSValue) bool {
        return switch (this) {
            .zero, .undefined, .null, .true, .false => false,
            else => (@as(u64, @bitCast(@intFromEnum(this))) & FFI.NotCellMask) == 0,
        };
    }

    pub fn toJSString(globalObject: *JSC.JSGlobalObject, slice_: []const u8) JSC.JSValue {
        return JSC.ZigString.init(slice_).withEncoding().toJS(globalObject);
    }

    pub fn asCell(this: JSValue) *JSCell {
        return cppFn("asCell", .{this});
    }

    pub fn isCallable(this: JSValue, vm: *VM) bool {
        return cppFn("isCallable", .{ this, vm });
    }

    pub fn isException(this: JSValue, vm: *VM) bool {
        return cppFn("isException", .{ this, vm });
    }

    pub fn isTerminationException(this: JSValue, vm: *VM) bool {
        return cppFn("isTerminationException", .{ this, vm });
    }

    pub fn toZigException(this: JSValue, global: *JSGlobalObject, exception: *ZigException) void {
        return cppFn("toZigException", .{ this, global, exception });
    }

    pub fn toZigString(this: JSValue, out: *ZigString, global: *JSGlobalObject) void {
        return cppFn("toZigString", .{ this, out, global });
    }

    /// Increments the reference count, you must call `.deref()` or it will leak memory.
    /// Returns String.Dead on error. Deprecated in favor of `toBunString2`
    pub fn toBunString(this: JSValue, globalObject: *JSC.JSGlobalObject) bun.String {
        return bun.String.fromJS(this, globalObject);
    }

    /// Increments the reference count, you must call `.deref()` or it will leak memory.
    pub fn toBunString2(this: JSValue, globalObject: *JSC.JSGlobalObject) JSError!bun.String {
        return bun.String.fromJS2(this, globalObject);
    }

    /// this: RegExp value
    /// other: string value
    pub fn toMatch(this: JSValue, global: *JSGlobalObject, other: JSValue) bool {
        return cppFn("toMatch", .{ this, global, other });
    }

    pub fn asArrayBuffer_(this: JSValue, global: *JSGlobalObject, out: *ArrayBuffer) bool {
        return cppFn("asArrayBuffer_", .{ this, global, out });
    }

    pub fn asArrayBuffer(this: JSValue, global: *JSGlobalObject) ?ArrayBuffer {
        var out: ArrayBuffer = .{
            .offset = 0,
            .len = 0,
            .byte_len = 0,
            .shared = false,
            .typed_array_type = .Uint8Array,
        };

        if (this.asArrayBuffer_(global, &out)) {
            out.value = this;
            return out;
        }

        return null;
    }

    /// This always returns a JS BigInt
    pub fn fromInt64NoTruncate(globalObject: *JSGlobalObject, i: i64) JSValue {
        return cppFn("fromInt64NoTruncate", .{ globalObject, i });
    }
    /// This always returns a JS BigInt
    pub fn fromUInt64NoTruncate(globalObject: *JSGlobalObject, i: u64) JSValue {
        return cppFn("fromUInt64NoTruncate", .{ globalObject, i });
    }

    /// This always returns a JS BigInt using std.posix.timeval from std.posix.rusage
    pub fn fromTimevalNoTruncate(globalObject: *JSGlobalObject, nsec: i64, sec: i64) JSValue {
        return cppFn("fromTimevalNoTruncate", .{ globalObject, nsec, sec });
    }

    /// Sums two JS BigInts
    pub fn bigIntSum(globalObject: *JSGlobalObject, a: JSValue, b: JSValue) JSValue {
        return cppFn("bigIntSum", .{ globalObject, a, b });
    }

    pub fn toUInt64NoTruncate(this: JSValue) u64 {
        return cppFn("toUInt64NoTruncate", .{
            this,
        });
    }

    /// Deprecated: replace with 'toBunString2'
    pub inline fn getZigString(this: JSValue, global: *JSGlobalObject) ZigString {
        var str = ZigString.init("");
        this.toZigString(&str, global);
        return str;
    }

    /// Convert a JSValue to a string, potentially calling `toString` on the
    /// JSValue in JavaScript. Can throw an error.
    pub fn toSlice(this: JSValue, global: *JSGlobalObject, allocator: std.mem.Allocator) JSError!ZigString.Slice {
        const str = try bun.String.fromJS2(this, global);
        defer str.deref();

        // This keeps the WTF::StringImpl alive if it was originally a latin1
        // ASCII-only string.
        //
        // Otherwise, it will be cloned using the allocator.
        return str.toUTF8(allocator);
    }

    pub inline fn toSliceZ(this: JSValue, global: *JSGlobalObject, allocator: std.mem.Allocator) ZigString.Slice {
        return getZigString(this, global).toSliceZ(allocator);
    }

    // On exception, this returns the empty string.
    pub fn toString(this: JSValue, globalThis: *JSGlobalObject) *JSString {
        return cppFn("toString", .{ this, globalThis });
    }

    pub fn jsonStringify(this: JSValue, globalThis: *JSGlobalObject, indent: u32, out: *bun.String) void {
        return cppFn("jsonStringify", .{ this, globalThis, indent, out });
    }

    /// On exception, this returns null, to make exception checks clearer.
    pub fn toStringOrNull(this: JSValue, globalThis: *JSGlobalObject) ?*JSString {
        return cppFn("toStringOrNull", .{ this, globalThis });
    }

    /// Call `toString()` on the JSValue and clone the result.
    pub fn toSliceOrNull(this: JSValue, globalThis: *JSGlobalObject) bun.JSError!ZigString.Slice {
        const str = try bun.String.fromJS2(this, globalThis);
        defer str.deref();
        return str.toUTF8(bun.default_allocator);
    }

    /// Call `toString()` on the JSValue and clone the result.
    pub fn toSliceOrNullWithAllocator(this: JSValue, globalThis: *JSGlobalObject, allocator: std.mem.Allocator) bun.JSError!ZigString.Slice {
        const str = try bun.String.fromJS2(this, globalThis);
        defer str.deref();
        return str.toUTF8(allocator);
    }

    /// Call `toString()` on the JSValue and clone the result.
    /// On exception or out of memory, this returns null.
    ///
    /// Remember that `Symbol` throws an exception when you call `toString()`.
    pub fn toSliceClone(this: JSValue, globalThis: *JSGlobalObject) ?ZigString.Slice {
        return this.toSliceCloneWithAllocator(globalThis, bun.default_allocator);
    }

    /// Call `toString()` on the JSValue and clone the result.
    /// On exception or out of memory, this returns null.
    ///
    /// Remember that `Symbol` throws an exception when you call `toString()`.
    pub fn toSliceCloneZ(this: JSValue, globalThis: *JSGlobalObject) ?[:0]u8 {
        var str = bun.String.tryFromJS(this, globalThis) orelse return null;
        return str.toOwnedSliceZ(bun.default_allocator) catch return null;
    }

    /// On exception or out of memory, this returns null, to make exception checks clearer.
    pub fn toSliceCloneWithAllocator(
        this: JSValue,
        globalThis: *JSGlobalObject,
        allocator: std.mem.Allocator,
    ) ?ZigString.Slice {
        var str = this.toStringOrNull(globalThis) orelse return null;
        return str.toSlice(globalThis, allocator).cloneIfNeeded(allocator) catch {
            globalThis.throwOutOfMemory() catch {}; // TODO: properly propagate exception upwards
            return null;
        };
    }

    pub fn toObject(this: JSValue, globalThis: *JSGlobalObject) *JSObject {
        return cppFn("toObject", .{ this, globalThis });
    }

    pub fn getPrototype(this: JSValue, globalObject: *JSGlobalObject) JSValue {
        return cppFn("getPrototype", .{ this, globalObject });
    }

    pub fn eqlValue(this: JSValue, other: JSValue) bool {
        return cppFn("eqlValue", .{ this, other });
    }

    pub fn eqlCell(this: JSValue, other: *JSCell) bool {
        return cppFn("eqlCell", .{ this, other });
    }

    pub const BuiltinName = enum(u8) {
        method,
        headers,
        status,
        statusText,
        url,
        body,
        data,
        toString,
        redirect,
        inspectCustom,
        highWaterMark,
        path,
        stream,
        asyncIterator,
        name,
        message,
        @"error",
        default,
        encoding,

        pub fn has(property: []const u8) bool {
            return bun.ComptimeEnumMap(BuiltinName).has(property);
        }

        pub fn get(property: []const u8) ?BuiltinName {
            return bun.ComptimeEnumMap(BuiltinName).get(property);
        }
    };

    pub fn fastGetOrElse(this: JSValue, global: *JSGlobalObject, builtin_name: BuiltinName, alternate: ?JSC.JSValue) ?JSValue {
        return this.fastGet(global, builtin_name) orelse {
            if (alternate) |alt| return alt.fastGet(global, builtin_name);

            return null;
        };
    }

    // `this` must be known to be an object
    // intended to be more lightweight than ZigString.
    pub fn fastGet(this: JSValue, global: *JSGlobalObject, builtin_name: BuiltinName) ?JSValue {
        if (bun.Environment.isDebug)
            bun.assert(this.isObject());

        return switch (JSC__JSValue__fastGet(this, global, @intFromEnum(builtin_name))) {
            .zero, .undefined, .property_does_not_exist_on_object => null,
            else => |val| val,
        };
    }

    pub fn fastGetWithError(this: JSValue, global: *JSGlobalObject, builtin_name: BuiltinName) JSError!?JSValue {
        if (bun.Environment.isDebug)
            bun.assert(this.isObject());

        return switch (JSC__JSValue__fastGet(this, global, @intFromEnum(builtin_name))) {
            .zero => error.JSError,
            .undefined => null,
            .property_does_not_exist_on_object => null,
            else => |val| val,
        };
    }

    pub fn fastGetDirect(this: JSValue, global: *JSGlobalObject, builtin_name: BuiltinName) ?JSValue {
        const result = fastGetDirect_(this, global, @intFromEnum(builtin_name));
        if (result == .zero) {
            return null;
        }

        return result;
    }

    extern fn JSC__JSValue__fastGet(value: JSValue, global: *JSGlobalObject, builtin_id: u8) JSValue;
    extern fn JSC__JSValue__fastGetOwn(value: JSValue, globalObject: *JSGlobalObject, property: BuiltinName) JSValue;
    pub fn fastGetOwn(this: JSValue, global: *JSGlobalObject, builtin_name: BuiltinName) ?JSValue {
        const result = JSC__JSValue__fastGetOwn(this, global, builtin_name);
        if (result == .zero) {
            return null;
        }

        return result;
    }

    pub fn fastGetDirect_(this: JSValue, global: *JSGlobalObject, builtin_name: u8) JSValue {
        return cppFn("fastGetDirect_", .{ this, global, builtin_name });
    }

    extern fn JSC__JSValue__getIfPropertyExistsImpl(target: JSValue, global: *JSGlobalObject, ptr: [*]const u8, len: u32) JSValue;

    pub fn getIfPropertyExistsFromPath(this: JSValue, global: *JSGlobalObject, path: JSValue) JSValue {
        return cppFn("getIfPropertyExistsFromPath", .{ this, global, path });
    }

    pub fn getSymbolDescription(this: JSValue, global: *JSGlobalObject, str: *ZigString) void {
        cppFn("getSymbolDescription", .{ this, global, str });
    }

    pub fn symbolFor(global: *JSGlobalObject, str: *ZigString) JSValue {
        return cppFn("symbolFor", .{ global, str });
    }

    pub fn symbolKeyFor(this: JSValue, global: *JSGlobalObject, str: *ZigString) bool {
        return cppFn("symbolKeyFor", .{ this, global, str });
    }

    pub fn _then(this: JSValue, global: *JSGlobalObject, ctx: JSValue, resolve: JSNativeFn, reject: JSNativeFn) void {
        return cppFn("_then", .{ this, global, ctx, toJSHostFunction(resolve), toJSHostFunction(reject) });
    }

    pub fn _then2(this: JSValue, global: *JSGlobalObject, ctx: JSValue, resolve: JSHostFunctionType, reject: JSHostFunctionType) void {
        return cppFn("_then", .{ this, global, ctx, resolve, reject });
    }

    pub fn then(this: JSValue, global: *JSGlobalObject, ctx: ?*anyopaque, resolve: JSNativeFn, reject: JSNativeFn) void {
        if (comptime bun.Environment.allow_assert)
            bun.assert(JSValue.fromPtr(ctx).asPtr(anyopaque) == ctx.?);
        return this._then(global, JSValue.fromPtr(ctx), resolve, reject);
    }

    pub fn getDescription(this: JSValue, global: *JSGlobalObject) ZigString {
        var zig_str = ZigString.init("");
        getSymbolDescription(this, global, &zig_str);
        return zig_str;
    }

    /// Equivalent to `obj.property` in JavaScript.
    /// Reminder: `undefined` is a value!
    ///
    /// Prefer `get` in new code, as this function is incapable of returning an exception
    pub fn get_unsafe(this: JSValue, global: *JSGlobalObject, property: []const u8) ?JSValue {
        if (comptime bun.Environment.isDebug) {
            if (BuiltinName.has(property)) {
                Output.debugWarn("get(\"{s}\") called. Please use fastGet(.{s}) instead!", .{ property, property });
            }
        }

        return switch (JSC__JSValue__getIfPropertyExistsImpl(this, global, property.ptr, @intCast(property.len))) {
            .undefined, .zero, .property_does_not_exist_on_object => null,
            else => |val| val,
        };
    }

    /// Equivalent to `target[property]`. Calls userland getters/proxies.  Can
    /// throw. Null indicates the property does not exist. JavaScript undefined
    /// and JavaScript null can exist as a property and is different than zig
    /// `null` (property does not exist).
    ///
    /// `property` must be either `[]const u8`. A comptime slice may defer to
    /// calling `fastGet`, which use a more optimal code path. This function is
    /// marked `inline` to allow Zig to determine if `fastGet` should be used
    /// per invocation.
    pub inline fn get(target: JSValue, global: *JSGlobalObject, property: anytype) JSError!?JSValue {
        if (bun.Environment.isDebug) bun.assert(target.isObject());
        const property_slice: []const u8 = property; // must be a slice!

        // This call requires `get` to be `inline`
        if (bun.isComptimeKnown(property_slice)) {
            if (comptime BuiltinName.get(property_slice)) |builtin_name| {
                return target.fastGetWithError(global, builtin_name);
            }
        }

        return switch (JSC__JSValue__getIfPropertyExistsImpl(target, global, property_slice.ptr, @intCast(property_slice.len))) {
            .zero => error.JSError,
            .property_does_not_exist_on_object => null,

            // TODO: see bug described in ObjectBindings.cpp
            // since there are false positives, the better path is to make them
            // negatives, as the number of places that desire throwing on
            // existing undefined is extremely small, but non-zero.
            .undefined => null,
            else => |val| val,
        };
    }

    extern fn JSC__JSValue__getOwn(value: JSValue, globalObject: *JSGlobalObject, propertyName: *const bun.String) JSValue;

    /// Get *own* property value (i.e. does not resolve property in the prototype chain)
    pub fn getOwn(this: JSValue, global: *JSGlobalObject, property_name: anytype) ?JSValue {
        var property_name_str = bun.String.init(property_name);
        const value = JSC__JSValue__getOwn(this, global, &property_name_str);
        return if (@intFromEnum(value) != 0) value else return null;
    }

    extern fn JSC__JSValue__getOwnByValue(value: JSValue, globalObject: *JSGlobalObject, propertyValue: JSValue) JSValue;

    pub fn getOwnByValue(this: JSValue, global: *JSGlobalObject, property_value: JSValue) ?JSValue {
        const value = JSC__JSValue__getOwnByValue(this, global, property_value);
        return if (@intFromEnum(value) != 0) value else return null;
    }

    pub fn getOwnTruthy(this: JSValue, global: *JSGlobalObject, property_name: anytype) ?JSValue {
        if (getOwn(this, global, property_name)) |prop| {
            if (prop == .undefined) return null;
            return prop;
        }

        return null;
    }

    /// Safe to use on any JSValue
    pub fn implementsToString(this: JSValue, global: *JSGlobalObject) bool {
        if (!this.isObject())
            return false;
        const function = this.fastGet(global, BuiltinName.toString) orelse
            return false;
        return function.isCell() and function.isCallable(global.vm());
    }

    // TODO: replace calls to this function with `getOptional`
    pub fn getOwnTruthyComptime(this: JSValue, global: *JSGlobalObject, comptime property: []const u8) ?JSValue {
        if (comptime bun.ComptimeEnumMap(BuiltinName).has(property)) {
            return fastGetOwn(this, global, @field(BuiltinName, property));
        }

        return getOwnTruthy(this, global, property);
    }

    fn truthyPropertyValue(prop: JSValue) ?JSValue {
        return switch (prop) {
            .zero => unreachable,

            // Treat undefined and null as unspecified
            .null, .undefined => null,

            // false, 0, are deliberately not included in this list.
            // That would prevent you from passing `0` or `false` to various Bun APIs.

            else => {
                // Ignore empty string.
                if (prop.isString()) {
                    if (!prop.toBoolean()) {
                        return null;
                    }
                }

                return prop;
            },
        };
    }

    // TODO: replace calls to this function with `getOptional`
    pub fn getTruthyComptime(this: JSValue, global: *JSGlobalObject, comptime property: []const u8) bun.JSError!?JSValue {
        if (comptime BuiltinName.has(property)) {
            return truthyPropertyValue(fastGet(this, global, @field(BuiltinName, property)) orelse return null);
        }

        return getTruthy(this, global, property);
    }

    // TODO: replace calls to this function with `getOptional`
    pub fn getTruthy(this: JSValue, global: *JSGlobalObject, property: []const u8) bun.JSError!?JSValue {
        if (try get(this, global, property)) |prop| {
            return truthyPropertyValue(prop);
        }

        return null;
    }

    /// Get a value that can be coerced to a string.
    ///
    /// Returns null when the value is:
    /// - JSValue.null
    /// - JSValue.false
    /// - JSValue.undefined
    /// - an empty string
    pub fn getStringish(this: JSValue, global: *JSGlobalObject, property: []const u8) bun.JSError!?bun.String {
        const prop = try get(this, global, property) orelse return null;
        if (prop.isNull() or prop == .false) {
            return null;
        }
        if (prop.isSymbol()) {
            return global.throwInvalidPropertyTypeValue(property, "string", prop);
        }

        const str = prop.toBunString(global);
        if (global.hasException()) {
            str.deref();
            return error.JSError;
        }
        if (str.isEmpty()) {
            return null;
        }
        return str;
    }

    pub fn toEnumFromMap(
        this: JSValue,
        globalThis: *JSGlobalObject,
        comptime property_name: []const u8,
        comptime Enum: type,
        comptime StringMap: anytype,
    ) JSError!Enum {
        if (!this.isString()) {
            return globalThis.throwInvalidArguments(property_name ++ " must be a string", .{});
        }

        return StringMap.fromJS(globalThis, this) orelse {
            const one_of = struct {
                pub const list = brk: {
                    var str: []const u8 = "'";
                    const field_names = bun.meta.enumFieldNames(Enum);
                    for (field_names, 0..) |entry, i| {
                        str = str ++ entry ++ "'";
                        if (i < field_names.len - 2) {
                            str = str ++ ", '";
                        } else if (i == field_names.len - 2) {
                            str = str ++ " or '";
                        }
                    }
                    break :brk str;
                };

                pub const label = property_name ++ " must be one of " ++ list;
            }.label;
            if (!globalThis.hasException())
                return globalThis.throwInvalidArguments(one_of, .{});
            return error.JSError;
        };
    }

    pub fn toEnum(this: JSValue, globalThis: *JSGlobalObject, comptime property_name: []const u8, comptime Enum: type) JSError!Enum {
        return toEnumFromMap(this, globalThis, property_name, Enum, Enum.Map);
    }

    pub fn toOptionalEnum(this: JSValue, globalThis: *JSGlobalObject, comptime property_name: []const u8, comptime Enum: type) JSError!?Enum {
        if (this.isEmptyOrUndefinedOrNull())
            return null;

        return toEnum(this, globalThis, property_name, Enum);
    }

    pub fn getOptionalEnum(this: JSValue, globalThis: *JSGlobalObject, comptime property_name: []const u8, comptime Enum: type) JSError!?Enum {
        if (comptime BuiltinName.has(property_name)) {
            if (fastGet(this, globalThis, @field(BuiltinName, property_name))) |prop| {
                if (prop.isEmptyOrUndefinedOrNull())
                    return null;
                return try toEnum(prop, globalThis, property_name, Enum);
            }
            return null;
        }

        if (try get(this, globalThis, property_name)) |prop| {
            if (prop.isEmptyOrUndefinedOrNull())
                return null;
            return try toEnum(prop, globalThis, property_name, Enum);
        }
        return null;
    }

    pub fn getOwnOptionalEnum(this: JSValue, globalThis: *JSGlobalObject, comptime property_name: []const u8, comptime Enum: type) JSError!?Enum {
        if (comptime BuiltinName.has(property_name)) {
            if (fastGetOwn(this, globalThis, @field(BuiltinName, property_name))) |prop| {
                if (prop.isEmptyOrUndefinedOrNull())
                    return null;
                return try toEnum(prop, globalThis, property_name, Enum);
            }
            return null;
        }

        if (getOwn(this, globalThis, property_name)) |prop| {
            if (prop.isEmptyOrUndefinedOrNull())
                return null;
            return try toEnum(prop, globalThis, property_name, Enum);
        }
        return null;
    }

    pub fn coerceToArray(prop: JSValue, globalThis: *JSGlobalObject, comptime property_name: []const u8) JSError!?JSValue {
        if (!prop.jsTypeLoose().isArray()) {
            return globalThis.throwInvalidArguments(property_name ++ " must be an array", .{});
        }

        if (prop.getLength(globalThis) == 0) {
            return null;
        }

        return prop;
    }

    pub fn getArray(this: JSValue, globalThis: *JSGlobalObject, comptime property_name: []const u8) JSError!?JSValue {
        if (try this.getOptional(globalThis, property_name, JSValue)) |prop| {
            return coerceToArray(prop, globalThis, property_name);
        }

        return null;
    }

    pub fn getOwnArray(this: JSValue, globalThis: *JSGlobalObject, comptime property_name: []const u8) JSError!?JSValue {
        if (getOwnTruthy(this, globalThis, property_name)) |prop| {
            return coerceToArray(prop, globalThis, property_name);
        }

        return null;
    }

    pub fn getObject(this: JSValue, globalThis: *JSGlobalObject, comptime property_name: []const u8) JSError!?JSValue {
        if (try this.getOptional(globalThis, property_name, JSValue)) |prop| {
            if (!prop.jsTypeLoose().isObject()) {
                return globalThis.throwInvalidArguments(property_name ++ " must be an object", .{});
            }

            return prop;
        }

        return null;
    }

    pub fn getOwnObject(this: JSValue, globalThis: *JSGlobalObject, comptime property_name: []const u8) JSError!?JSValue {
        if (getOwnTruthy(this, globalThis, property_name)) |prop| {
            if (!prop.jsTypeLoose().isObject()) {
                return globalThis.throwInvalidArguments(property_name ++ " must be an object", .{});
            }

            return prop;
        }

        return null;
    }

    pub fn getFunction(this: JSValue, globalThis: *JSGlobalObject, comptime property_name: []const u8) JSError!?JSValue {
        if (try this.getOptional(globalThis, property_name, JSValue)) |prop| {
            if (!prop.isCell() or !prop.isCallable(globalThis.vm())) {
                return globalThis.throwInvalidArguments(property_name ++ " must be a function", .{});
            }

            return prop;
        }

        return null;
    }

    pub fn getOwnFunction(this: JSValue, globalThis: *JSGlobalObject, comptime property_name: []const u8) JSError!?JSValue {
        if (getOwnTruthy(this, globalThis, property_name)) |prop| {
            if (!prop.isCell() or !prop.isCallable(globalThis.vm())) {
                return globalThis.throwInvalidArguments(property_name ++ " must be a function", .{});
            }

            return prop;
        }

        return null;
    }

    fn coerceOptional(prop: JSValue, global: *JSGlobalObject, comptime property_name: []const u8, comptime T: type) JSError!T {
        switch (comptime T) {
            JSValue => return prop,
            bool => @compileError("ambiguous coercion: use getBooleanStrict (throw error if not boolean) or getBooleanLoose (truthy check, never throws)"),
            ZigString.Slice => {
                if (prop.isString()) {
                    return try prop.toSliceOrNull(global);
                }
                return JSC.Node.validators.throwErrInvalidArgType(global, property_name, .{}, "string", prop);
            },
            i32 => return prop.coerce(i32, global),
            i64 => return prop.coerce(i64, global),
            else => @compileError("TODO:" ++ @typeName(T)),
        }
    }

    /// Many Bun API are loose and simply want to check if a value is truthy
    /// Missing value, null, and undefined return `null`
    pub inline fn getBooleanLoose(this: JSValue, global: *JSGlobalObject, comptime property_name: []const u8) JSError!?bool {
        const prop = try this.get(global, property_name) orelse return null;
        return prop.toBoolean();
    }

    /// Many Node.js APIs use `validateBoolean`
    /// Missing value and undefined return `null`
    pub inline fn getBooleanStrict(this: JSValue, global: *JSGlobalObject, comptime property_name: []const u8) JSError!?bool {
        const prop = try this.get(global, property_name) orelse return null;

        return switch (prop) {
            .undefined => null,
            .false, .true => prop == .true,
            else => {
                return JSC.Node.validators.throwErrInvalidArgType(global, property_name, .{}, "boolean", prop);
            },
        };
    }

    pub inline fn getOptional(this: JSValue, globalThis: *JSGlobalObject, comptime property_name: []const u8, comptime T: type) JSError!?T {
        const prop = try this.get(globalThis, property_name) orelse return null;
        bun.assert(prop != .zero);

        if (!prop.isUndefinedOrNull()) {
            return try coerceOptional(prop, globalThis, property_name, T);
        }

        return null;
    }

    pub fn getOwnOptional(this: JSValue, globalThis: *JSGlobalObject, comptime property_name: []const u8, comptime T: type) JSError!?T {
        const prop = (if (comptime BuiltinName.has(property_name))
            fastGetOwn(this, globalThis, @field(BuiltinName, property_name))
        else
            getOwn(this, globalThis, property_name)) orelse return null;

        if (!prop.isEmptyOrUndefinedOrNull()) {
            return coerceOptional(prop, globalThis, property_name, T);
        }

        return null;
    }

    /// Alias for getIfPropertyExists
    pub const getIfPropertyExists = get;

    pub fn createTypeError(message: *const ZigString, code: *const ZigString, global: *JSGlobalObject) JSValue {
        return cppFn("createTypeError", .{ message, code, global });
    }

    pub fn createRangeError(message: *const ZigString, code: *const ZigString, global: *JSGlobalObject) JSValue {
        return cppFn("createRangeError", .{ message, code, global });
    }

    /// Object.is()
    /// This algorithm differs from the IsStrictlyEqual Algorithm by treating all NaN values as equivalent and by differentiating +0𝔽 from -0𝔽.
    /// https://tc39.es/ecma262/#sec-samevalue
    pub fn isSameValue(this: JSValue, other: JSValue, global: *JSGlobalObject) bool {
        return @intFromEnum(this) == @intFromEnum(other) or cppFn("isSameValue", .{ this, other, global });
    }

    pub fn deepEquals(this: JSValue, other: JSValue, global: *JSGlobalObject) bool {
        return cppFn("deepEquals", .{ this, other, global });
    }

    /// same as `JSValue.deepEquals`, but with jest asymmetric matchers enabled
    pub fn jestDeepEquals(this: JSValue, other: JSValue, global: *JSGlobalObject) bun.JSError!bool {
        const result = cppFn("jestDeepEquals", .{ this, other, global });
        if (global.hasException()) return error.JSError;
        return result;
    }

    pub fn strictDeepEquals(this: JSValue, other: JSValue, global: *JSGlobalObject) bool {
        return cppFn("strictDeepEquals", .{ this, other, global });
    }

    /// same as `JSValue.strictDeepEquals`, but with jest asymmetric matchers enabled
    pub fn jestStrictDeepEquals(this: JSValue, other: JSValue, global: *JSGlobalObject) bool {
        return cppFn("jestStrictDeepEquals", .{ this, other, global });
    }

    pub fn deepMatch(this: JSValue, subset: JSValue, global: *JSGlobalObject, replace_props_with_asymmetric_matchers: bool) bool {
        return cppFn("deepMatch", .{ this, subset, global, replace_props_with_asymmetric_matchers });
    }

    /// same as `JSValue.deepMatch`, but with jest asymmetric matchers enabled
    pub fn jestDeepMatch(this: JSValue, subset: JSValue, global: *JSGlobalObject, replace_props_with_asymmetric_matchers: bool) bool {
        return cppFn("jestDeepMatch", .{ this, subset, global, replace_props_with_asymmetric_matchers });
    }

    pub const DiffMethod = enum(u8) {
        none,
        character,
        word,
        line,
    };

    pub fn determineDiffMethod(this: JSValue, other: JSValue, global: *JSGlobalObject) DiffMethod {
        if ((this.isString() and other.isString()) or (this.isBuffer(global) and other.isBuffer(global))) return .character;
        if ((this.isRegExp() and other.isObject()) or (this.isObject() and other.isRegExp())) return .character;
        if (this.isObject() and other.isObject()) return .line;

        return .none;
    }

    pub fn asString(this: JSValue) *JSString {
        return cppFn("asString", .{
            this,
        });
    }

    /// Get the internal number of the `JSC::DateInstance` object
    /// Returns NaN if the value is not a `JSC::DateInstance` (`Date` in JS)
    pub fn getUnixTimestamp(this: JSValue) f64 {
        return cppFn("getUnixTimestamp", .{
            this,
        });
    }

    extern fn JSC__JSValue__getUTCTimestamp(globalObject: *JSC.JSGlobalObject, this: JSValue) f64;
    /// Calls getTime() - getUTCT
    pub fn getUTCTimestamp(this: JSValue, globalObject: *JSC.JSGlobalObject) f64 {
        return JSC__JSValue__getUTCTimestamp(globalObject, this);
    }

    pub const StringFormatter = struct {
        value: JSC.JSValue,
        globalObject: *JSC.JSGlobalObject,

        pub fn format(this: StringFormatter, comptime text: []const u8, opts: std.fmt.FormatOptions, writer: anytype) !void {
            const str = this.value.toBunString(this.globalObject);
            defer str.deref();
            try str.format(text, opts, writer);
        }
    };

    pub fn fmtString(this: JSValue, globalObject: *JSC.JSGlobalObject) StringFormatter {
        return .{
            .value = this,
            .globalObject = globalObject,
        };
    }

    pub fn toFmt(
        this: JSValue,
        formatter: *Exports.ConsoleObject.Formatter,
    ) Exports.ConsoleObject.Formatter.ZigFormatter {
        formatter.remaining_values = &[_]JSValue{};
        if (formatter.map_node != null) {
            formatter.deinit();
        }
        formatter.stack_check.update();

        return Exports.ConsoleObject.Formatter.ZigFormatter{
            .formatter = formatter,
            .value = this,
        };
    }

    /// Check if the JSValue is either a signed 32-bit integer or a double and
    /// return the value as a f64
    ///
    /// This does not call `valueOf` on the JSValue
    pub fn getNumber(this: JSValue) ?f64 {
        if (this.isInt32()) {
            return @as(f64, @floatFromInt(this.asInt32()));
        }

        if (isNumber(this)) {
            // Don't need to check for !isInt32() because above
            return asDouble(this);
        }

        return null;
    }

    pub fn asNumber(this: JSValue) f64 {
        if (this.isInt32()) {
            return @as(f64, @floatFromInt(this.asInt32()));
        }

        if (isNumber(this)) {
            // Don't need to check for !isInt32() because above
            return asDouble(this);
        }

        if (this.isUndefinedOrNull()) {
            return 0.0;
        } else if (this.isBoolean()) {
            return if (asBoolean(this)) 1.0 else 0.0;
        }

        return cppFn("asNumber", .{
            this,
        });
    }

    pub fn asDouble(this: JSValue) f64 {
        bun.assert(this.isDouble());
        return FFI.JSVALUE_TO_DOUBLE(.{ .asJSValue = this });
    }

    pub fn asPtr(this: JSValue, comptime Pointer: type) *Pointer {
        return @as(*Pointer, @ptrFromInt(this.asPtrAddress()));
    }

    pub fn fromPtrAddress(addr: anytype) JSValue {
        return jsNumber(@as(f64, @floatFromInt(@as(usize, @bitCast(@as(usize, addr))))));
    }

    pub fn asPtrAddress(this: JSValue) usize {
        return @as(usize, @bitCast(@as(usize, @intFromFloat(this.asDouble()))));
    }

    pub fn fromPtr(addr: anytype) JSValue {
        return fromPtrAddress(@intFromPtr(addr));
    }

    /// Equivalent to the `!!` operator
    pub fn toBoolean(this: JSValue) bool {
        return this != .zero and cppFn("toBoolean", .{this});
    }

    pub fn asBoolean(this: JSValue) bool {
        if (comptime bun.Environment.allow_assert) {
            if (!this.isBoolean()) {
                Output.panic("Expected boolean but found {s}", .{@tagName(this.jsTypeLoose())});
            }
        }
        return FFI.JSVALUE_TO_BOOL(.{ .asJSValue = this });
    }

    pub inline fn asInt52(this: JSValue) i64 {
        if (comptime bun.Environment.allow_assert) {
            bun.assert(this.isNumber());
        }
        return coerceJSValueDoubleTruncatingTT(i52, i64, this.asNumber());
    }

    pub fn toInt32(this: JSValue) i32 {
        if (this.isInt32()) {
            return asInt32(this);
        }

        if (this.getNumber()) |num| {
            return coerceJSValueDoubleTruncatingT(i32, num);
        }

        if (comptime bun.Environment.allow_assert) {
            bun.assert(!this.isString()); // use coerce() instead
            bun.assert(!this.isCell()); // use coerce() instead
        }

        // TODO: this shouldn't be reachable.
        return cppFn("toInt32", .{
            this,
        });
    }

    pub fn asInt32(this: JSValue) i32 {
        // TODO: promote assertion to allow_assert. That has not been done because
        // the assertion was commented out until 2024-12-12
        if (bun.Environment.isDebug) {
            bun.assert(this.isInt32());
        }
        return FFI.JSVALUE_TO_INT32(.{ .asJSValue = this });
    }

    pub fn asFileDescriptor(this: JSValue) bun.FileDescriptor {
        bun.assert(this.isNumber());
        return bun.FDImpl.fromUV(this.toInt32()).encode();
    }

    pub inline fn toU16(this: JSValue) u16 {
        return @as(u16, @truncate(@max(this.toInt32(), 0)));
    }

    pub inline fn toU32(this: JSValue) u32 {
        return @as(u32, @intCast(@min(@max(this.toInt64(), 0), std.math.maxInt(u32))));
    }

    /// This function supports:
    /// - Array, DerivedArray & friends
    /// - String, DerivedString & friends
    /// - TypedArray
    /// - Map (size)
    /// - WeakMap (size)
    /// - Set (size)
    /// - WeakSet (size)
    /// - ArrayBuffer (byteLength)
    /// - anything with a .length property returning a number
    ///
    /// If the "length" property does not exist, this function will return 0.
    pub fn getLength(this: JSValue, globalThis: *JSGlobalObject) u64 {
        const len = this.getLengthIfPropertyExistsInternal(globalThis);
        if (len == std.math.floatMax(f64)) {
            return 0;
        }

        return @as(u64, @intFromFloat(@max(@min(len, std.math.maxInt(i52)), 0)));
    }

    /// This function supports:
    /// - Array, DerivedArray & friends
    /// - String, DerivedString & friends
    /// - TypedArray
    /// - Map (size)
    /// - WeakMap (size)
    /// - Set (size)
    /// - WeakSet (size)
    /// - ArrayBuffer (byteLength)
    /// - anything with a .length property returning a number
    ///
    /// If the "length" property does not exist, this function will return null.
    pub fn tryGetLength(this: JSValue, globalThis: *JSGlobalObject) ?f64 {
        const len = this.getLengthIfPropertyExistsInternal(globalThis);
        if (len == std.math.floatMax(f64)) {
            return null;
        }

        return @as(u64, @intFromFloat(@max(@min(len, std.math.maxInt(i52)), 0)));
    }

    /// Do not use this directly!
    ///
    /// If the property does not exist, this function will return max(f64) instead of 0.
    pub fn getLengthIfPropertyExistsInternal(this: JSValue, globalThis: *JSGlobalObject) f64 {
        return cppFn("getLengthIfPropertyExistsInternal", .{
            this,
            globalThis,
        });
    }

    pub fn isAggregateError(this: JSValue, globalObject: *JSGlobalObject) bool {
        return cppFn("isAggregateError", .{ this, globalObject });
    }

    pub fn forEach(
        this: JSValue,
        globalObject: *JSGlobalObject,
        ctx: ?*anyopaque,
        callback: *const fn (vm: *VM, globalObject: *JSGlobalObject, ctx: ?*anyopaque, nextValue: JSValue) callconv(.C) void,
    ) void {
        return cppFn("forEach", .{ this, globalObject, ctx, callback });
    }

    /// Same as `forEach` but accepts a typed context struct without need for @ptrCasts
    pub inline fn forEachWithContext(
        this: JSValue,
        globalObject: *JSGlobalObject,
        ctx: anytype,
        callback: *const fn (vm: *VM, globalObject: *JSGlobalObject, ctx: @TypeOf(ctx), nextValue: JSValue) callconv(.C) void,
    ) void {
        const func = @as(*const fn (vm: *VM, globalObject: *JSGlobalObject, ctx: ?*anyopaque, nextValue: JSValue) callconv(.C) void, @ptrCast(callback));
        return cppFn("forEach", .{ this, globalObject, ctx, func });
    }

    pub fn isIterable(this: JSValue, globalObject: *JSGlobalObject) bool {
        return cppFn("isIterable", .{
            this,
            globalObject,
        });
    }

    pub fn parseJSON(this: JSValue, globalObject: *JSGlobalObject) JSValue {
        return cppFn("parseJSON", .{
            this,
            globalObject,
        });
    }

    pub fn stringIncludes(this: JSValue, globalObject: *JSGlobalObject, other: JSValue) bool {
        return cppFn("stringIncludes", .{ this, globalObject, other });
    }

    // TODO: remove this (no replacement)
    pub inline fn asRef(this: JSValue) C_API.JSValueRef {
        return @as(C_API.JSValueRef, @ptrFromInt(@as(usize, @bitCast(@intFromEnum(this)))));
    }

    // TODO: remove this (no replacement)
    pub inline fn c(this: C_API.JSValueRef) JSValue {
        return @as(JSValue, @enumFromInt(@as(JSValueReprInt, @bitCast(@intFromPtr(this)))));
    }

    // TODO: remove this (no replacement)
    pub inline fn fromRef(this: C_API.JSValueRef) JSValue {
        return @as(JSValue, @enumFromInt(@as(JSValueReprInt, @bitCast(@intFromPtr(this)))));
    }

    // TODO: remove this (no replacement)
    pub inline fn asObjectRef(this: JSValue) C_API.JSObjectRef {
        return @as(C_API.JSObjectRef, @ptrCast(this.asVoid()));
    }

    /// When the GC sees a JSValue referenced in the stack, it knows not to free it
    /// This mimics the implementation in JavaScriptCore's C++
    pub inline fn ensureStillAlive(this: JSValue) void {
        if (!this.isCell()) return;
        std.mem.doNotOptimizeAway(this.asEncoded().asPtr);
    }

    pub inline fn asNullableVoid(this: JSValue) ?*anyopaque {
        return @as(?*anyopaque, @ptrFromInt(@as(usize, @bitCast(@intFromEnum(this)))));
    }

    pub inline fn asVoid(this: JSValue) *anyopaque {
        if (comptime bun.Environment.allow_assert) {
            if (@intFromEnum(this) == 0) {
                @panic("JSValue is null");
            }
        }
        return this.asNullableVoid().?;
    }

    /// Returns null if not an object.
    // TODO: replace "getObject" to this, which would match JSC::JSValue in C++
    pub inline fn getObject2(value: JSValue) ?*JSObject {
        return if (value.isObject()) value.uncheckedPtrCast(JSObject) else null;
    }

    pub fn uncheckedPtrCast(value: JSValue, comptime T: type) *T {
        return @alignCast(@ptrCast(value.asEncoded().asPtr));
    }

    pub const Extern = [_][]const u8{
        "_then",
        "asArrayBuffer_",
        "asBigIntCompare",
        "asCell",
        "asInternalPromise",
        "asNumber",
        "asPromise",
        "asString",
        "coerceToDouble",
        "coerceToInt32",
        "coerceToInt64",
        "createEmptyArray",
        "createEmptyObject",
        "createInternalPromise",
        "createObject2",
        "createRangeError",
        "createRopeString",
        "createStringArray",
        "createTypeError",
        "createUninitializedUint8Array",
        "deepEquals",
        "eqlCell",
        "eqlValue",
        "fastGetDirect_",
        "fastGet_",
        "forEach",
        "forEachProperty",
        "forEachPropertyOrdered",
        "fromEntries",
        "fromInt64NoTruncate",
        "fromUInt64NoTruncate",
        "getClassName",
        "getDirect",
        "getErrorsProperty",
        "getIfExists",
        "getIfPropertyExistsFromPath",
        "getIfPropertyExistsImpl",
        "getLengthIfPropertyExistsInternal",
        "getNameProperty",
        "getPropertyByPropertyName",
        "getPropertyNames",
        "getPrototype",
        "getStaticProperty",
        "getSymbolDescription",
        "getUnixTimestamp",
        "hasProperty",
        "hasOwnProperty",
        "isAggregateError",
        "isAnyError",
        "isAnyInt",
        "isBigInt",
        "isBigInt32",
        "isBoolean",
        "isCallable",
        "isClass",
        "isCustomGetterSetter",
        "isError",
        "isException",
        "isGetterSetter",
        "isHeapBigInt",
        "isInt32",
        "isInt32AsAnyInt",
        "isIterable",
        "isNumber",
        "isObject",
        "isPrimitive",
        "isSameValue",
        "isSymbol",
        "isTerminationException",
        "isUInt32AsAnyInt",
        "jsBoolean",
        "jsDoubleNumber",
        "jsNull",
        "jsNumberFromChar",
        "jsNumberFromDouble",
        "jsNumberFromInt64",
        "jsNumberFromU16",
        "jsTDZValue",
        "jsType",
        "jsUndefined",
        "jsonStringify",
        "keys",
        "values",
        "kind_",
        "parseJSON",
        "put",
        "putDirect",
        "putIndex",
        "push",
        "putRecord",
        "strictDeepEquals",
        "symbolFor",
        "symbolKeyFor",
        "toBoolean",
        "toError_",
        "toInt32",
        "toInt64",
        "toObject",
        "toPropertyKeyValue",
        "toString",
        "toStringOrNull",
        "toUInt64NoTruncate",
        "toWTFString",
        "toZigException",
        "toZigString",
        "toMatch",
        "isConstructor",
        "isInstanceOf",
        "stringIncludes",
        "deepMatch",
        "jestDeepEquals",
        "jestStrictDeepEquals",
        "jestDeepMatch",
    };

    /// For any callback JSValue created in JS that you will not call *immediately*, you must wrap it
    /// in an AsyncContextFrame with this function. This allows AsyncLocalStorage to work by
    /// snapshotting it's state and restoring it when called.
    /// - If there is no current context, this returns the callback as-is.
    /// - It is safe to run .call() on the resulting JSValue. This includes automatic unwrapping.
    /// - Do not pass the callback as-is to JS; The wrapped object is NOT a function.
    /// - If passed to C++, call it with AsyncContextFrame::call() instead of JSC::call()
    pub inline fn withAsyncContextIfNeeded(this: JSValue, global: *JSGlobalObject) JSValue {
        JSC.markBinding(@src());
        return AsyncContextFrame__withAsyncContextIfNeeded(global, this);
    }

    pub fn isAsyncContextFrame(this: JSValue) bool {
        return Bun__JSValue__isAsyncContextFrame(this);
    }

    extern "c" fn Bun__JSValue__deserialize(global: *JSGlobalObject, data: [*]const u8, len: usize) JSValue;

    /// Deserializes a JSValue from a serialized buffer. Zig version of `import('bun:jsc').deserialize`
    pub inline fn deserialize(bytes: []const u8, global: *JSGlobalObject) JSValue {
        return Bun__JSValue__deserialize(global, bytes.ptr, bytes.len);
    }

    extern fn Bun__serializeJSValue(global: *JSC.JSGlobalObject, value: JSValue) SerializedScriptValue.External;
    extern fn Bun__SerializedScriptSlice__free(*anyopaque) void;

    pub const SerializedScriptValue = struct {
        data: []const u8,
        handle: *anyopaque,

        const External = extern struct {
            bytes: ?[*]const u8,
            size: usize,
            handle: ?*anyopaque,
        };

        pub inline fn deinit(self: @This()) void {
            Bun__SerializedScriptSlice__free(self.handle);
        }
    };

    /// Throws a JS exception and returns null if the serialization fails, otherwise returns a SerializedScriptValue.
    /// Must be freed when you are done with the bytes.
    pub inline fn serialize(this: JSValue, global: *JSGlobalObject) ?SerializedScriptValue {
        const value = Bun__serializeJSValue(global, this);
        return if (value.bytes) |bytes|
            .{ .data = bytes[0..value.size], .handle = value.handle.? }
        else
            null;
    }

    extern fn Bun__ProxyObject__getInternalField(this: JSValue, field: ProxyInternalField) JSValue;

    const ProxyInternalField = enum(u32) {
        target = 0,
        handler = 1,
    };

    /// Asserts `this` is a proxy
    pub fn getProxyInternalField(this: JSValue, field: ProxyInternalField) JSValue {
        return Bun__ProxyObject__getInternalField(this, field);
    }

    extern fn JSC__JSValue__getClassInfoName(value: JSValue, out: *[*:0]const u8, len: *usize) bool;

    /// For native C++ classes extending JSCell, this retrieves s_info's name
    /// This is a readonly ASCII string.
    pub fn getClassInfoName(this: JSValue) ?[:0]const u8 {
        if (!this.isCell()) return null;
        var out: [:0]const u8 = "";
        if (!JSC__JSValue__getClassInfoName(this, &out.ptr, &out.len)) return null;
        return out;
    }
};

extern "c" fn AsyncContextFrame__withAsyncContextIfNeeded(global: *JSGlobalObject, callback: JSValue) JSValue;
extern "c" fn Bun__JSValue__isAsyncContextFrame(value: JSValue) bool;

pub const VM = extern struct {
    pub const shim = Shimmer("JSC", "VM", @This());
    bytes: shim.Bytes,

    const cppFn = shim.cppFn;

    pub const include = "JavaScriptCore/VM.h";
    pub const name = "JSC::VM";
    pub const namespace = "JSC";

    pub const HeapType = enum(u8) {
        SmallHeap = 0,
        LargeHeap = 1,
    };

    extern fn Bun__JSC_onBeforeWait(vm: *VM) i32;
    extern fn Bun__JSC_onAfterWait(vm: *VM) void;
    pub const ReleaseHeapAccess = struct {
        vm: *VM,
        needs_to_acquire: bool,
        pub fn acquire(this: *const ReleaseHeapAccess) void {
            if (this.needs_to_acquire) {
                Bun__JSC_onAfterWait(this.vm);
            }
        }
    };

    /// Temporarily give up access to the heap, allowing other work to proceed. Call acquire() on
    /// the return value at scope exit. If you did not already have heap access, release and acquire
    /// are both safe no-ops.
    pub fn releaseHeapAccess(vm: *VM) ReleaseHeapAccess {
        return .{ .vm = vm, .needs_to_acquire = Bun__JSC_onBeforeWait(vm) != 0 };
    }

    pub fn create(heap_type: HeapType) *VM {
        return cppFn("create", .{@intFromEnum(heap_type)});
    }

    pub fn deinit(vm: *VM, global_object: *JSGlobalObject) void {
        return cppFn("deinit", .{ vm, global_object });
    }

    pub fn setControlFlowProfiler(vm: *VM, enabled: bool) void {
        return cppFn("setControlFlowProfiler", .{ vm, enabled });
    }

    pub fn isJITEnabled() bool {
        return cppFn("isJITEnabled", .{});
    }

    /// deprecated in favor of getAPILock to avoid an annoying callback wrapper
    pub fn holdAPILock(this: *VM, ctx: ?*anyopaque, callback: *const fn (ctx: ?*anyopaque) callconv(.C) void) void {
        cppFn("holdAPILock", .{ this, ctx, callback });
    }

    extern fn JSC__VM__getAPILock(vm: *VM) void;
    extern fn JSC__VM__releaseAPILock(vm: *VM) void;

    /// See `JSLock.h` in WebKit for more detail on how the API lock prevents races.
    pub fn getAPILock(vm: *VM) Lock {
        JSC__VM__getAPILock(vm);
        return .{ .vm = vm };
    }

    pub const Lock = struct {
        vm: *VM,
        pub fn release(lock: Lock) void {
            JSC__VM__releaseAPILock(lock.vm);
        }
    };

    pub fn deferGC(this: *VM, ctx: ?*anyopaque, callback: *const fn (ctx: ?*anyopaque) callconv(.C) void) void {
        cppFn("deferGC", .{ this, ctx, callback });
    }
    extern fn JSC__VM__reportExtraMemory(*VM, usize) void;
    pub fn reportExtraMemory(this: *VM, size: usize) void {
        JSC.markBinding(@src());
        JSC__VM__reportExtraMemory(this, size);
    }

    pub fn deleteAllCode(
        vm: *VM,
        global_object: *JSGlobalObject,
    ) void {
        return cppFn("deleteAllCode", .{ vm, global_object });
    }

    pub fn whenIdle(
        vm: *VM,
        callback: *const fn (...) callconv(.C) void,
    ) void {
        return cppFn("whenIdle", .{ vm, callback });
    }

    pub fn shrinkFootprint(
        vm: *VM,
    ) void {
        return cppFn("shrinkFootprint", .{
            vm,
        });
    }

    pub fn runGC(vm: *VM, sync: bool) usize {
        return cppFn("runGC", .{
            vm,
            sync,
        });
    }

    pub fn heapSize(vm: *VM) usize {
        return cppFn("heapSize", .{
            vm,
        });
    }

    pub fn collectAsync(vm: *VM) void {
        return cppFn("collectAsync", .{
            vm,
        });
    }

    pub fn setExecutionForbidden(vm: *VM, forbidden: bool) void {
        cppFn("setExecutionForbidden", .{ vm, forbidden });
    }

    pub fn setExecutionTimeLimit(vm: *VM, timeout: f64) void {
        return cppFn("setExecutionTimeLimit", .{ vm, timeout });
    }

    pub fn clearExecutionTimeLimit(vm: *VM) void {
        return cppFn("clearExecutionTimeLimit", .{vm});
    }

    pub fn executionForbidden(vm: *VM) bool {
        return cppFn("executionForbidden", .{
            vm,
        });
    }

    // These four functions fire VM traps. To understand what that means, see VMTraps.h for a giant explainer.
    // These may be called concurrently from another thread.

    /// Fires NeedTermination Trap. Thread safe. See JSC's "VMTraps.h" for explaination on traps.
    pub fn notifyNeedTermination(vm: *VM) void {
        cppFn("notifyNeedTermination", .{vm});
    }
    /// Fires NeedWatchdogCheck Trap. Thread safe. See JSC's "VMTraps.h" for explaination on traps.
    pub fn notifyNeedWatchdogCheck(vm: *VM) void {
        cppFn("notifyNeedWatchdogCheck", .{vm});
    }
    /// Fires NeedDebuggerBreak Trap. Thread safe. See JSC's "VMTraps.h" for explaination on traps.
    pub fn notifyNeedDebuggerBreak(vm: *VM) void {
        cppFn("notifyNeedDebuggerBreak", .{vm});
    }
    /// Fires NeedShellTimeoutCheck Trap. Thread safe. See JSC's "VMTraps.h" for explaination on traps.
    pub fn notifyNeedShellTimeoutCheck(vm: *VM) void {
        cppFn("notifyNeedShellTimeoutCheck", .{vm});
    }

    pub fn isEntered(vm: *VM) bool {
        return cppFn("isEntered", .{
            vm,
        });
    }

    // manual extern to workaround shimmer limitation
    // shimmer doesnt let you change the return type or make it non-pub
    extern fn JSC__VM__throwError(*VM, *JSGlobalObject, JSValue) void;
    fn throwError(vm: *VM, global_object: *JSGlobalObject, value: JSValue) void {
        JSC__VM__throwError(vm, global_object, value);
    }

    pub fn releaseWeakRefs(vm: *VM) void {
        return cppFn("releaseWeakRefs", .{vm});
    }

    pub fn drainMicrotasks(
        vm: *VM,
    ) void {
        return cppFn("drainMicrotasks", .{
            vm,
        });
    }

    pub fn externalMemorySize(vm: *VM) usize {
        return cppFn("externalMemorySize", .{vm});
    }

    /// `RESOURCE_USAGE` build option in JavaScriptCore is required for this function
    /// This is faster than checking the heap size
    pub fn blockBytesAllocated(vm: *VM) usize {
        return cppFn("blockBytesAllocated", .{vm});
    }

    pub fn performOpportunisticallyScheduledTasks(vm: *VM, until: f64) void {
        cppFn("performOpportunisticallyScheduledTasks", .{ vm, until });
    }

    pub const Extern = [_][]const u8{
        "setControlFlowProfiler",
        "collectAsync",
        "externalMemorySize",
        "blockBytesAllocated",
        "heapSize",
        "releaseWeakRefs",
        "throwError",
        "deferGC",
        "holdAPILock",
        "runGC",
        "generateHeapSnapshot",
        "isJITEnabled",
        "deleteAllCode",
        "create",
        "deinit",
        "setExecutionForbidden",
        "executionForbidden",
        "isEntered",
        "throwError",
        "drainMicrotasks",
        "whenIdle",
        "shrinkFootprint",
        "setExecutionTimeLimit",
        "clearExecutionTimeLimit",
        "notifyNeedTermination",
        "notifyNeedWatchdogCheck",
        "notifyNeedDebuggerBreak",
        "notifyNeedShellTimeoutCheck",
    };
};

/// Call Frame for JavaScript -> Native function calls. In Bun, it is
/// preferred to use the bindings generator instead of directly decoding
/// arguments. See `docs/project/bindgen.md`
pub const CallFrame = opaque {
    /// A slice of all passed arguments to this function call.
    pub fn arguments(self: *const CallFrame) []const JSValue {
        return self.asUnsafeJSValueArray()[offset_first_argument..][0..self.argumentsCount()];
    }

    /// Usage: `const arg1, const arg2 = call_frame.argumentsAsArray(2);`
    pub fn argumentsAsArray(call_frame: *const CallFrame, comptime count: usize) [count]JSValue {
        const slice = call_frame.arguments();
        var value: [count]JSValue = .{.undefined} ** count;
        const n = @min(call_frame.argumentsCount(), count);
        @memcpy(value[0..n], slice[0..n]);
        return value;
    }

    /// This function protects out-of-bounds access by returning `JSValue.undefined`
    pub fn argument(self: *const CallFrame, i: usize) JSC.JSValue {
        return if (self.argumentsCount() > i) self.arguments()[i] else .undefined;
    }

    pub fn argumentsCount(self: *const CallFrame) u32 {
        return self.argumentCountIncludingThis() - 1;
    }

    /// When this CallFrame belongs to a constructor, this value is not the `this`
    /// value, but instead the value of `new.target`.
    pub fn this(self: *const CallFrame) JSC.JSValue {
        return self.asUnsafeJSValueArray()[offset_this_argument];
    }

    /// `JSValue` for the current function being called.
    pub fn callee(self: *const CallFrame) JSC.JSValue {
        return self.asUnsafeJSValueArray()[offset_callee];
    }

    /// From JavaScriptCore/interpreter/CallFrame.h
    ///
    ///   |          ......            |   |
    ///   +----------------------------+   |
    ///   |           argN             |   v  lower address
    ///   +----------------------------+
    ///   |           arg1             |
    ///   +----------------------------+
    ///   |           arg0             |
    ///   +----------------------------+
    ///   |           this             |
    ///   +----------------------------+
    ///   | argumentCountIncludingThis |
    ///   +----------------------------+
    ///   |          callee            |
    ///   +----------------------------+
    ///   |        codeBlock           |
    ///   +----------------------------+
    ///   |      return-address        |
    ///   +----------------------------+
    ///   |       callerFrame          |
    ///   +----------------------------+  <- callee's cfr is pointing this address
    ///   |          local0            |
    ///   +----------------------------+
    ///   |          local1            |
    ///   +----------------------------+
    ///   |          localN            |
    ///   +----------------------------+
    ///   |          ......            |
    ///
    /// The proper return type of this should be []Register, but
    inline fn asUnsafeJSValueArray(self: *const CallFrame) [*]const JSC.JSValue {
        return @ptrCast(@alignCast(self));
    }

    // These constants are from JSC::CallFrameSlot in JavaScriptCore/interpreter/CallFrame.h
    const offset_code_block = 2;
    const offset_callee = offset_code_block + 1;
    const offset_argument_count_including_this = offset_callee + 1;
    const offset_this_argument = offset_argument_count_including_this + 1;
    const offset_first_argument = offset_this_argument + 1;

    /// This function is manually ported from JSC's equivalent function in C++
    /// See JavaScriptCore/interpreter/CallFrame.h
    fn argumentCountIncludingThis(self: *const CallFrame) u32 {
        // Register defined in JavaScriptCore/interpreter/Register.h
        const Register = extern union {
            value: JSValue, // EncodedJSValue
            call_frame: *CallFrame,
            code_block: *anyopaque, // CodeBlock*
            /// EncodedValueDescriptor defined in JavaScriptCore/runtime/JSCJSValue.h
            encoded_value: extern union {
                ptr: JSValue, // JSCell*
                as_bits: extern struct {
                    payload: i32,
                    tag: i32,
                },
            },
            number: f64, // double
            integer: i64, // integer
        };
        const registers: [*]const Register = @alignCast(@ptrCast(self));
        // argumentCountIncludingThis takes the register at the defined offset, then
        // calls 'ALWAYS_INLINE int32_t Register::unboxedInt32() const',
        // which in turn calls 'ALWAYS_INLINE int32_t Register::payload() const'
        // which accesses `.encodedValue.asBits.payload`
        // JSC stores and works with value as signed, but it is always 1 or more.
        return @intCast(registers[offset_argument_count_including_this].encoded_value.as_bits.payload);
    }

    fn Arguments(comptime max: usize) type {
        return struct {
            ptr: [max]JSC.JSValue,
            len: usize,

            pub inline fn init(comptime i: usize, ptr: [*]const JSC.JSValue) @This() {
                var args: [max]JSC.JSValue = std.mem.zeroes([max]JSC.JSValue);
                args[0..i].* = ptr[0..i].*;

                return @This(){
                    .ptr = args,
                    .len = i,
                };
            }

            pub inline fn initUndef(comptime i: usize, ptr: [*]const JSC.JSValue) @This() {
                var args = [1]JSC.JSValue{.undefined} ** max;
                args[0..i].* = ptr[0..i].*;
                return @This(){ .ptr = args, .len = i };
            }

            pub inline fn slice(self: *const @This()) []const JSValue {
                return self.ptr[0..self.len];
            }

            pub inline fn mut(self: *@This()) []JSValue {
                return self.ptr[0..];
            }
        };
    }

    /// Do not use this function. Migration path:
    /// arguments(n).ptr[k] -> argumentsAsArray(n)[k]
    /// arguments(n).slice() -> arguments()
    /// arguments(n).mut() -> `var args = argumentsAsArray(n); &args`
    pub fn arguments_old(self: *const CallFrame, comptime max: usize) Arguments(max) {
        const slice = self.arguments();
        comptime bun.assert(max <= 13);
        return switch (@as(u4, @min(slice.len, max))) {
            0 => .{ .ptr = undefined, .len = 0 },
            inline 1...13 => |count| Arguments(max).init(comptime @min(count, max), slice.ptr),
            else => unreachable,
        };
    }

    /// Do not use this function. Migration path:
    /// argumentsAsArray(n)
    pub fn argumentsUndef(self: *const CallFrame, comptime max: usize) Arguments(max) {
        const slice = self.arguments();
        comptime bun.assert(max <= 9);
        return switch (@as(u4, @min(slice.len, max))) {
            0 => .{ .ptr = .{.undefined} ** max, .len = 0 },
            inline 1...9 => |count| Arguments(max).initUndef(@min(count, max), slice.ptr),
            else => unreachable,
        };
    }

    extern fn Bun__CallFrame__isFromBunMain(*const CallFrame, *const VM) bool;
    pub const isFromBunMain = Bun__CallFrame__isFromBunMain;

    extern fn Bun__CallFrame__getCallerSrcLoc(*const CallFrame, *JSGlobalObject, *bun.String, *c_uint, *c_uint) void;
    pub const CallerSrcLoc = struct {
        str: bun.String,
        line: c_uint,
        column: c_uint,
    };
    pub fn getCallerSrcLoc(call_frame: *const CallFrame, globalThis: *JSGlobalObject) CallerSrcLoc {
        var str: bun.String = undefined;
        var line: c_uint = undefined;
        var column: c_uint = undefined;
        Bun__CallFrame__getCallerSrcLoc(call_frame, globalThis, &str, &line, &column);
        return .{
            .str = str,
            .line = line,
            .column = column,
        };
    }
};

pub const EncodedJSValue = extern union {
    asInt64: i64,
    ptr: ?*JSCell,
    asBits: [8]u8,
    asPtr: ?*anyopaque,
    asDouble: f64,
};
pub const JSHostFunctionType = fn (*JSGlobalObject, *CallFrame) callconv(JSC.conv) JSValue;
pub const JSHostFunctionTypeWithCCallConvForAssertions = fn (*JSGlobalObject, *CallFrame) callconv(.C) JSValue;
pub const JSHostFunctionPtr = *const JSHostFunctionType;
pub const JSHostZigFunction = fn (*JSGlobalObject, *CallFrame) bun.JSError!JSValue;
pub fn JSHostZigFunctionWithContext(comptime ContextType: type) type {
    return fn (*ContextType, *JSGlobalObject, *CallFrame) bun.JSError!JSValue;
}
pub fn JSHostFunctionTypeWithContext(comptime ContextType: type) type {
    return fn (*ContextType, *JSC.JSGlobalObject, *JSC.CallFrame) callconv(JSC.conv) JSC.JSValue;
}

pub fn toJSHostFunction(comptime Function: JSHostZigFunction) JSC.JSHostFunctionType {
    return struct {
        pub fn function(globalThis: *JSC.JSGlobalObject, callframe: *JSC.CallFrame) callconv(JSC.conv) JSC.JSValue {
            if (bun.Environment.allow_assert and bun.Environment.is_canary) {
                const value = Function(globalThis, callframe) catch |err| switch (err) {
                    error.JSError => .zero,
                    error.OutOfMemory => globalThis.throwOutOfMemoryValue(),
                };
                if (comptime bun.Environment.isDebug) {
                    if (value != .zero) {
                        if (globalThis.hasException()) {
                            var formatter = JSC.ConsoleObject.Formatter{ .globalThis = globalThis };
                            bun.Output.prettyErrorln(
                                \\<r><red>Assertion failed<r>: Native function returned a non-zero JSValue while an exception is pending
                                \\
                                \\    fn: {s}
                                \\ value: {}
                                \\
                            , .{
                                &Function, // use `(lldb) image lookup --address 0x1ec4` to discover what function failed
                                value.toFmt(&formatter),
                            });
                            Output.flush();
                        }
                    }
                }
                bun.assert((value == .zero) == globalThis.hasException());
                return value;
            }
            return @call(.always_inline, Function, .{ globalThis, callframe }) catch |err| switch (err) {
                error.JSError => .zero,
                error.OutOfMemory => globalThis.throwOutOfMemoryValue(),
            };
        }
    }.function;
}
pub fn toJSHostFunctionWithContext(comptime ContextType: type, comptime Function: JSHostZigFunctionWithContext(ContextType)) JSHostFunctionTypeWithContext(ContextType) {
    return struct {
        pub fn function(ctx: *ContextType, globalThis: *JSC.JSGlobalObject, callframe: *JSC.CallFrame) callconv(JSC.conv) JSC.JSValue {
            if (bun.Environment.allow_assert and bun.Environment.is_canary) {
                const value = Function(ctx, globalThis, callframe) catch |err| switch (err) {
                    error.JSError => .zero,
                    error.OutOfMemory => globalThis.throwOutOfMemoryValue(),
                };
                if (comptime bun.Environment.isDebug) {
                    if (value != .zero) {
                        if (globalThis.hasException()) {
                            var formatter = JSC.ConsoleObject.Formatter{ .globalThis = globalThis };
                            bun.Output.prettyErrorln(
                                \\<r><red>Assertion failed<r>: Native function returned a non-zero JSValue while an exception is pending
                                \\
                                \\    fn: {s}
                                \\ value: {}
                                \\
                            , .{
                                &Function, // use `(lldb) image lookup --address 0x1ec4` to discover what function failed
                                value.toFmt(&formatter),
                            });
                            Output.flush();
                        }
                    }
                }
                bun.assert((value == .zero) == globalThis.hasException());
                return value;
            }
            return @call(.always_inline, Function, .{ ctx, globalThis, callframe }) catch |err| switch (err) {
                error.JSError => .zero,
                error.OutOfMemory => globalThis.throwOutOfMemoryValue(),
            };
        }
    }.function;
}

pub fn toJSHostValue(globalThis: *JSGlobalObject, value: error{ OutOfMemory, JSError }!JSValue) JSValue {
    if (bun.Environment.allow_assert and bun.Environment.is_canary) {
        const normal = value catch |err| switch (err) {
            error.JSError => .zero,
            error.OutOfMemory => globalThis.throwOutOfMemoryValue(),
        };
        bun.assert((normal == .zero) == globalThis.hasException());
        return normal;
    }
    return value catch |err| switch (err) {
        error.JSError => .zero,
        error.OutOfMemory => globalThis.throwOutOfMemoryValue(),
    };
}

const ParsedHostFunctionErrorSet = struct {
    OutOfMemory: bool = false,
    JSError: bool = false,
};

inline fn parseErrorSet(T: type, errors: []const std.builtin.Type.Error) ParsedHostFunctionErrorSet {
    return comptime brk: {
        var errs: ParsedHostFunctionErrorSet = .{};
        for (errors) |err| {
            if (!@hasField(ParsedHostFunctionErrorSet, err.name)) {
                @compileError("Return value from host function '" ++ @typeInfo(T) ++ "' can not contain error '" ++ err.name ++ "'");
            }
            @field(errs, err.name) = true;
        }
        break :brk errs;
    };
}

const DeinitFunction = *const fn (ctx: *anyopaque, buffer: [*]u8, len: usize) callconv(.C) void;

pub const JSArray = opaque {
    // TODO(@paperdave): this can throw
    extern fn JSArray__constructArray(*JSGlobalObject, [*]const JSValue, usize) JSValue;

    pub fn create(global: *JSGlobalObject, items: []const JSValue) JSValue {
        return JSArray__constructArray(global, items.ptr, items.len);
    }

    extern fn JSArray__constructEmptyArray(*JSGlobalObject, usize) JSValue;

    pub fn createEmpty(global: *JSGlobalObject, len: usize) JSValue {
        return JSArray__constructEmptyArray(global, len);
    }

    pub fn iterator(array: *JSArray, global: *JSGlobalObject) JSArrayIterator {
        return JSValue.fromCell(array).arrayIterator(global);
    }
};

const private = struct {
    pub extern fn Bun__CreateFFIFunctionWithDataValue(
        *JSGlobalObject,
        ?*const ZigString,
        argCount: u32,
        function: JSHostFunctionPtr,
        strong: bool,
        data: *anyopaque,
    ) JSValue;
    pub extern fn Bun__CreateFFIFunction(
        globalObject: *JSGlobalObject,
        symbolName: ?*const ZigString,
        argCount: u32,
        functionPointer: JSHostFunctionPtr,
        strong: bool,
    ) *anyopaque;

    pub extern fn Bun__CreateFFIFunctionValue(
        globalObject: *JSGlobalObject,
        symbolName: ?*const ZigString,
        argCount: u32,
        functionPointer: JSHostFunctionPtr,
        strong: bool,
        add_ptr_field: bool,
        inputFunctionPtr: ?*anyopaque,
    ) JSValue;

    pub extern fn Bun__untrackFFIFunction(
        globalObject: *JSGlobalObject,
        function: JSValue,
    ) bool;

    pub extern fn Bun__FFIFunction_getDataPtr(JSValue) ?*anyopaque;
    pub extern fn Bun__FFIFunction_setDataPtr(JSValue, ?*anyopaque) void;
};

pub fn NewFunction(
    globalObject: *JSGlobalObject,
    symbolName: ?*const ZigString,
    argCount: u32,
    comptime functionPointer: anytype,
    strong: bool,
) JSValue {
    if (@TypeOf(functionPointer) == JSC.JSHostFunctionType) {
        return NewRuntimeFunction(globalObject, symbolName, argCount, functionPointer, strong, false, null);
    }
    return NewRuntimeFunction(globalObject, symbolName, argCount, toJSHostFunction(functionPointer), strong, false, null);
}

pub fn createCallback(
    globalObject: *JSGlobalObject,
    symbolName: ?*const ZigString,
    argCount: u32,
    comptime functionPointer: anytype,
) JSValue {
    if (@TypeOf(functionPointer) == JSC.JSHostFunctionType) {
        return NewRuntimeFunction(globalObject, symbolName, argCount, functionPointer, false, false);
    }
    return NewRuntimeFunction(globalObject, symbolName, argCount, toJSHostFunction(functionPointer), false, false, null);
}

pub fn NewRuntimeFunction(
    globalObject: *JSGlobalObject,
    symbolName: ?*const ZigString,
    argCount: u32,
    functionPointer: JSHostFunctionPtr,
    strong: bool,
    add_ptr_property: bool,
    inputFunctionPtr: ?*anyopaque,
) JSValue {
    JSC.markBinding(@src());
    return private.Bun__CreateFFIFunctionValue(globalObject, symbolName, argCount, functionPointer, strong, add_ptr_property, inputFunctionPtr);
}

pub fn getFunctionData(function: JSValue) ?*anyopaque {
    JSC.markBinding(@src());
    return private.Bun__FFIFunction_getDataPtr(function);
}

pub fn setFunctionData(function: JSValue, value: ?*anyopaque) void {
    JSC.markBinding(@src());
    return private.Bun__FFIFunction_setDataPtr(function, value);
}

pub fn NewFunctionWithData(
    globalObject: *JSGlobalObject,
    symbolName: ?*const ZigString,
    argCount: u32,
    comptime functionPointer: JSC.JSHostZigFunction,
    strong: bool,
    data: *anyopaque,
) JSValue {
    JSC.markBinding(@src());
    return private.Bun__CreateFFIFunctionWithDataValue(
        globalObject,
        symbolName,
        argCount,
        toJSHostFunction(functionPointer),
        strong,
        data,
    );
}

pub fn untrackFunction(
    globalObject: *JSGlobalObject,
    value: JSValue,
) bool {
    JSC.markBinding(@src());
    return private.Bun__untrackFFIFunction(globalObject, value);
}

pub const URL = opaque {
    extern fn URL__fromJS(JSValue, *JSC.JSGlobalObject) ?*URL;
    extern fn URL__fromString(*bun.String) ?*URL;
    extern fn URL__protocol(*URL) String;
    extern fn URL__href(*URL) String;
    extern fn URL__username(*URL) String;
    extern fn URL__password(*URL) String;
    extern fn URL__search(*URL) String;
    extern fn URL__host(*URL) String;
    extern fn URL__hostname(*URL) String;
    extern fn URL__port(*URL) String;
    extern fn URL__deinit(*URL) void;
    extern fn URL__pathname(*URL) String;
    extern fn URL__getHrefFromJS(JSValue, *JSC.JSGlobalObject) String;
    extern fn URL__getHref(*String) String;
    extern fn URL__getFileURLString(*String) String;
    extern fn URL__getHrefJoin(*String, *String) String;
    extern fn URL__pathFromFileURL(*String) String;

    pub fn hrefFromString(str: bun.String) String {
        JSC.markBinding(@src());
        var input = str;
        return URL__getHref(&input);
    }

    pub fn join(base: bun.String, relative: bun.String) String {
        JSC.markBinding(@src());
        var base_str = base;
        var relative_str = relative;
        return URL__getHrefJoin(&base_str, &relative_str);
    }

    pub fn fileURLFromString(str: bun.String) String {
        JSC.markBinding(@src());
        var input = str;
        return URL__getFileURLString(&input);
    }

    pub fn pathFromFileURL(str: bun.String) String {
        JSC.markBinding(@src());
        var input = str;
        return URL__pathFromFileURL(&input);
    }

    /// This percent-encodes the URL, punycode-encodes the hostname, and returns the result
    /// If it fails, the tag is marked Dead
    pub fn hrefFromJS(value: JSValue, globalObject: *JSC.JSGlobalObject) bun.JSError!String {
        JSC.markBinding(@src());
        const result = URL__getHrefFromJS(value, globalObject);
        if (globalObject.hasException()) return error.JSError;
        return result;
    }

    pub fn fromJS(value: JSValue, globalObject: *JSC.JSGlobalObject) bun.JSError!?*URL {
        JSC.markBinding(@src());
        const result = URL__fromJS(value, globalObject);
        if (globalObject.hasException()) return error.JSError;
        return result;
    }

    pub fn fromUTF8(input: []const u8) ?*URL {
        return fromString(String.fromUTF8(input));
    }
    pub fn fromString(str: bun.String) ?*URL {
        JSC.markBinding(@src());
        var input = str;
        return URL__fromString(&input);
    }
    pub fn protocol(url: *URL) String {
        JSC.markBinding(@src());
        return URL__protocol(url);
    }
    pub fn href(url: *URL) String {
        JSC.markBinding(@src());
        return URL__href(url);
    }
    pub fn username(url: *URL) String {
        JSC.markBinding(@src());
        return URL__username(url);
    }
    pub fn password(url: *URL) String {
        JSC.markBinding(@src());
        return URL__password(url);
    }
    pub fn search(url: *URL) String {
        JSC.markBinding(@src());
        return URL__search(url);
    }
    pub fn host(url: *URL) String {
        JSC.markBinding(@src());
        return URL__host(url);
    }
    pub fn hostname(url: *URL) String {
        JSC.markBinding(@src());
        return URL__hostname(url);
    }
    pub fn port(url: *URL) String {
        JSC.markBinding(@src());
        return URL__port(url);
    }
    pub fn deinit(url: *URL) void {
        JSC.markBinding(@src());
        return URL__deinit(url);
    }
    pub fn pathname(url: *URL) String {
        JSC.markBinding(@src());
        return URL__pathname(url);
    }
};

pub const URLSearchParams = opaque {
    extern fn URLSearchParams__create(globalObject: *JSGlobalObject, *const ZigString) JSValue;
    pub fn create(globalObject: *JSGlobalObject, init: ZigString) JSValue {
        JSC.markBinding(@src());
        return URLSearchParams__create(globalObject, &init);
    }

    extern fn URLSearchParams__fromJS(JSValue) ?*URLSearchParams;
    pub fn fromJS(value: JSValue) ?*URLSearchParams {
        JSC.markBinding(@src());
        return URLSearchParams__fromJS(value);
    }

    extern fn URLSearchParams__toString(
        self: *URLSearchParams,
        ctx: *anyopaque,
        callback: *const fn (ctx: *anyopaque, str: *const ZigString) callconv(.C) void,
    ) void;

    pub fn toString(
        self: *URLSearchParams,
        comptime Ctx: type,
        ctx: *Ctx,
        comptime callback: *const fn (ctx: *Ctx, str: ZigString) void,
    ) void {
        JSC.markBinding(@src());
        const Wrap = struct {
            const cb_ = callback;
            pub fn cb(c: *anyopaque, str: *const ZigString) callconv(.C) void {
                cb_(
                    bun.cast(*Ctx, c),
                    str.*,
                );
            }
        };

        URLSearchParams__toString(self, ctx, Wrap.cb);
    }
};

pub const WTF = struct {
    extern fn WTF__copyLCharsFromUCharSource(dest: [*]u8, source: *const anyopaque, len: usize) void;
    extern fn WTF__parseDouble(bytes: [*]const u8, length: usize, counted: *usize) f64;

    pub fn parseDouble(buf: []const u8) !f64 {
        JSC.markBinding(@src());

        if (buf.len == 0)
            return error.InvalidCharacter;

        var count: usize = 0;
        const res = WTF__parseDouble(buf.ptr, buf.len, &count);

        if (count == 0)
            return error.InvalidCharacter;
        return res;
    }

    /// This uses SSE2 instructions and/or ARM NEON to copy 16-bit characters efficiently
    /// See wtf/Text/ASCIIFastPath.h for details
    pub fn copyLCharsFromUCharSource(destination: [*]u8, comptime Source: type, source: Source) void {
        JSC.markBinding(@src());

        // This is any alignment
        WTF__copyLCharsFromUCharSource(destination, source.ptr, source.len);
    }
};

pub usingnamespace @import("./JSPropertyIterator.zig");

// DOMCall Fields
const Bun = JSC.API.Bun;
pub const __DOMCall_ptr = Bun.FFIObject.dom_call;
pub const __DOMCall__reader_u8 = Bun.FFIObject.Reader.DOMCalls.u8;
pub const __DOMCall__reader_u16 = Bun.FFIObject.Reader.DOMCalls.u16;
pub const __DOMCall__reader_u32 = Bun.FFIObject.Reader.DOMCalls.u32;
pub const __DOMCall__reader_ptr = Bun.FFIObject.Reader.DOMCalls.ptr;
pub const __DOMCall__reader_i8 = Bun.FFIObject.Reader.DOMCalls.i8;
pub const __DOMCall__reader_i16 = Bun.FFIObject.Reader.DOMCalls.i16;
pub const __DOMCall__reader_i32 = Bun.FFIObject.Reader.DOMCalls.i32;
pub const __DOMCall__reader_f32 = Bun.FFIObject.Reader.DOMCalls.f32;
pub const __DOMCall__reader_f64 = Bun.FFIObject.Reader.DOMCalls.f64;
pub const __DOMCall__reader_i64 = Bun.FFIObject.Reader.DOMCalls.i64;
pub const __DOMCall__reader_u64 = Bun.FFIObject.Reader.DOMCalls.u64;
pub const __DOMCall__reader_intptr = Bun.FFIObject.Reader.DOMCalls.intptr;
pub const DOMCalls = &.{
    .{ .ptr = Bun.FFIObject.dom_call },
    Bun.FFIObject.Reader.DOMCalls,
};

extern "c" fn JSCInitialize(env: [*]const [*:0]u8, count: usize, cb: *const fn ([*]const u8, len: usize) callconv(.C) void, eval_mode: bool) void;
pub fn initialize(eval_mode: bool) void {
    JSC.markBinding(@src());
    bun.analytics.Features.jsc += 1;
    JSCInitialize(
        std.os.environ.ptr,
        std.os.environ.len,
        struct {
            pub fn callback(name: [*]const u8, len: usize) callconv(.C) void {
                Output.prettyErrorln(
                    \\<r><red>error<r><d>:<r> invalid JSC environment variable
                    \\
                    \\    <b>{s}<r>
                    \\
                    \\For a list of options, see this file:
                    \\
                    \\    https://github.com/oven-sh/webkit/blob/main/Source/JavaScriptCore/runtime/OptionsList.h
                    \\
                    \\Environment variables must be prefixed with "BUN_JSC_". This code runs before .env files are loaded, so those won't work here.
                    \\
                    \\Warning: options change between releases of Bun and WebKit without notice. This is not a stable API, you should not rely on it beyond debugging something, and it may be removed entirely in a future version of Bun.
                ,
                    .{name[0..len]},
                );
                bun.Global.exit(1);
            }
        }.callback,
        eval_mode,
    );
}

pub const ScriptExecutionStatus = enum(i32) {
    running = 0,
    suspended = 1,
    stopped = 2,
};

comptime {
    // this file is gennerated, but cant be placed in the build/debug/codegen folder
    // because zig will complain about outside-of-module stuff
    _ = @import("./GeneratedJS2Native.zig");
}

// Error's cannot be created off of the main thread. So we use this to store the
// information until its ready to be materialized later.
pub const DeferredError = struct {
    kind: Kind,
    code: JSC.Node.ErrorCode,
    msg: bun.String,

    pub const Kind = enum { plainerror, typeerror, rangeerror };

    pub fn from(kind: Kind, code: JSC.Node.ErrorCode, comptime fmt: [:0]const u8, args: anytype) DeferredError {
        return .{
            .kind = kind,
            .code = code,
            .msg = bun.String.createFormat(fmt, args) catch bun.outOfMemory(),
        };
    }

    pub fn toError(this: *const DeferredError, globalThis: *JSGlobalObject) JSValue {
        const err = switch (this.kind) {
            .plainerror => this.msg.toErrorInstance(globalThis),
            .typeerror => this.msg.toTypeErrorInstance(globalThis),
            .rangeerror => this.msg.toRangeErrorInstance(globalThis),
        };
        err.put(globalThis, ZigString.static("code"), ZigString.init(@tagName(this.code)).toJS(globalThis));
        return err;
    }
};<|MERGE_RESOLUTION|>--- conflicted
+++ resolved
@@ -4179,13 +4179,9 @@
                 loop.debug.last_fn_name.deref();
                 loop.debug.last_fn_name = function.getName(global);
             }
-<<<<<<< HEAD
-            bun.assert(function.isCallable(global.vm()) or function.isAsyncContextFrame());
-=======
             // Do not assert that the function is callable here.
             // The Bun__JSValue__call function will already assert that, and
             // this can be an async context so it's fine if it's not callable.
->>>>>>> f826586e
         }
 
         return Bun__JSValue__call(
