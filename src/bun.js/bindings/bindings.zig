--- conflicted
+++ resolved
@@ -3950,7 +3950,6 @@
         cppFn("push", .{ value, globalObject, out });
     }
 
-<<<<<<< HEAD
     extern fn JSC__JSValue__toISOString(*JSC.JSGlobalObject, JSC.JSValue, *[28]u8) c_int;
     pub fn toISOString(this: JSValue, globalObject: *JSC.JSGlobalObject, buf: *[28]u8) []const u8 {
         const count = JSC__JSValue__toISOString(globalObject, this, buf);
@@ -3959,7 +3958,8 @@
         }
 
         return buf[0..@as(usize, @intCast(count))];
-=======
+    }
+
     /// Return the pointer to the wrapped object only if it is a direct instance of the type.
     /// If the object does not match the type, return null.
     /// If the object is a subclass of the type or has mutated the structure, return null.
@@ -3968,7 +3968,6 @@
         bun.assert(value.isCell()); // you must have already checked this.
 
         return ZigType.fromJSDirect(value);
->>>>>>> 77192072
     }
 
     pub fn as(value: JSValue, comptime ZigType: type) ?*ZigType {
