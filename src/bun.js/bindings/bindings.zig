const std = @import("std");
const bun = @import("root").bun;
const string = bun.string;
const Output = bun.Output;
const C_API = bun.JSC.C;
const StringPointer = @import("../../api/schema.zig").Api.StringPointer;
const Exports = @import("./exports.zig");
const strings = bun.strings;
const ErrorableZigString = Exports.ErrorableZigString;
const ErrorableResolvedSource = Exports.ErrorableResolvedSource;
const ZigException = Exports.ZigException;
const ZigStackTrace = Exports.ZigStackTrace;
const is_bindgen: bool = false;
const ArrayBuffer = @import("../base.zig").ArrayBuffer;
const JSC = bun.JSC;
const Shimmer = JSC.Shimmer;
const ConsoleObject = JSC.ConsoleObject;
const FFI = @import("./FFI.zig");
const NullableAllocator = bun.NullableAllocator;
const MutableString = bun.MutableString;
const JestPrettyFormat = @import("../test/pretty_format.zig").JestPrettyFormat;
const String = bun.String;
const ErrorableString = JSC.ErrorableString;
const JSError = bun.JSError;
const OOM = bun.OOM;

pub const JSObject = extern struct {
    pub const shim = Shimmer("JSC", "JSObject", @This());
    const cppFn = shim.cppFn;

    pub fn toJS(obj: *JSObject) JSValue {
        return JSValue.fromCell(obj);
    }

    pub inline fn put(obj: *JSObject, global: *JSGlobalObject, key: anytype, value: JSValue) !void {
        obj.toJS().put(global, key, value);
    }

    pub inline fn putAllFromStruct(obj: *JSObject, global: *JSGlobalObject, properties: anytype) !void {
        inline for (comptime std.meta.fieldNames(@TypeOf(properties))) |field| {
            try obj.put(global, field, @field(properties, field));
        }
    }

    extern fn JSC__createStructure(*JSC.JSGlobalObject, *JSC.JSCell, u32, names: [*]bun.String) JSC.JSValue;

    pub fn createStructure(global: *JSGlobalObject, owner: JSC.JSValue, length: u32, names: [*]bun.String) JSValue {
        JSC.markBinding(@src());
        return JSC__createStructure(global, owner.asCell(), length, names);
    }

    const InitializeCallback = *const fn (ctx: *anyopaque, obj: *JSObject, global: *JSGlobalObject) callconv(.C) void;
    extern fn JSC__JSObject__create(global_object: *JSGlobalObject, length: usize, ctx: *anyopaque, initializer: InitializeCallback) JSValue;

    pub fn Initializer(comptime Ctx: type, comptime func: fn (*Ctx, obj: *JSObject, global: *JSGlobalObject) void) type {
        return struct {
            pub fn call(this: *anyopaque, obj: *JSObject, global: *JSGlobalObject) callconv(.C) void {
                @call(bun.callmod_inline, func, .{ @as(*Ctx, @ptrCast(@alignCast(this))), obj, global });
            }
        };
    }

    pub fn createWithInitializer(comptime Ctx: type, creator: *Ctx, global: *JSGlobalObject, length: usize) JSValue {
        const Type = Initializer(Ctx, Ctx.create);
        return JSC__JSObject__create(global, length, creator, Type.call);
    }

    pub fn getIndex(this: JSValue, globalThis: *JSGlobalObject, i: u32) JSValue {
        return cppFn("getIndex", .{
            this,
            globalThis,
            i,
        });
    }

    pub fn putRecord(this: *JSObject, global: *JSGlobalObject, key: *ZigString, values: []ZigString) void {
        return cppFn("putRecord", .{ this, global, key, values.ptr, values.len });
    }
};

pub const CachedBytecode = opaque {
    extern fn generateCachedModuleByteCodeFromSourceCode(sourceProviderURL: *bun.String, input_code: [*]const u8, inputSourceCodeSize: usize, outputByteCode: *?[*]u8, outputByteCodeSize: *usize, cached_bytecode: *?*CachedBytecode) bool;
    extern fn generateCachedCommonJSProgramByteCodeFromSourceCode(sourceProviderURL: *bun.String, input_code: [*]const u8, inputSourceCodeSize: usize, outputByteCode: *?[*]u8, outputByteCodeSize: *usize, cached_bytecode: *?*CachedBytecode) bool;

    pub fn generateForESM(sourceProviderURL: *bun.String, input: []const u8) ?struct { []const u8, *CachedBytecode } {
        var this: ?*CachedBytecode = null;

        var input_code_size: usize = 0;
        var input_code_ptr: ?[*]u8 = null;
        if (generateCachedModuleByteCodeFromSourceCode(sourceProviderURL, input.ptr, input.len, &input_code_ptr, &input_code_size, &this)) {
            return .{ input_code_ptr.?[0..input_code_size], this.? };
        }

        return null;
    }

    pub fn generateForCJS(sourceProviderURL: *bun.String, input: []const u8) ?struct { []const u8, *CachedBytecode } {
        var this: ?*CachedBytecode = null;
        var input_code_size: usize = 0;
        var input_code_ptr: ?[*]u8 = null;
        if (generateCachedCommonJSProgramByteCodeFromSourceCode(sourceProviderURL, input.ptr, input.len, &input_code_ptr, &input_code_size, &this)) {
            return .{ input_code_ptr.?[0..input_code_size], this.? };
        }

        return null;
    }

    extern "C" fn CachedBytecode__deref(this: *CachedBytecode) void;
    pub fn deref(this: *CachedBytecode) void {
        return CachedBytecode__deref(this);
    }

    pub fn generate(format: bun.options.Format, input: []const u8, source_provider_url: *bun.String) ?struct { []const u8, *CachedBytecode } {
        return switch (format) {
            .esm => generateForESM(source_provider_url, input),
            .cjs => generateForCJS(source_provider_url, input),
            else => null,
        };
    }

    pub const VTable = &std.mem.Allocator.VTable{
        .alloc = struct {
            pub fn alloc(ctx: *anyopaque, len: usize, ptr_align: u8, ret_addr: usize) ?[*]u8 {
                _ = ctx; // autofix
                _ = len; // autofix
                _ = ptr_align; // autofix
                _ = ret_addr; // autofix
                @panic("Unexpectedly called CachedBytecode.alloc");
            }
        }.alloc,
        .resize = struct {
            pub fn resize(ctx: *anyopaque, buf: []u8, buf_align: u8, new_len: usize, ret_addr: usize) bool {
                _ = ctx; // autofix
                _ = buf; // autofix
                _ = buf_align; // autofix
                _ = new_len; // autofix
                _ = ret_addr; // autofix
                return false;
            }
        }.resize,
        .free = struct {
            pub fn free(ctx: *anyopaque, buf: []u8, buf_align: u8, _: usize) void {
                _ = buf; // autofix
                _ = buf_align; // autofix
                CachedBytecode__deref(@ptrCast(ctx));
            }
        }.free,
    };

    pub fn allocator(this: *CachedBytecode) std.mem.Allocator {
        return .{
            .ptr = this,
            .vtable = VTable,
        };
    }
};

/// Prefer using bun.String instead of ZigString in new code.
pub const ZigString = extern struct {
    /// This can be a UTF-16, Latin1, or UTF-8 string.
    /// The pointer itself is tagged, so it cannot be used without untagging it first
    /// Accessing it directly is unsafe.
    _unsafe_ptr_do_not_use: [*]const u8,
    len: usize,

    pub const ByteString = union(enum) {
        latin1: []const u8,
        utf16: []const u16,
    };

    pub fn fromBytes(slice_: []const u8) ZigString {
        if (!strings.isAllASCII(slice_)) {
            return initUTF8(slice_);
        }

        return init(slice_);
    }

    pub inline fn as(this: ZigString) ByteString {
        return if (this.is16Bit()) .{ .utf16 = this.utf16SliceAligned() } else .{ .latin1 = this.slice() };
    }

    pub fn encode(this: ZigString, encoding: JSC.Node.Encoding) []u8 {
        return this.encodeWithAllocator(bun.default_allocator, encoding);
    }

    pub fn encodeWithAllocator(this: ZigString, allocator: std.mem.Allocator, encoding: JSC.Node.Encoding) []u8 {
        return switch (this.as()) {
            inline else => |repr| switch (encoding) {
                inline else => |enc| JSC.WebCore.Encoder.constructFrom(std.meta.Child(@TypeOf(repr)), repr, allocator, enc),
            },
        };
    }

    pub fn dupeForJS(utf8: []const u8, allocator: std.mem.Allocator) !ZigString {
        if (try strings.toUTF16Alloc(allocator, utf8, false, false)) |utf16| {
            var out = ZigString.initUTF16(utf16);
            out.mark();
            out.markUTF16();
            return out;
        } else {
            var out = ZigString.init(try allocator.dupe(u8, utf8));
            out.mark();
            return out;
        }
    }

    extern fn ZigString__toValueGC(arg0: *const ZigString, arg1: *JSGlobalObject) JSC.JSValue;
    pub fn toJS(this: *const ZigString, ctx: *JSC.JSGlobalObject) JSValue {
        if (this.isGloballyAllocated()) {
            return this.toExternalValue(ctx);
        }

        return ZigString__toValueGC(this, ctx);
    }

    /// This function is not optimized!
    pub fn eqlCaseInsensitive(this: ZigString, other: ZigString) bool {
        var fallback = std.heap.stackFallback(1024, bun.default_allocator);
        const fallback_allocator = fallback.get();

        var utf16_slice = this.toSliceLowercase(fallback_allocator);
        var latin1_slice = other.toSliceLowercase(fallback_allocator);
        defer utf16_slice.deinit();
        defer latin1_slice.deinit();
        return strings.eqlLong(utf16_slice.slice(), latin1_slice.slice(), true);
    }

    pub fn toSliceLowercase(this: ZigString, allocator: std.mem.Allocator) Slice {
        if (this.len == 0)
            return Slice.empty;
        var fallback = std.heap.stackFallback(512, allocator);
        const fallback_allocator = fallback.get();

        const uppercase_buffer = this.toOwnedSlice(fallback_allocator) catch unreachable;
        const buffer = allocator.alloc(u8, uppercase_buffer.len) catch unreachable;
        const out = strings.copyLowercase(uppercase_buffer, buffer);

        return Slice{
            .allocator = NullableAllocator.init(allocator),
            .ptr = out.ptr,
            .len = @as(u32, @truncate(out.len)),
        };
    }

    pub fn indexOfAny(this: ZigString, comptime chars: []const u8) ?strings.OptionalUsize {
        if (this.is16Bit()) {
            return strings.indexOfAny16(this.utf16SliceAligned(), chars);
        } else {
            return strings.indexOfAny(this.slice(), chars);
        }
    }

    pub fn charAt(this: ZigString, offset: usize) u8 {
        if (this.is16Bit()) {
            return @as(u8, @truncate(this.utf16SliceAligned()[offset]));
        } else {
            return @as(u8, @truncate(this.slice()[offset]));
        }
    }

    pub fn eql(this: ZigString, other: ZigString) bool {
        if (this.len == 0 or other.len == 0)
            return this.len == other.len;

        const left_utf16 = this.is16Bit();
        const right_utf16 = other.is16Bit();

        if (left_utf16 == right_utf16 and left_utf16) {
            return strings.eqlLong(std.mem.sliceAsBytes(this.utf16SliceAligned()), std.mem.sliceAsBytes(other.utf16SliceAligned()), true);
        } else if (left_utf16 == right_utf16) {
            return strings.eqlLong(this.slice(), other.slice(), true);
        }

        const utf16: ZigString = if (left_utf16) this else other;
        const latin1: ZigString = if (left_utf16) other else this;

        if (latin1.isAllASCII()) {
            return strings.utf16EqlString(utf16.utf16SliceAligned(), latin1.slice());
        }

        // slow path
        var utf16_slice = utf16.toSlice(bun.default_allocator);
        var latin1_slice = latin1.toSlice(bun.default_allocator);
        defer utf16_slice.deinit();
        defer latin1_slice.deinit();
        return strings.eqlLong(utf16_slice.slice(), latin1_slice.slice(), true);
    }

    pub fn isAllASCII(this: ZigString) bool {
        if (this.is16Bit()) {
            return strings.firstNonASCII16([]const u16, this.utf16SliceAligned()) == null;
        }

        return strings.isAllASCII(this.slice());
    }

    pub fn clone(this: ZigString, allocator: std.mem.Allocator) !ZigString {
        var sliced = this.toSlice(allocator);
        if (!sliced.isAllocated()) {
            var str = ZigString.init(try allocator.dupe(u8, sliced.slice()));
            str.mark();
            str.markUTF8();
            return str;
        }

        return this;
    }

    extern fn ZigString__toJSONObject(this: *const ZigString, *JSC.JSGlobalObject) callconv(.C) JSC.JSValue;

    pub fn toJSONObject(this: ZigString, globalThis: *JSC.JSGlobalObject) JSValue {
        JSC.markBinding(@src());
        return ZigString__toJSONObject(&this, globalThis);
    }

    extern fn BunString__toURL(this: *const ZigString, *JSC.JSGlobalObject) callconv(.C) JSC.JSValue;

    pub fn toURL(this: ZigString, globalThis: *JSC.JSGlobalObject) JSValue {
        JSC.markBinding(@src());
        return BunString__toURL(&this, globalThis);
    }

    pub fn hasPrefixChar(this: ZigString, char: u8) bool {
        if (this.len == 0)
            return false;

        if (this.is16Bit()) {
            return this.utf16SliceAligned()[0] == char;
        }

        return this.slice()[0] == char;
    }

    pub fn substringWithLen(this: ZigString, start_index: usize, end_index: usize) ZigString {
        if (this.is16Bit()) {
            return ZigString.from16SliceMaybeGlobal(this.utf16SliceAligned()[start_index..end_index], this.isGloballyAllocated());
        }

        var out = ZigString.init(this.slice()[start_index..end_index]);
        if (this.isUTF8()) {
            out.markUTF8();
        }

        if (this.isGloballyAllocated()) {
            out.mark();
        }

        return out;
    }

    pub fn substring(this: ZigString, start_index: usize) ZigString {
        return this.substringWithLen(@min(this.len, start_index), this.len);
    }

    pub fn maxUTF8ByteLength(this: ZigString) usize {
        if (this.isUTF8())
            return this.len;

        if (this.is16Bit()) {
            return this.utf16SliceAligned().len * 3;
        }

        // latin1
        return this.len * 2;
    }

    pub fn utf16ByteLength(this: ZigString) usize {
        if (this.isUTF8()) {
            return bun.simdutf.length.utf16.from.utf8(this.slice());
        }

        if (this.is16Bit()) {
            return this.len * 2;
        }

        return JSC.WebCore.Encoder.byteLengthU8(this.slice().ptr, this.slice().len, .utf16le);
    }

    pub fn latin1ByteLength(this: ZigString) usize {
        if (this.isUTF8()) {
            @panic("TODO");
        }

        return this.len;
    }

    /// Count the number of bytes in the UTF-8 version of the string.
    /// This function is slow. Use maxUITF8ByteLength() to get a quick estimate
    pub fn utf8ByteLength(this: ZigString) usize {
        if (this.isUTF8()) {
            return this.len;
        }

        if (this.is16Bit()) {
            return JSC.WebCore.Encoder.byteLengthU16(this.utf16SliceAligned().ptr, this.utf16Slice().len, .utf8);
        }

        return JSC.WebCore.Encoder.byteLengthU8(this.slice().ptr, this.slice().len, .utf8);
    }

    pub fn toOwnedSlice(this: ZigString, allocator: std.mem.Allocator) ![]u8 {
        if (this.isUTF8())
            return try allocator.dupeZ(u8, this.slice());

        var list = std.ArrayList(u8).init(allocator);
        list = if (this.is16Bit())
            try strings.toUTF8ListWithType(list, []const u16, this.utf16SliceAligned())
        else
            try strings.allocateLatin1IntoUTF8WithList(list, 0, []const u8, this.slice());

        if (list.capacity > list.items.len) {
            list.items.ptr[list.items.len] = 0;
        }

        return list.items;
    }

    pub fn toOwnedSliceZ(this: ZigString, allocator: std.mem.Allocator) ![:0]u8 {
        if (this.isUTF8())
            return allocator.dupeZ(u8, this.slice());

        var list = std.ArrayList(u8).init(allocator);
        list = if (this.is16Bit())
            try strings.toUTF8ListWithType(list, []const u16, this.utf16SliceAligned())
        else
            try strings.allocateLatin1IntoUTF8WithList(list, 0, []const u8, this.slice());

        try list.append(0);
        return list.items[0 .. list.items.len - 1 :0];
    }

    pub fn trunc(this: ZigString, len: usize) ZigString {
        return .{ ._unsafe_ptr_do_not_use = this._unsafe_ptr_do_not_use, .len = @min(len, this.len) };
    }

    pub fn eqlComptime(this: ZigString, comptime other: []const u8) bool {
        if (this.is16Bit()) {
            return strings.eqlComptimeUTF16(this.utf16SliceAligned(), other);
        }

        if (comptime strings.isAllASCII(other)) {
            if (this.len != other.len)
                return false;

            return strings.eqlComptimeIgnoreLen(this.slice(), other);
        }

        @compileError("Not implemented yet for latin1");
    }

    pub const shim = Shimmer("", "ZigString", @This());

    pub inline fn length(this: ZigString) usize {
        return this.len;
    }

    pub fn byteSlice(this: ZigString) []const u8 {
        if (this.is16Bit()) {
            return std.mem.sliceAsBytes(this.utf16SliceAligned());
        }

        return this.slice();
    }

    pub fn markStatic(this: *ZigString) void {
        this.ptr = @as([*]const u8, @ptrFromInt(@intFromPtr(this.ptr) | (1 << 60)));
    }

    pub fn isStatic(this: *const ZigString) bool {
        return @intFromPtr(this.ptr) & (1 << 60) != 0;
    }

    pub const Slice = struct {
        allocator: NullableAllocator = .{},
        ptr: [*]const u8 = undefined,
        len: u32 = 0,

        pub fn reportExtraMemory(this: *const Slice, vm: *JSC.VM) void {
            if (this.allocator.get()) |allocator| {
                // Don't report it if the memory is actually owned by JSC.
                if (!bun.String.isWTFAllocator(allocator)) {
                    vm.reportExtraMemory(this.len);
                }
            }
        }

        pub fn init(allocator: std.mem.Allocator, input: []const u8) Slice {
            return .{
                .ptr = input.ptr,
                .len = @as(u32, @truncate(input.len)),
                .allocator = NullableAllocator.init(allocator),
            };
        }

        pub fn toZigString(this: Slice) ZigString {
            if (this.isAllocated())
                return ZigString.initUTF8(this.ptr[0..this.len]);
            return ZigString.init(this.slice());
        }

        pub inline fn length(this: Slice) usize {
            return this.len;
        }

        pub const byteSlice = Slice.slice;

        pub fn fromUTF8NeverFree(input: []const u8) Slice {
            return .{
                .ptr = input.ptr,
                .len = @as(u32, @truncate(input.len)),
                .allocator = .{},
            };
        }

        pub const empty = Slice{ .ptr = "", .len = 0 };

        pub inline fn isAllocated(this: Slice) bool {
            return !this.allocator.isNull();
        }

        pub fn clone(this: Slice, allocator: std.mem.Allocator) !Slice {
            if (this.isAllocated()) {
                return Slice{ .allocator = this.allocator, .ptr = this.ptr, .len = this.len };
            }

            const duped = try allocator.dupe(u8, this.ptr[0..this.len]);
            return Slice{ .allocator = NullableAllocator.init(allocator), .ptr = duped.ptr, .len = this.len };
        }

        pub fn cloneIfNeeded(this: Slice, allocator: std.mem.Allocator) !Slice {
            if (this.isAllocated()) {
                return this;
            }

            const duped = try allocator.dupe(u8, this.ptr[0..this.len]);
            return Slice{ .allocator = NullableAllocator.init(allocator), .ptr = duped.ptr, .len = this.len };
        }

        pub fn cloneWithTrailingSlash(this: Slice, allocator: std.mem.Allocator) !Slice {
            const buf = try strings.cloneNormalizingSeparators(allocator, this.slice());
            return Slice{ .allocator = NullableAllocator.init(allocator), .ptr = buf.ptr, .len = @as(u32, @truncate(buf.len)) };
        }

        pub fn cloneZ(this: Slice, allocator: std.mem.Allocator) !Slice {
            if (this.isAllocated() or this.len == 0) {
                return this;
            }

            const duped = try allocator.dupeZ(u8, this.ptr[0..this.len]);
            return Slice{ .allocator = NullableAllocator.init(allocator), .ptr = duped.ptr, .len = this.len };
        }

        pub fn slice(this: Slice) []const u8 {
            return this.ptr[0..this.len];
        }

        pub fn sliceZ(this: Slice) [:0]const u8 {
            return bun.cstring(this.ptr[0..this.len]);
        }

        pub fn toSliceZ(this: Slice, buf: []u8) [:0]const u8 {
            if (this.len == 0) {
                return "";
            }

            if (this.ptr[this.len] == 0) {
                return this.sliceZ();
            }

            if (this.len >= buf.len) {
                return "";
            }

            bun.copy(u8, buf, this.slice());
            buf[this.len] = 0;
            return bun.cstring(buf[0..this.len]);
        }

        pub fn mut(this: Slice) []u8 {
            return @as([*]u8, @ptrFromInt(@intFromPtr(this.ptr)))[0..this.len];
        }

        /// Does nothing if the slice is not allocated
        pub fn deinit(this: *const Slice) void {
            this.allocator.free(this.slice());
        }
    };

    pub const name = "ZigString";
    pub const namespace = "";

    pub inline fn is16Bit(this: *const ZigString) bool {
        return (@intFromPtr(this._unsafe_ptr_do_not_use) & (1 << 63)) != 0;
    }

    pub inline fn utf16Slice(this: *const ZigString) []align(1) const u16 {
        if (comptime bun.Environment.allow_assert) {
            if (this.len > 0 and !this.is16Bit()) {
                @panic("ZigString.utf16Slice() called on a latin1 string.\nPlease use .toSlice() instead or carefully check that .is16Bit() is false first.");
            }
        }

        return @as([*]align(1) const u16, @ptrCast(untagged(this._unsafe_ptr_do_not_use)))[0..this.len];
    }

    pub inline fn utf16SliceAligned(this: *const ZigString) []const u16 {
        if (comptime bun.Environment.allow_assert) {
            if (this.len > 0 and !this.is16Bit()) {
                @panic("ZigString.utf16SliceAligned() called on a latin1 string.\nPlease use .toSlice() instead or carefully check that .is16Bit() is false first.");
            }
        }

        return @as([*]const u16, @ptrCast(@alignCast(untagged(this._unsafe_ptr_do_not_use))))[0..this.len];
    }

    pub inline fn isEmpty(this: *const ZigString) bool {
        return this.len == 0;
    }

    pub fn fromStringPointer(ptr: StringPointer, buf: string, to: *ZigString) void {
        to.* = ZigString{
            .len = ptr.length,
            ._unsafe_ptr_do_not_use = buf[ptr.offset..][0..ptr.length].ptr,
        };
    }

    pub fn sortDesc(slice_: []ZigString) void {
        std.sort.block(ZigString, slice_, {}, cmpDesc);
    }

    pub fn cmpDesc(_: void, a: ZigString, b: ZigString) bool {
        return strings.cmpStringsDesc({}, a.slice(), b.slice());
    }

    pub fn sortAsc(slice_: []ZigString) void {
        std.sort.block(ZigString, slice_, {}, cmpAsc);
    }

    pub fn cmpAsc(_: void, a: ZigString, b: ZigString) bool {
        return strings.cmpStringsAsc({}, a.slice(), b.slice());
    }

    pub inline fn init(slice_: []const u8) ZigString {
        return ZigString{ ._unsafe_ptr_do_not_use = slice_.ptr, .len = slice_.len };
    }

    pub fn initUTF8(slice_: []const u8) ZigString {
        var out = init(slice_);
        out.markUTF8();
        return out;
    }

    pub fn fromUTF8(slice_: []const u8) ZigString {
        var out = init(slice_);
        if (!strings.isAllASCII(slice_))
            out.markUTF8();

        return out;
    }

    pub fn static(comptime slice_: [:0]const u8) *const ZigString {
        const Holder = struct {
            const null_terminated_ascii_literal = slice_;
            pub const value = &ZigString{ ._unsafe_ptr_do_not_use = null_terminated_ascii_literal.ptr, .len = null_terminated_ascii_literal.len };
        };

        return Holder.value;
    }

    pub const GithubActionFormatter = struct {
        text: ZigString,

        pub fn format(this: GithubActionFormatter, comptime _: []const u8, _: std.fmt.FormatOptions, writer: anytype) !void {
            var bytes = this.text.toSlice(bun.default_allocator);
            defer bytes.deinit();
            try bun.fmt.githubActionWriter(writer, bytes.slice());
        }
    };

    pub fn githubAction(this: ZigString) GithubActionFormatter {
        return GithubActionFormatter{ .text = this };
    }

    pub fn toAtomicValue(this: *const ZigString, globalThis: *JSC.JSGlobalObject) JSValue {
        return shim.cppFn("toAtomicValue", .{ this, globalThis });
    }

    pub fn initUTF16(items: []const u16) ZigString {
        var out = ZigString{ ._unsafe_ptr_do_not_use = @ptrCast(items), .len = items.len };
        out.markUTF16();
        return out;
    }

    pub fn from(slice_: JSC.C.JSValueRef, ctx: JSC.C.JSContextRef) ZigString {
        return JSC.JSValue.fromRef(slice_).getZigString(ctx.ptr());
    }

    pub fn from16Slice(slice_: []const u16) ZigString {
        return from16(slice_.ptr, slice_.len);
    }

    fn from16SliceMaybeGlobal(slice_: []const u16, global: bool) ZigString {
        var str = init(@as([*]const u8, @alignCast(@ptrCast(slice_.ptr)))[0..slice_.len]);
        str.markUTF16();
        if (global) {
            str.mark();
        }
        return str;
    }

    /// Globally-allocated memory only
    pub fn from16(slice_: [*]const u16, len: usize) ZigString {
        var str = init(@as([*]const u8, @ptrCast(slice_))[0..len]);
        str.markUTF16();
        str.mark();
        str.assertGlobal();
        return str;
    }

    pub fn toBase64DataURL(this: ZigString, allocator: std.mem.Allocator) ![]const u8 {
        const slice_ = this.slice();
        const size = std.base64.standard.Encoder.calcSize(slice_.len);
        var buf = try allocator.alloc(u8, size + "data:;base64,".len);
        const encoded = std.base64.url_safe.Encoder.encode(buf["data:;base64,".len..], slice_);
        buf[0.."data:;base64,".len].* = "data:;base64,".*;
        return buf[0 .. "data:;base64,".len + encoded.len];
    }

    pub fn detectEncoding(this: *ZigString) void {
        if (!strings.isAllASCII(this.slice())) {
            this.markUTF16();
        }
    }

    pub fn toExternalU16(ptr: [*]const u16, len: usize, global: *JSGlobalObject) JSValue {
        if (len > String.max_length()) {
            bun.default_allocator.free(ptr[0..len]);
            global.ERR_STRING_TOO_LONG("Cannot create a string longer than 2^32-1 characters", .{}).throw();
            return JSValue.zero;
        }
        return shim.cppFn("toExternalU16", .{ ptr, len, global });
    }

    pub fn isUTF8(this: ZigString) bool {
        return (@intFromPtr(this._unsafe_ptr_do_not_use) & (1 << 61)) != 0;
    }

    pub fn markUTF8(this: *ZigString) void {
        this._unsafe_ptr_do_not_use = @as([*]const u8, @ptrFromInt(@intFromPtr(this._unsafe_ptr_do_not_use) | (1 << 61)));
    }

    pub fn markUTF16(this: *ZigString) void {
        this._unsafe_ptr_do_not_use = @as([*]const u8, @ptrFromInt(@intFromPtr(this._unsafe_ptr_do_not_use) | (1 << 63)));
    }

    pub fn setOutputEncoding(this: *ZigString) void {
        if (!this.is16Bit()) this.detectEncoding();
        if (this.is16Bit()) this.markUTF8();
    }

    pub inline fn isGloballyAllocated(this: ZigString) bool {
        return (@intFromPtr(this._unsafe_ptr_do_not_use) & (1 << 62)) != 0;
    }

    pub inline fn deinitGlobal(this: ZigString) void {
        bun.default_allocator.free(this.slice());
    }

    pub const mark = markGlobal;

    pub inline fn markGlobal(this: *ZigString) void {
        this._unsafe_ptr_do_not_use = @as([*]const u8, @ptrFromInt(@intFromPtr(this._unsafe_ptr_do_not_use) | (1 << 62)));
    }

    pub fn format(self: ZigString, comptime _: []const u8, _: std.fmt.FormatOptions, writer: anytype) !void {
        if (self.isUTF8()) {
            try writer.writeAll(self.slice());
            return;
        }

        if (self.is16Bit()) {
            try bun.fmt.formatUTF16Type(@TypeOf(self.utf16Slice()), self.utf16Slice(), writer);
            return;
        }

        try bun.fmt.formatLatin1(self.slice(), writer);
    }

    pub inline fn toRef(slice_: []const u8, global: *JSGlobalObject) C_API.JSValueRef {
        return init(slice_).toJS(global).asRef();
    }

    pub const Empty = ZigString{ ._unsafe_ptr_do_not_use = "", .len = 0 };

    pub inline fn untagged(ptr: [*]const u8) [*]const u8 {
        // this can be null ptr, so long as it's also a 0 length string
        @setRuntimeSafety(false);
        return @as([*]const u8, @ptrFromInt(@as(u53, @truncate(@intFromPtr(ptr)))));
    }

    pub fn slice(this: *const ZigString) []const u8 {
        if (comptime bun.Environment.allow_assert) {
            if (this.len > 0 and this.is16Bit()) {
                @panic("ZigString.slice() called on a UTF-16 string.\nPlease use .toSlice() instead or carefully check that .is16Bit() is false first.");
            }
        }

        return untagged(this._unsafe_ptr_do_not_use)[0..@min(this.len, std.math.maxInt(u32))];
    }

    pub fn dupe(this: ZigString, allocator: std.mem.Allocator) ![]const u8 {
        return try allocator.dupe(u8, this.slice());
    }

    pub fn toSliceFast(this: ZigString, allocator: std.mem.Allocator) Slice {
        if (this.len == 0)
            return Slice.empty;
        if (is16Bit(&this)) {
            const buffer = this.toOwnedSlice(allocator) catch unreachable;
            return Slice{
                .allocator = NullableAllocator.init(allocator),
                .ptr = buffer.ptr,
                .len = @as(u32, @truncate(buffer.len)),
            };
        }

        return Slice{
            .ptr = untagged(this._unsafe_ptr_do_not_use),
            .len = @as(u32, @truncate(this.len)),
        };
    }

    /// This function checks if the input is latin1 non-ascii
    /// It is slow but safer when the input is from JavaScript
    pub fn toSlice(this: ZigString, allocator: std.mem.Allocator) Slice {
        if (this.len == 0)
            return Slice.empty;
        if (is16Bit(&this)) {
            const buffer = this.toOwnedSlice(allocator) catch unreachable;
            return Slice{
                .allocator = NullableAllocator.init(allocator),
                .ptr = buffer.ptr,
                .len = @as(u32, @truncate(buffer.len)),
            };
        }

        if (!this.isUTF8() and !strings.isAllASCII(untagged(this._unsafe_ptr_do_not_use)[0..this.len])) {
            const buffer = this.toOwnedSlice(allocator) catch unreachable;
            return Slice{
                .allocator = NullableAllocator.init(allocator),
                .ptr = buffer.ptr,
                .len = @as(u32, @truncate(buffer.len)),
            };
        }

        return Slice{
            .ptr = untagged(this._unsafe_ptr_do_not_use),
            .len = @as(u32, @truncate(this.len)),
        };
    }

    pub fn toSliceClone(this: ZigString, allocator: std.mem.Allocator) Slice {
        if (this.len == 0)
            return Slice.empty;
        const buffer = this.toOwnedSlice(allocator) catch unreachable;
        return Slice{
            .allocator = NullableAllocator.init(allocator),
            .ptr = buffer.ptr,
            .len = @as(u32, @truncate(buffer.len)),
        };
    }

    pub fn toSliceZ(this: ZigString, allocator: std.mem.Allocator) Slice {
        if (this.len == 0)
            return Slice.empty;

        if (is16Bit(&this)) {
            const buffer = this.toOwnedSliceZ(allocator) catch unreachable;
            return Slice{
                .ptr = buffer.ptr,
                .len = @as(u32, @truncate(buffer.len)),
                .allocator = NullableAllocator.init(allocator),
            };
        }

        return Slice{
            .ptr = untagged(this._unsafe_ptr_do_not_use),
            .len = @as(u32, @truncate(this.len)),
        };
    }

    pub fn sliceZBuf(this: ZigString, buf: *bun.PathBuffer) ![:0]const u8 {
        return try std.fmt.bufPrintZ(buf, "{}", .{this});
    }

    pub inline fn full(this: *const ZigString) []const u8 {
        return untagged(this._unsafe_ptr_do_not_use)[0..this.len];
    }

    pub fn trimmedSlice(this: *const ZigString) []const u8 {
        return strings.trim(this.full(), " \r\n");
    }

    inline fn assertGlobalIfNeeded(this: *const ZigString) void {
        if (comptime bun.Environment.allow_assert) {
            if (this.isGloballyAllocated()) {
                this.assertGlobal();
            }
        }
    }

    inline fn assertGlobal(this: *const ZigString) void {
        if (comptime bun.Environment.allow_assert) {
            bun.assert(this.len == 0 or
                bun.Mimalloc.mi_is_in_heap_region(untagged(this._unsafe_ptr_do_not_use)) or
                bun.Mimalloc.mi_check_owned(untagged(this._unsafe_ptr_do_not_use)));
        }
    }

    pub fn toExternalValue(this: *const ZigString, global: *JSGlobalObject) JSValue {
        this.assertGlobal();
        if (this.len > String.max_length()) {
            bun.default_allocator.free(@constCast(this.byteSlice()));
            global.ERR_STRING_TOO_LONG("Cannot create a string longer than 2^32-1 characters", .{}).throw();
            return .zero;
        }
        return shim.cppFn("toExternalValue", .{ this, global });
    }

    pub fn toExternalValueWithCallback(
        this: *const ZigString,
        global: *JSGlobalObject,
        callback: *const fn (ctx: ?*anyopaque, ptr: ?*anyopaque, len: usize) callconv(.C) void,
    ) JSValue {
        return shim.cppFn("toExternalValueWithCallback", .{ this, global, callback });
    }

    pub fn external(
        this: *const ZigString,
        global: *JSGlobalObject,
        ctx: ?*anyopaque,
        callback: *const fn (ctx: ?*anyopaque, ptr: ?*anyopaque, len: usize) callconv(.C) void,
    ) JSValue {
        if (this.len > String.max_length()) {
            callback(ctx, @constCast(@ptrCast(this.byteSlice().ptr)), this.len);
            global.ERR_STRING_TOO_LONG("Cannot create a string longer than 2^32-1 characters", .{}).throw();
            return .zero;
        }

        return shim.cppFn("external", .{ this, global, ctx, callback });
    }

    pub fn to16BitValue(this: *const ZigString, global: *JSGlobalObject) JSValue {
        this.assertGlobal();
        return shim.cppFn("to16BitValue", .{ this, global });
    }

    pub fn withEncoding(this: *const ZigString) ZigString {
        var out = this.*;
        out.setOutputEncoding();
        return out;
    }

    pub fn toJSStringRef(this: *const ZigString) C_API.JSStringRef {
        if (comptime @hasDecl(@import("root").bun, "bindgen")) {
            return undefined;
        }

        return if (this.is16Bit())
            C_API.JSStringCreateWithCharactersNoCopy(@as([*]const u16, @ptrCast(@alignCast(untagged(this._unsafe_ptr_do_not_use)))), this.len)
        else
            C_API.JSStringCreateStatic(untagged(this._unsafe_ptr_do_not_use), this.len);
    }

    pub fn toErrorInstance(this: *const ZigString, global: *JSGlobalObject) JSValue {
        return shim.cppFn("toErrorInstance", .{ this, global });
    }

    pub fn toTypeErrorInstance(this: *const ZigString, global: *JSGlobalObject) JSValue {
        return shim.cppFn("toTypeErrorInstance", .{ this, global });
    }

    pub fn toSyntaxErrorInstance(this: *const ZigString, global: *JSGlobalObject) JSValue {
        return shim.cppFn("toSyntaxErrorInstance", .{ this, global });
    }

    pub fn toRangeErrorInstance(this: *const ZigString, global: *JSGlobalObject) JSValue {
        return shim.cppFn("toRangeErrorInstance", .{ this, global });
    }

    pub const Extern = [_][]const u8{
        "toAtomicValue",
        "toExternalValue",
        "to16BitValue",
        "toErrorInstance",
        "toExternalU16",
        "toExternalValueWithCallback",
        "external",
        "toTypeErrorInstance",
        "toSyntaxErrorInstance",
        "toRangeErrorInstance",
    };
};

pub const DOMURL = opaque {
    pub const shim = Shimmer("WebCore", "DOMURL", @This());

    const cppFn = shim.cppFn;
    pub const name = "WebCore::DOMURL";

    pub fn cast_(value: JSValue, vm: *VM) ?*DOMURL {
        return shim.cppFn("cast_", .{ value, vm });
    }

    pub fn cast(value: JSValue) ?*DOMURL {
        return cast_(value, JSC.VirtualMachine.get().global.vm());
    }

    pub fn href_(this: *DOMURL, out: *ZigString) void {
        return shim.cppFn("href_", .{ this, out });
    }

    pub fn href(this: *DOMURL) ZigString {
        var out = ZigString.Empty;
        this.href_(&out);
        return out;
    }

    pub fn fileSystemPath(this: *DOMURL) bun.String {
        return shim.cppFn("fileSystemPath", .{this});
    }

    pub fn pathname_(this: *DOMURL, out: *ZigString) void {
        return shim.cppFn("pathname_", .{ this, out });
    }

    pub fn pathname(this: *DOMURL) ZigString {
        var out = ZigString.Empty;
        this.pathname_(&out);
        return out;
    }

    pub const Extern = [_][]const u8{
        "cast_",
        "href_",
        "pathname_",
        "fileSystemPath",
    };
};

const Api = @import("../../api/schema.zig").Api;

pub const DOMFormData = opaque {
    pub const shim = Shimmer("WebCore", "DOMFormData", @This());

    pub const name = "WebCore::DOMFormData";
    pub const include = "DOMFormData.h";
    pub const namespace = "WebCore";

    const cppFn = shim.cppFn;

    pub fn create(
        global: *JSGlobalObject,
    ) JSValue {
        return shim.cppFn("create", .{
            global,
        });
    }

    pub fn createFromURLQuery(
        global: *JSGlobalObject,
        query: *ZigString,
    ) JSValue {
        return shim.cppFn("createFromURLQuery", .{
            global,
            query,
        });
    }

    extern fn DOMFormData__toQueryString(
        *DOMFormData,
        ctx: *anyopaque,
        callback: *const fn (ctx: *anyopaque, *ZigString) callconv(.C) void,
    ) void;

    pub fn toQueryString(
        this: *DOMFormData,
        comptime Ctx: type,
        ctx: Ctx,
        comptime callback: fn (ctx: Ctx, ZigString) callconv(.C) void,
    ) void {
        const Wrapper = struct {
            const cb = callback;
            pub fn run(c: *anyopaque, str: *ZigString) callconv(.C) void {
                cb(@as(Ctx, @ptrCast(c)), str.*);
            }
        };

        DOMFormData__toQueryString(this, ctx, &Wrapper.run);
    }

    pub fn fromJS(
        value: JSValue,
    ) ?*DOMFormData {
        return shim.cppFn("fromJS", .{
            value,
        });
    }

    pub fn append(
        this: *DOMFormData,
        name_: *ZigString,
        value_: *ZigString,
    ) void {
        return shim.cppFn("append", .{
            this,
            name_,
            value_,
        });
    }

    pub fn appendBlob(
        this: *DOMFormData,
        global: *JSC.JSGlobalObject,
        name_: *ZigString,
        blob: *anyopaque,
        filename_: *ZigString,
    ) void {
        return shim.cppFn("appendBlob", .{
            this,
            global,
            name_,
            blob,
            filename_,
        });
    }

    pub fn count(
        this: *DOMFormData,
    ) usize {
        return shim.cppFn("count", .{
            this,
        });
    }

    const ForEachFunction = *const fn (
        ctx_ptr: ?*anyopaque,
        name: *ZigString,
        value_ptr: *anyopaque,
        filename: ?*ZigString,
        is_blob: u8,
    ) callconv(.C) void;

    extern fn DOMFormData__forEach(*DOMFormData, ?*anyopaque, ForEachFunction) void;
    pub const FormDataEntry = union(enum) {
        string: ZigString,
        file: struct {
            blob: *JSC.WebCore.Blob,
            filename: ZigString,
        },
    };
    pub fn forEach(
        this: *DOMFormData,
        comptime Context: type,
        ctx: *Context,
        comptime callback_wrapper: *const fn (ctx: *Context, name: ZigString, value: FormDataEntry) void,
    ) void {
        const Wrap = struct {
            const wrapper = callback_wrapper;
            pub fn forEachWrapper(
                ctx_ptr: ?*anyopaque,
                name_: *ZigString,
                value_ptr: *anyopaque,
                filename: ?*ZigString,
                is_blob: u8,
            ) callconv(.C) void {
                const ctx_ = bun.cast(*Context, ctx_ptr.?);
                const value = if (is_blob == 0)
                    FormDataEntry{ .string = bun.cast(*ZigString, value_ptr).* }
                else
                    FormDataEntry{
                        .file = .{
                            .blob = bun.cast(*JSC.WebCore.Blob, value_ptr),
                            .filename = (filename orelse &ZigString.Empty).*,
                        },
                    };

                wrapper(ctx_, name_.*, value);
            }
        };
        JSC.markBinding(@src());
        DOMFormData__forEach(this, ctx, Wrap.forEachWrapper);
    }

    pub const Extern = [_][]const u8{
        "create",
        "fromJS",
        "append",
        "appendBlob",
        "count",
        "createFromURLQuery",
    };
};

pub const FetchHeaders = opaque {
    pub const shim = Shimmer("WebCore", "FetchHeaders", @This());

    pub const name = "WebCore::FetchHeaders";
    pub const include = "FetchHeaders.h";
    pub const namespace = "WebCore";

    const cppFn = shim.cppFn;

    pub fn createValue(
        global: *JSGlobalObject,
        names: [*c]Api.StringPointer,
        values: [*c]Api.StringPointer,
        buf: *const ZigString,
        count_: u32,
    ) JSValue {
        return shim.cppFn("createValue", .{
            global,
            names,
            values,
            buf,
            count_,
        });
    }

    extern "C" fn WebCore__FetchHeaders__createFromJS(*JSC.JSGlobalObject, JSValue) ?*FetchHeaders;
    /// Construct a `Headers` object from a JSValue.
    ///
    /// This can be:
    /// -  Array<[String, String]>
    /// -  Record<String, String>.
    ///
    /// Throws an exception if invalid.
    ///
    /// If empty, returns null.
    pub fn createFromJS(
        global: *JSGlobalObject,
        value: JSValue,
    ) ?*FetchHeaders {
        return WebCore__FetchHeaders__createFromJS(global, value);
    }

    pub fn putDefault(this: *FetchHeaders, name_: HTTPHeaderName, value: []const u8, global: *JSGlobalObject) void {
        if (this.fastHas(name_)) {
            return;
        }

        this.put(name_, value, global);
    }

    pub fn from(
        global: *JSGlobalObject,
        names: [*c]Api.StringPointer,
        values: [*c]Api.StringPointer,
        buf: *const ZigString,
        count_: u32,
    ) JSValue {
        return shim.cppFn("createValue", .{
            global,
            names,
            values,
            buf,
            count_,
        });
    }

    pub fn isEmpty(this: *FetchHeaders) bool {
        return shim.cppFn("isEmpty", .{
            this,
        });
    }

    pub fn createFromUWS(
        uws_request: *anyopaque,
    ) *FetchHeaders {
        return shim.cppFn("createFromUWS", .{
            uws_request,
        });
    }

    pub fn toUWSResponse(
        headers: *FetchHeaders,
        is_ssl: bool,
        uws_response: *anyopaque,
    ) void {
        return shim.cppFn("toUWSResponse", .{
            headers,
            is_ssl,
            uws_response,
        });
    }

    const PicoHeaders = extern struct {
        ptr: ?*const anyopaque,
        len: usize,
    };

    pub fn createEmpty() *FetchHeaders {
        return shim.cppFn("createEmpty", .{});
    }

    pub fn createFromPicoHeaders(
        pico_headers: anytype,
    ) *FetchHeaders {
        const out = PicoHeaders{ .ptr = pico_headers.list.ptr, .len = pico_headers.list.len };
        const result = shim.cppFn("createFromPicoHeaders_", .{
            &out,
        });
        return result;
    }

    pub fn createFromPicoHeaders_(
        pico_headers: *const anyopaque,
    ) *FetchHeaders {
        return shim.cppFn("createFromPicoHeaders_", .{
            pico_headers,
        });
    }

    pub fn append(
        this: *FetchHeaders,
        name_: *const ZigString,
        value: *const ZigString,
        global: *JSGlobalObject,
    ) void {
        return shim.cppFn("append", .{
            this,
            name_,
            value,
            global,
        });
    }

    extern fn WebCore__FetchHeaders__put(this: *FetchHeaders, name_: HTTPHeaderName, value: *const ZigString, global: *JSGlobalObject) void;

    pub fn put(
        this: *FetchHeaders,
        name_: HTTPHeaderName,
        value: []const u8,
        global: *JSGlobalObject,
    ) void {
        WebCore__FetchHeaders__put(this, name_, &ZigString.init(value), global);
    }

    pub fn get_(
        this: *FetchHeaders,
        name_: *const ZigString,
        out: *ZigString,
        global: *JSGlobalObject,
    ) void {
        shim.cppFn("get_", .{
            this,
            name_,
            out,
            global,
        });
    }

    pub fn get(
        this: *FetchHeaders,
        name_: []const u8,
        global: *JSGlobalObject,
    ) ?[]const u8 {
        var out = ZigString.Empty;
        get_(this, &ZigString.init(name_), &out, global);
        if (out.len > 0) {
            return out.slice();
        }

        return null;
    }

    pub fn has(
        this: *FetchHeaders,
        name_: *const ZigString,
        global: *JSGlobalObject,
    ) bool {
        return shim.cppFn("has", .{
            this,
            name_,
            global,
        });
    }

    pub fn fastHas(
        this: *FetchHeaders,
        name_: HTTPHeaderName,
    ) bool {
        return fastHas_(this, @intFromEnum(name_));
    }

    pub fn fastGet(
        this: *FetchHeaders,
        name_: HTTPHeaderName,
    ) ?ZigString {
        var str = ZigString.init("");
        fastGet_(this, @intFromEnum(name_), &str);
        if (str.len == 0) {
            return null;
        }

        return str;
    }

    pub fn fastHas_(
        this: *FetchHeaders,
        name_: u8,
    ) bool {
        return shim.cppFn("fastHas_", .{
            this,
            name_,
        });
    }

    pub fn fastGet_(
        this: *FetchHeaders,
        name_: u8,
        str: *ZigString,
    ) void {
        return shim.cppFn("fastGet_", .{
            this,
            name_,
            str,
        });
    }

    pub const HTTPHeaderName = enum(u8) {
        Accept,
        AcceptCharset,
        AcceptEncoding,
        AcceptLanguage,
        AcceptRanges,
        AccessControlAllowCredentials,
        AccessControlAllowHeaders,
        AccessControlAllowMethods,
        AccessControlAllowOrigin,
        AccessControlExposeHeaders,
        AccessControlMaxAge,
        AccessControlRequestHeaders,
        AccessControlRequestMethod,
        Age,
        Authorization,
        CacheControl,
        Connection,
        ContentDisposition,
        ContentEncoding,
        ContentLanguage,
        ContentLength,
        ContentLocation,
        ContentRange,
        ContentSecurityPolicy,
        ContentSecurityPolicyReportOnly,
        ContentType,
        Cookie,
        Cookie2,
        CrossOriginEmbedderPolicy,
        CrossOriginEmbedderPolicyReportOnly,
        CrossOriginOpenerPolicy,
        CrossOriginOpenerPolicyReportOnly,
        CrossOriginResourcePolicy,
        DNT,
        Date,
        DefaultStyle,
        ETag,
        Expect,
        Expires,
        Host,
        IcyMetaInt,
        IcyMetadata,
        IfMatch,
        IfModifiedSince,
        IfNoneMatch,
        IfRange,
        IfUnmodifiedSince,
        KeepAlive,
        LastEventID,
        LastModified,
        Link,
        Location,
        Origin,
        PingFrom,
        PingTo,
        Pragma,
        ProxyAuthorization,
        Purpose,
        Range,
        Referer,
        ReferrerPolicy,
        Refresh,
        ReportTo,
        SecFetchDest,
        SecFetchMode,
        SecWebSocketAccept,
        SecWebSocketExtensions,
        SecWebSocketKey,
        SecWebSocketProtocol,
        SecWebSocketVersion,
        ServerTiming,
        ServiceWorker,
        ServiceWorkerAllowed,
        ServiceWorkerNavigationPreload,
        SetCookie,
        SetCookie2,
        SourceMap,
        StrictTransportSecurity,
        TE,
        TimingAllowOrigin,
        Trailer,
        TransferEncoding,
        Upgrade,
        UpgradeInsecureRequests,
        UserAgent,
        Vary,
        Via,
        XContentTypeOptions,
        XDNSPrefetchControl,
        XFrameOptions,
        XSourceMap,
        XTempTablet,
        XXSSProtection,
    };

    pub fn fastRemove(
        this: *FetchHeaders,
        header: HTTPHeaderName,
    ) void {
        return fastRemove_(this, @intFromEnum(header));
    }

    pub fn fastRemove_(
        this: *FetchHeaders,
        header: u8,
    ) void {
        return shim.cppFn("fastRemove_", .{
            this,
            header,
        });
    }

    pub fn remove(
        this: *FetchHeaders,
        name_: *const ZigString,
        global: *JSGlobalObject,
    ) void {
        return shim.cppFn("remove", .{
            this,
            name_,
            global,
        });
    }

    pub fn cast_(value: JSValue, vm: *VM) ?*FetchHeaders {
        return shim.cppFn("cast_", .{ value, vm });
    }

    pub fn cast(value: JSValue) ?*FetchHeaders {
        return cast_(value, JSC.VirtualMachine.get().global.vm());
    }

    pub fn toJS(this: *FetchHeaders, globalThis: *JSGlobalObject) JSValue {
        return shim.cppFn("toJS", .{ this, globalThis });
    }

    pub fn count(
        this: *FetchHeaders,
        names: *u32,
        buf_len: *u32,
    ) void {
        return shim.cppFn("count", .{
            this,
            names,
            buf_len,
        });
    }

    pub fn clone(
        this: *FetchHeaders,
        global: *JSGlobalObject,
    ) JSValue {
        return shim.cppFn("clone", .{
            this,
            global,
        });
    }

    pub fn cloneThis(
        this: *FetchHeaders,
        global: *JSGlobalObject,
    ) ?*FetchHeaders {
        return shim.cppFn("cloneThis", .{
            this,
            global,
        });
    }

    pub fn deref(
        this: *FetchHeaders,
    ) void {
        return shim.cppFn("deref", .{
            this,
        });
    }

    pub fn copyTo(
        this: *FetchHeaders,
        names: ?[*]Api.StringPointer,
        values: ?[*]Api.StringPointer,
        buf: [*]u8,
    ) void {
        return shim.cppFn("copyTo", .{
            this,
            names,
            values,
            buf,
        });
    }

    pub const Extern = [_][]const u8{
        "fastRemove_",
        "fastGet_",
        "fastHas_",
        "append",
        "cast_",
        "clone",
        "cloneThis",
        "copyTo",
        "count",
        "createFromJS",
        "createEmpty",
        "createFromPicoHeaders_",
        "createFromUWS",
        "createValue",
        "deref",
        "get_",
        "has",
        "put_",
        "remove",
        "toJS",
        "toUWSResponse",
        "isEmpty",
    };
};

pub const SystemError = extern struct {
    errno: c_int = 0,
    /// label for errno
    code: String = String.empty,
    message: String = String.empty,
    path: String = String.empty,
    syscall: String = String.empty,
    fd: bun.FileDescriptor = bun.toFD(-1),

    pub fn Maybe(comptime Result: type) type {
        return union(enum) {
            err: SystemError,
            result: Result,
        };
    }

    pub const shim = Shimmer("", "SystemError", @This());

    pub const name = "SystemError";
    pub const namespace = "";

    pub fn getErrno(this: *const SystemError) bun.C.E {
        // The inverse in bun.sys.Error.toSystemError()
        return @enumFromInt(this.errno * -1);
    }

    pub fn toAnyhowError(this: SystemError) bun.anyhow.Error {
        return bun.anyhow.Error.newSys(this);
    }

    pub fn deref(this: *const SystemError) void {
        this.path.deref();
        this.code.deref();
        this.message.deref();
        this.syscall.deref();
    }

    pub fn ref(this: *SystemError) void {
        this.path.ref();
        this.code.ref();
        this.message.ref();
        this.syscall.ref();
    }

    pub fn toErrorInstance(this: *const SystemError, global: *JSGlobalObject) JSValue {
        defer {
            this.path.deref();
            this.code.deref();
            this.message.deref();
            this.syscall.deref();
        }

        return shim.cppFn("toErrorInstance", .{ this, global });
    }

    pub fn format(self: SystemError, comptime _: []const u8, _: std.fmt.FormatOptions, writer: anytype) !void {
        if (!self.path.isEmpty()) {
            // TODO: remove this hardcoding
            switch (bun.Output.enable_ansi_colors_stderr) {
                inline else => |enable_colors| try writer.print(
                    comptime bun.Output.prettyFmt(
                        "<r><red>{}<r><d>:<r> <b>{s}<r>: {} <d>({}())<r>",
                        enable_colors,
                    ),
                    .{
                        self.code,
                        self.path,
                        self.message,
                        self.syscall,
                    },
                ),
            }
        } else
        // TODO: remove this hardcoding
        switch (bun.Output.enable_ansi_colors_stderr) {
            inline else => |enable_colors| try writer.print(
                comptime bun.Output.prettyFmt(
                    "<r><red>{}<r><d>:<r> {} <d>({}())<r>",
                    enable_colors,
                ),
                .{
                    self.code,
                    self.message,
                    self.syscall,
                },
            ),
        }
    }

    pub const Extern = [_][]const u8{
        "toErrorInstance",
    };
};

pub const ReturnableException = *?*Exception;
pub const Sizes = @import("../bindings/sizes.zig");

pub const JSUint8Array = opaque {
    pub const name = "Uint8Array_alias";
    pub fn ptr(this: *JSUint8Array) [*]u8 {
        return @as(*[*]u8, @ptrFromInt(@intFromPtr(this) + Sizes.Bun_FFI_PointerOffsetToTypedArrayVector)).*;
    }

    pub fn len(this: *JSUint8Array) usize {
        return @as(*usize, @ptrFromInt(@intFromPtr(this) + Sizes.Bun_FFI_PointerOffsetToTypedArrayLength)).*;
    }

    pub fn slice(this: *JSUint8Array) []u8 {
        return this.ptr()[0..this.len()];
    }

    extern fn JSUint8Array__fromDefaultAllocator(*JSC.JSGlobalObject, ptr: [*]u8, len: usize) JSC.JSValue;
    /// *bytes* must come from bun.default_allocator
    pub fn fromBytes(globalThis: *JSGlobalObject, bytes: []u8) JSC.JSValue {
        return JSUint8Array__fromDefaultAllocator(globalThis, bytes.ptr, bytes.len);
    }

    extern fn Bun__createUint8ArrayForCopy(*JSC.JSGlobalObject, ptr: ?*const anyopaque, len: usize, buffer: bool) JSValue;
    pub fn fromBytesCopy(globalThis: *JSGlobalObject, bytes: []const u8) JSValue {
        return Bun__createUint8ArrayForCopy(globalThis, bytes.ptr, bytes.len, false);
    }

    pub fn createEmpty(globalThis: *JSGlobalObject) JSValue {
        return Bun__createUint8ArrayForCopy(globalThis, null, 0, false);
    }
};

pub const JSCell = extern struct {
    pub const shim = Shimmer("JSC", "JSCell", @This());
    bytes: shim.Bytes,
    const cppFn = shim.cppFn;
    pub const include = "JavaScriptCore/JSCell.h";
    pub const name = "JSC::JSCell";
    pub const namespace = "JSC";

    const CellType = enum(u8) { _ };

    pub fn getObject(this: *JSCell) *JSObject {
        return shim.cppFn("getObject", .{this});
    }

    pub fn getType(this: *JSCell) u8 {
        return shim.cppFn("getType", .{
            this,
        });
    }

    pub const Extern = [_][]const u8{ "getObject", "getType" };

    pub fn getGetterSetter(this: *JSCell) *GetterSetter {
        if (comptime bun.Environment.allow_assert) {
            bun.assert(JSValue.fromCell(this).isGetterSetter());
        }
        return @as(*GetterSetter, @ptrCast(@alignCast(this)));
    }

    pub fn getCustomGetterSetter(this: *JSCell) *CustomGetterSetter {
        if (comptime bun.Environment.allow_assert) {
            bun.assert(JSValue.fromCell(this).isCustomGetterSetter());
        }
        return @as(*CustomGetterSetter, @ptrCast(@alignCast(this)));
    }
};

pub const JSString = extern struct {
    pub const shim = Shimmer("JSC", "JSString", @This());
    bytes: shim.Bytes,
    const cppFn = shim.cppFn;
    pub const include = "JavaScriptCore/JSString.h";
    pub const name = "JSC::JSString";
    pub const namespace = "JSC";

    pub fn toJS(str: *JSString) JSValue {
        return JSValue.fromCell(str);
    }

    pub fn toObject(this: *JSString, global: *JSGlobalObject) ?*JSObject {
        return shim.cppFn("toObject", .{ this, global });
    }

    pub fn toZigString(this: *JSString, global: *JSGlobalObject, zig_str: *JSC.ZigString) void {
        return shim.cppFn("toZigString", .{ this, global, zig_str });
    }

    pub fn getZigString(this: *JSString, global: *JSGlobalObject) JSC.ZigString {
        var out = JSC.ZigString.init("");
        this.toZigString(global, &out);
        return out;
    }

    // doesn't always allocate
    pub fn toSlice(
        this: *JSString,
        global: *JSGlobalObject,
        allocator: std.mem.Allocator,
    ) ZigString.Slice {
        var str = ZigString.init("");
        this.toZigString(global, &str);
        return str.toSlice(allocator);
    }

    pub fn toSliceClone(
        this: *JSString,
        global: *JSGlobalObject,
        allocator: std.mem.Allocator,
    ) ZigString.Slice {
        var str = ZigString.init("");
        this.toZigString(global, &str);
        return str.toSliceClone(allocator);
    }

    pub fn toSliceZ(
        this: *JSString,
        global: *JSGlobalObject,
        allocator: std.mem.Allocator,
    ) ZigString.Slice {
        var str = ZigString.init("");
        this.toZigString(global, &str);
        return str.toSliceZ(allocator);
    }

    pub fn eql(this: *const JSString, global: *JSGlobalObject, other: *JSString) bool {
        return shim.cppFn("eql", .{ this, global, other });
    }

    pub fn iterator(this: *JSString, globalObject: *JSGlobalObject, iter: *anyopaque) void {
        return shim.cppFn("iterator", .{ this, globalObject, iter });
    }

    pub fn length(this: *const JSString) usize {
        return shim.cppFn("length", .{
            this,
        });
    }

    pub fn is8Bit(this: *const JSString) bool {
        return shim.cppFn("is8Bit", .{
            this,
        });
    }

    pub const JStringIteratorAppend8Callback = *const fn (*Iterator, [*]const u8, u32) callconv(.C) void;
    pub const JStringIteratorAppend16Callback = *const fn (*Iterator, [*]const u16, u32) callconv(.C) void;
    pub const JStringIteratorWrite8Callback = *const fn (*Iterator, [*]const u8, u32, u32) callconv(.C) void;
    pub const JStringIteratorWrite16Callback = *const fn (*Iterator, [*]const u16, u32, u32) callconv(.C) void;
    pub const Iterator = extern struct {
        data: ?*anyopaque,
        stop: u8,
        append8: ?JStringIteratorAppend8Callback,
        append16: ?JStringIteratorAppend16Callback,
        write8: ?JStringIteratorWrite8Callback,
        write16: ?JStringIteratorWrite16Callback,
    };

    pub const Extern = [_][]const u8{ "toZigString", "iterator", "toObject", "eql", "value", "length", "is8Bit", "createFromOwnedString", "createFromString" };
};

pub const GetterSetter = extern struct {
    pub const shim = Shimmer("JSC", "GetterSetter", @This());
    bytes: shim.Bytes,
    const cppFn = shim.cppFn;
    pub const include = "JavaScriptCore/GetterSetter.h";
    pub const name = "JSC::GetterSetter";
    pub const namespace = "JSC";

    pub fn isGetterNull(this: *GetterSetter) bool {
        return shim.cppFn("isGetterNull", .{this});
    }

    pub fn isSetterNull(this: *GetterSetter) bool {
        return shim.cppFn("isSetterNull", .{this});
    }
};

pub const CustomGetterSetter = extern struct {
    pub const shim = Shimmer("JSC", "CustomGetterSetter", @This());
    bytes: shim.Bytes,
    const cppFn = shim.cppFn;
    pub const include = "JavaScriptCore/CustomGetterSetter.h";
    pub const name = "JSC::CustomGetterSetter";
    pub const namespace = "JSC";

    pub fn isGetterNull(this: *CustomGetterSetter) bool {
        return shim.cppFn("isGetterNull", .{this});
    }

    pub fn isSetterNull(this: *CustomGetterSetter) bool {
        return shim.cppFn("isSetterNull", .{this});
    }
};

pub const JSPromiseRejectionOperation = enum(u32) {
    Reject = 0,
    Handle = 1,
};

pub fn NewGlobalObject(comptime Type: type) type {
    return struct {
        const importNotImpl = "Import not implemented";
        const resolveNotImpl = "resolve not implemented";
        const moduleNotImpl = "Module fetch not implemented";
        pub fn import(global: *JSGlobalObject, specifier: *String, source: *String) callconv(.C) ErrorableString {
            if (comptime @hasDecl(Type, "import")) {
                return @call(bun.callmod_inline, Type.import, .{ global, specifier.*, source.* });
            }
            return ErrorableString.err(error.ImportFailed, String.init(importNotImpl).toErrorInstance(global).asVoid());
        }
        pub fn resolve(
            res: *ErrorableString,
            global: *JSGlobalObject,
            specifier: *String,
            source: *String,
            query_string: *ZigString,
        ) callconv(.C) void {
            if (comptime @hasDecl(Type, "resolve")) {
                @call(bun.callmod_inline, Type.resolve, .{ res, global, specifier.*, source.*, query_string, true });
                return;
            }
            res.* = ErrorableString.err(error.ResolveFailed, String.init(resolveNotImpl).toErrorInstance(global).asVoid());
        }
        pub fn fetch(ret: *ErrorableResolvedSource, global: *JSGlobalObject, specifier: *String, source: *String) callconv(.C) void {
            if (comptime @hasDecl(Type, "fetch")) {
                @call(bun.callmod_inline, Type.fetch, .{ ret, global, specifier.*, source.* });
                return;
            }
            ret.* = ErrorableResolvedSource.err(error.FetchFailed, String.init(moduleNotImpl).toErrorInstance(global).asVoid());
        }
        pub fn promiseRejectionTracker(global: *JSGlobalObject, promise: *JSPromise, rejection: JSPromiseRejectionOperation) callconv(.C) JSValue {
            if (comptime @hasDecl(Type, "promiseRejectionTracker")) {
                return @call(bun.callmod_inline, Type.promiseRejectionTracker, .{ global, promise, rejection });
            }
            return JSValue.jsUndefined();
        }

        pub fn reportUncaughtException(global: *JSGlobalObject, exception: *Exception) callconv(.C) JSValue {
            if (comptime @hasDecl(Type, "reportUncaughtException")) {
                return @call(bun.callmod_inline, Type.reportUncaughtException, .{ global, exception });
            }
            return JSValue.jsUndefined();
        }

        pub fn onCrash() callconv(.C) void {
            if (comptime @hasDecl(Type, "onCrash")) {
                return @call(bun.callmod_inline, Type.onCrash, .{});
            }

            Output.flush();

            @panic("A C++ exception occurred");
        }
    };
}

pub const JSModuleLoader = extern struct {
    pub const shim = Shimmer("JSC", "JSModuleLoader", @This());
    bytes: shim.Bytes,
    const cppFn = shim.cppFn;
    pub const include = "JavaScriptCore/JSModuleLoader.h";
    pub const name = "JSC::JSModuleLoader";
    pub const namespace = "JSC";

    pub fn evaluate(
        globalObject: *JSGlobalObject,
        sourceCodePtr: [*]const u8,
        sourceCodeLen: usize,
        originUrlPtr: [*]const u8,
        originUrlLen: usize,
        referrerUrlPtr: [*]const u8,
        referrerUrlLen: usize,
        thisValue: JSValue,
        exception: [*]JSValue,
    ) JSValue {
        return shim.cppFn("evaluate", .{
            globalObject,
            sourceCodePtr,
            sourceCodeLen,
            originUrlPtr,
            originUrlLen,
            referrerUrlPtr,
            referrerUrlLen,
            thisValue,
            exception,
        });
    }

    pub fn loadAndEvaluateModule(globalObject: *JSGlobalObject, module_name: *const bun.String) ?*JSInternalPromise {
        return shim.cppFn("loadAndEvaluateModule", .{
            globalObject,
            module_name,
        });
    }

    extern fn JSModuleLoader__import(*JSGlobalObject, *const bun.String) *JSInternalPromise;
    pub fn import(globalObject: *JSGlobalObject, module_name: *const bun.String) *JSInternalPromise {
        return JSModuleLoader__import(globalObject, module_name);
    }

    // pub fn dependencyKeysIfEvaluated(this: *JSModuleLoader, globalObject: *JSGlobalObject, moduleRecord: *JSModuleRecord) *JSValue {
    //     return shim.cppFn("dependencyKeysIfEvaluated", .{ this, globalObject, moduleRecord });
    // }

    pub const Extern = [_][]const u8{
        "evaluate",
        "loadAndEvaluateModule",
        "importModule",
        "checkSyntax",
    };
};

pub fn PromiseCallback(comptime Type: type, comptime CallbackFunction: fn (*Type, *JSGlobalObject, []const JSValue) anyerror!JSValue) type {
    return struct {
        pub fn callback(
            ctx: ?*anyopaque,
            globalThis: *JSGlobalObject,
            arguments: [*]const JSValue,
            arguments_len: usize,
        ) callconv(.C) JSValue {
            return CallbackFunction(@as(*Type, @ptrCast(@alignCast(ctx.?))), globalThis, arguments[0..arguments_len]) catch |err| brk: {
                break :brk ZigString.init(bun.asByteSlice(@errorName(err))).toErrorInstance(globalThis);
            };
        }
    }.callback;
}

pub const CommonAbortReason = enum(u8) {
    Timeout = 1,
    UserAbort = 2,
    ConnectionClosed = 3,

    pub fn toJS(this: CommonAbortReason, global: *JSGlobalObject) JSValue {
        return WebCore__CommonAbortReason__toJS(global, this);
    }

    extern fn WebCore__CommonAbortReason__toJS(*JSGlobalObject, CommonAbortReason) JSValue;
};

pub const AbortSignal = extern opaque {
    pub const shim = Shimmer("WebCore", "AbortSignal", @This());
    const cppFn = shim.cppFn;
    pub const include = "webcore/AbortSignal.h";
    pub const name = "WebCore::AbortSignal";
    pub const namespace = "WebCore";

    pub fn listen(
        this: *AbortSignal,
        comptime Context: type,
        ctx: *Context,
        comptime cb: *const fn (*Context, JSValue) void,
    ) *AbortSignal {
        const Wrapper = struct {
            const call = cb;
            pub fn callback(
                ptr: ?*anyopaque,
                reason: JSValue,
            ) callconv(.C) void {
                const val = bun.cast(*Context, ptr.?);
                call(val, reason);
            }
        };

        return this.addListener(@as(?*anyopaque, @ptrCast(ctx)), Wrapper.callback);
    }

    pub fn addListener(
        this: *AbortSignal,
        ctx: ?*anyopaque,
        callback: *const fn (?*anyopaque, JSValue) callconv(.C) void,
    ) *AbortSignal {
        return cppFn("addListener", .{ this, ctx, callback });
    }

    pub fn cleanNativeBindings(this: *AbortSignal, ctx: ?*anyopaque) void {
        return cppFn("cleanNativeBindings", .{ this, ctx });
    }

    extern fn WebCore__AbortSignal__signal(*AbortSignal, *JSC.JSGlobalObject, CommonAbortReason) void;

    pub fn signal(
        this: *AbortSignal,
        globalObject: *JSC.JSGlobalObject,
        reason: CommonAbortReason,
    ) void {
        bun.Analytics.Features.abort_signal += 1;
        return WebCore__AbortSignal__signal(this, globalObject, reason);
    }

    extern fn WebCore__AbortSignal__incrementPendingActivity(*AbortSignal) void;
    extern fn WebCore__AbortSignal__decrementPendingActivity(*AbortSignal) void;

    pub fn pendingActivityRef(this: *AbortSignal) void {
        return WebCore__AbortSignal__incrementPendingActivity(this);
    }

    pub fn pendingActivityUnref(this: *AbortSignal) void {
        return WebCore__AbortSignal__decrementPendingActivity(this);
    }

    /// This function is not threadsafe. aborted is a boolean, not an atomic!
    pub fn aborted(this: *AbortSignal) bool {
        return cppFn("aborted", .{this});
    }

    /// This function is not threadsafe. JSValue cannot safely be passed between threads.
    pub fn abortReason(this: *AbortSignal) JSValue {
        return cppFn("abortReason", .{this});
    }

    extern fn WebCore__AbortSignal__reasonIfAborted(*AbortSignal, *JSC.JSGlobalObject, *u8) JSValue;

    pub const AbortReason = union(enum) {
        CommonAbortReason: CommonAbortReason,
        JSValue: JSValue,

        pub fn toBodyValueError(this: AbortReason, globalObject: *JSC.JSGlobalObject) JSC.WebCore.Body.Value.ValueError {
            return switch (this) {
                .CommonAbortReason => |reason| .{ .AbortReason = reason },
                .JSValue => |value| .{ .JSValue = JSC.Strong.create(value, globalObject) },
            };
        }
    };

    pub fn reasonIfAborted(this: *AbortSignal, global: *JSC.JSGlobalObject) ?AbortReason {
        var reason: u8 = 0;
        const js_reason = WebCore__AbortSignal__reasonIfAborted(this, global, &reason);
        if (reason > 0) {
            bun.debugAssert(js_reason == .undefined);
            return AbortReason{ .CommonAbortReason = @enumFromInt(reason) };
        }

        if (js_reason == .zero) {
            return null;
        }

        return AbortReason{ .JSValue = js_reason };
    }

    pub fn ref(
        this: *AbortSignal,
    ) *AbortSignal {
        return cppFn("ref", .{this});
    }

    pub fn unref(
        this: *AbortSignal,
    ) void {
        cppFn("unref", .{this});
    }

    pub fn detach(this: *AbortSignal, ctx: ?*anyopaque) void {
        this.cleanNativeBindings(ctx);
        this.unref();
    }

    pub fn fromJS(value: JSValue) ?*AbortSignal {
        return cppFn("fromJS", .{value});
    }

    pub fn toJS(this: *AbortSignal, global: *JSGlobalObject) JSValue {
        return cppFn("toJS", .{ this, global });
    }

    pub fn create(global: *JSGlobalObject) JSValue {
        return cppFn("create", .{global});
    }

    extern fn WebCore__AbortSignal__new(*JSGlobalObject) *AbortSignal;
    pub fn new(global: *JSGlobalObject) *AbortSignal {
        JSC.markBinding(@src());
        return WebCore__AbortSignal__new(global);
    }

    pub const Extern = [_][]const u8{ "create", "ref", "unref", "signal", "abortReason", "aborted", "addListener", "fromJS", "toJS", "cleanNativeBindings" };
};

pub const JSPromise = extern struct {
    pub const shim = Shimmer("JSC", "JSPromise", @This());
    bytes: shim.Bytes,
    const cppFn = shim.cppFn;
    pub const include = "JavaScriptCore/JSPromise.h";
    pub const name = "JSC::JSPromise";
    pub const namespace = "JSC";

    pub const Status = enum(u32) {
        pending = 0, // Making this as 0, so that, we can change the status from Pending to others without masking.
        fulfilled = 1,
        rejected = 2,
    };

    pub fn Weak(comptime T: type) type {
        return struct {
            weak: JSC.Weak(T) = .{},
            const WeakType = @This();

            pub fn reject(this: *WeakType, globalThis: *JSC.JSGlobalObject, val: JSC.JSValue) void {
                this.swap().reject(globalThis, val);
            }

            /// Like `reject`, except it drains microtasks at the end of the current event loop iteration.
            pub fn rejectTask(this: *WeakType, globalThis: *JSC.JSGlobalObject, val: JSC.JSValue) void {
                const loop = JSC.VirtualMachine.get().eventLoop();
                loop.enter();
                defer loop.exit();

                this.reject(globalThis, val);
            }

            pub fn rejectOnNextTick(this: *WeakType, globalThis: *JSC.JSGlobalObject, val: JSC.JSValue) void {
                this.swap().rejectOnNextTick(globalThis, val);
            }

            pub fn resolve(this: *WeakType, globalThis: *JSC.JSGlobalObject, val: JSC.JSValue) void {
                this.swap().resolve(globalThis, val);
            }

            /// Like `resolve`, except it drains microtasks at the end of the current event loop iteration.
            pub fn resolveTask(this: *WeakType, globalThis: *JSC.JSGlobalObject, val: JSC.JSValue) void {
                const loop = JSC.VirtualMachine.get().eventLoop();
                loop.enter();
                defer loop.exit();
                this.resolve(globalThis, val);
            }

            pub fn resolveOnNextTick(this: *WeakType, globalThis: *JSC.JSGlobalObject, val: JSC.JSValue) void {
                this.swap().resolveOnNextTick(globalThis, val);
            }

            pub fn init(
                globalThis: *JSC.JSGlobalObject,
                promise: JSValue,
                ctx: *T,
                comptime finalizer: *const fn (*T, JSC.JSValue) void,
            ) WeakType {
                return WeakType{
                    .weak = JSC.Weak(T).create(
                        promise,
                        globalThis,
                        ctx,
                        finalizer,
                    ),
                };
            }

            pub fn get(this: *const WeakType) *JSC.JSPromise {
                return this.weak.get().?.asPromise().?;
            }

            pub fn getOrNull(this: *const WeakType) ?*JSC.JSPromise {
                const promise_value = this.weak.get() orelse return null;
                return promise_value.asPromise();
            }

            pub fn value(this: *const WeakType) JSValue {
                return this.weak.get().?;
            }

            pub fn valueOrEmpty(this: *const WeakType) JSValue {
                return this.weak.get() orelse .zero;
            }

            pub fn swap(this: *WeakType) *JSC.JSPromise {
                const prom = this.weak.swap().asPromise().?;
                this.weak.deinit();
                return prom;
            }
            pub fn deinit(this: *WeakType) void {
                this.weak.clear();
                this.weak.deinit();
            }
        };
    }

    pub const Strong = struct {
        strong: JSC.Strong = .{},

        pub fn reject(this: *Strong, globalThis: *JSC.JSGlobalObject, val: JSC.JSValue) void {
            this.swap().reject(globalThis, val);
        }

        /// Like `reject`, except it drains microtasks at the end of the current event loop iteration.
        pub fn rejectTask(this: *Strong, globalThis: *JSC.JSGlobalObject, val: JSC.JSValue) void {
            const loop = JSC.VirtualMachine.get().eventLoop();
            loop.enter();
            defer loop.exit();

            this.reject(globalThis, val);
        }

        pub fn rejectOnNextTick(this: *Strong, globalThis: *JSC.JSGlobalObject, val: JSC.JSValue) void {
            this.swap().rejectOnNextTick(globalThis, val);
        }

        pub fn resolve(this: *Strong, globalThis: *JSC.JSGlobalObject, val: JSC.JSValue) void {
            this.swap().resolve(globalThis, val);
        }

        /// Like `resolve`, except it drains microtasks at the end of the current event loop iteration.
        pub fn resolveTask(this: *Strong, globalThis: *JSC.JSGlobalObject, val: JSC.JSValue) void {
            const loop = JSC.VirtualMachine.get().eventLoop();
            loop.enter();
            defer loop.exit();
            this.resolve(globalThis, val);
        }

        pub fn resolveOnNextTick(this: *Strong, globalThis: *JSC.JSGlobalObject, val: JSC.JSValue) void {
            this.swap().resolveOnNextTick(globalThis, val);
        }

        pub fn init(globalThis: *JSC.JSGlobalObject) Strong {
            return Strong{
                .strong = JSC.Strong.create(
                    JSC.JSPromise.create(globalThis).asValue(globalThis),
                    globalThis,
                ),
            };
        }

        pub fn get(this: *const Strong) *JSC.JSPromise {
            return this.strong.get().?.asPromise().?;
        }

        pub fn value(this: *const Strong) JSValue {
            return this.strong.get().?;
        }

        pub fn valueOrEmpty(this: *const Strong) JSValue {
            return this.strong.get() orelse .zero;
        }

        pub fn swap(this: *Strong) *JSC.JSPromise {
            const prom = this.strong.swap().asPromise().?;
            this.strong.deinit();
            return prom;
        }
        pub fn deinit(this: *Strong) void {
            this.strong.clear();
            this.strong.deinit();
        }
    };

    extern fn JSC__JSPromise__wrap(*JSC.JSGlobalObject, *anyopaque, *const fn (*anyopaque, *JSC.JSGlobalObject) callconv(.C) JSC.JSValue) JSC.JSValue;

    pub fn wrap(
        globalObject: *JSGlobalObject,
        comptime Function: anytype,
        args: std.meta.ArgsTuple(@TypeOf(Function)),
    ) JSValue {
        const Args = std.meta.ArgsTuple(@TypeOf(Function));
        const Fn = Function;
        const Wrapper = struct {
            args: Args,

            pub fn call(this: *@This(), _: *JSC.JSGlobalObject) JSC.JSValue {
                return @call(.auto, Fn, this.args);
            }
        };

        var ctx = Wrapper{ .args = args };
        return JSC__JSPromise__wrap(globalObject, &ctx, @ptrCast(&Wrapper.call));
    }

    pub fn wrapValue(globalObject: *JSGlobalObject, value: JSValue) JSValue {
        if (value == .zero) {
            return resolvedPromiseValue(globalObject, JSValue.jsUndefined());
        } else if (value.isEmptyOrUndefinedOrNull() or !value.isCell()) {
            return resolvedPromiseValue(globalObject, value);
        }

        if (value.jsType() == .JSPromise) {
            return value;
        }

        if (value.isAnyError()) {
            return rejectedPromiseValue(globalObject, value);
        }

        return resolvedPromiseValue(globalObject, value);
    }
    pub fn status(this: *const JSPromise, vm: *VM) Status {
        return shim.cppFn("status", .{ this, vm });
    }
    pub fn result(this: *JSPromise, vm: *VM) JSValue {
        return cppFn("result", .{ this, vm });
    }
    pub fn isHandled(this: *const JSPromise, vm: *VM) bool {
        return cppFn("isHandled", .{ this, vm });
    }
    pub fn setHandled(this: *JSPromise, vm: *VM) void {
        cppFn("setHandled", .{ this, vm });
    }

    pub fn resolvedPromise(globalThis: *JSGlobalObject, value: JSValue) *JSPromise {
        return cppFn("resolvedPromise", .{ globalThis, value });
    }

    pub fn resolveOnNextTick(promise: *JSC.JSPromise, globalThis: *JSGlobalObject, value: JSC.JSValue) void {
        return cppFn("resolveOnNextTick", .{ promise, globalThis, value });
    }

    pub fn rejectOnNextTick(promise: *JSC.JSPromise, globalThis: *JSGlobalObject, value: JSC.JSValue) void {
        return rejectOnNextTickWithHandled(promise, globalThis, value, false);
    }

    pub fn rejectOnNextTickAsHandled(promise: *JSC.JSPromise, globalThis: *JSGlobalObject, value: JSC.JSValue) void {
        return rejectOnNextTickWithHandled(promise, globalThis, value, true);
    }

    pub fn rejectOnNextTickWithHandled(promise: *JSC.JSPromise, globalThis: *JSGlobalObject, value: JSC.JSValue, handled: bool) void {
        return cppFn("rejectOnNextTickWithHandled", .{ promise, globalThis, value, handled });
    }

    /// Create a new promise with an already fulfilled value
    /// This is the faster function for doing that.
    pub fn resolvedPromiseValue(globalThis: *JSGlobalObject, value: JSValue) JSValue {
        return cppFn("resolvedPromiseValue", .{ globalThis, value });
    }

    pub fn rejectedPromise(globalThis: *JSGlobalObject, value: JSValue) *JSPromise {
        return cppFn("rejectedPromise", .{ globalThis, value });
    }

    pub fn rejectedPromiseValue(globalThis: *JSGlobalObject, value: JSValue) JSValue {
        return cppFn("rejectedPromiseValue", .{ globalThis, value });
    }

    /// Fulfill an existing promise with the value
    /// The value can be another Promise
    /// If you want to create a new Promise that is already resolved, see JSPromise.resolvedPromiseValue
    pub fn resolve(this: *JSPromise, globalThis: *JSGlobalObject, value: JSValue) void {
        if (comptime bun.Environment.isDebug) {
            const loop = JSC.VirtualMachine.get().eventLoop();
            loop.debug.js_call_count_outside_tick_queue += @as(usize, @intFromBool(!loop.debug.is_inside_tick_queue));
            if (loop.debug.track_last_fn_name and !loop.debug.is_inside_tick_queue) {
                loop.debug.last_fn_name = String.static("resolve");
            }
        }

        cppFn("resolve", .{ this, globalThis, value });
    }
    pub fn reject(this: *JSPromise, globalThis: *JSGlobalObject, value: JSValue) void {
        if (comptime bun.Environment.isDebug) {
            const loop = JSC.VirtualMachine.get().eventLoop();
            loop.debug.js_call_count_outside_tick_queue += @as(usize, @intFromBool(!loop.debug.is_inside_tick_queue));
            if (loop.debug.track_last_fn_name and !loop.debug.is_inside_tick_queue) {
                loop.debug.last_fn_name = String.static("reject");
            }
        }

        cppFn("reject", .{ this, globalThis, value });
    }
    pub fn rejectAsHandled(this: *JSPromise, globalThis: *JSGlobalObject, value: JSValue) void {
        cppFn("rejectAsHandled", .{ this, globalThis, value });
    }
    // pub fn rejectException(this: *JSPromise, globalThis: *JSGlobalObject, value: *Exception) void {
    //     cppFn("rejectException", .{ this, globalThis, value });
    // }
    pub fn rejectAsHandledException(this: *JSPromise, globalThis: *JSGlobalObject, value: *Exception) void {
        cppFn("rejectAsHandledException", .{ this, globalThis, value });
    }

    pub fn create(globalThis: *JSGlobalObject) *JSPromise {
        return cppFn("create", .{globalThis});
    }

    pub fn asValue(this: *JSPromise, globalThis: *JSGlobalObject) JSValue {
        return cppFn("asValue", .{ this, globalThis });
    }

    pub const Extern = [_][]const u8{
        "asValue",
        "create",
        "isHandled",
        "setHandled",
        "reject",
        "rejectAsHandled",
        "rejectAsHandledException",
        "rejectOnNextTickWithHandled",
        "rejectedPromise",
        "rejectedPromiseValue",
        "resolve",
        "resolveOnNextTick",
        "resolvedPromise",
        "resolvedPromiseValue",
        "result",
        "status",
        // "rejectException",
    };

    pub const Unwrapped = union(enum) {
        pending,
        fulfilled: JSValue,
        rejected: JSValue,
    };

    pub const UnwrapMode = enum { mark_handled, leave_unhandled };

    pub fn unwrap(promise: *JSPromise, vm: *VM, mode: UnwrapMode) Unwrapped {
        return switch (promise.status(vm)) {
            .pending => .pending,
            .fulfilled => .{ .fulfilled = promise.result(vm) },
            .rejected => {
                if (mode == .mark_handled) promise.setHandled(vm);
                return .{ .rejected = promise.result(vm) };
            },
        };
    }
};

pub const JSInternalPromise = extern struct {
    pub const shim = Shimmer("JSC", "JSInternalPromise", @This());
    bytes: shim.Bytes,
    const cppFn = shim.cppFn;
    pub const include = "JavaScriptCore/JSInternalPromise.h";
    pub const name = "JSC::JSInternalPromise";
    pub const namespace = "JSC";

    pub fn status(this: *const JSInternalPromise, vm: *VM) JSPromise.Status {
        return shim.cppFn("status", .{ this, vm });
    }
    pub fn result(this: *const JSInternalPromise, vm: *VM) JSValue {
        return cppFn("result", .{ this, vm });
    }
    pub fn isHandled(this: *const JSInternalPromise, vm: *VM) bool {
        return cppFn("isHandled", .{ this, vm });
    }
    pub fn setHandled(this: *JSInternalPromise, vm: *VM) void {
        cppFn("setHandled", .{ this, vm });
    }

    pub fn unwrap(promise: *JSInternalPromise, vm: *VM, mode: JSPromise.UnwrapMode) JSPromise.Unwrapped {
        return switch (promise.status(vm)) {
            .pending => .pending,
            .fulfilled => .{ .fulfilled = promise.result(vm) },
            .rejected => {
                if (mode == .mark_handled) promise.setHandled(vm);
                return .{ .rejected = promise.result(vm) };
            },
        };
    }

    pub fn resolvedPromise(globalThis: *JSGlobalObject, value: JSValue) *JSInternalPromise {
        return cppFn("resolvedPromise", .{ globalThis, value });
    }
    pub fn rejectedPromise(globalThis: *JSGlobalObject, value: JSValue) *JSInternalPromise {
        return cppFn("rejectedPromise", .{ globalThis, value });
    }

    pub fn resolve(this: *JSInternalPromise, globalThis: *JSGlobalObject, value: JSValue) void {
        cppFn("resolve", .{ this, globalThis, value });
    }
    pub fn reject(this: *JSInternalPromise, globalThis: *JSGlobalObject, value: JSValue) void {
        cppFn("reject", .{ this, globalThis, value });
    }
    pub fn rejectAsHandled(this: *JSInternalPromise, globalThis: *JSGlobalObject, value: JSValue) void {
        cppFn("rejectAsHandled", .{ this, globalThis, value });
    }
    // pub fn rejectException(this: *JSInternalPromise, globalThis: *JSGlobalObject, value: *Exception) void {
    //     cppFn("rejectException", .{ this, globalThis, value });
    // }
    pub fn rejectAsHandledException(this: *JSInternalPromise, globalThis: *JSGlobalObject, value: *Exception) void {
        cppFn("rejectAsHandledException", .{ this, globalThis, value });
    }
    // pub const PromiseCallbackPrimitive = *const fn (
    //     ctx: ?*anyopaque,
    //     globalThis: *JSGlobalObject,
    //     arguments: [*]const JSValue,
    //     arguments_len: usize,
    // ) callconv(.C) JSValue;
    // pub fn then_(
    //     this: *JSInternalPromise,
    //     globalThis: *JSGlobalObject,
    //     resolve_ctx: ?*anyopaque,
    //     onResolve: PromiseCallbackPrimitive,
    //     reject_ctx: ?*anyopaque,
    //     onReject: PromiseCallbackPrimitive,
    // ) *JSInternalPromise {
    //     return cppFn("then_", .{ this, globalThis, resolve_ctx, onResolve, reject_ctx, onReject });
    // }

    // pub const Completion = struct {
    //     result: []const JSValue,
    //     global: *JSGlobalObject,
    //     resolved: bool = false,

    //     pub const PromiseTask = struct {
    //         frame: @Frame(JSInternalPromise._wait),
    //         completion: Completion,

    //         pub fn onResolve(this: *PromiseTask, global: *JSGlobalObject, arguments: []const JSValue) anyerror!JSValue {
    //             this.completion.global = global;
    //             this.completion.resolved = true;
    //             this.completion.result = arguments;

    //             return resume this.frame;
    //         }

    //         pub fn onReject(this: *PromiseTask, global: *JSGlobalObject, arguments: []const JSValue) anyerror!JSValue {
    //             this.completion.global = global;
    //             this.completion.resolved = false;
    //             this.completion.result = arguments;
    //             return resume this.frame;
    //         }
    //     };
    // };

    // pub fn _wait(
    //     this: *JSInternalPromise,
    //     globalThis: *JSGlobalObject,
    //     internal: *Completion.PromiseTask,
    // ) void {
    //     this.then(
    //         globalThis,
    //         Completion.PromiseTask,
    //         internal,
    //         Completion.PromiseTask.onResolve,
    //         Completion.PromiseTask,
    //         internal,
    //         Completion.PromiseTask.onReject,
    //     );

    //     suspend {
    //         internal.frame = @frame().*;
    //     }
    // }

    // pub fn wait(
    //     this: *JSInternalPromise,
    //     globalThis: *JSGlobalObject,
    //     allocator: std.mem.Allocator,
    // ) callconv(.Async) anyerror!Completion {
    //     var internal = try allocator.create(Completion.PromiseTask);
    //     defer allocator.destroy(internal);
    //     internal.* = Completion.Internal{
    //         .frame = undefined,
    //         .completion = Completion{
    //             .global = globalThis,
    //             .resolved = false,
    //             .result = &[_]JSValue{},
    //         },
    //     };

    //     this._wait(globalThis, internal);

    //     return internal.completion;
    // }

    // pub fn then(
    //     this: *JSInternalPromise,
    //     globalThis: *JSGlobalObject,
    //     comptime Resolve: type,
    //     resolver: *Resolve,
    //     comptime onResolve: fn (*Resolve, *JSGlobalObject, []const JSValue) anyerror!JSValue,
    //     comptime Reject: type,
    //     rejecter: *Reject,
    //     comptime onReject: fn (*Reject, *JSGlobalObject, []const JSValue) anyerror!JSValue,
    // ) *JSInternalPromise {
    //     return then_(this, globalThis, resolver, PromiseCallback(Resolve, onResolve), Reject, rejecter, PromiseCallback(Reject, onReject));
    // }

    // pub fn thenResolve(
    //     this: *JSInternalPromise,
    //     globalThis: *JSGlobalObject,
    //     comptime Resolve: type,
    //     resolver: *Resolve,
    //     comptime onResolve: fn (*Resolve, *JSGlobalObject, []const JSValue) anyerror!JSValue,
    // ) *JSInternalPromise {
    //     return thenResolve_(this, globalThis, resolver, PromiseCallback(Resolve, onResolve));
    // }

    // pub fn thenResolve_(
    //     this: *JSInternalPromise,
    //     globalThis: *JSGlobalObject,
    //     resolve_ctx: ?*anyopaque,
    //     onResolve: PromiseCallbackPrimitive,
    // ) *JSInternalPromise {
    //     return cppFn("thenResolve_", .{
    //         this,
    //         globalThis,
    //         resolve_ctx,
    //         onResolve,
    //     });
    // }

    // pub fn thenReject_(
    //     this: *JSInternalPromise,
    //     globalThis: *JSGlobalObject,
    //     resolve_ctx: ?*anyopaque,
    //     onResolve: PromiseCallbackPrimitive,
    // ) *JSInternalPromise {
    //     return cppFn("thenReject_", .{
    //         this,
    //         globalThis,
    //         resolve_ctx,
    //         onResolve,
    //     });
    // }

    // pub fn thenReject(
    //     this: *JSInternalPromise,
    //     globalThis: *JSGlobalObject,
    //     comptime Resolve: type,
    //     resolver: *Resolve,
    //     comptime onResolve: fn (*Resolve, *JSGlobalObject, []const JSValue) anyerror!JSValue,
    // ) *JSInternalPromise {
    //     return thenReject_(this, globalThis, resolver, PromiseCallback(Resolve, onResolve));
    // }

    pub fn create(globalThis: *JSGlobalObject) *JSInternalPromise {
        return cppFn("create", .{globalThis});
    }

    pub fn asValue(this: *JSInternalPromise) JSValue {
        return JSValue.fromCell(this);
    }

    pub const Extern = [_][]const u8{
        "create",
        // "then_",
        "status",
        "result",
        "isHandled",
        "setHandled",
        "resolvedPromise",
        "rejectedPromise",
        "resolve",
        "reject",
        "rejectAsHandled",
        // "thenResolve_",
        // "thenReject_",
        // "rejectException",
        "rejectAsHandledException",
    };
};

pub const AnyPromise = union(enum) {
    normal: *JSPromise,
    internal: *JSInternalPromise,

    pub fn unwrap(this: AnyPromise, vm: *VM, mode: JSPromise.UnwrapMode) JSPromise.Unwrapped {
        return switch (this) {
            inline else => |promise| promise.unwrap(vm, mode),
        };
    }
    pub fn status(this: AnyPromise, vm: *VM) JSPromise.Status {
        return switch (this) {
            inline else => |promise| promise.status(vm),
        };
    }
    pub fn result(this: AnyPromise, vm: *VM) JSValue {
        return switch (this) {
            inline else => |promise| promise.result(vm),
        };
    }
    pub fn isHandled(this: AnyPromise, vm: *VM) bool {
        return switch (this) {
            inline else => |promise| promise.isHandled(vm),
        };
    }
    pub fn setHandled(this: AnyPromise, vm: *VM) void {
        switch (this) {
            inline else => |promise| promise.setHandled(vm),
        }
    }

    pub fn resolve(this: AnyPromise, globalThis: *JSGlobalObject, value: JSValue) void {
        switch (this) {
            inline else => |promise| promise.resolve(globalThis, value),
        }
    }

    pub fn reject(this: AnyPromise, globalThis: *JSGlobalObject, value: JSValue) void {
        switch (this) {
            inline else => |promise| promise.reject(globalThis, value),
        }
    }

    pub fn rejectAsHandled(this: AnyPromise, globalThis: *JSGlobalObject, value: JSValue) void {
        switch (this) {
            inline else => |promise| promise.rejectAsHandled(globalThis, value),
        }
    }

    pub fn rejectAsHandledException(this: AnyPromise, globalThis: *JSGlobalObject, value: *Exception) void {
        switch (this) {
            inline else => |promise| promise.rejectAsHandledException(globalThis, value),
        }
    }

    pub fn asValue(this: AnyPromise, globalThis: *JSGlobalObject) JSValue {
        return switch (this) {
            .normal => |promise| promise.asValue(globalThis),
            .internal => |promise| promise.asValue(),
        };
    }

    extern fn JSC__AnyPromise__wrap(*JSC.JSGlobalObject, JSValue, *anyopaque, *const fn (*anyopaque, *JSC.JSGlobalObject) callconv(.C) JSC.JSValue) void;

    pub fn wrap(
        this: AnyPromise,
        globalObject: *JSGlobalObject,
        comptime Function: anytype,
        args: std.meta.ArgsTuple(@TypeOf(Function)),
    ) void {
        const Args = std.meta.ArgsTuple(@TypeOf(Function));
        const Fn = Function;
        const Wrapper = struct {
            args: Args,

            pub fn call(wrap_: *@This(), _: *JSC.JSGlobalObject) JSC.JSValue {
                return @call(.auto, Fn, wrap_.args);
            }
        };

        var ctx = Wrapper{ .args = args };
        JSC__AnyPromise__wrap(globalObject, this.asValue(globalObject), &ctx, @ptrCast(&Wrapper.call));
    }
};

// SourceProvider.h
pub const SourceType = enum(u8) {
    Program = 0,
    Module = 1,
    WebAssembly = 2,
};

pub const Thenables = opaque {};

pub const JSFunction = extern struct {
    pub const shim = Shimmer("JSC", "JSFunction", @This());
    bytes: shim.Bytes,
    const cppFn = shim.cppFn;
    pub const include = "JavaScriptCore/JSFunction.h";
    pub const name = "JSC::JSFunction";
    pub const namespace = "JSC";

    const ImplementationVisibility = enum(u8) {
        public,
        private,
        private_recursive,
    };

    /// In WebKit: Intrinsic.h
    const Intrinsic = enum(u8) {
        none,
        _,
    };

    const CreateJSFunctionOptions = struct {
        implementation_visibility: ImplementationVisibility = .public,
        intrinsic: Intrinsic = .none,
        constructor: ?*const JSHostFunctionType = null,
    };

    extern fn JSFunction__createFromZig(
        global: *JSGlobalObject,
        fn_name: bun.String,
        implementation: *const JSHostFunctionType,
        arg_count: u32,
        implementation_visibility: ImplementationVisibility,
        intrinsic: Intrinsic,
        constructor: ?*const JSHostFunctionType,
    ) JSValue;

    pub fn create(
        global: *JSGlobalObject,
        fn_name: anytype,
        comptime implementation: JSHostFunctionType,
        function_length: u32,
        options: CreateJSFunctionOptions,
    ) JSValue {
        return JSFunction__createFromZig(
            global,
            switch (@TypeOf(fn_name)) {
                bun.String => fn_name,
                else => bun.String.init(fn_name),
            },
            implementation,
            function_length,
            options.implementation_visibility,
            options.intrinsic,
            options.constructor,
        );
    }

    pub fn optimizeSoon(value: JSValue) void {
        cppFn("optimizeSoon", .{value});
    }

    extern fn JSC__JSFunction__getSourceCode(value: JSValue, out: *ZigString) bool;

    pub fn getSourceCode(value: JSValue) ?bun.String {
        var str: ZigString = undefined;
        return if (JSC__JSFunction__getSourceCode(value, &str)) bun.String.init(str) else null;
    }

    pub const Extern = [_][]const u8{
        "fromString",
        "getName",
        "displayName",
        "calculatedDisplayName",
        "optimizeSoon",
    };
};

pub const JSGlobalObject = opaque {
    pub fn allocator(this: *JSGlobalObject) std.mem.Allocator {
        return this.bunVM().allocator;
    }

    extern fn JSGlobalObject__throwOutOfMemoryError(this: *JSGlobalObject) void;
    pub fn throwOutOfMemory(this: *JSGlobalObject) void {
        JSGlobalObject__throwOutOfMemoryError(this);
    }

    pub fn throwOutOfMemoryValue(this: *JSGlobalObject) JSValue {
        JSGlobalObject__throwOutOfMemoryError(this);
        return .zero;
    }

    pub fn throwTODO(this: *JSGlobalObject, msg: []const u8) void {
        const err = this.createErrorInstance("{s}", .{msg});
        err.put(this, ZigString.static("name"), bun.String.static("TODOError").toJS(this));
        this.throwValue(err);
    }

    pub const throwTerminationException = JSGlobalObject__throwTerminationException;
    pub const clearTerminationException = JSGlobalObject__clearTerminationException;

    pub fn setTimeZone(this: *JSGlobalObject, timeZone: *const ZigString) bool {
        return JSGlobalObject__setTimeZone(this, timeZone);
    }

    pub inline fn toJSValue(globalThis: *JSGlobalObject) JSValue {
        return @enumFromInt(@intFromPtr(globalThis));
    }

    /// Deprecated: use `throwInvalidArguments2`
    pub fn throwInvalidArguments(
        this: *JSGlobalObject,
        comptime fmt: [:0]const u8,
        args: anytype,
    ) void {
        const err = JSC.toInvalidArguments(fmt, args, this);
        this.vm().throwError(this, err);
    }

    /// New system for throwing errors: returning bun.JSError
    pub fn throwInvalidArguments2(
        this: *JSGlobalObject,
        comptime fmt: [:0]const u8,
        args: anytype,
    ) bun.JSError {
        const err = JSC.toInvalidArguments(fmt, args, this);
        return this.vm().throwError2(this, err);
    }

    pub inline fn throwMissingArgumentsValue(this: *JSGlobalObject, comptime arg_names: []const []const u8) JSValue {
        switch (arg_names.len) {
            0 => @compileError("requires at least one argument"),
            1 => this.ERR_MISSING_ARGS("The \"{s}\" argument must be specified", .{arg_names[0]}).throw(),
            2 => this.ERR_MISSING_ARGS("The \"{s}\" and \"{s}\" arguments must be specified", .{ arg_names[0], arg_names[1] }).throw(),
            3 => this.ERR_MISSING_ARGS("The \"{s}\", \"{s}\", and \"{s}\" arguments must be specified", .{ arg_names[0], arg_names[1], arg_names[2] }).throw(),
            else => @compileError("implement this message"),
        }
        return .zero;
    }

    /// This is a wrapper around just returning JSError
    ///
    /// The intent is for writing C++ bindings where null or some other value is
    /// returned in the exception case. In a debug build, this asserts that such
    /// exception is actually present, or else this will leak a .zero into
    /// JS-land.
    pub fn jsErrorFromCPP(global: *JSGlobalObject) JSError {
        if (bun.Environment.isDebug) {
            bun.assert(global.hasException());
        }
        return JSError.JSError;
    }

    /// Pass a JSOrMemoryError!JSValue and variants through the C ABI boundary
    ///
    /// In C++, WebKit represents a thrown JavaScript expression as
    /// JSValue.zero/nullptr, and stores the actual exception on the global. In
    /// Zig, we represent this zero as a distinct Zig error type
    /// 'error.JSError'. Instead of using JSValue.zero directly, we pass the
    /// Zig error to this function as "proof" there is an error. In debug, this
    /// will also assert that an error is actually present.
    ///
    /// If .zero is exposed to JS, it will be considered a JSCell but with a
    /// null pointer and will segfault via null-pointer dereference.
    ///
    /// Ideally, we can use this function as little as possible, and instead
    /// have auto-generated wrappers that do this conversion. It is ugly to use
    /// on purpose.
    pub inline fn errorUnionToCPP(global: *JSGlobalObject, result: anytype) RemoveError(@TypeOf(result)) {
        const T = @TypeOf(result);

        const unwrapped = switch (@typeInfo(T)) {
            .ErrorUnion => result catch |err| {
                bun.handleErrorReturnTrace(err, @errorReturnTrace());
                return global.errorSetToCPP(err, T);
            },
            .ErrorSet => return global.errorSetToCPP(result, T),
            else => result,
        };

        // Validate exception state aligns with return value.
        // Currently only enabled for JSValue.
        const Return = RemoveError(T);
        if (bun.Environment.isDebug and Return == JSValue) {
            const null_value: Return = comptime if (Return == JSC.JSValue)
                .zero
            else
                null;

            if (unwrapped == null_value) {
                std.debug.assert(global.hasException()); // Exception was cleared, yet returned.
            } else if (Return == JSC.JSValue and unwrapped == .undefined) {
                // TODO: a lot of our code returns undefined when it throws an error.
            } else {
                if (global.tryTakeException()) |exception| {
                    bun.Output.err("assertion failure", "Pending exception while returning non-empty JSValue", .{});
                    bun.Output.printErrorln("Exception thrown:", .{});
                    bun.Output.flush();
                    global.bunVM().printErrorLikeObjectToConsole(exception);
                    bun.Output.printErrorln("Value returned:", .{});
                    bun.Output.flush();
                    if (Return == JSValue) {
                        unwrapped.print(global, .Log, .Error);
                    } else {
                        bun.Output.printErrorln("  {any}", .{unwrapped});
                    }
                    bun.Output.flush();
                    @panic("Pending exception while returning non-empty JSValue");
                }
            }
        }

        return unwrapped;
    }

    pub fn RemoveError(T: type) type {
        return switch (@typeInfo(T)) {
            .ErrorSet => bun.JSC.JSValue,
            .ErrorUnion => |eu| if (@typeInfo(eu.payload) == .Pointer)
                ?eu.payload
            else
                eu.payload,
            else => T,
        };
    }

    inline fn errorSetToCPP(global: *JSGlobalObject, err: anytype, T: type) RemoveError(T) {
        const info = @typeInfo(@TypeOf(err));
        comptime bun.assert(info == .ErrorSet);
        const Return = RemoveError(T);
        const null_value: Return = comptime if (Return == JSC.JSValue)
            .zero
        else
            null;

        const possible_errors = comptime parseErrorSet(
            T,
            info.ErrorSet orelse
                @compileError("host function cannot return 'anyerror!JSValue'"),
        );

        if (possible_errors.OutOfMemory and err == error.OutOfMemory) {
            bun.assert(!global.hasException()); // dual exception
            global.throwOutOfMemory();
            return null_value;
        }

        if (possible_errors.JSError and err == error.JSError) {
            bun.assert(global.hasException()); // Exception was cleared, yet returned.
            return null_value;
        }

        // all errors have now been handled. parseErrorSet will report
        // a compile error if there is another possible error
        unreachable;
    }

    pub fn createInvalidArgumentType(
        this: *JSGlobalObject,
        comptime name_: []const u8,
        comptime field: []const u8,
        comptime typename: []const u8,
    ) JSC.JSValue {
        return this.ERR_INVALID_ARG_TYPE(comptime std.fmt.comptimePrint("Expected {s} to be a {s} for '{s}'.", .{ field, typename, name_ }), .{}).toJS();
    }

    pub fn toJS(this: *JSC.JSGlobalObject, value: anytype, comptime lifetime: JSC.Lifetime) JSC.JSValue {
        return JSC.toJS(this, @TypeOf(value), value, lifetime);
    }

    pub fn throwInvalidArgumentType(
        this: *JSGlobalObject,
        comptime name_: []const u8,
        comptime field: []const u8,
        comptime typename: []const u8,
    ) void {
        this.throwValue(this.createInvalidArgumentType(name_, field, typename));
    }

    pub fn throwInvalidArgumentTypeValue(
        this: *JSGlobalObject,
        argname: []const u8,
        typename: []const u8,
        value: JSValue,
    ) JSValue {
        const ty_str = value.jsTypeString(this).toSlice(this, bun.default_allocator);
        defer ty_str.deinit();
        this.ERR_INVALID_ARG_TYPE("The \"{s}\" argument must be of type {s}. Received {}", .{ argname, typename, bun.fmt.quote(ty_str.slice()) }).throw();
        return .zero;
    }
    pub fn throwInvalidArgumentRangeValue(
        this: *JSGlobalObject,
        argname: []const u8,
        typename: []const u8,
        value: i64,
    ) JSValue {
        this.ERR_OUT_OF_RANGE("The \"{s}\" is out of range. {s}. Received {}", .{ argname, typename, value }).throw();
        return .zero;
    }

    pub fn throwInvalidPropertyTypeValue(
        this: *JSGlobalObject,
        field: []const u8,
        typename: []const u8,
        value: JSValue,
    ) JSValue {
        const ty_str = value.jsTypeString(this).toSlice(this, bun.default_allocator);
        defer ty_str.deinit();
        this.ERR_INVALID_ARG_TYPE("The \"{s}\" property must be of type {s}. Received {s}", .{ field, typename, ty_str.slice() }).throw();
        return .zero;
    }

    pub fn createNotEnoughArguments(
        this: *JSGlobalObject,
        comptime name_: []const u8,
        comptime expected: usize,
        got: usize,
    ) JSC.JSValue {
        return JSC.toTypeError(.ERR_MISSING_ARGS, "Not enough arguments to '" ++ name_ ++ "'. Expected {d}, got {d}.", .{ expected, got }, this);
    }

    pub fn throwNotEnoughArguments(
        this: *JSGlobalObject,
        comptime name_: []const u8,
        comptime expected: usize,
        got: usize,
    ) void {
        this.throwValue(this.createNotEnoughArguments(name_, expected, got));
    }

    extern fn JSC__JSGlobalObject__reload(JSC__JSGlobalObject__ptr: *JSGlobalObject) void;
    pub fn reload(this: *JSC.JSGlobalObject) void {
        this.vm().drainMicrotasks();
        this.vm().collectAsync();

        JSC__JSGlobalObject__reload(this);
    }

    pub const BunPluginTarget = enum(u8) {
        bun = 0,
        node = 1,
        browser = 2,
    };
    extern fn Bun__runOnLoadPlugins(*JSC.JSGlobalObject, ?*const bun.String, *const bun.String, BunPluginTarget) JSValue;
    extern fn Bun__runOnResolvePlugins(*JSC.JSGlobalObject, ?*const bun.String, *const bun.String, *const String, BunPluginTarget) JSValue;

    pub fn runOnLoadPlugins(this: *JSGlobalObject, namespace_: bun.String, path: bun.String, target: BunPluginTarget) ?JSValue {
        JSC.markBinding(@src());
        const result = Bun__runOnLoadPlugins(this, if (namespace_.length() > 0) &namespace_ else null, &path, target);
        if (result.isEmptyOrUndefinedOrNull()) {
            return null;
        }

        return result;
    }

    pub fn runOnResolvePlugins(this: *JSGlobalObject, namespace_: bun.String, path: bun.String, source: bun.String, target: BunPluginTarget) ?JSValue {
        JSC.markBinding(@src());

        const result = Bun__runOnResolvePlugins(this, if (namespace_.length() > 0) &namespace_ else null, &path, &source, target);
        if (result.isEmptyOrUndefinedOrNull()) {
            return null;
        }

        return result;
    }

    pub fn createErrorInstance(this: *JSGlobalObject, comptime fmt: [:0]const u8, args: anytype) JSValue {
        if (comptime std.meta.fieldNames(@TypeOf(args)).len > 0) {
            var stack_fallback = std.heap.stackFallback(1024 * 4, this.allocator());
            var buf = bun.MutableString.init2048(stack_fallback.get()) catch unreachable;
            defer buf.deinit();
            var writer = buf.writer();
            writer.print(fmt, args) catch
            // if an exception occurs in the middle of formatting the error message, it's better to just return the formatting string than an error about an error
                return ZigString.static(fmt).toErrorInstance(this);

            // Ensure we clone it.
            var str = ZigString.initUTF8(buf.slice());

            return str.toErrorInstance(this);
        } else {
            if (comptime strings.isAllASCII(fmt)) {
                return String.static(fmt).toErrorInstance(this);
            } else {
                return ZigString.initUTF8(fmt).toErrorInstance(this);
            }
        }
    }

    pub fn createTypeErrorInstance(this: *JSGlobalObject, comptime fmt: [:0]const u8, args: anytype) JSValue {
        if (comptime std.meta.fieldNames(@TypeOf(args)).len > 0) {
            var stack_fallback = std.heap.stackFallback(1024 * 4, this.allocator());
            var buf = bun.MutableString.init2048(stack_fallback.get()) catch unreachable;
            defer buf.deinit();
            var writer = buf.writer();
            writer.print(fmt, args) catch return ZigString.static(fmt).toErrorInstance(this);
            var str = ZigString.fromUTF8(buf.slice());
            return str.toTypeErrorInstance(this);
        } else {
            return ZigString.static(fmt).toTypeErrorInstance(this);
        }
    }

    pub fn createSyntaxErrorInstance(this: *JSGlobalObject, comptime fmt: [:0]const u8, args: anytype) JSValue {
        if (comptime std.meta.fieldNames(@TypeOf(args)).len > 0) {
            var stack_fallback = std.heap.stackFallback(1024 * 4, this.allocator());
            var buf = bun.MutableString.init2048(stack_fallback.get()) catch unreachable;
            defer buf.deinit();
            var writer = buf.writer();
            writer.print(fmt, args) catch return ZigString.static(fmt).toErrorInstance(this);
            var str = ZigString.fromUTF8(buf.slice());
            return str.toSyntaxErrorInstance(this);
        } else {
            return ZigString.static(fmt).toSyntaxErrorInstance(this);
        }
    }

    pub fn createRangeErrorInstance(this: *JSGlobalObject, comptime fmt: [:0]const u8, args: anytype) JSValue {
        if (comptime std.meta.fieldNames(@TypeOf(args)).len > 0) {
            var stack_fallback = std.heap.stackFallback(1024 * 4, this.allocator());
            var buf = bun.MutableString.init2048(stack_fallback.get()) catch unreachable;
            defer buf.deinit();
            var writer = buf.writer();
            writer.print(fmt, args) catch return ZigString.static(fmt).toErrorInstance(this);
            var str = ZigString.fromUTF8(buf.slice());
            return str.toRangeErrorInstance(this);
        } else {
            return ZigString.static(fmt).toRangeErrorInstance(this);
        }
    }

    pub fn createRangeError(this: *JSGlobalObject, comptime fmt: [:0]const u8, args: anytype) JSValue {
        const err = createErrorInstance(this, fmt, args);
        err.put(this, ZigString.static("code"), ZigString.static(@tagName(JSC.Node.ErrorCode.ERR_OUT_OF_RANGE)).toJS(this));
        return err;
    }

    pub fn createInvalidArgs(this: *JSGlobalObject, comptime fmt: [:0]const u8, args: anytype) JSValue {
        return JSC.Error.ERR_INVALID_ARG_TYPE.fmt(this, fmt, args);
    }

    pub fn createError(
        this: *JSGlobalObject,
        code: JSC.Node.ErrorCode,
        error_name: string,
        comptime message: string,
        args: anytype,
    ) JSValue {
        const err = createErrorInstance(this, message, args);
        err.put(this, ZigString.static("code"), ZigString.init(@tagName(code)).toJS(this));
        err.put(this, ZigString.static("name"), ZigString.init(error_name).toJS(this));
        return err;
    }

    pub fn throw(
        this: *JSGlobalObject,
        comptime fmt: [:0]const u8,
        args: anytype,
    ) void {
        const instance = this.createErrorInstance(fmt, args);
        if (instance != .zero)
            this.vm().throwError(this, instance);
    }

    pub fn throwPretty(
        this: *JSGlobalObject,
        comptime fmt: [:0]const u8,
        args: anytype,
    ) void {
        const instance = switch (Output.enable_ansi_colors) {
            inline else => |enabled| this.createErrorInstance(Output.prettyFmt(fmt, enabled), args),
        };

        if (instance != .zero)
            this.vm().throwError(this, instance);
    }
    extern fn JSC__JSGlobalObject__queueMicrotaskCallback(*JSGlobalObject, *anyopaque, Function: *const (fn (*anyopaque) callconv(.C) void)) void;
    pub fn queueMicrotaskCallback(
        this: *JSGlobalObject,
        ctx_val: anytype,
        comptime Function: fn (ctx: @TypeOf(ctx_val)) void,
    ) void {
        JSC.markBinding(@src());
        const Fn = Function;
        const ContextType = @TypeOf(ctx_val);
        const Wrapper = struct {
            pub fn call(p: *anyopaque) callconv(.C) void {
                Fn(bun.cast(ContextType, p));
            }
        };

        JSC__JSGlobalObject__queueMicrotaskCallback(this, ctx_val, &Wrapper.call);
    }

    pub fn queueMicrotask(
        this: *JSGlobalObject,
        function: JSValue,
        args: []const JSC.JSValue,
    ) void {
        this.queueMicrotaskJob(
            function,
            if (args.len > 0) args[0] else .zero,
            if (args.len > 1) args[1] else .zero,
        );
    }

    extern fn JSC__JSGlobalObject__queueMicrotaskJob(JSC__JSGlobalObject__ptr: *JSGlobalObject, JSValue, JSValue, JSValue) void;
    pub fn queueMicrotaskJob(
        this: *JSGlobalObject,
        function: JSValue,
        first: JSValue,
        second: JSValue,
    ) void {
        JSC__JSGlobalObject__queueMicrotaskJob(this, function, first, second);
    }

    pub fn throwValue(
        this: *JSGlobalObject,
        value: JSC.JSValue,
    ) void {
        this.vm().throwError(this, value);
    }

    pub fn throwValue2(
        this: *JSGlobalObject,
        value: JSC.JSValue,
    ) JSError {
        return this.vm().throwError2(this, value);
    }

    pub fn throwError(
        this: *JSGlobalObject,
        err: anyerror,
        comptime fmt: [:0]const u8,
    ) void {
        var str = ZigString.init(std.fmt.allocPrint(this.bunVM().allocator, "{s} " ++ fmt, .{@errorName(err)}) catch return);
        str.markUTF8();
        const err_value = str.toErrorInstance(this);
        this.vm().throwError(this, err_value);
        this.bunVM().allocator.free(ZigString.untagged(str._unsafe_ptr_do_not_use)[0..str.len]);
    }

    pub fn handleError(
        this: *JSGlobalObject,
        err: anyerror,
        comptime fmt: [:0]const u8,
    ) JSValue {
        this.throwError(err, fmt);
        return JSValue.jsUndefined();
    }

    pub fn ref(this: *JSGlobalObject) C_API.JSContextRef {
        return @as(C_API.JSContextRef, @ptrCast(this));
    }
    pub const ctx = ref;

    pub inline fn ptr(this: *JSGlobalObject) *JSGlobalObject {
        return this;
    }

    extern fn JSC__JSGlobalObject__createAggregateError(*JSGlobalObject, [*]const JSValue, usize, *const ZigString) JSValue;
    pub fn createAggregateError(globalObject: *JSGlobalObject, errors: []const JSValue, message: *const ZigString) JSValue {
        return JSC__JSGlobalObject__createAggregateError(globalObject, errors.ptr, errors.len, message);
    }

    extern fn JSC__JSGlobalObject__generateHeapSnapshot(*JSGlobalObject) JSValue;
    pub fn generateHeapSnapshot(this: *JSGlobalObject) JSValue {
        return JSC__JSGlobalObject__generateHeapSnapshot(this);
    }

    pub fn hasException(this: *JSGlobalObject) bool {
        return JSGlobalObject__hasException(this);
    }

    pub fn clearException(this: *JSGlobalObject) void {
        return JSGlobalObject__clearException(this);
    }

    /// Clears the current exception and returns that value. Requires compile-time
    /// proof of an exception via `error.JSError`
    pub fn takeException(this: *JSGlobalObject, proof: bun.JSError) JSValue {
        switch (proof) {
            error.JSError => {},
        }

        return this.tryTakeException() orelse {
            @panic("A JavaScript exception was thrown, however it was cleared before it could be read.");
        };
    }

    pub fn tryTakeException(this: *JSGlobalObject) ?JSValue {
        const value = JSGlobalObject__tryTakeException(this);
        if (value == .zero) return null;
        return value;
    }

    /// This is for the common scenario you are calling into JavaScript, but there is
    /// no logical way to handle a thrown exception other than to treat it as unhandled.
    ///
    /// The pattern:
    ///
    ///     const result = value.call(...) catch |err|
    ///         return global.reportActiveExceptionAsUnhandled(err);
    ///
    pub fn reportActiveExceptionAsUnhandled(this: *JSGlobalObject, err: bun.JSError) void {
        _ = this.bunVM().uncaughtException(this, this.takeException(err), false);
    }

    pub fn vm(this: *JSGlobalObject) *VM {
        return JSC__JSGlobalObject__vm(this);
    }

    pub fn deleteModuleRegistryEntry(this: *JSGlobalObject, name_: *ZigString) void {
        return JSC__JSGlobalObject__deleteModuleRegistryEntry(this, name_);
    }

    fn bunVMUnsafe(this: *JSGlobalObject) *anyopaque {
        return JSC__JSGlobalObject__bunVM(this);
    }

    pub fn bunVM(this: *JSGlobalObject) *JSC.VirtualMachine {
        if (comptime bun.Environment.allow_assert) {
            // if this fails
            // you most likely need to run
            //   make clean-jsc-bindings
            //   make bindings -j10
            const assertion = this.bunVMUnsafe() == @as(*anyopaque, @ptrCast(JSC.VirtualMachine.get()));
            bun.assert(assertion);
        }
        return @as(*JSC.VirtualMachine, @ptrCast(@alignCast(this.bunVMUnsafe())));
    }

    /// We can't do the threadlocal check when queued from another thread
    pub fn bunVMConcurrently(this: *JSGlobalObject) *JSC.VirtualMachine {
        return @as(*JSC.VirtualMachine, @ptrCast(@alignCast(this.bunVMUnsafe())));
    }

    extern fn JSC__JSGlobalObject__handleRejectedPromises(*JSGlobalObject) void;
    pub fn handleRejectedPromises(this: *JSGlobalObject) void {
        return JSC__JSGlobalObject__handleRejectedPromises(this);
    }

    extern fn ZigGlobalObject__readableStreamToArrayBuffer(*JSGlobalObject, JSValue) JSValue;
    extern fn ZigGlobalObject__readableStreamToBytes(*JSGlobalObject, JSValue) JSValue;
    extern fn ZigGlobalObject__readableStreamToText(*JSGlobalObject, JSValue) JSValue;
    extern fn ZigGlobalObject__readableStreamToJSON(*JSGlobalObject, JSValue) JSValue;
    extern fn ZigGlobalObject__readableStreamToFormData(*JSGlobalObject, JSValue, JSValue) JSValue;
    extern fn ZigGlobalObject__readableStreamToBlob(*JSGlobalObject, JSValue) JSValue;

    pub fn readableStreamToArrayBuffer(this: *JSGlobalObject, value: JSValue) JSValue {
        return ZigGlobalObject__readableStreamToArrayBuffer(this, value);
    }

    pub fn readableStreamToBytes(this: *JSGlobalObject, value: JSValue) JSValue {
        return ZigGlobalObject__readableStreamToBytes(this, value);
    }

    pub fn readableStreamToText(this: *JSGlobalObject, value: JSValue) JSValue {
        return ZigGlobalObject__readableStreamToText(this, value);
    }

    pub fn readableStreamToJSON(this: *JSGlobalObject, value: JSValue) JSValue {
        return ZigGlobalObject__readableStreamToJSON(this, value);
    }

    pub fn readableStreamToBlob(this: *JSGlobalObject, value: JSValue) JSValue {
        return ZigGlobalObject__readableStreamToBlob(this, value);
    }

    pub fn readableStreamToFormData(this: *JSGlobalObject, value: JSValue, content_type: JSValue) JSValue {
        return ZigGlobalObject__readableStreamToFormData(this, value, content_type);
    }

    pub inline fn assertOnJSThread(this: *JSGlobalObject) void {
        if (bun.Environment.allow_assert) this.bunVM().assertOnJSThread();
    }

    // returns false if it throws
    pub fn validateObject(
        this: *JSGlobalObject,
        comptime arg_name: [:0]const u8,
        value: JSValue,
        opts: struct {
            allowArray: bool = false,
            allowFunction: bool = false,
            nullable: bool = false,
        },
    ) bool {
        if ((!opts.nullable and value.isNull()) or
            (!opts.allowArray and value.isArray()) or
            (!value.isObject() and (!opts.allowFunction or !value.isFunction())))
        {
            _ = this.throwInvalidArgumentTypeValue(arg_name, "object", value);
            return false;
        }
        return true;
    }

    pub fn throwRangeError(this: *JSGlobalObject, value: anytype, options: bun.fmt.OutOfRangeOptions) void {
        // This works around a Zig compiler bug
        // when using this.ERR_OUT_OF_RANGE.
        JSC.Error.ERR_OUT_OF_RANGE.throw(this, "{}", .{bun.fmt.outOfRange(value, options)});
    }

    pub const IntegerRange = struct {
        min: comptime_int = JSC.MIN_SAFE_INTEGER,
        max: comptime_int = JSC.MAX_SAFE_INTEGER,
        field_name: []const u8 = "",
        always_allow_zero: bool = false,
    };

    pub fn validateIntegerRange(this: *JSGlobalObject, value: JSValue, comptime T: type, default: T, comptime range: IntegerRange) ?T {
        if (value == .undefined or value == .zero) {
            return default;
        }

        const min_t = comptime @max(range.min, std.math.minInt(T), JSC.MIN_SAFE_INTEGER);
        const max_t = comptime @min(range.max, std.math.maxInt(T), JSC.MAX_SAFE_INTEGER);

        comptime {
            if (min_t > max_t) {
                @compileError("max must be less than min");
            }

            if (max_t < min_t) {
                @compileError("max must be less than min");
            }
        }
        const field_name = comptime range.field_name;
        const always_allow_zero = comptime range.always_allow_zero;
        const min = range.min;
        const max = range.max;

        if (value.isInt32()) {
            const int = value.toInt32();
            if (always_allow_zero and int == 0) {
                return 0;
            }
            if (int < min_t or int > max_t) {
                this.throwRangeError(int, .{ .field_name = field_name, .min = min, .max = max });
                return null;
            }
            return @intCast(int);
        }

        if (!value.isNumber()) {
            _ = this.throwInvalidPropertyTypeValue(field_name, "number", value);
            return null;
        }
        const f64_val = value.asNumber();
        if (always_allow_zero and f64_val == 0) {
            return 0;
        }

        if (std.math.isNan(f64_val)) {
            // node treats NaN as default
            return default;
        }
        if (@floor(f64_val) != f64_val) {
            _ = this.throwInvalidPropertyTypeValue(field_name, "integer", value);
            return null;
        }
        if (f64_val < min_t or f64_val > max_t) {
            this.throwRangeError(f64_val, .{ .field_name = comptime field_name, .min = min, .max = max });
            return null;
        }

        return @intFromFloat(f64_val);
    }

    pub fn getInteger(this: *JSGlobalObject, obj: JSValue, comptime T: type, default: T, comptime range: IntegerRange) ?T {
        if (obj.get(this, range.field_name)) |val| {
            return this.validateIntegerRange(val, T, default, range);
        }
        if (this.hasException()) return null;
        return default;
    }

    pub inline fn createObjectFromStruct(global: *JSGlobalObject, properties: anytype) *JSObject {
        const obj = JSValue.createEmptyObject(global, comptime std.meta.fields(@TypeOf(properties)).len).uncheckedPtrCast(JSObject);
        obj.putAllFromStruct(global, properties) catch {
            // empty object has no setters. this must be a low-allocation OOM,
            // wherethrowing will be nearly impossible to handle correctly.
            bun.outOfMemory();
        };
        return obj;
    }

    pub inline fn createHostFunction(
        global: *JSGlobalObject,
        comptime display_name: [:0]const u8,
        // when querying from JavaScript, 'func.name'
        comptime function: anytype,
        // when querying from JavaScript, 'func.len'
        comptime argument_count: u32,
    ) JSValue {
        return NewRuntimeFunction(global, ZigString.static(display_name), argument_count, toJSHostFunction(function), false, false);
    }

    pub usingnamespace @import("ErrorCode").JSGlobalObjectExtensions;

    extern fn JSC__JSGlobalObject__bunVM(*JSGlobalObject) *VM;
    extern fn JSC__JSGlobalObject__vm(*JSGlobalObject) *VM;
    extern fn JSC__JSGlobalObject__deleteModuleRegistryEntry(*JSGlobalObject, *const ZigString) void;
    extern fn JSGlobalObject__clearException(*JSGlobalObject) void;
    extern fn JSGlobalObject__clearTerminationException(this: *JSGlobalObject) void;
    extern fn JSGlobalObject__hasException(*JSGlobalObject) bool;
    extern fn JSGlobalObject__setTimeZone(this: *JSGlobalObject, timeZone: *const ZigString) bool;
    extern fn JSGlobalObject__tryTakeException(*JSGlobalObject) JSValue;
    extern fn JSGlobalObject__throwTerminationException(this: *JSGlobalObject) void;
};

pub const JSNativeFn = JSHostFunctionPtr;

pub const JSArrayIterator = struct {
    i: u32 = 0,
    len: u32 = 0,
    array: JSValue,
    global: *JSGlobalObject,

    pub fn init(value: JSValue, global: *JSGlobalObject) JSArrayIterator {
        return .{
            .array = value,
            .global = global,
            .len = @as(u32, @truncate(value.getLength(global))),
        };
    }

    // TODO: this can throw
    pub fn next(this: *JSArrayIterator) ?JSValue {
        if (!(this.i < this.len)) {
            return null;
        }
        const i = this.i;
        this.i += 1;
        return JSObject.getIndex(this.array, this.global, i);
    }
};

pub const JSMap = opaque {
    pub const shim = Shimmer("JSC", "JSMap", @This());
    pub const Type = JSMap;
    const cppFn = shim.cppFn;

    pub const include = "JavaScriptCore/JSMap.h";
    pub const name = "JSC::JSMap";
    pub const namespace = "JSC";

    pub fn create(globalObject: *JSGlobalObject) JSValue {
        return cppFn("create", .{globalObject});
    }

    pub fn set(this: *JSMap, globalObject: *JSGlobalObject, key: JSValue, value: JSValue) void {
        return cppFn("set", .{ this, globalObject, key, value });
    }

    pub fn get_(this: *JSMap, globalObject: *JSGlobalObject, key: JSValue) JSValue {
        return cppFn("get", .{ this, globalObject, key });
    }

    pub fn get(this: *JSMap, globalObject: *JSGlobalObject, key: JSValue) ?JSValue {
        const value = get_(this, globalObject, key);
        if (value.isEmpty()) {
            return null;
        }
        return value;
    }

    pub fn has(this: *JSMap, globalObject: *JSGlobalObject, key: JSValue) bool {
        return cppFn("has", .{ this, globalObject, key });
    }

    pub fn remove(this: *JSMap, globalObject: *JSGlobalObject, key: JSValue) bool {
        return cppFn("remove", .{ this, globalObject, key });
    }

    pub fn fromJS(value: JSValue) ?*JSMap {
        if (value.jsTypeLoose() == .Map) {
            return bun.cast(*JSMap, value.asEncoded().asPtr.?);
        }

        return null;
    }

    pub const Extern = [_][]const u8{
        "create",
        "set",
        "get_",
        "has",
        "remove",
    };
};

// TODO: this should not need to be `pub`
pub const JSValueReprInt = i64;

/// ABI-compatible with EncodedJSValue
/// In the future, this type will exclude `zero`, encoding it as `error.JSError` instead.
pub const JSValue = enum(i64) {
    zero = 0,
    undefined = 0xa,
    null = 0x2,
    true = FFI.TrueI64,
    false = 0x6,
    _,

    /// When JavaScriptCore throws something, it returns a null cell (0). The
    /// exception is set on the global object. ABI-compatible with EncodedJSValue.
    pub const MaybeException = enum(i64) {
        zero = 0,
        _,

        pub fn unwrap(val: JSValue.MaybeException) JSError!JSValue {
            return if (val != .zero) @enumFromInt(@intFromEnum(val)) else JSError.JSError;
        }
    };

    /// This function is a migration stepping stone to JSError
    /// Prefer annotating the type as `JSValue.MaybeException`
    pub fn unwrapZeroToJSError(val: JSValue) JSError!JSValue {
        return if (val != .zero) val else JSError.JSError;
    }

    pub const shim = Shimmer("JSC", "JSValue", @This());
    pub const is_pointer = false;

    const cppFn = shim.cppFn;

    pub const include = "JavaScriptCore/JSValue.h";
    pub const name = "JSC::JSValue";
    pub const namespace = "JSC";
    pub const JSType = enum(u8) {
        Cell = 0,
        Structure = 1,
        String = 2,
        HeapBigInt = 3,
        Symbol = 4,
        GetterSetter = 5,
        CustomGetterSetter = 6,
        APIValueWrapper = 7,
        NativeExecutable = 8,
        ProgramExecutable = 9,
        ModuleProgramExecutable = 10,
        EvalExecutable = 11,
        FunctionExecutable = 12,
        UnlinkedFunctionExecutable = 13,
        UnlinkedProgramCodeBlock = 14,
        UnlinkedModuleProgramCodeBlock = 15,
        UnlinkedEvalCodeBlock = 16,
        UnlinkedFunctionCodeBlock = 17,
        CodeBlock = 18,
        JSImmutableButterfly = 19,
        JSSourceCode = 20,
        JSScriptFetcher = 21,
        JSScriptFetchParameters = 22,
        Object = 23,
        FinalObject = 24,
        JSCallee = 25,
        JSFunction = 26,
        InternalFunction = 27,
        NullSetterFunction = 28,
        BooleanObject = 29,
        NumberObject = 30,
        ErrorInstance = 31,
        GlobalProxy = 32,
        DirectArguments = 33,
        ScopedArguments = 34,
        ClonedArguments = 35,
        Array = 36,
        DerivedArray = 37,
        ArrayBuffer = 38,
        Int8Array = 39,
        Uint8Array = 40,
        Uint8ClampedArray = 41,
        Int16Array = 42,
        Uint16Array = 43,
        Int32Array = 44,
        Uint32Array = 45,
        Float16Array = 46,
        Float32Array = 47,
        Float64Array = 48,
        BigInt64Array = 49,
        BigUint64Array = 50,
        DataView = 51,
        GlobalObject = 52,
        GlobalLexicalEnvironment = 53,
        LexicalEnvironment = 54,
        ModuleEnvironment = 55,
        StrictEvalActivation = 56,
        WithScope = 57,
        ModuleNamespaceObject = 58,
        ShadowRealm = 59,
        RegExpObject = 60,
        JSDate = 61,
        ProxyObject = 62,
        Generator = 63,
        AsyncGenerator = 64,
        JSArrayIterator = 65,
        Iterator = 66,
        IteratorHelper = 67,
        MapIterator = 68,
        SetIterator = 69,
        StringIterator = 70,
        WrapForValidIterator = 71,
        RegExpStringIterator = 72,
        AsyncFromSyncIterator = 73,
        JSPromise = 74,
        Map = 75,
        Set = 76,
        WeakMap = 77,
        WeakSet = 78,
        WebAssemblyModule = 79,
        WebAssemblyInstance = 80,
        WebAssemblyGCObject = 81,
        StringObject = 82,
        DerivedStringObject = 83,
        InternalFieldTuple = 84,

        MaxJS = 0b11111111,
        Event = 0b11101111,
        DOMWrapper = 0b11101110,

        /// This means that we don't have Zig bindings for the type yet, but it
        /// implements .toJSON()
        JSAsJSONType = 0b11110000 | 1,
        _,

        pub const min_typed_array: JSType = .Int8Array;
        pub const max_typed_array: JSType = .DataView;

        pub fn canGet(this: JSType) bool {
            return switch (this) {
                .Array,
                .ArrayBuffer,
                .BigInt64Array,
                .BigUint64Array,
                .BooleanObject,
                .DOMWrapper,
                .DataView,
                .DerivedArray,
                .DerivedStringObject,
                .ErrorInstance,
                .Event,
                .FinalObject,
                .Float32Array,
                .Float16Array,
                .Float64Array,
                .GlobalObject,
                .Int16Array,
                .Int32Array,
                .Int8Array,
                .InternalFunction,
                .JSArrayIterator,
                .AsyncGenerator,
                .JSDate,
                .JSFunction,
                .Generator,
                .Map,
                .MapIterator,
                .JSPromise,
                .Set,
                .SetIterator,
                .IteratorHelper,
                .Iterator,
                .StringIterator,
                .WeakMap,
                .WeakSet,
                .ModuleNamespaceObject,
                .NumberObject,
                .Object,
                .ProxyObject,
                .RegExpObject,
                .ShadowRealm,
                .StringObject,
                .Uint16Array,
                .Uint32Array,
                .Uint8Array,
                .Uint8ClampedArray,
                .WebAssemblyModule,
                .WebAssemblyInstance,
                .WebAssemblyGCObject,
                => true,
                else => false,
            };
        }

        pub inline fn isObject(this: JSType) bool {
            // inline constexpr bool isObjectType(JSType type) { return type >= ObjectType; }
            return @intFromEnum(this) >= @intFromEnum(JSType.Object);
        }

        pub fn isFunction(this: JSType) bool {
            return switch (this) {
                .JSFunction, .FunctionExecutable, .InternalFunction => true,
                else => false,
            };
        }

        pub fn isTypedArray(this: JSType) bool {
            return switch (this) {
                .ArrayBuffer,
                .BigInt64Array,
                .BigUint64Array,
                .Float32Array,
                .Float16Array,
                .Float64Array,
                .Int16Array,
                .Int32Array,
                .Int8Array,
                .Uint16Array,
                .Uint32Array,
                .Uint8Array,
                .Uint8ClampedArray,
                => true,
                else => false,
            };
        }

        pub fn toC(this: JSType) C_API.JSTypedArrayType {
            return switch (this) {
                .Int8Array => .kJSTypedArrayTypeInt8Array,
                .Int16Array => .kJSTypedArrayTypeInt16Array,
                .Int32Array => .kJSTypedArrayTypeInt32Array,
                .Uint8Array => .kJSTypedArrayTypeUint8Array,
                .Uint8ClampedArray => .kJSTypedArrayTypeUint8ClampedArray,
                .Uint16Array => .kJSTypedArrayTypeUint16Array,
                .Uint32Array => .kJSTypedArrayTypeUint32Array,
                .Float32Array => .kJSTypedArrayTypeFloat32Array,
                .Float64Array => .kJSTypedArrayTypeFloat64Array,
                .ArrayBuffer => .kJSTypedArrayTypeArrayBuffer,
                // .DataView => .kJSTypedArrayTypeDataView,
                else => .kJSTypedArrayTypeNone,
            };
        }

        pub fn isHidden(this: JSType) bool {
            return switch (this) {
                .APIValueWrapper,
                .NativeExecutable,
                .ProgramExecutable,
                .ModuleProgramExecutable,
                .EvalExecutable,
                .FunctionExecutable,
                .UnlinkedFunctionExecutable,
                .UnlinkedProgramCodeBlock,
                .UnlinkedModuleProgramCodeBlock,
                .UnlinkedEvalCodeBlock,
                .UnlinkedFunctionCodeBlock,
                .CodeBlock,
                .JSImmutableButterfly,
                .JSSourceCode,
                .JSScriptFetcher,
                .JSScriptFetchParameters,
                => true,
                else => false,
            };
        }

        pub const LastMaybeFalsyCellPrimitive = JSType.HeapBigInt;
        pub const LastJSCObject = JSType.DerivedStringObject; // This is the last "JSC" Object type. After this, we have embedder's (e.g., WebCore) extended object types.

        pub inline fn isString(this: JSType) bool {
            return this == .String;
        }

        pub inline fn isStringObject(this: JSType) bool {
            return this == .StringObject;
        }

        pub inline fn isDerivedStringObject(this: JSType) bool {
            return this == .DerivedStringObject;
        }

        pub inline fn isStringObjectLike(this: JSType) bool {
            return this == .StringObject or this == .DerivedStringObject;
        }

        pub inline fn isStringLike(this: JSType) bool {
            return switch (this) {
                .String, .StringObject, .DerivedStringObject => true,
                else => false,
            };
        }

        pub inline fn isArray(this: JSType) bool {
            return switch (this) {
                .Array, .DerivedArray => true,
                else => false,
            };
        }

        pub inline fn isArrayLike(this: JSType) bool {
            return switch (this) {
                .Array,
                .DerivedArray,

                .ArrayBuffer,
                .BigInt64Array,
                .BigUint64Array,
                .Float32Array,
                .Float16Array,
                .Float64Array,
                .Int16Array,
                .Int32Array,
                .Int8Array,
                .Uint16Array,
                .Uint32Array,
                .Uint8Array,
                .Uint8ClampedArray,
                => true,
                else => false,
            };
        }

        pub inline fn isSet(this: JSType) bool {
            return switch (this) {
                .Set, .WeakSet => true,
                else => false,
            };
        }

        pub inline fn isMap(this: JSType) bool {
            return switch (this) {
                .Map, .WeakMap => true,
                else => false,
            };
        }

        pub inline fn isIndexable(this: JSType) bool {
            return switch (this) {
                .Object,
                .FinalObject,
                .Array,
                .DerivedArray,
                .ErrorInstance,
                .JSFunction,
                .InternalFunction,

                .ArrayBuffer,
                .BigInt64Array,
                .BigUint64Array,
                .Float32Array,
                .Float16Array,
                .Float64Array,
                .Int16Array,
                .Int32Array,
                .Int8Array,
                .Uint16Array,
                .Uint32Array,
                .Uint8Array,
                .Uint8ClampedArray,
                => true,
                else => false,
            };
        }
    };

    pub inline fn cast(ptr: anytype) JSValue {
        return @as(JSValue, @enumFromInt(@as(i64, @bitCast(@intFromPtr(ptr)))));
    }

    pub fn coerceToInt32(this: JSValue, globalThis: *JSC.JSGlobalObject) i32 {
        return cppFn("coerceToInt32", .{ this, globalThis });
    }

    pub fn coerceToInt64(this: JSValue, globalThis: *JSC.JSGlobalObject) i64 {
        return cppFn("coerceToInt64", .{ this, globalThis });
    }

    pub fn getIndex(this: JSValue, globalThis: *JSGlobalObject, i: u32) JSValue {
        return JSC.JSObject.getIndex(this, globalThis, i);
    }

    extern fn JSC__JSValue__getDirectIndex(JSValue, *JSGlobalObject, u32) JSValue;
    pub fn getDirectIndex(this: JSValue, globalThis: *JSGlobalObject, i: u32) JSValue {
        return JSC__JSValue__getDirectIndex(this, globalThis, i);
    }

    pub fn isFalsey(this: JSValue) bool {
        return !this.toBoolean();
    }

    pub const isTruthy = toBoolean;

    const PropertyIteratorFn = *const fn (
        globalObject_: *JSGlobalObject,
        ctx_ptr: ?*anyopaque,
        key: *ZigString,
        value: JSValue,
        is_symbol: bool,
        is_private_symbol: bool,
    ) callconv(.C) void;

    pub extern fn JSC__JSValue__forEachPropertyNonIndexed(JSValue0: JSValue, arg1: *JSGlobalObject, arg2: ?*anyopaque, ArgFn3: ?*const fn (*JSGlobalObject, ?*anyopaque, *ZigString, JSValue, bool, bool) callconv(.C) void) void;
    pub extern fn JSC__JSValue__forEachProperty(JSValue0: JSValue, arg1: *JSGlobalObject, arg2: ?*anyopaque, ArgFn3: ?*const fn (*JSGlobalObject, ?*anyopaque, *ZigString, JSValue, bool, bool) callconv(.C) void) void;
    pub extern fn JSC__JSValue__forEachPropertyOrdered(JSValue0: JSValue, arg1: *JSGlobalObject, arg2: ?*anyopaque, ArgFn3: ?*const fn (*JSGlobalObject, ?*anyopaque, *ZigString, JSValue, bool, bool) callconv(.C) void) void;

    pub fn forEachPropertyNonIndexed(
        this: JSValue,
        globalThis: *JSC.JSGlobalObject,
        ctx: ?*anyopaque,
        callback: PropertyIteratorFn,
    ) void {
        JSC__JSValue__forEachPropertyNonIndexed(this, globalThis, ctx, callback);
    }

    pub fn forEachProperty(
        this: JSValue,
        globalThis: *JSC.JSGlobalObject,
        ctx: ?*anyopaque,
        callback: PropertyIteratorFn,
    ) void {
        JSC__JSValue__forEachProperty(this, globalThis, ctx, callback);
    }

    pub fn forEachPropertyOrdered(
        this: JSValue,
        globalObject: *JSC.JSGlobalObject,
        ctx: ?*anyopaque,
        callback: PropertyIteratorFn,
    ) void {
        JSC__JSValue__forEachPropertyOrdered(this, globalObject, ctx, callback);
    }

    pub fn coerceToDouble(
        this: JSValue,
        globalObject: *JSC.JSGlobalObject,
    ) f64 {
        return cppFn("coerceToDouble", .{ this, globalObject });
    }

    pub fn coerce(this: JSValue, comptime T: type, globalThis: *JSC.JSGlobalObject) T {
        return switch (T) {
            ZigString => this.getZigString(globalThis),
            bool => this.toBoolean(),
            f64 => {
                if (this.isDouble()) {
                    return this.asDouble();
                }

                return this.coerceToDouble(globalThis);
            },
            i64 => {
                return this.coerceToInt64(globalThis);
            },
            i32 => {
                if (this.isInt32()) {
                    return this.asInt32();
                }

                if (this.getNumber()) |num| {
                    return coerceJSValueDoubleTruncatingT(i32, num);
                }

                return this.coerceToInt32(globalThis);
            },
            else => @compileError("Unsupported coercion type"),
        };
    }

    /// This does not call [Symbol.toPrimitive] or [Symbol.toStringTag].
    /// This is only safe when you don't want to do conversions across non-primitive types.
    pub fn to(this: JSValue, comptime T: type) T {
        if (@typeInfo(T) == .Enum) {
            const Int = @typeInfo(T).Enum.tag_type;
            return @enumFromInt(this.to(Int));
        }
        return switch (comptime T) {
            u32 => toU32(this),
            u16 => toU16(this),
            c_uint => @as(c_uint, @intCast(toU32(this))),
            c_int => @as(c_int, @intCast(toInt32(this))),
            ?AnyPromise => asAnyPromise(this),
            u52 => @as(u52, @truncate(@as(u64, @intCast(@max(this.toInt64(), 0))))),
            i52 => @as(i52, @truncate(@as(i52, @intCast(this.toInt64())))),
            u64 => toUInt64NoTruncate(this),
            u8 => @as(u8, @truncate(toU32(this))),
            i16 => @as(i16, @truncate(toInt32(this))),
            i8 => @as(i8, @truncate(toInt32(this))),
            i32 => @as(i32, @truncate(toInt32(this))),
            i64 => this.toInt64(),
            bool => this.toBoolean(),
            else => @compileError("Not implemented yet"),
        };
    }

    pub fn isInstanceOf(this: JSValue, global: *JSGlobalObject, constructor: JSValue) bool {
        if (!this.isCell())
            return false;

        return cppFn("isInstanceOf", .{ this, global, constructor });
    }

    pub fn callWithGlobalThis(this: JSValue, globalThis: *JSGlobalObject, args: []const JSC.JSValue) !JSC.JSValue {
        return this.call(globalThis, globalThis.toJSValue(), args);
    }

    pub extern "c" fn Bun__JSValue__call(
        ctx: *JSGlobalObject,
        object: JSValue,
        thisObject: JSValue,
        argumentCount: usize,
        arguments: [*]const JSValue,
    ) JSValue.MaybeException;

    pub fn call(function: JSValue, global: *JSGlobalObject, thisValue: JSC.JSValue, args: []const JSC.JSValue) bun.JSError!JSC.JSValue {
        JSC.markBinding(@src());
        if (comptime bun.Environment.isDebug) {
            const loop = JSC.VirtualMachine.get().eventLoop();
            loop.debug.js_call_count_outside_tick_queue += @as(usize, @intFromBool(!loop.debug.is_inside_tick_queue));
            if (loop.debug.track_last_fn_name and !loop.debug.is_inside_tick_queue) {
                loop.debug.last_fn_name.deref();
                loop.debug.last_fn_name = function.getName(global);
            }
            bun.assert(function.isCallable(global.vm()));
        }

        return Bun__JSValue__call(
            global,
            function,
            thisValue,
            args.len,
            args.ptr,
        ).unwrap();
    }

    /// The value cannot be empty. Check `!this.isEmpty()` before calling this function
    pub fn jsType(
        this: JSValue,
    ) JSType {
        bun.assert(this != .zero);
        return cppFn("jsType", .{this});
    }

    pub fn jsTypeLoose(
        this: JSValue,
    ) JSType {
        if (this.isNumber()) {
            return JSType.NumberObject;
        }

        return this.jsType();
    }

    extern fn JSC__jsTypeStringForValue(globalObject: *JSGlobalObject, value: JSValue) *JSC.JSString;

    pub fn jsTypeString(this: JSValue, globalObject: *JSGlobalObject) *JSC.JSString {
        return JSC__jsTypeStringForValue(globalObject, this);
    }

    extern fn JSC__JSValue__createEmptyObjectWithNullPrototype(globalObject: *JSGlobalObject) JSValue;

    pub fn createEmptyObjectWithNullPrototype(global: *JSGlobalObject) JSValue {
        return JSC__JSValue__createEmptyObjectWithNullPrototype(global);
    }

    /// Creates a new empty object, with Object as its prototype
    pub fn createEmptyObject(global: *JSGlobalObject, len: usize) JSValue {
        return cppFn("createEmptyObject", .{ global, len });
    }

    pub fn createEmptyArray(global: *JSGlobalObject, len: usize) JSValue {
        return cppFn("createEmptyArray", .{ global, len });
    }

    pub fn putRecord(value: JSValue, global: *JSGlobalObject, key: *ZigString, values_array: [*]ZigString, values_len: usize) void {
        return cppFn("putRecord", .{ value, global, key, values_array, values_len });
    }

    fn putZigString(value: JSValue, global: *JSGlobalObject, key: *const ZigString, result: JSC.JSValue) void {
        @import("./headers.zig").JSC__JSValue__put(value, global, key, result);
    }

    extern "C" fn JSC__JSValue__putBunString(value: JSValue, global: *JSGlobalObject, key: *const bun.String, result: JSC.JSValue) void;
    fn putBunString(value: JSValue, global: *JSGlobalObject, key: *const bun.String, result: JSC.JSValue) void {
        if (comptime bun.Environment.isDebug)
            JSC.markBinding(@src());
        JSC__JSValue__putBunString(value, global, key, result);
    }

    pub fn put(value: JSValue, global: *JSGlobalObject, key: anytype, result: JSC.JSValue) void {
        const Key = @TypeOf(key);
        if (comptime @typeInfo(Key) == .Pointer) {
            const Elem = @typeInfo(Key).Pointer.child;
            if (Elem == ZigString) {
                putZigString(value, global, key, result);
            } else if (Elem == bun.String) {
                putBunString(value, global, key, result);
            } else if (std.meta.Elem(Key) == u8) {
                putZigString(value, global, &ZigString.init(key), result);
            } else {
                @compileError("Unsupported key type in put(). Expected ZigString or bun.String, got " ++ @typeName(Elem));
            }
        } else if (comptime Key == ZigString) {
            putZigString(value, global, &key, result);
        } else if (comptime Key == bun.String) {
            putBunString(value, global, &key, result);
        } else {
            @compileError("Unsupported key type in put(). Expected ZigString or bun.String, got " ++ @typeName(Key));
        }
    }

    /// Note: key can't be numeric (if so, use putMayBeIndex instead)
    extern fn JSC__JSValue__putMayBeIndex(target: JSValue, globalObject: *JSGlobalObject, key: *const String, value: JSC.JSValue) void;

    /// Same as `.put` but accepts both non-numeric and numeric keys.
    /// Prefer to use `.put` if the key is guaranteed to be non-numeric (e.g. known at comptime)
    pub inline fn putMayBeIndex(this: JSValue, globalObject: *JSGlobalObject, key: *const String, value: JSValue) void {
        JSC__JSValue__putMayBeIndex(this, globalObject, key, value);
    }

    pub fn putIndex(value: JSValue, globalObject: *JSGlobalObject, i: u32, out: JSValue) void {
        cppFn("putIndex", .{ value, globalObject, i, out });
    }

    pub fn push(value: JSValue, globalObject: *JSGlobalObject, out: JSValue) void {
        cppFn("push", .{ value, globalObject, out });
    }

    extern fn JSC__JSValue__toISOString(*JSC.JSGlobalObject, JSC.JSValue, *[28]u8) c_int;
    pub fn toISOString(this: JSValue, globalObject: *JSC.JSGlobalObject, buf: *[28]u8) []const u8 {
        const count = JSC__JSValue__toISOString(globalObject, this, buf);
        if (count < 0) {
            return "";
        }

        return buf[0..@as(usize, @intCast(count))];
    }

    /// Return the pointer to the wrapped object only if it is a direct instance of the type.
    /// If the object does not match the type, return null.
    /// If the object is a subclass of the type or has mutated the structure, return null.
    /// Note: this may return null for direct instances of the type if the user adds properties to the object.
    pub fn asDirect(value: JSValue, comptime ZigType: type) ?*ZigType {
        bun.debugAssert(value.isCell()); // you must have already checked this.

        return ZigType.fromJSDirect(value);
    }

    pub fn as(value: JSValue, comptime ZigType: type) ?*ZigType {
        if (value.isEmptyOrUndefinedOrNull())
            return null;

        if (comptime ZigType == DOMURL) {
            return DOMURL.cast(value);
        }

        if (comptime ZigType == FetchHeaders) {
            return FetchHeaders.cast(value);
        }

        if (comptime ZigType == JSC.WebCore.Body.Value) {
            if (value.as(JSC.WebCore.Request)) |req| {
                return req.getBodyValue();
            }

            if (value.as(JSC.WebCore.Response)) |res| {
                return res.getBodyValue();
            }

            return null;
        }

        if (comptime @hasDecl(ZigType, "fromJS") and @TypeOf(ZigType.fromJS) == fn (JSC.JSValue) ?*ZigType) {
            if (comptime ZigType == JSC.WebCore.Blob) {
                if (ZigType.fromJS(value)) |blob| {
                    return blob;
                }

                if (JSC.API.BuildArtifact.fromJS(value)) |build| {
                    return &build.blob;
                }

                return null;
            }

            return ZigType.fromJS(value);
        }
    }

    extern fn JSC__JSValue__dateInstanceFromNullTerminatedString(*JSGlobalObject, [*:0]const u8) JSValue;
    pub fn fromDateString(globalObject: *JSGlobalObject, str: [*:0]const u8) JSValue {
        JSC.markBinding(@src());
        return JSC__JSValue__dateInstanceFromNullTerminatedString(globalObject, str);
    }

    extern fn JSC__JSValue__dateInstanceFromNumber(*JSGlobalObject, f64) JSValue;
    pub fn fromDateNumber(globalObject: *JSGlobalObject, value: f64) JSValue {
        JSC.markBinding(@src());
        return JSC__JSValue__dateInstanceFromNumber(globalObject, value);
    }

    extern fn JSBuffer__isBuffer(*JSGlobalObject, JSValue) bool;
    pub fn isBuffer(value: JSValue, global: *JSGlobalObject) bool {
        JSC.markBinding(@src());
        return JSBuffer__isBuffer(global, value);
    }

    pub fn isRegExp(this: JSValue) bool {
        return this.jsType() == .RegExpObject;
    }

    pub fn isDate(this: JSValue) bool {
        return this.jsType() == .JSDate;
    }

    pub fn protect(this: JSValue) void {
        if (this.isEmptyOrUndefinedOrNull() or this.isNumber()) return;
        JSC.C.JSValueProtect(JSC.VirtualMachine.get().global, this.asObjectRef());
    }

    pub fn unprotect(this: JSValue) void {
        if (this.isEmptyOrUndefinedOrNull() or this.isNumber()) return;
        JSC.C.JSValueUnprotect(JSC.VirtualMachine.get().global, this.asObjectRef());
    }

    pub fn JSONValueFromString(
        global: *JSGlobalObject,
        str: [*]const u8,
        len: usize,
        ascii: bool,
    ) JSValue {
        return cppFn("JSONValueFromString", .{ global, str, len, ascii });
    }

    /// Create an object with exactly two properties
    pub fn createObject2(global: *JSGlobalObject, key1: *const ZigString, key2: *const ZigString, value1: JSValue, value2: JSValue) JSValue {
        return cppFn("createObject2", .{ global, key1, key2, value1, value2 });
    }

    pub fn asPromisePtr(this: JSValue, comptime T: type) *T {
        return asPtr(this, T);
    }

    pub fn createRopeString(this: JSValue, rhs: JSValue, globalThis: *JSC.JSGlobalObject) JSValue {
        return cppFn("createRopeString", .{ this, rhs, globalThis });
    }

    pub fn getErrorsProperty(this: JSValue, globalObject: *JSGlobalObject) JSValue {
        return cppFn("getErrorsProperty", .{ this, globalObject });
    }

    pub fn createBufferFromLength(globalObject: *JSGlobalObject, len: usize) JSValue {
        JSC.markBinding(@src());
        return JSBuffer__bufferFromLength(globalObject, @as(i64, @intCast(len)));
    }

    pub fn jestSnapshotPrettyFormat(this: JSValue, out: *MutableString, globalObject: *JSGlobalObject) !void {
        var buffered_writer = MutableString.BufferedWriter{ .context = out };
        const writer = buffered_writer.writer();
        const Writer = @TypeOf(writer);

        const fmt_options = JestPrettyFormat.FormatOptions{
            .enable_colors = false,
            .add_newline = false,
            .flush = false,
            .quote_strings = true,
        };

        JestPrettyFormat.format(
            .Debug,
            globalObject,
            @as([*]const JSValue, @ptrCast(&this)),
            1,
            Writer,
            Writer,
            writer,
            fmt_options,
        );

        try buffered_writer.flush();

        const count: usize = brk: {
            var total: usize = 0;
            var remain = out.list.items;
            while (strings.indexOfChar(remain, '`')) |i| {
                total += 1;
                remain = remain[i + 1 ..];
            }
            break :brk total;
        };

        if (count > 0) {
            var result = try out.allocator.alloc(u8, count + out.list.items.len);
            var input = out.list.items;

            var input_i: usize = 0;
            var result_i: usize = 0;
            while (strings.indexOfChar(input[input_i..], '`')) |i| {
                bun.copy(u8, result[result_i..], input[input_i .. input_i + i]);
                result_i += i;
                result[result_i] = '\\';
                result[result_i + 1] = '`';
                result_i += 2;
                input_i += i + 1;
            }

            if (result_i != result.len) {
                bun.copy(u8, result[result_i..], input[input_i..]);
            }

            out.deinit();
            out.list.items = result;
            out.list.capacity = result.len;
        }
    }

    pub fn jestPrettyFormat(this: JSValue, out: *MutableString, globalObject: *JSGlobalObject) !void {
        var buffered_writer = MutableString.BufferedWriter{ .context = out };
        const writer = buffered_writer.writer();
        const Writer = @TypeOf(writer);

        const fmt_options = JSC.ConsoleObject.FormatOptions{
            .enable_colors = false,
            .add_newline = false,
            .flush = false,
            .ordered_properties = true,
            .quote_strings = true,
        };

        JSC.ConsoleObject.format2(
            .Debug,
            globalObject,
            @as([*]const JSValue, @ptrCast(&this)),
            1,
            Writer,
            Writer,
            writer,
            fmt_options,
        );

        try buffered_writer.flush();
    }

    extern fn JSBuffer__bufferFromLength(*JSGlobalObject, i64) JSValue;

    /// Must come from globally-allocated memory if allocator is not null
    pub fn createBuffer(globalObject: *JSGlobalObject, slice: []u8, allocator: ?std.mem.Allocator) JSValue {
        JSC.markBinding(@src());
        @setRuntimeSafety(false);
        if (allocator) |alloc| {
            return JSBuffer__bufferFromPointerAndLengthAndDeinit(globalObject, slice.ptr, slice.len, alloc.ptr, JSC.MarkedArrayBuffer_deallocator);
        } else {
            return JSBuffer__bufferFromPointerAndLengthAndDeinit(globalObject, slice.ptr, slice.len, null, null);
        }
    }

    pub fn createUninitializedUint8Array(globalObject: *JSGlobalObject, len: usize) JSValue {
        JSC.markBinding(@src());
        return shim.cppFn("createUninitializedUint8Array", .{ globalObject, len });
    }

    pub fn createBufferWithCtx(globalObject: *JSGlobalObject, slice: []u8, ptr: ?*anyopaque, func: JSC.C.JSTypedArrayBytesDeallocator) JSValue {
        JSC.markBinding(@src());
        @setRuntimeSafety(false);
        return JSBuffer__bufferFromPointerAndLengthAndDeinit(globalObject, slice.ptr, slice.len, ptr, func);
    }

    extern fn JSBuffer__bufferFromPointerAndLengthAndDeinit(*JSGlobalObject, [*]u8, usize, ?*anyopaque, JSC.C.JSTypedArrayBytesDeallocator) JSValue;

    pub fn jsNumberWithType(comptime Number: type, number: Number) JSValue {
        if (@typeInfo(Number) == .Enum) {
            return jsNumberWithType(@typeInfo(Number).Enum.tag_type, @intFromEnum(number));
        }
        return switch (comptime Number) {
            JSValue => number,
            u0 => jsNumberFromInt32(0),
            f32, f64 => jsNumberFromDouble(@as(f64, number)),
            u31, c_ushort, u8, i16, i32, c_int, i8, u16 => jsNumberFromInt32(@as(i32, @intCast(number))),
            c_long, u32, u52, c_uint, i64, isize => jsNumberFromInt64(@as(i64, @intCast(number))),
            usize, u64 => jsNumberFromUint64(@as(u64, @intCast(number))),
            comptime_int => switch (number) {
                0...std.math.maxInt(i32) => jsNumberFromInt32(@as(i32, @intCast(number))),
                else => jsNumberFromInt64(@as(i64, @intCast(number))),
            },
            else => {
                @compileError("Type transformation missing for number of type: " ++ @typeName(Number));
            },
        };
    }

    pub fn createInternalPromise(globalObject: *JSGlobalObject) JSValue {
        return cppFn("createInternalPromise", .{globalObject});
    }

    pub fn asInternalPromise(
        value: JSValue,
    ) ?*JSInternalPromise {
        return cppFn("asInternalPromise", .{
            value,
        });
    }

    pub fn asPromise(
        value: JSValue,
    ) ?*JSPromise {
        return cppFn("asPromise", .{
            value,
        });
    }

    pub fn asAnyPromise(
        value: JSValue,
    ) ?AnyPromise {
        if (value.isEmptyOrUndefinedOrNull()) return null;
        if (value.asInternalPromise()) |promise| {
            return AnyPromise{
                .internal = promise,
            };
        }
        if (value.asPromise()) |promise| {
            return AnyPromise{
                .normal = promise,
            };
        }
        return null;
    }

    pub inline fn jsBoolean(i: bool) JSValue {
        return cppFn("jsBoolean", .{i});
    }

    pub fn jsDoubleNumber(i: f64) JSValue {
        return cppFn("jsDoubleNumber", .{i});
    }

    pub inline fn jsEmptyString(globalThis: *JSGlobalObject) JSValue {
        return cppFn("jsEmptyString", .{globalThis});
    }

    pub inline fn jsNull() JSValue {
        return JSValue.null;
    }

    pub fn jsNumber(number: anytype) JSValue {
        return jsNumberWithType(@TypeOf(number), number);
    }

    pub inline fn jsTDZValue() JSValue {
        return cppFn("jsTDZValue", .{});
    }

    pub inline fn jsUndefined() JSValue {
        return JSValue.undefined;
    }

    pub fn className(this: JSValue, globalThis: *JSGlobalObject) ZigString {
        var str = ZigString.init("");
        this.getClassName(globalThis, &str);
        return str;
    }

    pub fn createStringArray(globalThis: *JSGlobalObject, str: [*c]const ZigString, strings_count: usize, clone: bool) JSValue {
        return cppFn("createStringArray", .{
            globalThis,
            str,
            strings_count,
            clone,
        });
    }

    pub fn print(
        this: JSValue,
        globalObject: *JSGlobalObject,
        message_type: ConsoleObject.MessageType,
        message_level: ConsoleObject.MessageLevel,
    ) void {
        JSC.ConsoleObject.messageWithTypeAndLevel(
            undefined,
            message_type,
            message_level,
            globalObject,
            &[_]JSC.JSValue{this},
            1,
        );
    }

    /// Create a JSValue string from a zig format-print (fmt + args)
    pub fn printString(globalThis: *JSGlobalObject, comptime stack_buffer_size: usize, comptime fmt: []const u8, args: anytype) !JSValue {
        var stack_fallback = std.heap.stackFallback(stack_buffer_size, globalThis.allocator());

        var buf = try bun.MutableString.init(stack_fallback.get(), stack_buffer_size);
        defer buf.deinit();

        var writer = buf.writer();
        try writer.print(fmt, args);
        return String.init(buf.slice()).toJS(globalThis);
    }

    /// Create a JSValue string from a zig format-print (fmt + args), with pretty format
    pub fn printStringPretty(globalThis: *JSGlobalObject, comptime stack_buffer_size: usize, comptime fmt: []const u8, args: anytype) !JSValue {
        var stack_fallback = std.heap.stackFallback(stack_buffer_size, globalThis.allocator());

        var buf = try bun.MutableString.init(stack_fallback.get(), stack_buffer_size);
        defer buf.deinit();

        var writer = buf.writer();
        switch (Output.enable_ansi_colors) {
            inline else => |enabled| try writer.print(Output.prettyFmt(fmt, enabled), args),
        }
        return String.init(buf.slice()).toJS(globalThis);
    }

    pub fn fromEntries(globalThis: *JSGlobalObject, keys_array: [*c]ZigString, values_array: [*c]ZigString, strings_count: usize, clone: bool) JSValue {
        return cppFn("fromEntries", .{
            globalThis,
            keys_array,
            values_array,
            strings_count,
            clone,
        });
    }

    pub fn keys(value: JSValue, globalThis: *JSGlobalObject) JSValue {
        return cppFn("keys", .{
            globalThis,
            value,
        });
    }

    /// This is `Object.values`.
    /// `value` is assumed to be not empty, undefined, or null.
    pub fn values(value: JSValue, globalThis: *JSGlobalObject) JSValue {
        if (comptime bun.Environment.allow_assert) {
            bun.assert(!value.isEmptyOrUndefinedOrNull());
        }
        return cppFn("values", .{
            globalThis,
            value,
        });
    }

    extern "C" fn JSC__JSValue__hasOwnPropertyValue(JSValue, *JSGlobalObject, JSValue) bool;
    /// Calls `Object.hasOwnProperty(value)`.
    /// Returns true if the object has the property, false otherwise
    ///
    /// If the object is not an object, it will crash. **You must check if the object is an object before calling this function.**
    pub const hasOwnPropertyValue = JSC__JSValue__hasOwnPropertyValue;

    pub inline fn arrayIterator(this: JSValue, global: *JSGlobalObject) JSArrayIterator {
        return JSArrayIterator.init(this, global);
    }

    pub fn jsNumberFromDouble(i: f64) JSValue {
        return FFI.DOUBLE_TO_JSVALUE(i).asJSValue;
    }
    pub fn jsNumberFromChar(i: u8) JSValue {
        return cppFn("jsNumberFromChar", .{i});
    }
    pub fn jsNumberFromU16(i: u16) JSValue {
        return cppFn("jsNumberFromU16", .{i});
    }
    pub fn jsNumberFromInt32(i: i32) JSValue {
        return FFI.INT32_TO_JSVALUE(i).asJSValue;
    }

    pub fn jsNumberFromInt64(i: i64) JSValue {
        if (i <= std.math.maxInt(i32) and i >= std.math.minInt(i32)) {
            return jsNumberFromInt32(@as(i32, @intCast(i)));
        }

        return jsNumberFromDouble(@floatFromInt(i));
    }

    pub inline fn toJS(this: JSValue, _: *const JSGlobalObject) JSValue {
        return this;
    }

    pub fn jsNumberFromUint64(i: u64) JSValue {
        if (i <= std.math.maxInt(i32)) {
            return jsNumberFromInt32(@as(i32, @intCast(i)));
        }

        return jsNumberFromPtrSize(i);
    }

    pub fn jsNumberFromPtrSize(i: usize) JSValue {
        return jsNumberFromDouble(@floatFromInt(i));
    }

    fn coerceJSValueDoubleTruncatingT(comptime T: type, num: f64) T {
        return coerceJSValueDoubleTruncatingTT(T, T, num);
    }

    fn coerceJSValueDoubleTruncatingTT(comptime T: type, comptime Out: type, num: f64) Out {
        if (std.math.isNan(num)) {
            return 0;
        }

        if (num <= std.math.minInt(T) or std.math.isNegativeInf(num)) {
            return std.math.minInt(T);
        }

        if (num >= std.math.maxInt(T) or std.math.isPositiveInf(num)) {
            return std.math.maxInt(T);
        }

        return @intFromFloat(num);
    }

    pub fn coerceDoubleTruncatingIntoInt64(this: JSValue) i64 {
        return coerceJSValueDoubleTruncatingT(i64, this.asNumber());
    }

    /// Decimal values are truncated without rounding.
    /// `-Infinity` and `NaN` coerce to -minInt(64)
    /// `Infinity` coerces to maxInt(64)
    pub fn toInt64(this: JSValue) i64 {
        if (this.isInt32()) {
            return this.asInt32();
        }

        if (this.isNumber()) {
            return this.coerceDoubleTruncatingIntoInt64();
        }

        return cppFn("toInt64", .{this});
    }

    pub const ComparisonResult = enum(u8) {
        equal,
        undefined_result,
        greater_than,
        less_than,
        invalid_comparison,
    };

    pub fn asBigIntCompare(this: JSValue, global: *JSGlobalObject, other: JSValue) ComparisonResult {
        if (!this.isBigInt() or (!other.isBigInt() and !other.isNumber())) {
            return .invalid_comparison;
        }
        return cppFn("asBigIntCompare", .{ this, global, other });
    }

    pub inline fn isUndefined(this: JSValue) bool {
        return this == .undefined;
    }
    pub inline fn isNull(this: JSValue) bool {
        return this == .null;
    }
    pub inline fn isEmptyOrUndefinedOrNull(this: JSValue) bool {
        return switch (@intFromEnum(this)) {
            0, 0xa, 0x2 => true,
            else => false,
        };
    }
    pub fn isUndefinedOrNull(this: JSValue) bool {
        return switch (@intFromEnum(this)) {
            0xa, 0x2 => true,
            else => false,
        };
    }
    pub fn isBoolean(this: JSValue) bool {
        return cppFn("isBoolean", .{this});
    }
    pub fn isAnyInt(this: JSValue) bool {
        return cppFn("isAnyInt", .{this});
    }
    pub fn isUInt32AsAnyInt(this: JSValue) bool {
        return cppFn("isUInt32AsAnyInt", .{this});
    }

    pub fn asEncoded(this: JSValue) FFI.EncodedJSValue {
        return FFI.EncodedJSValue{ .asJSValue = this };
    }

    pub fn fromCell(ptr: *anyopaque) JSValue {
        return (FFI.EncodedJSValue{ .asPtr = ptr }).asJSValue;
    }

    pub fn isInt32(this: JSValue) bool {
        return FFI.JSVALUE_IS_INT32(.{ .asJSValue = this });
    }

    pub fn isInt32AsAnyInt(this: JSValue) bool {
        return cppFn("isInt32AsAnyInt", .{this});
    }

    pub fn isNumber(this: JSValue) bool {
        return FFI.JSVALUE_IS_NUMBER(.{ .asJSValue = this });
    }

    pub fn isDouble(this: JSValue) bool {
        return this.isNumber() and !this.isInt32();
    }

    pub fn isError(this: JSValue) bool {
        if (!this.isCell())
            return false;

        return this.jsType() == JSType.ErrorInstance;
    }

    pub fn isAnyError(this: JSValue) bool {
        if (!this.isCell())
            return false;

        return cppFn("isAnyError", .{this});
    }

    pub fn toError_(this: JSValue) JSValue {
        return cppFn("toError_", .{this});
    }

    pub fn toError(this: JSValue) ?JSValue {
        const res = this.toError_();
        if (res == .zero)
            return null;
        return res;
    }

    /// Returns true if
    /// - `" string literal"`
    /// - `new String("123")`
    /// - `class DerivedString extends String; new DerivedString("123")`
    pub inline fn isString(this: JSValue) bool {
        if (!this.isCell())
            return false;

        return jsType(this).isStringLike();
    }

    /// Returns true only for string literals
    /// - `" string literal"`
    pub inline fn isStringLiteral(this: JSValue) bool {
        if (!this.isCell()) {
            return false;
        }

        return jsType(this).isString();
    }

    /// Returns true if
    /// - `new String("123")`
    /// - `class DerivedString extends String; new DerivedString("123")`
    pub inline fn isStringObjectLike(this: JSValue) bool {
        if (!this.isCell()) {
            return false;
        }

        return jsType(this).isStringObjectLike();
    }

    pub fn isBigInt(this: JSValue) bool {
        return cppFn("isBigInt", .{this});
    }
    pub fn isHeapBigInt(this: JSValue) bool {
        return cppFn("isHeapBigInt", .{this});
    }
    pub fn isBigInt32(this: JSValue) bool {
        return cppFn("isBigInt32", .{this});
    }
    pub fn isSymbol(this: JSValue) bool {
        return cppFn("isSymbol", .{this});
    }
    pub fn isPrimitive(this: JSValue) bool {
        return cppFn("isPrimitive", .{this});
    }
    pub fn isGetterSetter(this: JSValue) bool {
        return cppFn("isGetterSetter", .{this});
    }
    pub fn isCustomGetterSetter(this: JSValue) bool {
        return cppFn("isCustomGetterSetter", .{this});
    }
    pub inline fn isObject(this: JSValue) bool {
        return this.isCell() and this.jsType().isObject();
    }
    pub inline fn isArray(this: JSValue) bool {
        return this.isCell() and this.jsType().isArray();
    }
    pub inline fn isFunction(this: JSValue) bool {
        return this.isCell() and this.jsType().isFunction();
    }
    pub fn isObjectEmpty(this: JSValue, globalObject: *JSGlobalObject) bool {
        const type_of_value = this.jsType();
        // https://github.com/jestjs/jest/blob/main/packages/jest-get-type/src/index.ts#L26
        // Map and Set are not considered as object in jest-extended
        if (type_of_value.isMap() or type_of_value.isSet() or this.isRegExp() or this.isDate()) {
            return false;
        }

        return this.jsType().isObject() and keys(this, globalObject).getLength(globalObject) == 0;
    }

    pub fn isClass(this: JSValue, global: *JSGlobalObject) bool {
        return cppFn("isClass", .{ this, global });
    }

    pub fn isConstructor(this: JSValue) bool {
        if (!this.isCell()) return false;
        return cppFn("isConstructor", .{this});
    }

    pub fn getNameProperty(this: JSValue, global: *JSGlobalObject, ret: *ZigString) void {
        if (this.isEmptyOrUndefinedOrNull()) {
            return;
        }

        cppFn("getNameProperty", .{ this, global, ret });
    }

    extern fn JSC__JSValue__getName(JSC.JSValue, *JSC.JSGlobalObject, *bun.String) void;
    pub fn getName(this: JSValue, global: *JSGlobalObject) bun.String {
        var ret = bun.String.empty;
        JSC__JSValue__getName(this, global, &ret);
        return ret;
    }

    pub fn getClassName(this: JSValue, global: *JSGlobalObject, ret: *ZigString) void {
        cppFn("getClassName", .{ this, global, ret });
    }

    pub inline fn isCell(this: JSValue) bool {
        return switch (this) {
            .zero, .undefined, .null, .true, .false => false,
            else => (@as(u64, @bitCast(@intFromEnum(this))) & FFI.NotCellMask) == 0,
        };
    }

    pub fn toJSString(globalObject: *JSC.JSGlobalObject, slice_: []const u8) JSC.JSValue {
        return JSC.ZigString.init(slice_).withEncoding().toJS(globalObject);
    }

    pub fn asCell(this: JSValue) *JSCell {
        return cppFn("asCell", .{this});
    }

    pub fn isCallable(this: JSValue, vm: *VM) bool {
        return cppFn("isCallable", .{ this, vm });
    }

    pub fn isException(this: JSValue, vm: *VM) bool {
        return cppFn("isException", .{ this, vm });
    }

    pub fn isTerminationException(this: JSValue, vm: *VM) bool {
        return cppFn("isTerminationException", .{ this, vm });
    }

    pub fn toZigException(this: JSValue, global: *JSGlobalObject, exception: *ZigException) void {
        return cppFn("toZigException", .{ this, global, exception });
    }

    pub fn toZigString(this: JSValue, out: *ZigString, global: *JSGlobalObject) void {
        return cppFn("toZigString", .{ this, out, global });
    }

    /// Increments the reference count, you must call `.deref()` or it will leak memory.
    /// Returns String.Dead on error. Deprecated in favor of `toBunString2`
    pub fn toBunString(this: JSValue, globalObject: *JSC.JSGlobalObject) bun.String {
        return bun.String.fromJS(this, globalObject);
    }

    /// Increments the reference count, you must call `.deref()` or it will leak memory.
    pub fn toBunString2(this: JSValue, globalObject: *JSC.JSGlobalObject) JSError!bun.String {
        return bun.String.fromJS2(this, globalObject);
    }

    /// this: RegExp value
    /// other: string value
    pub fn toMatch(this: JSValue, global: *JSGlobalObject, other: JSValue) bool {
        return cppFn("toMatch", .{ this, global, other });
    }

    pub fn asArrayBuffer_(this: JSValue, global: *JSGlobalObject, out: *ArrayBuffer) bool {
        return cppFn("asArrayBuffer_", .{ this, global, out });
    }

    pub fn asArrayBuffer(this: JSValue, global: *JSGlobalObject) ?ArrayBuffer {
        var out: ArrayBuffer = .{
            .offset = 0,
            .len = 0,
            .byte_len = 0,
            .shared = false,
            .typed_array_type = .Uint8Array,
        };

        if (this.asArrayBuffer_(global, &out)) {
            out.value = this;
            return out;
        }

        return null;
    }

    /// This always returns a JS BigInt
    pub fn fromInt64NoTruncate(globalObject: *JSGlobalObject, i: i64) JSValue {
        return cppFn("fromInt64NoTruncate", .{ globalObject, i });
    }
    /// This always returns a JS BigInt
    pub fn fromUInt64NoTruncate(globalObject: *JSGlobalObject, i: u64) JSValue {
        return cppFn("fromUInt64NoTruncate", .{ globalObject, i });
    }

    /// This always returns a JS BigInt using std.posix.timeval from std.posix.rusage
    pub fn fromTimevalNoTruncate(globalObject: *JSGlobalObject, nsec: i64, sec: i64) JSValue {
        return cppFn("fromTimevalNoTruncate", .{ globalObject, nsec, sec });
    }

    /// Sums two JS BigInts
    pub fn bigIntSum(globalObject: *JSGlobalObject, a: JSValue, b: JSValue) JSValue {
        return cppFn("bigIntSum", .{ globalObject, a, b });
    }

    pub fn toUInt64NoTruncate(this: JSValue) u64 {
        return cppFn("toUInt64NoTruncate", .{
            this,
        });
    }

    pub inline fn getZigString(this: JSValue, global: *JSGlobalObject) ZigString {
        var str = ZigString.init("");
        this.toZigString(&str, global);
        return str;
    }

    /// Convert a JSValue to a string, potentially calling `toString` on the
    /// JSValue in JavaScript.
    ///
    /// This function can throw an exception in the `JSC::VM`. **If
    /// the exception is not handled correctly, Bun will segfault**
    ///
    /// To handle exceptions, use `JSValue.toSliceOrNull`.
    pub inline fn toSlice(this: JSValue, global: *JSGlobalObject, allocator: std.mem.Allocator) ZigString.Slice {
        const str = bun.String.fromJS(this, global);
        defer str.deref();

        // This keeps the WTF::StringImpl alive if it was originally a latin1
        // ASCII-only string.
        //
        // Otherwise, it will be cloned using the allocator.
        return str.toUTF8(allocator);
    }

    /// Convert a JSValue to a string, potentially calling `toString` on the
    /// JSValue in JavaScript. Can throw an error.
    pub fn toSlice2(this: JSValue, global: *JSGlobalObject, allocator: std.mem.Allocator) JSError!ZigString.Slice {
        const str = try bun.String.fromJS2(this, global);
        defer str.deref();

        // This keeps the WTF::StringImpl alive if it was originally a latin1
        // ASCII-only string.
        //
        // Otherwise, it will be cloned using the allocator.
        return str.toUTF8(allocator);
    }

    pub inline fn toSliceZ(this: JSValue, global: *JSGlobalObject, allocator: std.mem.Allocator) ZigString.Slice {
        return getZigString(this, global).toSliceZ(allocator);
    }

    // On exception, this returns the empty string.
    pub fn toString(this: JSValue, globalThis: *JSGlobalObject) *JSString {
        return cppFn("toString", .{ this, globalThis });
    }

    pub fn jsonStringify(this: JSValue, globalThis: *JSGlobalObject, indent: u32, out: *bun.String) void {
        return cppFn("jsonStringify", .{ this, globalThis, indent, out });
    }

    /// On exception, this returns null, to make exception checks clearer.
    pub fn toStringOrNull(this: JSValue, globalThis: *JSGlobalObject) ?*JSString {
        return cppFn("toStringOrNull", .{ this, globalThis });
    }

    /// Call `toString()` on the JSValue and clone the result.
    /// On exception, this returns null.
    pub fn toSliceOrNull(this: JSValue, globalThis: *JSGlobalObject) ?ZigString.Slice {
        const str = bun.String.tryFromJS(this, globalThis) orelse return null;
        defer str.deref();
        return str.toUTF8(bun.default_allocator);
    }

    /// Call `toString()` on the JSValue and clone the result.
    /// On exception, this returns null.
    pub fn toSliceOrNullWithAllocator(this: JSValue, globalThis: *JSGlobalObject, allocator: std.mem.Allocator) ?ZigString.Slice {
        const str = bun.String.tryFromJS(this, globalThis) orelse return null;
        defer str.deref();
        return str.toUTF8(allocator);
    }

    /// Call `toString()` on the JSValue and clone the result.
    /// On exception or out of memory, this returns null.
    ///
    /// Remember that `Symbol` throws an exception when you call `toString()`.
    pub fn toSliceClone(this: JSValue, globalThis: *JSGlobalObject) ?ZigString.Slice {
        return this.toSliceCloneWithAllocator(globalThis, bun.default_allocator);
    }

    /// Call `toString()` on the JSValue and clone the result.
    /// On exception or out of memory, this returns null.
    ///
    /// Remember that `Symbol` throws an exception when you call `toString()`.
    pub fn toSliceCloneZ(this: JSValue, globalThis: *JSGlobalObject) ?[:0]u8 {
        var str = bun.String.tryFromJS(this, globalThis) orelse return null;
        return str.toOwnedSliceZ(bun.default_allocator) catch return null;
    }

    /// On exception or out of memory, this returns null, to make exception checks clearer.
    pub fn toSliceCloneWithAllocator(
        this: JSValue,
        globalThis: *JSGlobalObject,
        allocator: std.mem.Allocator,
    ) ?ZigString.Slice {
        var str = this.toStringOrNull(globalThis) orelse return null;
        return str.toSlice(globalThis, allocator).cloneIfNeeded(allocator) catch {
            globalThis.throwOutOfMemory();
            return null;
        };
    }

    pub fn toObject(this: JSValue, globalThis: *JSGlobalObject) *JSObject {
        return cppFn("toObject", .{ this, globalThis });
    }

    pub fn getPrototype(this: JSValue, globalObject: *JSGlobalObject) JSValue {
        return cppFn("getPrototype", .{ this, globalObject });
    }

    pub fn eqlValue(this: JSValue, other: JSValue) bool {
        return cppFn("eqlValue", .{ this, other });
    }

    pub fn eqlCell(this: JSValue, other: *JSCell) bool {
        return cppFn("eqlCell", .{ this, other });
    }

    pub const BuiltinName = enum(u8) {
        method,
        headers,
        status,
        statusText,
        url,
        body,
        data,
        toString,
        redirect,
        inspectCustom,
        highWaterMark,
        path,
        stream,
        asyncIterator,
        name,
        message,
        @"error",
        default,
        encoding,

        pub fn has(property: []const u8) bool {
            return bun.ComptimeEnumMap(BuiltinName).has(property);
        }

        pub fn get(property: []const u8) ?BuiltinName {
            return bun.ComptimeEnumMap(BuiltinName).get(property);
        }
    };

    pub fn fastGetOrElse(this: JSValue, global: *JSGlobalObject, builtin_name: BuiltinName, alternate: ?JSC.JSValue) ?JSValue {
        return this.fastGet(global, builtin_name) orelse {
            if (alternate) |alt| return alt.fastGet(global, builtin_name);

            return null;
        };
    }

    // `this` must be known to be an object
    // intended to be more lightweight than ZigString.
    pub fn fastGet(this: JSValue, global: *JSGlobalObject, builtin_name: BuiltinName) ?JSValue {
        if (bun.Environment.allow_assert)
            bun.assert(this.isObject());
        const result = JSC__JSValue__fastGet(this, global, @intFromEnum(builtin_name)).legacyUnwrap();
        if (result == .zero or
            // JS APIs treat {}.a as mostly the same as though it was not defined
            result == .undefined)
        {
            return null;
        }

        return result;
    }

    pub fn fastGetDirect(this: JSValue, global: *JSGlobalObject, builtin_name: BuiltinName) ?JSValue {
        const result = fastGetDirect_(this, global, @intFromEnum(builtin_name));
        if (result == .zero) {
            return null;
        }

        return result;
    }

    extern fn JSC__JSValue__fastGet(value: JSValue, global: *JSGlobalObject, builtin_id: u8) GetResult;
    extern fn JSC__JSValue__fastGetOwn(value: JSValue, globalObject: *JSGlobalObject, property: BuiltinName) JSValue;
    pub fn fastGetOwn(this: JSValue, global: *JSGlobalObject, builtin_name: BuiltinName) ?JSValue {
        const result = JSC__JSValue__fastGetOwn(this, global, builtin_name);
        if (result == .zero) {
            return null;
        }

        return result;
    }

    pub fn fastGetDirect_(this: JSValue, global: *JSGlobalObject, builtin_name: u8) JSValue {
        return cppFn("fastGetDirect_", .{ this, global, builtin_name });
    }

    /// Problem: The `get` needs to model !?JSValue
    /// - null  -> the property does not exist
    /// - error -> the get operation threw
    /// - any other JSValue -> success. this could be jsNull() or jsUndefined()
    ///
    /// `.zero` is already used for the error state
    ///
    /// Deleted is a special encoding used in JSC hash map internals used for
    /// the null state. It is re-used here for encoding the "not present" state.
    const GetResult = enum(i64) {
        thrown_exception = 0,
        does_not_exist = 0x4, // JSC::JSValue::ValueDeleted
        _,

        fn legacyUnwrap(value: GetResult) ?JSValue {
            return switch (value) {
                // footgun! caller must check hasException on every `get` or else Bun will crash
                .thrown_exception => null,

                .does_not_exist => null,
                else => @enumFromInt(@intFromEnum(value)),
            };
        }

        fn unwrap(value: GetResult, global: *JSGlobalObject) JSError!?JSValue {
            return switch (value) {
                .thrown_exception => global.jsErrorFromCPP(),
                .does_not_exist => null,
                else => @enumFromInt(@intFromEnum(value)),
            };
        }
    };
    extern fn JSC__JSValue__getIfPropertyExistsImpl(target: JSValue, global: *JSGlobalObject, ptr: [*]const u8, len: u32) GetResult;

    pub fn getIfPropertyExistsFromPath(this: JSValue, global: *JSGlobalObject, path: JSValue) JSValue {
        return cppFn("getIfPropertyExistsFromPath", .{ this, global, path });
    }

    pub fn getSymbolDescription(this: JSValue, global: *JSGlobalObject, str: *ZigString) void {
        cppFn("getSymbolDescription", .{ this, global, str });
    }

    pub fn symbolFor(global: *JSGlobalObject, str: *ZigString) JSValue {
        return cppFn("symbolFor", .{ global, str });
    }

    pub fn symbolKeyFor(this: JSValue, global: *JSGlobalObject, str: *ZigString) bool {
        return cppFn("symbolKeyFor", .{ this, global, str });
    }

    pub fn _then(this: JSValue, global: *JSGlobalObject, ctx: JSValue, resolve: JSNativeFn, reject: JSNativeFn) void {
        return cppFn("_then", .{ this, global, ctx, resolve, reject });
    }

    pub fn then(this: JSValue, global: *JSGlobalObject, ctx: ?*anyopaque, resolve: JSNativeFn, reject: JSNativeFn) void {
        if (comptime bun.Environment.allow_assert)
            bun.assert(JSValue.fromPtr(ctx).asPtr(anyopaque) == ctx.?);
        return this._then(global, JSValue.fromPtr(ctx), resolve, reject);
    }

    pub fn getDescription(this: JSValue, global: *JSGlobalObject) ZigString {
        var zig_str = ZigString.init("");
        getSymbolDescription(this, global, &zig_str);
        return zig_str;
    }

    /// Equivalent to `obj.property` in JavaScript.
    /// Reminder: `undefined` is a value!
<<<<<<< HEAD
    /// Prefer `get2` in new code.
=======
    // TODO: change the return of this from `?JSValue` to `bun.JSError!JSValue`
>>>>>>> 35513a9d
    pub fn get(this: JSValue, global: *JSGlobalObject, property: []const u8) ?JSValue {
        if (comptime bun.Environment.isDebug) {
            if (BuiltinName.has(property)) {
                Output.debugWarn("get(\"{s}\") called. Please use fastGet(.{s}) instead!", .{ property, property });
            }
        }

<<<<<<< HEAD
        return JSC__JSValue__getIfPropertyExistsImpl(
            this,
            global,
            property.ptr,
            @intCast(property.len),
        ).legacyUnwrap();
    }

    /// Equivalent to `target[property]`. Calls userland getters/proxies.  Can
    /// throw. Null indicates the property does not exist. Undefined can exist
    /// as a property.
    ///
    /// `property` must be either `[]const u8`. A comptime slice may defer to
    /// calling `fastGet`, which use a more optimal code path.
    ///
    /// This function will eventually replace `get`.
    pub inline fn get2(target: JSValue, global: *JSGlobalObject, property: anytype) JSError!?JSValue {
        if (bun.Environment.allow_assert) bun.assert(target.isObject());
        const property_slice: []const u8 = property; // must be a slice!

        // This call requires `get2` to be `inline`
        if (bun.isComptimeKnown(property_slice)) {
            if (comptime BuiltinName.get(property_slice)) |builtin| {
                return target.fastGet(global, builtin);
            }
        }

        return JSC__JSValue__getIfPropertyExistsImpl(
            target,
            global,
            property_slice.ptr,
            @intCast(property_slice.len),
        ).unwrap(global);
=======
        const value = getIfPropertyExistsImpl(this, global, property.ptr, @as(u32, @intCast(property.len)));
        return if (value == .zero) null else value;
>>>>>>> 35513a9d
    }

    extern fn JSC__JSValue__getOwn(value: JSValue, globalObject: *JSGlobalObject, propertyName: *const bun.String) JSValue;

    /// Get *own* property value (i.e. does not resolve property in the prototype chain)
    pub fn getOwn(this: JSValue, global: *JSGlobalObject, property_name: anytype) ?JSValue {
        var property_name_str = bun.String.init(property_name);
        const value = JSC__JSValue__getOwn(this, global, &property_name_str);
        return if (@intFromEnum(value) != 0) value else return null;
    }

    extern fn JSC__JSValue__getOwnByValue(value: JSValue, globalObject: *JSGlobalObject, propertyValue: JSValue) JSValue;

    pub fn getOwnByValue(this: JSValue, global: *JSGlobalObject, property_value: JSValue) ?JSValue {
        const value = JSC__JSValue__getOwnByValue(this, global, property_value);
        return if (@intFromEnum(value) != 0) value else return null;
    }

    pub fn getOwnTruthy(this: JSValue, global: *JSGlobalObject, property_name: anytype) ?JSValue {
        if (getOwn(this, global, property_name)) |prop| {
            if (prop == .undefined) return null;
            return prop;
        }

        return null;
    }

    /// Safe to use on any JSValue
    pub fn implementsToString(this: JSValue, global: *JSGlobalObject) bool {
        if (!this.isObject())
            return false;
        const function = this.fastGet(global, BuiltinName.toString) orelse
            return false;
        return function.isCell() and function.isCallable(global.vm());
    }

    // TODO: replace calls to this function with `getOptional`
    pub fn getOwnTruthyComptime(this: JSValue, global: *JSGlobalObject, comptime property: []const u8) ?JSValue {
        if (comptime bun.ComptimeEnumMap(BuiltinName).has(property)) {
            return fastGetOwn(this, global, @field(BuiltinName, property));
        }

        return getOwnTruthy(this, global, property);
    }

    // TODO: replace calls to this function with `getOptional`
    pub fn getTruthyComptime(this: JSValue, global: *JSGlobalObject, comptime property: []const u8) ?JSValue {
        if (comptime bun.ComptimeEnumMap(BuiltinName).has(property)) {
            if (fastGet(this, global, @field(BuiltinName, property))) |prop| {
                if (prop.isEmptyOrUndefinedOrNull()) return null;
                return prop;
            }

            return null;
        }

        return getTruthy(this, global, property);
    }

    // TODO: replace calls to this function with `getOptional`
    pub fn getTruthy(this: JSValue, global: *JSGlobalObject, property: []const u8) ?JSValue {
        if (get(this, global, property)) |prop| {
            if (prop.isEmptyOrUndefinedOrNull()) return null;
            return prop;
        }

        return null;
    }

    pub fn toEnumFromMap(
        this: JSValue,
        globalThis: *JSGlobalObject,
        comptime property_name: []const u8,
        comptime Enum: type,
        comptime StringMap: anytype,
    ) JSError!Enum {
        if (!this.isString()) {
            globalThis.throwInvalidArguments(property_name ++ " must be a string", .{});
            return error.JSError;
        }

        return StringMap.fromJS(globalThis, this) orelse {
            const one_of = struct {
                pub const list = brk: {
                    var str: []const u8 = "'";
                    const field_names = bun.meta.enumFieldNames(Enum);
                    for (field_names, 0..) |entry, i| {
                        str = str ++ entry ++ "'";
                        if (i < field_names.len - 2) {
                            str = str ++ ", '";
                        } else if (i == field_names.len - 2) {
                            str = str ++ " or '";
                        }
                    }
                    break :brk str;
                };

                pub const label = property_name ++ " must be one of " ++ list;
            }.label;
            if (!globalThis.hasException())
                globalThis.throwInvalidArguments(one_of, .{});
            return error.JSError;
        };
    }

    pub fn toEnum(this: JSValue, globalThis: *JSGlobalObject, comptime property_name: []const u8, comptime Enum: type) JSError!Enum {
        return toEnumFromMap(this, globalThis, property_name, Enum, Enum.Map);
    }

    pub fn toOptionalEnum(this: JSValue, globalThis: *JSGlobalObject, comptime property_name: []const u8, comptime Enum: type) JSError!?Enum {
        if (this.isEmptyOrUndefinedOrNull())
            return null;

        return toEnum(this, globalThis, property_name, Enum);
    }

    pub fn getOptionalEnum(this: JSValue, globalThis: *JSGlobalObject, comptime property_name: []const u8, comptime Enum: type) JSError!?Enum {
        if (comptime BuiltinName.has(property_name)) {
            if (fastGet(this, globalThis, @field(BuiltinName, property_name))) |prop| {
                if (prop.isEmptyOrUndefinedOrNull())
                    return null;
                return try toEnum(prop, globalThis, property_name, Enum);
            }
            return null;
        }

        if (get(this, globalThis, property_name)) |prop| {
            if (prop.isEmptyOrUndefinedOrNull())
                return null;
            return try toEnum(prop, globalThis, property_name, Enum);
        }
        return null;
    }

    pub fn getOwnOptionalEnum(this: JSValue, globalThis: *JSGlobalObject, comptime property_name: []const u8, comptime Enum: type) JSError!?Enum {
        if (comptime BuiltinName.has(property_name)) {
            if (fastGetOwn(this, globalThis, @field(BuiltinName, property_name))) |prop| {
                if (prop.isEmptyOrUndefinedOrNull())
                    return null;
                return try toEnum(prop, globalThis, property_name, Enum);
            }
            return null;
        }

        if (getOwn(this, globalThis, property_name)) |prop| {
            if (prop.isEmptyOrUndefinedOrNull())
                return null;
            return try toEnum(prop, globalThis, property_name, Enum);
        }
        return null;
    }

    pub fn coerceToArray(prop: JSValue, globalThis: *JSGlobalObject, comptime property_name: []const u8) JSError!?JSValue {
        if (!prop.jsTypeLoose().isArray()) {
            return globalThis.throwInvalidArguments2(property_name ++ " must be an array", .{});
        }

        if (prop.getLength(globalThis) == 0) {
            return null;
        }

        return prop;
    }

    pub fn getArray(this: JSValue, globalThis: *JSGlobalObject, comptime property_name: []const u8) JSError!?JSValue {
        if (try this.getOptional(globalThis, property_name, JSValue)) |prop| {
            return coerceToArray(prop, globalThis, property_name);
        }

        return null;
    }

    pub fn getOwnArray(this: JSValue, globalThis: *JSGlobalObject, comptime property_name: []const u8) JSError!?JSValue {
        if (getOwnTruthy(this, globalThis, property_name)) |prop| {
            return coerceToArray(prop, globalThis, property_name);
        }

        return null;
    }

    pub fn getObject(this: JSValue, globalThis: *JSGlobalObject, comptime property_name: []const u8) JSError!?JSValue {
        if (try this.getOptional(globalThis, property_name, JSValue)) |prop| {
            if (!prop.jsTypeLoose().isObject()) {
                globalThis.throwInvalidArguments(property_name ++ " must be an object", .{});
                return error.JSError;
            }

            return prop;
        }

        return null;
    }

    pub fn getOwnObject(this: JSValue, globalThis: *JSGlobalObject, comptime property_name: []const u8) JSError!?JSValue {
        if (getOwnTruthy(this, globalThis, property_name)) |prop| {
            if (!prop.jsTypeLoose().isObject()) {
                globalThis.throwInvalidArguments(property_name ++ " must be an object", .{});
                return error.JSError;
            }

            return prop;
        }

        return null;
    }

    pub fn getFunction(this: JSValue, globalThis: *JSGlobalObject, comptime property_name: []const u8) JSError!?JSValue {
        if (try this.getOptional(globalThis, property_name, JSValue)) |prop| {
            if (!prop.isCell() or !prop.isCallable(globalThis.vm())) {
                globalThis.throwInvalidArguments(property_name ++ " must be a function", .{});
                return error.JSError;
            }

            return prop;
        }

        return null;
    }

    pub fn getOwnFunction(this: JSValue, globalThis: *JSGlobalObject, comptime property_name: []const u8) JSError!?JSValue {
        if (getOwnTruthy(this, globalThis, property_name)) |prop| {
            if (!prop.isCell() or !prop.isCallable(globalThis.vm())) {
                globalThis.throwInvalidArguments(property_name ++ " must be a function", .{});
                return error.JSError;
            }

            return prop;
        }

        return null;
    }

    fn coerceOptional(prop: JSValue, global: *JSGlobalObject, comptime property_name: []const u8, comptime T: type) JSError!?T {
        switch (comptime T) {
            JSValue => return prop,
            bool => @compileError("ambiguous coercion: use getBooleanStrict (throw error if not boolean) or getBooleanLoose (truthy check, never throws)"),
            ZigString.Slice => {
                if (prop.isString()) {
                    if (return prop.toSliceOrNull(global)) |str| {
                        return str;
                    }
                }

                return JSC.Node.validators.throwErrInvalidArgType(global, property_name, .{}, "string", prop);
            },
            else => @compileError("TODO:" ++ @typeName(T)),
        }
    }

    /// Many Bun API are loose and simply want to check if a value is truthy
    /// Missing value, null, and undefined return `null`
    pub inline fn getBooleanLoose(this: JSValue, global: *JSGlobalObject, comptime property_name: []const u8) JSError!?bool {
        const prop = try this.get2(global, property_name) orelse
            return null;
        return prop.toBoolean();
    }

    /// Many Node.js APIs use `validateBoolean`
    /// Missing value, null, and undefined return `null`
    pub inline fn getBooleanStrict(this: JSValue, global: *JSGlobalObject, comptime property_name: []const u8) JSError!?bool {
        const prop = try this.get2(global, property_name) orelse
            return null;

        return switch (prop) {
            .null, .undefined => null,
            .false, .true => prop == .true,
            else => {
                return JSC.Node.validators.throwErrInvalidArgType(global, property_name, .{}, "boolean", prop);
            },
        };
    }

    pub inline fn getOptional(this: JSValue, globalThis: *JSGlobalObject, comptime property_name: []const u8, comptime T: type) JSError!?T {
        const prop = try this.get2(globalThis, property_name) orelse
            return null;
        bun.assert(prop != .zero);

        if (!prop.isUndefinedOrNull()) {
            return coerceOptional(prop, globalThis, property_name, T);
        }

        return null;
    }

    pub fn getOwnOptional(this: JSValue, globalThis: *JSGlobalObject, comptime property_name: []const u8, comptime T: type) JSError!?T {
        const prop = (if (comptime BuiltinName.has(property_name))
            fastGetOwn(this, globalThis, @field(BuiltinName, property_name))
        else
            getOwn(this, globalThis, property_name)) orelse return null;

        if (!prop.isEmptyOrUndefinedOrNull()) {
            return coerceOptional(prop, globalThis, property_name, T);
        }

        return null;
    }

    /// Alias for getIfPropertyExists
    pub const getIfPropertyExists = get;

    pub fn createTypeError(message: *const ZigString, code: *const ZigString, global: *JSGlobalObject) JSValue {
        return cppFn("createTypeError", .{ message, code, global });
    }

    pub fn createRangeError(message: *const ZigString, code: *const ZigString, global: *JSGlobalObject) JSValue {
        return cppFn("createRangeError", .{ message, code, global });
    }

    /// Object.is()
    /// This algorithm differs from the IsStrictlyEqual Algorithm by treating all NaN values as equivalent and by differentiating +0𝔽 from -0𝔽.
    /// https://tc39.es/ecma262/#sec-samevalue
    pub fn isSameValue(this: JSValue, other: JSValue, global: *JSGlobalObject) bool {
        return @intFromEnum(this) == @intFromEnum(other) or cppFn("isSameValue", .{ this, other, global });
    }

    pub fn deepEquals(this: JSValue, other: JSValue, global: *JSGlobalObject) bool {
        return cppFn("deepEquals", .{ this, other, global });
    }

    /// same as `JSValue.deepEquals`, but with jest asymmetric matchers enabled
    pub fn jestDeepEquals(this: JSValue, other: JSValue, global: *JSGlobalObject) bool {
        return cppFn("jestDeepEquals", .{ this, other, global });
    }

    pub fn strictDeepEquals(this: JSValue, other: JSValue, global: *JSGlobalObject) bool {
        return cppFn("strictDeepEquals", .{ this, other, global });
    }

    /// same as `JSValue.strictDeepEquals`, but with jest asymmetric matchers enabled
    pub fn jestStrictDeepEquals(this: JSValue, other: JSValue, global: *JSGlobalObject) bool {
        return cppFn("jestStrictDeepEquals", .{ this, other, global });
    }

    pub fn deepMatch(this: JSValue, subset: JSValue, global: *JSGlobalObject, replace_props_with_asymmetric_matchers: bool) bool {
        return cppFn("deepMatch", .{ this, subset, global, replace_props_with_asymmetric_matchers });
    }

    /// same as `JSValue.deepMatch`, but with jest asymmetric matchers enabled
    pub fn jestDeepMatch(this: JSValue, subset: JSValue, global: *JSGlobalObject, replace_props_with_asymmetric_matchers: bool) bool {
        return cppFn("jestDeepMatch", .{ this, subset, global, replace_props_with_asymmetric_matchers });
    }

    pub const DiffMethod = enum(u8) {
        none,
        character,
        word,
        line,
    };

    pub fn determineDiffMethod(this: JSValue, other: JSValue, global: *JSGlobalObject) DiffMethod {
        if ((this.isString() and other.isString()) or (this.isBuffer(global) and other.isBuffer(global))) return .character;
        if ((this.isRegExp() and other.isObject()) or (this.isObject() and other.isRegExp())) return .character;
        if (this.isObject() and other.isObject()) return .line;

        return .none;
    }

    pub fn asString(this: JSValue) *JSString {
        return cppFn("asString", .{
            this,
        });
    }

    /// Get the internal number of the `JSC::DateInstance` object
    /// Returns NaN if the value is not a `JSC::DateInstance` (`Date` in JS)
    pub fn getUnixTimestamp(this: JSValue) f64 {
        return cppFn("getUnixTimestamp", .{
            this,
        });
    }

    extern fn JSC__JSValue__getUTCTimestamp(globalObject: *JSC.JSGlobalObject, this: JSValue) f64;
    /// Calls getTime() - getUTCT
    pub fn getUTCTimestamp(this: JSValue, globalObject: *JSC.JSGlobalObject) f64 {
        return JSC__JSValue__getUTCTimestamp(globalObject, this);
    }

    pub const StringFormatter = struct {
        value: JSC.JSValue,
        globalObject: *JSC.JSGlobalObject,

        pub fn format(this: StringFormatter, comptime text: []const u8, opts: std.fmt.FormatOptions, writer: anytype) !void {
            const str = this.value.toBunString(this.globalObject);
            defer str.deref();
            try str.format(text, opts, writer);
        }
    };

    pub fn fmtString(this: JSValue, globalObject: *JSC.JSGlobalObject) StringFormatter {
        return .{
            .value = this,
            .globalObject = globalObject,
        };
    }

    pub fn toFmt(
        this: JSValue,
        formatter: *Exports.ConsoleObject.Formatter,
    ) Exports.ConsoleObject.Formatter.ZigFormatter {
        formatter.remaining_values = &[_]JSValue{};
        if (formatter.map_node) |node| {
            node.release();
            formatter.map_node = null;
        }

        return Exports.ConsoleObject.Formatter.ZigFormatter{
            .formatter = formatter,
            .value = this,
        };
    }

    /// Check if the JSValue is either a signed 32-bit integer or a double and
    /// return the value as a f64
    ///
    /// This does not call `valueOf` on the JSValue
    pub fn getNumber(this: JSValue) ?f64 {
        if (this.isInt32()) {
            return @as(f64, @floatFromInt(this.asInt32()));
        }

        if (isNumber(this)) {
            // Don't need to check for !isInt32() because above
            return asDouble(this);
        }

        return null;
    }

    pub fn asNumber(this: JSValue) f64 {
        if (this.isInt32()) {
            return @as(f64, @floatFromInt(this.asInt32()));
        }

        if (isNumber(this)) {
            // Don't need to check for !isInt32() because above
            return asDouble(this);
        }

        if (this.isUndefinedOrNull()) {
            return 0.0;
        } else if (this.isBoolean()) {
            return if (asBoolean(this)) 1.0 else 0.0;
        }

        return cppFn("asNumber", .{
            this,
        });
    }

    pub fn asDouble(this: JSValue) f64 {
        bun.assert(this.isDouble());
        return FFI.JSVALUE_TO_DOUBLE(.{ .asJSValue = this });
    }

    pub fn asPtr(this: JSValue, comptime Pointer: type) *Pointer {
        return @as(*Pointer, @ptrFromInt(this.asPtrAddress()));
    }

    pub fn fromPtrAddress(addr: anytype) JSValue {
        return jsNumber(@as(f64, @floatFromInt(@as(usize, @bitCast(@as(usize, addr))))));
    }

    pub fn asPtrAddress(this: JSValue) usize {
        return @as(usize, @bitCast(@as(usize, @intFromFloat(this.asDouble()))));
    }

    pub fn fromPtr(addr: anytype) JSValue {
        return fromPtrAddress(@intFromPtr(addr));
    }

    /// Equivalent to the `!!` operator
    pub fn toBoolean(this: JSValue) bool {
        return this != .zero and cppFn("toBoolean", .{this});
    }

    pub fn asBoolean(this: JSValue) bool {
        if (comptime bun.Environment.allow_assert) {
            if (!this.isBoolean()) {
                Output.panic("Expected boolean but found {s}", .{@tagName(this.jsTypeLoose())});
            }
        }
        return FFI.JSVALUE_TO_BOOL(.{ .asJSValue = this });
    }

    pub inline fn asInt52(this: JSValue) i64 {
        if (comptime bun.Environment.allow_assert) {
            bun.assert(this.isNumber());
        }
        return coerceJSValueDoubleTruncatingTT(i52, i64, this.asNumber());
    }

    pub fn toInt32(this: JSValue) i32 {
        if (this.isInt32()) {
            return asInt32(this);
        }

        if (this.getNumber()) |num| {
            return coerceJSValueDoubleTruncatingT(i32, num);
        }

        if (comptime bun.Environment.allow_assert) {
            bun.assert(!this.isString()); // use coerce() instead
            bun.assert(!this.isCell()); // use coerce() instead
        }

        // TODO: this shouldn't be reachable.
        return cppFn("toInt32", .{
            this,
        });
    }

    pub fn asInt32(this: JSValue) i32 {
        // TODO: add this assertion. currently, there is a mistake in
        // argumentCount that mistakenly uses a JSValue instead of a c_int. This
        // mistake performs the correct conversion instructions for it's use
        // case but is bad code practice to misuse JSValue casts.
        //
        // if (bun.Environment.allow_assert) {
        //     bun.assert(this.isInt32());
        // }
        return FFI.JSVALUE_TO_INT32(.{ .asJSValue = this });
    }

    pub fn asFileDescriptor(this: JSValue) bun.FileDescriptor {
        bun.assert(this.isNumber());
        return bun.FDImpl.fromUV(this.toInt32()).encode();
    }

    pub inline fn toU16(this: JSValue) u16 {
        return @as(u16, @truncate(@max(this.toInt32(), 0)));
    }

    pub inline fn toU32(this: JSValue) u32 {
        return @as(u32, @intCast(@min(@max(this.toInt64(), 0), std.math.maxInt(u32))));
    }

    /// This function supports:
    /// - Array, DerivedArray & friends
    /// - String, DerivedString & friends
    /// - TypedArray
    /// - Map (size)
    /// - WeakMap (size)
    /// - Set (size)
    /// - WeakSet (size)
    /// - ArrayBuffer (byteLength)
    /// - anything with a .length property returning a number
    ///
    /// If the "length" property does not exist, this function will return 0.
    pub fn getLength(this: JSValue, globalThis: *JSGlobalObject) u64 {
        const len = this.getLengthIfPropertyExistsInternal(globalThis);
        if (len == std.math.floatMax(f64)) {
            return 0;
        }

        return @as(u64, @intFromFloat(@max(@min(len, std.math.maxInt(i52)), 0)));
    }

    /// This function supports:
    /// - Array, DerivedArray & friends
    /// - String, DerivedString & friends
    /// - TypedArray
    /// - Map (size)
    /// - WeakMap (size)
    /// - Set (size)
    /// - WeakSet (size)
    /// - ArrayBuffer (byteLength)
    /// - anything with a .length property returning a number
    ///
    /// If the "length" property does not exist, this function will return null.
    pub fn tryGetLength(this: JSValue, globalThis: *JSGlobalObject) ?f64 {
        const len = this.getLengthIfPropertyExistsInternal(globalThis);
        if (len == std.math.floatMax(f64)) {
            return null;
        }

        return @as(u64, @intFromFloat(@max(@min(len, std.math.maxInt(i52)), 0)));
    }

    /// Do not use this directly!
    ///
    /// If the property does not exist, this function will return max(f64) instead of 0.
    pub fn getLengthIfPropertyExistsInternal(this: JSValue, globalThis: *JSGlobalObject) f64 {
        return cppFn("getLengthIfPropertyExistsInternal", .{
            this,
            globalThis,
        });
    }

    pub fn isAggregateError(this: JSValue, globalObject: *JSGlobalObject) bool {
        return cppFn("isAggregateError", .{ this, globalObject });
    }

    pub fn forEach(
        this: JSValue,
        globalObject: *JSGlobalObject,
        ctx: ?*anyopaque,
        callback: *const fn (vm: *VM, globalObject: *JSGlobalObject, ctx: ?*anyopaque, nextValue: JSValue) callconv(.C) void,
    ) void {
        return cppFn("forEach", .{ this, globalObject, ctx, callback });
    }

    /// Same as `forEach` but accepts a typed context struct without need for @ptrCasts
    pub inline fn forEachWithContext(
        this: JSValue,
        globalObject: *JSGlobalObject,
        ctx: anytype,
        callback: *const fn (vm: *VM, globalObject: *JSGlobalObject, ctx: @TypeOf(ctx), nextValue: JSValue) callconv(.C) void,
    ) void {
        const func = @as(*const fn (vm: *VM, globalObject: *JSGlobalObject, ctx: ?*anyopaque, nextValue: JSValue) callconv(.C) void, @ptrCast(callback));
        return cppFn("forEach", .{ this, globalObject, ctx, func });
    }

    pub fn isIterable(this: JSValue, globalObject: *JSGlobalObject) bool {
        return cppFn("isIterable", .{
            this,
            globalObject,
        });
    }

    pub fn parseJSON(this: JSValue, globalObject: *JSGlobalObject) JSValue {
        return cppFn("parseJSON", .{
            this,
            globalObject,
        });
    }

    pub fn stringIncludes(this: JSValue, globalObject: *JSGlobalObject, other: JSValue) bool {
        return cppFn("stringIncludes", .{ this, globalObject, other });
    }

    // TODO: remove this (no replacement)
    pub inline fn asRef(this: JSValue) C_API.JSValueRef {
        return @as(C_API.JSValueRef, @ptrFromInt(@as(usize, @bitCast(@intFromEnum(this)))));
    }

    // TODO: remove this (no replacement)
    pub inline fn c(this: C_API.JSValueRef) JSValue {
        return @as(JSValue, @enumFromInt(@as(JSValueReprInt, @bitCast(@intFromPtr(this)))));
    }

    // TODO: remove this (no replacement)
    pub inline fn fromRef(this: C_API.JSValueRef) JSValue {
        return @as(JSValue, @enumFromInt(@as(JSValueReprInt, @bitCast(@intFromPtr(this)))));
    }

    // TODO: remove this (no replacement)
    pub inline fn asObjectRef(this: JSValue) C_API.JSObjectRef {
        return @as(C_API.JSObjectRef, @ptrCast(this.asVoid()));
    }

    /// When the GC sees a JSValue referenced in the stack, it knows not to free it
    /// This mimics the implementation in JavaScriptCore's C++
    pub inline fn ensureStillAlive(this: JSValue) void {
        if (!this.isCell()) return;
        std.mem.doNotOptimizeAway(this.asEncoded().asPtr);
    }

    pub inline fn asNullableVoid(this: JSValue) ?*anyopaque {
        return @as(?*anyopaque, @ptrFromInt(@as(usize, @bitCast(@intFromEnum(this)))));
    }

    pub inline fn asVoid(this: JSValue) *anyopaque {
        if (comptime bun.Environment.allow_assert) {
            if (@intFromEnum(this) == 0) {
                @panic("JSValue is null");
            }
        }
        return this.asNullableVoid().?;
    }

    /// Returns null if not an object.
    // TODO: replace "getObject" to this, which would match JSC::JSValue in C++
    pub inline fn getObject2(value: JSValue) ?*JSObject {
        return if (value.isObject()) value.uncheckedPtrCast(JSObject) else null;
    }

    pub fn uncheckedPtrCast(value: JSValue, comptime T: type) *T {
        return @alignCast(@ptrCast(value.asEncoded().asPtr));
    }

    pub const Extern = [_][]const u8{
        "_then",
        "asArrayBuffer_",
        "asBigIntCompare",
        "asCell",
        "asInternalPromise",
        "asNumber",
        "asPromise",
        "asString",
        "coerceToDouble",
        "coerceToInt32",
        "coerceToInt64",
        "createEmptyArray",
        "createEmptyObject",
        "createInternalPromise",
        "createObject2",
        "createRangeError",
        "createRopeString",
        "createStringArray",
        "createTypeError",
        "createUninitializedUint8Array",
        "deepEquals",
        "eqlCell",
        "eqlValue",
        "fastGetDirect_",
        "fastGet_",
        "forEach",
        "forEachProperty",
        "forEachPropertyOrdered",
        "fromEntries",
        "fromInt64NoTruncate",
        "fromUInt64NoTruncate",
        "getClassName",
        "getDirect",
        "getErrorsProperty",
        "getIfExists",
        "getIfPropertyExistsFromPath",
        "getIfPropertyExistsImpl",
        "getLengthIfPropertyExistsInternal",
        "getNameProperty",
        "getPropertyByPropertyName",
        "getPropertyNames",
        "getPrototype",
        "getStaticProperty",
        "getSymbolDescription",
        "getUnixTimestamp",
        "hasProperty",
        "hasOwnProperty",
        "isAggregateError",
        "isAnyError",
        "isAnyInt",
        "isBigInt",
        "isBigInt32",
        "isBoolean",
        "isCallable",
        "isClass",
        "isCustomGetterSetter",
        "isError",
        "isException",
        "isGetterSetter",
        "isHeapBigInt",
        "isInt32",
        "isInt32AsAnyInt",
        "isIterable",
        "isNumber",
        "isObject",
        "isPrimitive",
        "isSameValue",
        "isSymbol",
        "isTerminationException",
        "isUInt32AsAnyInt",
        "jsBoolean",
        "jsDoubleNumber",
        "jsNull",
        "jsNumberFromChar",
        "jsNumberFromDouble",
        "jsNumberFromInt64",
        "jsNumberFromU16",
        "jsTDZValue",
        "jsType",
        "jsUndefined",
        "jsonStringify",
        "keys",
        "values",
        "kind_",
        "parseJSON",
        "put",
        "putDirect",
        "putIndex",
        "push",
        "putRecord",
        "strictDeepEquals",
        "symbolFor",
        "symbolKeyFor",
        "toBoolean",
        "toError_",
        "toInt32",
        "toInt64",
        "toObject",
        "toPropertyKeyValue",
        "toString",
        "toStringOrNull",
        "toUInt64NoTruncate",
        "toWTFString",
        "toZigException",
        "toZigString",
        "toMatch",
        "isConstructor",
        "isInstanceOf",
        "stringIncludes",
        "deepMatch",
        "jestDeepEquals",
        "jestStrictDeepEquals",
        "jestDeepMatch",
    };

    /// For any callback JSValue created in JS that you will not call *immediately*, you must wrap it
    /// in an AsyncContextFrame with this function. This allows AsyncLocalStorage to work by
    /// snapshotting it's state and restoring it when called.
    /// - If there is no current context, this returns the callback as-is.
    /// - It is safe to run .call() on the resulting JSValue. This includes automatic unwrapping.
    /// - Do not pass the callback as-is to JS; The wrapped object is NOT a function.
    /// - If passed to C++, call it with AsyncContextFrame::call() instead of JSC::call()
    pub inline fn withAsyncContextIfNeeded(this: JSValue, global: *JSGlobalObject) JSValue {
        JSC.markBinding(@src());
        return AsyncContextFrame__withAsyncContextIfNeeded(global, this);
    }

    extern "c" fn Bun__JSValue__deserialize(global: *JSGlobalObject, data: [*]const u8, len: usize) JSValue;

    /// Deserializes a JSValue from a serialized buffer. Zig version of `import('bun:jsc').deserialize`
    pub inline fn deserialize(bytes: []const u8, global: *JSGlobalObject) JSValue {
        return Bun__JSValue__deserialize(global, bytes.ptr, bytes.len);
    }

    extern fn Bun__serializeJSValue(global: *JSC.JSGlobalObject, value: JSValue) SerializedScriptValue.External;
    extern fn Bun__SerializedScriptSlice__free(*anyopaque) void;

    pub const SerializedScriptValue = struct {
        data: []const u8,
        handle: *anyopaque,

        const External = extern struct {
            bytes: ?[*]const u8,
            size: usize,
            handle: ?*anyopaque,
        };

        pub inline fn deinit(self: @This()) void {
            Bun__SerializedScriptSlice__free(self.handle);
        }
    };

    /// Throws a JS exception and returns null if the serialization fails, otherwise returns a SerializedScriptValue.
    /// Must be freed when you are done with the bytes.
    pub inline fn serialize(this: JSValue, global: *JSGlobalObject) ?SerializedScriptValue {
        const value = Bun__serializeJSValue(global, this);
        return if (value.bytes) |bytes|
            .{ .data = bytes[0..value.size], .handle = value.handle.? }
        else
            null;
    }

    extern fn Bun__ProxyObject__getInternalField(this: JSValue, field: ProxyInternalField) JSValue;

    const ProxyInternalField = enum(u32) {
        target = 0,
        handler = 1,
    };

    /// Asserts `this` is a proxy
    pub fn getProxyInternalField(this: JSValue, field: ProxyInternalField) JSValue {
        return Bun__ProxyObject__getInternalField(this, field);
    }

    extern fn JSC__JSValue__getClassInfoName(value: JSValue, out: *bun.String) bool;

    /// For native C++ classes extending JSCell, this retrieves s_info's name
    pub fn getClassInfoName(this: JSValue) ?bun.String {
        if (!this.isCell()) return null;
        var out: bun.String = bun.String.empty;
        if (!JSC__JSValue__getClassInfoName(this, &out)) return null;
        return out;
    }
};

extern "c" fn AsyncContextFrame__withAsyncContextIfNeeded(global: *JSGlobalObject, callback: JSValue) JSValue;

pub const Exception = extern struct {
    pub const shim = Shimmer("JSC", "Exception", @This());
    bytes: shim.Bytes,
    pub const Type = JSObject;
    const cppFn = shim.cppFn;

    pub const include = "JavaScriptCore/Exception.h";
    pub const name = "JSC::Exception";
    pub const namespace = "JSC";

    pub const StackCaptureAction = enum(u8) {
        CaptureStack = 0,
        DoNotCaptureStack = 1,
    };

    pub fn create(globalObject: *JSGlobalObject, object: *JSObject, stack_capture: StackCaptureAction) *Exception {
        return cppFn(
            "create",
            .{ globalObject, object, @intFromEnum(stack_capture) },
        );
    }

    pub fn value(this: *Exception) JSValue {
        return cppFn(
            "value",
            .{this},
        );
    }

    pub fn getStackTrace(this: *Exception, trace: *ZigStackTrace) void {
        return cppFn(
            "getStackTrace",
            .{ this, trace },
        );
    }

    pub const Extern = [_][]const u8{ "create", "value", "getStackTrace" };
};

pub const VM = extern struct {
    pub const shim = Shimmer("JSC", "VM", @This());
    bytes: shim.Bytes,

    const cppFn = shim.cppFn;

    pub const include = "JavaScriptCore/VM.h";
    pub const name = "JSC::VM";
    pub const namespace = "JSC";

    pub const HeapType = enum(u8) {
        SmallHeap = 0,
        LargeHeap = 1,
    };

    extern fn Bun__JSC_onBeforeWait(vm: *VM) i32;
    extern fn Bun__JSC_onAfterWait(vm: *VM) void;
    pub const ReleaseHeapAccess = struct {
        vm: *VM,
        needs_to_release: bool,
        pub fn acquire(this: *const ReleaseHeapAccess) void {
            if (this.needs_to_release) {
                Bun__JSC_onAfterWait(this.vm);
            }
        }
    };

    pub fn releaseHeapAccess(vm: *VM) ReleaseHeapAccess {
        return .{ .vm = vm, .needs_to_release = Bun__JSC_onBeforeWait(vm) != 0 };
    }

    pub fn create(heap_type: HeapType) *VM {
        return cppFn("create", .{@intFromEnum(heap_type)});
    }

    pub fn deinit(vm: *VM, global_object: *JSGlobalObject) void {
        return cppFn("deinit", .{ vm, global_object });
    }

    pub fn setControlFlowProfiler(vm: *VM, enabled: bool) void {
        return cppFn("setControlFlowProfiler", .{ vm, enabled });
    }

    pub fn isJITEnabled() bool {
        return cppFn("isJITEnabled", .{});
    }

    /// deprecated in favor of getAPILock to avoid an annoying callback wrapper
    pub fn holdAPILock(this: *VM, ctx: ?*anyopaque, callback: *const fn (ctx: ?*anyopaque) callconv(.C) void) void {
        cppFn("holdAPILock", .{ this, ctx, callback });
    }

    extern fn JSC__VM__getAPILock(vm: *VM) void;
    extern fn JSC__VM__releaseAPILock(vm: *VM) void;

    /// See `JSLock.h` in WebKit for more detail on how the API lock prevents races.
    pub fn getAPILock(vm: *VM) Lock {
        JSC__VM__getAPILock(vm);
        return .{ .vm = vm };
    }

    pub const Lock = struct {
        vm: *VM,
        pub fn release(lock: Lock) void {
            JSC__VM__releaseAPILock(lock.vm);
        }
    };

    pub fn deferGC(this: *VM, ctx: ?*anyopaque, callback: *const fn (ctx: ?*anyopaque) callconv(.C) void) void {
        cppFn("deferGC", .{ this, ctx, callback });
    }
    extern fn JSC__VM__reportExtraMemory(*VM, usize) void;
    pub fn reportExtraMemory(this: *VM, size: usize) void {
        JSC.markBinding(@src());
        JSC__VM__reportExtraMemory(this, size);
    }

    pub fn deleteAllCode(
        vm: *VM,
        global_object: *JSGlobalObject,
    ) void {
        return cppFn("deleteAllCode", .{ vm, global_object });
    }

    pub fn whenIdle(
        vm: *VM,
        callback: *const fn (...) callconv(.C) void,
    ) void {
        return cppFn("whenIdle", .{ vm, callback });
    }

    pub fn shrinkFootprint(
        vm: *VM,
    ) void {
        return cppFn("shrinkFootprint", .{
            vm,
        });
    }

    pub fn runGC(vm: *VM, sync: bool) JSValue {
        return cppFn("runGC", .{
            vm,
            sync,
        });
    }

    pub fn heapSize(vm: *VM) usize {
        return cppFn("heapSize", .{
            vm,
        });
    }

    pub fn collectAsync(vm: *VM) void {
        return cppFn("collectAsync", .{
            vm,
        });
    }

    pub fn setExecutionForbidden(vm: *VM, forbidden: bool) void {
        cppFn("setExecutionForbidden", .{ vm, forbidden });
    }

    pub fn setExecutionTimeLimit(vm: *VM, timeout: f64) void {
        return cppFn("setExecutionTimeLimit", .{ vm, timeout });
    }

    pub fn clearExecutionTimeLimit(vm: *VM) void {
        return cppFn("clearExecutionTimeLimit", .{vm});
    }

    pub fn executionForbidden(vm: *VM) bool {
        return cppFn("executionForbidden", .{
            vm,
        });
    }

    // These four functions fire VM traps. To understand what that means, see VMTraps.h for a giant explainer.
    // These may be called concurrently from another thread.

    /// Fires NeedTermination Trap. Thread safe. See JSC's "VMTraps.h" for explaination on traps.
    pub fn notifyNeedTermination(vm: *VM) void {
        cppFn("notifyNeedTermination", .{vm});
    }
    /// Fires NeedWatchdogCheck Trap. Thread safe. See JSC's "VMTraps.h" for explaination on traps.
    pub fn notifyNeedWatchdogCheck(vm: *VM) void {
        cppFn("notifyNeedWatchdogCheck", .{vm});
    }
    /// Fires NeedDebuggerBreak Trap. Thread safe. See JSC's "VMTraps.h" for explaination on traps.
    pub fn notifyNeedDebuggerBreak(vm: *VM) void {
        cppFn("notifyNeedDebuggerBreak", .{vm});
    }
    /// Fires NeedShellTimeoutCheck Trap. Thread safe. See JSC's "VMTraps.h" for explaination on traps.
    pub fn notifyNeedShellTimeoutCheck(vm: *VM) void {
        cppFn("notifyNeedShellTimeoutCheck", .{vm});
    }

    pub fn isEntered(vm: *VM) bool {
        return cppFn("isEntered", .{
            vm,
        });
    }

    pub fn throwError(vm: *VM, global_object: *JSGlobalObject, value: JSValue) void {
        return cppFn("throwError", .{
            vm,
            global_object,
            value,
        });
    }

    // TODO: rewrite all `throwError` to use `JSError`
    pub fn throwError2(vm: *VM, global_object: *JSGlobalObject, value: JSValue) JSError {
        vm.throwError(global_object, value);
        return JSError.JSError;
    }

    pub fn releaseWeakRefs(vm: *VM) void {
        return cppFn("releaseWeakRefs", .{vm});
    }

    pub fn drainMicrotasks(
        vm: *VM,
    ) void {
        return cppFn("drainMicrotasks", .{
            vm,
        });
    }

    pub fn externalMemorySize(vm: *VM) usize {
        return cppFn("externalMemorySize", .{vm});
    }

    /// `RESOURCE_USAGE` build option in JavaScriptCore is required for this function
    /// This is faster than checking the heap size
    pub fn blockBytesAllocated(vm: *VM) usize {
        return cppFn("blockBytesAllocated", .{vm});
    }

    pub const Extern = [_][]const u8{
        "setControlFlowProfiler",
        "collectAsync",
        "externalMemorySize",
        "blockBytesAllocated",
        "heapSize",
        "releaseWeakRefs",
        "throwError",
        "deferGC",
        "holdAPILock",
        "runGC",
        "generateHeapSnapshot",
        "isJITEnabled",
        "deleteAllCode",
        "create",
        "deinit",
        "setExecutionForbidden",
        "executionForbidden",
        "isEntered",
        "throwError",
        "drainMicrotasks",
        "whenIdle",
        "shrinkFootprint",
        "setExecutionTimeLimit",
        "clearExecutionTimeLimit",
        "notifyNeedTermination",
        "notifyNeedWatchdogCheck",
        "notifyNeedDebuggerBreak",
        "notifyNeedShellTimeoutCheck",
    };
};

pub const ThrowScope = extern struct {
    pub const shim = Shimmer("JSC", "ThrowScope", @This());
    bytes: shim.Bytes,

    const cppFn = shim.cppFn;

    pub const include = "JavaScriptCore/ThrowScope.h";
    pub const name = "JSC::ThrowScope";
    pub const namespace = "JSC";

    pub fn declare(
        vm: *VM,
        _: [*]u8,
        file: [*]u8,
        line: usize,
    ) ThrowScope {
        return cppFn("declare", .{ vm, file, line });
    }

    pub fn release(this: *ThrowScope) void {
        return cppFn("release", .{this});
    }

    pub fn exception(this: *ThrowScope) ?*Exception {
        return cppFn("exception", .{this});
    }

    pub fn clearException(this: *ThrowScope) void {
        return cppFn("clearException", .{this});
    }

    pub const Extern = [_][]const u8{
        "declare",
        "release",
        "exception",
        "clearException",
    };
};

pub const CatchScope = extern struct {
    pub const shim = Shimmer("JSC", "CatchScope", @This());
    bytes: shim.Bytes,

    const cppFn = shim.cppFn;

    pub const include = "JavaScriptCore/CatchScope.h";
    pub const name = "JSC::CatchScope";
    pub const namespace = "JSC";

    pub fn declare(
        vm: *VM,
        function_name: [*]u8,
        file: [*]u8,
        line: usize,
    ) CatchScope {
        return cppFn("declare", .{ vm, function_name, file, line });
    }

    pub fn exception(this: *CatchScope) ?*Exception {
        return cppFn("exception", .{this});
    }

    pub fn clearException(this: *CatchScope) void {
        return cppFn("clearException", .{this});
    }

    pub const Extern = [_][]const u8{
        "declare",
        "exception",
        "clearException",
    };
};

// TODO: callframe cleanup
// - remove all references into sizegen.zig since it is no longer run and may become out of date
// - remove all functions to retrieve arguments, replace with
//   - arguments(*CallFrame) []const JSValue (when you want a full slice)
//   - argumentsAsArray(*CallFrame, comptime len) [len]JSValue (common case due to destructuring)
//   - argument(*CallFrame, i: usize) JSValue (return undefined if not present)
//   - argumentCount(*CallFrame) usize
//
// argumentsPtr() -> arguments().ptr
// arguments(n).ptr[k] -> argumentsAsArray(n)[k]
// arguments(n).slice() -> arguments()
// arguments(n).mut() -> `var args = argumentsAsArray(n); &args`
// argumentsCount() -> argumentCount() (to match JSC)
// argument(n) -> arguments().ptr[n]
pub const CallFrame = opaque {
    /// The value is generated in `make sizegen`
    /// The value is 6.
    /// On ARM64_32, the value is something else but it really doesn't matter for our case
    /// However, I don't want this to subtly break amidst future upgrades to JavaScriptCore
    const alignment = Sizes.Bun_CallFrame__align;

    pub const name = "JSC::CallFrame";

    inline fn asUnsafeJSValueArray(self: *const CallFrame) [*]const JSC.JSValue {
        return @as([*]align(alignment) const JSC.JSValue, @ptrCast(@alignCast(self)));
    }

    pub fn format(frame: *CallFrame, comptime _: []const u8, _: std.fmt.FormatOptions, writer: anytype) !void {
        const args = frame.argumentsPtr()[0..frame.argumentsCount()];

        for (args[0..@min(args.len, 4)], 0..) |arg, i| {
            if (i != 0) {
                try writer.writeAll(", ");
            }
            switch (arg) {
                .zero => try writer.writeAll("<empty>"),
                .undefined => try writer.writeAll("undefined"),
                .null => try writer.writeAll("null"),
                .true => try writer.writeAll("true"),
                .false => try writer.writeAll("false"),
                else => {
                    if (arg.isNumber()) {
                        try writer.writeAll("number");
                    } else {
                        try writer.writeAll(@tagName(arg.jsType()));
                    }
                },
            }
        }

        if (args.len > 4) {
            try writer.print(", ... {d} more", .{args.len - 4});
        }
    }

    pub fn argumentsPtr(self: *const CallFrame) [*]const JSC.JSValue {
        return self.asUnsafeJSValueArray()[Sizes.Bun_CallFrame__firstArgument..];
    }

    pub fn callee(self: *const CallFrame) JSC.JSValue {
        return self.asUnsafeJSValueArray()[Sizes.Bun_CallFrame__callee];
    }

    fn Arguments(comptime max: usize) type {
        return struct {
            ptr: [max]JSC.JSValue,
            len: usize,

            pub inline fn init(comptime i: usize, ptr: [*]const JSC.JSValue) @This() {
                var args: [max]JSC.JSValue = std.mem.zeroes([max]JSC.JSValue);
                args[0..i].* = ptr[0..i].*;

                return @This(){
                    .ptr = args,
                    .len = i,
                };
            }

            pub inline fn initUndef(comptime i: usize, ptr: [*]const JSC.JSValue) @This() {
                var args = [1]JSC.JSValue{.undefined} ** max;
                args[0..i].* = ptr[0..i].*;
                return @This(){ .ptr = args, .len = i };
            }

            pub inline fn slice(self: *const @This()) []const JSValue {
                return self.ptr[0..self.len];
            }

            pub inline fn mut(self: *@This()) []JSValue {
                return self.ptr[0..];
            }
        };
    }

    pub fn arguments(self: *const CallFrame, comptime max: usize) Arguments(max) {
        const len = self.argumentsCount();
        const ptr = self.argumentsPtr();
        return switch (@as(u4, @min(len, max))) {
            0 => .{ .ptr = undefined, .len = 0 },
            inline 1...9 => |count| Arguments(max).init(comptime @min(count, max), ptr),
            else => unreachable,
        };
    }

    pub fn argumentsUndef(self: *const CallFrame, comptime max: usize) Arguments(max) {
        const len = self.argumentsCount();
        const ptr = self.argumentsPtr();
        return switch (@as(u4, @min(len, max))) {
            0 => .{ .ptr = .{.undefined} ** max, .len = 0 },
            inline 1...9 => |count| Arguments(max).initUndef(@min(count, max), ptr),
            else => unreachable,
        };
    }

    pub inline fn argument(self: *const CallFrame, i: usize) JSC.JSValue {
        return self.argumentsPtr()[i];
    }

    pub fn this(self: *const CallFrame) JSC.JSValue {
        return self.asUnsafeJSValueArray()[Sizes.Bun_CallFrame__thisArgument];
    }

    pub fn argumentsCount(self: *const CallFrame) usize {
        return @as(usize, @intCast(self.asUnsafeJSValueArray()[Sizes.Bun_CallFrame__argumentCountIncludingThis].asInt32() - 1));
    }

    extern fn Bun__CallFrame__isFromBunMain(*const CallFrame, *const VM) bool;
    pub const isFromBunMain = Bun__CallFrame__isFromBunMain;

    /// Usage: `const arg1, const arg2 = call_frame.argumentsAsArray(2);`
    pub fn argumentsAsArray(call_frame: *const CallFrame, comptime count: usize) [count]JSValue {
        var value: [count]JSValue = .{.undefined} ** count;
        for (0..@min(call_frame.argumentsCount(), count)) |i| {
            value[i] = call_frame.argument(i);
        }
        return value;
    }
};

pub const EncodedJSValue = extern union {
    asInt64: i64,
    ptr: ?*JSCell,
    asBits: [8]u8,
    asPtr: ?*anyopaque,
    asDouble: f64,
};
pub const JSHostFunctionType = fn (*JSGlobalObject, *CallFrame) callconv(JSC.conv) JSValue;
pub const JSHostFunctionTypeWithCCallConvForAssertions = fn (*JSGlobalObject, *CallFrame) callconv(.C) JSValue;
pub const JSHostFunctionPtr = *const JSHostFunctionType;

/// Wraps a Zig `fn (*JSGlobalObject, *CallFrame) !JSValue` into the proper JSC
/// host function type, adding handling for Zig error types and setting the
/// correct calling convention on Windows.
pub fn toJSHostFunction(comptime function_ptr: anytype) JSC.JSHostFunctionType {
    const function = if (@typeInfo(@TypeOf(function_ptr)) == .Pointer) function_ptr.* else function_ptr;

    // Do not wrap twice
    if (@TypeOf(function) == JSHostFunctionType) {
        return function;
    }

    // only operate on unspecified calling conventions. the code is going to be
    // inlined anyways
    const fn_type = @typeInfo(@TypeOf(function)).Fn;
    bun.assert(fn_type.calling_convention == .Unspecified);

    return struct {
        pub fn wrapper(global: *JSGlobalObject, callframe: *CallFrame) callconv(JSC.conv) JSValue {
            return global.errorUnionToCPP(@call(.always_inline, function_ptr, .{ global, callframe }));
        }
    }.wrapper;
}

const ParsedHostFunctionErrorSet = struct {
    OutOfMemory: bool = false,
    JSError: bool = false,
};

inline fn parseErrorSet(T: type, errors: []const std.builtin.Type.Error) ParsedHostFunctionErrorSet {
    return comptime brk: {
        var errs: ParsedHostFunctionErrorSet = .{};
        for (errors) |err| {
            if (!@hasField(ParsedHostFunctionErrorSet, err.name)) {
                @compileError("Return value from host function '" ++ @typeInfo(T) ++ "' can not contain error '" ++ err.name ++ "'");
            }
            @field(errs, err.name) = true;
        }
        break :brk errs;
    };
}

const DeinitFunction = *const fn (ctx: *anyopaque, buffer: [*]u8, len: usize) callconv(.C) void;

pub const JSArray = opaque {
    // TODO(@paperdave): this can throw
    extern fn JSArray__constructArray(*JSGlobalObject, [*]const JSValue, usize) JSValue;

    pub fn create(global: *JSGlobalObject, items: []const JSValue) JSValue {
        return JSArray__constructArray(global, items.ptr, items.len);
    }

    extern fn JSArray__constructEmptyArray(*JSGlobalObject, usize) JSValue;

    pub fn createEmpty(global: *JSGlobalObject, len: usize) JSValue {
        return JSArray__constructEmptyArray(global, len);
    }

    pub fn iterator(array: *JSArray, global: *JSGlobalObject) JSArrayIterator {
        return JSValue.fromCell(array).arrayIterator(global);
    }
};

const private = struct {
    pub extern fn Bun__CreateFFIFunctionWithDataValue(
        *JSGlobalObject,
        ?*const ZigString,
        argCount: u32,
        function: JSHostFunctionPtr,
        strong: bool,
        data: *anyopaque,
    ) JSValue;
    pub extern fn Bun__CreateFFIFunction(
        globalObject: *JSGlobalObject,
        symbolName: ?*const ZigString,
        argCount: u32,
        functionPointer: JSHostFunctionPtr,
        strong: bool,
    ) *anyopaque;

    pub extern fn Bun__CreateFFIFunctionValue(
        globalObject: *JSGlobalObject,
        symbolName: ?*const ZigString,
        argCount: u32,
        functionPointer: JSHostFunctionPtr,
        strong: bool,
        add_ptr_field: bool,
    ) JSValue;

    pub extern fn Bun__untrackFFIFunction(
        globalObject: *JSGlobalObject,
        function: JSValue,
    ) bool;

    pub extern fn Bun__FFIFunction_getDataPtr(JSValue) ?*anyopaque;
    pub extern fn Bun__FFIFunction_setDataPtr(JSValue, ?*anyopaque) void;
};

pub fn NewFunction(
    globalObject: *JSGlobalObject,
    symbolName: ?*const ZigString,
    argCount: u32,
    comptime functionPointer: anytype,
    strong: bool,
) JSValue {
    return NewRuntimeFunction(globalObject, symbolName, argCount, toJSHostFunction(functionPointer), strong, false);
}

pub fn createCallback(
    globalObject: *JSGlobalObject,
    symbolName: ?*const ZigString,
    argCount: u32,
    comptime functionPointer: anytype,
) JSValue {
    return NewRuntimeFunction(globalObject, symbolName, argCount, toJSHostFunction(functionPointer), false, false);
}

pub fn NewRuntimeFunction(
    globalObject: *JSGlobalObject,
    symbolName: ?*const ZigString,
    argCount: u32,
    functionPointer: JSHostFunctionPtr,
    strong: bool,
    add_ptr_property: bool,
) JSValue {
    JSC.markBinding(@src());
    return private.Bun__CreateFFIFunctionValue(globalObject, symbolName, argCount, functionPointer, strong, add_ptr_property);
}

pub fn getFunctionData(function: JSValue) ?*anyopaque {
    JSC.markBinding(@src());
    return private.Bun__FFIFunction_getDataPtr(function);
}

pub fn setFunctionData(function: JSValue, value: ?*anyopaque) void {
    JSC.markBinding(@src());
    return private.Bun__FFIFunction_setDataPtr(function, value);
}

pub fn NewFunctionWithData(
    globalObject: *JSGlobalObject,
    symbolName: ?*const ZigString,
    argCount: u32,
    comptime functionPointer: anytype,
    strong: bool,
    data: *anyopaque,
) JSValue {
    JSC.markBinding(@src());
    return private.Bun__CreateFFIFunctionWithDataValue(
        globalObject,
        symbolName,
        argCount,
        toJSHostFunction(functionPointer),
        strong,
        data,
    );
}

pub fn untrackFunction(
    globalObject: *JSGlobalObject,
    value: JSValue,
) bool {
    JSC.markBinding(@src());
    return private.Bun__untrackFFIFunction(globalObject, value);
}

pub const URL = opaque {
    extern fn URL__fromJS(JSValue, *JSC.JSGlobalObject) ?*URL;
    extern fn URL__fromString(*bun.String) ?*URL;
    extern fn URL__protocol(*URL) String;
    extern fn URL__href(*URL) String;
    extern fn URL__username(*URL) String;
    extern fn URL__password(*URL) String;
    extern fn URL__search(*URL) String;
    extern fn URL__host(*URL) String;
    extern fn URL__hostname(*URL) String;
    extern fn URL__port(*URL) String;
    extern fn URL__deinit(*URL) void;
    extern fn URL__pathname(*URL) String;
    extern fn URL__getHrefFromJS(JSValue, *JSC.JSGlobalObject) String;
    extern fn URL__getHref(*String) String;
    extern fn URL__getFileURLString(*String) String;
    extern fn URL__getHrefJoin(*String, *String) String;
    extern fn URL__pathFromFileURL(*String) String;

    pub fn hrefFromString(str: bun.String) String {
        JSC.markBinding(@src());
        var input = str;
        return URL__getHref(&input);
    }

    pub fn join(base: bun.String, relative: bun.String) String {
        JSC.markBinding(@src());
        var base_str = base;
        var relative_str = relative;
        return URL__getHrefJoin(&base_str, &relative_str);
    }

    pub fn fileURLFromString(str: bun.String) String {
        JSC.markBinding(@src());
        var input = str;
        return URL__getFileURLString(&input);
    }

    pub fn pathFromFileURL(str: bun.String) String {
        JSC.markBinding(@src());
        var input = str;
        return URL__pathFromFileURL(&input);
    }

    /// This percent-encodes the URL, punycode-encodes the hostname, and returns the result
    /// If it fails, the tag is marked Dead
    pub fn hrefFromJS(value: JSValue, globalObject: *JSC.JSGlobalObject) String {
        JSC.markBinding(@src());
        return URL__getHrefFromJS(value, globalObject);
    }

    pub fn fromJS(value: JSValue, globalObject: *JSC.JSGlobalObject) ?*URL {
        JSC.markBinding(@src());
        return URL__fromJS(value, globalObject);
    }

    pub fn fromUTF8(input: []const u8) ?*URL {
        return fromString(String.fromUTF8(input));
    }
    pub fn fromString(str: bun.String) ?*URL {
        JSC.markBinding(@src());
        var input = str;
        return URL__fromString(&input);
    }
    pub fn protocol(url: *URL) String {
        JSC.markBinding(@src());
        return URL__protocol(url);
    }
    pub fn href(url: *URL) String {
        JSC.markBinding(@src());
        return URL__href(url);
    }
    pub fn username(url: *URL) String {
        JSC.markBinding(@src());
        return URL__username(url);
    }
    pub fn password(url: *URL) String {
        JSC.markBinding(@src());
        return URL__password(url);
    }
    pub fn search(url: *URL) String {
        JSC.markBinding(@src());
        return URL__search(url);
    }
    pub fn host(url: *URL) String {
        JSC.markBinding(@src());
        return URL__host(url);
    }
    pub fn hostname(url: *URL) String {
        JSC.markBinding(@src());
        return URL__hostname(url);
    }
    pub fn port(url: *URL) String {
        JSC.markBinding(@src());
        return URL__port(url);
    }
    pub fn deinit(url: *URL) void {
        JSC.markBinding(@src());
        return URL__deinit(url);
    }
    pub fn pathname(url: *URL) String {
        JSC.markBinding(@src());
        return URL__pathname(url);
    }
};

pub const URLSearchParams = opaque {
    extern fn URLSearchParams__create(globalObject: *JSGlobalObject, *const ZigString) JSValue;
    pub fn create(globalObject: *JSGlobalObject, init: ZigString) JSValue {
        JSC.markBinding(@src());
        return URLSearchParams__create(globalObject, &init);
    }

    extern fn URLSearchParams__fromJS(JSValue) ?*URLSearchParams;
    pub fn fromJS(value: JSValue) ?*URLSearchParams {
        JSC.markBinding(@src());
        return URLSearchParams__fromJS(value);
    }

    extern fn URLSearchParams__toString(
        self: *URLSearchParams,
        ctx: *anyopaque,
        callback: *const fn (ctx: *anyopaque, str: *const ZigString) callconv(.C) void,
    ) void;

    pub fn toString(
        self: *URLSearchParams,
        comptime Ctx: type,
        ctx: *Ctx,
        comptime callback: *const fn (ctx: *Ctx, str: ZigString) void,
    ) void {
        JSC.markBinding(@src());
        const Wrap = struct {
            const cb_ = callback;
            pub fn cb(c: *anyopaque, str: *const ZigString) callconv(.C) void {
                cb_(
                    bun.cast(*Ctx, c),
                    str.*,
                );
            }
        };

        URLSearchParams__toString(self, ctx, Wrap.cb);
    }
};

pub const WTF = struct {
    extern fn WTF__copyLCharsFromUCharSource(dest: [*]u8, source: *const anyopaque, len: usize) void;
    extern fn WTF__parseDouble(bytes: [*]const u8, length: usize, counted: *usize) f64;

    pub fn parseDouble(buf: []const u8) !f64 {
        JSC.markBinding(@src());

        if (buf.len == 0)
            return error.InvalidCharacter;

        var count: usize = 0;
        const res = WTF__parseDouble(buf.ptr, buf.len, &count);

        if (count == 0)
            return error.InvalidCharacter;
        return res;
    }

    /// This uses SSE2 instructions and/or ARM NEON to copy 16-bit characters efficiently
    /// See wtf/Text/ASCIIFastPath.h for details
    pub fn copyLCharsFromUCharSource(destination: [*]u8, comptime Source: type, source: Source) void {
        JSC.markBinding(@src());

        // This is any alignment
        WTF__copyLCharsFromUCharSource(destination, source.ptr, source.len);
    }
};

pub usingnamespace @import("./JSPropertyIterator.zig");

// DOMCall Fields
const Bun = JSC.API.Bun;
pub const __DOMCall_ptr = Bun.FFIObject.dom_call;
pub const __DOMCall__reader_u8 = Bun.FFIObject.Reader.DOMCalls.u8;
pub const __DOMCall__reader_u16 = Bun.FFIObject.Reader.DOMCalls.u16;
pub const __DOMCall__reader_u32 = Bun.FFIObject.Reader.DOMCalls.u32;
pub const __DOMCall__reader_ptr = Bun.FFIObject.Reader.DOMCalls.ptr;
pub const __DOMCall__reader_i8 = Bun.FFIObject.Reader.DOMCalls.i8;
pub const __DOMCall__reader_i16 = Bun.FFIObject.Reader.DOMCalls.i16;
pub const __DOMCall__reader_i32 = Bun.FFIObject.Reader.DOMCalls.i32;
pub const __DOMCall__reader_f32 = Bun.FFIObject.Reader.DOMCalls.f32;
pub const __DOMCall__reader_f64 = Bun.FFIObject.Reader.DOMCalls.f64;
pub const __DOMCall__reader_i64 = Bun.FFIObject.Reader.DOMCalls.i64;
pub const __DOMCall__reader_u64 = Bun.FFIObject.Reader.DOMCalls.u64;
pub const __DOMCall__reader_intptr = Bun.FFIObject.Reader.DOMCalls.intptr;
pub const DOMCalls = &.{
    .{ .ptr = Bun.FFIObject.dom_call },
    Bun.FFIObject.Reader.DOMCalls,
};

extern "c" fn JSCInitialize(env: [*]const [*:0]u8, count: usize, cb: *const fn ([*]const u8, len: usize) callconv(.C) void, eval_mode: bool) void;
pub fn initialize(eval_mode: bool) void {
    JSC.markBinding(@src());
    bun.analytics.Features.jsc += 1;
    JSCInitialize(
        std.os.environ.ptr,
        std.os.environ.len,
        struct {
            pub fn callback(name: [*]const u8, len: usize) callconv(.C) void {
                Output.prettyErrorln(
                    \\<r><red>error<r><d>:<r> invalid JSC environment variable
                    \\
                    \\    <b>{s}<r>
                    \\
                    \\For a list of options, see this file:
                    \\
                    \\    https://github.com/oven-sh/webkit/blob/main/Source/JavaScriptCore/runtime/OptionsList.h
                    \\
                    \\Environment variables must be prefixed with "BUN_JSC_". This code runs before .env files are loaded, so those won't work here.
                    \\
                    \\Warning: options change between releases of Bun and WebKit without notice. This is not a stable API, you should not rely on it beyond debugging something, and it may be removed entirely in a future version of Bun.
                ,
                    .{name[0..len]},
                );
                bun.Global.exit(1);
            }
        }.callback,
        eval_mode,
    );
}

pub const ScriptExecutionStatus = enum(i32) {
    running = 0,
    suspended = 1,
    stopped = 2,
};

comptime {
    // this file is gennerated, but cant be placed in the build/debug/codegen folder
    // because zig will complain about outside-of-module stuff
    _ = @import("./GeneratedJS2Native.zig");
}

// Error's cannot be created off of the main thread. So we use this to store the
// information until its ready to be materialized later.
pub const DeferredError = struct {
    kind: Kind,
    code: JSC.Node.ErrorCode,
    msg: bun.String,

    pub const Kind = enum { plainerror, typeerror, rangeerror };

    pub fn from(kind: Kind, code: JSC.Node.ErrorCode, comptime fmt: [:0]const u8, args: anytype) DeferredError {
        return .{
            .kind = kind,
            .code = code,
            .msg = bun.String.createFormat(fmt, args) catch bun.outOfMemory(),
        };
    }

    pub fn toError(this: *const DeferredError, globalThis: *JSGlobalObject) JSValue {
        const err = switch (this.kind) {
            .plainerror => this.msg.toErrorInstance(globalThis),
            .typeerror => this.msg.toTypeErrorInstance(globalThis),
            .rangeerror => this.msg.toRangeErrorInstance(globalThis),
        };
        err.put(globalThis, ZigString.static("code"), ZigString.init(@tagName(this.code)).toJS(globalThis));
        return err;
    }
};<|MERGE_RESOLUTION|>--- conflicted
+++ resolved
@@ -5446,11 +5446,8 @@
 
     /// Equivalent to `obj.property` in JavaScript.
     /// Reminder: `undefined` is a value!
-<<<<<<< HEAD
-    /// Prefer `get2` in new code.
-=======
-    // TODO: change the return of this from `?JSValue` to `bun.JSError!JSValue`
->>>>>>> 35513a9d
+    ///
+    /// Prefer `get2` in new code, as this function is incapable of returning an exception
     pub fn get(this: JSValue, global: *JSGlobalObject, property: []const u8) ?JSValue {
         if (comptime bun.Environment.isDebug) {
             if (BuiltinName.has(property)) {
@@ -5458,7 +5455,6 @@
             }
         }
 
-<<<<<<< HEAD
         return JSC__JSValue__getIfPropertyExistsImpl(
             this,
             global,
@@ -5468,11 +5464,13 @@
     }
 
     /// Equivalent to `target[property]`. Calls userland getters/proxies.  Can
-    /// throw. Null indicates the property does not exist. Undefined can exist
-    /// as a property.
+    /// throw. Null indicates the property does not exist. JavaScript undefined
+    /// can exist as a property and is different than null.
     ///
     /// `property` must be either `[]const u8`. A comptime slice may defer to
-    /// calling `fastGet`, which use a more optimal code path.
+    /// calling `fastGet`, which use a more optimal code path. This function is
+    /// marked `inline` to allow Zig to determine if `fastGet` should be used
+    /// per invocation.
     ///
     /// This function will eventually replace `get`.
     pub inline fn get2(target: JSValue, global: *JSGlobalObject, property: anytype) JSError!?JSValue {
@@ -5492,10 +5490,6 @@
             property_slice.ptr,
             @intCast(property_slice.len),
         ).unwrap(global);
-=======
-        const value = getIfPropertyExistsImpl(this, global, property.ptr, @as(u32, @intCast(property.len)));
-        return if (value == .zero) null else value;
->>>>>>> 35513a9d
     }
 
     extern fn JSC__JSValue__getOwn(value: JSValue, globalObject: *JSGlobalObject, propertyName: *const bun.String) JSValue;
