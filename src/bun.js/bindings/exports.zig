--- conflicted
+++ resolved
@@ -886,11 +886,7 @@
     @export(ErrorCode.JSErrorObject, .{ .name = "Zig_ErrorCodeJSErrorObject" });
 }
 
-<<<<<<< HEAD
-const Bun = bun.JSC.API.Bun;
-=======
 const Bun = JSC.API.Bun;
->>>>>>> 7b6e0f71
 pub const BunTimer = Bun.Timer;
 pub const Formatter = ConsoleObject.Formatter;
 pub const HTTPServerRequestContext = JSC.API.HTTPServer.RequestContext;
