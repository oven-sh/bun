const JSC = bun.JSC;
const Fs = @import("../../fs.zig");
const CAPI = JSC.C;
const JSBase = @import("../base.zig");
const ZigURL = @import("../../url.zig").URL;
const Api = @import("../../api/schema.zig").Api;
const bun = @import("root").bun;
const std = @import("std");
const Shimmer = @import("./shimmer.zig").Shimmer;
const strings = bun.strings;
const default_allocator = bun.default_allocator;
const NewGlobalObject = JSC.NewGlobalObject;
const JSGlobalObject = JSC.JSGlobalObject;
const ZigString = JSC.ZigString;
const string = bun.string;
const JSValue = JSC.JSValue;
const Output = bun.Output;
const Environment = bun.Environment;
const ScriptArguments = opaque {};
const JSPromise = JSC.JSPromise;
const JSPromiseRejectionOperation = JSC.JSPromiseRejectionOperation;
const JSModuleLoader = JSC.JSModuleLoader;
const Microtask = JSC.Microtask;

const JSPrinter = bun.js_printer;
const JSLexer = bun.js_lexer;
const typeBaseName = @import("../../meta.zig").typeBaseName;
const String = bun.String;
const JestPrettyFormat = @import("../test/pretty_format.zig").JestPrettyFormat;

pub const Exception = opaque {
    extern fn JSC__Exception__getStackTrace(this: *Exception, global: *JSGlobalObject, stack: *ZigStackTrace) void;
    extern fn JSC__Exception__asJSValue(this: *Exception) JSValue;
    pub fn getStackTrace(this: *Exception, global: *JSGlobalObject, stack: *ZigStackTrace) void {
        JSC__Exception__getStackTrace(this, global, stack);
    }

    pub fn value(this: *Exception) JSValue {
        return JSC__Exception__asJSValue(this);
    }
};

pub const ZigGlobalObject = extern struct {
    pub const shim = Shimmer("Zig", "GlobalObject", @This());
    bytes: shim.Bytes,
    pub const Type = *anyopaque;
    pub const name = "Zig::GlobalObject";
    pub const include = "\"ZigGlobalObject.h\"";
    pub const namespace = shim.namespace;
    pub const Interface: type = NewGlobalObject(JSC.VirtualMachine);

    pub fn create(
        vm: *JSC.VirtualMachine,
        console: *anyopaque,
        context_id: i32,
        mini_mode: bool,
        eval_mode: bool,
        worker_ptr: ?*anyopaque,
    ) *JSGlobalObject {
        vm.eventLoop().ensureWaker();
        const global = shim.cppFn("create", .{ console, context_id, mini_mode, eval_mode, worker_ptr });

        // JSC might mess with the stack size.
        bun.StackCheck.configureThread();

        return global;
    }

    pub fn getModuleRegistryMap(global: *JSGlobalObject) *anyopaque {
        return shim.cppFn("getModuleRegistryMap", .{global});
    }

    pub fn resetModuleRegistryMap(global: *JSGlobalObject, map: *anyopaque) bool {
        return shim.cppFn("resetModuleRegistryMap", .{ global, map });
    }

    pub fn import(global: *JSGlobalObject, specifier: *bun.String, source: *bun.String) callconv(.C) ErrorableString {
        JSC.markBinding(@src());

        return @call(bun.callmod_inline, Interface.import, .{ global, specifier, source });
    }
    pub fn resolve(res: *ErrorableString, global: *JSGlobalObject, specifier: *bun.String, source: *bun.String, query: *ZigString) callconv(.C) void {
        JSC.markBinding(@src());
        @call(bun.callmod_inline, Interface.resolve, .{ res, global, specifier, source, query });
    }

    pub fn promiseRejectionTracker(global: *JSGlobalObject, promise: *JSPromise, rejection: JSPromiseRejectionOperation) callconv(.C) JSValue {
        JSC.markBinding(@src());
        return @call(bun.callmod_inline, Interface.promiseRejectionTracker, .{ global, promise, rejection });
    }

    pub fn reportUncaughtException(global: *JSGlobalObject, exception: *Exception) callconv(.C) JSValue {
        JSC.markBinding(@src());
        return @call(bun.callmod_inline, Interface.reportUncaughtException, .{ global, exception });
    }

    pub fn onCrash() callconv(.C) void {
        JSC.markBinding(@src());
        return @call(bun.callmod_inline, Interface.onCrash, .{});
    }

    pub const Export = shim.exportFunctions(
        .{
            .import = import,
            .resolve = resolve,
            .promiseRejectionTracker = promiseRejectionTracker,
            .reportUncaughtException = reportUncaughtException,
            .onCrash = onCrash,
        },
    );

    pub const Extern = [_][]const u8{ "create", "getModuleRegistryMap", "resetModuleRegistryMap" };

    comptime {
        @export(&import, .{ .name = Export[0].symbol_name });
        @export(&resolve, .{ .name = Export[1].symbol_name });
        @export(&promiseRejectionTracker, .{ .name = Export[2].symbol_name });
        @export(&reportUncaughtException, .{ .name = Export[3].symbol_name });
        @export(&onCrash, .{ .name = Export[4].symbol_name });
    }
};

const ErrorCodeInt = u16;

pub const ErrorCode = enum(ErrorCodeInt) {
    _,

    pub inline fn from(code: anyerror) ErrorCode {
        return @as(ErrorCode, @enumFromInt(@intFromError(code)));
    }

    pub inline fn toError(self: ErrorCode) anyerror {
        return @errorFromInt(@intFromEnum(self));
    }

    pub const ParserError = @intFromEnum(ErrorCode.from(error.ParserError));
    pub const JSErrorObject = @intFromEnum(ErrorCode.from(error.JSErrorObject));

    pub const Type = ErrorCodeInt;
};

pub const ZigErrorType = extern struct {
    pub const shim = Shimmer("Zig", "ErrorType", @This());
    pub const name = "ErrorType";
    pub const namespace = shim.namespace;

    code: ErrorCode,
    ptr: ?*anyopaque,
};

pub const NodePath = JSC.Node.Path;

// Sinks
pub const JSArrayBufferSink = JSC.WebCore.ArrayBufferSink.JSSink;
pub const JSHTTPSResponseSink = JSC.WebCore.HTTPSResponseSink.JSSink;
pub const JSHTTPResponseSink = JSC.WebCore.HTTPResponseSink.JSSink;
pub const JSFileSink = JSC.WebCore.FileSink.JSSink;
pub const JSNetworkSink = JSC.WebCore.NetworkSink.JSSink;

// WebSocket
pub const WebSocketHTTPClient = @import("../../http/websocket_http_client.zig").WebSocketHTTPClient;
pub const WebSocketHTTPSClient = @import("../../http/websocket_http_client.zig").WebSocketHTTPSClient;
pub const WebSocketClient = @import("../../http/websocket_http_client.zig").WebSocketClient;
pub const WebSocketClientTLS = @import("../../http/websocket_http_client.zig").WebSocketClientTLS;

pub fn Errorable(comptime Type: type) type {
    return extern struct {
        result: Result,
        success: bool,
        pub const name = "Errorable" ++ typeBaseName(@typeName(Type));

        pub const Result = extern union {
            value: Type,
            err: ZigErrorType,
        };

        pub fn unwrap(errorable: @This()) !Type {
            if (errorable.success) {
                return errorable.result.value;
            } else {
                return errorable.result.err.code.toError();
            }
        }

        pub fn value(val: Type) @This() {
            return @This(){ .result = .{ .value = val }, .success = true };
        }

        pub fn ok(val: Type) @This() {
            return @This(){ .result = .{ .value = val }, .success = true };
        }

        threadlocal var err_buf: [4096]u8 = undefined;
        pub fn err(code: anyerror, ptr: *anyopaque) @This() {
            return @This(){
                .result = .{
                    .err = .{
                        .code = ErrorCode.from(code),
                        .ptr = ptr,
                    },
                },
                .success = false,
            };
        }
    };
}

pub const ResolvedSource = extern struct {
    pub const shim = Shimmer("Zig", "ResolvedSource", @This());
    pub const name = "ResolvedSource";
    pub const namespace = shim.namespace;

    /// Specifier's lifetime is the caller from C++
    /// https://github.com/oven-sh/bun/issues/9521
    specifier: bun.String = bun.String.empty,
    source_code: bun.String = bun.String.empty,

    /// source_url is eventually deref'd on success
    source_url: bun.String = bun.String.empty,

    is_commonjs_module: bool = false,

    hash: u32 = 0,

    allocator: ?*anyopaque = null,

    jsvalue_for_export: JSValue = .zero,

    tag: Tag = Tag.javascript,

    /// This is for source_code
    source_code_needs_deref: bool = true,
    already_bundled: bool = false,
    bytecode_cache: ?[*]u8 = null,
    bytecode_cache_size: usize = 0,

    pub const Tag = @import("ResolvedSourceTag").ResolvedSourceTag;
};

pub const SourceProvider = opaque {
    extern fn JSC__SourceProvider__deref(*SourceProvider) void;
    pub fn deref(provider: *SourceProvider) void {
        JSC__SourceProvider__deref(provider);
    }
};

const Mimalloc = @import("../../allocators/mimalloc.zig");

export fn ZigString__free(raw: [*]const u8, len: usize, allocator_: ?*anyopaque) void {
    var allocator: std.mem.Allocator = @as(*std.mem.Allocator, @ptrCast(@alignCast(allocator_ orelse return))).*;
    var ptr = ZigString.init(raw[0..len]).slice().ptr;
    if (comptime Environment.allow_assert) {
        bun.assert(Mimalloc.mi_is_in_heap_region(ptr));
    }
    const str = ptr[0..len];

    allocator.free(str);
}

export fn ZigString__free_global(ptr: [*]const u8, len: usize) void {
    const untagged = @as(*anyopaque, @ptrFromInt(@intFromPtr(ZigString.init(ptr[0..len]).slice().ptr)));
    if (comptime Environment.allow_assert) {
        bun.assert(Mimalloc.mi_is_in_heap_region(ptr));
    }
    // we must untag the string pointer
    Mimalloc.mi_free(untagged);
}

pub const JSErrorCode = enum(u8) {
    Error = 0,
    EvalError = 1,
    RangeError = 2,
    ReferenceError = 3,
    SyntaxError = 4,
    TypeError = 5,
    URIError = 6,
    AggregateError = 7,

    // StackOverflow & OutOfMemoryError is not an ErrorType in "JavaScriptCore/ErrorType.h" within JSC, so the number here is just totally made up
    OutOfMemoryError = 8,
    BundlerError = 252,
    StackOverflow = 253,
    UserErrorCode = 254,
    _,
};

pub const EventType = enum(u8) {
    Event,
    MessageEvent,
    CloseEvent,
    ErrorEvent,
    OpenEvent,
    unknown = 254,
    _,

    pub const map = bun.ComptimeStringMap(EventType, .{
        .{ EventType.Event.label(), EventType.Event },
        .{ EventType.MessageEvent.label(), EventType.MessageEvent },
        .{ EventType.CloseEvent.label(), EventType.CloseEvent },
        .{ EventType.ErrorEvent.label(), EventType.ErrorEvent },
        .{ EventType.OpenEvent.label(), EventType.OpenEvent },
    });

    pub fn label(this: EventType) string {
        return switch (this) {
            .Event => "event",
            .MessageEvent => "message",
            .CloseEvent => "close",
            .ErrorEvent => "error",
            .OpenEvent => "open",
            else => "event",
        };
    }
};
pub const JSRuntimeType = enum(u16) {
    Nothing = 0x0,
    Function = 0x1,
    Undefined = 0x2,
    Null = 0x4,
    Boolean = 0x8,
    AnyInt = 0x10,
    Number = 0x20,
    String = 0x40,
    Object = 0x80,
    Symbol = 0x100,
    BigInt = 0x200,

    _,
};

pub const ZigStackFrameCode = enum(u8) {
    None = 0,
    // 🏃
    Eval = 1,
    // 📦
    Module = 2,
    // λ
    Function = 3,
    // 🌎
    Global = 4,
    // ⚙️
    Wasm = 5,
    // 👷
    Constructor = 6,
    _,

    pub fn emoji(this: ZigStackFrameCode) u21 {
        return switch (this) {
            .Eval => 0x1F3C3,
            .Module => 0x1F4E6,
            .Function => 0x03BB,
            .Global => 0x1F30E,
            .Wasm => 0xFE0F,
            .Constructor => 0xF1477,
            else => ' ',
        };
    }

    pub fn ansiColor(this: ZigStackFrameCode) string {
        return switch (this) {
            .Eval => "\x1b[31m",
            .Module => "\x1b[36m",
            .Function => "\x1b[32m",
            .Global => "\x1b[35m",
            .Wasm => "\x1b[37m",
            .Constructor => "\x1b[33m",
            else => "",
        };
    }
};

pub const Process = extern struct {
    pub const shim = Shimmer("Bun", "Process", @This());
    pub const name = "Process";
    pub const namespace = shim.namespace;
    var title_mutex = bun.Mutex{};

    pub fn getTitle(_: *JSGlobalObject, title: *ZigString) callconv(.C) void {
        title_mutex.lock();
        defer title_mutex.unlock();
        const str = bun.CLI.Bun__Node__ProcessTitle;
        title.* = ZigString.init(str orelse "bun");
    }

    // TODO: https://github.com/nodejs/node/blob/master/deps/uv/src/unix/darwin-proctitle.c
    pub fn setTitle(globalObject: *JSGlobalObject, newvalue: *ZigString) callconv(.C) JSValue {
        title_mutex.lock();
        defer title_mutex.unlock();
        if (bun.CLI.Bun__Node__ProcessTitle) |_| bun.default_allocator.free(bun.CLI.Bun__Node__ProcessTitle.?);
        bun.CLI.Bun__Node__ProcessTitle = newvalue.dupe(bun.default_allocator) catch bun.outOfMemory();
        return newvalue.toJS(globalObject);
    }

    pub const getArgv = JSC.Node.Process.getArgv;
    pub const getCwd = JSC.Node.Process.getCwd;
    pub const setCwd = JSC.Node.Process.setCwd;
    pub const exit = JSC.Node.Process.exit;
    pub const getArgv0 = JSC.Node.Process.getArgv0;
    pub const getExecPath = JSC.Node.Process.getExecPath;
    pub const getExecArgv = JSC.Node.Process.getExecArgv;

    pub const Export = shim.exportFunctions(.{
        .getTitle = getTitle,
        .setTitle = setTitle,
        .getArgv = getArgv,
        .getCwd = getCwd,
        .setCwd = setCwd,
        .exit = exit,
        .getArgv0 = getArgv0,
        .getExecPath = getExecPath,
        .getExecArgv = getExecArgv,
    });

    comptime {
<<<<<<< HEAD
        if (!is_bindgen) {
            @export(&getTitle, .{
                .name = Export[0].symbol_name,
            });
            @export(&setTitle, .{
                .name = Export[1].symbol_name,
            });
            @export(&getArgv, .{
                .name = Export[2].symbol_name,
            });
            @export(&getCwd, .{
                .name = Export[3].symbol_name,
            });
            @export(&setCwd, .{
                .name = Export[4].symbol_name,
            });
            @export(&exit, .{
                .name = Export[5].symbol_name,
            });
            @export(&getArgv0, .{
                .name = Export[6].symbol_name,
            });
            @export(&getExecPath, .{
                .name = Export[7].symbol_name,
            });

            @export(&getExecArgv, .{
                .name = Export[8].symbol_name,
            });
        }
=======
        @export(getTitle, .{
            .name = Export[0].symbol_name,
        });
        @export(setTitle, .{
            .name = Export[1].symbol_name,
        });
        @export(getArgv, .{
            .name = Export[2].symbol_name,
        });
        @export(getCwd, .{
            .name = Export[3].symbol_name,
        });
        @export(setCwd, .{
            .name = Export[4].symbol_name,
        });
        @export(exit, .{
            .name = Export[5].symbol_name,
        });
        @export(getArgv0, .{
            .name = Export[6].symbol_name,
        });
        @export(getExecPath, .{
            .name = Export[7].symbol_name,
        });
        @export(getExecArgv, .{
            .name = Export[8].symbol_name,
        });
>>>>>>> 676e8d16
    }
};

pub const ZigStackTrace = extern struct {
    source_lines_ptr: [*]bun.String,
    source_lines_numbers: [*]i32,
    source_lines_len: u8,
    source_lines_to_collect: u8,

    frames_ptr: [*]ZigStackFrame,
    frames_len: u8,

    /// Non-null if `source_lines_*` points into data owned by a JSC::SourceProvider.
    /// If so, then .deref must be called on it to release the memory.
    referenced_source_provider: ?*JSC.SourceProvider = null,

    pub fn toAPI(
        this: *const ZigStackTrace,
        allocator: std.mem.Allocator,
        root_path: string,
        origin: ?*const ZigURL,
    ) !Api.StackTrace {
        var stack_trace: Api.StackTrace = comptime std.mem.zeroes(Api.StackTrace);
        {
            var source_lines_iter = this.sourceLineIterator();

            const source_line_len = source_lines_iter.getLength();

            if (source_line_len > 0) {
                var source_lines = try allocator.alloc(Api.SourceLine, @as(usize, @intCast(@max(source_lines_iter.i + 1, 0))));
                var source_line_buf = try allocator.alloc(u8, source_line_len);
                source_lines_iter = this.sourceLineIterator();
                var remain_buf = source_line_buf[0..];
                var i: usize = 0;
                while (source_lines_iter.next()) |source| {
                    const text = source.text.slice();
                    defer source.text.deinit();
                    bun.copy(
                        u8,
                        remain_buf,
                        text,
                    );
                    const copied_line = remain_buf[0..text.len];
                    remain_buf = remain_buf[text.len..];
                    source_lines[i] = .{ .text = copied_line, .line = source.line };
                    i += 1;
                }
                stack_trace.source_lines = source_lines;
            }
        }
        {
            const _frames = this.frames();
            if (_frames.len > 0) {
                var stack_frames = try allocator.alloc(Api.StackFrame, _frames.len);
                stack_trace.frames = stack_frames;

                for (_frames, 0..) |frame, i| {
                    stack_frames[i] = try frame.toAPI(
                        root_path,
                        origin,
                        allocator,
                    );
                }
            }
        }

        return stack_trace;
    }

    pub fn frames(this: *const ZigStackTrace) []const ZigStackFrame {
        return this.frames_ptr[0..this.frames_len];
    }

    pub const SourceLineIterator = struct {
        trace: *const ZigStackTrace,
        i: i16,

        pub const SourceLine = struct {
            line: i32,
            text: ZigString.Slice,
        };

        pub fn getLength(this: *SourceLineIterator) usize {
            var count: usize = 0;
            for (this.trace.source_lines_ptr[0..@as(usize, @intCast(this.i + 1))]) |*line| {
                count += line.length();
            }

            return count;
        }

        pub fn untilLast(this: *SourceLineIterator) ?SourceLine {
            if (this.i < 1) return null;
            return this.next();
        }

        pub fn next(this: *SourceLineIterator) ?SourceLine {
            if (this.i < 0) return null;

            const source_line = this.trace.source_lines_ptr[@as(usize, @intCast(this.i))];
            const result = SourceLine{
                .line = this.trace.source_lines_numbers[@as(usize, @intCast(this.i))],
                .text = source_line.toUTF8(bun.default_allocator),
            };
            this.i -= 1;
            return result;
        }
    };

    pub fn sourceLineIterator(this: *const ZigStackTrace) SourceLineIterator {
        var i: usize = 0;
        for (this.source_lines_numbers[0..this.source_lines_len], 0..) |num, j| {
            if (num >= 0) {
                i = @max(j, i);
            }
        }
        return SourceLineIterator{ .trace = this, .i = @as(i16, @intCast(i)) };
    }
};

pub const ZigStackFrame = extern struct {
    function_name: String,
    source_url: String,
    position: ZigStackFramePosition,
    code_type: ZigStackFrameCode,

    /// This informs formatters whether to display as a blob URL or not
    remapped: bool = false,

    pub fn deinit(this: *ZigStackFrame) void {
        this.function_name.deref();
        this.source_url.deref();
    }

    pub fn toAPI(this: *const ZigStackFrame, root_path: string, origin: ?*const ZigURL, allocator: std.mem.Allocator) !Api.StackFrame {
        var frame: Api.StackFrame = comptime std.mem.zeroes(Api.StackFrame);
        if (!this.function_name.isEmpty()) {
            var slicer = this.function_name.toUTF8(allocator);
            defer slicer.deinit();
            frame.function_name = (try slicer.clone(allocator)).slice();
        }

        if (!this.source_url.isEmpty()) {
            frame.file = try std.fmt.allocPrint(allocator, "{}", .{this.sourceURLFormatter(root_path, origin, true, false)});
        }

        frame.position = this.position;
        frame.scope = @as(Api.StackFrameScope, @enumFromInt(@intFromEnum(this.code_type)));

        return frame;
    }

    pub const SourceURLFormatter = struct {
        source_url: bun.String,
        position: ZigStackFramePosition,
        enable_color: bool,
        origin: ?*const ZigURL,
        exclude_line_column: bool = false,
        remapped: bool = false,
        root_path: string = "",

        pub fn format(this: SourceURLFormatter, comptime _: []const u8, _: std.fmt.FormatOptions, writer: anytype) !void {
            if (this.enable_color) {
                try writer.writeAll(Output.prettyFmt("<r><cyan>", true));
            }

            var source_slice_ = this.source_url.toUTF8(bun.default_allocator);
            var source_slice = source_slice_.slice();
            defer source_slice_.deinit();

            if (!this.remapped) {
                if (this.origin) |origin| {
                    try writer.writeAll(origin.displayProtocol());
                    try writer.writeAll("://");
                    try writer.writeAll(origin.displayHostname());
                    try writer.writeAll(":");
                    try writer.writeAll(origin.port);
                    try writer.writeAll("/blob:");

                    if (strings.startsWith(source_slice, this.root_path)) {
                        source_slice = source_slice[this.root_path.len..];
                    }
                }
            }

            try writer.writeAll(source_slice);
            if (source_slice.len > 0 and (this.position.line.isValid() or this.position.column.isValid())) {
                if (this.enable_color) {
                    try writer.writeAll(comptime Output.prettyFmt("<r><d>:", true));
                } else {
                    try writer.writeAll(":");
                }
            }

            if (this.enable_color) {
                if (this.position.line.isValid() or this.position.column.isValid()) {
                    try writer.writeAll(comptime Output.prettyFmt("<r>", true));
                } else {
                    try writer.writeAll(comptime Output.prettyFmt("<r>", true));
                }
            }

            if (!this.exclude_line_column) {
                if (this.position.line.isValid() and this.position.column.isValid()) {
                    if (this.enable_color) {
                        try std.fmt.format(
                            writer,
                            comptime Output.prettyFmt("<yellow>{d}<r><d>:<yellow>{d}<r>", true),
                            .{ this.position.line.oneBased(), this.position.column.oneBased() },
                        );
                    } else {
                        try std.fmt.format(writer, "{d}:{d}", .{
                            this.position.line.oneBased(),
                            this.position.column.oneBased(),
                        });
                    }
                } else if (this.position.line.isValid()) {
                    if (this.enable_color) {
                        try std.fmt.format(
                            writer,
                            comptime Output.prettyFmt("<yellow>{d}<r>", true),
                            .{
                                this.position.line.oneBased(),
                            },
                        );
                    } else {
                        try std.fmt.format(writer, "{d}", .{
                            this.position.line.oneBased(),
                        });
                    }
                }
            }
        }
    };

    pub const NameFormatter = struct {
        function_name: String,
        code_type: ZigStackFrameCode,
        enable_color: bool,

        pub fn format(this: NameFormatter, comptime _: []const u8, _: std.fmt.FormatOptions, writer: anytype) !void {
            const name = this.function_name;

            switch (this.code_type) {
                .Eval => {
                    if (this.enable_color) {
                        try std.fmt.format(writer, comptime Output.prettyFmt("<r><d>", true) ++ "eval" ++ Output.prettyFmt("<r>", true), .{});
                    } else {
                        try writer.writeAll("eval");
                    }
                    if (!name.isEmpty()) {
                        if (this.enable_color) {
                            try std.fmt.format(writer, comptime Output.prettyFmt(" <r><b><i>{}<r>", true), .{name});
                        } else {
                            try std.fmt.format(writer, " {}", .{name});
                        }
                    }
                },
                .Function => {
                    if (!name.isEmpty()) {
                        if (this.enable_color) {
                            try std.fmt.format(writer, comptime Output.prettyFmt("<r><b><i>{}<r>", true), .{name});
                        } else {
                            try std.fmt.format(writer, "{}", .{name});
                        }
                    } else {
                        if (this.enable_color) {
                            try std.fmt.format(writer, comptime Output.prettyFmt("<r><d>", true) ++ "<anonymous>" ++ Output.prettyFmt("<r>", true), .{});
                        } else {
                            try writer.writeAll("<anonymous>");
                        }
                    }
                },
                .Global => {},
                .Wasm => {
                    if (!name.isEmpty()) {
                        try std.fmt.format(writer, "{}", .{name});
                    } else {
                        try writer.writeAll("WASM");
                    }
                },
                .Constructor => {
                    try std.fmt.format(writer, "new {}", .{name});
                },
                else => {
                    if (!name.isEmpty()) {
                        try std.fmt.format(writer, "{}", .{name});
                    }
                },
            }
        }
    };

    pub const Zero: ZigStackFrame = ZigStackFrame{
        .function_name = String.empty,
        .code_type = ZigStackFrameCode.None,
        .source_url = String.empty,
        .position = ZigStackFramePosition.Invalid,
    };

    pub fn nameFormatter(this: *const ZigStackFrame, comptime enable_color: bool) NameFormatter {
        return NameFormatter{ .function_name = this.function_name, .code_type = this.code_type, .enable_color = enable_color };
    }

    pub fn sourceURLFormatter(this: *const ZigStackFrame, root_path: string, origin: ?*const ZigURL, exclude_line_column: bool, comptime enable_color: bool) SourceURLFormatter {
        return SourceURLFormatter{
            .source_url = this.source_url,
            .exclude_line_column = exclude_line_column,
            .origin = origin,
            .root_path = root_path,
            .position = this.position,
            .enable_color = enable_color,
            .remapped = this.remapped,
        };
    }
};

pub const ZigStackFramePosition = extern struct {
    line: bun.Ordinal,
    column: bun.Ordinal,
    /// -1 if not present
    line_start_byte: c_int,

    pub const Invalid = ZigStackFramePosition{
        .line = .invalid,
        .column = .invalid,
        .line_start_byte = -1,
    };

    pub fn isInvalid(this: *const ZigStackFramePosition) bool {
        return std.mem.eql(u8, std.mem.asBytes(this), std.mem.asBytes(&Invalid));
    }

    pub fn decode(reader: anytype) !@This() {
        return .{
            .line = bun.Ordinal.fromZeroBased(try reader.readValue(i32)),
            .column = bun.Ordinal.fromZeroBased(try reader.readValue(i32)),
        };
    }

    pub fn encode(this: *const @This(), writer: anytype) anyerror!void {
        try writer.writeInt(this.line.zeroBased());
        try writer.writeInt(this.column.zeroBased());
    }
};

pub const ZigException = extern struct {
    type: JSErrorCode,
    runtime_type: JSRuntimeType,

    /// SystemError only
    errno: c_int = 0,
    /// SystemError only
    syscall: String = String.empty,
    /// SystemError only
    system_code: String = String.empty,
    /// SystemError only
    path: String = String.empty,

    name: String,
    message: String,
    stack: ZigStackTrace,

    exception: ?*anyopaque,

    remapped: bool = false,

    fd: i32 = -1,

    pub extern fn ZigException__collectSourceLines(jsValue: JSValue, global: *JSGlobalObject, exception: *ZigException) void;

    pub fn collectSourceLines(this: *ZigException, value: JSValue, global: *JSGlobalObject) void {
        ZigException__collectSourceLines(value, global, this);
    }

    pub fn deinit(this: *ZigException) void {
        this.syscall.deref();
        this.system_code.deref();
        this.path.deref();

        this.name.deref();
        this.message.deref();

        for (this.stack.source_lines_ptr[0..this.stack.source_lines_len]) |*line| {
            line.deref();
        }

        for (this.stack.frames_ptr[0..this.stack.frames_len]) |*frame| {
            frame.deinit();
        }

        if (this.stack.referenced_source_provider) |source| {
            source.deref();
        }
    }

    pub const shim = Shimmer("Zig", "Exception", @This());
    pub const namespace = shim.namespace;

    pub const Holder = extern struct {
        const frame_count = 32;
        pub const source_lines_count = 6;
        source_line_numbers: [source_lines_count]i32,
        source_lines: [source_lines_count]String,
        frames: [frame_count]ZigStackFrame,
        loaded: bool,
        zig_exception: ZigException,
        need_to_clear_parser_arena_on_deinit: bool = false,

        pub const Zero: Holder = Holder{
            .frames = brk: {
                var _frames: [frame_count]ZigStackFrame = undefined;
                @memset(&_frames, ZigStackFrame.Zero);
                break :brk _frames;
            },
            .source_line_numbers = brk: {
                var lines: [source_lines_count]i32 = undefined;
                @memset(&lines, -1);
                break :brk lines;
            },

            .source_lines = brk: {
                var lines: [source_lines_count]String = undefined;
                @memset(&lines, String.empty);
                break :brk lines;
            },
            .zig_exception = undefined,
            .loaded = false,
        };

        pub fn init() Holder {
            return Holder.Zero;
        }

        pub fn deinit(this: *Holder, vm: *JSC.VirtualMachine) void {
            if (this.loaded) {
                this.zig_exception.deinit();
            }
            if (this.need_to_clear_parser_arena_on_deinit) {
                vm.module_loader.resetArena(vm);
            }
        }

        pub fn zigException(this: *Holder) *ZigException {
            if (!this.loaded) {
                this.zig_exception = ZigException{
                    .type = @as(JSErrorCode, @enumFromInt(255)),
                    .runtime_type = JSRuntimeType.Nothing,
                    .name = String.empty,
                    .message = String.empty,
                    .exception = null,
                    .stack = ZigStackTrace{
                        .source_lines_ptr = &this.source_lines,
                        .source_lines_numbers = &this.source_line_numbers,
                        .source_lines_len = source_lines_count,
                        .source_lines_to_collect = source_lines_count,
                        .frames_ptr = &this.frames,
                        .frames_len = this.frames.len,
                    },
                };
                this.loaded = true;
            }

            return &this.zig_exception;
        }
    };

    pub fn fromException(exception: *Exception) ZigException {
        return shim.cppFn("fromException", .{exception});
    }

    pub fn addToErrorList(
        this: *ZigException,
        error_list: *std.ArrayList(Api.JsException),
        root_path: string,
        origin: ?*const ZigURL,
    ) !void {
        const name_slice = @field(this, "name").toUTF8(bun.default_allocator);
        const message_slice = @field(this, "message").toUTF8(bun.default_allocator);

        const _name = name_slice.slice();
        defer name_slice.deinit();
        const message = message_slice.slice();
        defer message_slice.deinit();

        var is_empty = true;
        var api_exception = Api.JsException{
            .runtime_type = @intFromEnum(this.runtime_type),
            .code = @intFromEnum(this.type),
        };

        if (_name.len > 0) {
            api_exception.name = try error_list.allocator.dupe(u8, _name);
            is_empty = false;
        }

        if (message.len > 0) {
            api_exception.message = try error_list.allocator.dupe(u8, message);
            is_empty = false;
        }

        if (this.stack.frames_len > 0) {
            api_exception.stack = try this.stack.toAPI(error_list.allocator, root_path, origin);
            is_empty = false;
        }

        if (!is_empty) {
            try error_list.append(api_exception);
        }
    }

    pub const Extern = [_][]const u8{"fromException"};
};

pub const ErrorableResolvedSource = Errorable(ResolvedSource);
pub const ErrorableZigString = Errorable(ZigString);
pub const ErrorableJSValue = Errorable(JSValue);
pub const ErrorableString = Errorable(bun.String);
pub const ConsoleObject = @import("../ConsoleObject.zig");

pub inline fn toGlobalContextRef(ptr: *JSGlobalObject) CAPI.JSGlobalContextRef {
    return @as(CAPI.JSGlobalContextRef, @ptrCast(ptr));
}

comptime {
    @export(&ErrorCode.ParserError, .{ .name = "Zig_ErrorCodeParserError" });
    @export(&ErrorCode.JSErrorObject, .{ .name = "Zig_ErrorCodeJSErrorObject" });
}

const Bun = JSC.API.Bun;
pub const BunTimer = Bun.Timer;
pub const Formatter = ConsoleObject.Formatter;
pub const HTTPServerRequestContext = JSC.API.HTTPServer.RequestContext;
pub const HTTPSSLServerRequestContext = JSC.API.HTTPSServer.RequestContext;
pub const HTTPDebugServerRequestContext = JSC.API.DebugHTTPServer.RequestContext;
pub const HTTPDebugSSLServerRequestContext = JSC.API.DebugHTTPSServer.RequestContext;
pub const BodyValueBuffererContext = JSC.WebCore.BodyValueBufferer;
pub const TestScope = @import("../test/jest.zig").TestScope;
comptime {
    WebSocketHTTPClient.shim.ref();
    WebSocketHTTPSClient.shim.ref();
    WebSocketClient.shim.ref();
    WebSocketClientTLS.shim.ref();

    HTTPServerRequestContext.shim.ref();
    HTTPSSLServerRequestContext.shim.ref();
    HTTPDebugServerRequestContext.shim.ref();
    HTTPDebugSSLServerRequestContext.shim.ref();

    _ = Process.getTitle;
    _ = Process.setTitle;
    NodePath.shim.ref();
    JSArrayBufferSink.shim.ref();
    JSHTTPResponseSink.shim.ref();
    JSHTTPSResponseSink.shim.ref();
    JSNetworkSink.shim.ref();
    JSFileSink.shim.ref();
    JSFileSink.shim.ref();
    _ = ZigString__free;
    _ = ZigString__free_global;

    TestScope.shim.ref();
    BodyValueBuffererContext.shim.ref();

    _ = Bun__LoadLibraryBunString;
}

/// Returns null on error. Use windows API to lookup the actual error.
/// The reason this function is in zig is so that we can use our own utf16-conversion functions.
///
/// Using characters16() does not seem to always have the sentinel. or something else
/// broke when I just used it. Not sure. ... but this works!
pub export fn Bun__LoadLibraryBunString(str: *bun.String) ?*anyopaque {
    if (comptime !Environment.isWindows) {
        unreachable;
    }

    var buf: bun.WPathBuffer = undefined;
    const data = switch (str.encoding()) {
        .utf8 => bun.strings.convertUTF8toUTF16InBuffer(&buf, str.utf8()),
        .utf16 => brk: {
            @memcpy(buf[0..str.length()], str.utf16());
            break :brk buf[0..str.length()];
        },
        .latin1 => brk: {
            bun.strings.copyU8IntoU16(&buf, str.latin1());
            break :brk buf[0..str.length()];
        },
    };
    buf[data.len] = 0;
    const LOAD_WITH_ALTERED_SEARCH_PATH = 0x00000008;
    return bun.windows.LoadLibraryExW(buf[0..data.len :0].ptr, null, LOAD_WITH_ALTERED_SEARCH_PATH);
}

// https://github.com/nodejs/node/blob/40ef9d541ed79470977f90eb445c291b95ab75a0/lib/internal/modules/cjs/loader.js#L666
pub export fn NodeModuleModule__findPath(
    global: *JSGlobalObject,
    request_bun_str: bun.String,
    paths_maybe: ?*JSC.JSArray,
) JSValue {
    var stack_buf = std.heap.stackFallback(8192, default_allocator);
    const alloc = stack_buf.get();

    const request_slice = request_bun_str.toUTF8(alloc);
    defer request_slice.deinit();
    const request = request_slice.slice();

    const absolute_request = std.fs.path.isAbsolute(request);
    if (!absolute_request and paths_maybe == null) {
        return .false;
    }

    // for each path
    const found = if (paths_maybe) |paths| found: {
        var iter = paths.iterator(global);
        while (iter.next()) |path| {
            const cur_path = bun.String.tryFromJS(path, global) orelse {
                if (global.hasException()) return .zero;
                continue;
            };
            defer cur_path.deref();

            if (findPathInner(request_bun_str, cur_path, global)) |found| {
                break :found found;
            }
        }

        break :found null;
    } else findPathInner(request_bun_str, bun.String.static(""), global);

    if (found) |str| {
        return str.toJS(global);
    }

    return .false;
}

fn findPathInner(
    request: bun.String,
    cur_path: bun.String,
    global: *JSGlobalObject,
) ?bun.String {
    var errorable: ErrorableString = undefined;
    JSC.VirtualMachine.resolve(
        &errorable,
        global,
        request,
        cur_path,
        null,
        false,
    );
    return errorable.unwrap() catch null;
}<|MERGE_RESOLUTION|>--- conflicted
+++ resolved
@@ -412,66 +412,33 @@
     });
 
     comptime {
-<<<<<<< HEAD
-        if (!is_bindgen) {
-            @export(&getTitle, .{
-                .name = Export[0].symbol_name,
-            });
-            @export(&setTitle, .{
-                .name = Export[1].symbol_name,
-            });
-            @export(&getArgv, .{
-                .name = Export[2].symbol_name,
-            });
-            @export(&getCwd, .{
-                .name = Export[3].symbol_name,
-            });
-            @export(&setCwd, .{
-                .name = Export[4].symbol_name,
-            });
-            @export(&exit, .{
-                .name = Export[5].symbol_name,
-            });
-            @export(&getArgv0, .{
-                .name = Export[6].symbol_name,
-            });
-            @export(&getExecPath, .{
-                .name = Export[7].symbol_name,
-            });
-
-            @export(&getExecArgv, .{
-                .name = Export[8].symbol_name,
-            });
-        }
-=======
-        @export(getTitle, .{
+        @export(&getTitle, .{
             .name = Export[0].symbol_name,
         });
-        @export(setTitle, .{
+        @export(&setTitle, .{
             .name = Export[1].symbol_name,
         });
-        @export(getArgv, .{
+        @export(&getArgv, .{
             .name = Export[2].symbol_name,
         });
-        @export(getCwd, .{
+        @export(&getCwd, .{
             .name = Export[3].symbol_name,
         });
-        @export(setCwd, .{
+        @export(&setCwd, .{
             .name = Export[4].symbol_name,
         });
-        @export(exit, .{
+        @export(&exit, .{
             .name = Export[5].symbol_name,
         });
-        @export(getArgv0, .{
+        @export(&getArgv0, .{
             .name = Export[6].symbol_name,
         });
-        @export(getExecPath, .{
+        @export(&getExecPath, .{
             .name = Export[7].symbol_name,
         });
-        @export(getExecArgv, .{
+        @export(&getExecArgv, .{
             .name = Export[8].symbol_name,
         });
->>>>>>> 676e8d16
     }
 };
 
