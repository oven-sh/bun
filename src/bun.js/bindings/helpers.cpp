#include "root.h"
#include "helpers.h"
#include "BunClientData.h"
#include <string.h>
<<<<<<< HEAD
#include "uv.h"
=======
#ifdef _WIN32
#include <uv.h>
#endif
>>>>>>> acf36d95

using namespace JSC;

JSValue createSystemError(JSGlobalObject* global, ASCIILiteral message, ASCIILiteral syscall, int err)
{
    auto* instance = createError(global, String(message));
    auto& vm = global->vm();
    auto& builtinNames = WebCore::builtinNames(vm);
    instance->putDirect(vm, builtinNames.syscallPublicName(), jsString(vm, String(syscall)), 0);
    instance->putDirect(vm, builtinNames.errnoPublicName(), jsNumber(err), 0);
    instance->putDirect(vm, vm.propertyNames->name, jsString(vm, String("SystemError"_s)), PropertyAttribute::DontEnum | 0);
    return instance;
}

JSValue createSystemError(JSGlobalObject* global, ASCIILiteral syscall, int err)
{
    auto errstr = String::fromLatin1(Bun__errnoName(err));
<<<<<<< HEAD
    auto* instance = createError(global, makeString(syscall, "() failed: "_s, errstr, ": "_s, String::fromLatin1(strerror(err))));
=======
#ifdef _WIN32
    auto strerr = uv_strerror(err);
#else
    auto strerr = strerror(err);
#endif
    auto* instance = JSC::createError(global, makeString(syscall, "() failed: "_s, errstr, ": "_s, String::fromLatin1(strerr)));
>>>>>>> acf36d95
    auto& vm = global->vm();
    auto& builtinNames = WebCore::builtinNames(vm);
    instance->putDirect(vm, builtinNames.syscallPublicName(), jsString(vm, String(syscall)), 0);
    instance->putDirect(vm, builtinNames.errnoPublicName(), jsNumber(err), 0);
    instance->putDirect(vm, vm.propertyNames->name, jsString(vm, String("SystemError"_s)), PropertyAttribute::DontEnum | 0);
    instance->putDirect(vm, builtinNames.codePublicName(), jsString(vm, errstr));
    return instance;
}

// UVException from node, without path or dest arguments
// https://github.com/nodejs/node/blob/4acb85403950320773352ab127bee9fc85818153/src/api/exceptions.cc#L91
JSValue createUVError(JSGlobalObject* global, int err, ASCIILiteral syscall, const char* message)
{
    auto& vm = global->vm();
    auto& builtinNames = WebCore::builtinNames(vm);

    if (!message || !message[0]) {
        message = uv_strerror(err);
    }

    String codeString = String::fromUTF8(uv_err_name(err));
    String messageString = String::fromUTF8(message);

    WTF::StringBuilder messageBuilder;
    messageBuilder.append(std::span { message, strlen(message) });
    messageBuilder.append(", "_s);
    messageBuilder.append(syscall);

    JSObject* error = createError(global, messageBuilder.toString());

    error->putDirect(vm, builtinNames.errnoPublicName(), jsNumber(err), 0);
    error->putDirect(vm, builtinNames.codePublicName(), jsString(vm, codeString), 0);
    error->putDirect(vm, builtinNames.syscallPublicName(), jsString(vm, String(syscall)), 0);

    // TODO: path and dest

    return error;
}<|MERGE_RESOLUTION|>--- conflicted
+++ resolved
@@ -2,13 +2,9 @@
 #include "helpers.h"
 #include "BunClientData.h"
 #include <string.h>
-<<<<<<< HEAD
-#include "uv.h"
-=======
 #ifdef _WIN32
 #include <uv.h>
 #endif
->>>>>>> acf36d95
 
 using namespace JSC;
 
@@ -26,16 +22,12 @@
 JSValue createSystemError(JSGlobalObject* global, ASCIILiteral syscall, int err)
 {
     auto errstr = String::fromLatin1(Bun__errnoName(err));
-<<<<<<< HEAD
-    auto* instance = createError(global, makeString(syscall, "() failed: "_s, errstr, ": "_s, String::fromLatin1(strerror(err))));
-=======
 #ifdef _WIN32
     auto strerr = uv_strerror(err);
 #else
     auto strerr = strerror(err);
 #endif
     auto* instance = JSC::createError(global, makeString(syscall, "() failed: "_s, errstr, ": "_s, String::fromLatin1(strerr)));
->>>>>>> acf36d95
     auto& vm = global->vm();
     auto& builtinNames = WebCore::builtinNames(vm);
     instance->putDirect(vm, builtinNames.syscallPublicName(), jsString(vm, String(syscall)), 0);
@@ -43,34 +35,4 @@
     instance->putDirect(vm, vm.propertyNames->name, jsString(vm, String("SystemError"_s)), PropertyAttribute::DontEnum | 0);
     instance->putDirect(vm, builtinNames.codePublicName(), jsString(vm, errstr));
     return instance;
-}
-
-// UVException from node, without path or dest arguments
-// https://github.com/nodejs/node/blob/4acb85403950320773352ab127bee9fc85818153/src/api/exceptions.cc#L91
-JSValue createUVError(JSGlobalObject* global, int err, ASCIILiteral syscall, const char* message)
-{
-    auto& vm = global->vm();
-    auto& builtinNames = WebCore::builtinNames(vm);
-
-    if (!message || !message[0]) {
-        message = uv_strerror(err);
-    }
-
-    String codeString = String::fromUTF8(uv_err_name(err));
-    String messageString = String::fromUTF8(message);
-
-    WTF::StringBuilder messageBuilder;
-    messageBuilder.append(std::span { message, strlen(message) });
-    messageBuilder.append(", "_s);
-    messageBuilder.append(syscall);
-
-    JSObject* error = createError(global, messageBuilder.toString());
-
-    error->putDirect(vm, builtinNames.errnoPublicName(), jsNumber(err), 0);
-    error->putDirect(vm, builtinNames.codePublicName(), jsString(vm, codeString), 0);
-    error->putDirect(vm, builtinNames.syscallPublicName(), jsString(vm, String(syscall)), 0);
-
-    // TODO: path and dest
-
-    return error;
 }