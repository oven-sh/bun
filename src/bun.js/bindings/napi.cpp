

#include "node_api.h"
#include "root.h"

#include "JavaScriptCore/DateInstance.h"
#include "JavaScriptCore/JSCast.h"
#include "ZigGlobalObject.h"
#include "JavaScriptCore/JSGlobalObject.h"
#include "JavaScriptCore/SourceCode.h"
#include "js_native_api_types.h"

#include "helpers.h"
#include <JavaScriptCore/JSObjectInlines.h>
#include <JavaScriptCore/JSCellInlines.h>
#include <wtf/text/ExternalStringImpl.h>
#include <wtf/text/StringCommon.h>
#include <wtf/text/StringImpl.h>
#include <JavaScriptCore/JSMicrotask.h>
#include <JavaScriptCore/ObjectConstructor.h>
#include <JavaScriptCore/JSModuleLoader.h>
#include <wtf/text/StringView.h>
#include <wtf/text/StringBuilder.h>
#include <wtf/text/WTFString.h>
#include "BufferEncodingType.h"
#include <JavaScriptCore/AggregateError.h>
#include <JavaScriptCore/BytecodeIndex.h>
#include <JavaScriptCore/CallFrame.h>
#include <JavaScriptCore/CallFrameInlines.h>
#include <JavaScriptCore/ClassInfo.h>
#include <JavaScriptCore/CodeBlock.h>
#include <JavaScriptCore/Completion.h>
#include <JavaScriptCore/Error.h>
#include <JavaScriptCore/ErrorInstance.h>
#include <JavaScriptCore/Exception.h>
#include <JavaScriptCore/ExceptionScope.h>
#include <JavaScriptCore/FunctionConstructor.h>
#include <JavaScriptCore/HashMapImpl.h>
#include <JavaScriptCore/HashMapImplInlines.h>
#include <JavaScriptCore/Heap.h>
#include <JavaScriptCore/Identifier.h>
#include <JavaScriptCore/InitializeThreading.h>
#include <JavaScriptCore/IteratorOperations.h>
#include <JavaScriptCore/JSArray.h>
#include <JavaScriptCore/JSInternalPromise.h>
#include <JavaScriptCore/ObjectConstructor.h>
#include <JavaScriptCore/ArrayBuffer.h>
#include <JavaScriptCore/JSArrayBuffer.h>
#include "JSFFIFunction.h"
#include <JavaScriptCore/JavaScript.h>
#include <JavaScriptCore/JSWeakValue.h>
#include "napi.h"
#include <JavaScriptCore/GetterSetter.h>
#include <JavaScriptCore/JSSourceCode.h>
#include <JavaScriptCore/JSNativeStdFunction.h>
#include <JavaScriptCore/BigIntObject.h>
#include "ScriptExecutionContext.h"
#include "Strong.h"

#include "../modules/ObjectModule.h"

#include <JavaScriptCore/JSSourceCode.h>
#include "napi_external.h"
#include "wtf/Compiler.h"
#include "wtf/NakedPtr.h"
#include <JavaScriptCore/JSArrayBuffer.h>
#include <JavaScriptCore/FunctionPrototype.h>

// #include <iostream>
using namespace JSC;
using namespace Zig;

#define NAPI_VERBOSE 0

#if NAPI_VERBOSE
#include <stdio.h>
#define NAPI_PREMABLE \
    printf("[napi.cpp:%d] %s\n", __LINE__, __PRETTY_FUNCTION__);
#else

#endif // NAPI_VERBOSE
#ifndef NAPI_PREMABLE
#define NAPI_PREMABLE
#endif

namespace Napi {

JSC::SourceCode generateSourceCode(WTF::String keyString, JSC::VM& vm, JSC::JSObject* object, JSC::JSGlobalObject* globalObject)
{
    JSC::JSArray* exportKeys = ownPropertyKeys(globalObject, object, PropertyNameMode::StringsAndSymbols, DontEnumPropertiesMode::Include);
    JSC::Identifier ident = JSC::Identifier::fromString(vm, "__BunTemporaryGlobal"_s);
    WTF::StringBuilder sourceCodeBuilder = WTF::StringBuilder();
    // TODO: handle symbol collision
    sourceCodeBuilder.append("\nvar  $$NativeModule = globalThis['__BunTemporaryGlobal']; console.log($$NativeModule); globalThis['__BunTemporaryGlobal'] = null;\n if (!$$NativeModule) { throw new Error('Assertion failure: Native module not found'); }\n\n"_s);

    for (unsigned i = 0; i < exportKeys->length(); i++) {
        auto key = exportKeys->getIndexQuickly(i);
        if (key.isSymbol()) {
            continue;
        }
        auto named = key.toWTFString(globalObject);
        sourceCodeBuilder.append(""_s);
        // TODO: handle invalid identifiers
        sourceCodeBuilder.append("export var "_s);
        sourceCodeBuilder.append(named);
        sourceCodeBuilder.append(" = $$NativeModule."_s);
        sourceCodeBuilder.append(named);
        sourceCodeBuilder.append(";\n"_s);
    }
    globalObject->putDirect(vm, ident, object, JSC::PropertyAttribute::DontDelete | JSC::PropertyAttribute::DontEnum);
    return JSC::makeSource(sourceCodeBuilder.toString(), JSC::SourceOrigin(), JSC::SourceTaintedOrigin::Untainted, keyString, WTF::TextPosition(), JSC::SourceProviderSourceType::Module);
}

}

// #include <csignal>
#define NAPI_OBJECT_EXPECTED napi_object_expected

class NapiRefWeakHandleOwner final : public JSC::WeakHandleOwner {
public:
    void finalize(JSC::Handle<JSC::Unknown>, void* context) final
    {
        auto* weakValue = reinterpret_cast<NapiRef*>(context);

        auto finalizer = weakValue->finalizer;
        if (finalizer.finalize_cb) {
            weakValue->finalizer.finalize_cb = nullptr;
            finalizer.call(weakValue->globalObject.get(), weakValue->data);
        }
    }
};

static NapiRefWeakHandleOwner& weakValueHandleOwner()
{
    static NeverDestroyed<NapiRefWeakHandleOwner> jscWeakValueHandleOwner;
    return jscWeakValueHandleOwner;
}

void NapiFinalizer::call(JSC::JSGlobalObject* globalObject, void* data)
{
    if (this->finalize_cb) {
        NAPI_PREMABLE
        this->finalize_cb(reinterpret_cast<napi_env>(globalObject), data, this->finalize_hint);
    }
}

void NapiRef::ref()
{
    ++refCount;
    if (refCount == 1 && weakValueRef.isSet()) {
        auto& vm = globalObject.get()->vm();
        if (weakValueRef.isString()) {
            strongRef.set(vm, JSC::JSValue(weakValueRef.string()));
        } else if (weakValueRef.isObject()) {
            strongRef.set(vm, JSC::JSValue(weakValueRef.object()));
        } else {
            strongRef.set(vm, weakValueRef.primitive());
        }

        weakValueRef.clear();
    }
}

void NapiRef::unref()
{
    bool clear = refCount == 1;
    refCount = refCount > 0 ? refCount - 1 : 0;
    if (clear) {
        if (JSC::JSValue val = strongRef.get()) {

            if (val.isString()) {
                weakValueRef.setString(val.toString(globalObject.get()), weakValueHandleOwner(), this);
            } else if (val.isObject()) {
                weakValueRef.setObject(val.getObject(), weakValueHandleOwner(), this);
            } else {
                weakValueRef.setPrimitive(val);
            }
        }
        strongRef.clear();
    }
}

void NapiRef::clear()
{
    this->finalizer.call(this->globalObject.get(), this->data);
    this->globalObject.clear();
    this->weakValueRef.clear();
    this->strongRef.clear();
}

// namespace Napi {
// class Reference
// }

extern "C" Zig::GlobalObject* Bun__getDefaultGlobal();

WTF_MAKE_ISO_ALLOCATED_IMPL(NapiRef);

static uint32_t getPropertyAttributes(napi_property_attributes attributes_)
{
    const uint32_t attributes = static_cast<uint32_t>(attributes_);
    uint32_t result = 0;
    if (!(attributes & static_cast<napi_property_attributes>(napi_key_configurable))) {
        result |= JSC::PropertyAttribute::DontDelete;
    }

    if (!(attributes & static_cast<napi_property_attributes>(napi_key_enumerable))) {
        result |= JSC::PropertyAttribute::DontEnum;
    }

    // if (!(attributes & napi_key_writable)) {
    //     // result |= JSC::PropertyAttribute::ReadOnly;
    // }

    return result;
}

static uint32_t getPropertyAttributes(napi_property_descriptor prop)
{
    uint32_t result = getPropertyAttributes(prop.attributes);

    // if (!(prop.getter && !prop.setter)) {
    //     result |= JSC::PropertyAttribute::ReadOnly;
    // }

    return result;
}

class NAPICallFrame {
public:
    NAPICallFrame(const JSC::ArgList args, void* dataPtr)
        : m_args(args)
        , m_dataPtr(dataPtr)
    {
    }

    JSC::JSValue thisValue() const
    {
        return m_args.at(0);
    }

    static constexpr uintptr_t NAPICallFramePtrTag = static_cast<uint64_t>(1) << 63;

    static bool isNAPICallFramePtr(uintptr_t ptr)
    {
        return ptr & NAPICallFramePtrTag;
    }

    static uintptr_t tagNAPICallFramePtr(uintptr_t ptr)
    {
        return ptr | NAPICallFramePtrTag;
    }

    static napi_callback_info toNapiCallbackInfo(NAPICallFrame& frame)
    {
        return reinterpret_cast<napi_callback_info>(tagNAPICallFramePtr(reinterpret_cast<uintptr_t>(&frame)));
    }

    static std::optional<NAPICallFrame*> get(JSC::CallFrame* callFrame)
    {
        uintptr_t ptr = reinterpret_cast<uintptr_t>(callFrame);
        if (!isNAPICallFramePtr(ptr)) {
            return std::nullopt;
        }

        ptr &= ~NAPICallFramePtrTag;
        return { reinterpret_cast<NAPICallFrame*>(ptr) };
    }

    ALWAYS_INLINE const JSC::ArgList& args() const
    {
        return m_args;
    }

    ALWAYS_INLINE void* dataPtr() const
    {
        return m_dataPtr;
    }

    static void extract(NAPICallFrame& callframe, size_t* argc, // [in-out] Specifies the size of the provided argv array
                                                                // and receives the actual count of args.
        napi_value* argv, // [out] Array of values
        napi_value* this_arg, // [out] Receives the JS 'this' arg for the call
        void** data)
    {
        if (this_arg != nullptr) {
            *this_arg = toNapi(callframe.thisValue());
        }

        if (data != nullptr) {
            *data = callframe.dataPtr();
        }

        size_t maxArgc = 0;
        if (argc != nullptr) {
            maxArgc = *argc;
            *argc = callframe.args().size() - 1;
        }

        if (argv != nullptr) {
            size_t realArgCount = callframe.args().size() - 1;

            size_t overflow = maxArgc > realArgCount ? maxArgc - realArgCount : 0;
            realArgCount = realArgCount < maxArgc ? realArgCount : maxArgc;

            if (realArgCount > 0) {
                memcpy(argv, callframe.args().data() + 1, sizeof(napi_value) * realArgCount);
                argv += realArgCount;
            }

            if (overflow > 0) {
                while (overflow--) {
                    *argv = toNapi(jsUndefined());
                    argv++;
                }
            }
        }
    }

    JSC::JSValue newTarget;

private:
    const JSC::ArgList m_args;
    void* m_dataPtr;
};

#define ADDRESS_OF_THIS_VALUE_IN_CALLFRAME(callframe) callframe->addressOfArgumentsStart() - 1

class NAPIFunction : public JSC::JSFunction {

public:
    using Base = JSC::JSFunction;
    static constexpr unsigned StructureFlags = Base::StructureFlags;

    static JSC::EncodedJSValue call(JSC::JSGlobalObject* globalObject, JSC::CallFrame* callframe)
    {
        ASSERT(jsCast<NAPIFunction*>(callframe->jsCallee()));
        auto* function = static_cast<NAPIFunction*>(callframe->jsCallee());
        auto* env = toNapi(globalObject);
        auto* callback = reinterpret_cast<napi_callback>(function->m_method.get());
        JSC::VM& vm = globalObject->vm();

        MarkedArgumentBufferWithSize<12> args;
        size_t argc = callframe->argumentCount() + 1;
        args.fill(vm, argc, [&](auto* slot) {
            memcpy(slot, ADDRESS_OF_THIS_VALUE_IN_CALLFRAME(callframe), sizeof(JSC::JSValue) * argc);
        });
        NAPICallFrame frame(JSC::ArgList(args), function->m_dataPtr);

        auto scope = DECLARE_THROW_SCOPE(vm);

        auto result = callback(env, NAPICallFrame::toNapiCallbackInfo(frame));

        RELEASE_AND_RETURN(scope, JSC::JSValue::encode(toJS(result)));
    }

    NAPIFunction(JSC::VM& vm, JSC::NativeExecutable* exec, JSGlobalObject* globalObject, Structure* structure, JSC::NativeFunction method, void* dataPtr)
        : Base(vm, exec, globalObject, structure)
        , m_method(method)
        , m_dataPtr(dataPtr)
    {
    }

    static NAPIFunction* create(JSC::VM& vm, Zig::GlobalObject* globalObject, unsigned length, const WTF::String& name, JSC::NativeFunction method, void* dataPtr)
    {

        auto* structure = globalObject->NAPIFunctionStructure();
        NativeExecutable* executable = vm.getHostFunction(&NAPIFunction::call, ImplementationVisibility::Public, &NAPIFunction::call, name);
        NAPIFunction* functionObject = new (NotNull, JSC::allocateCell<NAPIFunction>(vm)) NAPIFunction(vm, executable, globalObject, structure, method, dataPtr);
        functionObject->finishCreation(vm, executable, length, name);
        return functionObject;
    }

    void* m_dataPtr = nullptr;
    JSC::NativeFunction m_method = nullptr;

    template<typename, SubspaceAccess mode> static JSC::GCClient::IsoSubspace* subspaceFor(JSC::VM& vm)
    {
        if constexpr (mode == JSC::SubspaceAccess::Concurrently)
            return nullptr;
        return WebCore::subspaceForImpl<NAPIFunction, WebCore::UseCustomHeapCellType::No>(
            vm,
            [](auto& spaces) { return spaces.m_clientSubspaceForNAPIFunction.get(); },
            [](auto& spaces, auto&& space) { spaces.m_clientSubspaceForNAPIFunction = std::forward<decltype(space)>(space); },
            [](auto& spaces) { return spaces.m_subspaceForNAPIFunction.get(); },
            [](auto& spaces, auto&& space) { spaces.m_subspaceForNAPIFunction = std::forward<decltype(space)>(space); });
    }

    DECLARE_EXPORT_INFO;

    static Structure* createStructure(VM& vm, JSGlobalObject* globalObject, JSValue prototype)
    {
        ASSERT(globalObject);
        return Structure::create(vm, globalObject, prototype, TypeInfo(JSFunctionType, StructureFlags), info());
    }
};

const JSC::ClassInfo NAPIFunction::s_info = { "Function"_s, &Base::s_info, nullptr, nullptr, CREATE_METHOD_TABLE(NAPIFunction) };

Structure* Zig::createNAPIFunctionStructure(VM& vm, JSC::JSGlobalObject* globalObject)
{
    ASSERT(globalObject);
    auto* prototype = globalObject->functionPrototype();
    return NAPIFunction::createStructure(vm, globalObject, prototype);
}

static void defineNapiProperty(Zig::GlobalObject* globalObject, JSC::JSObject* to, void* inheritedDataPtr, napi_property_descriptor property, bool isInstance, JSC::ThrowScope& scope)
{
    JSC::VM& vm = globalObject->vm();
    void* dataPtr = property.data;
    if (!dataPtr) {
        dataPtr = inheritedDataPtr;
    }

    auto getPropertyName = [&]() -> JSC::Identifier {
        if (property.utf8name != nullptr) {
            size_t len = strlen(property.utf8name);
            if (len > 0) {
                return JSC::Identifier::fromString(vm, WTF::String::fromUTF8({ property.utf8name, len }).isolatedCopy());
            }
        }

        if (!property.name) {
            throwVMError(globalObject, scope, JSC::createTypeError(globalObject, "Property name is required"_s));
            return JSC::Identifier();
        }

        JSValue nameValue = toJS(property.name);
        return nameValue.toPropertyKey(globalObject);
    };

    JSC::Identifier propertyName = getPropertyName();
    if (!propertyName.isSymbol() && propertyName.isEmpty()) {
        return;
    }

    if (property.method) {
        JSC::JSValue value;
        auto method = reinterpret_cast<Zig::FFIFunction>(property.method);

        auto* function = NAPIFunction::create(vm, globalObject, 1, propertyName.isSymbol() ? String() : propertyName.string(), method, dataPtr);
        value = JSC::JSValue(function);

        to->putDirect(vm, propertyName, value, getPropertyAttributes(property));
        return;
    }

    if (property.getter != nullptr || property.setter != nullptr) {

        JSC::JSObject* getter = nullptr;
        JSC::JSObject* setter = nullptr;
        auto getterProperty = reinterpret_cast<FFIFunction>(property.getter);
        auto setterProperty = reinterpret_cast<FFIFunction>(property.setter);

        if (getterProperty) {
            getter = NAPIFunction::create(vm, globalObject, 0, makeString("get "_s, propertyName.isSymbol() ? String() : propertyName.string()), getterProperty, dataPtr);
        } else {
            JSC::JSNativeStdFunction* getterFunction = JSC::JSNativeStdFunction::create(
                globalObject->vm(), globalObject, 0, String(), [](JSC::JSGlobalObject* globalObject, JSC::CallFrame* callFrame) -> JSC::EncodedJSValue {
                    return JSC::JSValue::encode(JSC::jsUndefined());
                });
            getter = getterFunction;
        }

        if (setterProperty) {
            setter = NAPIFunction::create(vm, globalObject, 1, makeString("set "_s, propertyName.isSymbol() ? String() : propertyName.string()), setterProperty, dataPtr);
        } else {
            JSC::JSNativeStdFunction* setterFunction = JSC::JSNativeStdFunction::create(
                globalObject->vm(), globalObject, 1, String(), [](JSC::JSGlobalObject* globalObject, JSC::CallFrame* callFrame) -> JSC::EncodedJSValue {
                    return JSC::JSValue::encode(JSC::jsBoolean(true));
                });
            setter = setterFunction;
        }

        auto getterSetter = JSC::GetterSetter::create(vm, globalObject, getter, setter);
        to->putDirectAccessor(globalObject, propertyName, getterSetter, JSC::PropertyAttribute::Accessor | 0);
    } else {
        JSC::JSValue value = toJS(property.value);

        if (value.isEmpty()) {
            value = JSC::jsUndefined();
        }

        to->putDirect(vm, propertyName, value, getPropertyAttributes(property));
    }
}

extern "C" napi_status napi_set_property(napi_env env, napi_value target,
    napi_value key, napi_value value)
{
    NAPI_PREMABLE

    if (UNLIKELY(!env || !target || !key)) {
        return napi_invalid_arg;
    }

    auto globalObject = toJS(env);
    auto& vm = globalObject->vm();
    auto* object = toJS(target).getObject();
    if (!object) {
        return napi_object_expected;
    }

    auto keyProp = toJS(key);

    auto scope = DECLARE_CATCH_SCOPE(vm);
    PutPropertySlot slot(object, true);
    Identifier identifier = keyProp.toPropertyKey(globalObject);
    JSValue jsValue = toJS(value);

    object->put(object, globalObject, identifier, jsValue, slot);
    RETURN_IF_EXCEPTION(scope, napi_generic_failure);

    scope.clearException();
    return napi_ok;
}
extern "C" napi_status napi_has_property(napi_env env, napi_value object,
    napi_value key, bool* result)
{
    NAPI_PREMABLE

    if (UNLIKELY(!object || !env)) {
        return napi_invalid_arg;
    }

    auto globalObject = toJS(env);
    auto& vm = globalObject->vm();
    auto* target = toJS(object).getObject();
    if (!target) {
        return napi_object_expected;
    }

    auto keyProp = toJS(key);
    auto scope = DECLARE_CATCH_SCOPE(vm);
    *result = target->hasProperty(globalObject, keyProp.toPropertyKey(globalObject));
    RETURN_IF_EXCEPTION(scope, napi_generic_failure);

    scope.clearException();
    return napi_ok;
}

extern "C" napi_status napi_get_date_value(napi_env env, napi_value value, double* result)
{
    NAPI_PREMABLE

    if (UNLIKELY(!env)) {
        return napi_invalid_arg;
    }

    JSValue jsValue = toJS(value);
    if (UNLIKELY(!jsValue)) {
        return napi_date_expected;
    }

    auto* date = jsDynamicCast<JSC::DateInstance*>(jsValue);
    if (UNLIKELY(!date)) {
        return napi_date_expected;
    }

    if (result) {
        *result = date->internalNumber();
    }

    return napi_ok;
}

extern "C" napi_status napi_get_property(napi_env env, napi_value object,
    napi_value key, napi_value* result)
{
    NAPI_PREMABLE

    auto globalObject = toJS(env);
    auto& vm = globalObject->vm();

    auto* target = toJS(object).getObject();
    if (!target) {
        return napi_object_expected;
    }
    JSC::EnsureStillAliveScope ensureAlive(target);

    auto keyProp = toJS(key);
    JSC::EnsureStillAliveScope ensureAlive2(keyProp);
    auto scope = DECLARE_CATCH_SCOPE(vm);
    *result = toNapi(target->getIfPropertyExists(globalObject, keyProp.toPropertyKey(globalObject)));
    RETURN_IF_EXCEPTION(scope, napi_generic_failure);

    scope.clearException();
    return napi_ok;
}

extern "C" napi_status napi_delete_property(napi_env env, napi_value object,
    napi_value key, bool* result)
{
    NAPI_PREMABLE

    auto globalObject = toJS(env);
    auto& vm = globalObject->vm();

    auto* target = toJS(object).getObject();
    if (!target) {
        return napi_object_expected;
    }

    auto keyProp = toJS(key);
    auto scope = DECLARE_CATCH_SCOPE(vm);
    *result = toNapi(target->deleteProperty(globalObject, JSC::PropertyName(keyProp.toPropertyKey(globalObject))));
    RETURN_IF_EXCEPTION(scope, napi_generic_failure);

    scope.clearException();
    return napi_ok;
}
extern "C" napi_status napi_has_own_property(napi_env env, napi_value object,
    napi_value key, bool* result)
{
    NAPI_PREMABLE

    auto globalObject = toJS(env);
    auto& vm = globalObject->vm();

    auto* target = toJS(object).getObject();
    if (!target) {
        return napi_object_expected;
    }

    auto keyProp = toJS(key);
    auto scope = DECLARE_CATCH_SCOPE(vm);
    *result = toNapi(target->hasOwnProperty(globalObject, JSC::PropertyName(keyProp.toPropertyKey(globalObject))));
    RETURN_IF_EXCEPTION(scope, napi_generic_failure);

    scope.clearException();
    return napi_ok;
}

extern "C" napi_status napi_set_named_property(napi_env env, napi_value object,
    const char* utf8name,
    napi_value value)
{
    NAPI_PREMABLE

    auto globalObject = toJS(env);
    auto target = toJS(object).getObject();
    auto& vm = globalObject->vm();
    if (UNLIKELY(!target)) {
        return napi_object_expected;
    }

    if (UNLIKELY(utf8name == nullptr || !*utf8name)) {
        return napi_invalid_arg;
    }

    JSC::JSValue jsValue = toJS(value);
    JSC::EnsureStillAliveScope ensureAlive(jsValue);
    JSC::EnsureStillAliveScope ensureAlive2(target);

    auto nameStr = WTF::String::fromUTF8({ utf8name, strlen(utf8name) });
    auto identifier = JSC::Identifier::fromString(vm, WTFMove(nameStr));

    auto scope = DECLARE_CATCH_SCOPE(vm);
    PutPropertySlot slot(target, true);

    target->put(target, globalObject, identifier, jsValue, slot);
    RETURN_IF_EXCEPTION(scope, napi_generic_failure);
    scope.clearException();
    return napi_ok;
}

extern "C" napi_status napi_create_arraybuffer(napi_env env,
    size_t byte_length, void** data,
    napi_value* result)

{
    NAPI_PREMABLE

    JSC::JSGlobalObject* globalObject = toJS(env);
    if (UNLIKELY(!globalObject || !result)) {
        return napi_invalid_arg;
    }

    auto& vm = globalObject->vm();

    auto scope = DECLARE_CATCH_SCOPE(vm);

    // Node probably doesn't create uninitialized array buffers
    // but the node-api docs don't specify whether memory is initialized or not.
    RefPtr<ArrayBuffer> arrayBuffer = ArrayBuffer::tryCreateUninitialized(byte_length, 1);

    if (!arrayBuffer) {
        return napi_invalid_arg;
    }

    auto* jsArrayBuffer = JSC::JSArrayBuffer::create(vm, globalObject->arrayBufferStructure(), WTFMove(arrayBuffer));
    RETURN_IF_EXCEPTION(scope, napi_generic_failure);

    if (LIKELY(data && jsArrayBuffer->impl())) {
        *data = jsArrayBuffer->impl()->data();
    }
    *result = toNapi(jsArrayBuffer);
    return napi_ok;
}

// This is more efficient than using WTF::String::FromUTF8
// it doesn't copy the string
// but it's only safe to use if we are not setting a property
// because we can't guarantee the lifetime of it
#define PROPERTY_NAME_FROM_UTF8(identifierName) \
    size_t utf8Len = strlen(utf8name);          \
    JSC::PropertyName identifierName = LIKELY(charactersAreAllASCII(std::span { reinterpret_cast<const LChar*>(utf8name), utf8Len })) ? JSC::PropertyName(JSC::Identifier::fromString(vm, WTF::String(WTF::StringImpl::createWithoutCopying({ utf8name, utf8Len })))) : JSC::PropertyName(JSC::Identifier::fromString(vm, WTF::String::fromUTF8(utf8name)));

extern "C" napi_status napi_has_named_property(napi_env env, napi_value object,
    const char* utf8name,
    bool* result)
{
    NAPI_PREMABLE

    auto globalObject = toJS(env);
    auto& vm = globalObject->vm();

    auto* target = toJS(object).getObject();
    if (UNLIKELY(!target)) {
        return napi_object_expected;
    }

    PROPERTY_NAME_FROM_UTF8(name);

    auto scope = DECLARE_CATCH_SCOPE(vm);
    *result = !!target->getIfPropertyExists(globalObject, name);
    RETURN_IF_EXCEPTION(scope, napi_generic_failure);

    scope.clearException();
    return napi_ok;
}
extern "C" napi_status napi_get_named_property(napi_env env, napi_value object,
    const char* utf8name,
    napi_value* result)
{
    NAPI_PREMABLE

    auto globalObject = toJS(env);
    auto& vm = globalObject->vm();

    auto* target = toJS(object).getObject();
    if (UNLIKELY(!target)) {
        return napi_object_expected;
    }

    PROPERTY_NAME_FROM_UTF8(name);

    auto scope = DECLARE_CATCH_SCOPE(vm);
    *result = toNapi(target->getIfPropertyExists(globalObject, name));
    RETURN_IF_EXCEPTION(scope, napi_generic_failure);

    scope.clearException();
    return napi_ok;
}

#if !COMPILER(MSVC)
__attribute__((visibility("default")))
#endif
extern "C" napi_status
node_api_create_external_string_latin1(napi_env env,
    char* str,
    size_t length,
    napi_finalize finalize_callback,
    void* finalize_hint,
    napi_value* result,
    bool* copied)
{
    // https://nodejs.org/api/n-api.html#node_api_create_external_string_latin1
    if (UNLIKELY(!str || !result)) {
        return napi_invalid_arg;
    }

    length = length == NAPI_AUTO_LENGTH ? strlen(str) : length;
    WTF::ExternalStringImpl& impl = WTF::ExternalStringImpl::create({ reinterpret_cast<const LChar*>(str), static_cast<unsigned int>(length) }, finalize_hint, [finalize_callback](void* hint, void* str, unsigned length) {
        if (finalize_callback) {
#if NAPI_VERBOSE
            printf("[napi] string finalize_callback\n");
#endif
            finalize_callback(reinterpret_cast<napi_env>(Bun__getDefaultGlobal()), nullptr, hint);
        }
    });
    JSGlobalObject* globalObject = toJS(env);
    // globalObject is allowed to be null here
    if (UNLIKELY(!globalObject)) {
        globalObject = Bun__getDefaultGlobal();
    }

    JSString* out = JSC::jsString(globalObject->vm(), WTF::String(impl));
    ensureStillAliveHere(out);
    *result = toNapi(out);
    ensureStillAliveHere(out);

    return napi_ok;
}

#if !COMPILER(MSVC)
__attribute__((visibility("default")))
#endif

extern "C" napi_status
node_api_create_external_string_utf16(napi_env env,
    char16_t* str,
    size_t length,
    napi_finalize finalize_callback,
    void* finalize_hint,
    napi_value* result,
    bool* copied)
{
    // https://nodejs.org/api/n-api.html#node_api_create_external_string_utf16
    if (UNLIKELY(!str || !result)) {
        return napi_invalid_arg;
    }

    length = length == NAPI_AUTO_LENGTH ? std::char_traits<char16_t>::length(str) : length;
    WTF::ExternalStringImpl& impl = WTF::ExternalStringImpl::create({ reinterpret_cast<const UChar*>(str), static_cast<unsigned int>(length) }, finalize_hint, [finalize_callback](void* hint, void* str, unsigned length) {
#if NAPI_VERBOSE
        printf("[napi] string finalize_callback\n");
#endif

        if (finalize_callback) {
            finalize_callback(reinterpret_cast<napi_env>(Bun__getDefaultGlobal()), nullptr, hint);
        }
    });
    JSGlobalObject* globalObject = toJS(env);
    // globalObject is allowed to be null here
    if (UNLIKELY(!globalObject)) {
        globalObject = Bun__getDefaultGlobal();
    }

    JSString* out = JSC::jsString(globalObject->vm(), WTF::String(impl));
    ensureStillAliveHere(out);
    *result = toNapi(out);
    ensureStillAliveHere(out);

    return napi_ok;
}

extern "C" void napi_module_register(napi_module* mod)
{
    auto* globalObject = Bun__getDefaultGlobal();
    JSC::VM& vm = globalObject->vm();
    auto keyStr = WTF::String::fromUTF8(mod->nm_modname);
    globalObject->napiModuleRegisterCallCount++;
    JSValue pendingNapiModule = globalObject->pendingNapiModule;
    JSObject* object = (pendingNapiModule && pendingNapiModule.isObject()) ? pendingNapiModule.getObject()
                                                                           : nullptr;

    if (!object) {
        object = JSC::constructEmptyObject(globalObject);
    } else {
        globalObject->pendingNapiModule = JSC::JSValue();
    }

    EnsureStillAliveScope ensureAlive(object);
    JSValue resultValue = toJS(mod->nm_register_func(toNapi(globalObject), toNapi(object)));

    EnsureStillAliveScope ensureAlive2(resultValue);
    if (resultValue.isEmpty()) {
        JSValue errorInstance = createError(globalObject, makeString("Node-API module \""_s, keyStr, "\" returned an error"_s));
        globalObject->pendingNapiModule = errorInstance;
        vm.writeBarrier(globalObject, errorInstance);
        EnsureStillAliveScope ensureAlive(globalObject->pendingNapiModule);
        return;
    }

    if (!resultValue.isObject()) {
        JSValue errorInstance = createError(globalObject, makeString("Expected Node-API module \""_s, keyStr, "\" to return an exports object"_s));
        globalObject->pendingNapiModule = errorInstance;
        vm.writeBarrier(globalObject, errorInstance);
        EnsureStillAliveScope ensureAlive(globalObject->pendingNapiModule);
        return;
    }

    // std::cout << "loaded " << mod->nm_modname << std::endl;

    auto source = JSC::SourceCode(
        JSC::SyntheticSourceProvider::create(generateObjectModuleSourceCode(
                                                 globalObject,
                                                 object),
            JSC::SourceOrigin(), keyStr));

    // Add it to the ESM registry
    globalObject->moduleLoader()->provideFetch(globalObject, JSC::jsString(vm, WTFMove(keyStr)), WTFMove(source));

    globalObject->pendingNapiModule = object;
    vm.writeBarrier(globalObject, object);
}

extern "C" napi_status napi_wrap(napi_env env,
    napi_value js_object,
    void* native_object,
    napi_finalize finalize_cb,

    // Typically when wrapping a class instance, a finalize callback should be
    // provided that simply deletes the native instance that is received as the
    // data argument to the finalize callback.
    void* finalize_hint,

    napi_ref* result)
{
    NAPI_PREMABLE

    JSValue value = toJS(js_object);
    if (!value || value.isUndefinedOrNull()) {
        return napi_object_expected;
    }

    auto* globalObject = toJS(env);

    NapiRef** refPtr = nullptr;
    if (auto* val = jsDynamicCast<NapiPrototype*>(value)) {
        refPtr = &val->napiRef;
    } else if (auto* val = jsDynamicCast<NapiClass*>(value)) {
        refPtr = &val->napiRef;
    }

    if (!refPtr) {
        return napi_object_expected;
    }

    if (*refPtr) {
        // Calling napi_wrap() a second time on an object will return an error.
        // To associate another native instance with the object, use
        // napi_remove_wrap() first.
        return napi_invalid_arg;
    }

    auto* ref = new NapiRef(globalObject, 0);
    ref->weakValueRef.setObject(value.getObject(), weakValueHandleOwner(), ref);

    if (finalize_cb) {
        ref->finalizer.finalize_cb = finalize_cb;
        ref->finalizer.finalize_hint = finalize_hint;
    }

    if (native_object) {
        ref->data = native_object;
    }

    *refPtr = ref;

    if (result) {
        *result = toNapi(ref);
    }

    return napi_ok;
}

extern "C" napi_status napi_remove_wrap(napi_env env, napi_value js_object,
    void** result)
{
    NAPI_PREMABLE

    JSValue value = toJS(js_object);
    if (!value || value.isUndefinedOrNull()) {
        return napi_object_expected;
    }

    NapiRef** refPtr = nullptr;
    if (auto* val = jsDynamicCast<NapiPrototype*>(value)) {
        refPtr = &val->napiRef;
    } else if (auto* val = jsDynamicCast<NapiClass*>(value)) {
        refPtr = &val->napiRef;
    }

    if (!refPtr) {
        return napi_object_expected;
    }

    if (!(*refPtr)) {
        // not sure if this should succeed or return an error
        return napi_ok;
    }

    auto* ref = *refPtr;
    *refPtr = nullptr;

    if (result) {
        *result = ref->data;
    }
    delete ref;

    return napi_ok;
}

extern "C" napi_status napi_unwrap(napi_env env, napi_value js_object,
    void** result)
{
    NAPI_PREMABLE

    JSValue value = toJS(js_object);

    if (!value.isObject()) {
        return NAPI_OBJECT_EXPECTED;
    }

    NapiRef* ref = nullptr;
    if (auto* val = jsDynamicCast<NapiPrototype*>(value)) {
        ref = val->napiRef;
    } else if (auto* val = jsDynamicCast<NapiClass*>(value)) {
        ref = val->napiRef;
    } else {
        ASSERT(false);
    }

    if (ref && result) {
        *result = ref ? ref->data : nullptr;
    }

    return napi_ok;
}

extern "C" napi_status napi_create_function(napi_env env, const char* utf8name,
    size_t length, napi_callback cb,
    void* data, napi_value* result)
{
    NAPI_PREMABLE

    Zig::GlobalObject* globalObject = toJS(env);
    JSC::VM& vm = globalObject->vm();
    auto name = WTF::String();

    if (utf8name != nullptr) {
        name = WTF::String::fromUTF8({ utf8name, length == NAPI_AUTO_LENGTH ? strlen(utf8name) : length });
    }

    auto method = reinterpret_cast<Zig::FFIFunction>(cb);
    auto* function = NAPIFunction::create(vm, globalObject, length, name, method, data);

    if (result != nullptr) {
        *result = toNapi(JSC::JSValue(function));
    }

    return napi_ok;
}

extern "C" napi_status napi_get_cb_info(
    napi_env env, // [in] NAPI environment handle
    napi_callback_info cbinfo, // [in] Opaque callback-info handle
    size_t* argc, // [in-out] Specifies the size of the provided argv array
                  // and receives the actual count of args.
    napi_value* argv, // [out] Array of values
    napi_value* this_arg, // [out] Receives the JS 'this' arg for the call
    void** data) // [out] Receives the data pointer for the callback
{
    NAPI_PREMABLE

    JSC::CallFrame* callFrame = reinterpret_cast<JSC::CallFrame*>(cbinfo);

    if (NAPICallFrame* frame = NAPICallFrame::get(callFrame).value_or(nullptr)) {
        NAPICallFrame::extract(*frame, argc, argv, this_arg, data);
        return napi_ok;
    }

    auto inputArgsCount = argc == nullptr ? 0 : *argc;

    // napi expects arguments to be copied into the argv array.
    if (inputArgsCount > 0) {
        auto outputArgsCount = callFrame->argumentCount();
        auto argsToCopy = inputArgsCount < outputArgsCount ? inputArgsCount : outputArgsCount;
        *argc = argsToCopy;

        memcpy(argv, callFrame->addressOfArgumentsStart(), argsToCopy * sizeof(JSC::JSValue));

        for (size_t i = outputArgsCount; i < inputArgsCount; i++) {
            argv[i] = toNapi(JSC::jsUndefined());
        }
    }

    JSC::JSValue thisValue = callFrame->thisValue();

    if (this_arg != nullptr) {
        *this_arg = toNapi(thisValue);
    }

    if (data != nullptr) {
        JSC::JSValue callee = JSC::JSValue(callFrame->jsCallee());

        if (Zig::JSFFIFunction* ffiFunction = JSC::jsDynamicCast<Zig::JSFFIFunction*>(callee)) {
            *data = ffiFunction->dataPtr;
        } else if (auto* proto = JSC::jsDynamicCast<NapiPrototype*>(callee)) {
            NapiRef* ref = proto->napiRef;
            if (ref) {
                *data = ref->data;
            }
        } else if (auto* proto = JSC::jsDynamicCast<NapiClass*>(callee)) {
            void* local = proto->dataPtr;
            if (!local) {
                NapiRef* ref = nullptr;
                if (ref) {
                    *data = ref->data;
                }
            } else {
                *data = local;
            }
        } else if (auto* proto = JSC::jsDynamicCast<NapiPrototype*>(thisValue)) {
            NapiRef* ref = proto->napiRef;
            if (ref) {
                *data = ref->data;
            }
        } else if (auto* proto = JSC::jsDynamicCast<NapiClass*>(thisValue)) {
            void* local = proto->dataPtr;
            if (!local) {
                NapiRef* ref = nullptr;
                if (ref) {
                    *data = ref->data;
                }
            } else {
                *data = local;
            }
        } else if (auto* proto = JSC::jsDynamicCast<Bun::NapiExternal*>(thisValue)) {
            *data = proto->value();
        } else {
            *data = nullptr;
        }
    }

    return napi_ok;
}

extern "C" napi_status
napi_define_properties(napi_env env, napi_value object, size_t property_count,
    const napi_property_descriptor* properties)
{
    Zig::GlobalObject* globalObject = toJS(env);
    JSC::VM& vm = globalObject->vm();

    JSC::JSValue objectValue = toJS(object);
    JSC::JSObject* objectObject = objectValue.getObject();
    auto throwScope = DECLARE_THROW_SCOPE(vm);

    if (!objectObject) {
        return NAPI_OBJECT_EXPECTED;
    }

    void* inheritedDataPtr = nullptr;
    if (NapiPrototype* proto = jsDynamicCast<NapiPrototype*>(objectValue)) {
        inheritedDataPtr = proto->napiRef ? proto->napiRef->data : nullptr;
    } else if (NapiClass* proto = jsDynamicCast<NapiClass*>(objectValue)) {
        inheritedDataPtr = proto->dataPtr;
    }

    for (size_t i = 0; i < property_count; i++) {
        defineNapiProperty(globalObject, objectObject, inheritedDataPtr, properties[i], true, throwScope);

        RETURN_IF_EXCEPTION(throwScope, napi_generic_failure);
    }

    throwScope.release();

    return napi_ok;
}

extern "C" napi_status napi_throw_error(napi_env env,
    const char* code,
    const char* msg)
{
    NAPI_PREMABLE
    Zig::GlobalObject* globalObject = toJS(env);

    JSC::VM& vm = globalObject->vm();
    auto throwScope = DECLARE_THROW_SCOPE(vm);

    auto message = msg != nullptr ? WTF::String::fromUTF8(msg) : "Error"_s;
    auto error = JSC::createError(globalObject, message);
    JSC::throwException(globalObject, throwScope, error);
    return napi_ok;
}

extern "C" napi_status napi_create_reference(napi_env env, napi_value value,
    uint32_t initial_refcount,
    napi_ref* result)
{
    NAPI_PREMABLE
    JSC::JSValue val = toJS(value);

    if (!val || !val.isObject()) {
        return napi_object_expected;
    }

    Zig::GlobalObject* globalObject = toJS(env);

    auto* ref = new NapiRef(globalObject, initial_refcount);
    if (initial_refcount > 0) {
        ref->strongRef.set(globalObject->vm(), val);
    } else {
        if (val.isString()) {
            ref->weakValueRef.setString(val.toString(globalObject), weakValueHandleOwner(), ref);
        } else if (val.isObject()) {
            ref->weakValueRef.setObject(val.getObject(), weakValueHandleOwner(), ref);
        } else {
            ref->weakValueRef.setPrimitive(val);
        }
    }

    *result = toNapi(ref);

    return napi_ok;
}

extern "C" void napi_set_ref(NapiRef* ref, JSC__JSValue val_)
{
    NAPI_PREMABLE
    JSC::JSValue val = JSC::JSValue::decode(val_);
    if (val) {
        ref->strongRef.set(ref->globalObject->vm(), val);
    } else {
        ref->strongRef.clear();
    }
}

extern "C" napi_status napi_add_finalizer(napi_env env, napi_value js_object,
    void* native_object,
    napi_finalize finalize_cb,
    void* finalize_hint,
    napi_ref* result)
{
    NAPI_PREMABLE
    Zig::GlobalObject* globalObject = toJS(env);
    JSC::VM& vm = globalObject->vm();

    JSC::JSValue objectValue = toJS(js_object);
    JSC::JSObject* object = objectValue.getObject();
    if (!object) {
        return napi_object_expected;
    }

    vm.heap.addFinalizer(object, [=](JSCell* cell) -> void {
#if NAPI_VERBOSE
        printf("napi_add_finalizer: %p\n", finalize_hint);
#endif
        finalize_cb(env, native_object, finalize_hint);
    });

    return napi_ok;
}

extern "C" napi_status napi_reference_unref(napi_env env, napi_ref ref,
    uint32_t* result)
{
    NAPI_PREMABLE
    NapiRef* napiRef = toJS(ref);
    napiRef->unref();
    *result = napiRef->refCount;
    return napi_ok;
}

// Attempts to get a referenced value. If the reference is weak,
// the value might no longer be available, in that case the call
// is still successful but the result is NULL.
extern "C" napi_status napi_get_reference_value(napi_env env, napi_ref ref,
    napi_value* result)
{
    NAPI_PREMABLE
    NapiRef* napiRef = toJS(ref);
    *result = toNapi(napiRef->value());

    return napi_ok;
}

extern "C" JSC__JSValue napi_get_reference_value_internal(NapiRef* napiRef)
{
    NAPI_PREMABLE
    return JSC::JSValue::encode(napiRef->value());
}

extern "C" napi_status napi_reference_ref(napi_env env, napi_ref ref,
    uint32_t* result)
{
    NAPI_PREMABLE
    NapiRef* napiRef = toJS(ref);
    napiRef->ref();
    *result = napiRef->refCount;
    return napi_ok;
}

extern "C" napi_status napi_delete_reference(napi_env env, napi_ref ref)
{
    NAPI_PREMABLE
    NapiRef* napiRef = toJS(ref);
    delete napiRef;
    return napi_ok;
}

extern "C" void napi_delete_reference_internal(napi_ref ref)
{
    NAPI_PREMABLE
    NapiRef* napiRef = toJS(ref);
    delete napiRef;
}

extern "C" napi_status napi_is_detached_arraybuffer(napi_env env,
    napi_value arraybuffer,
    bool* result)
{
    NAPI_PREMABLE

    JSC::JSArrayBuffer* jsArrayBuffer = JSC::jsDynamicCast<JSC::JSArrayBuffer*>(toJS(arraybuffer));
    if (UNLIKELY(!jsArrayBuffer)) {
        return napi_arraybuffer_expected;
    }

    auto arrayBuffer = jsArrayBuffer->impl();

    *result = arrayBuffer->isDetached();
    return napi_ok;
}

extern "C" napi_status napi_detach_arraybuffer(napi_env env,
    napi_value arraybuffer)
{
    NAPI_PREMABLE
    Zig::GlobalObject* globalObject = toJS(env);
    JSC::VM& vm = globalObject->vm();

    JSC::JSArrayBuffer* jsArrayBuffer = JSC::jsDynamicCast<JSC::JSArrayBuffer*>(toJS(arraybuffer));
    if (UNLIKELY(!jsArrayBuffer)) {
        return napi_arraybuffer_expected;
    }

    auto arrayBuffer = jsArrayBuffer->impl();

    if (arrayBuffer->isDetached()) {
        return napi_ok;
    }

    arrayBuffer->detach(vm);

    return napi_ok;
}

extern "C" napi_status napi_adjust_external_memory(napi_env env,
    int64_t change_in_bytes,
    int64_t* adjusted_value)
{
    NAPI_PREMABLE
    if (change_in_bytes > 0) {
        toJS(env)->vm().heap.deprecatedReportExtraMemory(change_in_bytes);
    }
    *adjusted_value = toJS(env)->vm().heap.extraMemorySize();
    return napi_ok;
}

extern "C" napi_status napi_is_exception_pending(napi_env env, bool* result)
{
    NAPI_PREMABLE
    auto globalObject = toJS(env);
    *result = globalObject->vm().exceptionForInspection() != nullptr;
    return napi_ok;
}
extern "C" napi_status napi_get_and_clear_last_exception(napi_env env,
    napi_value* result)
{
    NAPI_PREMABLE
    auto globalObject = toJS(env);
    *result = toNapi(JSC::JSValue(globalObject->vm().lastException()));
    globalObject->vm().clearLastException();
    return napi_ok;
}

extern "C" napi_status napi_fatal_exception(napi_env env,
    napi_value err)
{
    NAPI_PREMABLE
    auto globalObject = toJS(env);
    JSC::JSValue value = toJS(err);
    JSC::JSObject* obj = value.getObject();
    if (UNLIKELY(obj == nullptr || !obj->isErrorInstance())) {
        return napi_invalid_arg;
    }

    Bun__reportUnhandledError(globalObject, JSValue::encode(value));

    return napi_ok;
}

extern "C" napi_status napi_throw(napi_env env, napi_value error)
{
    NAPI_PREMABLE
    auto globalObject = toJS(env);
    JSC::VM& vm = globalObject->vm();
    auto throwScope = DECLARE_THROW_SCOPE(vm);

    JSC::JSValue value = toJS(error);
    if (value) {
        JSC::throwException(globalObject, throwScope, value);
    } else {
        JSC::throwException(globalObject, throwScope, JSC::createError(globalObject, "Error (via napi)"_s));
    }

    return napi_ok;
}

extern "C" napi_status node_api_symbol_for(napi_env env,
    const char* utf8description,
    size_t length, napi_value* result)
{
    NAPI_PREMABLE
    auto* globalObject = toJS(env);
    JSC::VM& vm = globalObject->vm();
    if (UNLIKELY(!result || !utf8description)) {
        return napi_invalid_arg;
    }

    auto description = WTF::String::fromUTF8({ utf8description, length == NAPI_AUTO_LENGTH ? strlen(utf8description) : length });
    *result = toNapi(JSC::Symbol::create(vm, vm.symbolRegistry().symbolForKey(description)));

    return napi_ok;
}

extern "C" napi_status node_api_create_syntax_error(napi_env env,
    napi_value code,
    napi_value msg,
    napi_value* result)
{
    NAPI_PREMABLE
    if (UNLIKELY(!result)) {
        return napi_invalid_arg;
    }

    JSValue messageValue = toJS(msg);
    JSValue codeValue = toJS(code);
    auto globalObject = toJS(env);
    JSC::VM& vm = globalObject->vm();
    auto* err = messageValue && !messageValue.isUndefinedOrNull() ? createSyntaxError(globalObject, messageValue.toWTFString(globalObject)) : createSyntaxError(globalObject);
    if (codeValue && !codeValue.isUndefinedOrNull()) {
        err->putDirect(vm, WebCore::builtinNames(vm).codePublicName(), codeValue, 0);
    }

    *result = reinterpret_cast<napi_value>(JSC::JSValue::encode(err));
    return napi_ok;
}

extern "C" napi_status node_api_throw_syntax_error(napi_env env,
    const char* code,
    const char* msg)
{
    NAPI_PREMABLE

    auto message = msg ? WTF::String::fromUTF8(msg) : String();
    auto globalObject = toJS(env);
    JSC::VM& vm = globalObject->vm();
    auto* err = createSyntaxError(globalObject, message);
    if (code) {
        err->putDirect(vm, WebCore::builtinNames(vm).codePublicName(), JSC::jsString(vm, String::fromUTF8(code)), 0);
    }

    auto scope = DECLARE_THROW_SCOPE(vm);
    scope.throwException(globalObject, err);
    return napi_ok;
}

extern "C" napi_status napi_throw_type_error(napi_env env, const char* code,
    const char* msg)
{
    NAPI_PREMABLE
    Zig::GlobalObject* globalObject = toJS(env);

    JSC::VM& vm = globalObject->vm();
    auto throwScope = DECLARE_THROW_SCOPE(vm);

    auto message = WTF::String::fromUTF8(msg);
    auto error = JSC::createTypeError(globalObject, message);
    JSC::throwException(globalObject, throwScope, error);
    return napi_ok;
}

extern "C" napi_status napi_create_type_error(napi_env env, napi_value code,
    napi_value msg,
    napi_value* result)
{
    Zig::GlobalObject* globalObject = toJS(env);
    JSC::VM& vm = globalObject->vm();

    JSC::JSValue codeValue = toJS(code);
    JSC::JSValue messageValue = toJS(msg);

    auto error = JSC::createTypeError(globalObject, messageValue.toWTFString(globalObject));
    if (codeValue) {
        error->putDirect(vm, WebCore::builtinNames(vm).codePublicName(), codeValue, 0);
    }

    *result = reinterpret_cast<napi_value>(JSC::JSValue::encode(error));
    return napi_ok;
}

extern "C" napi_status napi_create_error(napi_env env, napi_value code,
    napi_value msg,
    napi_value* result)
{
    NAPI_PREMABLE
    Zig::GlobalObject* globalObject = toJS(env);
    JSC::VM& vm = globalObject->vm();

    JSC::JSValue codeValue = toJS(code);
    JSC::JSValue messageValue = toJS(msg);

    WTF::String message = messageValue.toWTFString(globalObject);
    if (message.isEmpty()) {
        message = "Error"_s;
    }

    auto* error = JSC::createError(globalObject, message);
    if (codeValue) {
        error->putDirect(vm, WebCore::builtinNames(vm).codePublicName(), codeValue, 0);
    }

    *result = reinterpret_cast<napi_value>(JSC::JSValue::encode(error));
    return napi_ok;
}
extern "C" napi_status napi_throw_range_error(napi_env env, const char* code,
    const char* msg)
{
    NAPI_PREMABLE
    Zig::GlobalObject* globalObject = toJS(env);

    JSC::VM& vm = globalObject->vm();
    auto throwScope = DECLARE_THROW_SCOPE(vm);

    auto message = WTF::String::fromUTF8(msg);
    auto error = JSC::createRangeError(globalObject, message);
    JSC::throwException(globalObject, throwScope, error);
    return napi_ok;
}

extern "C" napi_status napi_object_freeze(napi_env env, napi_value object_value)
{
    NAPI_PREMABLE

    Zig::GlobalObject* globalObject = toJS(env);
    JSC::VM& vm = globalObject->vm();
    auto throwScope = DECLARE_THROW_SCOPE(vm);

    JSC::EncodedJSValue encodedValue = reinterpret_cast<JSC::EncodedJSValue>(object_value);
    JSC::JSValue value = JSC::JSValue::decode(encodedValue);
    if (!value.isObject()) {
        return NAPI_OBJECT_EXPECTED;
    }

    JSC::JSObject* object = JSC::jsCast<JSC::JSObject*>(value);
    if (!hasIndexedProperties(object->indexingType())) {
        object->freeze(vm);
    }

    RELEASE_AND_RETURN(throwScope, napi_ok);
}
extern "C" napi_status napi_object_seal(napi_env env, napi_value object_value)
{
    NAPI_PREMABLE
    Zig::GlobalObject* globalObject = toJS(env);
    JSC::VM& vm = globalObject->vm();
    auto throwScope = DECLARE_THROW_SCOPE(vm);

    JSC::EncodedJSValue encodedValue = reinterpret_cast<JSC::EncodedJSValue>(object_value);
    JSC::JSValue value = JSC::JSValue::decode(encodedValue);

    if (UNLIKELY(!value.isObject())) {
        return NAPI_OBJECT_EXPECTED;
    }

    JSC::JSObject* object = JSC::jsCast<JSC::JSObject*>(value);
    if (!hasIndexedProperties(object->indexingType())) {
        object->seal(vm);
    }

    RELEASE_AND_RETURN(throwScope, napi_ok);
}

extern "C" napi_status napi_get_global(napi_env env, napi_value* result)
{
    NAPI_PREMABLE

    Zig::GlobalObject* globalObject = toJS(env);
    *result = reinterpret_cast<napi_value>(globalObject->globalThis());
    return napi_ok;
}

extern "C" napi_status napi_create_range_error(napi_env env, napi_value code,
    napi_value msg,
    napi_value* result)
{
    NAPI_PREMABLE
    Zig::GlobalObject* globalObject = toJS(env);

    JSC::JSValue codeValue = toJS(code);
    JSC::JSValue messageValue = toJS(msg);

    auto error = JSC::createRangeError(globalObject, messageValue.toWTFString(globalObject));
<<<<<<< HEAD

    if (!codeValue.isEmpty() && !codeValue.isUndefined()) {
        error->putDirect(vm, WebCore::builtinNames(vm).codePublicName(), codeValue, 0);
    }

    if (!messageValue.isEmpty() && !messageValue.isUndefined()) {
        error->putDirect(vm, vm.propertyNames->message, messageValue, 0);
    }

=======
    if (codeValue) {
        error->putDirect(globalObject->vm(), WebCore::builtinNames(globalObject->vm()).codePublicName(), codeValue, 0);
    }
>>>>>>> bbb906c6
    *result = reinterpret_cast<napi_value>(error);
    return napi_ok;
}

extern "C" napi_status napi_get_new_target(napi_env env,
    napi_callback_info cbinfo,
    napi_value* result)
{
    NAPI_PREMABLE
    // handle:
    // - if they call this function when it was originally a getter/setter call
    // - if they call this function without a result
    if (UNLIKELY(result == nullptr || cbinfo == nullptr)) {
        return napi_invalid_arg;
    }

    CallFrame* callFrame = reinterpret_cast<JSC::CallFrame*>(cbinfo);

    if (NAPICallFrame* frame = NAPICallFrame::get(callFrame).value_or(nullptr)) {
        *result = toNapi(frame->newTarget);
        return napi_ok;
    }

    JSC::JSValue newTarget = callFrame->newTarget();
    *result = reinterpret_cast<napi_value>(JSC::JSValue::encode(newTarget));
    return napi_ok;
}

extern "C" napi_status napi_create_dataview(napi_env env, size_t length,
    napi_value arraybuffer,
    size_t byte_offset,
    napi_value* result)
{
    NAPI_PREMABLE
    Zig::GlobalObject* globalObject = toJS(env);
    JSC::VM& vm = globalObject->vm();
    auto throwScope = DECLARE_THROW_SCOPE(vm);

    JSC::EncodedJSValue encodedArraybuffer = reinterpret_cast<JSC::EncodedJSValue>(arraybuffer);
    auto arraybufferValue = JSC::jsDynamicCast<JSC::JSArrayBuffer*>(JSC::JSValue::decode(encodedArraybuffer));
    if (!arraybufferValue) {
        return napi_arraybuffer_expected;
    }
    auto dataView = JSC::DataView::create(arraybufferValue->impl(), byte_offset, length);

    if (result != nullptr) {
        *result = reinterpret_cast<napi_value>(dataView->wrap(globalObject, globalObject));
    }

    return napi_ok;
}

namespace Zig {
template<typename Visitor>
void NapiClass::visitChildrenImpl(JSCell* cell, Visitor& visitor)
{
    NapiClass* thisObject = jsCast<NapiClass*>(cell);
    ASSERT_GC_OBJECT_INHERITS(thisObject, info());
    Base::visitChildren(thisObject, visitor);
}

DEFINE_VISIT_CHILDREN(NapiClass);

JSC_DEFINE_HOST_FUNCTION(NapiClass_ConstructorFunction,
    (JSC::JSGlobalObject * globalObject, JSC::CallFrame* callFrame))
{
    JSC::VM& vm = globalObject->vm();
    auto scope = DECLARE_THROW_SCOPE(vm);
    JSObject* constructorTarget = asObject(callFrame->jsCallee());
    JSObject* newTarget = asObject(callFrame->newTarget());
    NapiClass* napi = jsDynamicCast<NapiClass*>(constructorTarget);
    while (!napi && constructorTarget) {
        constructorTarget = constructorTarget->getPrototypeDirect().getObject();
        napi = jsDynamicCast<NapiClass*>(constructorTarget);
    }

    if (UNLIKELY(!napi)) {
        JSC::throwVMError(globalObject, scope, JSC::createTypeError(globalObject, "NapiClass constructor called on an object that is not a NapiClass"_s));
        return JSC::JSValue::encode(JSC::jsUndefined());
    }

    NapiPrototype* prototype = JSC::jsDynamicCast<NapiPrototype*>(napi->getIfPropertyExists(globalObject, vm.propertyNames->prototype));
    RETURN_IF_EXCEPTION(scope, {});

    if (!prototype) {
        JSC::throwVMError(globalObject, scope, JSC::createTypeError(globalObject, "NapiClass constructor is missing the prototype"_s));
        return JSC::JSValue::encode(JSC::jsUndefined());
    }

    auto* subclass = prototype->subclass(globalObject, newTarget);
    RETURN_IF_EXCEPTION(scope, {});
    callFrame->setThisValue(subclass);

    MarkedArgumentBufferWithSize<12> args;
    size_t argc = count + 1;
    args.fill(vm, argc, [&](auto* slot) {
        memcpy(slot, ADDRESS_OF_THIS_VALUE_IN_CALLFRAME(callFrame), sizeof(JSC::JSValue) * argc);
    });
    NAPICallFrame frame(JSC::ArgList(args), nullptr);
    frame.newTarget = newTarget;

    napi->constructor()(globalObject, reinterpret_cast<JSC::CallFrame*>(NAPICallFrame::toNapiCallbackInfo(frame)));
    RETURN_IF_EXCEPTION(scope, {});
    RELEASE_AND_RETURN(scope, JSValue::encode(frame.thisValue()));
}

NapiClass* NapiClass::create(VM& vm, Zig::GlobalObject* globalObject, const char* utf8name,
    size_t length,
    napi_callback constructor,
    void* data,
    size_t property_count,
    const napi_property_descriptor* properties)
{
    WTF::String name = WTF::String::fromUTF8({ utf8name, length }).isolatedCopy();
    NativeExecutable* executable = vm.getHostFunction(NapiClass_ConstructorFunction, ImplementationVisibility::Public, NapiClass_ConstructorFunction, name);
    Structure* structure = globalObject->NapiClassStructure();
    NapiClass* napiClass = new (NotNull, allocateCell<NapiClass>(vm)) NapiClass(vm, executable, globalObject, structure);
    napiClass->finishCreation(vm, executable, length, name, constructor, data, property_count, properties);
    return napiClass;
}

void NapiClass::finishCreation(VM& vm, NativeExecutable* executable, unsigned length, const String& name, napi_callback constructor,
    void* data,
    size_t property_count,
    const napi_property_descriptor* properties)
{
    Base::finishCreation(vm, executable, length, name);
    ASSERT(inherits(info()));
    this->m_constructor = reinterpret_cast<FFIFunction>(constructor);
    auto globalObject = reinterpret_cast<Zig::GlobalObject*>(this->globalObject());

    this->putDirect(vm, vm.propertyNames->name, jsString(vm, name), JSC::PropertyAttribute::DontEnum | 0);

<<<<<<< HEAD
    for (size_t i = 0; i < property_count; i++) {
        const napi_property_descriptor& property = properties[i];
        // staticPropertyCount += property.attributes & napi_static ? 1 : 0;
        prototypePropertyCount += property.attributes & napi_static ? 0 : 1;
    }

=======
>>>>>>> bbb906c6
    NapiPrototype* prototype = NapiPrototype::create(vm, globalObject->NapiPrototypeStructure());

    auto throwScope = DECLARE_THROW_SCOPE(vm);

    for (size_t i = 0; i < property_count; i++) {
        const napi_property_descriptor& property = properties[i];

        if (property.attributes & napi_static) {
            defineNapiProperty(globalObject, this, nullptr, property, true, throwScope);
        } else {
            defineNapiProperty(globalObject, prototype, nullptr, property, false, throwScope);
        }

        if (throwScope.exception())
            break;
    }

    this->putDirect(vm, vm.propertyNames->prototype, prototype, JSC::PropertyAttribute::DontEnum | 0);
    prototype->putDirect(vm, vm.propertyNames->constructor, this, JSC::PropertyAttribute::DontEnum | 0);
}
}

const ClassInfo NapiClass::s_info = { "Function"_s, &NapiClass::Base::s_info, nullptr, nullptr, CREATE_METHOD_TABLE(NapiClass) };
const ClassInfo NapiPrototype::s_info = { "Object"_s, &NapiPrototype::Base::s_info, nullptr, nullptr, CREATE_METHOD_TABLE(NapiPrototype) };

extern "C" napi_status napi_get_all_property_names(
    napi_env env, napi_value objectNapi, napi_key_collection_mode key_mode,
    napi_key_filter key_filter, napi_key_conversion key_conversion,
    napi_value* result)
{
    DontEnumPropertiesMode jsc_key_mode = key_mode == napi_key_include_prototypes ? DontEnumPropertiesMode::Include : DontEnumPropertiesMode::Exclude;
    PropertyNameMode jsc_property_mode = PropertyNameMode::StringsAndSymbols;
    if (key_filter == napi_key_skip_symbols) {
        jsc_property_mode = PropertyNameMode::Strings;
    } else if (key_filter == napi_key_skip_strings) {
        jsc_property_mode = PropertyNameMode::Symbols;
    }

    auto globalObject = toJS(env);

    auto objectValue = toJS(objectNapi);
    auto* object = objectValue.getObject();
    if (!object) {
        return NAPI_OBJECT_EXPECTED;
    }

    JSC::JSArray* exportKeys = ownPropertyKeys(globalObject, object, jsc_property_mode, jsc_key_mode);
    // TODO: filter
    *result = toNapi(JSC::JSValue::encode(exportKeys));
    return napi_ok;
}

static napi_extended_error_info last_error_info;

extern "C" napi_status
napi_get_last_error_info(napi_env env, const napi_extended_error_info** result)
{
    NAPI_PREMABLE
    auto globalObject = toJS(env);
    JSC::VM& vm = globalObject->vm();
    auto lastException = vm.lastException();
    if (!lastException) {
        last_error_info = {
            "",
            nullptr,
            404,
            napi_generic_failure
        };
        *result = &last_error_info;
        return napi_ok;
    }

    last_error_info = {
        lastException->value().toWTFString(globalObject).utf8().data(),
        lastException,
        69420,
        napi_generic_failure
    };
    *result = &last_error_info;

    return napi_ok;
}

extern "C" napi_status napi_define_class(napi_env env,
    const char* utf8name,
    size_t length,
    napi_callback constructor,
    void* data,
    size_t property_count,
    const napi_property_descriptor* properties,
    napi_value* result)
{
    NAPI_PREMABLE

    if (utf8name == nullptr) {
        return napi_invalid_arg;
    }

    Zig::GlobalObject* globalObject = toJS(env);
    JSC::VM& vm = globalObject->vm();
    size_t len = length;
    if (len == NAPI_AUTO_LENGTH) {
        len = strlen(utf8name);
    }
    NapiClass* napiClass = NapiClass::create(vm, globalObject, utf8name, len, constructor, data, property_count, properties);
    JSC::JSValue value = JSC::JSValue(napiClass);
    JSC::EnsureStillAliveScope ensureStillAlive1(value);
    if (data != nullptr) {
        napiClass->dataPtr = data;
    }

    *result = toNapi(value);
    return napi_ok;
}

extern "C" napi_status napi_coerce_to_string(napi_env env, napi_value value,
    napi_value* result)
{
    NAPI_PREMABLE
    if (UNLIKELY(result == nullptr || value == nullptr || env == nullptr)) {
        return napi_invalid_arg;
    }

    Zig::GlobalObject* globalObject = toJS(env);
    JSC::VM& vm = globalObject->vm();

    auto scope = DECLARE_THROW_SCOPE(vm);
    JSC::JSValue jsValue = toJS(value);
    JSC::EnsureStillAliveScope ensureStillAlive(jsValue);

    // .toString() can throw
    JSC::JSValue resultValue = JSC::JSValue(jsValue.toString(globalObject));
    JSC::EnsureStillAliveScope ensureStillAlive1(resultValue);
    *result = toNapi(resultValue);

    if (UNLIKELY(scope.exception())) {
        *result = reinterpret_cast<napi_value>(JSC::JSValue::encode(JSC::jsUndefined()));
        return napi_generic_failure;
    }
    scope.clearException();
    return napi_ok;
}

extern "C" napi_status napi_get_property_names(napi_env env, napi_value object,
    napi_value* result)
{
    NAPI_PREMABLE
    Zig::GlobalObject* globalObject = toJS(env);
    JSC::VM& vm = globalObject->vm();

    JSC::JSValue jsValue = toJS(object);
    if (!jsValue || !jsValue.isObject()) {
        return napi_invalid_arg;
    }

    auto scope = DECLARE_CATCH_SCOPE(vm);
    JSC::EnsureStillAliveScope ensureStillAlive(jsValue);
    JSC::JSValue value = JSC::ownPropertyKeys(globalObject, jsValue.getObject(), PropertyNameMode::Strings, DontEnumPropertiesMode::Include);
    if (UNLIKELY(scope.exception())) {
        *result = reinterpret_cast<napi_value>(JSC::JSValue::encode(JSC::jsUndefined()));
        return napi_generic_failure;
    }
    scope.clearException();
    JSC::EnsureStillAliveScope ensureStillAlive1(value);

    *result = toNapi(value);

    return napi_ok;
}

extern "C" napi_status napi_create_external_buffer(napi_env env, size_t length,
    void* data,
    napi_finalize finalize_cb,
    void* finalize_hint,
    napi_value* result)
{
    NAPI_PREMABLE
    if (UNLIKELY(result == nullptr)) {
        return napi_invalid_arg;
    }

    Zig::GlobalObject* globalObject = toJS(env);

    auto arrayBuffer = ArrayBuffer::createFromBytes(data, length, createSharedTask<void(void*)>([globalObject, finalize_hint, finalize_cb](void* p) {
#if NAPI_VERBOSE
        printf("[napi] buffer finalize_callback\n");
#endif
        if (finalize_cb != nullptr) {
            finalize_cb(toNapi(globalObject), p, finalize_hint);
        }
    }));
    auto* subclassStructure = globalObject->JSBufferSubclassStructure();

    auto* buffer = JSC::JSUint8Array::create(globalObject, subclassStructure, WTFMove(arrayBuffer), 0, length);

    *result = toNapi(buffer);
    return napi_ok;
}

extern "C" napi_status napi_create_external_arraybuffer(napi_env env, void* external_data, size_t byte_length,
    napi_finalize finalize_cb, void* finalize_hint, napi_value* result)
{
    NAPI_PREMABLE

    if (UNLIKELY(result == nullptr)) {
        return napi_invalid_arg;
    }

    Zig::GlobalObject* globalObject = toJS(env);
    JSC::VM& vm = globalObject->vm();

    auto arrayBuffer = ArrayBuffer::createFromBytes(external_data, byte_length, createSharedTask<void(void*)>([globalObject, finalize_hint, finalize_cb](void* p) {
#if NAPI_VERBOSE
        printf("[napi] arraybuffer finalize_callback\n");
#endif
        if (finalize_cb != nullptr) {
            finalize_cb(toNapi(globalObject), p, finalize_hint);
        }
    }));

    auto* buffer = JSC::JSArrayBuffer::create(vm, globalObject->arrayBufferStructure(ArrayBufferSharingMode::Shared), WTFMove(arrayBuffer));

    *result = toNapi(buffer);

    return napi_ok;
}

extern "C" napi_status napi_create_double(napi_env env, double value,
    napi_value* result)
{
    NAPI_PREMABLE
    if (UNLIKELY(result == nullptr)) {
        return napi_invalid_arg;
    }

    *result = toNapi(jsDoubleNumber(value));
    return napi_ok;
}

extern "C" napi_status napi_get_value_double(napi_env env, napi_value value,
    double* result)
{
    NAPI_PREMABLE

    auto* globalObject = toJS(env);
    JSC::JSValue jsValue = toJS(value);

    if (UNLIKELY(result == nullptr || !globalObject)) {
        return napi_invalid_arg;
    }

    if (UNLIKELY(!jsValue || !jsValue.isNumber())) {
        return napi_number_expected;
    }

    auto scope = DECLARE_CATCH_SCOPE(globalObject->vm());

    *result = jsValue.toNumber(globalObject);

    if (UNLIKELY(scope.exception())) {
        scope.clearException();
        return napi_generic_failure;
    }

    return napi_ok;
}

extern "C" napi_status napi_get_value_string_utf8(napi_env env,
    napi_value napiValue, char* buf,
    size_t bufsize,
    size_t* writtenPtr)
{
    NAPI_PREMABLE

    JSGlobalObject* globalObject = toJS(env);

    JSValue jsValue = toJS(napiValue);
    if (!jsValue || !jsValue.isString()) {
        return napi_string_expected;
    }

    JSString* jsString = jsValue.toStringOrNull(globalObject);
    if (UNLIKELY(!jsString)) {
        return napi_generic_failure;
    }

    size_t length = jsString->length();
    auto viewWithUnderlyingString = jsString->viewWithUnderlyingString(globalObject);
    auto view = viewWithUnderlyingString.view;

    if (buf == nullptr) {
        if (writtenPtr != nullptr) {
            if (view.is8Bit()) {

                *writtenPtr = Bun__encoding__byteLengthLatin1(view.span8().data(), length, static_cast<uint8_t>(WebCore::BufferEncodingType::utf8));
            } else {
                *writtenPtr = Bun__encoding__byteLengthUTF16(view.span16().data(), length, static_cast<uint8_t>(WebCore::BufferEncodingType::utf8));
            }
        }

        return napi_ok;
    }

    if (UNLIKELY(bufsize == 0)) {
        *writtenPtr = 0;
        return napi_ok;
    }

    if (UNLIKELY(bufsize == NAPI_AUTO_LENGTH)) {
        *writtenPtr = 0;
        buf[0] = '\0';
        return napi_ok;
    }

    size_t written;
    if (view.is8Bit()) {
        written = Bun__encoding__writeLatin1(view.span8().data(), view.length(), reinterpret_cast<unsigned char*>(buf), bufsize - 1, static_cast<uint8_t>(WebCore::BufferEncodingType::utf8));
    } else {
        written = Bun__encoding__writeUTF16(view.span16().data(), view.length(), reinterpret_cast<unsigned char*>(buf), bufsize - 1, static_cast<uint8_t>(WebCore::BufferEncodingType::utf8));
    }

    if (writtenPtr != nullptr) {
        *writtenPtr = written;
    }

    if (written < bufsize) {
        buf[written] = '\0';
    }

    return napi_ok;
}

extern "C" napi_status napi_get_element(napi_env env, napi_value objectValue,
    uint32_t index, napi_value* result)
{
    NAPI_PREMABLE

    JSValue jsValue = toJS(objectValue);
    if (UNLIKELY(!env || !jsValue || !jsValue.isObject())) {
        return napi_invalid_arg;
    }

    JSObject* object = jsValue.getObject();

    auto scope = DECLARE_THROW_SCOPE(object->vm());
    JSValue element = object->getIndex(toJS(env), index);
    RETURN_IF_EXCEPTION(scope, napi_generic_failure);

    if (result) {
        *result = toNapi(element);
    }

    return napi_ok;
}

extern "C" napi_status napi_delete_element(napi_env env, napi_value objectValue,
    uint32_t index, bool* result)
{
    NAPI_PREMABLE

    JSValue jsValue = toJS(objectValue);
    if (UNLIKELY(!env || !jsValue || !jsValue.isObject())) {
        return napi_invalid_arg;
    }

    JSObject* object = jsValue.getObject();

    auto scope = DECLARE_THROW_SCOPE(object->vm());
    *result = JSObject::deletePropertyByIndex(object, toJS(env), index);
    RETURN_IF_EXCEPTION(scope, napi_generic_failure);

    return napi_ok;
}

extern "C" napi_status napi_create_object(napi_env env, napi_value* result)
{
    NAPI_PREMABLE

    if (UNLIKELY(result == nullptr || env == nullptr)) {
        return napi_invalid_arg;
    }

    Zig::GlobalObject* globalObject = toJS(env);
    JSC::VM& vm = globalObject->vm();

    JSValue value = JSValue(NapiPrototype::create(vm, globalObject->NapiPrototypeStructure()));

    *result = toNapi(value);
    JSC::EnsureStillAliveScope ensureStillAlive(value);

    return napi_ok;
}
extern "C" napi_status napi_create_external(napi_env env, void* data,
    napi_finalize finalize_cb,
    void* finalize_hint,
    napi_value* result)
{
    NAPI_PREMABLE
    if (UNLIKELY(result == nullptr)) {
        return napi_invalid_arg;
    }

    Zig::GlobalObject* globalObject = toJS(env);
    JSC::VM& vm = globalObject->vm();

    auto* structure = globalObject->NapiExternalStructure();
    JSValue value = Bun::NapiExternal::create(vm, structure, data, finalize_hint, reinterpret_cast<void*>(finalize_cb));
    JSC::EnsureStillAliveScope ensureStillAlive(value);
    *result = toNapi(value);
    return napi_ok;
}

extern "C" napi_status napi_typeof(napi_env env, napi_value val,
    napi_valuetype* result)
{
    NAPI_PREMABLE

    if (UNLIKELY(result == nullptr))
        return napi_invalid_arg;

    JSC::JSValue value = toJS(val);

    if (value.isEmpty()) {
        // This can happen
        *result = napi_undefined;
        return napi_ok;
    }

    if (value.isCell()) {
        JSC::JSCell* cell = value.asCell();

        switch (cell->type()) {
        case JSC::JSFunctionType:
        case JSC::InternalFunctionType:
            *result = napi_function;
            return napi_ok;

        case JSC::ObjectType:
            if (JSC::jsDynamicCast<Bun::NapiExternal*>(value)) {
                *result = napi_external;
                return napi_ok;
            }

            *result = napi_object;
            return napi_ok;

        case JSC::HeapBigIntType:
            *result = napi_bigint;
            return napi_ok;
        case JSC::DerivedStringObjectType:
        case JSC::StringObjectType:
        case JSC::StringType:
            *result = napi_string;
            return napi_ok;
        case JSC::SymbolType:
            *result = napi_symbol;
            return napi_ok;

        case JSC::FinalObjectType:
        case JSC::ArrayType:
        case JSC::DerivedArrayType:
            *result = napi_object;
            return napi_ok;

        default: {
            if (cell->isCallable() || cell->isConstructor()) {
                *result = napi_function;
                return napi_ok;
            }

            if (cell->isObject()) {
                *result = napi_object;
                return napi_ok;
            }

            break;
        }
        }
    }

    if (value.isNumber()) {
        *result = napi_number;
        return napi_ok;
    }

    if (value.isUndefined()) {
        *result = napi_undefined;
        return napi_ok;
    }

    if (value.isNull()) {
        *result = napi_null;
        return napi_ok;
    }

    if (value.isBoolean()) {
        *result = napi_boolean;
        return napi_ok;
    }

    return napi_generic_failure;
}

extern "C" napi_status napi_get_value_bigint_words(napi_env env,
    napi_value value,
    int* sign_bit,
    size_t* word_count,
    uint64_t* words)
{
    NAPI_PREMABLE

    JSC::JSValue jsValue = toJS(value);
    if (UNLIKELY(!jsValue.isBigInt()))
        return napi_invalid_arg;

    JSC::JSBigInt* bigInt = jsValue.asHeapBigInt();
    if (UNLIKELY(!bigInt))
        return napi_invalid_arg;

    if (UNLIKELY(word_count == nullptr))
        return napi_invalid_arg;

    size_t available_words = *word_count;
    *word_count = bigInt->length();

    // If both sign_bit and words are nullptr, we're just querying the word count
    // Return ok in this case
    if (sign_bit == nullptr) {
        // However, if one of them is nullptr, we have an invalid argument
        if (UNLIKELY(words != nullptr))
            return napi_invalid_arg;

        return napi_ok;
    } else if (UNLIKELY(words == nullptr))
        return napi_invalid_arg; // If sign_bit is not nullptr, words must not be nullptr

    *sign_bit = (int)bigInt->sign();

    size_t len = *word_count;
    for (size_t i = 0; i < available_words && i < len; i++)
        words[i] = bigInt->digit(i);

    return napi_ok;
}

extern "C" napi_status napi_get_value_external(napi_env env, napi_value value,
    void** result)
{
    NAPI_PREMABLE

    if (UNLIKELY(result == nullptr)) {
        return napi_invalid_arg;
    }

    auto* external = jsDynamicCast<Bun::NapiExternal*>(toJS(value));
    if (UNLIKELY(!external)) {
        return napi_invalid_arg;
    }

    *result = external->value();
    return napi_ok;
}

// TODO: make this per addon instead of globally shared for ALL addons
extern "C" napi_status napi_get_instance_data(napi_env env,
    void** data)
{
    NAPI_PREMABLE

    Zig::GlobalObject* globalObject = toJS(env);
    if (UNLIKELY(data == nullptr)) {
        return napi_invalid_arg;
    }

    *data = globalObject->napiInstanceData;
    return napi_ok;
}

extern "C" napi_status napi_run_script(napi_env env, napi_value script,
    napi_value* result)
{
    NAPI_PREMABLE

    JSC::JSGlobalObject* globalObject = toJS(env);
    if (UNLIKELY(result == nullptr)) {
        return napi_invalid_arg;
    }

    auto& vm = globalObject->vm();
    auto throwScope = DECLARE_THROW_SCOPE(vm);
    JSValue scriptValue = toJS(script);
    if (UNLIKELY(scriptValue.isEmpty())) {
        return napi_invalid_arg;
    }

    WTF::String code = scriptValue.toWTFString(globalObject);
    RETURN_IF_EXCEPTION(throwScope, napi_generic_failure);

    if (UNLIKELY(code.isNull())) {
        return napi_generic_failure;
    }

    JSC::SourceCode sourceCode = makeSource(code, SourceOrigin(), SourceTaintedOrigin::Untainted);

    JSValue value = JSC::evaluate(globalObject, sourceCode, globalObject->globalThis());

    if (throwScope.exception() || value.isEmpty()) {
        return napi_generic_failure;
    }

    if (result != nullptr) {
        *result = toNapi(value);
    }

    RELEASE_AND_RETURN(throwScope, napi_ok);
}

extern "C" napi_status napi_set_instance_data(napi_env env,
    void* data,
    napi_finalize finalize_cb,
    void* finalize_hint)
{
    NAPI_PREMABLE

    Zig::GlobalObject* globalObject = toJS(env);
    if (data)
        globalObject->napiInstanceData = data;

    globalObject->napiInstanceDataFinalizer = reinterpret_cast<void*>(finalize_cb);
    globalObject->napiInstanceDataFinalizerHint = finalize_hint;

    return napi_ok;
}

extern "C" napi_status napi_create_bigint_words(napi_env env,
    int sign_bit,
    size_t word_count,
    const uint64_t* words,
    napi_value* result)
{
    NAPI_PREMABLE

    Zig::GlobalObject* globalObject = toJS(env);
    JSC::VM& vm = globalObject->vm();
    auto* bigint = JSC::JSBigInt::tryCreateWithLength(vm, word_count);
    if (UNLIKELY(!bigint)) {
        return napi_generic_failure;
    }

    // TODO: verify sign bit is consistent
    bigint->setSign(sign_bit);

    if (words != nullptr) {
        const uint64_t* word = words;
        // TODO: add fast path that uses memcpy here instead of setDigit
        // we need to add this to JSC. V8 has this optimization
        for (size_t i = 0; i < word_count; i++) {
            bigint->setDigit(i, *word++);
        }
    }

    *result = toNapi(bigint);
    return napi_ok;
}

extern "C" napi_status napi_create_symbol(napi_env env, napi_value description,
    napi_value* result)
{
    NAPI_PREMABLE

    Zig::GlobalObject* globalObject = toJS(env);
    JSC::VM& vm = globalObject->vm();

    if (UNLIKELY(result == nullptr || globalObject == nullptr)) {
        return napi_invalid_arg;
    }

    JSC::JSValue descriptionValue = toJS(description);
    if (descriptionValue && !descriptionValue.isUndefinedOrNull()) {
        if (!descriptionValue.isString()) {
            return napi_string_expected;
        }

        JSC::JSString* descriptionString = descriptionValue.toStringOrNull(globalObject);
        if (UNLIKELY(!descriptionString)) {
            return napi_generic_failure;
        }

        if (descriptionString->length() > 0) {
            *result = toNapi(JSC::Symbol::createWithDescription(vm, descriptionString->value(globalObject)));
            return napi_ok;
        }
    }

    *result = toNapi(JSC::Symbol::create(vm));
    return napi_ok;
}

extern "C" napi_status napi_call_function(napi_env env, napi_value recv_napi,
    napi_value func_napi, size_t argc,
    const napi_value* argv,
    napi_value* result_ptr)
{
    NAPI_PREMABLE

    Zig::GlobalObject* globalObject = toJS(env);
    JSC::VM& vm = globalObject->vm();

    JSC::JSValue funcValue = toJS(func_napi);

    if (UNLIKELY(!funcValue.isCell()))
        return napi_function_expected;

    JSC::CallData callData = getCallData(funcValue);
    if (UNLIKELY(callData.type == JSC::CallData::Type::None))
        return napi_function_expected;

    JSC::MarkedArgumentBuffer args;
    if (argc > 0 && LIKELY(argv != nullptr)) {
        auto end = argv + argc;
        for (auto it = argv; it != end; ++it) {
            args.append(toJS(*it));
        }
    }

    JSC::JSValue thisValue = toJS(recv_napi);
    auto scope = DECLARE_THROW_SCOPE(vm);
    if (thisValue.isEmpty()) {
        thisValue = JSC::jsUndefined();
    }
    JSC::JSValue result = call(globalObject, funcValue, callData, thisValue, args);

    if (result_ptr) {
        if (result.isEmpty()) {
            *result_ptr = toNapi(JSC::jsUndefined());
        } else {
            *result_ptr = toNapi(result);
        }
    }

    RETURN_IF_EXCEPTION(scope, napi_generic_failure);

    RELEASE_AND_RETURN(scope, napi_ok);
}<|MERGE_RESOLUTION|>--- conflicted
+++ resolved
@@ -1586,21 +1586,9 @@
     JSC::JSValue messageValue = toJS(msg);
 
     auto error = JSC::createRangeError(globalObject, messageValue.toWTFString(globalObject));
-<<<<<<< HEAD
-
-    if (!codeValue.isEmpty() && !codeValue.isUndefined()) {
+    if (codeValue) {
         error->putDirect(vm, WebCore::builtinNames(vm).codePublicName(), codeValue, 0);
     }
-
-    if (!messageValue.isEmpty() && !messageValue.isUndefined()) {
-        error->putDirect(vm, vm.propertyNames->message, messageValue, 0);
-    }
-
-=======
-    if (codeValue) {
-        error->putDirect(globalObject->vm(), WebCore::builtinNames(globalObject->vm()).codePublicName(), codeValue, 0);
-    }
->>>>>>> bbb906c6
     *result = reinterpret_cast<napi_value>(error);
     return napi_ok;
 }
@@ -1734,15 +1722,6 @@
 
     this->putDirect(vm, vm.propertyNames->name, jsString(vm, name), JSC::PropertyAttribute::DontEnum | 0);
 
-<<<<<<< HEAD
-    for (size_t i = 0; i < property_count; i++) {
-        const napi_property_descriptor& property = properties[i];
-        // staticPropertyCount += property.attributes & napi_static ? 1 : 0;
-        prototypePropertyCount += property.attributes & napi_static ? 0 : 1;
-    }
-
-=======
->>>>>>> bbb906c6
     NapiPrototype* prototype = NapiPrototype::create(vm, globalObject->NapiPrototypeStructure());
 
     auto throwScope = DECLARE_THROW_SCOPE(vm);
