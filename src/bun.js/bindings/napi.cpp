#include "BunProcess.h"
#include "headers.h"
#include "node_api.h"
#include "root.h"
#include "JavaScriptCore/ConstructData.h"

#include "JavaScriptCore/DateInstance.h"
#include "JavaScriptCore/JSCast.h"
#include "ZigGlobalObject.h"
#include "JavaScriptCore/JSGlobalObject.h"
#include "JavaScriptCore/SourceCode.h"
#include "js_native_api.h"
#include "napi_handle_scope.h"
#include "napi_macros.h"
#include "napi_finalizer.h"
#include "napi_type_tag.h"

#include "helpers.h"
#include <JavaScriptCore/JSObjectInlines.h>
#include <JavaScriptCore/JSCellInlines.h>
#include <wtf/text/ExternalStringImpl.h>
#include <wtf/text/StringCommon.h>
#include <wtf/text/StringImpl.h>
#include <JavaScriptCore/JSMicrotask.h>
#include <JavaScriptCore/ObjectConstructor.h>
#include <JavaScriptCore/JSModuleLoader.h>
#include <wtf/text/StringView.h>
#include <wtf/text/StringBuilder.h>
#include <wtf/text/WTFString.h>
#include "BufferEncodingType.h"
#include <JavaScriptCore/AggregateError.h>
#include <JavaScriptCore/BytecodeIndex.h>
#include <JavaScriptCore/CallFrame.h>
#include <JavaScriptCore/CallFrameInlines.h>
#include <JavaScriptCore/ClassInfo.h>
#include <JavaScriptCore/CodeBlock.h>
#include <JavaScriptCore/Completion.h>
#include <JavaScriptCore/Error.h>
#include <JavaScriptCore/ErrorInstance.h>
#include <JavaScriptCore/Exception.h>
#include <JavaScriptCore/ExceptionScope.h>
#include <JavaScriptCore/FunctionConstructor.h>
#include <JavaScriptCore/Heap.h>
#include <JavaScriptCore/Identifier.h>
#include <JavaScriptCore/InitializeThreading.h>
#include <JavaScriptCore/IteratorOperations.h>
#include <JavaScriptCore/JSArray.h>
#include <JavaScriptCore/JSInternalPromise.h>
#include <JavaScriptCore/ObjectConstructor.h>
#include <JavaScriptCore/ArrayBuffer.h>
#include <JavaScriptCore/JSArrayBuffer.h>
#include "JSFFIFunction.h"
#include <JavaScriptCore/JavaScript.h>
#include "napi.h"
#include <JavaScriptCore/GetterSetter.h>
#include <JavaScriptCore/JSSourceCode.h>
#include <JavaScriptCore/JSNativeStdFunction.h>
#include <JavaScriptCore/BigIntObject.h>
#include <JavaScriptCore/JSWeakMapInlines.h>
#include "ScriptExecutionContext.h"

#include "../modules/ObjectModule.h"

#include <JavaScriptCore/JSSourceCode.h>
#include "napi_external.h"
#include "wtf/Assertions.h"
#include "wtf/Compiler.h"
#include "wtf/NakedPtr.h"
#include <JavaScriptCore/JSArrayBuffer.h>
#include <JavaScriptCore/FunctionPrototype.h>
#include "JSCommonJSModule.h"
#include "wtf/text/ASCIIFastPath.h"
#include "JavaScriptCore/WeakInlines.h"
#include <JavaScriptCore/BuiltinNames.h>
#include <wtf/TZoneMallocInlines.h>
#include "AsyncContextFrame.h"

using namespace JSC;
using namespace Zig;

// Every NAPI function should use this at the start. It does the following:
// - if NAPI_VERBOSE is 1, log that the function was called
// - if env is nullptr, return napi_invalid_arg
// - if there is a pending exception, return napi_pending_exception
// No do..while is used as this declares a variable that other macros need to use
#define NAPI_PREAMBLE(_env)                                             \
    NAPI_LOG_CURRENT_FUNCTION;                                          \
    NAPI_CHECK_ARG(_env, _env);                                         \
    /* You should not use this throw scope directly -- if you need */   \
    /* to throw or clear exceptions, make your own scope */             \
    auto napi_preamble_throw_scope__ = DECLARE_THROW_SCOPE(_env->vm()); \
    NAPI_RETURN_IF_EXCEPTION(_env)

// Every NAPI function should use this at the start. It does the following:
// - if NAPI_VERBOSE is 1, log that the function was called
// - if env is nullptr, return napi_invalid_arg
// - if there is a pending exception, return napi_pending_exception
// No do..while is used as this declares a variable that other macros need to use
#define NAPI_PREAMBLE(_env)                                             \
    NAPI_LOG_CURRENT_FUNCTION;                                          \
    NAPI_CHECK_ARG(_env, _env);                                         \
    /* You should not use this throw scope directly -- if you need */   \
    /* to throw or clear exceptions, make your own scope */             \
    auto napi_preamble_throw_scope__ = DECLARE_THROW_SCOPE(_env->vm()); \
    NAPI_RETURN_IF_EXCEPTION(_env)

// Only use this for functions that need their own throw or catch scope. Functions that call into
// JS code that might throw should use NAPI_RETURN_IF_EXCEPTION.
#define NAPI_PREAMBLE_NO_THROW_SCOPE(_env) \
    do {                                   \
        NAPI_LOG_CURRENT_FUNCTION;         \
        NAPI_CHECK_ARG(_env, _env);        \
    } while (0)

// Return an error code if arg is null. Only use for input validation.
#define NAPI_CHECK_ARG(_env, arg)                               \
    do {                                                        \
        if ((arg) == nullptr) [[unlikely]] {                    \
            return napi_set_last_error(_env, napi_invalid_arg); \
        }                                                       \
    } while (0)

// Assert that the environment is not performing garbage collection
#define NAPI_CHECK_ENV_NOT_IN_GC(_env) \
    do {                               \
        (_env)->checkGC();             \
    } while (0)

// Return the specified code if condition is false. Only use for input validation.
#define NAPI_RETURN_EARLY_IF_FALSE(_env, condition, code) \
    do {                                                  \
        if (!(condition)) {                               \
            return napi_set_last_error(_env, code);       \
        }                                                 \
    } while (0)

// Return an error code if an exception was thrown after NAPI_PREAMBLE
#define NAPI_RETURN_IF_EXCEPTION(_env) RETURN_IF_EXCEPTION(napi_preamble_throw_scope__, napi_set_last_error(_env, napi_pending_exception))

// Return indicating that no error occurred in a NAPI function, and an exception is not expected
#define NAPI_RETURN_SUCCESS(_env)                        \
    do {                                                 \
        napi_preamble_throw_scope__.assertNoException(); \
        return napi_set_last_error(_env, napi_ok);       \
    } while (0)

// Return indicating that no error occurred in a NAPI function, unless an exception was thrown and not caught
#define NAPI_RETURN_SUCCESS_UNLESS_EXCEPTION(_env) \
    do {                                           \
        NAPI_RETURN_IF_EXCEPTION(_env);            \
        return napi_set_last_error(_env, napi_ok); \
    } while (0)

// Usage: `return napi_set_last_error(napi_ok);`
//
// Sets the global extended error info to indicate the passed-in status, and then returns it.
// All NAPI functions should call this in all places where they return, even if there is no error,
// because the extended error info should always reflect the most recent API call. The only
// exception is napi_get_last_error_info, which should return napi_ok without overwriting the
// extended error info.
//
// Usually, you should use the above macros instead of this function.
//
// This is not part of Node-API, it's a convenience function for Bun.
extern "C" napi_status napi_set_last_error(napi_env env, napi_status status)
{
    if (env) {
        // napi_get_last_error_info will fill in the other fields if they are requested
        env->m_lastNapiErrorInfo.error_code = status;
    }
    return status;
}

extern "C" napi_status
napi_get_last_error_info(napi_env env, const napi_extended_error_info** result)
{
    // does not use NAPI_PREAMBLE as we don't want to skip the rest of this if there is an exception
    NAPI_LOG_CURRENT_FUNCTION;
    if (!env) {
        return napi_invalid_arg;
    }
    NAPI_CHECK_ARG(env, result);

    constexpr napi_status last_status = napi_would_deadlock;

    constexpr const char* error_messages[] = {
        nullptr, // napi_ok
        "Invalid argument",
        "An object was expected",
        "A string was expected",
        "A string or symbol was expected",
        "A function was expected",
        "A number was expected",
        "A boolean was expected",
        "An array was expected",
        "Unknown failure",
        "An exception is pending",
        "The async work item was cancelled",
        "napi_escape_handle already called on scope",
        "Invalid handle scope usage",
        "Invalid callback scope usage",
        "Thread-safe function queue is full",
        "Thread-safe function handle is closing",
        "A bigint was expected",
        "A date was expected",
        "An arraybuffer was expected",
        "A detachable arraybuffer was expected",
        "Main thread would deadlock",
    };

    static_assert(std::size(error_messages) == last_status + 1,
        "error_messages array does not cover all status codes");

    napi_status status = env->m_lastNapiErrorInfo.error_code;
    if (status >= 0 && status <= last_status) {
        env->m_lastNapiErrorInfo.error_message = error_messages[status];
    } else {
        env->m_lastNapiErrorInfo.error_message = nullptr;
    }

    *result = &env->m_lastNapiErrorInfo;

    // return without napi_return_status as that would overwrite the error info
    return napi_ok;
}

JSC::SourceCode generateSourceCode(WTF::String keyString, JSC::VM& vm, JSC::JSObject* object, JSC::JSGlobalObject* globalObject)
{
    JSC::JSArray* exportKeys = ownPropertyKeys(globalObject, object, PropertyNameMode::StringsAndSymbols, DontEnumPropertiesMode::Include);
    JSC::Identifier ident = JSC::Identifier::fromString(vm, "__BunTemporaryGlobal"_s);
    WTF::StringBuilder sourceCodeBuilder = WTF::StringBuilder();
    // TODO: handle symbol collision
    sourceCodeBuilder.append("\nvar  $$NativeModule = globalThis['__BunTemporaryGlobal']; console.log($$NativeModule); globalThis['__BunTemporaryGlobal'] = null;\n if (!$$NativeModule) { throw new Error('Assertion failure: Native module not found'); }\n\n"_s);

    for (unsigned i = 0; i < exportKeys->length(); i++) {
        auto key = exportKeys->getIndexQuickly(i);
        if (key.isSymbol()) {
            continue;
        }
        auto named = key.toWTFString(globalObject);
        sourceCodeBuilder.append(""_s);
        // TODO: handle invalid identifiers
        sourceCodeBuilder.append("export var "_s);
        sourceCodeBuilder.append(named);
        sourceCodeBuilder.append(" = $$NativeModule."_s);
        sourceCodeBuilder.append(named);
        sourceCodeBuilder.append(";\n"_s);
    }
    globalObject->putDirect(vm, ident, object, JSC::PropertyAttribute::DontDelete | JSC::PropertyAttribute::DontEnum);
    return JSC::makeSource(sourceCodeBuilder.toString(), JSC::SourceOrigin(), JSC::SourceTaintedOrigin::Untainted, keyString, WTF::TextPosition(), JSC::SourceProviderSourceType::Module);
}

void Napi::NapiRefWeakHandleOwner::finalize(JSC::Handle<JSC::Unknown>, void* context)
{
    auto* weakValue = reinterpret_cast<NapiRef*>(context);
    weakValue->callFinalizer();
}

void Napi::NapiRefSelfDeletingWeakHandleOwner::finalize(JSC::Handle<JSC::Unknown>, void* context)
{
    auto* weakValue = reinterpret_cast<NapiRef*>(context);
    weakValue->callFinalizer();
    delete weakValue;
}

static uint32_t getPropertyAttributes(const napi_property_descriptor& prop)
{
    uint32_t result = 0;
    const uint32_t attributes = static_cast<uint32_t>(prop.attributes);

    if (!(attributes & static_cast<napi_property_attributes>(napi_key_configurable))) {
        result |= JSC::PropertyAttribute::DontDelete;
    }

    if (!(attributes & static_cast<napi_property_attributes>(napi_key_enumerable))) {
        result |= JSC::PropertyAttribute::DontEnum;
    }

    if (!(attributes & napi_key_writable || prop.setter != nullptr)) {
        result |= JSC::PropertyAttribute::ReadOnly;
    }

    return result;
}

void NAPICallFrame::extract(size_t* argc, napi_value* argv, napi_value* this_arg, void** data, Zig::GlobalObject* globalObject)
{

    if (this_arg != nullptr) {
        *this_arg = ::toNapi(m_callFrame->thisValue(), globalObject);
    }

    if (data != nullptr) {
        *data = dataPtr();
    }

    size_t maxArgc = 0;
    if (argc != nullptr) {
        maxArgc = *argc;
        *argc = m_callFrame->argumentCount();
    }

    if (argv != nullptr) {
        for (size_t i = 0; i < maxArgc; i++) {
            // OK if we overflow argumentCount(), because argument() returns JS undefined
            // for OOB which is what we want
            argv[i] = ::toNapi(m_callFrame->argument(i), globalObject);
        }
    }
}

void Napi::defineProperty(napi_env env, JSC::JSObject* to, const napi_property_descriptor& property, bool isInstance, JSC::ThrowScope& scope)
{
    Zig::GlobalObject* globalObject = env->globalObject();
    JSC::VM& vm = JSC::getVM(globalObject);
    void* dataPtr = property.data;

    auto getPropertyName = [&]() -> JSC::Identifier {
        if (property.utf8name != nullptr) {
            size_t len = strlen(property.utf8name);
            if (len > 0) {
                return JSC::Identifier::fromString(vm, WTF::String::fromUTF8({ property.utf8name, len }).isolatedCopy());
            }
        }

        if (!property.name) {
            throwVMError(globalObject, scope, JSC::createTypeError(globalObject, "Property name is required"_s));
            return JSC::Identifier();
        }

        JSValue nameValue = toJS(property.name);
        return nameValue.toPropertyKey(globalObject);
    };

    JSC::Identifier propertyName = getPropertyName();
    if (!propertyName.isSymbol() && propertyName.isEmpty()) {
        return;
    }

    if (property.method) {
        WTF::String name;
        if (!propertyName.isSymbol()) {
            name = propertyName.string();
        }

        JSValue value = NapiClass::create(vm, env, name, property.method, dataPtr, 0, nullptr);
        to->putDirect(vm, propertyName, value, getPropertyAttributes(property));
        return;
    }

    if (property.getter != nullptr || property.setter != nullptr) {
        JSC::JSObject* getter = nullptr;
        JSC::JSObject* setter = nullptr;

        if (property.getter) {
            auto name = makeString("get "_s, propertyName.isSymbol() ? String() : propertyName.string());
            getter = NapiClass::create(vm, env, name, property.getter, dataPtr, 0, nullptr);
        } else {
            JSC::JSNativeStdFunction* getterFunction = JSC::JSNativeStdFunction::create(
                JSC::getVM(globalObject), globalObject, 0, String(), [](JSC::JSGlobalObject* globalObject, JSC::CallFrame* callFrame) -> JSC::EncodedJSValue {
                    return JSValue::encode(JSC::jsUndefined());
                });
            getter = getterFunction;
        }

        if (property.setter) {
            auto name = makeString("set "_s, propertyName.isSymbol() ? String() : propertyName.string());
            setter = NapiClass::create(vm, env, name, property.setter, dataPtr, 0, nullptr);
        }

        auto getterSetter = JSC::GetterSetter::create(vm, globalObject, getter, setter);
        to->putDirectAccessor(globalObject, propertyName, getterSetter, PropertyAttribute::Accessor | getPropertyAttributes(property));
    } else {
        JSC::JSValue value = toJS(property.value);

        if (value.isEmpty()) {
            value = JSC::jsUndefined();
        }

        PropertyDescriptor descriptor(value, getPropertyAttributes(property));
        to->methodTable()->defineOwnProperty(to, globalObject, propertyName, descriptor, false);
    }
}

extern "C" napi_status napi_set_property(napi_env env, napi_value target,
    napi_value key, napi_value value)
{
    NAPI_PREAMBLE(env);
    NAPI_CHECK_ARG(env, target);
    NAPI_CHECK_ARG(env, key);
    NAPI_CHECK_ARG(env, value);

    JSValue targetValue = toJS(target);

    auto globalObject = toJS(env);
    auto* object = targetValue.toObject(globalObject);
    NAPI_RETURN_IF_EXCEPTION(env);

    auto keyProp = toJS(key);

    PutPropertySlot slot(object, false);

    Identifier identifier = keyProp.toPropertyKey(globalObject);
    NAPI_RETURN_IF_EXCEPTION(env);

    JSValue jsValue = toJS(value);

    // Ignoring the return value matches JS sloppy mode
    (void)object->methodTable()->put(object, globalObject, identifier, jsValue, slot);
    NAPI_RETURN_SUCCESS_UNLESS_EXCEPTION(env);
}

extern "C" napi_status napi_set_element(napi_env env, napi_value object_,
    uint32_t index, napi_value value_)
{
    NAPI_PREAMBLE(env);
    NAPI_CHECK_ARG(env, object_);
    NAPI_CHECK_ARG(env, value_);

    JSValue object = toJS(object_);
    JSValue value = toJS(value_);
    NAPI_RETURN_EARLY_IF_FALSE(env, !object.isEmpty() && !value.isEmpty(), napi_invalid_arg);

    JSObject* jsObject = object.getObject();
    NAPI_RETURN_EARLY_IF_FALSE(env, jsObject, napi_array_expected);

    jsObject->methodTable()->putByIndex(jsObject, toJS(env), index, value, false);
    NAPI_RETURN_IF_EXCEPTION(env);
    NAPI_RETURN_SUCCESS(env);
}

extern "C" napi_status napi_has_element(napi_env env, napi_value object_,
    uint32_t index, bool* result)
{
    NAPI_PREAMBLE(env);
    NAPI_CHECK_ARG(env, object_);
    NAPI_CHECK_ARG(env, result);

    JSValue object = toJS(object_);
    NAPI_RETURN_EARLY_IF_FALSE(env, !object.isEmpty(), napi_invalid_arg);

    JSObject* jsObject = object.getObject();
    NAPI_RETURN_EARLY_IF_FALSE(env, jsObject, napi_array_expected);

    bool has_property = jsObject->hasProperty(toJS(env), index);
    *result = has_property;

    NAPI_RETURN_SUCCESS_UNLESS_EXCEPTION(env);
}

extern "C" napi_status napi_has_property(napi_env env, napi_value object,
    napi_value key, bool* result)
{
    NAPI_PREAMBLE(env);
    NAPI_CHECK_ARG(env, object);
    NAPI_CHECK_ARG(env, result);
    NAPI_CHECK_ARG(env, key);

    auto globalObject = toJS(env);
    auto* target = toJS(object).toObject(globalObject);
    NAPI_RETURN_IF_EXCEPTION(env);

    auto keyProp = toJS(key);
    *result = target->hasProperty(globalObject, keyProp.toPropertyKey(globalObject));
    NAPI_RETURN_SUCCESS_UNLESS_EXCEPTION(env);
}

extern "C" napi_status napi_get_date_value(napi_env env, napi_value value, double* result)
{
    NAPI_PREAMBLE(env);
    NAPI_CHECK_ARG(env, result);
    NAPI_CHECK_ARG(env, value);

    JSValue jsValue = toJS(value);

    auto* date = jsDynamicCast<JSC::DateInstance*>(jsValue);
    NAPI_RETURN_EARLY_IF_FALSE(env, date != nullptr, napi_date_expected);

    *result = date->internalNumber();
    NAPI_RETURN_SUCCESS(env);
}

extern "C" napi_status napi_get_property(napi_env env, napi_value object,
    napi_value key, napi_value* result)
{
    NAPI_PREAMBLE(env);
    NAPI_CHECK_ARG(env, object);
    NAPI_CHECK_ARG(env, key);
    NAPI_CHECK_ARG(env, result);

    auto globalObject = toJS(env);

    auto* target = toJS(object).toObject(globalObject);
    NAPI_RETURN_IF_EXCEPTION(env);
    JSC::EnsureStillAliveScope ensureAlive(target);

    auto keyProp = toJS(key);
    JSC::EnsureStillAliveScope ensureAlive2(keyProp);
    *result = toNapi(target->get(globalObject, keyProp.toPropertyKey(globalObject)), globalObject);
    NAPI_RETURN_SUCCESS_UNLESS_EXCEPTION(env);
}

extern "C" napi_status napi_delete_property(napi_env env, napi_value object,
    napi_value key, bool* result)
{
    NAPI_PREAMBLE(env);
    NAPI_CHECK_ARG(env, object);
    NAPI_CHECK_ARG(env, key);

    auto globalObject = toJS(env);

    auto* target = toJS(object).toObject(globalObject);
    NAPI_RETURN_IF_EXCEPTION(env);

    auto keyProp = toJS(key);
    auto deleteResult = target->deleteProperty(globalObject, keyProp.toPropertyKey(globalObject));
    NAPI_RETURN_IF_EXCEPTION(env);

    if (result) [[likely]] {
        *result = deleteResult;
    }
    // we checked for an exception above
    NAPI_RETURN_SUCCESS(env);
}

extern "C" napi_status napi_has_own_property(napi_env env, napi_value object,
    napi_value key, bool* result)
{
    NAPI_PREAMBLE(env);
    NAPI_CHECK_ARG(env, object);
    NAPI_CHECK_ARG(env, key);
    NAPI_CHECK_ARG(env, result);

    auto globalObject = toJS(env);

    auto* target = toJS(object).toObject(globalObject);
    NAPI_RETURN_IF_EXCEPTION(env);

    JSValue keyProp = toJS(key);
    NAPI_RETURN_EARLY_IF_FALSE(env, keyProp.isString() || keyProp.isSymbol(), napi_name_expected);

    *result = target->hasOwnProperty(globalObject, JSC::PropertyName(keyProp.toPropertyKey(globalObject)));
    NAPI_RETURN_SUCCESS_UNLESS_EXCEPTION(env);
}

extern "C" napi_status napi_set_named_property(napi_env env, napi_value object,
    const char* utf8name,
    napi_value value)
{
    NAPI_PREAMBLE(env);
    NAPI_CHECK_ARG(env, object);
    NAPI_CHECK_ARG(env, utf8name);
    // TODO find a way to permit empty strings
    NAPI_RETURN_EARLY_IF_FALSE(env, *utf8name, napi_invalid_arg);
    NAPI_CHECK_ARG(env, value);

    auto globalObject = toJS(env);
    auto& vm = JSC::getVM(globalObject);
    auto target = toJS(object).toObject(globalObject);
    NAPI_RETURN_IF_EXCEPTION(env);

    JSValue jsValue = toJS(value);
    JSC::EnsureStillAliveScope ensureAlive(jsValue);
    JSC::EnsureStillAliveScope ensureAlive2(target);

    auto nameStr = WTF::String::fromUTF8({ utf8name, strlen(utf8name) });
    auto identifier = JSC::Identifier::fromString(vm, WTFMove(nameStr));

    PutPropertySlot slot(target, false);

    target->methodTable()->put(target, globalObject, identifier, jsValue, slot);
    NAPI_RETURN_SUCCESS_UNLESS_EXCEPTION(env);
}

extern "C" napi_status napi_create_arraybuffer(napi_env env,
    size_t byte_length, void** data,
    napi_value* result)

{
    NAPI_PREAMBLE(env);
    NAPI_CHECK_ENV_NOT_IN_GC(env);
    NAPI_CHECK_ARG(env, result);

    Zig::GlobalObject* globalObject = toJS(env);
    auto& vm = JSC::getVM(globalObject);

    // Node probably doesn't create uninitialized array buffers
    // but the node-api docs don't specify whether memory is initialized or not.
    RefPtr<ArrayBuffer> arrayBuffer = ArrayBuffer::tryCreateUninitialized(byte_length, 1);
    if (!arrayBuffer) {
        return napi_set_last_error(env, napi_generic_failure);
    }

    auto* jsArrayBuffer = JSC::JSArrayBuffer::create(vm, globalObject->arrayBufferStructure(), WTFMove(arrayBuffer));
    NAPI_RETURN_IF_EXCEPTION(env);

    if (data && jsArrayBuffer->impl()) [[likely]] {
        *data = jsArrayBuffer->impl()->data();
    }
    *result = toNapi(jsArrayBuffer, globalObject);
    NAPI_RETURN_SUCCESS(env);
}

extern "C" napi_status napi_is_buffer(napi_env env, napi_value value, bool* result)
{
    NAPI_PREAMBLE(env);
    NAPI_CHECK_ARG(env, value);
    NAPI_CHECK_ARG(env, result);

    auto jsValue = toJS(value);
    // Despite documentation, Node.js's version of this function returns true for all kinds of
    // TypedArray, not just Uint8Array
    *result = jsValue.isCell() && isTypedArrayTypeIncludingDataView(jsValue.asCell()->type());
    NAPI_RETURN_SUCCESS(env);
}

extern "C" napi_status napi_is_typedarray(napi_env env, napi_value value, bool* result)
{
    NAPI_PREAMBLE(env);
    NAPI_CHECK_ARG(env, value);
    NAPI_CHECK_ARG(env, result);

    auto jsValue = toJS(value);
    *result = jsValue.isCell() && isTypedArrayType(jsValue.asCell()->type());
    NAPI_RETURN_SUCCESS(env);
}

// This is more efficient than using WTF::String::FromUTF8
// it doesn't copy the string
// but it's only safe to use if we are not setting a property
// because we can't guarantee the lifetime of it
#define PROPERTY_NAME_FROM_UTF8(identifierName)                                                                            \
    size_t utf8Len = strlen(utf8Name);                                                                                     \
    WTF::String&& nameString = WTF::charactersAreAllASCII(std::span { reinterpret_cast<const LChar*>(utf8Name), utf8Len }) \
        ? WTF::String(WTF::StringImpl::createWithoutCopying({ utf8Name, utf8Len }))                                        \
        : WTF::String::fromUTF8(utf8Name);                                                                                 \
    const JSC::PropertyName identifierName = JSC::Identifier::fromString(vm, nameString);

extern "C" napi_status napi_has_named_property(napi_env env, napi_value object,
    const char* utf8Name,
    bool* result)
{
    NAPI_PREAMBLE(env);
    NAPI_CHECK_ARG(env, object);
    NAPI_CHECK_ARG(env, utf8Name);
    NAPI_CHECK_ARG(env, result);

    auto globalObject = toJS(env);
    auto& vm = JSC::getVM(globalObject);

    JSObject* target = toJS(object).toObject(globalObject);
    NAPI_RETURN_IF_EXCEPTION(env);

    PROPERTY_NAME_FROM_UTF8(name);

    PropertySlot slot(target, PropertySlot::InternalMethodType::HasProperty);
    *result = target->getPropertySlot(globalObject, name, slot);
    NAPI_RETURN_SUCCESS_UNLESS_EXCEPTION(env);
}
extern "C" napi_status napi_get_named_property(napi_env env, napi_value object,
    const char* utf8Name,
    napi_value* result)
{
    NAPI_PREAMBLE(env);
    NAPI_CHECK_ARG(env, object);
    NAPI_CHECK_ARG(env, utf8Name);
    NAPI_CHECK_ARG(env, result);

    auto globalObject = toJS(env);
    auto& vm = JSC::getVM(globalObject);

    JSObject* target = toJS(object).toObject(globalObject);
    NAPI_RETURN_IF_EXCEPTION(env);

    PROPERTY_NAME_FROM_UTF8(name);

    *result = toNapi(target->get(globalObject, name), globalObject);
    NAPI_RETURN_SUCCESS_UNLESS_EXCEPTION(env);
}

extern "C" size_t Bun__napi_module_register_count;
extern "C" void napi_module_register(napi_module* mod)
{
    Zig::GlobalObject* globalObject = defaultGlobalObject();
    napi_env env = globalObject->makeNapiEnv(*mod);
    JSC::VM& vm = JSC::getVM(globalObject);
    auto keyStr = WTF::String::fromUTF8(mod->nm_modname);
    globalObject->napiModuleRegisterCallCount++;
    Bun__napi_module_register_count++;
    JSValue pendingNapiModule = globalObject->m_pendingNapiModuleAndExports[0].get();
    JSObject* object = (pendingNapiModule && pendingNapiModule.isObject()) ? pendingNapiModule.getObject()
                                                                           : nullptr;

    auto scope = DECLARE_THROW_SCOPE(vm);
    JSC::Strong<JSC::JSObject> strongExportsObject;

    if (!object) {
        auto* exportsObject = JSC::constructEmptyObject(globalObject);
        RETURN_IF_EXCEPTION(scope, void());

        object = Bun::JSCommonJSModule::create(globalObject, keyStr, exportsObject, false, jsUndefined());
        strongExportsObject = { vm, exportsObject };
    } else {
        JSValue exportsObject = object->getIfPropertyExists(globalObject, WebCore::builtinNames(vm).exportsPublicName());
        RETURN_IF_EXCEPTION(scope, void());

        if (exportsObject && exportsObject.isObject()) {
            strongExportsObject = { vm, exportsObject.getObject() };
        }
    }

    JSC::Strong<JSC::JSObject> strongObject = { vm, object };

    Bun::NapiHandleScope handleScope(globalObject);
    JSValue resultValue;

    if (mod->nm_register_func) {
        resultValue = toJS(mod->nm_register_func(env, toNapi(object, globalObject)));
    } else {
        JSValue errorInstance = createError(globalObject, makeString("Module has no declared entry point."_s));
        globalObject->m_pendingNapiModuleAndExports[0].set(vm, globalObject, errorInstance);
        return;
    }

    RETURN_IF_EXCEPTION(scope, void());

    if (resultValue.isEmpty()) {
        JSValue errorInstance = createError(globalObject, makeString("Node-API module \""_s, keyStr, "\" returned an error"_s));
        globalObject->m_pendingNapiModuleAndExports[0].set(vm, globalObject, errorInstance);
        return;
    }

    if (!resultValue.isObject()) {
        JSValue errorInstance = createError(globalObject, makeString("Expected Node-API module \""_s, keyStr, "\" to return an exports object"_s));
        globalObject->m_pendingNapiModuleAndExports[0].set(vm, globalObject, errorInstance);
        return;
    }

    auto* meta = new Bun::NapiModuleMeta(globalObject->m_pendingNapiModuleDlopenHandle);

    // TODO: think about the finalizer here
    Bun::NapiExternal* napi_external = Bun::NapiExternal::create(vm, globalObject->NapiExternalStructure(), meta, nullptr, env, nullptr);

    bool success = resultValue.getObject()->putDirect(vm, WebCore::builtinNames(vm).napiDlopenHandlePrivateName(), napi_external, JSC::PropertyAttribute::DontDelete | JSC::PropertyAttribute::ReadOnly);
    ASSERT(success);

    globalObject->m_pendingNapiModuleDlopenHandle = nullptr;

    // https://github.com/nodejs/node/blob/2eff28fb7a93d3f672f80b582f664a7c701569fb/src/node_api.cc#L734-L742
    // https://github.com/oven-sh/bun/issues/1288
    if (!scope.exception() && strongExportsObject && strongExportsObject.get() != resultValue) {
        PutPropertySlot slot(strongObject.get(), false);
        strongObject->put(strongObject.get(), globalObject, WebCore::builtinNames(vm).exportsPublicName(), resultValue, slot);
    }

    globalObject->m_pendingNapiModuleAndExports[1].set(vm, globalObject, object);
}

static void wrap_cleanup(napi_env env, void* data, void* hint)
{
    auto* ref = reinterpret_cast<NapiRef*>(data);
    ASSERT(ref->boundCleanup != nullptr);
    ref->boundCleanup->deactivate(env);
    ref->boundCleanup = nullptr;
    ref->callFinalizer();
}

static inline NapiRef* getWrapContentsIfExists(VM& vm, JSGlobalObject* globalObject, JSObject* object)
{
    if (auto* napi_instance = jsDynamicCast<NapiPrototype*>(object)) {
        return napi_instance->napiRef;
    } else {
        JSValue contents = object->getDirect(vm, WebCore::builtinNames(vm).napiWrappedContentsPrivateName());
        if (contents.isEmpty()) {
            return nullptr;
        } else {
            // jsCast asserts: we should not have stored anything but a NapiExternal here
            return static_cast<NapiRef*>(jsCast<Bun::NapiExternal*>(contents)->value());
        }
    }
}

extern "C" napi_status napi_wrap(napi_env env,
    napi_value js_object,
    void* native_object,
    napi_finalize finalize_cb,

    // Typically when wrapping a class instance, a finalize callback should be
    // provided that simply deletes the native instance that is received as the
    // data argument to the finalize callback.
    void* finalize_hint,

    napi_ref* result)
{
    NAPI_PREAMBLE(env);
    NAPI_CHECK_ARG(env, js_object);

    auto* globalObject = toJS(env);
    auto& vm = JSC::getVM(globalObject);
    JSValue jsc_value = toJS(js_object);
    JSObject* jsc_object = jsc_value.getObject();
    NAPI_RETURN_EARLY_IF_FALSE(env, jsc_object, napi_object_expected);

    // NapiPrototype has an inline field to store a napi_ref, so we use that if we can
    auto* napi_instance = jsDynamicCast<NapiPrototype*>(jsc_object);

    const JSC::Identifier& propertyName = WebCore::builtinNames(vm).napiWrappedContentsPrivateName();

    // if this is nonnull then the object has already been wrapped
    NapiRef* existing_wrap = getWrapContentsIfExists(vm, globalObject, jsc_object);
    NAPI_RETURN_EARLY_IF_FALSE(env, existing_wrap == nullptr, napi_invalid_arg);

    // create a new weak reference (refcount 0)
    auto* ref = new NapiRef(env, 0, Bun::NapiFinalizer { finalize_cb, finalize_hint });
    // In case the ref's finalizer is never called, we'll add a finalizer to execute on exit.
    const auto& bound_cleanup = env->addFinalizer(wrap_cleanup, native_object, ref);
    ref->boundCleanup = &bound_cleanup;
    ref->nativeObject = native_object;

    if (napi_instance) {
        napi_instance->napiRef = ref;
    } else {
        // wrap the ref in an external so that it can serve as a JSValue
        auto* external = Bun::NapiExternal::create(JSC::getVM(globalObject), globalObject->NapiExternalStructure(), ref, nullptr, env, nullptr);
        jsc_object->putDirect(vm, propertyName, JSValue(external));
    }

    if (result) {
        ref->weakValueRef.set(jsc_value, Napi::NapiRefWeakHandleOwner::weakValueHandleOwner(), ref);
        *result = toNapi(ref);
    } else {
        ref->weakValueRef.set(jsc_value, Napi::NapiRefSelfDeletingWeakHandleOwner::weakValueHandleOwner(), ref);
    }

    NAPI_RETURN_SUCCESS(env);
}

extern "C" napi_status napi_remove_wrap(napi_env env, napi_value js_object,
    void** result)
{
    NAPI_PREAMBLE(env);
    NAPI_CHECK_ARG(env, js_object);

    JSValue jsc_value = toJS(js_object);
    JSObject* jsc_object = jsc_value.getObject();
    NAPI_RETURN_EARLY_IF_FALSE(env, jsc_object, napi_object_expected);
    // may be null
    auto* napi_instance = jsDynamicCast<NapiPrototype*>(jsc_object);

    Zig::GlobalObject* globalObject = toJS(env);
    auto& vm = JSC::getVM(globalObject);
    NapiRef* ref = getWrapContentsIfExists(vm, globalObject, jsc_object);
    NAPI_RETURN_EARLY_IF_FALSE(env, ref, napi_invalid_arg);

    if (napi_instance) {
        napi_instance->napiRef = nullptr;
    } else {
        const JSC::Identifier& propertyName = WebCore::builtinNames(vm).napiWrappedContentsPrivateName();
        jsc_object->deleteProperty(globalObject, propertyName);
    }

    if (result) {
        *result = ref->nativeObject;
    }

    ref->finalizer.clear();

    // don't delete the ref: if weak, it'll delete itself when the JS object is deleted;
    // if strong, native addon needs to clean it up.
    // the external is garbage collected.
    NAPI_RETURN_SUCCESS(env);
}

extern "C" napi_status napi_unwrap(napi_env env, napi_value js_object,
    void** result)
{
    NAPI_PREAMBLE(env);
    NAPI_CHECK_ARG(env, js_object);
    NAPI_CHECK_ARG(env, result);

    JSValue jsc_value = toJS(js_object);
    JSObject* jsc_object = jsc_value.getObject();
    NAPI_RETURN_EARLY_IF_FALSE(env, jsc_object, napi_object_expected);

    Zig::GlobalObject* globalObject = toJS(env);
    auto& vm = JSC::getVM(globalObject);
    NapiRef* ref = getWrapContentsIfExists(vm, globalObject, jsc_object);
    NAPI_RETURN_EARLY_IF_FALSE(env, ref, napi_invalid_arg);

    *result = ref->nativeObject;

    NAPI_RETURN_SUCCESS(env);
}

extern "C" napi_status napi_create_function(napi_env env, const char* utf8name,
    size_t length, napi_callback cb,
    void* data, napi_value* result)
{
    NAPI_PREAMBLE(env);
    NAPI_CHECK_ARG(env, result);
    NAPI_CHECK_ARG(env, cb);

    Zig::GlobalObject* globalObject = toJS(env);
    JSC::VM& vm = JSC::getVM(globalObject);
    auto name = WTF::String();

    if (utf8name != nullptr) {
        name = WTF::String::fromUTF8({ utf8name, length == NAPI_AUTO_LENGTH ? strlen(utf8name) : length });
    }

    auto function = NapiClass::create(vm, env, name, cb, data, 0, nullptr);

    ASSERT(function->isCallable());
    *result = toNapi(JSValue(function), globalObject);

    NAPI_RETURN_SUCCESS(env);
}

extern "C" napi_status napi_get_cb_info(
    napi_env env, // [in] NAPI environment handle
    napi_callback_info cbinfo, // [in] Opaque callback-info handle
    size_t* argc, // [in-out] Specifies the size of the provided argv array
                  // and receives the actual count of args.
    napi_value* argv, // [out] Array of values
    napi_value* this_arg, // [out] Receives the JS 'this' arg for the call
    void** data) // [out] Receives the data pointer for the callback
{
    NAPI_PREAMBLE(env);
    NAPI_CHECK_ARG(env, cbinfo);

    auto* callFrame = reinterpret_cast<NAPICallFrame*>(cbinfo);
    Zig::GlobalObject* globalObject = toJS(env);

    callFrame->extract(argc, argv, this_arg, data, globalObject);
    NAPI_RETURN_SUCCESS(env);
}

extern "C" napi_status
napi_define_properties(napi_env env, napi_value object, size_t property_count,
    const napi_property_descriptor* properties)
{
    NAPI_PREAMBLE_NO_THROW_SCOPE(env);
    NAPI_CHECK_ARG(env, object);
    NAPI_RETURN_EARLY_IF_FALSE(env, properties || property_count == 0, napi_invalid_arg);

    Zig::GlobalObject* globalObject = toJS(env);
    JSC::VM& vm = JSC::getVM(globalObject);

    JSValue objectValue = toJS(object);
    JSC::JSObject* objectObject = objectValue.getObject();
    NAPI_RETURN_EARLY_IF_FALSE(env, objectObject, napi_object_expected);

    auto throwScope = DECLARE_THROW_SCOPE(vm);

    for (size_t i = 0; i < property_count; i++) {
        Napi::defineProperty(env, objectObject, properties[i], true, throwScope);

        RETURN_IF_EXCEPTION(throwScope, napi_set_last_error(env, napi_pending_exception));
    }

    throwScope.release();
    return napi_set_last_error(env, napi_ok);
}

static JSC::ErrorInstance* createErrorWithCode(JSC::VM& vm, JSC::JSGlobalObject* globalObject, const WTF::String& code, const WTF::String& message, JSC::ErrorType type)
{
    // no napi functions permit a null message, they must check before calling this function and
    // return the right error code
    ASSERT(!message.isNull());

    // we don't call JSC::createError() as it asserts the message is not an empty string ""
<<<<<<< HEAD
    auto* error = JSC::ErrorInstance::create(JSC::getVM(globalObject), globalObject->errorStructure(type), message, JSValue(), nullptr, RuntimeType::TypeNothing, type);
    if (!error) {
        return nullptr;
    }
=======
    auto* error = JSC::ErrorInstance::create(vm, globalObject->errorStructure(type), message, JSValue(), nullptr, RuntimeType::TypeNothing, type);
>>>>>>> 19540001
    if (!code.isNull()) {
        error->putDirect(vm, WebCore::builtinNames(vm).codePublicName(), JSC::jsString(vm, code), 0);
    }

    return error;
}

// used to implement napi_throw_*_error
static napi_status throwErrorWithCStrings(napi_env env, const char* code_utf8, const char* msg_utf8, JSC::ErrorType type)
{
    auto* globalObject = toJS(env);
    auto& vm = JSC::getVM(globalObject);
    auto scope = DECLARE_THROW_SCOPE(vm);

    if (!msg_utf8) {
        return napi_set_last_error(env, napi_invalid_arg);
    }

    WTF::String code = code_utf8 ? WTF::String::fromUTF8(code_utf8) : WTF::String();
    WTF::String message = WTF::String::fromUTF8(msg_utf8);

    auto* error = createErrorWithCode(vm, globalObject, code, message, type);
    scope.throwException(globalObject, error);
    return napi_set_last_error(env, napi_ok);
}

// code must be a string or nullptr (no code)
// msg must be a string
// never calls toString, never throws
static napi_status createErrorWithNapiValues(napi_env env, napi_value code, napi_value message, JSC::ErrorType type, napi_value* result)
{
    auto* globalObject = toJS(env);
    auto& vm = JSC::getVM(globalObject);
    auto scope = DECLARE_THROW_SCOPE(vm);
    RETURN_IF_EXCEPTION(scope, napi_pending_exception);

    NAPI_CHECK_ARG(env, result);
    NAPI_CHECK_ARG(env, message);
    JSValue js_code = toJS(code);
    JSValue js_message = toJS(message);
    NAPI_RETURN_EARLY_IF_FALSE(env,
        js_message.isString() && (js_code.isEmpty() || js_code.isString()),
        napi_string_expected);

    auto wtf_code = js_code.isEmpty() ? WTF::String() : js_code.getString(globalObject);
    RETURN_IF_EXCEPTION(scope, napi_set_last_error(env, napi_pending_exception));
    auto wtf_message = js_message.getString(globalObject);
    RETURN_IF_EXCEPTION(scope, napi_set_last_error(env, napi_pending_exception));

    *result = toNapi(
        createErrorWithCode(vm, globalObject, wtf_code, wtf_message, type),
        globalObject);
    RETURN_IF_EXCEPTION(scope, napi_set_last_error(env, napi_pending_exception));
    return napi_set_last_error(env, napi_ok);
}

extern "C" napi_status napi_throw_error(napi_env env,
    const char* code,
    const char* msg)
{
    NAPI_PREAMBLE_NO_THROW_SCOPE(env);
    return throwErrorWithCStrings(env, code, msg, JSC::ErrorType::Error);
}

extern "C" napi_status napi_create_reference(napi_env env, napi_value value,
    uint32_t initial_refcount,
    napi_ref* result)
{
    NAPI_PREAMBLE(env);
    NAPI_CHECK_ENV_NOT_IN_GC(env);
    NAPI_CHECK_ARG(env, result);
    NAPI_CHECK_ARG(env, value);

    JSC::JSValue val = toJS(value);

    bool can_be_weak = true;

    if (!(val.isObject() || val.isCallable() || val.isSymbol())) {
        NAPI_RETURN_EARLY_IF_FALSE(env, env->napiModule().nm_version == NAPI_VERSION_EXPERIMENTAL, napi_invalid_arg);
        can_be_weak = false;
    }

    auto* ref = new NapiRef(env, initial_refcount, Bun::NapiFinalizer {});
    ref->setValueInitial(val, can_be_weak);

    *result = toNapi(ref);
    NAPI_RETURN_SUCCESS(env);
}

extern "C" void napi_set_ref(NapiRef* ref, JSC::EncodedJSValue val_)
{
    NAPI_LOG_CURRENT_FUNCTION;
    JSC::JSValue val = JSC::JSValue::decode(val_);
    if (val) {
        ref->strongRef.set(JSC::getVM(&*ref->globalObject), val);
    } else {
        ref->strongRef.clear();
    }
}

extern "C" napi_status napi_add_finalizer(napi_env env, napi_value js_object,
    void* native_object,
    napi_finalize finalize_cb,
    void* finalize_hint,
    napi_ref* result)
{
    NAPI_PREAMBLE(env);
    NAPI_CHECK_ENV_NOT_IN_GC(env);
    NAPI_CHECK_ARG(env, js_object);
    NAPI_CHECK_ARG(env, finalize_cb);
    Zig::GlobalObject* globalObject = toJS(env);
    JSC::VM& vm = JSC::getVM(globalObject);

    JSC::JSValue objectValue = toJS(js_object);
    JSC::JSObject* object = objectValue.getObject();
    NAPI_RETURN_EARLY_IF_FALSE(env, object, napi_object_expected);

    if (result) {
        // If they're expecting a Ref, use the ref.
        auto* ref = new NapiRef(env, 0, Bun::NapiFinalizer { finalize_cb, finalize_hint });
        // TODO(@heimskr): consider detecting whether the value can't be weak, as we do in napi_create_reference.
        ref->setValueInitial(object, true);
        ref->nativeObject = native_object;
        *result = toNapi(ref);
    } else {
        // Otherwise, it's cheaper to just call .addFinalizer.
        vm.heap.addFinalizer(object, [env, finalize_cb, native_object, finalize_hint](JSCell* cell) -> void {
            NAPI_LOG("finalizer %p", finalize_hint);
            env->doFinalizer(finalize_cb, native_object, finalize_hint);
        });
    }

    NAPI_RETURN_SUCCESS(env);
}

extern "C" JS_EXPORT napi_status node_api_post_finalizer(napi_env env,
    napi_finalize finalize_cb,
    void* finalize_data,
    void* finalize_hint)
{
    NAPI_PREAMBLE(env);
    NAPI_CHECK_ARG(env, finalize_cb);
    napi_internal_enqueue_finalizer(env, finalize_cb, finalize_data, finalize_hint);
    NAPI_RETURN_SUCCESS(env);
}

extern "C" napi_status napi_reference_unref(napi_env env, napi_ref ref,
    uint32_t* result)
{
    NAPI_PREAMBLE(env);
    NAPI_CHECK_ENV_NOT_IN_GC(env);
    NAPI_CHECK_ARG(env, ref);

    NapiRef* napiRef = toJS(ref);
    napiRef->unref();
    if (result) [[likely]] {
        *result = napiRef->refCount;
    }
    NAPI_RETURN_SUCCESS(env);
}

// Attempts to get a referenced value. If the reference is weak,
// the value might no longer be available, in that case the call
// is still successful but the result is NULL.
extern "C" napi_status napi_get_reference_value(napi_env env, napi_ref ref,
    napi_value* result)
{
    NAPI_PREAMBLE(env);
    NAPI_CHECK_ENV_NOT_IN_GC(env);
    NAPI_CHECK_ARG(env, ref);
    NAPI_CHECK_ARG(env, result);
    NapiRef* napiRef = toJS(ref);
    *result = toNapi(napiRef->value(), toJS(env));

    NAPI_RETURN_SUCCESS(env);
}

extern "C" napi_status napi_reference_ref(napi_env env, napi_ref ref,
    uint32_t* result)
{
    NAPI_PREAMBLE(env);
    NAPI_CHECK_ENV_NOT_IN_GC(env);
    NAPI_CHECK_ARG(env, ref);
    NapiRef* napiRef = toJS(ref);
    napiRef->ref();
    if (result) [[likely]] {
        *result = napiRef->refCount;
    }
    NAPI_RETURN_SUCCESS(env);
}

extern "C" napi_status napi_delete_reference(napi_env env, napi_ref ref)
{
    NAPI_PREAMBLE(env);
    NAPI_CHECK_ENV_NOT_IN_GC(env);
    NAPI_CHECK_ARG(env, ref);
    NapiRef* napiRef = toJS(ref);
    delete napiRef;
    NAPI_RETURN_SUCCESS(env);
}

extern "C" napi_status napi_is_detached_arraybuffer(napi_env env,
    napi_value arraybuffer,
    bool* result)
{
    NAPI_PREAMBLE(env);
    NAPI_CHECK_ENV_NOT_IN_GC(env);
    NAPI_CHECK_ARG(env, arraybuffer);
    NAPI_CHECK_ARG(env, result);

    JSC::JSArrayBuffer* jsArrayBuffer = JSC::jsDynamicCast<JSC::JSArrayBuffer*>(toJS(arraybuffer));
    NAPI_RETURN_EARLY_IF_FALSE(env, jsArrayBuffer, napi_arraybuffer_expected);

    auto* arrayBuffer = jsArrayBuffer->impl();
    *result = arrayBuffer->isDetached();
    NAPI_RETURN_SUCCESS(env);
}

extern "C" napi_status napi_detach_arraybuffer(napi_env env,
    napi_value arraybuffer)
{
    NAPI_PREAMBLE(env);
    NAPI_CHECK_ENV_NOT_IN_GC(env);
    Zig::GlobalObject* globalObject = toJS(env);
    JSC::VM& vm = JSC::getVM(globalObject);

    JSC::JSArrayBuffer* jsArrayBuffer = JSC::jsDynamicCast<JSC::JSArrayBuffer*>(toJS(arraybuffer));
    NAPI_RETURN_EARLY_IF_FALSE(env, jsArrayBuffer, napi_arraybuffer_expected);

    auto* arrayBuffer = jsArrayBuffer->impl();
    if (!arrayBuffer->isDetached() && arrayBuffer->isDetachable()) {
        arrayBuffer->detach(vm);
    }
    NAPI_RETURN_SUCCESS(env);
}

extern "C" napi_status napi_adjust_external_memory(napi_env env,
    int64_t change_in_bytes,
    int64_t* adjusted_value)
{
    NAPI_PREAMBLE(env);
    NAPI_CHECK_ARG(env, adjusted_value);

    JSC::Heap& heap = toJS(env)->vm().heap;

    if (change_in_bytes > 0) {
        heap.deprecatedReportExtraMemory(change_in_bytes);
    }
    *adjusted_value = heap.extraMemorySize();
    NAPI_RETURN_SUCCESS(env);
}

extern "C" napi_status napi_is_exception_pending(napi_env env, bool* result)
{
    NAPI_PREAMBLE_NO_THROW_SCOPE(env);
    NAPI_CHECK_ENV_NOT_IN_GC(env);
    NAPI_CHECK_ARG(env, result);

    auto globalObject = toJS(env);
    auto scope = DECLARE_THROW_SCOPE(JSC::getVM(globalObject));
    *result = scope.exception() != nullptr;
    // skip macros as they assume we made a throw scope in the preamble
    return napi_set_last_error(env, napi_ok);
}

extern "C" napi_status napi_get_and_clear_last_exception(napi_env env,
    napi_value* result)
{
    NAPI_PREAMBLE_NO_THROW_SCOPE(env);
    NAPI_CHECK_ENV_NOT_IN_GC(env);

    if (!result) [[unlikely]] {
        return napi_set_last_error(env, napi_invalid_arg);
    }

    auto globalObject = toJS(env);
    auto scope = DECLARE_CATCH_SCOPE(JSC::getVM(globalObject));
    if (scope.exception()) [[unlikely]] {
        *result = toNapi(JSValue(scope.exception()->value()), globalObject);
    } else {
        *result = toNapi(JSC::jsUndefined(), globalObject);
    }
    scope.clearException();

    return napi_set_last_error(env, napi_ok);
}

extern "C" napi_status napi_fatal_exception(napi_env env,
    napi_value err)
{
    NAPI_PREAMBLE(env);
    NAPI_CHECK_ARG(env, err);
    auto globalObject = toJS(env);
    JSValue value = toJS(err);
    JSC::JSObject* obj = value.getObject();
    NAPI_RETURN_EARLY_IF_FALSE(env, obj && obj->isErrorInstance(), napi_invalid_arg);

    Bun__reportUnhandledError(globalObject, JSValue::encode(value));

    NAPI_RETURN_SUCCESS_UNLESS_EXCEPTION(env);
}

extern "C" napi_status napi_throw(napi_env env, napi_value error)
{
    NAPI_PREAMBLE_NO_THROW_SCOPE(env);
    NAPI_CHECK_ARG(env, error);
    auto globalObject = toJS(env);
    JSC::VM& vm = JSC::getVM(globalObject);
    auto throwScope = DECLARE_THROW_SCOPE(vm);

    JSValue value = toJS(error);
    JSC::throwException(globalObject, throwScope, value);

    return napi_set_last_error(env, napi_ok);
}

extern "C" napi_status node_api_symbol_for(napi_env env,
    const char* utf8description,
    size_t length, napi_value* result)
{
    NAPI_PREAMBLE(env);
    NAPI_CHECK_ENV_NOT_IN_GC(env);
    NAPI_CHECK_ARG(env, result);

    auto* globalObject = toJS(env);
    JSC::VM& vm = JSC::getVM(globalObject);

    if (utf8description == nullptr) {
        if (length == 0) {
            utf8description = "";
        } else {
            NAPI_CHECK_ARG(env, utf8description);
        }
    }

    auto description = WTF::String::fromUTF8({ utf8description, length == NAPI_AUTO_LENGTH ? strlen(utf8description) : length });
    *result = toNapi(JSC::Symbol::create(vm, vm.symbolRegistry().symbolForKey(description)), globalObject);

    NAPI_RETURN_SUCCESS(env);
}

extern "C" napi_status node_api_create_syntax_error(napi_env env,
    napi_value code,
    napi_value msg,
    napi_value* result)
{
    NAPI_PREAMBLE_NO_THROW_SCOPE(env);
    NAPI_CHECK_ENV_NOT_IN_GC(env);
    return createErrorWithNapiValues(env, code, msg, JSC::ErrorType::SyntaxError, result);
}

extern "C" napi_status node_api_throw_syntax_error(napi_env env,
    const char* code,
    const char* msg)
{
    NAPI_PREAMBLE_NO_THROW_SCOPE(env);
    return throwErrorWithCStrings(env, code, msg, JSC::ErrorType::SyntaxError);
}

extern "C" napi_status napi_throw_type_error(napi_env env, const char* code,
    const char* msg)
{
    NAPI_PREAMBLE_NO_THROW_SCOPE(env);
    return throwErrorWithCStrings(env, code, msg, JSC::ErrorType::TypeError);
}

extern "C" napi_status napi_create_type_error(napi_env env, napi_value code,
    napi_value msg,
    napi_value* result)
{
    NAPI_PREAMBLE_NO_THROW_SCOPE(env);
    NAPI_CHECK_ENV_NOT_IN_GC(env);
    return createErrorWithNapiValues(env, code, msg, JSC::ErrorType::TypeError, result);
}

extern "C" JS_EXPORT napi_status
node_api_create_external_string_latin1(napi_env env,
    char* str,
    size_t length,
    napi_finalize finalize_callback,
    void* finalize_hint,
    napi_value* result,
    bool* copied)
{
    // https://nodejs.org/api/n-api.html#node_api_create_external_string_latin1
    NAPI_PREAMBLE(env);
    NAPI_CHECK_ARG(env, str);
    NAPI_CHECK_ARG(env, result);

    length = length == NAPI_AUTO_LENGTH ? strlen(str) : length;
    // WTF::ExternalStringImpl does not allow creating empty strings, so we have this limitation for now.
    NAPI_RETURN_EARLY_IF_FALSE(env, length > 0, napi_invalid_arg);
    Ref<WTF::ExternalStringImpl> impl = WTF::ExternalStringImpl::create({ reinterpret_cast<const LChar*>(str), static_cast<unsigned int>(length) }, finalize_hint, [finalize_callback, env](void* hint, void* str, unsigned length) {
        NAPI_LOG("latin1 string finalizer");
        env->doFinalizer(finalize_callback, str, hint);
    });
    Zig::GlobalObject* globalObject = toJS(env);

    JSString* out = JSC::jsString(JSC::getVM(globalObject), WTF::String(WTFMove(impl)));
    ensureStillAliveHere(out);
    *result = toNapi(out, globalObject);
    ensureStillAliveHere(out);

    if (copied) {
        *copied = false;
    }

    NAPI_RETURN_SUCCESS(env);
}

extern "C" JS_EXPORT napi_status
node_api_create_external_string_utf16(napi_env env,
    char16_t* str,
    size_t length,
    napi_finalize finalize_callback,
    void* finalize_hint,
    napi_value* result,
    bool* copied)
{
    // https://nodejs.org/api/n-api.html#node_api_create_external_string_utf16
    NAPI_PREAMBLE(env);
    NAPI_CHECK_ARG(env, str);
    NAPI_CHECK_ARG(env, result);

    length = length == NAPI_AUTO_LENGTH ? std::char_traits<char16_t>::length(str) : length;
    // WTF::ExternalStringImpl does not allow creating empty strings, so we have this limitation for now.
    NAPI_RETURN_EARLY_IF_FALSE(env, length > 0, napi_invalid_arg);

    Ref<WTF::ExternalStringImpl> impl = WTF::ExternalStringImpl::create({ reinterpret_cast<const UChar*>(str), static_cast<unsigned int>(length) }, finalize_hint, [finalize_callback, env](void* hint, void* str, unsigned length) {
        NAPI_LOG("utf16 string finalizer");
        env->doFinalizer(finalize_callback, str, hint);
    });
    Zig::GlobalObject* globalObject = toJS(env);

    JSString* out = JSC::jsString(JSC::getVM(globalObject), WTF::String(WTFMove(impl)));
    ensureStillAliveHere(out);
    *result = toNapi(out, globalObject);
    ensureStillAliveHere(out);

    NAPI_RETURN_SUCCESS(env);
}

extern "C" JS_EXPORT napi_status node_api_create_property_key_latin1(napi_env env, const char* str, size_t length, napi_value* result)
{
    // EXPERIMENTAL
    // This is semantically correct but it may not have the performance benefit intended for node_api_create_property_key_latin1
    // TODO(@190n) use jsAtomString or something
    NAPI_LOG_CURRENT_FUNCTION;
    return napi_create_string_latin1(env, str, length, result);
}

extern "C" JS_EXPORT napi_status node_api_create_property_key_utf16(napi_env env, const char16_t* str, size_t length, napi_value* result)
{
    // EXPERIMENTAL
    // This is semantically correct but it may not have the performance benefit intended for node_api_create_property_key_utf16
    // TODO(@190n) use jsAtomString or something
    NAPI_LOG_CURRENT_FUNCTION;
    return napi_create_string_utf16(env, str, length, result);
}

extern "C" JS_EXPORT napi_status node_api_create_property_key_utf8(napi_env env, const char* str, size_t length, napi_value* result)
{
    // EXPERIMENTAL
    // This is semantically correct but it may not have the performance benefit intended for node_api_create_property_key_utf8
    // TODO(@190n) use jsAtomString or something
    NAPI_LOG_CURRENT_FUNCTION;
    return napi_create_string_utf8(env, str, length, result);
}

extern "C" JS_EXPORT napi_status node_api_create_buffer_from_arraybuffer(napi_env env,
    napi_value arraybuffer,
    size_t byte_offset,
    size_t byte_length,
    napi_value* result)
{
    NAPI_LOG_CURRENT_FUNCTION;
    NAPI_PREAMBLE_NO_THROW_SCOPE(env);
    NAPI_CHECK_ARG(env, result);

    JSC::JSArrayBuffer* jsArrayBuffer = JSC::jsDynamicCast<JSC::JSArrayBuffer*>(toJS(arraybuffer));
    NAPI_RETURN_EARLY_IF_FALSE(env, jsArrayBuffer, napi_arraybuffer_expected);

    auto* globalObject = toJS(env);
    auto scope = DECLARE_THROW_SCOPE(JSC::getVM(globalObject));

    auto* impl = jsArrayBuffer->impl();

    if (!impl || byte_offset + byte_length > impl->byteLength()) [[unlikely]] {
        auto* error = createErrorWithCode(JSC::getVM(globalObject), globalObject, "ERR_OUT_OF_RANGE"_s, "The byte offset + length is out of range"_s, JSC::ErrorType::RangeError);
        RETURN_IF_EXCEPTION(scope, napi_set_last_error(env, napi_pending_exception));
        scope.throwException(globalObject, error);
        return napi_set_last_error(env, napi_pending_exception);
    }

    auto* subclassStructure = globalObject->JSBufferSubclassStructure();
    JSC::JSUint8Array* uint8Array = JSC::JSUint8Array::create(globalObject, subclassStructure, impl, byte_offset, byte_length);
    RETURN_IF_EXCEPTION(scope, napi_set_last_error(env, napi_pending_exception));

    *result = toNapi(uint8Array, globalObject);

    return napi_set_last_error(env, napi_ok);
}

extern "C" JS_EXPORT napi_status node_api_get_module_file_name(napi_env env,
    const char** result)
{
    NAPI_PREAMBLE(env);
    NAPI_CHECK_ARG(env, result);
    *result = env->filename;
    NAPI_RETURN_SUCCESS(env);
}

extern "C" napi_status napi_create_error(napi_env env, napi_value code,
    napi_value msg,
    napi_value* result)
{
    NAPI_PREAMBLE_NO_THROW_SCOPE(env);
    NAPI_CHECK_ENV_NOT_IN_GC(env);
    return createErrorWithNapiValues(env, code, msg, JSC::ErrorType::Error, result);
}
extern "C" napi_status napi_throw_range_error(napi_env env, const char* code,
    const char* msg)
{
    NAPI_PREAMBLE_NO_THROW_SCOPE(env);
    return throwErrorWithCStrings(env, code, msg, JSC::ErrorType::RangeError);
}

extern "C" napi_status napi_object_freeze(napi_env env, napi_value object_value)
{
    NAPI_PREAMBLE(env);
    NAPI_CHECK_ARG(env, object_value);
    JSC::JSValue value = toJS(object_value);
    NAPI_RETURN_EARLY_IF_FALSE(env, value.isObject(), napi_object_expected);

    Zig::GlobalObject* globalObject = toJS(env);
    JSC::VM& vm = JSC::getVM(globalObject);

    JSC::JSObject* object = JSC::jsCast<JSC::JSObject*>(value);
    // TODO is this check necessary?
    if (!hasIndexedProperties(object->indexingType())) {
        object->freeze(vm);
    }

    NAPI_RETURN_SUCCESS(env);
}
extern "C" napi_status napi_object_seal(napi_env env, napi_value object_value)
{
    NAPI_PREAMBLE(env);
    NAPI_CHECK_ARG(env, object_value);
    JSC::JSValue value = toJS(object_value);
    NAPI_RETURN_EARLY_IF_FALSE(env, value.isObject(), napi_object_expected);

    Zig::GlobalObject* globalObject = toJS(env);
    JSC::VM& vm = JSC::getVM(globalObject);

    JSC::JSObject* object = JSC::jsCast<JSC::JSObject*>(value);
    // TODO is this check necessary?
    if (!hasIndexedProperties(object->indexingType())) {
        object->seal(vm);
    }

    NAPI_RETURN_SUCCESS(env);
}

extern "C" napi_status napi_get_global(napi_env env, napi_value* result)
{
    NAPI_PREAMBLE(env);
    NAPI_CHECK_ENV_NOT_IN_GC(env);
    NAPI_CHECK_ARG(env, result);
    Zig::GlobalObject* globalObject = toJS(env);
    // TODO change to global? or find another way to avoid JSGlobalProxy
    *result = toNapi(globalObject->globalThis(), globalObject);
    NAPI_RETURN_SUCCESS(env);
}

extern "C" napi_status napi_create_range_error(napi_env env, napi_value code,
    napi_value msg,
    napi_value* result)
{
    NAPI_PREAMBLE_NO_THROW_SCOPE(env);
    NAPI_CHECK_ENV_NOT_IN_GC(env);
    return createErrorWithNapiValues(env, code, msg, JSC::ErrorType::RangeError, result);
}

extern "C" napi_status napi_get_new_target(napi_env env,
    napi_callback_info cbinfo,
    napi_value* result)
{
    NAPI_PREAMBLE(env);
    NAPI_CHECK_ENV_NOT_IN_GC(env);
    // handle:
    // - if they call this function when it was originally a getter/setter call
    // - if they call this function without a result
    NAPI_CHECK_ARG(env, cbinfo);
    NAPI_CHECK_ARG(env, result);

    auto* callFrame = reinterpret_cast<NAPICallFrame*>(cbinfo);
    JSC::JSValue newTarget = callFrame->newTarget();
    *result = toNapi(newTarget, toJS(env));
    NAPI_RETURN_SUCCESS(env);
}

extern "C" napi_status napi_create_dataview(napi_env env, size_t length,
    napi_value arraybuffer,
    size_t byte_offset,
    napi_value* result)
{
    NAPI_PREAMBLE_NO_THROW_SCOPE(env);
    Zig::GlobalObject* globalObject = toJS(env);
    auto scope = DECLARE_THROW_SCOPE(JSC::getVM(globalObject));
    RETURN_IF_EXCEPTION(scope, napi_set_last_error(env, napi_pending_exception));
    NAPI_CHECK_ARG(env, arraybuffer);
    NAPI_CHECK_ARG(env, result);
    JSValue arraybufferValue = toJS(arraybuffer);
    auto arraybufferPtr = JSC::jsDynamicCast<JSC::JSArrayBuffer*>(arraybufferValue);
    NAPI_RETURN_EARLY_IF_FALSE(env, arraybufferPtr, napi_arraybuffer_expected);

    if (byte_offset + length > arraybufferPtr->impl()->byteLength()) {
        JSC::throwRangeError(globalObject, scope, "byteOffset exceeds source ArrayBuffer byteLength"_s);
        RETURN_IF_EXCEPTION(scope, napi_set_last_error(env, napi_pending_exception));
    }

    auto dataView = JSC::DataView::create(arraybufferPtr->impl(), byte_offset, length);
    *result = toNapi(dataView->wrap(globalObject, globalObject), globalObject);
    RELEASE_AND_RETURN(scope, napi_set_last_error(env, napi_ok));
}

static JSC::TypedArrayType getTypedArrayTypeFromNAPI(napi_typedarray_type type)
{
    switch (type) {
    case napi_int8_array:
        return JSC::TypedArrayType::TypeInt8;
    case napi_uint8_array:
        return JSC::TypedArrayType::TypeUint8;
    case napi_uint8_clamped_array:
        return JSC::TypedArrayType::TypeUint8Clamped;
    case napi_int16_array:
        return JSC::TypedArrayType::TypeInt16;
    case napi_uint16_array:
        return JSC::TypedArrayType::TypeUint16;
    case napi_int32_array:
        return JSC::TypedArrayType::TypeInt32;
    case napi_uint32_array:
        return JSC::TypedArrayType::TypeUint32;
    case napi_float32_array:
        return JSC::TypedArrayType::TypeFloat32;
    case napi_float64_array:
        return JSC::TypedArrayType::TypeFloat64;
    case napi_bigint64_array:
        return JSC::TypedArrayType::TypeBigInt64;
    case napi_biguint64_array:
        return JSC::TypedArrayType::TypeBigUint64;
    default:
        ASSERT_NOT_REACHED_WITH_MESSAGE("Unexpected napi_typedarray_type");
    }
}

static JSC::JSArrayBufferView* createArrayBufferView(
    Zig::GlobalObject* globalObject,
    napi_typedarray_type type,
    RefPtr<ArrayBuffer>&& arrayBuffer,
    size_t byteOffset,
    size_t length)
{
    Structure* structure = globalObject->typedArrayStructure(getTypedArrayTypeFromNAPI(type), arrayBuffer->isResizableOrGrowableShared());
    switch (type) {
    case napi_int8_array:
        return JSC::JSInt8Array::create(globalObject, structure, WTFMove(arrayBuffer), byteOffset, length);
    case napi_uint8_array:
        return JSC::JSUint8Array::create(globalObject, structure, WTFMove(arrayBuffer), byteOffset, length);
    case napi_uint8_clamped_array:
        return JSC::JSUint8ClampedArray::create(globalObject, structure, WTFMove(arrayBuffer), byteOffset, length);
    case napi_int16_array:
        return JSC::JSInt16Array::create(globalObject, structure, WTFMove(arrayBuffer), byteOffset, length);
    case napi_uint16_array:
        return JSC::JSUint16Array::create(globalObject, structure, WTFMove(arrayBuffer), byteOffset, length);
    case napi_int32_array:
        return JSC::JSInt32Array::create(globalObject, structure, WTFMove(arrayBuffer), byteOffset, length);
    case napi_uint32_array:
        return JSC::JSUint32Array::create(globalObject, structure, WTFMove(arrayBuffer), byteOffset, length);
    case napi_float32_array:
        return JSC::JSFloat32Array::create(globalObject, structure, WTFMove(arrayBuffer), byteOffset, length);
    case napi_float64_array:
        return JSC::JSFloat64Array::create(globalObject, structure, WTFMove(arrayBuffer), byteOffset, length);
    case napi_bigint64_array:
        return JSC::JSBigInt64Array::create(globalObject, structure, WTFMove(arrayBuffer), byteOffset, length);
    case napi_biguint64_array:
        return JSC::JSBigUint64Array::create(globalObject, structure, WTFMove(arrayBuffer), byteOffset, length);
    default:
        ASSERT_NOT_REACHED_WITH_MESSAGE("Unexpected napi_typedarray_type");
    }
}

extern "C" napi_status napi_create_typedarray(
    napi_env env,
    napi_typedarray_type type,
    size_t length,
    napi_value arraybuffer,
    size_t byte_offset,
    napi_value* result)
{
    NAPI_PREAMBLE(env);
    Zig::GlobalObject* globalObject = toJS(env);
    NAPI_RETURN_IF_EXCEPTION(env);
    NAPI_CHECK_ARG(env, arraybuffer);
    NAPI_CHECK_ARG(env, result);
    JSValue arraybufferValue = toJS(arraybuffer);
    auto arraybufferPtr = JSC::jsDynamicCast<JSC::JSArrayBuffer*>(arraybufferValue);
    NAPI_RETURN_EARLY_IF_FALSE(env, arraybufferPtr, napi_arraybuffer_expected);
    JSC::JSArrayBufferView* view = createArrayBufferView(globalObject, type, arraybufferPtr->impl(), byte_offset, length);
    NAPI_RETURN_IF_EXCEPTION(env);
    *result = toNapi(view, globalObject);
    NAPI_RETURN_SUCCESS(env);
}

namespace Zig {

extern "C" napi_status napi_get_all_property_names(
    napi_env env, napi_value objectNapi, napi_key_collection_mode key_mode,
    napi_key_filter key_filter, napi_key_conversion key_conversion,
    napi_value* result)
{
    NAPI_PREAMBLE(env);
    NAPI_CHECK_ARG(env, result);
    NAPI_CHECK_ARG(env, objectNapi);
    auto objectValue = toJS(objectNapi);
    auto* object = objectValue.getObject();
    NAPI_RETURN_EARLY_IF_FALSE(env, object, napi_object_expected);

    DontEnumPropertiesMode jsc_key_mode = key_mode == napi_key_include_prototypes ? DontEnumPropertiesMode::Include : DontEnumPropertiesMode::Exclude;
    PropertyNameMode jsc_property_mode = PropertyNameMode::StringsAndSymbols;
    // TODO verify changing == to & is correct
    if (key_filter & napi_key_skip_symbols) {
        jsc_property_mode = PropertyNameMode::Strings;
    } else if (key_filter & napi_key_skip_strings) {
        jsc_property_mode = PropertyNameMode::Symbols;
    } else {
        // JSC requires key mode to be Include if property mode is StringsAndSymbols
        jsc_key_mode = DontEnumPropertiesMode::Include;
    }

    auto globalObject = toJS(env);

    JSArray* exportKeys = nullptr;
    if (key_mode == napi_key_include_prototypes) {
        exportKeys = allPropertyKeys(globalObject, object, jsc_property_mode, jsc_key_mode);
    } else {
        exportKeys = ownPropertyKeys(globalObject, object, jsc_property_mode, jsc_key_mode);
    }

    NAPI_RETURN_IF_EXCEPTION(env);

    constexpr auto filter_by_any_descriptor = static_cast<napi_key_filter>(napi_key_enumerable | napi_key_writable | napi_key_configurable);
    // avoid expensive iteration if they don't care whether keys are enumerable, writable, or configurable
    if (key_filter & filter_by_any_descriptor) {
        JSArray* filteredKeys = JSArray::create(JSC::getVM(globalObject), globalObject->originalArrayStructureForIndexingType(ArrayWithContiguous), 0);
        for (unsigned i = 0; i < exportKeys->getArrayLength(); i++) {
            JSValue key = exportKeys->get(globalObject, i);
            PropertyDescriptor desc;

            if (key_mode == napi_key_include_prototypes) {
                // Climb up the prototype chain to find inherited properties
                JSObject* current_object = object;
                while (!current_object->getOwnPropertyDescriptor(globalObject, key.toPropertyKey(globalObject), desc)) {
                    JSObject* proto = current_object->getPrototype(JSC::getVM(globalObject), globalObject).getObject();
                    if (!proto) {
                        break;
                    }
                    current_object = proto;
                }
            } else {
                object->getOwnPropertyDescriptor(globalObject, key.toPropertyKey(globalObject), desc);
            }

            bool include = true;
            if (key_filter & napi_key_enumerable) {
                include = include && desc.enumerable();
            }
            if (key_filter & napi_key_writable) {
                include = include && desc.writable();
            }
            if (key_filter & napi_key_configurable) {
                include = include && desc.configurable();
            }

            if (include) {
                filteredKeys->push(globalObject, key);
            }
        }
        exportKeys = filteredKeys;
    }

    *result = toNapi(JSValue(exportKeys), globalObject);
    NAPI_RETURN_SUCCESS(env);
}

extern "C" napi_status napi_define_class(napi_env env,
    const char* utf8name,
    size_t length,
    napi_callback constructor,
    void* data,
    size_t property_count,
    const napi_property_descriptor* properties,
    napi_value* result)
{
    NAPI_PREAMBLE(env);
    NAPI_CHECK_ARG(env, result);
    NAPI_CHECK_ARG(env, utf8name);
    NAPI_CHECK_ARG(env, constructor);
    NAPI_RETURN_EARLY_IF_FALSE(env, properties || property_count == 0, napi_invalid_arg);

    Zig::GlobalObject* globalObject = toJS(env);
    JSC::VM& vm = JSC::getVM(globalObject);
    size_t len = length;
    if (len == NAPI_AUTO_LENGTH) {
        len = strlen(utf8name);
    }
    auto name = WTF::String::fromUTF8(std::span { utf8name, len }).isolatedCopy();
    NapiClass* napiClass = NapiClass::create(vm, env, name, constructor, data, property_count, properties);
    JSValue value = JSValue(napiClass);
    JSC::EnsureStillAliveScope ensureStillAlive1(value);
    if (data != nullptr) {
        napiClass->dataPtr() = data;
    }

    *result = toNapi(value, globalObject);
    NAPI_RETURN_SUCCESS(env);
}

extern "C" napi_status napi_coerce_to_string(napi_env env, napi_value value,
    napi_value* result)
{
    NAPI_PREAMBLE(env);
    NAPI_CHECK_ARG(env, value);
    NAPI_CHECK_ARG(env, result);

    Zig::GlobalObject* globalObject = toJS(env);

    JSC::JSValue jsValue = toJS(value);
    JSC::EnsureStillAliveScope ensureStillAlive(jsValue);

    // .toString() can throw
    JSValue resultValue = JSValue(jsValue.toString(globalObject));
    NAPI_RETURN_IF_EXCEPTION(env);

    JSC::EnsureStillAliveScope ensureStillAlive1(resultValue);
    *result = toNapi(resultValue, globalObject);
    NAPI_RETURN_SUCCESS_UNLESS_EXCEPTION(env);
}

extern "C" napi_status napi_coerce_to_bool(napi_env env, napi_value value, napi_value* result)
{
    NAPI_PREAMBLE(env);
    NAPI_CHECK_ARG(env, value);
    NAPI_CHECK_ARG(env, result);

    Zig::GlobalObject* globalObject = toJS(env);

    JSValue jsValue = toJS(value);
    // might throw
    bool nativeBool = jsValue.toBoolean(globalObject);
    NAPI_RETURN_IF_EXCEPTION(env);

    *result = toNapi(JSC::jsBoolean(nativeBool), globalObject);
    NAPI_RETURN_SUCCESS(env);
}

extern "C" napi_status napi_coerce_to_number(napi_env env, napi_value value, napi_value* result)
{
    NAPI_PREAMBLE(env);
    NAPI_CHECK_ARG(env, value);
    NAPI_CHECK_ARG(env, result);

    Zig::GlobalObject* globalObject = toJS(env);

    JSValue jsValue = toJS(value);
    // might throw
    double nativeNumber = jsValue.toNumber(globalObject);
    NAPI_RETURN_IF_EXCEPTION(env);

    *result = toNapi(JSC::jsNumber(nativeNumber), globalObject);
    NAPI_RETURN_SUCCESS(env);
}

extern "C" napi_status napi_coerce_to_object(napi_env env, napi_value value, napi_value* result)
{
    NAPI_PREAMBLE(env);
    NAPI_CHECK_ARG(env, value);
    NAPI_CHECK_ARG(env, result);

    Zig::GlobalObject* globalObject = toJS(env);

    JSValue jsValue = toJS(value);
    // might throw
    JSObject* obj = jsValue.toObject(globalObject);
    NAPI_RETURN_IF_EXCEPTION(env);

    *result = toNapi(obj, globalObject);
    NAPI_RETURN_SUCCESS(env);
}

extern "C" napi_status napi_get_property_names(napi_env env, napi_value object,
    napi_value* result)
{
    NAPI_PREAMBLE(env);
    NAPI_CHECK_ARG(env, object);
    NAPI_CHECK_ARG(env, result);
    JSValue jsValue = toJS(object);
    JSObject* jsObject = jsValue.getObject();
    NAPI_RETURN_EARLY_IF_FALSE(env, jsObject, napi_object_expected);

    Zig::GlobalObject* globalObject = toJS(env);

    JSC::EnsureStillAliveScope ensureStillAlive(jsValue);
    JSValue value = JSC::allPropertyKeys(globalObject, jsObject, PropertyNameMode::Strings, DontEnumPropertiesMode::Exclude);
    NAPI_RETURN_IF_EXCEPTION(env);
    JSC::EnsureStillAliveScope ensureStillAlive1(value);

    *result = toNapi(value, globalObject);
    NAPI_RETURN_SUCCESS(env);
}

extern "C" napi_status napi_create_external_buffer(napi_env env, size_t length,
    void* data,
    napi_finalize finalize_cb,
    void* finalize_hint,
    napi_value* result)
{
    NAPI_PREAMBLE(env);
    NAPI_CHECK_ARG(env, result);

    Zig::GlobalObject* globalObject = toJS(env);

    auto arrayBuffer = ArrayBuffer::createFromBytes({ reinterpret_cast<const uint8_t*>(data), length }, createSharedTask<void(void*)>([env, finalize_hint, finalize_cb](void* p) {
        NAPI_LOG("external buffer finalizer");
        env->doFinalizer(finalize_cb, p, finalize_hint);
    }));
    auto* subclassStructure = globalObject->JSBufferSubclassStructure();

    auto* buffer = JSC::JSUint8Array::create(globalObject, subclassStructure, WTFMove(arrayBuffer), 0, length);

    *result = toNapi(buffer, globalObject);
    NAPI_RETURN_SUCCESS(env);
}

extern "C" napi_status napi_create_external_arraybuffer(napi_env env, void* external_data, size_t byte_length,
    napi_finalize finalize_cb, void* finalize_hint, napi_value* result)
{
    NAPI_PREAMBLE(env);
    NAPI_CHECK_ARG(env, result);

    Zig::GlobalObject* globalObject = toJS(env);
    JSC::VM& vm = JSC::getVM(globalObject);

    auto arrayBuffer = ArrayBuffer::createFromBytes({ reinterpret_cast<const uint8_t*>(external_data), byte_length }, createSharedTask<void(void*)>([env, finalize_hint, finalize_cb](void* p) {
        NAPI_LOG("external ArrayBuffer finalizer");
        env->doFinalizer(finalize_cb, p, finalize_hint);
    }));

    auto* buffer = JSC::JSArrayBuffer::create(vm, globalObject->arrayBufferStructure(ArrayBufferSharingMode::Default), WTFMove(arrayBuffer));

    *result = toNapi(buffer, globalObject);
    NAPI_RETURN_SUCCESS(env);
}

extern "C" napi_status napi_create_double(napi_env env, double value,
    napi_value* result)
{
    NAPI_PREAMBLE(env);
    NAPI_CHECK_ENV_NOT_IN_GC(env);
    NAPI_CHECK_ARG(env, result);
    *result = toNapi(jsNumber(value), toJS(env));
    NAPI_RETURN_SUCCESS(env);
}

extern "C" napi_status napi_get_value_double(napi_env env, napi_value value,
    double* result)
{
    NAPI_PREAMBLE(env);
    NAPI_CHECK_ENV_NOT_IN_GC(env);
    NAPI_CHECK_ARG(env, result);
    NAPI_CHECK_ARG(env, value);
    JSValue jsValue = toJS(value);
    NAPI_RETURN_EARLY_IF_FALSE(env, jsValue.isNumber(), napi_number_expected);

    *result = jsValue.asNumber();
    NAPI_RETURN_SUCCESS(env);
}

extern "C" napi_status napi_get_value_int32(napi_env env, napi_value value, int32_t* result)
{
    NAPI_PREAMBLE(env);
    NAPI_CHECK_ENV_NOT_IN_GC(env);
    NAPI_CHECK_ARG(env, result);
    NAPI_CHECK_ARG(env, value);
    JSValue jsValue = toJS(value);
    NAPI_RETURN_EARLY_IF_FALSE(env, jsValue.isNumber(), napi_number_expected);

    *result = jsValue.isInt32() ? jsValue.asInt32() : JSC::toInt32(jsValue.asDouble());
    NAPI_RETURN_SUCCESS(env);
}

extern "C" napi_status napi_get_value_uint32(napi_env env, napi_value value, uint32_t* result)
{
    NAPI_PREAMBLE(env);
    NAPI_CHECK_ENV_NOT_IN_GC(env);
    NAPI_CHECK_ARG(env, result);
    NAPI_CHECK_ARG(env, value);
    JSValue jsValue = toJS(value);
    NAPI_RETURN_EARLY_IF_FALSE(env, jsValue.isNumber(), napi_number_expected);

    *result = jsValue.isUInt32() ? jsValue.asUInt32() : JSC::toUInt32(jsValue.asNumber());
    NAPI_RETURN_SUCCESS(env);
}

extern "C" napi_status napi_get_value_int64(napi_env env, napi_value value, int64_t* result)
{
    NAPI_PREAMBLE(env);
    NAPI_CHECK_ENV_NOT_IN_GC(env);
    NAPI_CHECK_ARG(env, result);
    NAPI_CHECK_ARG(env, value);
    JSValue jsValue = toJS(value);
    NAPI_RETURN_EARLY_IF_FALSE(env, jsValue.isNumber(), napi_number_expected);

    double js_number = jsValue.asNumber();
    if (isfinite(js_number)) {
        // upper is 2^63 exactly, not 2^63-1, as the latter can't be represented exactly
        constexpr double lower = std::numeric_limits<int64_t>::min(), upper = 1ull << 63;
        if (js_number >= upper) {
            *result = std::numeric_limits<int64_t>::max();
        } else if (js_number <= lower) {
            *result = std::numeric_limits<int64_t>::min();
        } else {
            // safe
            *result = static_cast<int64_t>(js_number);
        }
    } else {
        *result = 0;
    }

    NAPI_RETURN_SUCCESS(env);
}

// must match src/bun.js/node/types.zig#Encoding, which matches WebCore::BufferEncodingType
enum class NapiStringEncoding : uint8_t {
    utf8 = static_cast<uint8_t>(WebCore::BufferEncodingType::utf8),
    utf16le = static_cast<uint8_t>(WebCore::BufferEncodingType::utf16le),
    latin1 = static_cast<uint8_t>(WebCore::BufferEncodingType::latin1),
};

template<NapiStringEncoding...>
struct BufferElement {
    using Type = char;
};

template<>
struct BufferElement<NapiStringEncoding::utf16le> {
    using Type = char16_t;
};

template<NapiStringEncoding EncodeTo>
napi_status napi_get_value_string_any_encoding(napi_env env, napi_value napiValue, typename BufferElement<EncodeTo>::Type* buf, size_t bufsize, size_t* writtenPtr)
{
    NAPI_CHECK_ARG(env, napiValue);
    JSValue jsValue = toJS(napiValue);
    NAPI_RETURN_EARLY_IF_FALSE(env, jsValue.isString(), napi_string_expected);

    Zig::GlobalObject* globalObject = toJS(env);
    String view = jsValue.asCell()->getString(globalObject);
    size_t length = view.length();

    if (buf == nullptr) {
        // they just want to know the length
        NAPI_CHECK_ARG(env, writtenPtr);
        switch (EncodeTo) {
        case NapiStringEncoding::utf8:
            if (view.is8Bit()) {
                *writtenPtr = Bun__encoding__byteLengthLatin1AsUTF8(view.span8().data(), length);
            } else {
                *writtenPtr = Bun__encoding__byteLengthUTF16AsUTF8(view.span16().data(), length);
            }
            break;
        case NapiStringEncoding::utf16le:
            [[fallthrough]];
        case NapiStringEncoding::latin1:
            // if the string's encoding is the same as the destination encoding, this is trivially correct
            // if we are converting UTF-16 to Latin-1, then we do so by truncating each code unit, so the length is the same
            // if we are converting Latin-1 to UTF-16, then we do so by extending each code unit, so the length is also the same
            *writtenPtr = length;
            break;
        }
        return napi_set_last_error(env, napi_ok);
    }

    if (bufsize == 0) [[unlikely]] {
        if (writtenPtr) *writtenPtr = 0;
        return napi_set_last_error(env, napi_ok);
    }

    if (bufsize == NAPI_AUTO_LENGTH) [[unlikely]] {
        if (writtenPtr) *writtenPtr = 0;
        buf[0] = '\0';
        return napi_set_last_error(env, napi_ok);
    }

    size_t written;
    std::span<unsigned char> writable_byte_slice(reinterpret_cast<unsigned char*>(buf),
        EncodeTo == NapiStringEncoding::utf16le
            // don't write encoded text to the last element of the destination buffer
            // since we need to put a null terminator there
            ? 2 * (bufsize - 1)
            : bufsize - 1);
    if (view.is8Bit()) {
        if constexpr (EncodeTo == NapiStringEncoding::utf16le) {
            // pass subslice to work around Bun__encoding__writeLatin1 asserting that the output has room
            written = Bun__encoding__writeLatin1(view.span8().data(),
                std::min(static_cast<size_t>(view.span8().size()), bufsize),
                writable_byte_slice.data(),
                writable_byte_slice.size(),
                static_cast<uint8_t>(EncodeTo));
        } else {
            written = Bun__encoding__writeLatin1(view.span8().data(), view.length(), writable_byte_slice.data(), writable_byte_slice.size(), static_cast<uint8_t>(EncodeTo));
        }
    } else {
        written = Bun__encoding__writeUTF16(view.span16().data(), view.length(), writable_byte_slice.data(), writable_byte_slice.size(), static_cast<uint8_t>(EncodeTo));
    }

    // convert bytes to code units
    if constexpr (EncodeTo == NapiStringEncoding::utf16le) {
        written /= 2;
    }

    if (writtenPtr != nullptr) {
        *writtenPtr = written;
    }

    if (written < bufsize) {
        buf[written] = '\0';
    }

    return napi_set_last_error(env, napi_ok);
}

extern "C" napi_status napi_get_value_string_utf8(napi_env env,
    napi_value napiValue, char* buf,
    size_t bufsize,
    size_t* writtenPtr)
{
    NAPI_PREAMBLE_NO_THROW_SCOPE(env);
    NAPI_CHECK_ENV_NOT_IN_GC(env);
    // this function does set_last_error
    return napi_get_value_string_any_encoding<NapiStringEncoding::utf8>(env, napiValue, buf, bufsize, writtenPtr);
}

extern "C" napi_status napi_get_value_string_latin1(napi_env env, napi_value napiValue, char* buf, size_t bufsize, size_t* writtenPtr)
{
    NAPI_PREAMBLE_NO_THROW_SCOPE(env);
    NAPI_CHECK_ENV_NOT_IN_GC(env);
    // this function does set_last_error
    return napi_get_value_string_any_encoding<NapiStringEncoding::latin1>(env, napiValue, buf, bufsize, writtenPtr);
}

extern "C" napi_status napi_get_value_string_utf16(napi_env env, napi_value napiValue, char16_t* buf, size_t bufsize, size_t* writtenPtr)
{
    NAPI_PREAMBLE_NO_THROW_SCOPE(env);
    NAPI_CHECK_ENV_NOT_IN_GC(env);
    // this function does set_last_error
    return napi_get_value_string_any_encoding<NapiStringEncoding::utf16le>(env, napiValue, buf, bufsize, writtenPtr);
}

extern "C" napi_status napi_get_value_bool(napi_env env, napi_value value, bool* result)
{
    NAPI_PREAMBLE(env);
    NAPI_CHECK_ENV_NOT_IN_GC(env);
    NAPI_CHECK_ARG(env, value);
    NAPI_CHECK_ARG(env, result);
    JSValue jsValue = toJS(value);
    NAPI_RETURN_EARLY_IF_FALSE(env, jsValue.isBoolean(), napi_boolean_expected);

    *result = jsValue.asBoolean();
    NAPI_RETURN_SUCCESS(env);
}

extern "C" napi_status napi_get_element(napi_env env, napi_value objectValue,
    uint32_t index, napi_value* result)
{
    NAPI_PREAMBLE(env);
    NAPI_CHECK_ARG(env, result);
    NAPI_CHECK_ARG(env, objectValue);
    JSValue jsValue = toJS(objectValue);
    JSObject* jsObject = jsValue.getObject();
    NAPI_RETURN_EARLY_IF_FALSE(env, jsObject, napi_object_expected);

    JSValue element = jsObject->getIndex(toJS(env), index);
    NAPI_RETURN_IF_EXCEPTION(env);

    *result = toNapi(element, toJS(env));
    NAPI_RETURN_SUCCESS(env);
}

extern "C" napi_status napi_delete_element(napi_env env, napi_value objectValue,
    uint32_t index, bool* result)
{
    NAPI_PREAMBLE(env);
    NAPI_CHECK_ARG(env, objectValue);
    JSValue jsValue = toJS(objectValue);
    JSObject* jsObject = jsValue.getObject();
    NAPI_RETURN_EARLY_IF_FALSE(env, jsObject, napi_object_expected);

    if (result) [[likely]] {
        *result = jsObject->methodTable()->deletePropertyByIndex(jsObject, toJS(env), index);
    }
    NAPI_RETURN_SUCCESS_UNLESS_EXCEPTION(env);
}

extern "C" napi_status napi_create_object(napi_env env, napi_value* result)
{
    NAPI_PREAMBLE(env);
    NAPI_CHECK_ENV_NOT_IN_GC(env);
    NAPI_CHECK_ARG(env, result);

    Zig::GlobalObject* globalObject = toJS(env);
    JSC::VM& vm = JSC::getVM(globalObject);

    JSValue value = JSValue(NapiPrototype::create(vm, globalObject->NapiPrototypeStructure()));

    *result = toNapi(value, globalObject);
    JSC::EnsureStillAliveScope ensureStillAlive(value);

    NAPI_RETURN_SUCCESS(env);
}

extern "C" napi_status napi_create_external(napi_env env, void* data,
    napi_finalize finalize_cb,
    void* finalize_hint,
    napi_value* result)
{
    NAPI_PREAMBLE(env);
    NAPI_CHECK_ARG(env, result);

    Zig::GlobalObject* globalObject = toJS(env);
    JSC::VM& vm = JSC::getVM(globalObject);

    auto* structure = globalObject->NapiExternalStructure();
    JSValue value = Bun::NapiExternal::create(vm, structure, data, finalize_hint, env, finalize_cb);
    JSC::EnsureStillAliveScope ensureStillAlive(value);
    *result = toNapi(value, globalObject);
    NAPI_RETURN_SUCCESS(env);
}

extern "C" napi_status napi_typeof(napi_env env, napi_value val,
    napi_valuetype* result)
{
    NAPI_PREAMBLE(env);
    NAPI_CHECK_ENV_NOT_IN_GC(env);
    NAPI_CHECK_ARG(env, result);

    JSValue value = toJS(val);
    if (value.isEmpty()) {
        // This can happen
        *result = napi_undefined;
        NAPI_RETURN_SUCCESS(env);
    }

    if (value.isCell()) {
        JSCell* cell = value.asCell();

        switch (cell->type()) {
        case JSC::JSFunctionType:
        case JSC::InternalFunctionType:
            *result = napi_function;
            NAPI_RETURN_SUCCESS(env);

        case JSC::ObjectType:
            if (JSC::jsDynamicCast<Bun::NapiExternal*>(value)) {
                *result = napi_external;
                NAPI_RETURN_SUCCESS(env);
            }

            *result = napi_object;
            NAPI_RETURN_SUCCESS(env);

        case JSC::HeapBigIntType:
            *result = napi_bigint;
            NAPI_RETURN_SUCCESS(env);
        case JSC::DerivedStringObjectType:
        case JSC::StringObjectType:
        case JSC::StringType:
            *result = napi_string;
            NAPI_RETURN_SUCCESS(env);
        case JSC::SymbolType:
            *result = napi_symbol;
            NAPI_RETURN_SUCCESS(env);

        case JSC::FinalObjectType:
        case JSC::ArrayType:
        case JSC::DerivedArrayType:
            *result = napi_object;
            NAPI_RETURN_SUCCESS(env);

        default: {
            if (cell->isCallable() || cell->isConstructor()) {
                *result = napi_function;
                NAPI_RETURN_SUCCESS(env);
            }

            if (cell->isObject()) {
                *result = napi_object;
                NAPI_RETURN_SUCCESS(env);
            }

            break;
        }
        }
    }

    if (value.isNumber()) {
        *result = napi_number;
        NAPI_RETURN_SUCCESS(env);
    }

    if (value.isUndefined()) {
        *result = napi_undefined;
        NAPI_RETURN_SUCCESS(env);
    }

    if (value.isNull()) {
        *result = napi_null;
        NAPI_RETURN_SUCCESS(env);
    }

    if (value.isBoolean()) {
        *result = napi_boolean;
        NAPI_RETURN_SUCCESS(env);
    }

    // Unexpected type, report an error in debug mode
    ASSERT_NOT_REACHED_WITH_MESSAGE("unknown type passed to napi_typeof");
    return napi_set_last_error(env, napi_generic_failure);
}

static_assert(std::is_same_v<JSBigInt::Digit, uint64_t>, "All NAPI bigint functions assume that bigint words are 64 bits");
#if USE(BIGINT32)
#error All NAPI bigint functions assume that BIGINT32 is disabled
#endif

extern "C" napi_status napi_get_value_bigint_int64(napi_env env, napi_value value, int64_t* result, bool* lossless)
{
    NAPI_PREAMBLE(env);
    NAPI_CHECK_ENV_NOT_IN_GC(env);
    NAPI_CHECK_ARG(env, value);
    NAPI_CHECK_ARG(env, result);
    NAPI_CHECK_ARG(env, lossless);
    JSValue jsValue = toJS(value);
    NAPI_RETURN_EARLY_IF_FALSE(env, jsValue.isHeapBigInt(), napi_bigint_expected);

    // toBigInt64 can throw if the value is not a bigint. we have already checked, so we shouldn't
    // hit an exception here and it's okay to assert at the end
    *result = jsValue.toBigInt64(toJS(env));

    JSBigInt* bigint = jsValue.asHeapBigInt();
    uint64_t digit = bigint->length() > 0 ? bigint->digit(0) : 0;

    if (bigint->length() > 1) {
        *lossless = false;
    } else if (bigint->sign()) {
        // negative
        // lossless if numeric value is >= -2^63,
        // for which digit will be <= 2^63
        *lossless = (digit <= (1ull << 63));
    } else {
        // positive
        // lossless if numeric value is <= 2^63 - 1
        *lossless = (digit <= static_cast<uint64_t>(INT64_MAX));
    }

    NAPI_RETURN_SUCCESS(env);
}

extern "C" napi_status napi_get_value_bigint_uint64(napi_env env, napi_value value, uint64_t* result, bool* lossless)
{
    NAPI_PREAMBLE(env);
    NAPI_CHECK_ENV_NOT_IN_GC(env);
    NAPI_CHECK_ARG(env, value);
    NAPI_CHECK_ARG(env, result);
    NAPI_CHECK_ARG(env, lossless);
    JSValue jsValue = toJS(value);
    NAPI_RETURN_EARLY_IF_FALSE(env, jsValue.isHeapBigInt(), napi_bigint_expected);

    // toBigInt64 can throw if the value is not a bigint. we have already checked, so we shouldn't
    // hit an exception here and it's okay to assert at the end
    *result = jsValue.toBigUInt64(toJS(env));
    NAPI_RETURN_IF_EXCEPTION(env);

    // bigint to uint64 conversion is lossless if and only if there aren't multiple digits and the
    // value is positive
    JSBigInt* bigint = jsValue.asHeapBigInt();
    *lossless = (bigint->length() <= 1 && bigint->sign() == false);

    NAPI_RETURN_SUCCESS(env);
}

extern "C" napi_status napi_get_value_bigint_words(napi_env env,
    napi_value value,
    int* sign_bit,
    size_t* word_count,
    uint64_t* words)
{
    NAPI_PREAMBLE(env);
    NAPI_CHECK_ENV_NOT_IN_GC(env);
    NAPI_CHECK_ARG(env, value);
    NAPI_CHECK_ARG(env, word_count);
    JSValue jsValue = toJS(value);
    NAPI_RETURN_EARLY_IF_FALSE(env, jsValue.isHeapBigInt(), napi_bigint_expected);
    // If both sign_bit and words are nullptr, we're just querying the word count
    // However, if exactly one of them is nullptr, we have an invalid argument
    NAPI_RETURN_EARLY_IF_FALSE(env, (sign_bit == nullptr && words == nullptr) || (sign_bit && words), napi_invalid_arg);

    JSC::JSBigInt* bigInt = jsValue.asHeapBigInt();

    size_t available_words = *word_count;
    *word_count = bigInt->length();

    // Return ok in this case
    if (sign_bit == nullptr && words == nullptr) {
        NAPI_RETURN_SUCCESS(env);
    }

    *sign_bit = (int)bigInt->sign();

    size_t len = *word_count;
    for (size_t i = 0; i < available_words && i < len; i++) {
        words[i] = bigInt->digit(i);
    }

    NAPI_RETURN_SUCCESS(env);
}

extern "C" napi_status napi_get_value_external(napi_env env, napi_value value,
    void** result)
{
    NAPI_PREAMBLE(env);
    NAPI_CHECK_ENV_NOT_IN_GC(env);
    NAPI_CHECK_ARG(env, result);
    NAPI_CHECK_ARG(env, value);
    auto* external = jsDynamicCast<Bun::NapiExternal*>(toJS(value));
    NAPI_RETURN_EARLY_IF_FALSE(env, external, napi_invalid_arg);

    *result = external->value();
    NAPI_RETURN_SUCCESS(env);
}

// TODO: make this per addon instead of globally shared for ALL addons
extern "C" napi_status napi_get_instance_data(napi_env env,
    void** data)
{
    NAPI_PREAMBLE(env);
    NAPI_CHECK_ARG(env, data);

    *data = env->instanceData;
    NAPI_RETURN_SUCCESS(env);
}

extern "C" napi_status napi_run_script(napi_env env, napi_value script,
    napi_value* result)
{
    NAPI_PREAMBLE_NO_THROW_SCOPE(env);
    NAPI_CHECK_ARG(env, script);
    NAPI_CHECK_ARG(env, result);
    JSValue scriptValue = toJS(script);
    NAPI_RETURN_EARLY_IF_FALSE(env, scriptValue.isString(), napi_string_expected);

    Zig::GlobalObject* globalObject = toJS(env);

    auto& vm = JSC::getVM(globalObject);
    auto throwScope = DECLARE_THROW_SCOPE(vm);

    WTF::String code = scriptValue.getString(globalObject);
    RETURN_IF_EXCEPTION(throwScope, napi_set_last_error(env, napi_pending_exception));

    JSC::SourceCode sourceCode = makeSource(code, SourceOrigin(), SourceTaintedOrigin::Untainted);

    NakedPtr<Exception> returnedException;
    JSValue value = JSC::evaluate(globalObject, sourceCode, globalObject->globalThis(), returnedException);

    if (returnedException) {
        throwScope.throwException(globalObject, returnedException);
        return napi_set_last_error(env, napi_pending_exception);
    }

    ASSERT(!value.isEmpty());
    *result = toNapi(value, globalObject);

    return napi_set_last_error(env, napi_ok);
}

extern "C" napi_status napi_set_instance_data(napi_env env,
    void* data,
    napi_finalize finalize_cb,
    void* finalize_hint)
{
    NAPI_PREAMBLE(env);

    env->instanceData = data;
    env->instanceDataFinalizer = Bun::NapiFinalizer { finalize_cb, finalize_hint };

    NAPI_RETURN_SUCCESS(env);
}

extern "C" napi_status napi_create_bigint_words(napi_env env,
    int sign_bit,
    size_t word_count,
    const uint64_t* words,
    napi_value* result)
{
    NAPI_PREAMBLE_NO_THROW_SCOPE(env);
    NAPI_CHECK_ARG(env, result);
    NAPI_CHECK_ARG(env, words);
    // JSBigInt::createWithLength's size argument is unsigned int.
    NAPI_RETURN_EARLY_IF_FALSE(env, word_count <= UINT_MAX, napi_invalid_arg);

    Zig::GlobalObject* globalObject = toJS(env);
    auto& vm = env->vm();
    auto scope = DECLARE_THROW_SCOPE(vm);

    // we check INT_MAX here because it won't reject any bigints that should be able to be created
    // (as the true limit is much lower), and one Node.js test expects an exception instead of
    // napi_invalid_arg in case the length is INT_MAX
    if (word_count >= INT_MAX) {
        // we use this error as the error from creating a massive bigint literal is simply
        // "RangeError: Out of memory"
        JSC::throwOutOfMemoryError(globalObject, scope);
        RETURN_IF_EXCEPTION(scope, napi_set_last_error(env, napi_pending_exception));
    }

    // JSBigInt requires there are no leading zeroes in the words array, but native modules may have
    // passed an array containing leading zeroes. so we have to cut those off.
    while (word_count > 0 && words[word_count - 1] == 0) {
        word_count--;
    }

    if (word_count == 0) {
        auto* bigint = JSBigInt::createZero(globalObject);
        RETURN_IF_EXCEPTION(scope, napi_set_last_error(env, napi_pending_exception));
        *result = toNapi(bigint, globalObject);
        return napi_set_last_error(env, napi_ok);
    }

    // throws RangeError if size is larger than JSC's limit
    auto* bigint = JSBigInt::createWithLength(globalObject, word_count);
    RETURN_IF_EXCEPTION(scope, napi_set_last_error(env, napi_pending_exception));
    ASSERT(bigint);

    bigint->setSign(sign_bit != 0);

    const uint64_t* current_word = words;
    // TODO: add fast path that uses memcpy here instead of setDigit
    // we need to add this to JSC. V8 has this optimization
    for (size_t i = 0; i < word_count; i++) {
        bigint->setDigit(i, *current_word++);
    }

    *result = toNapi(bigint, globalObject);
    return napi_set_last_error(env, napi_ok);
}

extern "C" napi_status napi_create_symbol(napi_env env, napi_value description,
    napi_value* result)
{
    NAPI_PREAMBLE(env);
    NAPI_CHECK_ENV_NOT_IN_GC(env);
    NAPI_CHECK_ARG(env, result);

    Zig::GlobalObject* globalObject = toJS(env);
    JSC::VM& vm = JSC::getVM(globalObject);

    JSC::JSValue descriptionValue = toJS(description);
    if (descriptionValue && !descriptionValue.isUndefinedOrNull()) {
        NAPI_RETURN_EARLY_IF_FALSE(env, descriptionValue.isString(), napi_string_expected);

        WTF::String descriptionString = descriptionValue.getString(globalObject);
        NAPI_RETURN_IF_EXCEPTION(env);

        if (descriptionString.length() > 0) {
            *result = toNapi(JSC::Symbol::createWithDescription(vm, descriptionString),
                globalObject);
            NAPI_RETURN_SUCCESS(env);
        }
        // TODO handle empty string?
    }

    *result = toNapi(JSC::Symbol::create(vm), globalObject);
    NAPI_RETURN_SUCCESS(env);
}

// https://github.com/nodejs/node/blob/2eff28fb7a93d3f672f80b582f664a7c701569fb/src/js_native_api_v8.cc#L2904-L2930
extern "C" napi_status napi_new_instance(napi_env env, napi_value constructor,
    size_t argc, const napi_value* argv,
    napi_value* result)
{
    NAPI_PREAMBLE(env);
    NAPI_CHECK_ARG(env, result);
    NAPI_RETURN_EARLY_IF_FALSE(env, argc == 0 || argv, napi_invalid_arg);
    JSValue constructorValue = toJS(constructor);
    JSC::JSObject* constructorObject = constructorValue.getObject();
    NAPI_RETURN_EARLY_IF_FALSE(env, constructorObject, napi_function_expected);
    JSC::CallData constructData = getConstructData(constructorObject);
    NAPI_RETURN_EARLY_IF_FALSE(env, constructData.type != JSC::CallData::Type::None, napi_function_expected);

    Zig::GlobalObject* globalObject = toJS(env);
    JSC::VM& vm = JSC::getVM(globalObject);

    JSC::MarkedArgumentBuffer args;
    args.fill(vm, argc, [&](JSValue* buffer) {
        gcSafeMemcpy<JSValue>(buffer, reinterpret_cast<const JSValue*>(argv), sizeof(JSValue) * argc);
    });

    auto value = construct(globalObject, constructorObject, constructData, args);
    *result = toNapi(value, globalObject);

    NAPI_RETURN_SUCCESS_UNLESS_EXCEPTION(env);
}

extern "C" napi_status napi_instanceof(napi_env env, napi_value object, napi_value constructor, bool* result)
{
    NAPI_PREAMBLE_NO_THROW_SCOPE(env);
    NAPI_CHECK_ARG(env, result);

    Zig::GlobalObject* globalObject = toJS(env);

    JSValue objectValue = toJS(object);
    JSValue constructorValue = toJS(constructor);
    JSC::JSObject* constructorObject = constructorValue.getObject();

    auto scope = DECLARE_THROW_SCOPE(JSC::getVM(globalObject));

    if (!constructorObject || !constructorValue.isConstructor()) {
        throwVMError(globalObject, scope, JSC::createTypeError(globalObject, "Constructor must be a function"_s));
        return napi_set_last_error(env, napi_pending_exception);
    }

    if (!constructorObject->structure()->typeInfo().implementsHasInstance()) [[unlikely]] {
        *result = false;
    } else {
        *result = constructorObject->hasInstance(globalObject, objectValue);
    }

    return napi_set_last_error(env, napi_ok);
}

extern "C" napi_status napi_call_function(napi_env env, napi_value recv,
    napi_value func, size_t argc,
    const napi_value* argv,
    napi_value* result)
{
    NAPI_PREAMBLE(env);
    NAPI_RETURN_EARLY_IF_FALSE(env, argc == 0 || argv, napi_invalid_arg);
    NAPI_CHECK_ARG(env, func);
    JSValue funcValue = toJS(func);
    // Ideally, funcValue is never of type AsyncContextFrame, as that type
    // should never be exposed to user-code. To preserve async local storage
    // contexts across napi_threadsafe_callback, AsyncContextFrame is created.
    // An alternative here would be to unwrap the frame in napi.zig
    // ThreadSafeCallback.call, but doing the work assigning and restoring the
    // global state is not trivial since there are no Zig bindings for that.
    // Most, if not all, threadsafe callbacks will not pass the callback to JS,
    // they will just call it with this function.
    NAPI_RETURN_EARLY_IF_FALSE(env, funcValue.isCallable() || jsDynamicCast<AsyncContextFrame*>(funcValue), napi_invalid_arg);

    Zig::GlobalObject* globalObject = toJS(env);
    JSC::VM& vm = JSC::getVM(globalObject);

    JSC::MarkedArgumentBuffer args;
    args.fill(vm, argc, [&](JSValue* buffer) {
        gcSafeMemcpy<JSValue>(buffer, reinterpret_cast<const JSValue*>(argv), sizeof(JSValue) * argc);
    });

    JSValue thisValue = toJS(recv);
    if (thisValue.isEmpty()) {
        thisValue = JSC::jsUndefined();
    }

    JSValue res = AsyncContextFrame::call(globalObject, funcValue, thisValue, args);

    if (result) {
        if (res.isEmpty()) {
            *result = toNapi(JSC::jsUndefined(), globalObject);
        } else {
            *result = toNapi(res, globalObject);
        }
    }
    NAPI_RETURN_SUCCESS_UNLESS_EXCEPTION(env);
}

extern "C" napi_status napi_type_tag_object(napi_env env, napi_value value, const napi_type_tag* type_tag)
{
    NAPI_PREAMBLE(env);
    NAPI_CHECK_ARG(env, value);
    NAPI_CHECK_ARG(env, type_tag);
    Zig::GlobalObject* globalObject = toJS(env);
    JSObject* js_object = toJS(value).getObject();
    NAPI_RETURN_EARLY_IF_FALSE(env, js_object, napi_object_expected);

    auto* existing_tag = jsDynamicCast<Bun::NapiTypeTag*>(globalObject->napiTypeTags()->get(js_object));
    // cannot tag an object that is already tagged
    NAPI_RETURN_EARLY_IF_FALSE(env, existing_tag == nullptr, napi_invalid_arg);

    auto& vm = JSC::getVM(globalObject);
    auto* new_tag = Bun::NapiTypeTag::create(vm, globalObject->NapiTypeTagStructure(), *type_tag);
    globalObject->napiTypeTags()->set(vm, js_object, new_tag);
    NAPI_RETURN_SUCCESS(env);
}

extern "C" napi_status napi_check_object_type_tag(napi_env env, napi_value value, const napi_type_tag* type_tag, bool* result)
{
    NAPI_PREAMBLE(env);
    NAPI_CHECK_ARG(env, value);
    NAPI_CHECK_ARG(env, type_tag);
    Zig::GlobalObject* globalObject = toJS(env);
    JSObject* js_object = toJS(value).getObject();
    NAPI_RETURN_EARLY_IF_FALSE(env, js_object, napi_object_expected);

    bool match = false;
    auto* found_tag = jsDynamicCast<Bun::NapiTypeTag*>(globalObject->napiTypeTags()->get(js_object));
    if (found_tag && found_tag->matches(*type_tag)) {
        match = true;
    }
    if (result) [[likely]] {
        *result = match;
    }
    NAPI_RETURN_SUCCESS(env);
}

extern "C" JS_EXPORT napi_status napi_add_env_cleanup_hook(napi_env env,
    void (*function)(void*),
    void* data)
{
    NAPI_PREAMBLE(env);
    if (function) {
        env->addCleanupHook(function, data);
    }
    NAPI_RETURN_SUCCESS(env);
}

extern "C" JS_EXPORT napi_status napi_add_async_cleanup_hook(napi_env env,
    napi_async_cleanup_hook function,
    void* data, napi_async_cleanup_hook_handle* handle_out)
{
    NAPI_PREAMBLE(env);
    if (function) {
        napi_async_cleanup_hook_handle handle = env->addAsyncCleanupHook(function, data);
        if (handle_out) {
            *handle_out = handle;
        }
    }
    NAPI_RETURN_SUCCESS(env);
}

extern "C" JS_EXPORT napi_status napi_remove_env_cleanup_hook(napi_env env,
    void (*function)(void*),
    void* data)
{
    NAPI_PREAMBLE(env);

    if (function != nullptr && !env->globalObject()->vm().hasTerminationRequest()) [[likely]] {
        env->removeCleanupHook(function, data);
    }

    NAPI_RETURN_SUCCESS(env);
}

extern "C" JS_EXPORT napi_status napi_remove_async_cleanup_hook(napi_async_cleanup_hook_handle handle)
{
    ASSERT(handle != nullptr);
    napi_env env = handle->env;

    NAPI_PREAMBLE(env);

    if (!env->globalObject()->vm().hasTerminationRequest()) {
        env->removeAsyncCleanupHook(handle);
    }

    NAPI_RETURN_SUCCESS(env);
}

extern "C" void napi_internal_cleanup_env_cpp(napi_env env)
{
    env->cleanup();
}

extern "C" void napi_internal_remove_finalizer(napi_env env, napi_finalize callback, void* hint, void* data)
{
    env->removeFinalizer(callback, hint, data);
}

extern "C" void napi_internal_check_gc(napi_env env)
{
    env->checkGC();
}

extern "C" uint32_t napi_internal_get_version(napi_env env)
{
    return env->napiModule().nm_version;
}

extern "C" JSGlobalObject* NapiEnv__globalObject(napi_env env)
{
    return env->globalObject();
}

}<|MERGE_RESOLUTION|>--- conflicted
+++ resolved
@@ -969,14 +969,10 @@
     ASSERT(!message.isNull());
 
     // we don't call JSC::createError() as it asserts the message is not an empty string ""
-<<<<<<< HEAD
-    auto* error = JSC::ErrorInstance::create(JSC::getVM(globalObject), globalObject->errorStructure(type), message, JSValue(), nullptr, RuntimeType::TypeNothing, type);
+    auto* error = JSC::ErrorInstance::create(vm, globalObject->errorStructure(type), message, JSValue(), nullptr, RuntimeType::TypeNothing, type);
     if (!error) {
         return nullptr;
     }
-=======
-    auto* error = JSC::ErrorInstance::create(vm, globalObject->errorStructure(type), message, JSValue(), nullptr, RuntimeType::TypeNothing, type);
->>>>>>> 19540001
     if (!code.isNull()) {
         error->putDirect(vm, WebCore::builtinNames(vm).codePublicName(), JSC::jsString(vm, code), 0);
     }
