--- conflicted
+++ resolved
@@ -442,11 +442,7 @@
         NAPICallFrame frame(JSC::ArgList(args), function->m_dataPtr);
 
         auto scope = DECLARE_THROW_SCOPE(vm);
-<<<<<<< HEAD
-        v8::HandleScope handleScope(jsCast<Zig::GlobalObject*>(globalObject)->V8GlobalInternals()->isolate());
-=======
         Bun::NapiHandleScope handleScope(jsCast<Zig::GlobalObject*>(globalObject));
->>>>>>> ed8e6115
 
         auto result = callback(env, NAPICallFrame::toNapiCallbackInfo(frame));
 
