--- conflicted
+++ resolved
@@ -5,14 +5,8 @@
 
 NapiExternal::~NapiExternal()
 {
-<<<<<<< HEAD
+    ASSERT(m_env);
     m_finalizer.call(m_env, m_value);
-=======
-    if (m_finalizer) {
-        ASSERT(m_env);
-        m_finalizer->call(m_env, m_value);
-    }
->>>>>>> 469be879
 }
 
 void NapiExternal::destroy(JSC::JSCell* cell)
