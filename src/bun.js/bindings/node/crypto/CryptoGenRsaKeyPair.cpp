--- conflicted
+++ resolved
@@ -171,12 +171,7 @@
     }
     if (!hashValue.isUndefined()) {
         Bun::Process::emitWarning(globalObject, jsString(vm, makeString("\"options.hash\" is deprecated, use \"options.hashAlgorithm\" instead."_s)), jsString(vm, makeString("DeprecationWarning"_s)), jsString(vm, makeString("DEP0154"_s)), jsUndefined());
-<<<<<<< HEAD
-        if (scope.exception()) [[unlikely]]
-            scope.clearException();
-=======
         CLEAR_IF_EXCEPTION(scope);
->>>>>>> 6c5b8635
         V::validateString(scope, globalObject, hashValue, "options.hash"_s);
         RETURN_IF_EXCEPTION(scope, std::nullopt);
         hashString = hashValue.toString(globalObject);
@@ -190,12 +185,7 @@
     }
     if (!mgf1HashValue.isUndefined()) {
         Bun::Process::emitWarning(globalObject, jsString(vm, makeString("\"options.mgf1Hash\" is deprecated, use \"options.mgf1HashAlgorithm\" instead."_s)), jsString(vm, makeString("DeprecationWarning"_s)), jsString(vm, makeString("DEP0154"_s)), jsUndefined());
-<<<<<<< HEAD
-        if (scope.exception()) [[unlikely]]
-            scope.clearException();
-=======
         CLEAR_IF_EXCEPTION(scope);
->>>>>>> 6c5b8635
         V::validateString(scope, globalObject, mgf1HashValue, "options.mgf1Hash"_s);
         RETURN_IF_EXCEPTION(scope, std::nullopt);
         mgf1HashString = mgf1HashValue.toString(globalObject);
