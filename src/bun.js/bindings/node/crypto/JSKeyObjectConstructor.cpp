#include "JSKeyObjectConstructor.h"
#include "JSKeyObject.h"
#include "ErrorCode.h"
#include "JSBufferEncodingType.h"
#include "NodeValidator.h"
#include <JavaScriptCore/TypedArrayInlines.h>
#include <JavaScriptCore/JSCJSValueInlines.h>
#include "CryptoUtil.h"
#include "openssl/dh.h"
#include "openssl/bn.h"
#include "openssl/err.h"
#include "ncrypto.h"
#include "JSCryptoKey.h"
#include "JSSecretKeyObject.h"
#include "JSPublicKeyObject.h"
#include "JSPrivateKeyObject.h"
#include "ZigGlobalObject.h"
#include "CryptoKeyAES.h"
#include "CryptoKeyHMAC.h"
#include "CryptoKeyRaw.h"
#include "CryptoKey.h"
#include "CryptoKeyType.h"
using namespace JSC;
using namespace WebCore;
using namespace ncrypto;

namespace Bun {

JSC_DECLARE_HOST_FUNCTION(jsKeyObjectConstructor_from);

static const JSC::HashTableValue JSKeyObjectConstructorTableValues[] = {
    { "from"_s, static_cast<unsigned>(PropertyAttribute::Function | PropertyAttribute::DontEnum), NoIntrinsic, { HashTableValue::NativeFunctionType, jsKeyObjectConstructor_from, 1 } },
};

const JSC::ClassInfo JSKeyObjectConstructor::s_info = { "KeyObject"_s, &Base::s_info, nullptr, nullptr, CREATE_METHOD_TABLE(JSKeyObjectConstructor) };

void JSKeyObjectConstructor::finishCreation(VM& vm, JSGlobalObject* globalObject, JSObject* prototype)
{
    Base::finishCreation(vm, 2, "KeyObject"_s);
    putDirect(vm, vm.propertyNames->prototype, prototype, JSC::PropertyAttribute::DontEnum | JSC::PropertyAttribute::DontDelete | JSC::PropertyAttribute::ReadOnly);
    reifyStaticProperties(vm, JSKeyObjectConstructor::info(), JSKeyObjectConstructorTableValues, *this);
}

JSC_DEFINE_HOST_FUNCTION(callKeyObject, (JSC::JSGlobalObject * lexicalGlobalObject, JSC::CallFrame* callFrame))
{
    VM& vm = lexicalGlobalObject->vm();
    ThrowScope scope = DECLARE_THROW_SCOPE(vm);
    throwTypeError(lexicalGlobalObject, scope, "Cannot call KeyObject class constructor without |new|"_s);
    return {};
}

JSC_DEFINE_HOST_FUNCTION(constructKeyObject, (JSC::JSGlobalObject * lexicalGlobalObject, JSC::CallFrame* callFrame))
{
    JSC::VM& vm = lexicalGlobalObject->vm();
    ThrowScope scope = DECLARE_THROW_SCOPE(vm);

    JSValue typeValue = callFrame->argument(0);

    if (!typeValue.isString()) {
        // always INVALID_ARG_VALUE
        // https://github.com/nodejs/node/blob/e1fabe4f58722af265d11081b91ce287f90738f4/lib/internal/crypto/keys.js#L108
        return ERR::INVALID_ARG_VALUE(scope, lexicalGlobalObject, "type"_s, typeValue);
    }

    JSString* typeString = typeValue.toString(lexicalGlobalObject);
    RETURN_IF_EXCEPTION(scope, {});
    GCOwnedDataScope<WTF::StringView> typeView = typeString->view(lexicalGlobalObject);
    RETURN_IF_EXCEPTION(scope, {});

    if (typeView != "secret"_s && typeView != "public"_s && typeView != "private"_s) {
        return ERR::INVALID_ARG_VALUE(scope, lexicalGlobalObject, "type"_s, typeValue);
    }

    JSValue handleValue = callFrame->argument(1);
    // constructing a KeyObject is impossible
    return ERR::INVALID_ARG_TYPE(scope, lexicalGlobalObject, "handle"_s, "object"_s, handleValue);
}

JSC_DEFINE_HOST_FUNCTION(jsKeyObjectConstructor_from, (JSGlobalObject * lexicalGlobalObject, CallFrame* callFrame))
{
    VM& vm = lexicalGlobalObject->vm();
    ThrowScope scope = DECLARE_THROW_SCOPE(vm);
    auto* globalObject = defaultGlobalObject(lexicalGlobalObject);

    // 1. Validate Input Argument
    JSValue keyValue = callFrame->argument(0);
    JSCryptoKey* cryptoKey = jsDynamicCast<JSCryptoKey*>(keyValue);

    if (!cryptoKey) {
        return ERR::INVALID_ARG_TYPE_INSTANCE(scope, globalObject, "key"_s, "CryptoKey"_s, keyValue);
    }

    WebCore::CryptoKey& wrappedKey = cryptoKey->wrapped();

    auto keyObjectResult = KeyObject::create(wrappedKey);
    if (keyObjectResult.hasException()) [[unlikely]] {
        WebCore::propagateException(*lexicalGlobalObject, scope, keyObjectResult.releaseException());
<<<<<<< HEAD
        RELEASE_AND_RETURN(scope, {});
=======
        return {};
>>>>>>> 3f257a29
    }

    // 2. Determine Key Type and Extract Material
    switch (wrappedKey.type()) {
    case CryptoKeyType::Secret: {
        auto* structure = globalObject->m_JSSecretKeyObjectClassStructure.get(globalObject);
        JSSecretKeyObject* instance = JSSecretKeyObject::create(vm, structure, globalObject, keyObjectResult.releaseReturnValue());
        RELEASE_AND_RETURN(scope, JSValue::encode(instance));
    }

    case CryptoKeyType::Public: {
        auto* structure = globalObject->m_JSPublicKeyObjectClassStructure.get(globalObject);
        JSPublicKeyObject* instance = JSPublicKeyObject::create(vm, structure, globalObject, keyObjectResult.releaseReturnValue());
        RELEASE_AND_RETURN(scope, JSValue::encode(instance));
    }

    case CryptoKeyType::Private: {
        auto* structure = globalObject->m_JSPrivateKeyObjectClassStructure.get(globalObject);
        JSPrivateKeyObject* instance = JSPrivateKeyObject::create(vm, structure, globalObject, keyObjectResult.releaseReturnValue());
        RELEASE_AND_RETURN(scope, JSValue::encode(instance));
    }
    }

    ASSERT_NOT_REACHED();

    // Should not be reached
    RELEASE_AND_RETURN(scope, JSValue::encode(jsUndefined()));
}

} // namespace Bun<|MERGE_RESOLUTION|>--- conflicted
+++ resolved
@@ -95,11 +95,8 @@
     auto keyObjectResult = KeyObject::create(wrappedKey);
     if (keyObjectResult.hasException()) [[unlikely]] {
         WebCore::propagateException(*lexicalGlobalObject, scope, keyObjectResult.releaseException());
-<<<<<<< HEAD
         RELEASE_AND_RETURN(scope, {});
-=======
         return {};
->>>>>>> 3f257a29
     }
 
     // 2. Determine Key Type and Extract Material
