--- conflicted
+++ resolved
@@ -452,11 +452,7 @@
 
     // Use the signWithKey function to perform the signing operation
     JSUint8Array* signature = signWithKey(lexicalGlobalObject, thisObject, keyPtr, dsaSigEnc, padding, saltLen);
-<<<<<<< HEAD
-    ASSERT(!!signature == !scope.exception());
-=======
     EXCEPTION_ASSERT(!!signature == !scope.exception());
->>>>>>> 6c5b8635
     RETURN_IF_EXCEPTION(scope, {});
 
     // If output encoding is not buffer, convert the signature to the requested encoding
