--- conflicted
+++ resolved
@@ -778,14 +778,8 @@
         if (len == 0)
             break;
 
-<<<<<<< HEAD
-        auto wtfString = WTF::String::fromUTF8({ name, len });
-        auto str = JSValue(jsString(vm, wtfString));
-        auto key = str.toPropertyKey(lexicalGlobalObject);
-        RETURN_IF_EXCEPTION(throwScope, void());
-=======
         const auto key = Identifier::fromString(vm, WTF::String::fromUTF8({ name, len }));
->>>>>>> 2d86f46e
+
         JSC::JSValue primitive = JSC::jsUndefined();
         auto decl = sqlite3_column_decltype(stmt, i);
         if (decl != nullptr) {
@@ -1486,15 +1480,9 @@
         int64_t last_insert_rowid = sqlite3_last_insert_rowid(db);
         diff->putInternalField(vm, 0, JSC::jsNumber(total_changes_after - total_changes_before));
         if (safeIntegers) {
-<<<<<<< HEAD
-            JSValue lastRowIdBigInt = JSBigInt::createFrom(lexicalGlobalObject, last_insert_rowid);
-            RETURN_IF_EXCEPTION(scope, {});
-            diff->putInternalField(vm, 1, lastRowIdBigInt);
-=======
             auto* bigInt = JSBigInt::createFrom(lexicalGlobalObject, last_insert_rowid);
             RETURN_IF_EXCEPTION(scope, {});
             diff->putInternalField(vm, 1, bigInt);
->>>>>>> 2d86f46e
         } else {
             diff->putInternalField(vm, 1, JSC::jsNumber(last_insert_rowid));
         }
@@ -1890,11 +1878,7 @@
     auto& columnNames = castedThis->columnNames->data()->propertyNameVector();
     int count = columnNames.size();
     auto& vm = JSC::getVM(lexicalGlobalObject);
-<<<<<<< HEAD
-    auto throwScope = DECLARE_THROW_SCOPE(vm);
-=======
-    auto scope = DECLARE_THROW_SCOPE(vm);
->>>>>>> 2d86f46e
+    auto scope = DECLARE_THROW_SCOPE(vm);
 
     // 64 is the maximum we can preallocate here
     // see https://github.com/oven-sh/bun/issues/987
@@ -1913,15 +1897,9 @@
                 j -= 1;
                 continue;
             }
-<<<<<<< HEAD
-            JSValue v = toJS<useBigInt64>(vm, lexicalGlobalObject, stmt, i);
-            RETURN_IF_EXCEPTION(throwScope, {});
-            result->putDirectOffset(vm, j, v);
-=======
             auto value = toJS<useBigInt64>(vm, lexicalGlobalObject, stmt, i);
             RETURN_IF_EXCEPTION(scope, {});
             result->putDirectOffset(vm, j, value);
->>>>>>> 2d86f46e
         }
 
     } else {
@@ -1938,15 +1916,9 @@
                 continue;
             }
             const auto& name = columnNames[j];
-<<<<<<< HEAD
-            JSValue v = toJS<useBigInt64>(vm, lexicalGlobalObject, stmt, i);
-            RETURN_IF_EXCEPTION(throwScope, {});
-            result->putDirect(vm, name, v, 0);
-=======
             auto value = toJS<useBigInt64>(vm, lexicalGlobalObject, stmt, i);
             RETURN_IF_EXCEPTION(scope, {});
             result->putDirect(vm, name, value, 0);
->>>>>>> 2d86f46e
         }
     }
 
@@ -2293,14 +2265,12 @@
 
     if (!castedThis->hasExecuted || castedThis->need_update()) {
         initializeColumnNames(lexicalGlobalObject, castedThis);
-<<<<<<< HEAD
-        RETURN_IF_EXCEPTION(scope, {});
-=======
+
         if (scope.exception()) [[unlikely]] {
+            // Don't forget to reset before releasing the exception.
             sqlite3_reset(stmt);
             RELEASE_AND_RETURN(scope, {});
         }
->>>>>>> 2d86f46e
     }
 
     size_t columnCount = castedThis->columnNames->size();
@@ -2328,7 +2298,6 @@
                         RELEASE_AND_RETURN(scope, {});
                     }
                     resultArray->push(lexicalGlobalObject, row);
-<<<<<<< HEAD
                     RETURN_IF_EXCEPTION(scope, {});
                     status = sqlite3_step(stmt);
                 } while (status == SQLITE_ROW);
@@ -2410,13 +2379,12 @@
                         RELEASE_AND_RETURN(scope, {});
                     }
                     resultArray->push(lexicalGlobalObject, row);
-                    RETURN_IF_EXCEPTION(scope, {});
-=======
+
                     if (scope.exception()) [[unlikely]] {
                         sqlite3_reset(stmt);
                         RELEASE_AND_RETURN(scope, {});
                     }
->>>>>>> 2d86f46e
+
                     status = sqlite3_step(stmt);
                 } while (status == SQLITE_ROW);
             }
