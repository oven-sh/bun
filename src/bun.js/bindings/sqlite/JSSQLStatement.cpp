--- conflicted
+++ resolved
@@ -228,26 +228,18 @@
             sqlite3_result_text(invocation, str.data(), str.length(), SQLITE_TRANSIENT);
             return;
         }
-<<<<<<< HEAD
-=======
         if (UNLIKELY(value.isHeapBigInt())) {
             sqlite3_result_int64(invocation, JSBigInt::toBigInt64(value));
             return;
         }
->>>>>>> be81ed23
         if (value.isBigInt()) {
             sqlite3_result_int64(invocation, value.toBigInt64(this->lexicalGlobalObject));
             return;
         }
-<<<<<<< HEAD
-
-        // TODO: Buffer to blob
-=======
         if (JSC::JSArrayBufferView* buffer = JSC::jsDynamicCast<JSC::JSArrayBufferView*>(value)) {
             sqlite3_result_blob(invocation, buffer->vector(), buffer->byteLength(), SQLITE_TRANSIENT);
             return;
         }
->>>>>>> be81ed23
 
         auto scope = DECLARE_THROW_SCOPE(this->lexicalGlobalObject->vm());
         throwException(
@@ -1223,11 +1215,7 @@
     RELEASE_AND_RETURN(scope, JSValue::encode(jsBoolean(!sqlite3_get_autocommit(db))));
 }
 
-<<<<<<< HEAD
-// TODO: Support undefining functions
-=======
 // TODO: Support undefining functions?
->>>>>>> be81ed23
 JSC_DEFINE_HOST_FUNCTION(jsSQLStatementDefineFunctionFunction, (JSC::JSGlobalObject * lexicalGlobalObject, JSC::CallFrame* callFrame))
 {
     JSC::VM& vm = lexicalGlobalObject->vm();
