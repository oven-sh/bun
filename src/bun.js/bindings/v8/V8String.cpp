#include "V8String.h"

#include "V8HandleScope.h"

using JSC::JSString;

namespace v8 {

MaybeLocal<String> String::NewFromUtf8(Isolate* isolate, char const* data, NewStringType type, int signed_length)
{
    // TODO(@190n) maybe use JSC::AtomString instead of ignoring type
    (void)type;
    size_t length = 0;
    if (signed_length < 0) {
        length = strlen(data);
    } else {
        length = static_cast<int>(signed_length);
    }

    if (length > JSString::MaxLength) {
        // empty
        return MaybeLocal<String>();
    }

    std::span<const unsigned char> span(reinterpret_cast<const unsigned char*>(data), length);
    // ReplacingInvalidSequences matches how v8 behaves here
    auto string = WTF::String::fromUTF8ReplacingInvalidSequences(span);
    RELEASE_ASSERT(!string.isNull());
    JSString* jsString = JSC::jsString(isolate->vm(), string);
    return MaybeLocal<String>(isolate->globalInternals()->currentHandleScope()->createLocal<String>(jsString));
}

<<<<<<< HEAD
MaybeLocal<String> String::NewFromOneByte(Isolate* isolate, const uint8_t* data, NewStringType type, int length)
{
    (void)type;
    RELEASE_ASSERT(length < 0, "Non-inferred string length in v8::String::NewFromOneByte is not implemented");

    auto string = WTF::String::fromLatin1(reinterpret_cast<const char*>(data));
    JSString* jsString = JSC::jsString(isolate->vm(), string);
    return MaybeLocal<String>(isolate->globalInternals()->currentHandleScope()->createLocal<String>(jsString));
}
=======
extern "C" size_t TextEncoder__encodeInto8(const LChar* stringPtr, size_t stringLen, void* ptr, size_t len);
extern "C" size_t TextEncoder__encodeInto16(const UChar* stringPtr, size_t stringLen, void* ptr, size_t len);
>>>>>>> babc907b

int String::WriteUtf8(Isolate* isolate, char* buffer, int length, int* nchars_ref, int options) const
{
    RELEASE_ASSERT(options == 0);
    auto jsString = localToObjectPointer<JSString>();
    WTF::String string = jsString->getString(isolate->globalObject());

    size_t unsigned_length = length < 0 ? SIZE_MAX : length;

    uint64_t result = string.is8Bit() ? TextEncoder__encodeInto8(string.span8().data(), string.span8().size(), buffer, unsigned_length)
                                      : TextEncoder__encodeInto16(string.span16().data(), string.span16().size(), buffer, unsigned_length);
    uint32_t read = static_cast<uint32_t>(result);
    uint32_t written = static_cast<uint32_t>(result >> 32);

    if (written < length && read == string.length()) {
        buffer[written] = 0;
        written++;
    }
    if (read < string.length() && U16_IS_SURROGATE(string[read]) && written + 3 <= length) {
        // encode unpaired surrogate
        UChar surrogate = string[read];
        buffer[written + 0] = 0xe0 | (surrogate >> 12);
        buffer[written + 1] = 0x80 | ((surrogate >> 6) & 0x3f);
        buffer[written + 2] = 0x80 | (surrogate & 0x3f);
        written += 3;
        read += 1;
    }
    if (nchars_ref) {
        *nchars_ref = read;
    }

    return written;
}

int String::Length() const
{
    auto jsString = localToObjectPointer<JSString>();
    RELEASE_ASSERT(jsString->isString());
    WTF::String s = jsString->getString(Isolate::GetCurrent()->globalObject());
    return s.length();
}

}<|MERGE_RESOLUTION|>--- conflicted
+++ resolved
@@ -30,7 +30,6 @@
     return MaybeLocal<String>(isolate->globalInternals()->currentHandleScope()->createLocal<String>(jsString));
 }
 
-<<<<<<< HEAD
 MaybeLocal<String> String::NewFromOneByte(Isolate* isolate, const uint8_t* data, NewStringType type, int length)
 {
     (void)type;
@@ -40,10 +39,9 @@
     JSString* jsString = JSC::jsString(isolate->vm(), string);
     return MaybeLocal<String>(isolate->globalInternals()->currentHandleScope()->createLocal<String>(jsString));
 }
-=======
+
 extern "C" size_t TextEncoder__encodeInto8(const LChar* stringPtr, size_t stringLen, void* ptr, size_t len);
 extern "C" size_t TextEncoder__encodeInto16(const UChar* stringPtr, size_t stringLen, void* ptr, size_t len);
->>>>>>> babc907b
 
 int String::WriteUtf8(Isolate* isolate, char* buffer, int length, int* nchars_ref, int options) const
 {
