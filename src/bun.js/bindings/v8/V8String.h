#pragma once

#include "v8.h"
#include "V8Primitive.h"
#include "V8MaybeLocal.h"
#include "V8Isolate.h"

namespace v8 {

enum class NewStringType {
    kNormal,
    kInternalized,
};

class String : Primitive {
public:
    enum WriteOptions {
        NO_OPTIONS = 0,
        HINT_MANY_WRITES_EXPECTED = 1,
        NO_NULL_TERMINATION = 2,
        PRESERVE_ONE_BYTE_NULL = 4,
        REPLACE_INVALID_UTF8 = 8,
    };

    BUN_EXPORT static MaybeLocal<String> NewFromUtf8(Isolate* isolate, char const* data, NewStringType type, int length = -1);
<<<<<<< HEAD
    BUN_EXPORT static MaybeLocal<String> NewFromOneByte(Isolate* isolate, const uint8_t* data, NewStringType type, int length);
=======

    // length:     number of bytes in buffer (if negative, assume it is large enough)
    // nchars_ref: store number of code units written here
    // return:     number of bytes copied including null terminator
    //
    // if string ends in a surrogate pair, but buffer is one byte too small to store it, instead
    // endcode the unpaired lead surrogate with WTF-8
>>>>>>> babc907b
    BUN_EXPORT int WriteUtf8(Isolate* isolate, char* buffer, int length = -1, int* nchars_ref = nullptr, int options = NO_OPTIONS) const;
    BUN_EXPORT int Length() const;

    JSC::JSString* localToJSString()
    {
        return localToObjectPointer<JSC::JSString>();
    }
};

}<|MERGE_RESOLUTION|>--- conflicted
+++ resolved
@@ -23,9 +23,7 @@
     };
 
     BUN_EXPORT static MaybeLocal<String> NewFromUtf8(Isolate* isolate, char const* data, NewStringType type, int length = -1);
-<<<<<<< HEAD
     BUN_EXPORT static MaybeLocal<String> NewFromOneByte(Isolate* isolate, const uint8_t* data, NewStringType type, int length);
-=======
 
     // length:     number of bytes in buffer (if negative, assume it is large enough)
     // nchars_ref: store number of code units written here
@@ -33,7 +31,6 @@
     //
     // if string ends in a surrogate pair, but buffer is one byte too small to store it, instead
     // endcode the unpaired lead surrogate with WTF-8
->>>>>>> babc907b
     BUN_EXPORT int WriteUtf8(Isolate* isolate, char* buffer, int length = -1, int* nchars_ref = nullptr, int options = NO_OPTIONS) const;
     BUN_EXPORT int Length() const;
 
