/*
 * Copyright (C) 2009-2023 Apple Inc. All rights reserved.
 *
 * Redistribution and use in source and binary forms, with or without
 * modification, are permitted provided that the following conditions
 * are met:
 * 1. Redistributions of source code must retain the above copyright
 *    notice, this list of conditions and the following disclaimer.
 * 2. Redistributions in binary form must reproduce the above copyright
 *    notice, this list of conditions and the following disclaimer in the
 *    documentation and/or other materials provided with the distribution.
 *
 * THIS SOFTWARE IS PROVIDED BY APPLE INC. ``AS IS'' AND ANY
 * EXPRESS OR IMPLIED WARRANTIES, INCLUDING, BUT NOT LIMITED TO, THE
 * IMPLIED WARRANTIES OF MERCHANTABILITY AND FITNESS FOR A PARTICULAR
 * PURPOSE ARE DISCLAIMED.  IN NO EVENT SHALL APPLE INC. OR
 * CONTRIBUTORS BE LIABLE FOR ANY DIRECT, INDIRECT, INCIDENTAL, SPECIAL,
 * EXEMPLARY, OR CONSEQUENTIAL DAMAGES (INCLUDING, BUT NOT LIMITED TO,
 * PROCUREMENT OF SUBSTITUTE GOODS OR SERVICES; LOSS OF USE, DATA, OR
 * PROFITS; OR BUSINESS INTERRUPTION) HOWEVER CAUSED AND ON ANY THEORY
 * OF LIABILITY, WHETHER IN CONTRACT, STRICT LIABILITY, OR TORT
 * (INCLUDING NEGLIGENCE OR OTHERWISE) ARISING IN ANY WAY OUT OF THE USE
 * OF THIS SOFTWARE, EVEN IF ADVISED OF THE POSSIBILITY OF SUCH DAMAGE.
 *
 */

#include "config.h"
#include "SerializedScriptValue.h"

// #include "BlobRegistry.h"
// #include "ByteArrayPixelBuffer.h"
#include "CryptoKeyAES.h"
#include "CryptoKeyEC.h"
#include "CryptoKeyHMAC.h"
#include "CryptoKeyOKP.h"
#include "CryptoKeyRSA.h"
#include "CryptoKeyRSAComponents.h"
#include "CryptoKeyRaw.h"
// #include "IDBValue.h"
// #include "ImageBitmapBacking.h"
// #include "JSAudioWorkletGlobalScope.h"
// #include "JSBlob.h"
#include "JSCryptoKey.h"
#include "JSDOMBinding.h"
#include "JSDOMConvertBufferSource.h"
#include "JSDOMException.h"
#include "JSDOMGlobalObject.h"
// #include "JSDOMMatrix.h"
// #include "JSDOMPoint.h"
// #include "JSDOMQuad.h"
// #include "JSDOMRect.h"
// #include "JSExecState.h"
// #include "JSFile.h"
// #include "JSFileList.h"
// #include "JSIDBSerializationGlobalObject.h"
// #include "JSImageBitmap.h"
// #include "JSImageData.h"
#include "JSMessagePort.h"
// #include "JSNavigator.h"
// #include "JSRTCCertificate.h"
// #include "JSRTCDataChannel.h"
// #include "JSWebCodecsEncodedVideoChunk.h"
// #include "JSWebCodecsVideoFrame.h"
#include "ScriptExecutionContext.h"
// #include "WebCodecsEncodedVideoChunk.h"
#include "WebCoreJSClientData.h"
#include <JavaScriptCore/APICast.h>
#include <JavaScriptCore/BigIntObject.h>
#include <JavaScriptCore/BooleanObject.h>
#include <JavaScriptCore/CatchScope.h>
#include <JavaScriptCore/DateInstance.h>
#include <JavaScriptCore/Error.h>
#include <JavaScriptCore/ErrorInstance.h>
#include <JavaScriptCore/Exception.h>
#include <JavaScriptCore/ExceptionHelpers.h>
#include <JavaScriptCore/IterationKind.h>
#include <JavaScriptCore/JSArrayBuffer.h>
#include <JavaScriptCore/ArrayBuffer.h>
#include <JavaScriptCore/JSArrayBufferView.h>
#include <JavaScriptCore/JSCInlines.h>
#include <JavaScriptCore/JSDataView.h>
#include <JavaScriptCore/JSMapInlines.h>
#include <JavaScriptCore/JSMapIterator.h>
#include <JavaScriptCore/JSSetInlines.h>
#include <JavaScriptCore/JSSetIterator.h>
#include <JavaScriptCore/JSTypedArrays.h>
#include <JavaScriptCore/JSWebAssemblyMemory.h>
#include <JavaScriptCore/JSWebAssemblyModule.h>
#include <JavaScriptCore/NumberObject.h>
#include <JavaScriptCore/ObjectConstructor.h>
#include <JavaScriptCore/PropertyNameArray.h>
#include <JavaScriptCore/RegExp.h>
#include <JavaScriptCore/RegExpObject.h>
#include <JavaScriptCore/TypedArrayInlines.h>
#include <JavaScriptCore/TypedArrays.h>
#include <JavaScriptCore/WasmModule.h>
#include <JavaScriptCore/YarrFlags.h>
#include <limits>
#include <wtf/CheckedArithmetic.h>
#include <wtf/CompletionHandler.h>
#include <wtf/MainThread.h>
#include <wtf/RunLoop.h>
#include <wtf/Vector.h>
#include <wtf/threads/BinarySemaphore.h>

#include "ZigGlobalObject.h"
#include "blob.h"
#include "ZigGeneratedClasses.h"
#include "JSX509Certificate.h"
#include "ncrypto.h"
#include "JSKeyObject.h"
#include "JSSecretKeyObject.h"
#include "JSPublicKeyObject.h"
#include "JSPrivateKeyObject.h"
#include "CryptoKeyType.h"
#include "JSNodePerformanceHooksHistogram.h"

#if USE(CG)
#include <CoreGraphics/CoreGraphics.h>
#endif

#if PLATFORM(COCOA)
#include <CoreFoundation/CoreFoundation.h>
#endif

#if ENABLE(OFFSCREEN_CANVAS_IN_WORKERS)
#include "JSOffscreenCanvas.h"
#include "OffscreenCanvas.h"
#endif

#if CPU(BIG_ENDIAN) || CPU(MIDDLE_ENDIAN) || CPU(NEEDS_ALIGNED_ACCESS)
#define ASSUME_LITTLE_ENDIAN 0
#else
#define ASSUME_LITTLE_ENDIAN 1
#endif

namespace WebCore {

using namespace JSC;
using namespace Bun;

DEFINE_ALLOCATOR_WITH_HEAP_IDENTIFIER(SerializedScriptValue);

static constexpr unsigned maximumFilterRecursion = 40000;
static constexpr uint64_t autoLengthMarker = UINT64_MAX;

enum class SerializationReturnCode {
    SuccessfullyCompleted,
    StackOverflowError,
    InterruptedExecutionError,
    ValidationError,
    ExistingExceptionError,
    DataCloneError,
    UnspecifiedError
};

enum WalkerState { StateUnknown,
    ArrayStartState,
    ArrayStartVisitMember,
    ArrayEndVisitMember,
    ObjectStartState,
    ObjectStartVisitMember,
    ObjectEndVisitMember,
    MapDataStartVisitEntry,
    MapDataEndVisitKey,
    MapDataEndVisitValue,
    SetDataStartVisitEntry,
    SetDataEndVisitKey };

// These can't be reordered, and any new types must be added to the end of the list
// When making changes to these lists please cover your new type(s) in the API test "IndexedDB.StructuredCloneBackwardCompatibility"
enum SerializationTag {
    ArrayTag = 1,
    ObjectTag = 2,
    UndefinedTag = 3,
    NullTag = 4,
    IntTag = 5,
    ZeroTag = 6,
    OneTag = 7,
    FalseTag = 8,
    TrueTag = 9,
    DoubleTag = 10,
    DateTag = 11,
    FileTag = 12,
    FileListTag = 13,
    ImageDataTag = 14,
    BlobTag = 15,
    StringTag = 16,
    EmptyStringTag = 17,
    RegExpTag = 18,
    ObjectReferenceTag = 19,
    MessagePortReferenceTag = 20,
    ArrayBufferTag = 21,
    ArrayBufferViewTag = 22,
    ArrayBufferTransferTag = 23,
    TrueObjectTag = 24,
    FalseObjectTag = 25,
    StringObjectTag = 26,
    EmptyStringObjectTag = 27,
    NumberObjectTag = 28,
    SetObjectTag = 29,
    MapObjectTag = 30,
    NonMapPropertiesTag = 31,
    NonSetPropertiesTag = 32,
#if ENABLE(WEB_CRYPTO)
    CryptoKeyTag = 33,
#endif
    SharedArrayBufferTag = 34,
#if ENABLE(WEBASSEMBLY)
    WasmModuleTag = 35,
#endif
    DOMPointReadOnlyTag = 36,
    DOMPointTag = 37,
    DOMRectReadOnlyTag = 38,
    DOMRectTag = 39,
    DOMMatrixReadOnlyTag = 40,
    DOMMatrixTag = 41,
    DOMQuadTag = 42,
    ImageBitmapTransferTag = 43,
#if ENABLE(WEB_RTC)
    RTCCertificateTag = 44,
#endif
    ImageBitmapTag = 45,
#if ENABLE(OFFSCREEN_CANVAS_IN_WORKERS)
    OffscreenCanvasTransferTag = 46,
#endif
    BigIntTag = 47,
    BigIntObjectTag = 48,
#if ENABLE(WEBASSEMBLY)
    WasmMemoryTag = 49,
#endif
#if ENABLE(WEB_RTC)
    RTCDataChannelTransferTag = 50,
#endif
    DOMExceptionTag = 51,
#if ENABLE(WEB_CODECS)
    WebCodecsEncodedVideoChunkTag = 52,
    WebCodecsVideoFrameTag = 53,
#endif
    ResizableArrayBufferTag = 54,
    ErrorInstanceTag = 55,

    Bun__BlobTag = 254,
    // bun types start at 254 and decrease with each addition
    Bun__X509CertificateTag = 253,
    Bun__KeyObjectTag = 252,
    Bun__nodenet_BlockList = 251,
    Bun__NodePerformanceHooksHistogramTag = 250,

    ErrorTag = 255
};

enum ArrayBufferViewSubtag {
    DataViewTag = 0,
    Int8ArrayTag = 1,
    Uint8ArrayTag = 2,
    Uint8ClampedArrayTag = 3,
    Int16ArrayTag = 4,
    Uint16ArrayTag = 5,
    Int32ArrayTag = 6,
    Uint32ArrayTag = 7,
    Float32ArrayTag = 8,
    Float64ArrayTag = 9,
    BigInt64ArrayTag = 10,
    BigUint64ArrayTag = 11,
    Float16ArrayTag = 12,
};

// static bool isTypeExposedToGlobalObject(JSC::JSGlobalObject& globalObject, SerializationTag tag)
// {
// #if ENABLE(WEB_AUDIO)
//     if (!jsDynamicCast<JSAudioWorkletGlobalScope*>(&globalObject))
//         return true;

//     // Only built-in JS types are exposed to audio worklets.
//     switch (tag) {
//     case ArrayTag:
//     case ObjectTag:
//     case UndefinedTag:
//     case NullTag:
//     case IntTag:
//     case ZeroTag:
//     case OneTag:
//     case FalseTag:
//     case TrueTag:
//     case DoubleTag:
//     case DateTag:
//     case StringTag:
//     case EmptyStringTag:
//     case RegExpTag:
//     case ObjectReferenceTag:
//     case ArrayBufferTag:
//     case ArrayBufferViewTag:
//     case ArrayBufferTransferTag:
//     case TrueObjectTag:
//     case FalseObjectTag:
//     case StringObjectTag:
//     case EmptyStringObjectTag:
//     case NumberObjectTag:
//     case SetObjectTag:
//     case MapObjectTag:
//     case NonMapPropertiesTag:
//     case NonSetPropertiesTag:
//     case SharedArrayBufferTag:
// #if ENABLE(WEBASSEMBLY)
//     case WasmModuleTag:
// #endif
//     case BigIntTag:
//     case BigIntObjectTag:
// #if ENABLE(WEBASSEMBLY)
//     case WasmMemoryTag:
// #endif
//     case ResizableArrayBufferTag:
//     case ErrorInstanceTag:
//     case ErrorTag:
//     case MessagePortReferenceTag:
//         return true;
//     case FileTag:
//     case FileListTag:
//     case ImageDataTag:
//     case BlobTag:
// #if ENABLE(WEB_CRYPTO)
//     case CryptoKeyTag:
// #endif
//     case DOMPointReadOnlyTag:
//     case DOMPointTag:
//     case DOMRectReadOnlyTag:
//     case DOMRectTag:
//     case DOMMatrixReadOnlyTag:
//     case DOMMatrixTag:
//     case DOMQuadTag:
//     case ImageBitmapTransferTag:
// #if ENABLE(WEB_RTC)
//     case RTCCertificateTag:
// #endif
//     case ImageBitmapTag:
// #if ENABLE(OFFSCREEN_CANVAS_IN_WORKERS)
//     case OffscreenCanvasTransferTag:
// #endif
// #if ENABLE(WEB_RTC)
//     case RTCDataChannelTransferTag:
// #endif
//     case DOMExceptionTag:
// #if ENABLE(WEB_CODECS)
//     case WebCodecsEncodedVideoChunkTag:
//     case WebCodecsVideoFrameTag:
// #endif
//         break;
//     }
//     return false;
// #else
//     UNUSED_PARAM(globalObject);
//     UNUSED_PARAM(tag);
//     return true;
// #endif
// }

static unsigned typedArrayElementSize(ArrayBufferViewSubtag tag)
{
    switch (tag) {
    case DataViewTag:
    case Int8ArrayTag:
    case Uint8ArrayTag:
    case Uint8ClampedArrayTag:
        return 1;
    case Int16ArrayTag:
    case Uint16ArrayTag:
    case Float16ArrayTag:
        return 2;
    case Int32ArrayTag:
    case Uint32ArrayTag:
    case Float32ArrayTag:
        return 4;
    case Float64ArrayTag:
    case BigInt64ArrayTag:
    case BigUint64ArrayTag:
        return 8;
    default:
        return 0;
    }
}

enum class SerializableErrorType : uint8_t {
    Error,
    EvalError,
    RangeError,
    ReferenceError,
    SyntaxError,
    TypeError,
    URIError,
    Last = URIError
};

static SerializableErrorType errorNameToSerializableErrorType(const String& name)
{
    if (equalLettersIgnoringASCIICase(name, "evalerror"_s))
        return SerializableErrorType::EvalError;
    if (equalLettersIgnoringASCIICase(name, "rangeerror"_s))
        return SerializableErrorType::RangeError;
    if (equalLettersIgnoringASCIICase(name, "referenceerror"_s))
        return SerializableErrorType::ReferenceError;
    if (equalLettersIgnoringASCIICase(name, "syntaxerror"_s))
        return SerializableErrorType::SyntaxError;
    if (equalLettersIgnoringASCIICase(name, "typeerror"_s))
        return SerializableErrorType::TypeError;
    if (equalLettersIgnoringASCIICase(name, "urierror"_s))
        return SerializableErrorType::URIError;
    return SerializableErrorType::Error;
}

static ErrorType toErrorType(SerializableErrorType value)
{
    switch (value) {
    case SerializableErrorType::Error:
        return ErrorType::Error;
    case SerializableErrorType::EvalError:
        return ErrorType::EvalError;
    case SerializableErrorType::RangeError:
        return ErrorType::RangeError;
    case SerializableErrorType::ReferenceError:
        return ErrorType::ReferenceError;
    case SerializableErrorType::SyntaxError:
        return ErrorType::SyntaxError;
    case SerializableErrorType::TypeError:
        return ErrorType::TypeError;
    case SerializableErrorType::URIError:
        return ErrorType::URIError;
    }
    return ErrorType::Error;
}

enum class PredefinedColorSpaceTag : uint8_t {
    SRGB = 0
#if ENABLE(PREDEFINED_COLOR_SPACE_DISPLAY_P3)
    ,
    DisplayP3 = 1
#endif
};

enum DestinationColorSpaceTag {
    DestinationColorSpaceSRGBTag = 0,
#if ENABLE(DESTINATION_COLOR_SPACE_LINEAR_SRGB)
    DestinationColorSpaceLinearSRGBTag = 1,
#endif
#if ENABLE(DESTINATION_COLOR_SPACE_DISPLAY_P3)
    DestinationColorSpaceDisplayP3Tag = 2,
#endif
#if PLATFORM(COCOA)
    DestinationColorSpaceCGColorSpaceNameTag = 3,
    DestinationColorSpaceCGColorSpacePropertyListTag = 4,
#endif
};

#if ENABLE(WEBASSEMBLY)
static String agentClusterIDFromGlobalObject(JSGlobalObject& globalObject)
{
    if (!globalObject.inherits<JSDOMGlobalObject>())
        return JSDOMGlobalObject::defaultAgentClusterID();
    return jsCast<JSDOMGlobalObject*>(&globalObject)->agentClusterID();
}
#endif

#if ENABLE(WEB_CRYPTO)

const uint32_t currentKeyFormatVersion = 1;

enum class CryptoKeyClassSubtag {
    HMAC = 0,
    AES = 1,
    RSA = 2,
    EC = 3,
    Raw = 4,
    OKP = 5,
};
const uint8_t cryptoKeyClassSubtagMaximumValue = 5;

enum class CryptoKeyAsymmetricTypeSubtag {
    Public = 0,
    Private = 1
};
const uint8_t cryptoKeyAsymmetricTypeSubtagMaximumValue = 1;

enum class CryptoKeyUsageTag {
    Encrypt = 0,
    Decrypt = 1,
    Sign = 2,
    Verify = 3,
    DeriveKey = 4,
    DeriveBits = 5,
    WrapKey = 6,
    UnwrapKey = 7
};
const uint8_t cryptoKeyUsageTagMaximumValue = 7;

enum class CryptoAlgorithmIdentifierTag {
    RSAES_PKCS1_v1_5 = 0,
    RSASSA_PKCS1_v1_5 = 1,
    RSA_PSS = 2,
    RSA_OAEP = 3,
    ECDSA = 4,
    ECDH = 5,
    AES_CTR = 6,
    AES_CBC = 7,
    AES_GCM = 9,
    AES_CFB = 10,
    AES_KW = 11,
    HMAC = 12,
    SHA_1 = 14,
    SHA_224 = 15,
    SHA_256 = 16,
    SHA_384 = 17,
    SHA_512 = 18,
    HKDF = 20,
    PBKDF2 = 21,
    ED25519 = 22,
    X25519 = 23,
};

const uint8_t cryptoAlgorithmIdentifierTagMaximumValue = 22;

static unsigned countUsages(CryptoKeyUsageBitmap usages)
{
    // Fast bit count algorithm for sparse bit maps.
    unsigned count = 0;
    while (usages) {
        usages = usages & (usages - 1);
        ++count;
    }
    return count;
}

enum class CryptoKeyOKPOpNameTag {
    X25519 = 0,
    ED25519 = 1,
};
const uint8_t cryptoKeyOKPOpNameTagMaximumValue = 1;

#endif

/* CurrentVersion tracks the serialization version so that persistent stores
 * are able to correctly bail out in the case of encountering newer formats.
 *
 * Initial version was 1.
 * Version 2. added the ObjectReferenceTag and support for serialization of cyclic graphs.
 * Version 3. added the FalseObjectTag, TrueObjectTag, NumberObjectTag, StringObjectTag
 * and EmptyStringObjectTag for serialization of Boolean, Number and String objects.
 * Version 4. added support for serializing non-index properties of arrays.
 * Version 5. added support for Map and Set types.
 * Version 6. added support for 8-bit strings.
 * Version 7. added support for File's lastModified attribute.
 * Version 8. added support for ImageData's colorSpace attribute.
 * Version 9. added support for ImageBitmap color space.
 * Version 10. changed the length (and offsets) of ArrayBuffers (and ArrayBufferViews) from 32 to 64 bits.
 * Version 11. added support for Blob's memory cost.
 * Version 12. added support for agent cluster ID.
 * Version 13. added support for ErrorInstance objects.
 */
[[maybe_unused]] static constexpr unsigned CurrentVersion = 13;
[[maybe_unused]] static constexpr unsigned TerminatorTag = 0xFFFFFFFF;
[[maybe_unused]] static constexpr unsigned StringPoolTag = 0xFFFFFFFE;
[[maybe_unused]] static constexpr unsigned NonIndexPropertiesTag = 0xFFFFFFFD;
[[maybe_unused]] static constexpr uint32_t ImageDataPoolTag = 0xFFFFFFFE;

// The high bit of a StringData's length determines the character size.
static constexpr unsigned StringDataIs8BitFlag = 0x80000000;

/*
 * Object serialization is performed according to the following grammar, all tags
 * are recorded as a single uint8_t.
 *
 * IndexType (used for the object pool and StringData's constant pool) is the
 * minimum sized unsigned integer type required to represent the maximum index
 * in the constant pool.
 *
 * SerializedValue :- <CurrentVersion:uint32_t> Value
 * Value :- Array | Object | Map | Set | Terminal
 *
 * Array :-
 *     ArrayTag <length:uint32_t>(<index:uint32_t><value:Value>)* TerminatorTag
 *
 * Object :-
 *     ObjectTag (<name:StringData><value:Value>)* TerminatorTag
 *
 * Map :- MapObjectTag MapData
 *
 * Set :- SetObjectTag SetData
 *
 * MapData :- (<key:Value><value:Value>)* NonMapPropertiesTag (<name:StringData><value:Value>)* TerminatorTag
 * SetData :- (<key:Value>)* NonSetPropertiesTag (<name:StringData><value:Value>)* TerminatorTag
 *
 * Terminal :-
 *      UndefinedTag
 *    | NullTag
 *    | IntTag <value:int32_t>
 *    | ZeroTag
 *    | OneTag
 *    | FalseTag
 *    | TrueTag
 *    | FalseObjectTag
 *    | TrueObjectTag
 *    | DoubleTag <value:double>
 *    | NumberObjectTag <value:double>
 *    | DateTag <value:double>
 *    | String
 *    | EmptyStringTag
 *    | EmptyStringObjectTag
 *    | BigInt
 *    | File
 *    | FileList
 *    | ImageData
 *    | Blob
 *    | ObjectReference
 *    | MessagePortReferenceTag <value:uint32_t>
 *    | ArrayBuffer
 *    | ArrayBufferViewTag ArrayBufferViewSubtag <byteOffset:uint64_t> <byteLength:uint64_t> (ArrayBuffer | ObjectReference)
 *    | CryptoKeyTag <wrappedKeyLength:uint32_t> <factor:byte{wrappedKeyLength}>
 *    | DOMPoint
 *    | DOMRect
 *    | DOMMatrix
 *    | DOMQuad
 *    | ImageBitmapTransferTag <value:uint32_t>
 *    | RTCCertificateTag
 *    | ImageBitmapTag <originClean:uint8_t> <logicalWidth:int32_t> <logicalHeight:int32_t> <resolutionScale:double> DestinationColorSpace <byteLength:uint32_t>(<imageByteData:uint8_t>)
 *    | OffscreenCanvasTransferTag <value:uint32_t>
 *    | WasmMemoryTag <value:uint32_t>
 *    | RTCDataChannelTransferTag <identifier:uint32_t>
 *    | DOMExceptionTag <message:String> <name:String>
 *    | WebCodecsEncodedVideoChunkTag <identifier:uint32_t>
 *
 * Inside certificate, data is serialized in this format as per spec:
 *
 * <expires:double> <certificate:StringData> <origin:StringData> <keyingMaterial:StringData>
 * We also add fingerprints to make sure we expose to JavaScript the same information.
 *
 * Inside wrapped crypto key, data is serialized in this format:
 *
 * <keyFormatVersion:uint32_t> <extractable:int32_t> <usagesCount:uint32_t> <usages:byte{usagesCount}> CryptoKeyClassSubtag (CryptoKeyHMAC | CryptoKeyAES | CryptoKeyRSA)
 *
 * String :-
 *      EmptyStringTag
 *      StringTag StringData
 *
 * StringObject:
 *      EmptyStringObjectTag
 *      StringObjectTag StringData
 *
 * StringData :-
 *      StringPoolTag <cpIndex:IndexType>
 *      (not (TerminatorTag | StringPoolTag))<is8Bit:uint32_t:1><length:uint32_t:31><characters:CharType{length}> // Added to constant pool when seen, string length 0xFFFFFFFF is disallowed
 *
 * BigInt :-
 *      BigIntTag BigIntData
 *      BigIntObjectTag BigIntData
 *
 * BigIntData :-
 *      <sign:uint8_t> <lengthInUint64:uint32_t> <contents:uint64_t{lengthInUint64}>
 *
 * File :-
 *    FileTag FileData
 *
 * FileData :-
 *    <path:StringData> <url:StringData> <type:StringData> <name:StringData> <lastModified:double>
 *
 * FileList :-
 *    FileListTag <length:uint32_t>(<file:FileData>){length}
 *
 * ImageData :-
 *    ImageDataTag <width:int32_t> <height:int32_t> <length:uint32_t> <data:uint8_t{length}> <colorSpace:PredefinedColorSpaceTag>
 *
 * Blob :-
 *    BlobTag <url:StringData><type:StringData><size:long long><memoryCost:long long>
 *
 * RegExp :-
 *    RegExpTag <pattern:StringData><flags:StringData>
 *
 * ObjectReference :-
 *    ObjectReferenceTag <opIndex:IndexType>
 *
 * ArrayBuffer :-
 *    ArrayBufferTag <byteLength:uint64_t> <contents:byte{length}>
 *    ResizableArrayBufferTag <byteLength:uint64_t> <maxLength:uint64_t> <contents:byte{length}>
 *    ArrayBufferTransferTag <value:uint32_t>
 *    SharedArrayBufferTag <value:uint32_t>
 *
 * CryptoKeyHMAC :-
 *    <keySize:uint32_t> <keyData:byte{keySize}> CryptoAlgorithmIdentifierTag // Algorithm tag inner hash function.
 *
 * CryptoKeyAES :-
 *    CryptoAlgorithmIdentifierTag <keySize:uint32_t> <keyData:byte{keySize}>
 *
 * CryptoKeyRSA :-
 *    CryptoAlgorithmIdentifierTag <isRestrictedToHash:int32_t> CryptoAlgorithmIdentifierTag? CryptoKeyAsymmetricTypeSubtag CryptoKeyRSAPublicComponents CryptoKeyRSAPrivateComponents?
 *
 * CryptoKeyRSAPublicComponents :-
 *    <modulusSize:uint32_t> <modulus:byte{modulusSize}> <exponentSize:uint32_t> <exponent:byte{exponentSize}>
 *
 * CryptoKeyRSAPrivateComponents :-
 *    <privateExponentSize:uint32_t> <privateExponent:byte{privateExponentSize}> <primeCount:uint32_t> FirstPrimeInfo? PrimeInfo{primeCount - 1}
 *
 * // CRT data could be computed from prime factors. It is only serialized to reuse a code path that's needed for JWK.
 * FirstPrimeInfo :-
 *    <factorSize:uint32_t> <factor:byte{factorSize}> <crtExponentSize:uint32_t> <crtExponent:byte{crtExponentSize}>
 *
 * PrimeInfo :-
 *    <factorSize:uint32_t> <factor:byte{factorSize}> <crtExponentSize:uint32_t> <crtExponent:byte{crtExponentSize}> <crtCoefficientSize:uint32_t> <crtCoefficient:byte{crtCoefficientSize}>
 *
 * CryptoKeyEC :-
 *    CryptoAlgorithmIdentifierTag <namedCurve:StringData> CryptoKeyAsymmetricTypeSubtag <keySize:uint32_t> <keyData:byte{keySize}>
 *
 * CryptoKeyRaw :-
 *    CryptoAlgorithmIdentifierTag <keySize:uint32_t> <keyData:byte{keySize}>
 *
 * DOMPoint :-
 *        DOMPointReadOnlyTag DOMPointData
 *      | DOMPointTag DOMPointData
 *
 * DOMPointData :-
 *      <x:double> <y:double> <z:double> <w:double>
 *
 * DOMRect :-
 *        DOMRectReadOnlyTag DOMRectData
 *      | DOMRectTag DOMRectData
 *
 * DOMRectData :-
 *      <x:double> <y:double> <width:double> <height:double>
 *
 * DOMMatrix :-
 *        DOMMatrixReadOnlyTag DOMMatrixData
 *      | DOMMatrixTag DOMMatrixData
 *
 * DOMMatrixData :-
 *        <is2D:uint8_t:true> <m11:double> <m12:double> <m21:double> <m22:double> <m41:double> <m42:double>
 *      | <is2D:uint8_t:false> <m11:double> <m12:double> <m13:double> <m14:double> <m21:double> <m22:double> <m23:double> <m24:double> <m31:double> <m32:double> <m33:double> <m34:double> <m41:double> <m42:double> <m43:double> <m44:double>
 *
 * DOMQuad :-
 *      DOMQuadTag DOMQuadData
 *
 * DOMQuadData :-
 *      <p1:DOMPointData> <p2:DOMPointData> <p3:DOMPointData> <p4:DOMPointData>
 *
 * DestinationColorSpace :-
 *        DestinationColorSpaceSRGBTag
 *      | DestinationColorSpaceLinearSRGBTag
 *      | DestinationColorSpaceDisplayP3Tag
 *      | DestinationColorSpaceCGColorSpaceNameTag <nameDataLength:uint32_t> <nameData:uint8_t>{nameDataLength}
 *      | DestinationColorSpaceCGColorSpacePropertyListTag <propertyListDataLength:uint32_t> <propertyListData:uint8_t>{propertyListDataLength}
 */

using DeserializationResult = std::pair<JSC::JSValue, SerializationReturnCode>;

class CloneBase {
    WTF_FORBID_HEAP_ALLOCATION;

protected:
    CloneBase(JSGlobalObject* lexicalGlobalObject)
        : m_lexicalGlobalObject(lexicalGlobalObject)
        , m_failed(false)
    {
    }

    void fail()
    {
        m_failed = true;
    }

    JSGlobalObject* const m_lexicalGlobalObject;
    bool m_failed;
    MarkedArgumentBuffer m_gcBuffer;
};

#if ENABLE(WEB_CRYPTO)
static bool wrapCryptoKey(JSGlobalObject* lexicalGlobalObject, const Vector<uint8_t>& key, Vector<uint8_t>& wrappedKey)
{
    auto context = executionContext(lexicalGlobalObject);
    return context && context->wrapCryptoKey(key, wrappedKey);
}

static bool unwrapCryptoKey(JSGlobalObject* lexicalGlobalObject, const Vector<uint8_t>& wrappedKey, Vector<uint8_t>& key)
{
    auto context = executionContext(lexicalGlobalObject);
    return context && context->unwrapCryptoKey(wrappedKey, key);
}
#endif

#if ASSUME_LITTLE_ENDIAN
template<typename T> static void writeLittleEndian(Vector<uint8_t>& buffer, T value)
{
    buffer.append(std::span { reinterpret_cast<uint8_t*>(&value), sizeof(value) });
}
#else
template<typename T> static void writeLittleEndian(Vector<uint8_t>& buffer, T value)
{
    for (unsigned i = 0; i < sizeof(T); i++) {
        buffer.append(value & 0xFF);
        value >>= 8;
    }
}
#endif

template<> void writeLittleEndian<uint8_t>(Vector<uint8_t>& buffer, uint8_t value)
{
    buffer.append(value);
}

template<typename T> static bool writeLittleEndian(Vector<uint8_t>& buffer, const T* values, uint32_t length)
{
    if (length > std::numeric_limits<uint32_t>::max() / sizeof(T))
        return false;

#if ASSUME_LITTLE_ENDIAN
    buffer.append(std::span { reinterpret_cast<const uint8_t*>(values), length * sizeof(T) });
#else
    for (unsigned i = 0; i < length; i++) {
        T value = values[i];
        for (unsigned j = 0; j < sizeof(T); j++) {
            buffer.append(static_cast<uint8_t>(value & 0xFF));
            value >>= 8;
        }
    }
#endif
    return true;
}

template<> bool writeLittleEndian<uint8_t>(Vector<uint8_t>& buffer, const uint8_t* values, uint32_t length)
{
    buffer.append(std::span { values, length });
    return true;
}

class CloneSerializer : CloneBase {
    WTF_FORBID_HEAP_ALLOCATION;

public:
    Vector<uint8_t>& m_buffer;

    void write(const uint8_t* data, unsigned length)
    {
        writeLittleEndian(m_buffer, data, length);
    }
    //     static SerializationReturnCode serialize(JSGlobalObject* lexicalGlobalObject, JSValue value, Vector<RefPtr<MessagePort>>& messagePorts, Vector<RefPtr<JSC::ArrayBuffer>>& arrayBuffers, const Vector<RefPtr<ImageBitmap>>& imageBitmaps,
    // #if ENABLE(OFFSCREEN_CANVAS_IN_WORKERS)
    //         const Vector<RefPtr<OffscreenCanvas>>& offscreenCanvases,
    // #endif
    // #if ENABLE(WEB_RTC)
    //         const Vector<Ref<RTCDataChannel>>& rtcDataChannels,
    // #endif
    // #if ENABLE(WEB_CODECS)
    //         Vector<RefPtr<WebCodecsEncodedVideoChunkStorage>>& serializedVideoChunks,
    //         Vector<RefPtr<WebCodecsVideoFrame>>& serializedVideoFrames,
    // #endif
    // #if ENABLE(WEBASSEMBLY)
    //         WasmModuleArray& wasmModules,
    //         WasmMemoryHandleArray& wasmMemoryHandles,
    // #endif
    //         Vector<URLKeepingBlobAlive>& blobHandles, Vector<uint8_t>& out, SerializationContext context, ArrayBufferContentsArray& sharedBuffers,
    //         SerializationForStorage forStorage)
    //     {
    //         CloneSerializer serializer(lexicalGlobalObject, messagePorts, arrayBuffers, imageBitmaps,
    // #if ENABLE(OFFSCREEN_CANVAS_IN_WORKERS)
    //             offscreenCanvases,
    // #endif
    // #if ENABLE(WEB_RTC)
    //             rtcDataChannels,
    // #endif
    // #if ENABLE(WEB_CODECS)
    //             serializedVideoChunks,
    //             serializedVideoFrames,
    // #endif
    // #if ENABLE(WEBASSEMBLY)
    //             wasmModules,
    //             wasmMemoryHandles,
    // #endif
    //             blobHandles, out, context, sharedBuffers, forStorage);
    //         return serializer.serialize(value);
    //     }

    static SerializationReturnCode serialize(JSGlobalObject* lexicalGlobalObject, JSValue value, Vector<RefPtr<MessagePort>>& messagePorts, Vector<RefPtr<JSC::ArrayBuffer>>& arrayBuffers,
#if ENABLE(OFFSCREEN_CANVAS_IN_WORKERS)
        const Vector<RefPtr<OffscreenCanvas>>& offscreenCanvases,
#endif
#if ENABLE(WEB_RTC)
        const Vector<Ref<RTCDataChannel>>& rtcDataChannels,
#endif
#if ENABLE(WEB_CODECS)
        Vector<RefPtr<WebCodecsEncodedVideoChunkStorage>>& serializedVideoChunks,
        Vector<RefPtr<WebCodecsVideoFrame>>& serializedVideoFrames,
#endif
#if ENABLE(WEBASSEMBLY)
        WasmModuleArray& wasmModules,
        WasmMemoryHandleArray& wasmMemoryHandles,
#endif
        Vector<uint8_t>& out, SerializationContext context, ArrayBufferContentsArray& sharedBuffers,
        SerializationForStorage forStorage, SerializationForTransfer forTransfer)
    {
        CloneSerializer serializer(lexicalGlobalObject, messagePorts, arrayBuffers,
#if ENABLE(OFFSCREEN_CANVAS_IN_WORKERS)
            offscreenCanvases,
#endif
#if ENABLE(WEB_RTC)
            rtcDataChannels,
#endif
#if ENABLE(WEB_CODECS)
            serializedVideoChunks,
            serializedVideoFrames,
#endif
#if ENABLE(WEBASSEMBLY)
            wasmModules,
            wasmMemoryHandles,
#endif
            out, context, sharedBuffers, forStorage, forTransfer);
        return serializer.serialize(value);
    }

    static bool serialize(StringView string, Vector<uint8_t>& out)
    {
        writeLittleEndian(out, CurrentVersion);
        if (string.isEmpty()) {
            writeLittleEndian<uint8_t>(out, EmptyStringTag);
            return true;
        }
        writeLittleEndian<uint8_t>(out, StringTag);
        const auto length = string.length();
        if (string.is8Bit()) {
            const auto span = string.span8();
            writeLittleEndian(out, length | StringDataIs8BitFlag);
            return writeLittleEndian(out, span.data(), length);
        }
        const auto span = string.span16();
        writeLittleEndian(out, length);
        return writeLittleEndian(out, span.data(), length);
    }

private:
    typedef HashMap<JSObject*, uint32_t> ObjectPool;

    //     CloneSerializer(JSGlobalObject* lexicalGlobalObject, Vector<RefPtr<MessagePort>>& messagePorts, Vector<RefPtr<JSC::ArrayBuffer>>& arrayBuffers, const Vector<RefPtr<ImageBitmap>>& imageBitmaps,
    // #if ENABLE(OFFSCREEN_CANVAS_IN_WORKERS)
    //         const Vector<RefPtr<OffscreenCanvas>>& offscreenCanvases,
    // #endif
    // #if ENABLE(WEB_RTC)
    //         const Vector<Ref<RTCDataChannel>>& rtcDataChannels,
    // #endif
    // #if ENABLE(WEB_CODECS)
    //         Vector<RefPtr<WebCodecsEncodedVideoChunkStorage>>& serializedVideoChunks,
    //         Vector<RefPtr<WebCodecsVideoFrame>>& serializedVideoFrames,
    // #endif
    // #if ENABLE(WEBASSEMBLY)
    //         WasmModuleArray& wasmModules,
    //         WasmMemoryHandleArray& wasmMemoryHandles,
    // #endif
    //         Vector<URLKeepingBlobAlive>& blobHandles, Vector<uint8_t>& out, SerializationContext context, ArrayBufferContentsArray& sharedBuffers, SerializationForStorage forStorage)
    //         : CloneBase(lexicalGlobalObject)
    //         , m_buffer(out)
    //         , m_blobHandles(blobHandles)
    //         , m_emptyIdentifier(Identifier::fromString(lexicalGlobalObject->vm(), emptyString()))
    //         , m_context(context)
    //         , m_sharedBuffers(sharedBuffers)
    // #if ENABLE(WEBASSEMBLY)
    //         , m_wasmModules(wasmModules)
    //         , m_wasmMemoryHandles(wasmMemoryHandles)
    // #endif
    // #if ENABLE(WEB_CODECS)
    //         , m_serializedVideoChunks(serializedVideoChunks)
    //         , m_serializedVideoFrames(serializedVideoFrames)
    // #endif
    //         , m_forStorage(forStorage)
    //     {
    //         write(CurrentVersion);
    //         fillTransferMap(messagePorts, m_transferredMessagePorts);
    //         fillTransferMap(arrayBuffers, m_transferredArrayBuffers);
    //         fillTransferMap(imageBitmaps, m_transferredImageBitmaps);
    // #if ENABLE(OFFSCREEN_CANVAS_IN_WORKERS)
    //         fillTransferMap(offscreenCanvases, m_transferredOffscreenCanvases);
    // #endif
    // #if ENABLE(WEB_RTC)
    //         fillTransferMap(rtcDataChannels, m_transferredRTCDataChannels);
    // #endif
    //     }

    CloneSerializer(JSGlobalObject* lexicalGlobalObject, Vector<RefPtr<MessagePort>>& messagePorts, Vector<RefPtr<JSC::ArrayBuffer>>& arrayBuffers,
#if ENABLE(OFFSCREEN_CANVAS_IN_WORKERS)
        const Vector<RefPtr<OffscreenCanvas>>& offscreenCanvases,
#endif
#if ENABLE(WEB_RTC)
        const Vector<Ref<RTCDataChannel>>& rtcDataChannels,
#endif
#if ENABLE(WEB_CODECS)
        Vector<RefPtr<WebCodecsEncodedVideoChunkStorage>>& serializedVideoChunks,
        Vector<RefPtr<WebCodecsVideoFrame>>& serializedVideoFrames,
#endif
#if ENABLE(WEBASSEMBLY)
        WasmModuleArray& wasmModules,
        WasmMemoryHandleArray& wasmMemoryHandles,
#endif
        Vector<uint8_t>& out, SerializationContext context, ArrayBufferContentsArray& sharedBuffers, SerializationForStorage forStorage, SerializationForTransfer forTransfer)
        : CloneBase(lexicalGlobalObject)
        , m_buffer(out)
        , m_emptyIdentifier(Identifier::fromString(lexicalGlobalObject->vm(), emptyString()))
        , m_context(context)
        , m_sharedBuffers(sharedBuffers)
#if ENABLE(WEBASSEMBLY)
        , m_wasmModules(wasmModules)
        , m_wasmMemoryHandles(wasmMemoryHandles)
#endif
#if ENABLE(WEB_CODECS)
        , m_serializedVideoChunks(serializedVideoChunks)
        , m_serializedVideoFrames(serializedVideoFrames)
#endif
        , m_forStorage(forStorage)
        , m_forTransfer(forTransfer)
    {
        write(CurrentVersion);
        fillTransferMap(messagePorts, m_transferredMessagePorts);
        fillTransferMap(arrayBuffers, m_transferredArrayBuffers);
#if ENABLE(OFFSCREEN_CANVAS_IN_WORKERS)
        fillTransferMap(offscreenCanvases, m_transferredOffscreenCanvases);
#endif
#if ENABLE(WEB_RTC)
        fillTransferMap(rtcDataChannels, m_transferredRTCDataChannels);
#endif
    }

    template<class T>
    void fillTransferMap(const Vector<RefPtr<T>>& input, ObjectPool& result)
    {
        if (input.isEmpty())
            return;
        JSDOMGlobalObject* globalObject = jsCast<JSDOMGlobalObject*>(m_lexicalGlobalObject);
        for (size_t i = 0; i < input.size(); i++) {
            JSC::JSValue value = toJS(m_lexicalGlobalObject, globalObject, input[i].get());
            JSC::JSObject* obj = value.getObject();
            if (obj && !result.contains(obj))
                result.add(obj, i);
        }
    }
    template<class T>
    void fillTransferMap(const Vector<Ref<T>>& input, ObjectPool& result)
    {
        if (input.isEmpty())
            return;
        JSDOMGlobalObject* globalObject = jsCast<JSDOMGlobalObject*>(m_lexicalGlobalObject);
        for (size_t i = 0; i < input.size(); i++) {
            JSC::JSValue value = toJS(m_lexicalGlobalObject, globalObject, input[i].get());
            JSC::JSObject* obj = value.getObject();
            if (obj && !result.contains(obj))
                result.add(obj, i);
        }
    }

    SerializationReturnCode serialize(JSValue in);

    bool isArray(JSValue value)
    {
        if (!value.isObject())
            return false;
        JSObject* object = asObject(value);
        return object->inherits<JSArray>();
    }

    bool isMap(JSValue value)
    {
        if (!value.isObject())
            return false;
        JSObject* object = asObject(value);
        return object->inherits<JSMap>();
    }
    bool isSet(JSValue value)
    {
        if (!value.isObject())
            return false;
        JSObject* object = asObject(value);
        return object->inherits<JSSet>();
    }

    bool checkForDuplicate(JSObject* object)
    {
        // Record object for graph reconstruction
        ObjectPool::const_iterator found = m_objectPool.find(object);

        // Handle duplicate references
        if (found != m_objectPool.end()) {
            write(ObjectReferenceTag);
            ASSERT(found->value < m_objectPool.size());
            writeObjectIndex(found->value);
            return true;
        }

        return false;
    }

    void recordObject(JSObject* object)
    {
        m_objectPool.add(object, m_objectPool.size());
        m_gcBuffer.appendWithCrashOnOverflow(object);
    }

    bool startObjectInternal(JSObject* object)
    {
        if (checkForDuplicate(object))
            return false;
        recordObject(object);
        return true;
    }

    bool startObject(JSObject* object)
    {
        if (!startObjectInternal(object))
            return false;
        write(ObjectTag);
        return true;
    }

    bool startArray(JSArray* array)
    {
        if (!startObjectInternal(array))
            return false;

        unsigned length = array->length();
        write(ArrayTag);
        write(length);
        return true;
    }

    bool startSet(JSSet* set)
    {
        if (!startObjectInternal(set))
            return false;

        write(SetObjectTag);
        return true;
    }

    bool startMap(JSMap* map)
    {
        if (!startObjectInternal(map))
            return false;

        write(MapObjectTag);
        return true;
    }

    void endObject()
    {
        write(TerminatorTag);
    }

    JSValue getProperty(JSObject* object, const Identifier& propertyName)
    {
        PropertySlot slot(object, PropertySlot::InternalMethodType::Get);
        if (object->methodTable()->getOwnPropertySlot(object, m_lexicalGlobalObject, propertyName, slot))
            return slot.getValue(m_lexicalGlobalObject, propertyName);
        return JSValue();
    }

    void dumpImmediate(JSValue value, SerializationReturnCode& code)
    {
        if (value.isNull()) {
            write(NullTag);
            return;
        }
        if (value.isUndefined()) {
            write(UndefinedTag);
            return;
        }
        if (value.isNumber()) {
            if (value.isInt32()) {
                if (!value.asInt32())
                    write(ZeroTag);
                else if (value.asInt32() == 1)
                    write(OneTag);
                else {
                    write(IntTag);
                    write(static_cast<uint32_t>(value.asInt32()));
                }
            } else {
                write(DoubleTag);
                write(value.asDouble());
            }
            return;
        }
        if (value.isBoolean()) {
            if (value.isTrue())
                write(TrueTag);
            else
                write(FalseTag);
            return;
        }
#if USE(BIGINT32)
        if (value.isBigInt32()) {
            write(BigIntTag);
            dumpBigIntData(value);
            return;
        }
#endif

        // Make any new primitive extension safe by throwing an error.
        code = SerializationReturnCode::DataCloneError;
    }

    void dumpString(const String& string)
    {
        if (string.isEmpty())
            write(EmptyStringTag);
        else {
            write(StringTag);
            write(string);
        }
    }

    void dumpStringObject(const String& string)
    {
        if (string.isEmpty())
            write(EmptyStringObjectTag);
        else {
            write(StringObjectTag);
            write(string);
        }
    }

    void dumpBigIntData(JSValue value)
    {
        ASSERT(value.isBigInt());
#if USE(BIGINT32)
        if (value.isBigInt32()) {
            dumpBigInt32Data(value.bigInt32AsInt32());
            return;
        }
#endif
        dumpHeapBigIntData(jsCast<JSBigInt*>(value));
    }

#if USE(BIGINT32)
    void dumpBigInt32Data(int32_t integer)
    {
        write(static_cast<uint8_t>(integer < 0));
        if (!integer) {
            write(static_cast<uint32_t>(0)); // Length-in-uint64_t
            return;
        }
        write(static_cast<uint32_t>(1)); // Length-in-uint64_t
        int64_t value = static_cast<int64_t>(integer);
        if (value < 0)
            value = -value;
        write(static_cast<uint64_t>(value));
    }
#endif

    void dumpHeapBigIntData(JSBigInt* bigInt)
    {
        write(static_cast<uint8_t>(bigInt->sign()));
        if constexpr (sizeof(JSBigInt::Digit) == sizeof(uint64_t)) {
            write(static_cast<uint32_t>(bigInt->length()));
            for (unsigned index = 0; index < bigInt->length(); ++index)
                write(static_cast<uint64_t>(bigInt->digit(index)));
        } else {
            ASSERT(sizeof(JSBigInt::Digit) == sizeof(uint32_t));
            uint32_t lengthInUint64 = bigInt->length() / 2;
            if (bigInt->length() & 0x1)
                ++lengthInUint64;
            write(lengthInUint64);
            uint64_t value = 0;
            for (unsigned index = 0; index < bigInt->length(); ++index) {
                if (!(index & 0x1))
                    value = bigInt->digit(index);
                else {
                    value = (static_cast<uint64_t>(bigInt->digit(index)) << 32) | value;
                    write(static_cast<uint64_t>(value));
                    value = 0;
                }
            }
            if (bigInt->length() & 0x1)
                write(static_cast<uint64_t>(value));
        }
    }

    JSC::JSValue toJSArrayBuffer(ArrayBuffer& arrayBuffer)
    {
        auto& vm = m_lexicalGlobalObject->vm();
        auto* globalObject = m_lexicalGlobalObject;
        if (globalObject->inherits<JSDOMGlobalObject>())
            return toJS(globalObject, jsCast<JSDOMGlobalObject*>(globalObject), &arrayBuffer);

        if (auto* buffer = arrayBuffer.m_wrapper.get())
            return buffer;

        return JSC::JSArrayBuffer::create(vm, globalObject->arrayBufferStructure(arrayBuffer.sharingMode()), &arrayBuffer);
    }

    bool dumpArrayBufferView(JSObject* obj, SerializationReturnCode& code)
    {
        VM& vm = m_lexicalGlobalObject->vm();
        write(ArrayBufferViewTag);
        if (obj->inherits<JSDataView>())
            write(DataViewTag);
        else if (obj->inherits<JSUint8ClampedArray>())
            write(Uint8ClampedArrayTag);
        else if (obj->inherits<JSInt8Array>())
            write(Int8ArrayTag);
        else if (obj->inherits<JSUint8Array>())
            write(Uint8ArrayTag);
        else if (obj->inherits<JSInt16Array>())
            write(Int16ArrayTag);
        else if (obj->inherits<JSUint16Array>())
            write(Uint16ArrayTag);
        else if (obj->inherits<JSInt32Array>())
            write(Int32ArrayTag);
        else if (obj->inherits<JSUint32Array>())
            write(Uint32ArrayTag);
        else if (obj->inherits<JSFloat16Array>())
            write(Float16ArrayTag);
        else if (obj->inherits<JSFloat32Array>())
            write(Float32ArrayTag);
        else if (obj->inherits<JSFloat64Array>())
            write(Float64ArrayTag);
        else if (obj->inherits<JSBigInt64Array>())
            write(BigInt64ArrayTag);
        else if (obj->inherits<JSBigUint64Array>())
            write(BigUint64ArrayTag);
        else
            return false;

        if (jsCast<JSArrayBufferView*>(obj)->isOutOfBounds()) [[unlikely]] {
            code = SerializationReturnCode::DataCloneError;
            return true;
        }

        RefPtr<ArrayBufferView> arrayBufferView = toPossiblySharedArrayBufferView(vm, obj);
        if (arrayBufferView->isResizableOrGrowableShared()) {
            uint64_t byteOffset = arrayBufferView->byteOffsetRaw();
            write(byteOffset);
            uint64_t byteLength = arrayBufferView->byteLengthRaw();
            if (arrayBufferView->isAutoLength())
                byteLength = autoLengthMarker;
            write(byteLength);
        } else {
            uint64_t byteOffset = arrayBufferView->byteOffset();
            write(byteOffset);
            uint64_t byteLength = arrayBufferView->byteLength();
            write(byteLength);
        }
        RefPtr<ArrayBuffer> arrayBuffer = arrayBufferView->possiblySharedBuffer();
        if (!arrayBuffer) {
            code = SerializationReturnCode::ValidationError;
            return true;
        }

        return dumpIfTerminal(toJSArrayBuffer(*arrayBuffer), code);
    }

    // void dumpDOMPoint(const DOMPointReadOnly& point)
    // {
    //     write(point.x());
    //     write(point.y());
    //     write(point.z());
    //     write(point.w());
    // }

    // void dumpDOMPoint(JSObject* obj)
    // {
    //     if (obj->inherits<JSDOMPoint>())
    //         write(DOMPointTag);
    //     else
    //         write(DOMPointReadOnlyTag);

    //     dumpDOMPoint(jsCast<JSDOMPointReadOnly*>(obj)->wrapped());
    // }

    // void dumpDOMRect(JSObject* obj)
    // {
    //     if (obj->inherits<JSDOMRect>())
    //         write(DOMRectTag);
    //     else
    //         write(DOMRectReadOnlyTag);

    //     auto& rect = jsCast<JSDOMRectReadOnly*>(obj)->wrapped();
    //     write(rect.x());
    //     write(rect.y());
    //     write(rect.width());
    //     write(rect.height());
    // }

    // void dumpDOMMatrix(JSObject* obj)
    // {
    //     if (obj->inherits<JSDOMMatrix>())
    //         write(DOMMatrixTag);
    //     else
    //         write(DOMMatrixReadOnlyTag);

    //     auto& matrix = jsCast<JSDOMMatrixReadOnly*>(obj)->wrapped();
    //     bool is2D = matrix.is2D();
    //     write(static_cast<uint8_t>(is2D));
    //     if (is2D) {
    //         write(matrix.m11());
    //         write(matrix.m12());
    //         write(matrix.m21());
    //         write(matrix.m22());
    //         write(matrix.m41());
    //         write(matrix.m42());
    //     } else {
    //         write(matrix.m11());
    //         write(matrix.m12());
    //         write(matrix.m13());
    //         write(matrix.m14());
    //         write(matrix.m21());
    //         write(matrix.m22());
    //         write(matrix.m23());
    //         write(matrix.m24());
    //         write(matrix.m31());
    //         write(matrix.m32());
    //         write(matrix.m33());
    //         write(matrix.m34());
    //         write(matrix.m41());
    //         write(matrix.m42());
    //         write(matrix.m43());
    //         write(matrix.m44());
    //     }
    // }

    // void dumpDOMQuad(JSObject* obj)
    // {
    //     write(DOMQuadTag);

    //     auto& quad = jsCast<JSDOMQuad*>(obj)->wrapped();
    //     dumpDOMPoint(quad.p1());
    //     dumpDOMPoint(quad.p2());
    //     dumpDOMPoint(quad.p3());
    //     dumpDOMPoint(quad.p4());
    // }

    // void dumpImageBitmap(JSObject* obj, SerializationReturnCode& code)
    // {
    //     auto index = m_transferredImageBitmaps.find(obj);
    //     if (index != m_transferredImageBitmaps.end()) {
    //         write(ImageBitmapTransferTag);
    //         write(index->value);
    //         return;
    //     }

    //     auto& imageBitmap = jsCast<JSImageBitmap*>(obj)->wrapped();
    //     if (!imageBitmap.originClean()) {
    //         code = SerializationReturnCode::DataCloneError;
    //         return;
    //     }

    //     auto* buffer = imageBitmap.buffer();
    //     if (!buffer) {
    //         code = SerializationReturnCode::ValidationError;
    //         return;
    //     }

    //     // FIXME: We should try to avoid converting pixel format.
    //     PixelBufferFormat format { AlphaPremultiplication::Premultiplied, PixelFormat::RGBA8, buffer->colorSpace() };
    //     const IntSize& logicalSize = buffer->truncatedLogicalSize();
    //     auto pixelBuffer = buffer->getPixelBuffer(format, { IntPoint::zero(), logicalSize });
    //     if (!is<ByteArrayPixelBuffer>(pixelBuffer)) {
    //         code = SerializationReturnCode::ValidationError;
    //         return;
    //     }

    //     auto arrayBuffer = downcast<ByteArrayPixelBuffer>(*pixelBuffer).data().possiblySharedBuffer();
    //     if (!arrayBuffer) {
    //         code = SerializationReturnCode::ValidationError;
    //         return;
    //     }

    //     write(ImageBitmapTag);
    //     write(static_cast<uint8_t>(imageBitmap.serializationState().toRaw()));
    //     write(static_cast<int32_t>(logicalSize.width()));
    //     write(static_cast<int32_t>(logicalSize.height()));
    //     write(static_cast<double>(buffer->resolutionScale()));
    //     write(buffer->colorSpace());

    //     CheckedUint32 byteLength = arrayBuffer->byteLength();
    //     if (byteLength.hasOverflowed()) {
    //         code = SerializationReturnCode::ValidationError;
    //         return;
    //     }
    //     write(byteLength);
    //     write(static_cast<const uint8_t*>(arrayBuffer->data()), byteLength);
    // }

#if ENABLE(OFFSCREEN_CANVAS_IN_WORKERS)
    void dumpOffscreenCanvas(JSObject* obj, SerializationReturnCode& code)
    {
        auto index = m_transferredOffscreenCanvases.find(obj);
        if (index != m_transferredOffscreenCanvases.end()) {
            write(OffscreenCanvasTransferTag);
            write(index->value);
            return;
        }

        code = SerializationReturnCode::DataCloneError;
    }
#endif

#if ENABLE(WEB_RTC)
    void dumpRTCDataChannel(JSObject* obj, SerializationReturnCode& code)
    {
        auto index = m_transferredRTCDataChannels.find(obj);
        if (index != m_transferredRTCDataChannels.end()) {
            write(RTCDataChannelTransferTag);
            write(index->value);
            return;
        }

        code = SerializationReturnCode::DataCloneError;
    }
#endif
#if ENABLE(WEB_CODECS)
    void dumpWebCodecsEncodedVideoChunk(JSObject* obj)
    {
        auto& videoChunk = jsCast<JSWebCodecsEncodedVideoChunk*>(obj)->wrapped();

        auto index = m_serializedVideoChunks.find(&videoChunk.storage());
        if (index == notFound) {
            index = m_serializedVideoChunks.size();
            m_serializedVideoChunks.append(&videoChunk.storage());
        }

        write(WebCodecsEncodedVideoChunkTag);
        write(static_cast<uint32_t>(index));
    }

    bool dumpWebCodecsVideoFrame(JSObject* obj)
    {
        Ref videoFrame = jsCast<JSWebCodecsVideoFrame*>(obj)->wrapped();
        if (videoFrame->isDetached())
            return false;

        auto index = m_serializedVideoFrames.find(videoFrame.ptr());
        if (index == notFound) {
            index = m_serializedVideoChunks.size();
            m_serializedVideoFrames.append(WTFMove(videoFrame));
        }
        write(WebCodecsVideoFrameTag);
        write(static_cast<uint32_t>(index));
        return true;
    }
#endif

    void dumpDOMException(JSObject* obj, SerializationReturnCode& code)
    {
        if (auto* exception = JSDOMException::toWrapped(m_lexicalGlobalObject->vm(), obj)) {
            write(DOMExceptionTag);
            write(exception->message());
            write(exception->name());
            return;
        }

        code = SerializationReturnCode::DataCloneError;
    }

    bool dumpIfTerminal(JSValue value, SerializationReturnCode& code)
    {
        if (!value.isCell()) {
            dumpImmediate(value, code);
            return true;
        }
        ASSERT(value.isCell());

        if (value.isString()) {
            dumpString(asString(value)->value(m_lexicalGlobalObject));
            return true;
        }

        if (value.isHeapBigInt()) {
            write(BigIntTag);
            dumpBigIntData(value);
            return true;
        }

        if (value.isSymbol()) {
            code = SerializationReturnCode::DataCloneError;
            return true;
        }

        VM& vm = m_lexicalGlobalObject->vm();
        auto scope = DECLARE_THROW_SCOPE(vm);

        if (isArray(value))
            return false;

        if (value.isObject()) {
            auto* obj = asObject(value);
            if (auto* dateObject = jsDynamicCast<DateInstance*>(obj)) {
                write(DateTag);
                write(dateObject->internalNumber());
                return true;
            }
            if (auto* booleanObject = jsDynamicCast<BooleanObject*>(obj)) {
                if (!startObjectInternal(booleanObject)) // handle duplicates
                    return true;
                write(booleanObject->internalValue().toBoolean(m_lexicalGlobalObject) ? TrueObjectTag : FalseObjectTag);
                return true;
            }
            if (auto* stringObject = jsDynamicCast<StringObject*>(obj)) {
                if (!startObjectInternal(stringObject)) // handle duplicates
                    return true;
                String str = asString(stringObject->internalValue())->value(m_lexicalGlobalObject);
                dumpStringObject(str);
                return true;
            }
            if (auto* numberObject = jsDynamicCast<NumberObject*>(obj)) {
                if (!startObjectInternal(numberObject)) // handle duplicates
                    return true;
                write(NumberObjectTag);
                write(numberObject->internalValue().asNumber());
                return true;
            }
            if (auto* bigIntObject = jsDynamicCast<BigIntObject*>(obj)) {
                if (!startObjectInternal(bigIntObject)) // handle duplicates
                    return true;
                JSValue bigIntValue = bigIntObject->internalValue();
                ASSERT(bigIntValue.isBigInt());
                write(BigIntObjectTag);
                dumpBigIntData(bigIntValue);
                return true;
            }
            // if (auto* file = JSFile::toWrapped(vm, obj)) {
            //     write(FileTag);
            //     write(*file);
            //     return true;
            // }
            // if (auto* list = JSFileList::toWrapped(vm, obj)) {
            //     write(FileListTag);
            //     write(list->length());
            //     for (auto& file : list->files())
            //         write(file.get());
            //     return true;
            // }

            // if (auto* blob = JSBlob::toWrapped(vm, obj)) {
            //     write(BlobTag);
            //     m_blobHandles.append(blob->handle().isolatedCopy());
            //     write(blob->url().string());
            //     write(blob->type());
            //     static_assert(sizeof(uint64_t) == sizeof(decltype(blob->size())));
            //     uint64_t size = blob->size();
            //     write(size);
            //     uint64_t memoryCost = blob->memoryCost();
            //     write(memoryCost);
            //     return true;
            // }
            // if (auto* data = JSImageData::toWrapped(vm, obj)) {
            //     write(ImageDataTag);
            //     auto addResult = m_imageDataPool.add(*data, m_imageDataPool.size());
            //     if (!addResult.isNewEntry) {
            //         write(ImageDataPoolTag);
            //         writeImageDataIndex(addResult.iterator->value);
            //         return true;
            //     }
            //     write(static_cast<uint32_t>(data->width()));
            //     write(static_cast<uint32_t>(data->height()));
            //     CheckedUint32 dataLength = data->data().length();
            //     if (dataLength.hasOverflowed()) {
            //         code = SerializationReturnCode::DataCloneError;
            //         return true;
            //     }
            //     write(dataLength);
            //     write(data->data().data(), dataLength);
            //     write(data->colorSpace());
            //     return true;
            // }
            if (auto* regExp = jsDynamicCast<RegExpObject*>(obj)) {
                write(RegExpTag);
                write(regExp->regExp()->pattern());
                write(String::fromLatin1(JSC::Yarr::flagsString(regExp->regExp()->flags()).data()));
                return true;
            }
            if (auto* errorInstance = jsDynamicCast<ErrorInstance*>(obj)) {
                auto& vm = m_lexicalGlobalObject->vm();
                auto errorTypeValue = errorInstance->get(m_lexicalGlobalObject, vm.propertyNames->name);
                RETURN_IF_EXCEPTION(scope, false);
                auto errorTypeString = errorTypeValue.toWTFString(m_lexicalGlobalObject);
                RETURN_IF_EXCEPTION(scope, false);

                String message;
                PropertyDescriptor messageDescriptor;
                if (errorInstance->getOwnPropertyDescriptor(m_lexicalGlobalObject, vm.propertyNames->message, messageDescriptor) && messageDescriptor.isDataDescriptor()) {
                    ASSERT(!scope.exception());
                    message = messageDescriptor.value().toWTFString(m_lexicalGlobalObject);
                }
                RETURN_IF_EXCEPTION(scope, false);

                unsigned line = 0;
                PropertyDescriptor lineDescriptor;
                if (errorInstance->getOwnPropertyDescriptor(m_lexicalGlobalObject, vm.propertyNames->line, lineDescriptor) && lineDescriptor.isDataDescriptor()) {
                    ASSERT(!scope.exception());
                    line = lineDescriptor.value().toNumber(m_lexicalGlobalObject);
                }
                RETURN_IF_EXCEPTION(scope, false);

                unsigned column = 0;
                PropertyDescriptor columnDescriptor;
                if (errorInstance->getOwnPropertyDescriptor(m_lexicalGlobalObject, vm.propertyNames->column, columnDescriptor) && columnDescriptor.isDataDescriptor()) {
                    ASSERT(!scope.exception());
                    column = columnDescriptor.value().toNumber(m_lexicalGlobalObject);
                }
                RETURN_IF_EXCEPTION(scope, false);

                String sourceURL;
                PropertyDescriptor sourceURLDescriptor;
                if (errorInstance->getOwnPropertyDescriptor(m_lexicalGlobalObject, vm.propertyNames->sourceURL, sourceURLDescriptor) && sourceURLDescriptor.isDataDescriptor()) {
                    ASSERT(!scope.exception());
                    sourceURL = sourceURLDescriptor.value().toWTFString(m_lexicalGlobalObject);
                }
                RETURN_IF_EXCEPTION(scope, false);

                String stack;
                PropertyDescriptor stackDescriptor;
                if (errorInstance->getOwnPropertyDescriptor(m_lexicalGlobalObject, vm.propertyNames->stack, stackDescriptor) && stackDescriptor.isDataDescriptor()) {
                    ASSERT(!scope.exception());
                    stack = stackDescriptor.value().toWTFString(m_lexicalGlobalObject);
                }
                RETURN_IF_EXCEPTION(scope, false);

                write(ErrorInstanceTag);
                write(errorNameToSerializableErrorType(errorTypeString));
                writeNullableString(message);
                write(line);
                write(column);
                writeNullableString(sourceURL);
                writeNullableString(stack);
                return true;
            }
            if (obj->inherits<JSMessagePort>()) {
                auto index = m_transferredMessagePorts.find(obj);
                if (index != m_transferredMessagePorts.end()) {
                    write(MessagePortReferenceTag);
                    write(index->value);
                    return true;
                }
                // MessagePort object could not be found in transferred message ports
                code = SerializationReturnCode::ValidationError;
                return true;
            }
            if (auto* arrayBuffer = toPossiblySharedArrayBuffer(vm, obj)) {
                if (arrayBuffer->isDetached()) {
                    code = SerializationReturnCode::ValidationError;
                    return true;
                }
                auto index = m_transferredArrayBuffers.find(obj);
                if (index != m_transferredArrayBuffers.end()) {
                    write(ArrayBufferTransferTag);
                    write(index->value);
                    return true;
                }
                if (!startObjectInternal(obj)) // handle duplicates
                    return true;

                if (arrayBuffer->isShared() && m_context == SerializationContext::WorkerPostMessage) {
                    // https://html.spec.whatwg.org/multipage/structured-data.html#structuredserializeinternal
                    if (!JSC::Options::useSharedArrayBuffer()) {
                        code = SerializationReturnCode::DataCloneError;
                        return true;
                    }
                    uint32_t index = m_sharedBuffers.size();
                    ArrayBufferContents contents;
                    if (arrayBuffer->shareWith(contents)) {
                        write(SharedArrayBufferTag);
                        m_sharedBuffers.append(WTFMove(contents));
                        write(index);
                        return true;
                    }
                }

                if (arrayBuffer->isResizableOrGrowableShared()) {
                    write(ResizableArrayBufferTag);
                    uint64_t byteLength = arrayBuffer->byteLength();
                    write(byteLength);
                    uint64_t maxByteLength = arrayBuffer->maxByteLength().value_or(0);
                    write(maxByteLength);
                    write(static_cast<const uint8_t*>(arrayBuffer->data()), byteLength);
                    return true;
                }

                write(ArrayBufferTag);
                uint64_t byteLength = arrayBuffer->byteLength();
                write(byteLength);
                write(static_cast<const uint8_t*>(arrayBuffer->data()), byteLength);
                return true;
            }
            if (obj->inherits<JSArrayBufferView>()) {
                if (checkForDuplicate(obj))
                    return true;
                bool success = dumpArrayBufferView(obj, code);
<<<<<<< HEAD
                if (scope.exception()) [[unlikely]]
                    return false;
=======
                RETURN_IF_EXCEPTION(scope, false);
>>>>>>> 6c5b8635
                recordObject(obj);
                return success;
            }
#if ENABLE(WEB_CRYPTO)
            if (auto* key = JSCryptoKey::toWrapped(vm, obj)) {
                write(CryptoKeyTag);
                Vector<uint8_t> serializedKey;
                // Vector<URLKeepingBlobAlive> dummyBlobHandles;
                Vector<RefPtr<MessagePort>> dummyMessagePorts;
                Vector<RefPtr<JSC::ArrayBuffer>> dummyArrayBuffers;
#if ENABLE(WEB_CODECS)
                Vector<RefPtr<WebCodecsEncodedVideoChunkStorage>> dummyVideoChunks;
                Vector<RefPtr<WebCodecsVideoFrame>> dummyVideoFrames;
#endif
#if ENABLE(WEBASSEMBLY)
                WasmModuleArray dummyModules;
                WasmMemoryHandleArray dummyMemoryHandles;
#endif
                ArrayBufferContentsArray dummySharedBuffers;
                //                 CloneSerializer rawKeySerializer(m_lexicalGlobalObject, dummyMessagePorts, dummyArrayBuffers, {},
                // #if ENABLE(OFFSCREEN_CANVAS_IN_WORKERS)
                //                     {},
                // #endif
                // #if ENABLE(WEB_RTC)
                //                     {},
                // #endif
                // #if ENABLE(WEB_CODECS)
                //                     dummyVideoChunks,
                //                     dummyVideoFrames,
                // #endif
                // #if ENABLE(WEBASSEMBLY)
                //                     dummyModules,
                //                     dummyMemoryHandles,
                // #endif
                //                     dummyBlobHandles, serializedKey, SerializationContext::Default, dummySharedBuffers, m_forStorage);
                CloneSerializer rawKeySerializer(m_lexicalGlobalObject, dummyMessagePorts, dummyArrayBuffers,
#if ENABLE(OFFSCREEN_CANVAS_IN_WORKERS)
                    {},
#endif
#if ENABLE(WEB_RTC)
                    {},
#endif
#if ENABLE(WEB_CODECS)
                    dummyVideoChunks,
                    dummyVideoFrames,
#endif
#if ENABLE(WEBASSEMBLY)
                    dummyModules,
                    dummyMemoryHandles,
#endif
                    serializedKey, SerializationContext::Default, dummySharedBuffers, m_forStorage, m_forTransfer);
                rawKeySerializer.write(key);
                Vector<uint8_t> wrappedKey;

                // Wrapping isn't required
                // https://github.com/WebKit/WebKit/blob/c0902fc4dd3abf5d2d5e008eb0b008aeae837953/Source/WebCore/crypto/SerializedCryptoKeyWrap.h#L35-L40
                //
                // and doesn't do anything currently, so we skip it.
                // https://github.com/WebKit/WebKit/blob/c0902fc4dd3abf5d2d5e008eb0b008aeae837953/Source/WebCore/crypto/gcrypt/SerializedCryptoKeyWrapGCrypt.cpp#L49
                // https://github.com/WebKit/WebKit/blob/c0902fc4dd3abf5d2d5e008eb0b008aeae837953/Source/WebCore/crypto/openssl/SerializedCryptoKeyWrapOpenSSL.cpp#L51
                //
                // if (!wrapCryptoKey(m_lexicalGlobalObject, serializedKey, wrappedKey))
                //     return false;

                write(serializedKey);
                return true;
            }
#endif
#if ENABLE(WEB_RTC)
            if (auto* rtcCertificate = JSRTCCertificate::toWrapped(vm, obj)) {
                write(RTCCertificateTag);
                write(rtcCertificate->expires());
                write(rtcCertificate->pemCertificate());
                write(rtcCertificate->origin().toString());
                write(rtcCertificate->pemPrivateKey());
                write(static_cast<unsigned>(rtcCertificate->getFingerprints().size()));
                for (const auto& fingerprint : rtcCertificate->getFingerprints()) {
                    write(fingerprint.algorithm);
                    write(fingerprint.value);
                }
                return true;
            }
#endif
#if ENABLE(WEBASSEMBLY)
            if (JSWebAssemblyModule* module = jsDynamicCast<JSWebAssemblyModule*>(obj)) {
                if (m_context != SerializationContext::WorkerPostMessage && m_context != SerializationContext::WindowPostMessage)
                    return false;

                uint32_t index = m_wasmModules.size();
                m_wasmModules.append(&module->module());
                write(WasmModuleTag);
                write(agentClusterIDFromGlobalObject(*m_lexicalGlobalObject));
                write(index);
                return true;
            }
            if (JSWebAssemblyMemory* memory = jsDynamicCast<JSWebAssemblyMemory*>(obj)) {
                if (!JSC::Options::useSharedArrayBuffer() || memory->memory().sharingMode() != JSC::MemorySharingMode::Shared) {
                    code = SerializationReturnCode::DataCloneError;
                    return true;
                }
                if (m_context != SerializationContext::WorkerPostMessage) {
                    code = SerializationReturnCode::DataCloneError;
                    return true;
                }
                uint32_t index = m_wasmMemoryHandles.size();
                m_wasmMemoryHandles.append(memory->memory().shared());
                write(WasmMemoryTag);
                write(agentClusterIDFromGlobalObject(*m_lexicalGlobalObject));
                write(index);
                return true;
            }
#endif
            // if (obj->inherits<JSDOMPointReadOnly>()) {
            //     dumpDOMPoint(obj);
            //     return true;
            // }
            // if (obj->inherits<JSDOMRectReadOnly>()) {
            //     dumpDOMRect(obj);
            //     return true;
            // }
            // if (obj->inherits<JSDOMMatrixReadOnly>()) {
            //     dumpDOMMatrix(obj);
            //     return true;
            // }
            // if (obj->inherits<JSDOMQuad>()) {
            //     dumpDOMQuad(obj);
            //     return true;
            // }
            // if (obj->inherits<JSImageBitmap>()) {
            //     dumpImageBitmap(obj, code);
            //     return true;
            // }
#if ENABLE(OFFSCREEN_CANVAS_IN_WORKERS)
            if (obj->inherits<JSOffscreenCanvas>()) {
                dumpOffscreenCanvas(obj, code);
                return true;
            }
#endif
#if ENABLE(WEB_RTC)
            if (obj->inherits<JSRTCDataChannel>()) {
                dumpRTCDataChannel(obj, code);
                return true;
            }
#endif
            if (obj->inherits<JSDOMException>()) {
                dumpDOMException(obj, code);
                return true;
            }
#if ENABLE(WEB_CODECS)
            if (obj->inherits<JSWebCodecsEncodedVideoChunk>()) {
                if (m_forStorage == SerializationForStorage::Yes)
                    return false;
                dumpWebCodecsEncodedVideoChunk(obj);
                return true;
            }
            if (obj->inherits<JSWebCodecsVideoFrame>()) {
                if (m_forStorage == SerializationForStorage::Yes)
                    return false;
                return dumpWebCodecsVideoFrame(obj);
            }
#endif

            // write bun types
            if (auto _cloneable = StructuredCloneableSerialize::fromJS(value)) {
                if (m_forTransfer == SerializationForTransfer::Yes && !SerializedScriptValue::isTransferable(m_lexicalGlobalObject, value)) {
                    write(ObjectTag);
                    write(TerminatorTag);
                    return true;
                }
                StructuredCloneableSerialize cloneable = WTFMove(_cloneable.value());
                write(cloneable.tag);
                cloneable.write(this, m_lexicalGlobalObject);
                return true;
            }

            if (auto* x509 = jsDynamicCast<Bun::JSX509Certificate*>(obj)) {
                write(Bun__X509CertificateTag);
                X509* cert = x509->m_x509.get();

                // Get the size needed for the DER encoding
                int size = i2d_X509(cert, nullptr);
                if (size <= 0)
                    return false;

                Vector<uint8_t> der;
                der.reserveInitialCapacity(size);
                der.grow(size);

                // Get pointer to where we should write
                unsigned char* der_ptr = der.begin();

                // Write the DER encoding
                if (i2d_X509(cert, &der_ptr) != size) {
                    return false;
                }

                write(der);

                return true;
            }

            if (auto* keyObject = jsDynamicCast<Bun::JSKeyObject*>(obj)) {
                write(Bun__KeyObjectTag);

                auto& handle = keyObject->handle();

                write(static_cast<uint8_t>(handle.type()));

                switch (handle.type()) {
                case CryptoKeyType::Secret: {
                    write(handle.symmetricKey());
                    return true;
                }
                case CryptoKeyType::Public: {
                    auto* pkey = handle.asymmetricKey().get();

                    BIO* bio = BIO_new(BIO_s_mem());

                    PEM_write_bio_PUBKEY(bio, pkey);

                    const uint8_t* pemData = nullptr;
                    uint64_t pemSize = 0;
                    BIO_mem_contents(bio, &pemData, reinterpret_cast<size_t*>(&pemSize));

                    write(pemSize);
                    write(pemData, pemSize);
                    BIO_free(bio);

                    return true;
                }
                case CryptoKeyType::Private: {
                    auto* pkey = handle.asymmetricKey().get();

                    BIO* bio = BIO_new(BIO_s_mem());

                    PEM_write_bio_PrivateKey(bio, pkey, nullptr, nullptr, 0, nullptr, nullptr);

                    const uint8_t* pemData = nullptr;
                    uint64_t pemSize = 0;
                    BIO_mem_contents(bio, &pemData, reinterpret_cast<size_t*>(&pemSize));

                    write(pemSize);
                    write(pemData, pemSize);
                    BIO_free(bio);

                    return true;
                }
                }
            }

            if (auto* histogram = jsDynamicCast<Bun::JSNodePerformanceHooksHistogram*>(obj)) {
                if (m_context != SerializationContext::WorkerPostMessage && m_context != SerializationContext::WindowPostMessage) {
                    // Don't allow cloning of histograms if it's not a simple .postMessage().
                    code = SerializationReturnCode::DataCloneError;
                    return true;
                }

                // Serialize histogram configuration
                hdr_histogram* hdr = histogram->m_histogramData.histogram;
                if (!hdr) {
                    // Histogram is not initialized
                    code = SerializationReturnCode::DataCloneError;
                    return true;
                }

                write(Bun__NodePerformanceHooksHistogramTag);
                // TODO: write the index into the histograms vector on SerializedScriptValue
                // make it ThreadSafeRefCounted
                // and then we can just write the index
                code = SerializationReturnCode::DataCloneError;

                return true;
            }

            return false;
        }
        // Any other types are expected to serialize as null.
        write(NullTag);
        return true;
    }

    void write(SerializationTag tag)
    {
        writeLittleEndian<uint8_t>(m_buffer, static_cast<uint8_t>(tag));
    }

    void write(ArrayBufferViewSubtag tag)
    {
        writeLittleEndian<uint8_t>(m_buffer, static_cast<uint8_t>(tag));
    }

    void write(DestinationColorSpaceTag tag)
    {
        writeLittleEndian<uint8_t>(m_buffer, static_cast<uint8_t>(tag));
    }

#if ENABLE(WEB_CRYPTO)
    void write(CryptoKeyClassSubtag tag)
    {
        writeLittleEndian<uint8_t>(m_buffer, static_cast<uint8_t>(tag));
    }

    void write(CryptoKeyAsymmetricTypeSubtag tag)
    {
        writeLittleEndian<uint8_t>(m_buffer, static_cast<uint8_t>(tag));
    }

    void write(CryptoKeyUsageTag tag)
    {
        writeLittleEndian<uint8_t>(m_buffer, static_cast<uint8_t>(tag));
    }

    void write(CryptoAlgorithmIdentifierTag tag)
    {
        writeLittleEndian<uint8_t>(m_buffer, static_cast<uint8_t>(tag));
    }

    void write(CryptoKeyOKPOpNameTag tag)
    {
        writeLittleEndian<uint8_t>(m_buffer, static_cast<uint8_t>(tag));
    }
#endif

    void write(bool b)
    {
        writeLittleEndian(m_buffer, static_cast<int32_t>(b));
    }

    void write(uint8_t c)
    {
        writeLittleEndian(m_buffer, c);
    }

    void write(uint32_t i)
    {
        writeLittleEndian(m_buffer, i);
    }

    void write(double d)
    {
        union {
            double d;
            int64_t i;
        } u;
        u.d = d;
        writeLittleEndian(m_buffer, u.i);
    }

    void write(int32_t i)
    {
        writeLittleEndian(m_buffer, i);
    }

    void write(uint64_t i)
    {
        writeLittleEndian(m_buffer, i);
    }

    void write(uint16_t ch)
    {
        writeLittleEndian(m_buffer, ch);
    }

    void writeStringIndex(unsigned i)
    {
        writeConstantPoolIndex(m_constantPool, i);
    }

    // void writeImageDataIndex(unsigned i)
    // {
    //     writeConstantPoolIndex(m_imageDataPool, i);
    // }

    void writeObjectIndex(unsigned i)
    {
        writeConstantPoolIndex(m_objectPool, i);
    }

    template<class T> void writeConstantPoolIndex(const T& constantPool, unsigned i)
    {
        ASSERT(i < constantPool.size());
        if (constantPool.size() <= 0xFF)
            write(static_cast<uint8_t>(i));
        else if (constantPool.size() <= 0xFFFF)
            write(static_cast<uint16_t>(i));
        else
            write(static_cast<uint32_t>(i));
    }

    void write(const Identifier& ident)
    {
        const String& str = ident.string();
        StringConstantPool::AddResult addResult = m_constantPool.add(ident.impl(), m_constantPool.size());
        if (!addResult.isNewEntry) {
            write(StringPoolTag);
            writeStringIndex(addResult.iterator->value);
            return;
        }

        unsigned length = str.length();

        // Guard against overflow
        if (length > (std::numeric_limits<uint32_t>::max() - sizeof(uint32_t)) / sizeof(char16_t)) {
            fail();
            return;
        }

        if (str.is8Bit())
            writeLittleEndian<uint32_t>(m_buffer, length | StringDataIs8BitFlag);
        else
            writeLittleEndian<uint32_t>(m_buffer, length);

        if (!length)
            return;
        if (str.is8Bit()) {
            if (!writeLittleEndian(m_buffer, str.span8().data(), length))
                fail();
            return;
        }
        if (!writeLittleEndian(m_buffer, str.span16().data(), length))
            fail();
    }

    void write(const String& str)
    {
        if (str.isNull())
            write(m_emptyIdentifier);
        else
            write(Identifier::fromString(m_lexicalGlobalObject->vm(), str));
    }

    void writeNullableString(const String& str)
    {
        bool isNull = str.isNull();
        write(isNull);
        if (!isNull)
            write(Identifier::fromString(m_lexicalGlobalObject->vm(), str));
    }

    void write(const Vector<uint8_t>& vector)
    {
        uint32_t size = vector.size();
        write(size);
        writeLittleEndian(m_buffer, vector.begin(), size);
    }

    // void write(const File& file)
    // {
    //     m_blobHandles.append(file.handle().isolatedCopy());
    //     write(file.path());
    //     write(file.url().string());
    //     write(file.type());
    //     write(file.name());
    //     write(static_cast<double>(file.lastModifiedOverride().value_or(-1)));
    // }

    //     void write(PredefinedColorSpace colorSpace)
    //     {
    //         switch (colorSpace) {
    //         case PredefinedColorSpace::SRGB:
    //             writeLittleEndian<uint8_t>(m_buffer, static_cast<uint8_t>(PredefinedColorSpaceTag::SRGB));
    //             break;
    // #if ENABLE(PREDEFINED_COLOR_SPACE_DISPLAY_P3)
    //         case PredefinedColorSpace::DisplayP3:
    //             writeLittleEndian<uint8_t>(m_buffer, static_cast<uint8_t>(PredefinedColorSpaceTag::DisplayP3));
    //             break;
    // #endif
    //         }
    //     }

#if PLATFORM(COCOA)
    void write(const RetainPtr<CFDataRef>& data)
    {
        uint32_t dataLength = CFDataGetLength(data.get());
        write(dataLength);
        write(CFDataGetBytePtr(data.get()), dataLength);
    }
#endif

    //     void write(DestinationColorSpace destinationColorSpace)
    //     {
    //         if (destinationColorSpace == DestinationColorSpace::SRGB()) {
    //             write(DestinationColorSpaceSRGBTag);
    //             return;
    //         }

    // #if ENABLE(DESTINATION_COLOR_SPACE_LINEAR_SRGB)
    //         if (destinationColorSpace == DestinationColorSpace::LinearSRGB()) {
    //             write(DestinationColorSpaceLinearSRGBTag);
    //             return;
    //         }
    // #endif

    // #if ENABLE(DESTINATION_COLOR_SPACE_DISPLAY_P3)
    //         if (destinationColorSpace == DestinationColorSpace::DisplayP3()) {
    //             write(DestinationColorSpaceDisplayP3Tag);
    //             return;
    //         }
    // #endif

    // #if PLATFORM(COCOA)
    //         auto colorSpace = destinationColorSpace.platformColorSpace();

    //         if (auto name = CGColorSpaceGetName(colorSpace)) {
    //             auto data = adoptCF(CFStringCreateExternalRepresentation(nullptr, name, kCFStringEncodingUTF8, 0));
    //             if (!data) {
    //                 write(DestinationColorSpaceSRGBTag);
    //                 return;
    //             }

    //             write(DestinationColorSpaceCGColorSpaceNameTag);
    //             write(data);
    //             return;
    //         }

    //         if (auto propertyList = adoptCF(CGColorSpaceCopyPropertyList(colorSpace))) {
    //             auto data = adoptCF(CFPropertyListCreateData(nullptr, propertyList.get(), kCFPropertyListBinaryFormat_v1_0, 0, nullptr));
    //             if (!data) {
    //                 write(DestinationColorSpaceSRGBTag);
    //                 return;
    //             }

    //             write(DestinationColorSpaceCGColorSpacePropertyListTag);
    //             write(data);
    //             return;
    //         }
    // #endif

    //         ASSERT_NOT_REACHED();
    //         write(DestinationColorSpaceSRGBTag);
    //     }

#if ENABLE(WEB_CRYPTO)
    void write(CryptoKeyOKP::NamedCurve curve)
    {
        switch (curve) {
        case CryptoKeyOKP::NamedCurve::X25519:
            write(CryptoKeyOKPOpNameTag::X25519);
            break;
        case CryptoKeyOKP::NamedCurve::Ed25519:
            write(CryptoKeyOKPOpNameTag::ED25519);
            break;
        }
    }

    void write(CryptoAlgorithmIdentifier algorithm)
    {
        switch (algorithm) {
        case CryptoAlgorithmIdentifier::RSAES_PKCS1_v1_5:
            write(CryptoAlgorithmIdentifierTag::RSAES_PKCS1_v1_5);
            break;
        case CryptoAlgorithmIdentifier::RSASSA_PKCS1_v1_5:
            write(CryptoAlgorithmIdentifierTag::RSASSA_PKCS1_v1_5);
            break;
        case CryptoAlgorithmIdentifier::RSA_PSS:
            write(CryptoAlgorithmIdentifierTag::RSA_PSS);
            break;
        case CryptoAlgorithmIdentifier::RSA_OAEP:
            write(CryptoAlgorithmIdentifierTag::RSA_OAEP);
            break;
        case CryptoAlgorithmIdentifier::ECDSA:
            write(CryptoAlgorithmIdentifierTag::ECDSA);
            break;
        case CryptoAlgorithmIdentifier::ECDH:
            write(CryptoAlgorithmIdentifierTag::ECDH);
            break;
        case CryptoAlgorithmIdentifier::AES_CTR:
            write(CryptoAlgorithmIdentifierTag::AES_CTR);
            break;
        case CryptoAlgorithmIdentifier::AES_CBC:
            write(CryptoAlgorithmIdentifierTag::AES_CBC);
            break;
        case CryptoAlgorithmIdentifier::AES_GCM:
            write(CryptoAlgorithmIdentifierTag::AES_GCM);
            break;
        case CryptoAlgorithmIdentifier::AES_CFB:
            write(CryptoAlgorithmIdentifierTag::AES_CFB);
            break;
        case CryptoAlgorithmIdentifier::AES_KW:
            write(CryptoAlgorithmIdentifierTag::AES_KW);
            break;
        case CryptoAlgorithmIdentifier::HMAC:
            write(CryptoAlgorithmIdentifierTag::HMAC);
            break;
        case CryptoAlgorithmIdentifier::SHA_1:
            write(CryptoAlgorithmIdentifierTag::SHA_1);
            break;
        case CryptoAlgorithmIdentifier::SHA_224:
            write(CryptoAlgorithmIdentifierTag::SHA_224);
            break;
        case CryptoAlgorithmIdentifier::SHA_256:
            write(CryptoAlgorithmIdentifierTag::SHA_256);
            break;
        case CryptoAlgorithmIdentifier::SHA_384:
            write(CryptoAlgorithmIdentifierTag::SHA_384);
            break;
        case CryptoAlgorithmIdentifier::SHA_512:
            write(CryptoAlgorithmIdentifierTag::SHA_512);
            break;
        case CryptoAlgorithmIdentifier::HKDF:
            write(CryptoAlgorithmIdentifierTag::HKDF);
            break;
        case CryptoAlgorithmIdentifier::PBKDF2:
            write(CryptoAlgorithmIdentifierTag::PBKDF2);
            break;
        case CryptoAlgorithmIdentifier::Ed25519:
            write(CryptoAlgorithmIdentifierTag::ED25519);
            break;
        case CryptoAlgorithmIdentifier::X25519:
            write(CryptoAlgorithmIdentifierTag::X25519);
            break;
        case CryptoAlgorithmIdentifier::None: {
            RELEASE_ASSERT_NOT_REACHED();
            break;
        }
        }
    }

    void write(CryptoKeyRSAComponents::Type type)
    {
        switch (type) {
        case CryptoKeyRSAComponents::Type::Public:
            write(CryptoKeyAsymmetricTypeSubtag::Public);
            return;
        case CryptoKeyRSAComponents::Type::Private:
            write(CryptoKeyAsymmetricTypeSubtag::Private);
            return;
        }
    }

    void write(const CryptoKeyRSAComponents& key)
    {
        write(key.type());
        write(key.modulus());
        write(key.exponent());
        if (key.type() == CryptoKeyRSAComponents::Type::Public)
            return;

        write(key.privateExponent());

        unsigned primeCount = key.hasAdditionalPrivateKeyParameters() ? key.otherPrimeInfos().size() + 2 : 0;
        write(primeCount);
        if (!primeCount)
            return;

        write(key.firstPrimeInfo().primeFactor);
        write(key.firstPrimeInfo().factorCRTExponent);
        write(key.secondPrimeInfo().primeFactor);
        write(key.secondPrimeInfo().factorCRTExponent);
        write(key.secondPrimeInfo().factorCRTCoefficient);
        for (unsigned i = 2; i < primeCount; ++i) {
            write(key.otherPrimeInfos()[i].primeFactor);
            write(key.otherPrimeInfos()[i].factorCRTExponent);
            write(key.otherPrimeInfos()[i].factorCRTCoefficient);
        }
    }

    void write(SerializableErrorType errorType)
    {
        write(enumToUnderlyingType(errorType));
    }

    void write(const CryptoKey* key)
    {
        write(currentKeyFormatVersion);

        write(key->extractable());

        CryptoKeyUsageBitmap usages = key->usagesBitmap();
        write(countUsages(usages));
        if (usages & CryptoKeyUsageEncrypt)
            write(CryptoKeyUsageTag::Encrypt);
        if (usages & CryptoKeyUsageDecrypt)
            write(CryptoKeyUsageTag::Decrypt);
        if (usages & CryptoKeyUsageSign)
            write(CryptoKeyUsageTag::Sign);
        if (usages & CryptoKeyUsageVerify)
            write(CryptoKeyUsageTag::Verify);
        if (usages & CryptoKeyUsageDeriveKey)
            write(CryptoKeyUsageTag::DeriveKey);
        if (usages & CryptoKeyUsageDeriveBits)
            write(CryptoKeyUsageTag::DeriveBits);
        if (usages & CryptoKeyUsageWrapKey)
            write(CryptoKeyUsageTag::WrapKey);
        if (usages & CryptoKeyUsageUnwrapKey)
            write(CryptoKeyUsageTag::UnwrapKey);

        switch (key->keyClass()) {
        case CryptoKeyClass::HMAC:
            write(CryptoKeyClassSubtag::HMAC);
            write(downcast<CryptoKeyHMAC>(*key).key());
            write(downcast<CryptoKeyHMAC>(*key).hashAlgorithmIdentifier());
            break;
        case CryptoKeyClass::AES:
            write(CryptoKeyClassSubtag::AES);
            write(key->algorithmIdentifier());
            write(downcast<CryptoKeyAES>(*key).key());
            break;
        case CryptoKeyClass::EC:
            write(CryptoKeyClassSubtag::EC);
            write(key->algorithmIdentifier());
            write(downcast<CryptoKeyEC>(*key).namedCurveString());
            switch (key->type()) {
            case CryptoKey::Type::Public: {
                write(CryptoKeyAsymmetricTypeSubtag::Public);
                auto result = downcast<CryptoKeyEC>(*key).exportRaw();
                ASSERT(!result.hasException());
                write(result.releaseReturnValue());
                break;
            }
            case CryptoKey::Type::Private: {
                write(CryptoKeyAsymmetricTypeSubtag::Private);
                // Use the standard complied method is not very efficient, but simple/reliable.
                auto result = downcast<CryptoKeyEC>(*key).exportPkcs8();
                ASSERT(!result.hasException());
                write(result.releaseReturnValue());
                break;
            }
            default:
                ASSERT_NOT_REACHED();
            }
            break;
        case CryptoKeyClass::Raw:
            write(CryptoKeyClassSubtag::Raw);
            write(key->algorithmIdentifier());
            write(downcast<CryptoKeyRaw>(*key).key());
            break;
        case CryptoKeyClass::RSA: {
            write(CryptoKeyClassSubtag::RSA);
            write(key->algorithmIdentifier());
            CryptoAlgorithmIdentifier hash;
            bool isRestrictedToHash = downcast<CryptoKeyRSA>(*key).isRestrictedToHash(hash);
            write(isRestrictedToHash);
            if (isRestrictedToHash)
                write(hash);
            write(*downcast<CryptoKeyRSA>(*key).exportData());
            break;
        }
        case CryptoKeyClass::OKP:
            write(CryptoKeyClassSubtag::OKP);
            write(key->algorithmIdentifier());
            write(downcast<CryptoKeyOKP>(*key).namedCurve());
            write(downcast<CryptoKeyOKP>(*key).platformKey());
            break;
        }
    }
#endif
    // Vector<URLKeepingBlobAlive>& m_blobHandles;
    ObjectPool m_objectPool;
    ObjectPool m_transferredMessagePorts;
    ObjectPool m_transferredArrayBuffers;
    ObjectPool m_transferredImageBitmaps;
#if ENABLE(OFFSCREEN_CANVAS_IN_WORKERS)
    ObjectPool m_transferredOffscreenCanvases;
#endif
#if ENABLE(WEB_RTC)
    ObjectPool m_transferredRTCDataChannels;
#endif
    typedef HashMap<RefPtr<UniquedStringImpl>, uint32_t, IdentifierRepHash> StringConstantPool;
    StringConstantPool m_constantPool;
    // using ImageDataPool = HashMap<Ref<ImageData>, uint32_t>;
    // ImageDataPool m_imageDataPool;
    Identifier m_emptyIdentifier;
    SerializationContext m_context;
    ArrayBufferContentsArray& m_sharedBuffers;
#if ENABLE(WEBASSEMBLY)
    WasmModuleArray& m_wasmModules;
    WasmMemoryHandleArray& m_wasmMemoryHandles;
#endif
#if ENABLE(WEB_CODECS)
    Vector<RefPtr<WebCodecsEncodedVideoChunkStorage>>& m_serializedVideoChunks;
    Vector<RefPtr<WebCodecsVideoFrame>>& m_serializedVideoFrames;
#endif
    SerializationForStorage m_forStorage;
    SerializationForTransfer m_forTransfer;
};

SYSV_ABI void SerializedScriptValue::writeBytesForBun(CloneSerializer* ctx, const uint8_t* data, uint32_t size)
{
    ctx->write(data, size);
}

SerializationReturnCode CloneSerializer::serialize(JSValue in)
{
    VM& vm = m_lexicalGlobalObject->vm();
    Vector<uint32_t, 16> indexStack;
    Vector<uint32_t, 16> lengthStack;
    Vector<PropertyNameArray, 16> propertyStack;
    Vector<JSObject*, 32> inputObjectStack;
    Vector<JSMapIterator*, 4> mapIteratorStack;
    Vector<JSSetIterator*, 4> setIteratorStack;
    Vector<JSValue, 4> mapIteratorValueStack;
    Vector<WalkerState, 16> stateStack;
    WalkerState state = StateUnknown;
    JSValue inValue = in;
    auto scope = DECLARE_THROW_SCOPE(vm);
    while (1) {
        switch (state) {
        arrayStartState:
        case ArrayStartState: {
            ASSERT(isArray(inValue));
            if (inputObjectStack.size() > maximumFilterRecursion)
                return SerializationReturnCode::StackOverflowError;

            JSArray* inArray = asArray(inValue);
            unsigned length = inArray->length();
            if (!startArray(inArray))
                break;
            inputObjectStack.append(inArray);
            indexStack.append(0);
            lengthStack.append(length);
        }
        arrayStartVisitMember:
            [[fallthrough]];
        case ArrayStartVisitMember: {
            JSObject* array = inputObjectStack.last();
            uint32_t index = indexStack.last();
            if (index == lengthStack.last()) {
                indexStack.removeLast();
                lengthStack.removeLast();

                propertyStack.append(PropertyNameArray(vm, PropertyNameMode::Strings, PrivateSymbolMode::Exclude));
                array->getOwnNonIndexPropertyNames(m_lexicalGlobalObject, propertyStack.last(), DontEnumPropertiesMode::Exclude);
                RETURN_IF_EXCEPTION(scope, SerializationReturnCode::ExistingExceptionError);
                if (propertyStack.last().size()) {
                    write(NonIndexPropertiesTag);
                    indexStack.append(0);
                    goto objectStartVisitMember;
                }
                propertyStack.removeLast();

                endObject();
                inputObjectStack.removeLast();
                break;
            }
            inValue = array->getDirectIndex(m_lexicalGlobalObject, index);
            RETURN_IF_EXCEPTION(scope, SerializationReturnCode::ExistingExceptionError);
            if (!inValue) {
                indexStack.last()++;
                goto arrayStartVisitMember;
            }

            write(index);
            auto terminalCode = SerializationReturnCode::SuccessfullyCompleted;
            auto dumped = dumpIfTerminal(inValue, terminalCode);
<<<<<<< HEAD
            if (scope.exception()) [[unlikely]]
                return SerializationReturnCode::ExistingExceptionError;
=======
            RETURN_IF_EXCEPTION(scope, SerializationReturnCode::ExistingExceptionError);
>>>>>>> 6c5b8635
            if (dumped) {
                if (terminalCode != SerializationReturnCode::SuccessfullyCompleted)
                    return terminalCode;
                indexStack.last()++;
                goto arrayStartVisitMember;
            }
            stateStack.append(ArrayEndVisitMember);
            goto stateUnknown;
        }
        case ArrayEndVisitMember: {
            indexStack.last()++;
            goto arrayStartVisitMember;
        }
        objectStartState:
        case ObjectStartState: {
            ASSERT(inValue.isObject());
            if (inputObjectStack.size() > maximumFilterRecursion)
                return SerializationReturnCode::StackOverflowError;
            JSObject* inObject = asObject(inValue);
            if (!startObject(inObject))
                break;
            // At this point, all supported objects other than Object
            // objects have been handled. If we reach this point and
            // the input is not an Object object then we should throw
            // a DataCloneError.
            if (inObject->classInfo() != JSFinalObject::info())
                return SerializationReturnCode::DataCloneError;
            inputObjectStack.append(inObject);
            indexStack.append(0);
            propertyStack.append(PropertyNameArray(vm, PropertyNameMode::Strings, PrivateSymbolMode::Exclude));
            inObject->methodTable()->getOwnPropertyNames(inObject, m_lexicalGlobalObject, propertyStack.last(), DontEnumPropertiesMode::Exclude);
            RETURN_IF_EXCEPTION(scope, SerializationReturnCode::ExistingExceptionError);
        }
        objectStartVisitMember:
            [[fallthrough]];
        case ObjectStartVisitMember: {
            JSObject* object = inputObjectStack.last();
            uint32_t index = indexStack.last();
            PropertyNameArray& properties = propertyStack.last();
            if (index == properties.size()) {
                endObject();
                inputObjectStack.removeLast();
                indexStack.removeLast();
                propertyStack.removeLast();
                break;
            }
            inValue = getProperty(object, properties[index]);
            RETURN_IF_EXCEPTION(scope, SerializationReturnCode::ExistingExceptionError);

            if (!inValue) {
                // Property was removed during serialisation
                indexStack.last()++;
                goto objectStartVisitMember;
            }
            write(properties[index]);

            RETURN_IF_EXCEPTION(scope, SerializationReturnCode::ExistingExceptionError);

            auto terminalCode = SerializationReturnCode::SuccessfullyCompleted;
            auto dumped = dumpIfTerminal(inValue, terminalCode);
<<<<<<< HEAD
            if (scope.exception()) [[unlikely]]
                return SerializationReturnCode::ExistingExceptionError;
=======
            RETURN_IF_EXCEPTION(scope, SerializationReturnCode::ExistingExceptionError);
>>>>>>> 6c5b8635
            if (!dumped) {
                stateStack.append(ObjectEndVisitMember);
                goto stateUnknown;
            }
            if (terminalCode != SerializationReturnCode::SuccessfullyCompleted)
                return terminalCode;
            [[fallthrough]];
        }
        case ObjectEndVisitMember: {
            RETURN_IF_EXCEPTION(scope, SerializationReturnCode::ExistingExceptionError);

            indexStack.last()++;
            goto objectStartVisitMember;
        }
        mapStartState: {
            ASSERT(inValue.isObject());
            if (inputObjectStack.size() > maximumFilterRecursion)
                return SerializationReturnCode::StackOverflowError;
            JSMap* inMap = jsCast<JSMap*>(inValue);
            if (!startMap(inMap))
                break;
            JSMapIterator* iterator = JSMapIterator::create(m_lexicalGlobalObject, m_lexicalGlobalObject->mapIteratorStructure(), inMap, IterationKind::Entries);
            RETURN_IF_EXCEPTION(scope, SerializationReturnCode::ExistingExceptionError);
            m_gcBuffer.appendWithCrashOnOverflow(inMap);
            m_gcBuffer.appendWithCrashOnOverflow(iterator);
            mapIteratorStack.append(iterator);
            inputObjectStack.append(inMap);
            goto mapDataStartVisitEntry;
        }
        mapDataStartVisitEntry:
        case MapDataStartVisitEntry: {
            JSMapIterator* iterator = mapIteratorStack.last();
            JSValue key, value;
            if (!iterator->nextKeyValue(m_lexicalGlobalObject, key, value)) {
                mapIteratorStack.removeLast();
                JSObject* object = inputObjectStack.last();
                ASSERT(jsDynamicCast<JSMap*>(object));
                propertyStack.append(PropertyNameArray(vm, PropertyNameMode::Strings, PrivateSymbolMode::Exclude));
                object->methodTable()->getOwnPropertyNames(object, m_lexicalGlobalObject, propertyStack.last(), DontEnumPropertiesMode::Exclude);
                RETURN_IF_EXCEPTION(scope, SerializationReturnCode::ExistingExceptionError);
                write(NonMapPropertiesTag);
                indexStack.append(0);
                goto objectStartVisitMember;
            }
            inValue = key;
            m_gcBuffer.appendWithCrashOnOverflow(value);
            mapIteratorValueStack.append(value);
            stateStack.append(MapDataEndVisitKey);
            goto stateUnknown;
        }
        case MapDataEndVisitKey: {
            inValue = mapIteratorValueStack.last();
            mapIteratorValueStack.removeLast();
            stateStack.append(MapDataEndVisitValue);
            goto stateUnknown;
        }
        case MapDataEndVisitValue: {
            goto mapDataStartVisitEntry;
        }

        setStartState: {
            ASSERT(inValue.isObject());
            if (inputObjectStack.size() > maximumFilterRecursion)
                return SerializationReturnCode::StackOverflowError;
            JSSet* inSet = jsCast<JSSet*>(inValue);
            if (!startSet(inSet))
                break;
            JSSetIterator* iterator = JSSetIterator::create(m_lexicalGlobalObject, m_lexicalGlobalObject->setIteratorStructure(), inSet, IterationKind::Keys);
            RETURN_IF_EXCEPTION(scope, SerializationReturnCode::ExistingExceptionError);
            m_gcBuffer.appendWithCrashOnOverflow(inSet);
            m_gcBuffer.appendWithCrashOnOverflow(iterator);
            setIteratorStack.append(iterator);
            inputObjectStack.append(inSet);
            goto setDataStartVisitEntry;
        }
        setDataStartVisitEntry:
        case SetDataStartVisitEntry: {
            JSSetIterator* iterator = setIteratorStack.last();
            JSValue key;
            if (!iterator->next(m_lexicalGlobalObject, key)) {
                setIteratorStack.removeLast();
                JSObject* object = inputObjectStack.last();
                ASSERT(jsDynamicCast<JSSet*>(object));
                propertyStack.append(PropertyNameArray(vm, PropertyNameMode::Strings, PrivateSymbolMode::Exclude));
                object->methodTable()->getOwnPropertyNames(object, m_lexicalGlobalObject, propertyStack.last(), DontEnumPropertiesMode::Exclude);
                RETURN_IF_EXCEPTION(scope, SerializationReturnCode::ExistingExceptionError);
                write(NonSetPropertiesTag);
                indexStack.append(0);
                goto objectStartVisitMember;
            }
            inValue = key;
            stateStack.append(SetDataEndVisitKey);
            goto stateUnknown;
        }
        case SetDataEndVisitKey: {
            goto setDataStartVisitEntry;
        }

        stateUnknown:
        case StateUnknown: {
            auto terminalCode = SerializationReturnCode::SuccessfullyCompleted;
            auto dumped = dumpIfTerminal(inValue, terminalCode);
<<<<<<< HEAD
            if (scope.exception()) [[unlikely]]
                return SerializationReturnCode::ExistingExceptionError;
=======
            RETURN_IF_EXCEPTION(scope, SerializationReturnCode::ExistingExceptionError);
>>>>>>> 6c5b8635
            if (dumped) {
                if (terminalCode != SerializationReturnCode::SuccessfullyCompleted)
                    return terminalCode;
                break;
            }

            if (isArray(inValue))
                goto arrayStartState;
            if (isMap(inValue))
                goto mapStartState;
            if (isSet(inValue))
                goto setStartState;
            goto objectStartState;
        }
        }
        if (stateStack.isEmpty())
            break;

        state = stateStack.last();
        stateStack.removeLast();
    }
    if (m_failed)
        return SerializationReturnCode::UnspecifiedError;

    return SerializationReturnCode::SuccessfullyCompleted;
}

class CloneDeserializer : CloneBase {
    WTF_FORBID_HEAP_ALLOCATION;

public:
    static String deserializeString(const Vector<uint8_t>& buffer)
    {
        if (buffer.isEmpty())
            return String();
        const uint8_t* ptr = buffer.begin();
        const uint8_t* end = buffer.end();
        uint32_t version;
        if (!readLittleEndian(ptr, end, version) || version > CurrentVersion)
            return String();
        uint8_t tag;
        if (!readLittleEndian(ptr, end, tag) || tag != StringTag)
            return String();
        uint32_t length;
        if (!readLittleEndian(ptr, end, length))
            return String();
        bool is8Bit = length & StringDataIs8BitFlag;
        length &= ~StringDataIs8BitFlag;
        String str;
        if (!readString(ptr, end, str, length, is8Bit))
            return String();
        return str;
    }

    //     static DeserializationResult deserialize(JSGlobalObject* lexicalGlobalObject, JSGlobalObject* globalObject, const Vector<RefPtr<MessagePort>>& messagePorts, Vector<std::optional<ImageBitmapBacking>>&& backingStores
    // #if ENABLE(OFFSCREEN_CANVAS_IN_WORKERS)
    //         ,
    //         Vector<std::unique_ptr<DetachedOffscreenCanvas>>&& detachedOffscreenCanvases
    // #endif
    // #if ENABLE(WEB_RTC)
    //         ,
    //         Vector<std::unique_ptr<DetachedRTCDataChannel>>&& detachedRTCDataChannels
    // #endif
    //         ,
    //         ArrayBufferContentsArray* arrayBufferContentsArray, const Vector<uint8_t>& buffer, const Vector<String>& blobURLs, const Vector<String> blobFilePaths, ArrayBufferContentsArray* sharedBuffers
    // #if ENABLE(WEBASSEMBLY)
    //         ,
    //         WasmModuleArray* wasmModules, WasmMemoryHandleArray* wasmMemoryHandles
    // #endif
    // #if ENABLE(WEB_CODECS)
    //         ,
    //         Vector<RefPtr<WebCodecsEncodedVideoChunkStorage>>&& serializedVideoChunks, Vector<WebCodecsVideoFrameData>&& serializedVideoFrames
    // #endif
    //     )
    //     {
    //         if (!buffer.size())
    //             return std::make_pair(jsNull(), SerializationReturnCode::UnspecifiedError);
    //         CloneDeserializer deserializer(lexicalGlobalObject, globalObject, messagePorts, arrayBufferContentsArray, buffer, blobURLs, blobFilePaths, sharedBuffers, WTFMove(backingStores)
    // #if ENABLE(OFFSCREEN_CANVAS_IN_WORKERS)
    //                                                                                                                                                                       ,
    //             WTFMove(detachedOffscreenCanvases)
    // #endif
    // #if ENABLE(WEB_RTC)
    //                 ,
    //             WTFMove(detachedRTCDataChannels)
    // #endif
    // #if ENABLE(WEBASSEMBLY)
    //                 ,
    //             wasmModules, wasmMemoryHandles
    // #endif
    // #if ENABLE(WEB_CODECS)
    //             ,
    //             WTFMove(serializedVideoChunks), WTFMove(serializedVideoFrames)
    // #endif
    //         );
    //         if (!deserializer.isValid())
    //             return std::make_pair(JSValue(), SerializationReturnCode::ValidationError);
    //         return deserializer.deserialize();
    //     }

    static DeserializationResult deserialize(JSGlobalObject* lexicalGlobalObject, JSGlobalObject* globalObject, const Vector<RefPtr<MessagePort>>& messagePorts
#if ENABLE(OFFSCREEN_CANVAS_IN_WORKERS)
        ,
        Vector<std::unique_ptr<DetachedOffscreenCanvas>>&& detachedOffscreenCanvases
#endif
#if ENABLE(WEB_RTC)
        ,
        Vector<std::unique_ptr<DetachedRTCDataChannel>>&& detachedRTCDataChannels
#endif
        ,
        ArrayBufferContentsArray* arrayBufferContentsArray, const std::span<uint8_t>& buffer, const Vector<String>& blobURLs, const Vector<String> blobFilePaths, ArrayBufferContentsArray* sharedBuffers
#if ENABLE(WEBASSEMBLY)
        ,
        WasmModuleArray* wasmModules, WasmMemoryHandleArray* wasmMemoryHandles
#endif
#if ENABLE(WEB_CODECS)
        ,
        Vector<RefPtr<WebCodecsEncodedVideoChunkStorage>>&& serializedVideoChunks, Vector<WebCodecsVideoFrameData>&& serializedVideoFrames
#endif
    )
    {
        if (!buffer.size())
            return std::make_pair(jsNull(), SerializationReturnCode::UnspecifiedError);
        CloneDeserializer deserializer(lexicalGlobalObject, globalObject, messagePorts, arrayBufferContentsArray, std::span<uint8_t> { buffer.begin(), buffer.end() }, blobURLs, blobFilePaths, sharedBuffers
#if ENABLE(OFFSCREEN_CANVAS_IN_WORKERS)
            ,
            WTFMove(detachedOffscreenCanvases)
#endif
#if ENABLE(WEB_RTC)
                ,
            WTFMove(detachedRTCDataChannels)
#endif
#if ENABLE(WEBASSEMBLY)
                ,
            wasmModules, wasmMemoryHandles
#endif
#if ENABLE(WEB_CODECS)
            ,
            WTFMove(serializedVideoChunks), WTFMove(serializedVideoFrames)
#endif
        );
        if (!deserializer.isValid())
            return std::make_pair(JSValue(), SerializationReturnCode::ValidationError);
        return deserializer.deserialize();
    }

private:
    struct CachedString {
        CachedString(const String& string)
            : m_string(string)
        {
        }

        CachedString(const Identifier& identifier)
            : m_identifier(identifier)
            , m_string(identifier.string())
        {
        }

        Identifier identifier(JSC::VM& vm)
        {
            if (m_identifier.isEmpty())
                m_identifier = Identifier::fromString(vm, string());
            return m_identifier;
        }

        JSValue jsString(JSGlobalObject* lexicalGlobalObject)
        {
            if (!m_jsString)
                m_jsString = JSC::jsString(lexicalGlobalObject->vm(), m_string);
            return m_jsString;
        }
        const String& string() { return m_string; }
        String takeString() { return WTFMove(m_string); }

    private:
        String m_string;
        JSValue m_jsString;
        Identifier m_identifier;
    };

    struct CachedStringRef {
        CachedStringRef()
            : m_base(0)
            , m_index(0)
        {
        }
        CachedStringRef(Vector<CachedString>* base, size_t index)
            : m_base(base)
            , m_index(index)
        {
        }

        CachedString* operator->()
        {
            ASSERT(m_base);
            return &m_base->at(m_index);
        }

    private:
        Vector<CachedString>* m_base;
        size_t m_index;
    };

    //     CloneDeserializer(JSGlobalObject* lexicalGlobalObject, JSGlobalObject* globalObject, const Vector<RefPtr<MessagePort>>& messagePorts, ArrayBufferContentsArray* arrayBufferContents, Vector<std::optional<ImageBitmapBacking>>&& backingStores, const Vector<uint8_t>& buffer
    // #if ENABLE(OFFSCREEN_CANVAS_IN_WORKERS)
    //         ,
    //         Vector<std::unique_ptr<DetachedOffscreenCanvas>>&& detachedOffscreenCanvases = {}
    // #endif
    // #if ENABLE(WEB_RTC)
    //         ,
    //         Vector<std::unique_ptr<DetachedRTCDataChannel>>&& detachedRTCDataChannels = {}
    // #endif
    // #if ENABLE(WEBASSEMBLY)
    //         ,
    //         WasmModuleArray* wasmModules = nullptr, WasmMemoryHandleArray* wasmMemoryHandles = nullptr
    // #endif
    // #if ENABLE(WEB_CODECS)
    //         ,
    //         Vector<RefPtr<WebCodecsEncodedVideoChunkStorage>>&& serializedVideoChunks = {}, Vector<WebCodecsVideoFrameData>&& serializedVideoFrames = {}
    // #endif
    //         )
    //         : CloneBase(lexicalGlobalObject)
    //         , m_globalObject(globalObject)
    //         , m_isDOMGlobalObject(globalObject->inherits<JSDOMGlobalObject>())
    //         , m_canCreateDOMObject(m_isDOMGlobalObject && !globalObject->inherits<JSIDBSerializationGlobalObject>())
    //         , m_ptr(buffer.data())
    //         , m_end(buffer.data() + buffer.size())
    //         , m_version(0xFFFFFFFF)
    //         , m_messagePorts(messagePorts)
    //         , m_arrayBufferContents(arrayBufferContents)
    //         , m_arrayBuffers(arrayBufferContents ? arrayBufferContents->size() : 0)
    //         , m_backingStores(WTFMove(backingStores))
    //         , m_imageBitmaps(m_backingStores.size())
    // #if ENABLE(OFFSCREEN_CANVAS_IN_WORKERS)
    //         , m_detachedOffscreenCanvases(WTFMove(detachedOffscreenCanvases))
    //         , m_offscreenCanvases(m_detachedOffscreenCanvases.size())
    // #endif
    // #if ENABLE(WEB_RTC)
    //         , m_detachedRTCDataChannels(WTFMove(detachedRTCDataChannels))
    //         , m_rtcDataChannels(m_detachedRTCDataChannels.size())
    // #endif
    // #if ENABLE(WEBASSEMBLY)
    //         , m_wasmModules(wasmModules)
    //         , m_wasmMemoryHandles(wasmMemoryHandles)
    // #endif
    // #if ENABLE(WEB_CODECS)
    //         , m_serializedVideoChunks(WTFMove(serializedVideoChunks))
    //         , m_videoChunks(m_serializedVideoChunks.size())
    //         , m_serializedVideoFrames(WTFMove(serializedVideoFrames))
    //         , m_videoFrames(m_serializedVideoFrames.size())
    // #endif
    //     {
    //         if (!read(m_version))
    //             m_version = 0xFFFFFFFF;
    //     }

    CloneDeserializer(JSGlobalObject* lexicalGlobalObject, JSGlobalObject* globalObject, const Vector<RefPtr<MessagePort>>& messagePorts, ArrayBufferContentsArray* arrayBufferContents, const std::span<uint8_t>& buffer
#if ENABLE(OFFSCREEN_CANVAS_IN_WORKERS)
        ,
        Vector<std::unique_ptr<DetachedOffscreenCanvas>>&& detachedOffscreenCanvases = {}
#endif
#if ENABLE(WEB_RTC)
        ,
        Vector<std::unique_ptr<DetachedRTCDataChannel>>&& detachedRTCDataChannels = {}
#endif
#if ENABLE(WEBASSEMBLY)
        ,
        WasmModuleArray* wasmModules = nullptr, WasmMemoryHandleArray* wasmMemoryHandles = nullptr
#endif
#if ENABLE(WEB_CODECS)
        ,
        Vector<RefPtr<WebCodecsEncodedVideoChunkStorage>>&& serializedVideoChunks = {}, Vector<WebCodecsVideoFrameData>&& serializedVideoFrames = {}
#endif
        )
        : CloneBase(lexicalGlobalObject)
        , m_globalObject(globalObject)
        , m_isDOMGlobalObject(globalObject->inherits<JSDOMGlobalObject>())
        // , m_canCreateDOMObject(m_isDOMGlobalObject)
        , m_ptr(buffer.data())
        , m_end(buffer.data() + buffer.size())
        , m_version(0xFFFFFFFF)
        , m_messagePorts(messagePorts)
        , m_arrayBufferContents(arrayBufferContents)
        , m_arrayBuffers(arrayBufferContents ? arrayBufferContents->size() : 0)
#if ENABLE(OFFSCREEN_CANVAS_IN_WORKERS)
        , m_detachedOffscreenCanvases(WTFMove(detachedOffscreenCanvases))
        , m_offscreenCanvases(m_detachedOffscreenCanvases.size())
#endif
#if ENABLE(WEB_RTC)
        , m_detachedRTCDataChannels(WTFMove(detachedRTCDataChannels))
        , m_rtcDataChannels(m_detachedRTCDataChannels.size())
#endif
#if ENABLE(WEBASSEMBLY)
        , m_wasmModules(wasmModules)
        , m_wasmMemoryHandles(wasmMemoryHandles)
#endif
#if ENABLE(WEB_CODECS)
        , m_serializedVideoChunks(WTFMove(serializedVideoChunks))
        , m_videoChunks(m_serializedVideoChunks.size())
        , m_serializedVideoFrames(WTFMove(serializedVideoFrames))
        , m_videoFrames(m_serializedVideoFrames.size())
#endif
    {
        if (!read(m_version))
            m_version = 0xFFFFFFFF;
    }

    //     CloneDeserializer(JSGlobalObject* lexicalGlobalObject, JSGlobalObject* globalObject, const Vector<RefPtr<MessagePort>>& messagePorts, ArrayBufferContentsArray* arrayBufferContents, const Vector<uint8_t>& buffer, const Vector<String>& blobURLs, const Vector<String> blobFilePaths, ArrayBufferContentsArray* sharedBuffers, Vector<std::optional<ImageBitmapBacking>>&& backingStores
    // #if ENABLE(OFFSCREEN_CANVAS_IN_WORKERS)
    //         ,
    //         Vector<std::unique_ptr<DetachedOffscreenCanvas>>&& detachedOffscreenCanvases
    // #endif
    // #if ENABLE(WEB_RTC)
    //         ,
    //         Vector<std::unique_ptr<DetachedRTCDataChannel>>&& detachedRTCDataChannels
    // #endif
    // #if ENABLE(WEBASSEMBLY)
    //         ,
    //         WasmModuleArray* wasmModules, WasmMemoryHandleArray* wasmMemoryHandles
    // #endif
    // #if ENABLE(WEB_CODECS)
    //         ,
    //         Vector<RefPtr<WebCodecsEncodedVideoChunkStorage>>&& serializedVideoChunks = {}, Vector<WebCodecsVideoFrameData>&& serializedVideoFrames = {}
    // #endif
    //         )
    //         : CloneBase(lexicalGlobalObject)
    //         , m_globalObject(globalObject)
    //         , m_isDOMGlobalObject(globalObject->inherits<JSDOMGlobalObject>())
    //         , m_canCreateDOMObject(m_isDOMGlobalObject && !globalObject->inherits<JSIDBSerializationGlobalObject>())
    //         , m_ptr(buffer.data())
    //         , m_end(buffer.data() + buffer.size())
    //         , m_version(0xFFFFFFFF)
    //         , m_messagePorts(messagePorts)
    //         , m_arrayBufferContents(arrayBufferContents)
    //         , m_arrayBuffers(arrayBufferContents ? arrayBufferContents->size() : 0)
    //         , m_blobURLs(blobURLs)
    //         , m_blobFilePaths(blobFilePaths)
    //         , m_sharedBuffers(sharedBuffers)
    //         , m_backingStores(WTFMove(backingStores))
    //         , m_imageBitmaps(m_backingStores.size())
    // #if ENABLE(OFFSCREEN_CANVAS_IN_WORKERS)
    //         , m_detachedOffscreenCanvases(WTFMove(detachedOffscreenCanvases))
    //         , m_offscreenCanvases(m_detachedOffscreenCanvases.size())
    // #endif
    // #if ENABLE(WEB_RTC)
    //         , m_detachedRTCDataChannels(WTFMove(detachedRTCDataChannels))
    //         , m_rtcDataChannels(m_detachedRTCDataChannels.size())
    // #endif
    // #if ENABLE(WEBASSEMBLY)
    //         , m_wasmModules(wasmModules)
    //         , m_wasmMemoryHandles(wasmMemoryHandles)
    // #endif
    // #if ENABLE(WEB_CODECS)
    //         , m_serializedVideoChunks(WTFMove(serializedVideoChunks))
    //         , m_videoChunks(m_serializedVideoChunks.size())
    //         , m_serializedVideoFrames(WTFMove(serializedVideoFrames))
    //         , m_videoFrames(m_serializedVideoFrames.size())
    // #endif
    //     {
    //         if (!read(m_version))
    //             m_version = 0xFFFFFFFF;
    //     }

    CloneDeserializer(JSGlobalObject* lexicalGlobalObject, JSGlobalObject* globalObject, const Vector<RefPtr<MessagePort>>& messagePorts, ArrayBufferContentsArray* arrayBufferContents, const std::span<uint8_t>& buffer, const Vector<String>& blobURLs, const Vector<String> blobFilePaths, ArrayBufferContentsArray* sharedBuffers
#if ENABLE(OFFSCREEN_CANVAS_IN_WORKERS)
        ,
        Vector<std::unique_ptr<DetachedOffscreenCanvas>>&& detachedOffscreenCanvases
#endif
#if ENABLE(WEB_RTC)
        ,
        Vector<std::unique_ptr<DetachedRTCDataChannel>>&& detachedRTCDataChannels
#endif
#if ENABLE(WEBASSEMBLY)
        ,
        WasmModuleArray* wasmModules, WasmMemoryHandleArray* wasmMemoryHandles
#endif
#if ENABLE(WEB_CODECS)
        ,
        Vector<RefPtr<WebCodecsEncodedVideoChunkStorage>>&& serializedVideoChunks = {}, Vector<WebCodecsVideoFrameData>&& serializedVideoFrames = {}
#endif
        )
        : CloneBase(lexicalGlobalObject)
        , m_globalObject(globalObject)
        , m_isDOMGlobalObject(globalObject->inherits<JSDOMGlobalObject>())
        // , m_canCreateDOMObject(m_isDOMGlobalObject)
        , m_ptr(buffer.data())
        , m_end(buffer.data() + buffer.size())
        , m_version(0xFFFFFFFF)
        , m_messagePorts(messagePorts)
        , m_arrayBufferContents(arrayBufferContents)
        , m_arrayBuffers(arrayBufferContents ? arrayBufferContents->size() : 0)
        , m_blobURLs(blobURLs)
        , m_blobFilePaths(blobFilePaths)
        , m_sharedBuffers(sharedBuffers)
#if ENABLE(OFFSCREEN_CANVAS_IN_WORKERS)
        , m_detachedOffscreenCanvases(WTFMove(detachedOffscreenCanvases))
        , m_offscreenCanvases(m_detachedOffscreenCanvases.size())
#endif
#if ENABLE(WEB_RTC)
        , m_detachedRTCDataChannels(WTFMove(detachedRTCDataChannels))
        , m_rtcDataChannels(m_detachedRTCDataChannels.size())
#endif
#if ENABLE(WEBASSEMBLY)
        , m_wasmModules(wasmModules)
        , m_wasmMemoryHandles(wasmMemoryHandles)
#endif
#if ENABLE(WEB_CODECS)
        , m_serializedVideoChunks(WTFMove(serializedVideoChunks))
        , m_videoChunks(m_serializedVideoChunks.size())
        , m_serializedVideoFrames(WTFMove(serializedVideoFrames))
        , m_videoFrames(m_serializedVideoFrames.size())
#endif
    {
        if (!read(m_version))
            m_version = 0xFFFFFFFF;
    }

    DeserializationResult deserialize();

    bool isValid() const { return m_version <= CurrentVersion; }

    template<typename T> bool readLittleEndian(T& value)
    {
        if (m_failed || !readLittleEndian(m_ptr, m_end, value)) {
            fail();
            return false;
        }
        return true;
    }
#if ASSUME_LITTLE_ENDIAN
    template<typename T> static bool readLittleEndian(const uint8_t*& ptr, const uint8_t* end, T& value)
    {
        if (ptr > end - sizeof(value))
            return false;

        if (sizeof(T) == 1)
            value = *ptr++;
        else {
            value = *reinterpret_cast<const T*>(ptr);
            ptr += sizeof(T);
        }
        return true;
    }
#else
    template<typename T> static bool readLittleEndian(const uint8_t*& ptr, const uint8_t* end, T& value)
    {
        if (ptr > end - sizeof(value))
            return false;

        if (sizeof(T) == 1)
            value = *ptr++;
        else {
            value = 0;
            for (unsigned i = 0; i < sizeof(T); i++)
                value += ((T)*ptr++) << (i * 8);
        }
        return true;
    }
#endif

    bool read(bool& b)
    {
        int32_t integer;
        if (!readLittleEndian(integer) || integer > 1)
            return false;
        b = !!integer;
        return true;
    }

    bool read(uint32_t& i)
    {
        return readLittleEndian(i);
    }

    bool read(int32_t& i)
    {
        return readLittleEndian(*reinterpret_cast<uint32_t*>(&i));
    }

    bool read(uint16_t& i)
    {
        return readLittleEndian(i);
    }

    bool read(uint8_t& i)
    {
        return readLittleEndian(i);
    }

    bool read(double& d)
    {
        union {
            double d;
            uint64_t i64;
        } u;
        if (!readLittleEndian(u.i64))
            return false;
        d = u.d;
        return true;
    }

    bool read(uint64_t& i)
    {
        return readLittleEndian(i);
    }

    std::optional<uint32_t> readStringIndex()
    {
        return readConstantPoolIndex(m_constantPool);
    }

    // std::optional<uint32_t> readImageDataIndex()
    // {
    //     return readConstantPoolIndex(m_imageDataPool);
    // }

    template<typename T> std::optional<uint32_t> readConstantPoolIndex(const T& constantPool)
    {
        if (constantPool.size() <= 0xFF) {
            uint8_t i8;
            if (!read(i8))
                return std::nullopt;
            return i8;
        }
        if (constantPool.size() <= 0xFFFF) {
            uint16_t i16;
            if (!read(i16))
                return std::nullopt;
            return i16;
        }
        uint32_t i;
        if (!read(i))
            return std::nullopt;
        return i;
    }

    static bool readString(const uint8_t*& ptr, const uint8_t* end, String& str, unsigned length, bool is8Bit)
    {
        if (length >= std::numeric_limits<int32_t>::max() / sizeof(char16_t))
            return false;

        if (is8Bit) {
            if ((end - ptr) < static_cast<int>(length))
                return false;
            str = String { std::span { ptr, length } };
            ptr += length;
            return true;
        }

        unsigned size = length * sizeof(char16_t);
        if ((end - ptr) < static_cast<int>(size))
            return false;

#if ASSUME_LITTLE_ENDIAN
        str = String({ reinterpret_cast<const char16_t*>(ptr), length });
        ptr += length * sizeof(char16_t);
#else
        std::span<char16_t> characters;
        str = String::createUninitialized(length, characters);
        for (unsigned i = 0; i < length; ++i) {
            uint16_t c;
            readLittleEndian(ptr, end, c);
            characters[i] = c;
        }
#endif
        return true;
    }

    bool readNullableString(String& nullableString)
    {
        bool isNull;
        if (!read(isNull))
            return false;
        if (isNull)
            return true;
        CachedStringRef stringData;
        if (!readStringData(stringData))
            return false;
        nullableString = stringData->string();
        return true;
    }

    static bool readIdentifier(JSC::VM& vm, const uint8_t*& ptr, const uint8_t* end, Identifier& str, unsigned length, bool is8Bit)
    {
        if (length >= std::numeric_limits<int32_t>::max() / sizeof(char16_t))
            return false;

        if (is8Bit) {
            if ((end - ptr) < static_cast<int>(length))
                return false;
            str = Identifier::fromString(vm, { reinterpret_cast<const LChar*>(ptr), length });
            ptr += length;
            return true;
        }

        unsigned size = length * sizeof(char16_t);
        if ((end - ptr) < static_cast<int>(size))
            return false;

#if ASSUME_LITTLE_ENDIAN
        str = Identifier::fromString(vm, { reinterpret_cast<const char16_t*>(ptr), length });
        ptr += length * sizeof(char16_t);
#else
        std::span<char16_t> characters;
        str = String::createUninitialized(length, characters);
        for (unsigned i = 0; i < length; ++i) {
            uint16_t c;
            readLittleEndian(ptr, end, c);
            characters[i] = c;
        }
#endif
        return true;
    }

    bool readStringData(CachedStringRef& cachedString)
    {
        bool scratch;
        return readStringData(cachedString, scratch);
    }

    bool readStringData(CachedStringRef& cachedString, bool& wasTerminator)
    {
        if (m_failed)
            return false;
        uint32_t length = 0;
        if (!read(length))
            return false;
        if (length == TerminatorTag) {
            wasTerminator = true;
            return false;
        }
        if (length == StringPoolTag) {
            auto index = readStringIndex();
            if (!index || *index >= m_constantPool.size()) {
                fail();
                return false;
            }
            cachedString = CachedStringRef(&m_constantPool, *index);
            return true;
        }
        bool is8Bit = length & StringDataIs8BitFlag;
        length &= ~StringDataIs8BitFlag;
        String str;
        if (!readString(m_ptr, m_end, str, length, is8Bit)) {
            fail();
            return false;
        }
        m_constantPool.append(str);
        cachedString = CachedStringRef(&m_constantPool, m_constantPool.size() - 1);
        return true;
    }

    bool readIdentifierData(JSC::VM& vm, CachedStringRef& cachedString, bool& wasTerminator)
    {
        if (m_failed)
            return false;
        uint32_t length = 0;
        if (!read(length))
            return false;
        if (length == TerminatorTag) {
            wasTerminator = true;
            return false;
        }
        if (length == StringPoolTag) {
            auto index = readStringIndex();
            if (!index || *index >= m_constantPool.size()) {
                fail();
                return false;
            }
            cachedString = CachedStringRef(&m_constantPool, *index);
            return true;
        }
        bool is8Bit = length & StringDataIs8BitFlag;
        length &= ~StringDataIs8BitFlag;
        Identifier identifier;
        if (!readIdentifier(vm, m_ptr, m_end, identifier, length, is8Bit)) {
            fail();
            return false;
        }
        m_constantPool.append(identifier);
        cachedString = CachedStringRef(&m_constantPool, m_constantPool.size() - 1);
        return true;
    }

    SerializationTag readTag()
    {
        if (m_ptr >= m_end)
            return ErrorTag;
        return static_cast<SerializationTag>(*m_ptr++);
    }

    bool readArrayBufferViewSubtag(ArrayBufferViewSubtag& tag)
    {
        if (m_ptr >= m_end)
            return false;
        tag = static_cast<ArrayBufferViewSubtag>(*m_ptr++);
        return true;
    }

    void putProperty(JSObject* object, unsigned index, JSValue value)
    {
        object->putDirectIndex(m_lexicalGlobalObject, index, value);
    }

    void putProperty(JSObject* object, const Identifier& property, JSValue value)
    {
        object->putDirectMayBeIndex(m_lexicalGlobalObject, property, value);
    }

    // bool readFile(RefPtr<File>& file)
    // {
    //     CachedStringRef path;
    //     if (!readStringData(path))
    //         return false;
    //     CachedStringRef url;
    //     if (!readStringData(url))
    //         return false;
    //     CachedStringRef type;
    //     if (!readStringData(type))
    //         return false;
    //     CachedStringRef name;
    //     if (!readStringData(name))
    //         return false;
    //     std::optional<int64_t> optionalLastModified;
    //     if (m_version > 6) {
    //         double lastModified;
    //         if (!read(lastModified))
    //             return false;
    //         if (lastModified >= 0)
    //             optionalLastModified = lastModified;
    //     }

    //     // If the blob URL for this file has an associated blob file path, prefer that one over the "built-in" path.
    //     String filePath = blobFilePathForBlobURL(url->string());
    //     if (filePath.isEmpty())
    //         filePath = path->string();

    //     if (!m_canCreateDOMObject)
    //         return true;

    //     file = File::deserialize(executionContext(m_lexicalGlobalObject), filePath, URL { url->string() }, type->string(), name->string(), optionalLastModified);
    //     return true;
    // }

    template<typename LengthType>
    bool readArrayBufferImpl(RefPtr<ArrayBuffer>& arrayBuffer)
    {
        LengthType length;
        if (!read(length))
            return false;
        if (m_ptr + length > m_end)
            return false;
        arrayBuffer = ArrayBuffer::tryCreate({ m_ptr, length });
        if (!arrayBuffer)
            return false;
        m_ptr += length;
        return true;
    }

    bool readArrayBuffer(RefPtr<ArrayBuffer>& arrayBuffer)
    {
        if (m_version < 10)
            return readArrayBufferImpl<uint32_t>(arrayBuffer);
        return readArrayBufferImpl<uint64_t>(arrayBuffer);
    }

    bool readResizableNonSharedArrayBuffer(RefPtr<ArrayBuffer>& arrayBuffer)
    {
        uint64_t byteLength;
        if (!read(byteLength))
            return false;
        uint64_t maxByteLength;
        if (!read(maxByteLength))
            return false;
        if (m_ptr + byteLength > m_end)
            return false;
        arrayBuffer = ArrayBuffer::tryCreate(byteLength, 1, maxByteLength);
        if (!arrayBuffer)
            return false;
        ASSERT(arrayBuffer->isResizableNonShared());
        memcpy(arrayBuffer->data(), m_ptr, byteLength);
        m_ptr += byteLength;
        return true;
    }

    template<typename LengthType>
    bool readArrayBufferViewImpl(VM& vm, JSValue& arrayBufferView)
    {
        ArrayBufferViewSubtag arrayBufferViewSubtag;
        if (!readArrayBufferViewSubtag(arrayBufferViewSubtag))
            return false;
        LengthType byteOffset;
        if (!read(byteOffset))
            return false;
        LengthType byteLength;
        if (!read(byteLength))
            return false;
        JSValue arrayBufferValue = readTerminal();
        if (!arrayBufferValue || !arrayBufferValue.inherits<JSArrayBuffer>())
            return false;
        JSObject* arrayBufferObj = asObject(arrayBufferValue);

        unsigned elementSize = typedArrayElementSize(arrayBufferViewSubtag);
        if (!elementSize)
            return false;

        RefPtr<ArrayBuffer> arrayBuffer = toPossiblySharedArrayBuffer(vm, arrayBufferObj);
        if (!arrayBuffer) {
            arrayBufferView = jsNull();
            return true;
        }

        std::optional<size_t> length;
        if (byteLength != autoLengthMarker) {
            LengthType computedLength = byteLength / elementSize;
            if (computedLength * elementSize != byteLength)
                return false;
            length = computedLength;
        } else {
            if (!arrayBuffer->isResizableOrGrowableShared())
                return false;
        }

        switch (arrayBufferViewSubtag) {
        case DataViewTag:
            arrayBufferView = toJS(m_lexicalGlobalObject, m_globalObject, DataView::wrappedAs(arrayBuffer.releaseNonNull(), byteOffset, length).get());
            return true;
        case Int8ArrayTag:
            arrayBufferView = toJS(m_lexicalGlobalObject, m_globalObject, Int8Array::wrappedAs(arrayBuffer.releaseNonNull(), byteOffset, length).get());
            return true;
        case Uint8ArrayTag:
            arrayBufferView = toJS(m_lexicalGlobalObject, m_globalObject, Uint8Array::wrappedAs(arrayBuffer.releaseNonNull(), byteOffset, length).get());
            return true;
        case Uint8ClampedArrayTag:
            arrayBufferView = toJS(m_lexicalGlobalObject, m_globalObject, Uint8ClampedArray::wrappedAs(arrayBuffer.releaseNonNull(), byteOffset, length).get());
            return true;
        case Int16ArrayTag:
            arrayBufferView = toJS(m_lexicalGlobalObject, m_globalObject, Int16Array::wrappedAs(arrayBuffer.releaseNonNull(), byteOffset, length).get());
            return true;
        case Uint16ArrayTag:
            arrayBufferView = toJS(m_lexicalGlobalObject, m_globalObject, Uint16Array::wrappedAs(arrayBuffer.releaseNonNull(), byteOffset, length).get());
            return true;
        case Int32ArrayTag:
            arrayBufferView = toJS(m_lexicalGlobalObject, m_globalObject, Int32Array::wrappedAs(arrayBuffer.releaseNonNull(), byteOffset, length).get());
            return true;
        case Uint32ArrayTag:
            arrayBufferView = toJS(m_lexicalGlobalObject, m_globalObject, Uint32Array::wrappedAs(arrayBuffer.releaseNonNull(), byteOffset, length).get());
            return true;
        case Float16ArrayTag:
            arrayBufferView = toJS(m_lexicalGlobalObject, m_globalObject, Float16Array::wrappedAs(arrayBuffer.releaseNonNull(), byteOffset, length).get());
            return true;
        case Float32ArrayTag:
            arrayBufferView = toJS(m_lexicalGlobalObject, m_globalObject, Float32Array::wrappedAs(arrayBuffer.releaseNonNull(), byteOffset, length).get());
            return true;
        case Float64ArrayTag:
            arrayBufferView = toJS(m_lexicalGlobalObject, m_globalObject, Float64Array::wrappedAs(arrayBuffer.releaseNonNull(), byteOffset, length).get());
            return true;
        case BigInt64ArrayTag:
            arrayBufferView = toJS(m_lexicalGlobalObject, m_globalObject, BigInt64Array::wrappedAs(arrayBuffer.releaseNonNull(), byteOffset, length).get());
            return true;
        case BigUint64ArrayTag:
            arrayBufferView = toJS(m_lexicalGlobalObject, m_globalObject, BigUint64Array::wrappedAs(arrayBuffer.releaseNonNull(), byteOffset, length).get());
            return true;
        default:
            return false;
        }
    }

    bool readArrayBufferView(VM& vm, JSValue& arrayBufferView)
    {
        if (m_version < 10)
            return readArrayBufferViewImpl<uint32_t>(vm, arrayBufferView);
        return readArrayBufferViewImpl<uint64_t>(vm, arrayBufferView);
    }

    bool read(Vector<uint8_t>& result)
    {
        ASSERT(result.isEmpty());
        uint32_t size;
        if (!read(size))
            return false;
        if (m_ptr + size > m_end)
            return false;
        result.append(std::span { m_ptr, size });
        m_ptr += size;
        return true;
    }

    //     bool read(PredefinedColorSpace& result)
    //     {
    //         uint8_t tag;
    //         if (!read(tag))
    //             return false;

    //         switch (static_cast<PredefinedColorSpaceTag>(tag)) {
    //         case PredefinedColorSpaceTag::SRGB:
    //             result = PredefinedColorSpace::SRGB;
    //             return true;
    // #if ENABLE(PREDEFINED_COLOR_SPACE_DISPLAY_P3)
    //         case PredefinedColorSpaceTag::DisplayP3:
    //             result = PredefinedColorSpace::DisplayP3;
    //             return true;
    // #endif
    //         default:
    //             return false;
    //         }
    //     }

    // bool read(DestinationColorSpaceTag& tag)
    // {
    //     if (m_ptr >= m_end)
    //         return false;
    //     tag = static_cast<DestinationColorSpaceTag>(*m_ptr++);
    //     return true;
    // }

#if PLATFORM(COCOA)
    bool read(RetainPtr<CFDataRef>& data)
    {
        uint32_t dataLength;
        if (!read(dataLength) || static_cast<uint32_t>(m_end - m_ptr) < dataLength)
            return false;

        data = adoptCF(CFDataCreateWithBytesNoCopy(nullptr, m_ptr, dataLength, kCFAllocatorNull));
        if (!data)
            return false;

        m_ptr += dataLength;
        return true;
    }
#endif

    //     bool read(DestinationColorSpace& destinationColorSpace)
    //     {
    //         DestinationColorSpaceTag tag;
    //         if (!read(tag))
    //             return false;

    //         switch (tag) {
    //         case DestinationColorSpaceSRGBTag:
    //             destinationColorSpace = DestinationColorSpace::SRGB();
    //             return true;
    // #if ENABLE(DESTINATION_COLOR_SPACE_LINEAR_SRGB)
    //         case DestinationColorSpaceLinearSRGBTag:
    //             destinationColorSpace = DestinationColorSpace::LinearSRGB();
    //             return true;
    // #endif
    // #if ENABLE(DESTINATION_COLOR_SPACE_DISPLAY_P3)
    //         case DestinationColorSpaceDisplayP3Tag:
    //             destinationColorSpace = DestinationColorSpace::DisplayP3();
    //             return true;
    // #endif
    // #if PLATFORM(COCOA)
    //         case DestinationColorSpaceCGColorSpaceNameTag: {
    //             RetainPtr<CFDataRef> data;
    //             if (!read(data))
    //                 return false;

    //             auto name = adoptCF(CFStringCreateFromExternalRepresentation(nullptr, data.get(), kCFStringEncodingUTF8));
    //             if (!name)
    //                 return false;

    //             auto colorSpace = adoptCF(CGColorSpaceCreateWithName(name.get()));
    //             if (!colorSpace)
    //                 return false;

    //             destinationColorSpace = DestinationColorSpace(colorSpace.get());
    //             return true;
    //         }
    //         case DestinationColorSpaceCGColorSpacePropertyListTag: {
    //             RetainPtr<CFDataRef> data;
    //             if (!read(data))
    //                 return false;

    //             auto propertyList = adoptCF(CFPropertyListCreateWithData(nullptr, data.get(), kCFPropertyListImmutable, nullptr, nullptr));
    //             if (!propertyList)
    //                 return false;

    //             auto colorSpace = adoptCF(CGColorSpaceCreateWithPropertyList(propertyList.get()));
    //             if (!colorSpace)
    //                 return false;

    //             destinationColorSpace = DestinationColorSpace(colorSpace.get());
    //             return true;
    //         }
    // #endif
    //         }

    //         ASSERT_NOT_REACHED();
    //         return false;
    //     }

#if ENABLE(WEB_CRYPTO)
    bool read(CryptoKeyOKP::NamedCurve& result)
    {
        uint8_t nameTag;
        if (!read(nameTag))
            return false;
        if (nameTag > cryptoKeyOKPOpNameTagMaximumValue)
            return false;

        switch (static_cast<CryptoKeyOKPOpNameTag>(nameTag)) {
        case CryptoKeyOKPOpNameTag::X25519:
            result = CryptoKeyOKP::NamedCurve::X25519;
            break;
        case CryptoKeyOKPOpNameTag::ED25519:
            result = CryptoKeyOKP::NamedCurve::Ed25519;
            break;
        }

        return true;
    }

    bool read(CryptoAlgorithmIdentifier& result)
    {
        uint8_t algorithmTag;
        if (!read(algorithmTag))
            return false;
        if (algorithmTag > cryptoAlgorithmIdentifierTagMaximumValue)
            return false;
        switch (static_cast<CryptoAlgorithmIdentifierTag>(algorithmTag)) {
        case CryptoAlgorithmIdentifierTag::RSAES_PKCS1_v1_5:
            result = CryptoAlgorithmIdentifier::RSAES_PKCS1_v1_5;
            break;
        case CryptoAlgorithmIdentifierTag::RSASSA_PKCS1_v1_5:
            result = CryptoAlgorithmIdentifier::RSASSA_PKCS1_v1_5;
            break;
        case CryptoAlgorithmIdentifierTag::RSA_PSS:
            result = CryptoAlgorithmIdentifier::RSA_PSS;
            break;
        case CryptoAlgorithmIdentifierTag::RSA_OAEP:
            result = CryptoAlgorithmIdentifier::RSA_OAEP;
            break;
        case CryptoAlgorithmIdentifierTag::ECDSA:
            result = CryptoAlgorithmIdentifier::ECDSA;
            break;
        case CryptoAlgorithmIdentifierTag::ECDH:
            result = CryptoAlgorithmIdentifier::ECDH;
            break;
        case CryptoAlgorithmIdentifierTag::AES_CTR:
            result = CryptoAlgorithmIdentifier::AES_CTR;
            break;
        case CryptoAlgorithmIdentifierTag::AES_CBC:
            result = CryptoAlgorithmIdentifier::AES_CBC;
            break;
        case CryptoAlgorithmIdentifierTag::AES_GCM:
            result = CryptoAlgorithmIdentifier::AES_GCM;
            break;
        case CryptoAlgorithmIdentifierTag::AES_CFB:
            result = CryptoAlgorithmIdentifier::AES_CFB;
            break;
        case CryptoAlgorithmIdentifierTag::AES_KW:
            result = CryptoAlgorithmIdentifier::AES_KW;
            break;
        case CryptoAlgorithmIdentifierTag::HMAC:
            result = CryptoAlgorithmIdentifier::HMAC;
            break;
        case CryptoAlgorithmIdentifierTag::SHA_1:
            result = CryptoAlgorithmIdentifier::SHA_1;
            break;
        case CryptoAlgorithmIdentifierTag::SHA_224:
            result = CryptoAlgorithmIdentifier::SHA_224;
            break;
        case CryptoAlgorithmIdentifierTag::SHA_256:
            result = CryptoAlgorithmIdentifier::SHA_256;
            break;
        case CryptoAlgorithmIdentifierTag::SHA_384:
            result = CryptoAlgorithmIdentifier::SHA_384;
            break;
        case CryptoAlgorithmIdentifierTag::SHA_512:
            result = CryptoAlgorithmIdentifier::SHA_512;
            break;
        case CryptoAlgorithmIdentifierTag::HKDF:
            result = CryptoAlgorithmIdentifier::HKDF;
            break;
        case CryptoAlgorithmIdentifierTag::PBKDF2:
            result = CryptoAlgorithmIdentifier::PBKDF2;
            break;
        case CryptoAlgorithmIdentifierTag::ED25519:
            result = CryptoAlgorithmIdentifier::Ed25519;
            break;
        case CryptoAlgorithmIdentifierTag::X25519:
            result = CryptoAlgorithmIdentifier::X25519;
            break;
        }
        return true;
    }

    bool read(CryptoKeyClassSubtag& result)
    {
        uint8_t tag;
        if (!read(tag))
            return false;
        if (tag > cryptoKeyClassSubtagMaximumValue)
            return false;
        result = static_cast<CryptoKeyClassSubtag>(tag);
        return true;
    }

    bool read(CryptoKeyUsageTag& result)
    {
        uint8_t tag;
        if (!read(tag))
            return false;
        if (tag > cryptoKeyUsageTagMaximumValue)
            return false;
        result = static_cast<CryptoKeyUsageTag>(tag);
        return true;
    }

    bool read(CryptoKeyAsymmetricTypeSubtag& result)
    {
        uint8_t tag;
        if (!read(tag))
            return false;
        if (tag > cryptoKeyAsymmetricTypeSubtagMaximumValue)
            return false;
        result = static_cast<CryptoKeyAsymmetricTypeSubtag>(tag);
        return true;
    }

    bool read(CryptoKeyType& result)
    {
        uint8_t type;
        if (!read(type))
            return false;
        if (type > cryptoKeyTypeMaximumValue) {
            return false;
        }
        result = static_cast<CryptoKeyType>(type);
        return true;
    }

    bool read(BIO** bio, uint64_t length)
    {
        if (m_ptr + length > m_end)
            return false;
        *bio = BIO_new_mem_buf(m_ptr, length);
        if (!*bio)
            return false;
        m_ptr += length;
        return true;
    }

    bool readHMACKey(bool extractable, CryptoKeyUsageBitmap usages, RefPtr<CryptoKey>& result)
    {
        Vector<uint8_t> keyData;
        if (!read(keyData))
            return false;
        CryptoAlgorithmIdentifier hash;
        if (!read(hash))
            return false;
        result = CryptoKeyHMAC::importRaw(0, hash, WTFMove(keyData), extractable, usages);
        return true;
    }

    bool readAESKey(bool extractable, CryptoKeyUsageBitmap usages, RefPtr<CryptoKey>& result)
    {
        CryptoAlgorithmIdentifier algorithm;
        if (!read(algorithm))
            return false;
        if (!CryptoKeyAES::isValidAESAlgorithm(algorithm))
            return false;
        Vector<uint8_t> keyData;
        if (!read(keyData))
            return false;
        result = CryptoKeyAES::importRaw(algorithm, WTFMove(keyData), extractable, usages);
        return true;
    }

    bool readRSAKey(bool extractable, CryptoKeyUsageBitmap usages, RefPtr<CryptoKey>& result)
    {
        CryptoAlgorithmIdentifier algorithm;
        if (!read(algorithm))
            return false;

        int32_t isRestrictedToHash;
        CryptoAlgorithmIdentifier hash = CryptoAlgorithmIdentifier::SHA_1;
        if (!read(isRestrictedToHash))
            return false;
        if (isRestrictedToHash && !read(hash))
            return false;

        CryptoKeyAsymmetricTypeSubtag type;
        if (!read(type))
            return false;

        Vector<uint8_t> modulus;
        if (!read(modulus))
            return false;
        Vector<uint8_t> exponent;
        if (!read(exponent))
            return false;

        if (type == CryptoKeyAsymmetricTypeSubtag::Public) {
            auto keyData = CryptoKeyRSAComponents::createPublic(modulus, exponent);
            auto key = CryptoKeyRSA::create(algorithm, hash, isRestrictedToHash, *keyData, extractable, usages);
            result = WTFMove(key);
            return true;
        }

        Vector<uint8_t> privateExponent;
        if (!read(privateExponent))
            return false;

        uint32_t primeCount;
        if (!read(primeCount))
            return false;

        if (!primeCount) {
            auto keyData = CryptoKeyRSAComponents::createPrivate(modulus, exponent, privateExponent);
            auto key = CryptoKeyRSA::create(algorithm, hash, isRestrictedToHash, *keyData, extractable, usages);
            result = WTFMove(key);
            return true;
        }

        if (primeCount < 2)
            return false;

        CryptoKeyRSAComponents::PrimeInfo firstPrimeInfo;
        CryptoKeyRSAComponents::PrimeInfo secondPrimeInfo;
        Vector<CryptoKeyRSAComponents::PrimeInfo> otherPrimeInfos(primeCount - 2);

        if (!read(firstPrimeInfo.primeFactor))
            return false;
        if (!read(firstPrimeInfo.factorCRTExponent))
            return false;
        if (!read(secondPrimeInfo.primeFactor))
            return false;
        if (!read(secondPrimeInfo.factorCRTExponent))
            return false;
        if (!read(secondPrimeInfo.factorCRTCoefficient))
            return false;
        for (unsigned i = 2; i < primeCount; ++i) {
            if (!read(otherPrimeInfos[i].primeFactor))
                return false;
            if (!read(otherPrimeInfos[i].factorCRTExponent))
                return false;
            if (!read(otherPrimeInfos[i].factorCRTCoefficient))
                return false;
        }

        auto keyData = CryptoKeyRSAComponents::createPrivateWithAdditionalData(modulus, exponent, privateExponent, firstPrimeInfo, secondPrimeInfo, otherPrimeInfos);
        auto key = CryptoKeyRSA::create(algorithm, hash, isRestrictedToHash, *keyData, extractable, usages);
        result = WTFMove(key);
        return true;
    }

    bool readECKey(bool extractable, CryptoKeyUsageBitmap usages, RefPtr<CryptoKey>& result)
    {
        CryptoAlgorithmIdentifier algorithm;
        if (!read(algorithm))
            return false;
        if (!CryptoKeyEC::isValidECAlgorithm(algorithm))
            return false;
        CachedStringRef curve;
        if (!readStringData(curve))
            return false;
        CryptoKeyAsymmetricTypeSubtag type;
        if (!read(type))
            return false;
        Vector<uint8_t> keyData;
        if (!read(keyData))
            return false;

        switch (type) {
        case CryptoKeyAsymmetricTypeSubtag::Public:
            result = CryptoKeyEC::importRaw(algorithm, curve->string(), WTFMove(keyData), extractable, usages);
            break;
        case CryptoKeyAsymmetricTypeSubtag::Private:
            result = CryptoKeyEC::importPkcs8(algorithm, curve->string(), WTFMove(keyData), extractable, usages);
            break;
        }

        return true;
    }

    bool readOKPKey(bool extractable, CryptoKeyUsageBitmap usages, RefPtr<CryptoKey>& result)
    {
        CryptoAlgorithmIdentifier algorithm;
        if (!read(algorithm))
            return false;
        if (!CryptoKeyOKP::isValidOKPAlgorithm(algorithm))
            return false;
        CryptoKeyOKP::NamedCurve namedCurve;
        if (!read(namedCurve))
            return false;
        Vector<uint8_t> keyData;
        if (!read(keyData))
            return false;

        result = CryptoKeyOKP::importRaw(algorithm, namedCurve, WTFMove(keyData), extractable, usages);
        return true;
    }

    bool readRawKey(CryptoKeyUsageBitmap usages, RefPtr<CryptoKey>& result)
    {
        CryptoAlgorithmIdentifier algorithm;
        if (!read(algorithm))
            return false;
        Vector<uint8_t> keyData;
        if (!read(keyData))
            return false;
        result = CryptoKeyRaw::create(algorithm, WTFMove(keyData), usages);
        return true;
    }

    bool readCryptoKey(JSValue& cryptoKey)
    {
        uint32_t keyFormatVersion;
        if (!read(keyFormatVersion) || keyFormatVersion > currentKeyFormatVersion)
            return false;

        int32_t extractable;
        if (!read(extractable))
            return false;

        uint32_t usagesCount;
        if (!read(usagesCount))
            return false;

        CryptoKeyUsageBitmap usages = 0;
        for (uint32_t i = 0; i < usagesCount; ++i) {
            CryptoKeyUsageTag usage;
            if (!read(usage))
                return false;
            switch (usage) {
            case CryptoKeyUsageTag::Encrypt:
                usages |= CryptoKeyUsageEncrypt;
                break;
            case CryptoKeyUsageTag::Decrypt:
                usages |= CryptoKeyUsageDecrypt;
                break;
            case CryptoKeyUsageTag::Sign:
                usages |= CryptoKeyUsageSign;
                break;
            case CryptoKeyUsageTag::Verify:
                usages |= CryptoKeyUsageVerify;
                break;
            case CryptoKeyUsageTag::DeriveKey:
                usages |= CryptoKeyUsageDeriveKey;
                break;
            case CryptoKeyUsageTag::DeriveBits:
                usages |= CryptoKeyUsageDeriveBits;
                break;
            case CryptoKeyUsageTag::WrapKey:
                usages |= CryptoKeyUsageWrapKey;
                break;
            case CryptoKeyUsageTag::UnwrapKey:
                usages |= CryptoKeyUsageUnwrapKey;
                break;
            }
        }

        CryptoKeyClassSubtag cryptoKeyClass;
        if (!read(cryptoKeyClass))
            return false;
        RefPtr<CryptoKey> result;
        switch (cryptoKeyClass) {
        case CryptoKeyClassSubtag::HMAC:
            if (!readHMACKey(extractable, usages, result))
                return false;
            break;
        case CryptoKeyClassSubtag::AES:
            if (!readAESKey(extractable, usages, result))
                return false;
            break;
        case CryptoKeyClassSubtag::RSA:
            if (!readRSAKey(extractable, usages, result))
                return false;
            break;
        case CryptoKeyClassSubtag::EC:
            if (!readECKey(extractable, usages, result))
                return false;
            break;
        case CryptoKeyClassSubtag::Raw:
            if (!readRawKey(usages, result))
                return false;
            break;
        case CryptoKeyClassSubtag::OKP:
            if (!readOKPKey(extractable, usages, result))
                return false;
            break;
        }
        cryptoKey = getJSValue(result.get());
        return true;
    }
#endif

    bool read(SerializableErrorType& errorType)
    {
        std::underlying_type_t<SerializableErrorType> errorTypeInt;
        if (!read(errorTypeInt) || errorTypeInt > enumToUnderlyingType(SerializableErrorType::Last))
            return false;

        errorType = static_cast<SerializableErrorType>(errorTypeInt);
        return true;
    }

    template<class T>
    JSValue getJSValue(T&& nativeObj)
    {
        return toJS(m_lexicalGlobalObject, jsCast<JSDOMGlobalObject*>(m_globalObject), std::forward<T>(nativeObj));
    }

    // template<class T>
    // JSValue readDOMPoint()
    // {
    //     double x;
    //     if (!read(x))
    //         return {};
    //     double y;
    //     if (!read(y))
    //         return {};
    //     double z;
    //     if (!read(z))
    //         return {};
    //     double w;
    //     if (!read(w))
    //         return {};

    //     return toJSNewlyCreated(m_lexicalGlobalObject, jsCast<JSDOMGlobalObject*>(m_globalObject), T::create(x, y, z, w));
    // }

    // template<class T>
    // JSValue readDOMMatrix()
    // {
    //     uint8_t is2D;
    //     if (!read(is2D))
    //         return {};

    //     if (is2D) {
    //         double m11;
    //         if (!read(m11))
    //             return {};
    //         double m12;
    //         if (!read(m12))
    //             return {};
    //         double m21;
    //         if (!read(m21))
    //             return {};
    //         double m22;
    //         if (!read(m22))
    //             return {};
    //         double m41;
    //         if (!read(m41))
    //             return {};
    //         double m42;
    //         if (!read(m42))
    //             return {};

    //         TransformationMatrix matrix(m11, m12, m21, m22, m41, m42);
    //         return toJSNewlyCreated(m_lexicalGlobalObject, jsCast<JSDOMGlobalObject*>(m_globalObject), T::create(WTFMove(matrix), DOMMatrixReadOnly::Is2D::Yes));
    //     } else {
    //         double m11;
    //         if (!read(m11))
    //             return {};
    //         double m12;
    //         if (!read(m12))
    //             return {};
    //         double m13;
    //         if (!read(m13))
    //             return {};
    //         double m14;
    //         if (!read(m14))
    //             return {};
    //         double m21;
    //         if (!read(m21))
    //             return {};
    //         double m22;
    //         if (!read(m22))
    //             return {};
    //         double m23;
    //         if (!read(m23))
    //             return {};
    //         double m24;
    //         if (!read(m24))
    //             return {};
    //         double m31;
    //         if (!read(m31))
    //             return {};
    //         double m32;
    //         if (!read(m32))
    //             return {};
    //         double m33;
    //         if (!read(m33))
    //             return {};
    //         double m34;
    //         if (!read(m34))
    //             return {};
    //         double m41;
    //         if (!read(m41))
    //             return {};
    //         double m42;
    //         if (!read(m42))
    //             return {};
    //         double m43;
    //         if (!read(m43))
    //             return {};
    //         double m44;
    //         if (!read(m44))
    //             return {};

    //         TransformationMatrix matrix(m11, m12, m13, m14, m21, m22, m23, m24, m31, m32, m33, m34, m41, m42, m43, m44);
    //         return toJSNewlyCreated(m_lexicalGlobalObject, jsCast<JSDOMGlobalObject*>(m_globalObject), T::create(WTFMove(matrix), DOMMatrixReadOnly::Is2D::No));
    //     }
    // }

    // template<class T>
    // JSValue readDOMRect()
    // {
    //     double x;
    //     if (!read(x))
    //         return {};
    //     double y;
    //     if (!read(y))
    //         return {};
    //     double width;
    //     if (!read(width))
    //         return {};
    //     double height;
    //     if (!read(height))
    //         return {};

    //     return toJSNewlyCreated(m_lexicalGlobalObject, jsCast<JSDOMGlobalObject*>(m_globalObject), T::create(x, y, width, height));
    // }

    // std::optional<DOMPointInit> readDOMPointInit()
    // {
    //     DOMPointInit point;
    //     if (!read(point.x))
    //         return std::nullopt;
    //     if (!read(point.y))
    //         return std::nullopt;
    //     if (!read(point.z))
    //         return std::nullopt;
    //     if (!read(point.w))
    //         return std::nullopt;

    //     return point;
    // }

    // JSValue readDOMQuad()
    // {
    //     auto p1 = readDOMPointInit();
    //     if (!p1)
    //         return JSValue();
    //     auto p2 = readDOMPointInit();
    //     if (!p2)
    //         return JSValue();
    //     auto p3 = readDOMPointInit();
    //     if (!p3)
    //         return JSValue();
    //     auto p4 = readDOMPointInit();
    //     if (!p4)
    //         return JSValue();

    //     return toJSNewlyCreated(m_lexicalGlobalObject, jsCast<JSDOMGlobalObject*>(m_globalObject), DOMQuad::create(p1.value(), p2.value(), p3.value(), p4.value()));
    // }

    // JSValue readTransferredImageBitmap()
    // {
    //     uint32_t index;
    //     bool indexSuccessfullyRead = read(index);
    //     if (!indexSuccessfullyRead || index >= m_backingStores.size()) {
    //         fail();
    //         return JSValue();
    //     }

    //     if (!m_imageBitmaps[index]) {
    //         m_backingStores.at(index)->connect(*executionContext(m_lexicalGlobalObject));
    //         m_imageBitmaps[index] = ImageBitmap::create(WTFMove(m_backingStores.at(index)));
    //     }

    //     auto bitmap = m_imageBitmaps[index].get();
    //     return getJSValue(bitmap);
    // }

#if ENABLE(OFFSCREEN_CANVAS_IN_WORKERS)
    JSValue readOffscreenCanvas()
    {
        uint32_t index;
        bool indexSuccessfullyRead = read(index);
        if (!indexSuccessfullyRead || index >= m_detachedOffscreenCanvases.size()) {
            fail();
            return JSValue();
        }

        if (!m_offscreenCanvases[index])
            m_offscreenCanvases[index] = OffscreenCanvas::create(*executionContext(m_lexicalGlobalObject), WTFMove(m_detachedOffscreenCanvases.at(index)));

        auto offscreenCanvas = m_offscreenCanvases[index].get();
        return getJSValue(offscreenCanvas);
    }
#endif

#if ENABLE(WEB_RTC)
    JSValue readRTCCertificate()
    {
        double expires;
        if (!read(expires)) {
            fail();
            return JSValue();
        }
        CachedStringRef certificate;
        if (!readStringData(certificate)) {
            fail();
            return JSValue();
        }
        CachedStringRef origin;
        if (!readStringData(origin)) {
            fail();
            return JSValue();
        }
        CachedStringRef keyedMaterial;
        if (!readStringData(keyedMaterial)) {
            fail();
            return JSValue();
        }
        unsigned size = 0;
        if (!read(size))
            return JSValue();

        Vector<RTCCertificate::DtlsFingerprint> fingerprints;
        fingerprints.reserveInitialCapacity(size);
        for (unsigned i = 0; i < size; i++) {
            CachedStringRef algorithm;
            if (!readStringData(algorithm))
                return JSValue();
            CachedStringRef value;
            if (!readStringData(value))
                return JSValue();
            fingerprints.unsafeAppendWithoutCapacityCheck(RTCCertificate::DtlsFingerprint { algorithm->string(), value->string() });
        }

        if (!m_canCreateDOMObject)
            return constructEmptyObject(m_lexicalGlobalObject, m_globalObject->objectPrototype());

        auto rtcCertificate = RTCCertificate::create(SecurityOrigin::createFromString(origin->string()), expires, WTFMove(fingerprints), certificate->takeString(), keyedMaterial->takeString());
        return toJSNewlyCreated(m_lexicalGlobalObject, jsCast<JSDOMGlobalObject*>(m_globalObject), WTFMove(rtcCertificate));
    }

    JSValue readRTCDataChannel()
    {
        uint32_t index;
        bool indexSuccessfullyRead = read(index);
        if (!indexSuccessfullyRead || index >= m_detachedRTCDataChannels.size()) {
            fail();
            return JSValue();
        }

        if (!m_rtcDataChannels[index]) {
            auto detachedChannel = WTFMove(m_detachedRTCDataChannels.at(index));
            m_rtcDataChannels[index] = RTCDataChannel::create(*executionContext(m_lexicalGlobalObject), detachedChannel->identifier, WTFMove(detachedChannel->label), WTFMove(detachedChannel->options), detachedChannel->state);
        }

        return getJSValue(m_rtcDataChannels[index].get());
    }
#endif

#if ENABLE(WEB_CODECS)
    JSValue readWebCodecsEncodedVideoChunk()
    {
        uint32_t index;
        bool indexSuccessfullyRead = read(index);
        if (!indexSuccessfullyRead || index >= m_serializedVideoChunks.size()) {
            fail();
            return JSValue();
        }

        if (!m_videoChunks[index])
            m_videoChunks[index] = WebCodecsEncodedVideoChunk::create(m_serializedVideoChunks.at(index).releaseNonNull());

        return getJSValue(m_videoChunks[index].get());
    }
    JSValue readWebCodecsVideoFrame()
    {
        uint32_t index;
        bool indexSuccessfullyRead = read(index);
        if (!indexSuccessfullyRead || index >= m_serializedVideoFrames.size()) {
            fail();
            return JSValue();
        }

        if (!m_videoFrames[index])
            m_videoFrames[index] = WebCodecsVideoFrame::create(*executionContext(m_lexicalGlobalObject), WTFMove(m_serializedVideoFrames.at(index)));

        return getJSValue(m_videoFrames[index].get());
    }
#endif

    // JSValue readImageBitmap()
    // {
    //     uint8_t serializationState;
    //     int32_t logicalWidth;
    //     int32_t logicalHeight;
    //     double resolutionScale;
    //     auto colorSpace = DestinationColorSpace::SRGB();
    //     RefPtr<ArrayBuffer> arrayBuffer;

    //     if (!read(serializationState) || !read(logicalWidth) || !read(logicalHeight) || !read(resolutionScale) || (m_version > 8 && !read(colorSpace)) || !readArrayBufferImpl<uint32_t>(arrayBuffer)) {
    //         fail();
    //         return JSValue();
    //     }

    //     auto logicalSize = IntSize(logicalWidth, logicalHeight);
    //     auto imageDataSize = logicalSize;
    //     imageDataSize.scale(resolutionScale);

    //     auto buffer = ImageBitmap::createImageBuffer(*executionContext(m_lexicalGlobalObject), logicalSize, RenderingMode::Unaccelerated, colorSpace, resolutionScale);
    //     if (!buffer) {
    //         fail();
    //         return JSValue();
    //     }

    //     PixelBufferFormat format { AlphaPremultiplication::Premultiplied, PixelFormat::RGBA8, colorSpace };
    //     auto pixelBuffer = ByteArrayPixelBuffer::tryCreate(format, imageDataSize, arrayBuffer.releaseNonNull());
    //     if (!pixelBuffer) {
    //         fail();
    //         return JSValue();
    //     }

    //     buffer->putPixelBuffer(*pixelBuffer, { IntPoint::zero(), logicalSize });

    //     auto bitmap = ImageBitmap::create(ImageBitmapBacking(WTFMove(buffer), OptionSet<SerializationState>::fromRaw(serializationState)));
    //     return getJSValue(bitmap);
    // }

    JSValue readX509Certificate()
    {
        Vector<uint8_t> buffer;

        if (!read(buffer)) {
            fail();
            return JSValue();
        }

        if (buffer.size() == 0) {
            return Bun::JSX509Certificate::create(m_lexicalGlobalObject->vm(), defaultGlobalObject(m_globalObject)->m_JSX509CertificateClassStructure.get(m_globalObject));
        }
        ncrypto::ClearErrorOnReturn clear_error_on_return;
        X509* ptr = nullptr;
        const uint8_t* data = buffer.begin();

        auto cert = d2i_X509(&ptr, &data, buffer.size());
        if (!cert) {
            fail();
            return JSValue();
        }

        auto cert_ptr = ncrypto::X509Pointer(cert);
        auto* domGlobalObject = defaultGlobalObject(m_globalObject);
        auto* cert_obj = Bun::JSX509Certificate::create(m_lexicalGlobalObject->vm(), domGlobalObject->m_JSX509CertificateClassStructure.get(domGlobalObject), m_globalObject, WTFMove(cert_ptr));
        m_gcBuffer.appendWithCrashOnOverflow(cert_obj);

        return cert_obj;
    }

    JSValue readKeyObject()
    {
        VM& vm = m_globalObject->vm();
        auto* globalObject = defaultGlobalObject(m_globalObject);

        CryptoKeyType keyType;
        if (!read(keyType)) {
            fail();
            return JSValue();
        }

        switch (keyType) {
        case CryptoKeyType::Secret: {
            Vector<uint8_t> keyData;
            if (!read(keyData)) {
                fail();
                return JSValue();
            }

            KeyObject keyObject = KeyObject::create(WTFMove(keyData));
            Structure* structure = globalObject->m_JSSecretKeyObjectClassStructure.get(m_globalObject);
            return JSSecretKeyObject::create(vm, structure, m_globalObject, WTFMove(keyObject));
        }
        case CryptoKeyType::Public:
        case CryptoKeyType::Private: {
            uint64_t pemSize = 0;
            if (!read(pemSize)) {
                fail();
                return JSValue();
            }

            BIO* bio = nullptr;
            if (!read(&bio, pemSize)) {
                fail();
                return JSValue();
            }

            if (keyType == CryptoKeyType::Public) {
                EVP_PKEY* pkey = PEM_read_bio_PUBKEY(bio, nullptr, nullptr, nullptr);
                if (!pkey) {
                    fail();
                    return JSValue();
                }
                auto keyObject = KeyObject::create(CryptoKeyType::Public, ncrypto::EVPKeyPointer(pkey));
                Structure* structure = globalObject->m_JSPublicKeyObjectClassStructure.get(m_globalObject);
                return JSPublicKeyObject::create(vm, structure, m_globalObject, WTFMove(keyObject));
            }

            EVP_PKEY* pkey = PEM_read_bio_PrivateKey(bio, nullptr, nullptr, nullptr);
            if (!pkey) {
                fail();
                return JSValue();
            }
            auto keyObject = KeyObject::create(CryptoKeyType::Private, ncrypto::EVPKeyPointer(pkey));
            Structure* structure = globalObject->m_JSPrivateKeyObjectClassStructure.get(m_globalObject);
            return JSPrivateKeyObject::create(vm, structure, m_globalObject, WTFMove(keyObject));
        }
        }
    }

    JSValue readDOMException()
    {
        CachedStringRef message;
        if (!readStringData(message))
            return JSValue();
        CachedStringRef name;
        if (!readStringData(name))
            return JSValue();
        auto exception = DOMException::create(message->string(), name->string());
        return getJSValue(exception);
    }

    JSValue readBigInt()
    {
        uint8_t sign = 0;
        if (!read(sign))
            return JSValue();
        uint32_t lengthInUint64 = 0;
        if (!read(lengthInUint64))
            return JSValue();

        if (!lengthInUint64) {
#if USE(BIGINT32)
            return jsBigInt32(0);
#else
            JSBigInt* bigInt = JSBigInt::tryCreateZero(m_lexicalGlobalObject->vm());
            if (!bigInt) [[unlikely]] {
                fail();
                return JSValue();
            }
            m_gcBuffer.appendWithCrashOnOverflow(bigInt);
            return bigInt;
#endif
        }

#if USE(BIGINT32)
        static_assert(sizeof(JSBigInt::Digit) == sizeof(uint64_t));
        if (lengthInUint64 == 1) {
            uint64_t digit64 = 0;
            if (!read(digit64))
                return JSValue();
            if (sign) {
                if (digit64 <= static_cast<uint64_t>(-static_cast<int64_t>(INT32_MIN)))
                    return jsBigInt32(static_cast<int32_t>(-static_cast<int64_t>(digit64)));
            } else {
                if (digit64 <= INT32_MAX)
                    return jsBigInt32(static_cast<int32_t>(digit64));
            }
            ASSERT(digit64 != 0);
            JSBigInt* bigInt = JSBigInt::tryCreateWithLength(m_lexicalGlobalObject->vm(), 1);
            if (!bigInt) {
                fail();
                return JSValue();
            }
            bigInt->setDigit(0, digit64);
            bigInt->setSign(sign);
            bigInt = bigInt->tryRightTrim(m_lexicalGlobalObject->vm());
            if (!bigInt) {
                fail();
                return JSValue();
            }
            m_gcBuffer.appendWithCrashOnOverflow(bigInt);
            return tryConvertToBigInt32(bigInt);
        }
#endif
        JSBigInt* bigInt = nullptr;
        if constexpr (sizeof(JSBigInt::Digit) == sizeof(uint64_t)) {
            bigInt = JSBigInt::tryCreateWithLength(m_lexicalGlobalObject->vm(), lengthInUint64);
            if (!bigInt) {
                fail();
                return JSValue();
            }
            for (uint32_t index = 0; index < lengthInUint64; ++index) {
                uint64_t digit64 = 0;
                if (!read(digit64))
                    return JSValue();
                bigInt->setDigit(index, digit64);
            }
        } else {
            ASSERT(sizeof(JSBigInt::Digit) == sizeof(uint32_t));
            bigInt = JSBigInt::tryCreateWithLength(m_lexicalGlobalObject->vm(), lengthInUint64 * 2);
            if (!bigInt) {
                fail();
                return JSValue();
            }
            for (uint32_t index = 0; index < lengthInUint64; ++index) {
                uint64_t digit64 = 0;
                if (!read(digit64))
                    return JSValue();
                bigInt->setDigit(index * 2, static_cast<uint32_t>(digit64));
                bigInt->setDigit(index * 2 + 1, static_cast<uint32_t>(digit64 >> 32));
            }
        }
        bigInt->setSign(sign);
        bigInt = bigInt->tryRightTrim(m_lexicalGlobalObject->vm());
        if (!bigInt) {
            fail();
            return JSValue();
        }
        m_gcBuffer.appendWithCrashOnOverflow(bigInt);
        return tryConvertToBigInt32(bigInt);
    }

    JSValue readTerminal()
    {
        SerializationTag tag = readTag();
        // if (!isTypeExposedToGlobalObject(*m_globalObject, tag))
        //     return JSValue();

        // read bun types
        if (auto value = StructuredCloneableDeserialize::fromTagDeserialize(tag, m_lexicalGlobalObject, m_ptr, m_end)) {
            JSValue deserialized = JSValue::decode(value.value());
            if (deserialized.isEmpty()) {
                fail();
                return JSValue();
            }
            return deserialized;
        }

        switch (tag) {
        case UndefinedTag:
            return jsUndefined();
        case NullTag:
            return jsNull();
        case IntTag: {
            int32_t i;
            if (!read(i))
                return JSValue();
            return jsNumber(i);
        }
        case ZeroTag:
            return jsNumber(0);
        case OneTag:
            return jsNumber(1);
        case FalseTag:
            return jsBoolean(false);
        case TrueTag:
            return jsBoolean(true);
        case FalseObjectTag: {
            BooleanObject* obj = BooleanObject::create(m_lexicalGlobalObject->vm(), m_globalObject->booleanObjectStructure());
            obj->setInternalValue(m_lexicalGlobalObject->vm(), jsBoolean(false));
            m_gcBuffer.appendWithCrashOnOverflow(obj);
            return obj;
        }
        case TrueObjectTag: {
            BooleanObject* obj = BooleanObject::create(m_lexicalGlobalObject->vm(), m_globalObject->booleanObjectStructure());
            obj->setInternalValue(m_lexicalGlobalObject->vm(), jsBoolean(true));
            m_gcBuffer.appendWithCrashOnOverflow(obj);
            return obj;
        }
        case DoubleTag: {
            double d;
            if (!read(d))
                return JSValue();
            return jsNumber(purifyNaN(d));
        }
        case BigIntTag:
            return readBigInt();
        case NumberObjectTag: {
            double d;
            if (!read(d))
                return JSValue();
            NumberObject* obj = constructNumber(m_globalObject, jsNumber(purifyNaN(d)));
            m_gcBuffer.appendWithCrashOnOverflow(obj);
            return obj;
        }
        case BigIntObjectTag: {
            JSValue bigInt = readBigInt();
            if (!bigInt)
                return JSValue();
            ASSERT(bigInt.isBigInt());
            BigIntObject* obj = BigIntObject::create(m_lexicalGlobalObject->vm(), m_globalObject, bigInt);
            m_gcBuffer.appendWithCrashOnOverflow(obj);
            return obj;
        }
        case DateTag: {
            double d;
            if (!read(d))
                return JSValue();
            return DateInstance::create(m_lexicalGlobalObject->vm(), m_globalObject->dateStructure(), d);
        }
        // case FileTag: {
        //     RefPtr<File> file;
        //     if (!readFile(file))
        //         return JSValue();
        //     if (!m_canCreateDOMObject)
        //         return jsNull();
        //     return toJS(m_lexicalGlobalObject, jsCast<JSDOMGlobalObject*>(m_globalObject), file.get());
        // }
        // case FileListTag: {
        //     unsigned length = 0;
        //     if (!read(length))
        //         return JSValue();
        //     ASSERT(m_globalObject->inherits<JSDOMGlobalObject>());
        //     Vector<Ref<File>> files;
        //     for (unsigned i = 0; i < length; i++) {
        //         RefPtr<File> file;
        //         if (!readFile(file))
        //             return JSValue();
        //         if (m_canCreateDOMObject)
        //             files.append(file.releaseNonNull());
        //     }
        //     if (!m_canCreateDOMObject)
        //         return jsNull();
        //     return getJSValue(FileList::create(WTFMove(files)).get());
        // }
        // case ImageDataTag: {
        //     uint32_t width;
        //     if (!read(width))
        //         return JSValue();
        //     if (width == ImageDataPoolTag) {
        //         auto index = readImageDataIndex();
        //         if (!index || *index >= m_imageDataPool.size()) {
        //             fail();
        //             return JSValue();
        //         }
        //         return getJSValue(m_imageDataPool[*index]);
        //     }
        //     uint32_t height;
        //     if (!read(height))
        //         return JSValue();
        //     uint32_t length;
        //     if (!read(length))
        //         return JSValue();
        //     if (static_cast<uint32_t>(m_end - m_ptr) < length) {
        //         fail();
        //         return JSValue();
        //     }
        //     auto bufferStart = m_ptr;
        //     m_ptr += length;

        //     auto resultColorSpace = PredefinedColorSpace::SRGB;
        //     if (m_version > 7) {
        //         if (!read(resultColorSpace))
        //             return JSValue();
        //     }

        //     if (length && (IntSize(width, height).area() * 4) != length) {
        //         fail();
        //         return JSValue();
        //     }

        //     if (!m_isDOMGlobalObject)
        //         return jsNull();

        //     auto result = ImageData::createUninitialized(width, height, resultColorSpace);
        //     if (result.hasException()) {
        //         fail();
        //         return JSValue();
        //     }
        //     if (length)
        //         memcpy(result.returnValue()->data().data(), bufferStart, length);
        //     else
        //         result.returnValue()->data().zeroFill();
        //     m_imageDataPool.append(result.returnValue().copyRef());
        //     return getJSValue(result.releaseReturnValue());
        // }
        // case BlobTag: {
        //     CachedStringRef url;
        //     if (!readStringData(url))
        //         return JSValue();
        //     CachedStringRef type;
        //     if (!readStringData(type))
        //         return JSValue();
        //     uint64_t size = 0;
        //     if (!read(size))
        //         return JSValue();
        //     uint64_t memoryCost = 0;
        //     if (m_version >= 11 && !read(memoryCost))
        //         return JSValue();
        //     if (!m_canCreateDOMObject)
        //         return jsNull();
        //     return getJSValue(Blob::deserialize(executionContext(m_lexicalGlobalObject), URL { url->string() }, type->string(), size, memoryCost, blobFilePathForBlobURL(url->string())).get());
        // }
        case StringTag: {
            CachedStringRef cachedString;
            if (!readStringData(cachedString))
                return JSValue();
            return cachedString->jsString(m_lexicalGlobalObject);
        }
        case EmptyStringTag:
            return jsEmptyString(m_lexicalGlobalObject->vm());
        case StringObjectTag: {
            CachedStringRef cachedString;
            if (!readStringData(cachedString))
                return JSValue();
            StringObject* obj = constructString(m_lexicalGlobalObject->vm(), m_globalObject, cachedString->jsString(m_lexicalGlobalObject));
            m_gcBuffer.appendWithCrashOnOverflow(obj);
            return obj;
        }
        case EmptyStringObjectTag: {
            VM& vm = m_lexicalGlobalObject->vm();
            StringObject* obj = constructString(vm, m_globalObject, jsEmptyString(vm));
            m_gcBuffer.appendWithCrashOnOverflow(obj);
            return obj;
        }
        case RegExpTag: {
            CachedStringRef pattern;
            if (!readStringData(pattern))
                return JSValue();
            CachedStringRef flags;
            if (!readStringData(flags))
                return JSValue();
            auto reFlags = Yarr::parseFlags(flags->string());
            ASSERT(reFlags.has_value());
            VM& vm = m_lexicalGlobalObject->vm();
            RegExp* regExp = RegExp::create(vm, pattern->string(), reFlags.value());
            return RegExpObject::create(vm, m_globalObject->regExpStructure(), regExp);
        }
        case ErrorInstanceTag: {
            SerializableErrorType serializedErrorType;
            if (!read(serializedErrorType)) {
                fail();
                return JSValue();
            }
            String message;
            if (!readNullableString(message)) {
                fail();
                return JSValue();
            }
            uint32_t line;
            if (!read(line)) {
                fail();
                return JSValue();
            }
            uint32_t column;
            if (!read(column)) {
                fail();
                return JSValue();
            }
            String sourceURL;
            if (!readNullableString(sourceURL)) {
                fail();
                return JSValue();
            }
            String stackString;
            if (!readNullableString(stackString)) {
                fail();
                return JSValue();
            }
            return ErrorInstance::create(m_lexicalGlobalObject, WTFMove(message), toErrorType(serializedErrorType), { line, column }, WTFMove(sourceURL), WTFMove(stackString));
        }
        case ObjectReferenceTag: {
            auto index = readConstantPoolIndex(m_gcBuffer);
            if (!index) {
                fail();
                return JSValue();
            }
            return m_gcBuffer.at(*index);
        }
        case MessagePortReferenceTag: {
            uint32_t index;
            bool indexSuccessfullyRead = read(index);
            if (!indexSuccessfullyRead || index >= m_messagePorts.size()) {
                fail();
                return JSValue();
            }
            return getJSValue(m_messagePorts[index].get());
        }
#if ENABLE(WEBASSEMBLY)
        case WasmModuleTag: {
            if (m_version >= 12) {
                // https://webassembly.github.io/spec/web-api/index.html#serialization
                CachedStringRef agentClusterID;
                bool agentClusterIDSuccessfullyRead = readStringData(agentClusterID);
                if (!agentClusterIDSuccessfullyRead || agentClusterID->string() != agentClusterIDFromGlobalObject(*m_globalObject)) {
                    fail();
                    return JSValue();
                }
            }
            uint32_t index;
            bool indexSuccessfullyRead = read(index);
            if (!indexSuccessfullyRead || !m_wasmModules || index >= m_wasmModules->size()) {
                fail();
                return JSValue();
            }
            return JSC::JSWebAssemblyModule::create(m_lexicalGlobalObject->vm(), m_globalObject->webAssemblyModuleStructure(), Ref { *m_wasmModules->at(index) });
        }
        case WasmMemoryTag: {
            if (m_version >= 12) {
                CachedStringRef agentClusterID;
                bool agentClusterIDSuccessfullyRead = readStringData(agentClusterID);
                if (!agentClusterIDSuccessfullyRead || agentClusterID->string() != agentClusterIDFromGlobalObject(*m_globalObject)) {
                    fail();
                    return JSValue();
                }
            }
            uint32_t index;
            bool indexSuccessfullyRead = read(index);
            if (!indexSuccessfullyRead || !m_wasmMemoryHandles || index >= m_wasmMemoryHandles->size() || !JSC::Options::useSharedArrayBuffer()) {
                fail();
                return JSValue();
            }

            auto& vm = m_lexicalGlobalObject->vm();
            auto scope = DECLARE_THROW_SCOPE(vm);
            JSWebAssemblyMemory* result = JSC::JSWebAssemblyMemory::create(vm, m_globalObject->webAssemblyMemoryStructure());
            // Since we are cloning a JSWebAssemblyMemory, it's impossible for that
            // module to not have been a valid module. Therefore, createStub should
            // not throw.
            scope.releaseAssertNoException();

            RefPtr<Wasm::Memory> memory;
            auto handler = [&vm, result](Wasm::Memory::GrowSuccess, PageCount oldPageCount, PageCount newPageCount) { result->growSuccessCallback(vm, oldPageCount, newPageCount); };
            if (RefPtr<SharedArrayBufferContents> contents = m_wasmMemoryHandles->at(index)) {
                if (!contents->memoryHandle()) {
                    fail();
                    return JSValue();
                }
                memory = Wasm::Memory::create(vm, contents.releaseNonNull(), WTFMove(handler));
            } else {
                // zero size & max-size.
                memory = Wasm::Memory::createZeroSized(vm, JSC::MemorySharingMode::Shared, WTFMove(handler));
            }

            result->adopt(memory.releaseNonNull());
            m_gcBuffer.appendWithCrashOnOverflow(result);
            return result;
        }
#endif
        case ArrayBufferTag: {
            RefPtr<ArrayBuffer> arrayBuffer;
            if (!readArrayBuffer(arrayBuffer)) {
                fail();
                return JSValue();
            }
            Structure* structure = m_globalObject->arrayBufferStructure(arrayBuffer->sharingMode());
            // A crazy RuntimeFlags mismatch could mean that we are not equipped to handle shared
            // array buffers while the sender is. In that case, we would see a null structure here.
            if (!structure) [[unlikely]] {
                fail();
                return JSValue();
            }
            JSValue result = JSArrayBuffer::create(m_lexicalGlobalObject->vm(), structure, WTFMove(arrayBuffer));
            m_gcBuffer.appendWithCrashOnOverflow(result);
            return result;
        }
        case ResizableArrayBufferTag: {
            RefPtr<ArrayBuffer> arrayBuffer;
            if (!readResizableNonSharedArrayBuffer(arrayBuffer)) {
                fail();
                return JSValue();
            }
            Structure* structure = m_globalObject->arrayBufferStructure(arrayBuffer->sharingMode());
            // A crazy RuntimeFlags mismatch could mean that we are not equipped to handle shared
            // array buffers while the sender is. In that case, we would see a null structure here.
            if (!structure) [[unlikely]] {
                fail();
                return JSValue();
            }
            JSValue result = JSArrayBuffer::create(m_lexicalGlobalObject->vm(), structure, WTFMove(arrayBuffer));
            m_gcBuffer.appendWithCrashOnOverflow(result);
            return result;
        }
        case ArrayBufferTransferTag: {
            uint32_t index;
            bool indexSuccessfullyRead = read(index);
            if (!indexSuccessfullyRead || index >= m_arrayBuffers.size()) {
                fail();
                return JSValue();
            }

            if (!m_arrayBuffers[index])
                m_arrayBuffers[index] = ArrayBuffer::create(WTFMove(m_arrayBufferContents->at(index)));

            return getJSValue(m_arrayBuffers[index].get());
        }
        case SharedArrayBufferTag: {
            // https://html.spec.whatwg.org/multipage/structured-data.html#structureddeserialize
            uint32_t index = UINT_MAX;
            bool indexSuccessfullyRead = read(index);
            if (!indexSuccessfullyRead || !m_sharedBuffers || index >= m_sharedBuffers->size() || !JSC::Options::useSharedArrayBuffer()) {
                fail();
                return JSValue();
            }

            RELEASE_ASSERT(m_sharedBuffers->at(index));
            ArrayBufferContents arrayBufferContents;
            m_sharedBuffers->at(index).shareWith(arrayBufferContents);
            auto buffer = ArrayBuffer::create(WTFMove(arrayBufferContents));
            JSValue result = getJSValue(buffer.get());
            m_gcBuffer.appendWithCrashOnOverflow(result);
            return result;
        }
        case ArrayBufferViewTag: {
            JSValue arrayBufferView;
            if (!readArrayBufferView(m_lexicalGlobalObject->vm(), arrayBufferView)) {
                fail();
                return JSValue();
            }
            m_gcBuffer.appendWithCrashOnOverflow(arrayBufferView);
            return arrayBufferView;
        }
#if ENABLE(WEB_CRYPTO)
        case CryptoKeyTag: {
            Vector<uint8_t> serializedKey;
            if (!read(serializedKey)) {
                fail();
                return JSValue();
            }

            // See CryptoKey serialization for why we don't wrap
            //
            // Vector<uint8_t> serializedKey;
            // if (!unwrapCryptoKey(m_lexicalGlobalObject, wrappedKey, serializedKey)) {
            //     fail();
            //     return JSValue();
            // }
            JSValue cryptoKey;
            // Vector<RefPtr<MessagePort>> dummyMessagePorts;
            // CloneDeserializer rawKeyDeserializer(m_lexicalGlobalObject, m_globalObject, dummyMessagePorts, nullptr, {}, serializedKey);
            CloneDeserializer rawKeyDeserializer(m_lexicalGlobalObject, m_globalObject, {}, nullptr, serializedKey);
            if (!rawKeyDeserializer.readCryptoKey(cryptoKey)) {
                fail();
                return JSValue();
            }
            m_gcBuffer.appendWithCrashOnOverflow(cryptoKey);
            return cryptoKey;
        }
#endif
        // case DOMPointReadOnlyTag:
        //     return readDOMPoint<DOMPointReadOnly>();
        // case DOMPointTag:
        //     return readDOMPoint<DOMPoint>();
        // case DOMRectReadOnlyTag:
        //     return readDOMRect<DOMRectReadOnly>();
        // case DOMRectTag:
        //     return readDOMRect<DOMRect>();
        // case DOMMatrixReadOnlyTag:
        //     return readDOMMatrix<DOMMatrixReadOnly>();
        // case DOMMatrixTag:
        //     return readDOMMatrix<DOMMatrix>();
        // case DOMQuadTag:
        //     return readDOMQuad();
        // case ImageBitmapTransferTag:
        //     return readTransferredImageBitmap();
#if ENABLE(WEB_RTC)
        case RTCCertificateTag:
            return readRTCCertificate();

#endif
            // case ImageBitmapTag:
            //     return readImageBitmap();
#if ENABLE(OFFSCREEN_CANVAS_IN_WORKERS)
        case OffscreenCanvasTransferTag:
            return readOffscreenCanvas();
#endif
#if ENABLE(WEB_RTC)
        case RTCDataChannelTransferTag:
            return readRTCDataChannel();
#endif
#if ENABLE(WEB_CODECS)
        case WebCodecsEncodedVideoChunkTag:
            return readWebCodecsEncodedVideoChunk();
        case WebCodecsVideoFrameTag:
            return readWebCodecsVideoFrame();
#endif
        case DOMExceptionTag:
            return readDOMException();

        case Bun__X509CertificateTag:
            return readX509Certificate();

        case Bun__KeyObjectTag:
            return readKeyObject();

            // case Bun__NodePerformanceHooksHistogramTag:
            // ?

        default:
            m_ptr--; // Push the tag back
            return JSValue();
        }
    }

    template<SerializationTag Tag>
    bool consumeCollectionDataTerminationIfPossible()
    {
        if (readTag() == Tag)
            return true;
        m_ptr--;
        return false;
    }

    JSGlobalObject* const m_globalObject;
    const bool m_isDOMGlobalObject;
    // const bool m_canCreateDOMObject;
    const uint8_t* m_ptr;
    const uint8_t* const m_end;
    unsigned m_version;
    Vector<CachedString> m_constantPool;
    // Vector<Ref<ImageData>> m_imageDataPool;
    const Vector<RefPtr<MessagePort>>& m_messagePorts;
    ArrayBufferContentsArray* m_arrayBufferContents;
    Vector<RefPtr<JSC::ArrayBuffer>> m_arrayBuffers;
    Vector<String> m_blobURLs;
    Vector<String> m_blobFilePaths;
    ArrayBufferContentsArray* m_sharedBuffers;
// Vector<std::optional<ImageBitmapBacking>> m_backingStores;
// Vector<RefPtr<ImageBitmap>> m_imageBitmaps;
#if ENABLE(OFFSCREEN_CANVAS_IN_WORKERS)
    Vector<std::unique_ptr<DetachedOffscreenCanvas>> m_detachedOffscreenCanvases;
    Vector<RefPtr<OffscreenCanvas>> m_offscreenCanvases;
#endif
#if ENABLE(WEB_RTC)
    Vector<std::unique_ptr<DetachedRTCDataChannel>> m_detachedRTCDataChannels;
    Vector<RefPtr<RTCDataChannel>> m_rtcDataChannels;
#endif
#if ENABLE(WEBASSEMBLY)
    WasmModuleArray* const m_wasmModules;
    WasmMemoryHandleArray* const m_wasmMemoryHandles;
#endif
#if ENABLE(WEB_CODECS)
    Vector<RefPtr<WebCodecsEncodedVideoChunkStorage>> m_serializedVideoChunks;
    Vector<RefPtr<WebCodecsEncodedVideoChunk>> m_videoChunks;
    Vector<WebCodecsVideoFrameData> m_serializedVideoFrames;
    Vector<RefPtr<WebCodecsVideoFrame>> m_videoFrames;
#endif

    String blobFilePathForBlobURL(const String& blobURL)
    {
        size_t i = 0;
        for (; i < m_blobURLs.size(); ++i) {
            if (m_blobURLs[i] == blobURL)
                break;
        }

        return i < m_blobURLs.size() ? m_blobFilePaths[i] : String();
    }
};

DeserializationResult CloneDeserializer::deserialize()
{
    VM& vm = m_lexicalGlobalObject->vm();
    auto scope = DECLARE_THROW_SCOPE(vm);

    Vector<uint32_t, 16> indexStack;
    Vector<Identifier, 16> propertyNameStack;
    MarkedVector<JSObject*, 32> outputObjectStack;
    MarkedVector<JSValue, 4> mapKeyStack;
    MarkedVector<JSMap*, 4> mapStack;
    MarkedVector<JSSet*, 4> setStack;
    Vector<WalkerState, 16> stateStack;
    WalkerState state = StateUnknown;
    JSValue outValue;

    while (1) {
        switch (state) {
        arrayStartState:
        case ArrayStartState: {
            uint32_t length;
            if (!read(length)) {
                goto error;
            }
            JSArray* outArray = constructEmptyArray(m_globalObject, static_cast<JSC::ArrayAllocationProfile*>(nullptr), length);
            if (scope.exception()) [[unlikely]]
                goto error;
            m_gcBuffer.appendWithCrashOnOverflow(outArray);
            outputObjectStack.append(outArray);
        }
        arrayStartVisitMember:
            [[fallthrough]];
        case ArrayStartVisitMember: {
            uint32_t index;
            if (!read(index)) {
                goto error;
            }
            if (index == TerminatorTag) {
                JSObject* outArray = outputObjectStack.last();
                outValue = outArray;
                outputObjectStack.removeLast();
                break;
            } else if (index == NonIndexPropertiesTag) {
                goto objectStartVisitMember;
            }

            JSValue terminal = readTerminal();
            if (scope.exception()) [[unlikely]]
                goto error;
            if (m_failed)
                goto error;
            if (terminal) {
                putProperty(outputObjectStack.last(), index, terminal);
                if (scope.exception()) [[unlikely]] {
                    goto error;
                }
                goto arrayStartVisitMember;
            }
            if (m_failed)
                goto error;
            indexStack.append(index);
            stateStack.append(ArrayEndVisitMember);
            goto stateUnknown;
        }
        case ArrayEndVisitMember: {
            JSObject* outArray = outputObjectStack.last();
            putProperty(outArray, indexStack.last(), outValue);
            if (scope.exception()) [[unlikely]] {
                goto error;
            }
            indexStack.removeLast();
            goto arrayStartVisitMember;
        }
        objectStartState:
        case ObjectStartState: {
            if (outputObjectStack.size() > maximumFilterRecursion)
                return std::make_pair(JSValue(), SerializationReturnCode::StackOverflowError);
            JSObject* outObject = constructEmptyObject(m_lexicalGlobalObject, m_globalObject->objectPrototype());
            m_gcBuffer.appendWithCrashOnOverflow(outObject);
            outputObjectStack.append(outObject);
        }
        objectStartVisitMember:
            [[fallthrough]];
        case ObjectStartVisitMember: {
            CachedStringRef cachedString;
            bool wasTerminator = false;
            if (!readIdentifierData(vm, cachedString, wasTerminator)) {
                if (!wasTerminator)
                    goto error;

                JSObject* outObject = outputObjectStack.last();
                outValue = outObject;
                outputObjectStack.removeLast();
                break;
            }

            JSValue terminal = readTerminal();
            if (scope.exception()) [[unlikely]]
                goto error;
            if (m_failed)
                goto error;
            if (terminal) {
                putProperty(outputObjectStack.last(), cachedString->identifier(vm), terminal);
                if (scope.exception()) [[unlikely]] {
                    goto error;
                }
                goto objectStartVisitMember;
            }
            stateStack.append(ObjectEndVisitMember);
            propertyNameStack.append(cachedString->identifier(vm));
            goto stateUnknown;
        }
        case ObjectEndVisitMember: {
            putProperty(outputObjectStack.last(), propertyNameStack.last(), outValue);
            propertyNameStack.removeLast();
            goto objectStartVisitMember;
        }
        mapObjectStartState: {
            if (outputObjectStack.size() > maximumFilterRecursion)
                return std::make_pair(JSValue(), SerializationReturnCode::StackOverflowError);
            JSMap* map = JSMap::create(m_lexicalGlobalObject->vm(), m_globalObject->mapStructure());
            m_gcBuffer.appendWithCrashOnOverflow(map);
            outputObjectStack.append(map);
            mapStack.append(map);
            goto mapDataStartVisitEntry;
        }
        mapDataStartVisitEntry:
        case MapDataStartVisitEntry: {
            if (consumeCollectionDataTerminationIfPossible<NonMapPropertiesTag>()) {
                mapStack.removeLast();
                goto objectStartVisitMember;
            }
            stateStack.append(MapDataEndVisitKey);
            goto stateUnknown;
        }
        case MapDataEndVisitKey: {
            mapKeyStack.append(outValue);
            stateStack.append(MapDataEndVisitValue);
            goto stateUnknown;
        }
        case MapDataEndVisitValue: {
            mapStack.last()->set(m_lexicalGlobalObject, mapKeyStack.last(), outValue);
            if (scope.exception()) [[unlikely]] {
                goto error;
            }
            mapKeyStack.removeLast();
            goto mapDataStartVisitEntry;
        }

        setObjectStartState: {
            if (outputObjectStack.size() > maximumFilterRecursion)
                return std::make_pair(JSValue(), SerializationReturnCode::StackOverflowError);
            JSSet* set = JSSet::create(m_lexicalGlobalObject->vm(), m_globalObject->setStructure());
            m_gcBuffer.appendWithCrashOnOverflow(set);
            outputObjectStack.append(set);
            setStack.append(set);
            goto setDataStartVisitEntry;
        }
        setDataStartVisitEntry:
        case SetDataStartVisitEntry: {
            if (consumeCollectionDataTerminationIfPossible<NonSetPropertiesTag>()) {
                setStack.removeLast();
                goto objectStartVisitMember;
            }
            stateStack.append(SetDataEndVisitKey);
            goto stateUnknown;
        }
        case SetDataEndVisitKey: {
            JSSet* set = setStack.last();
            set->add(m_lexicalGlobalObject, outValue);
            if (scope.exception()) [[unlikely]] {
                goto error;
            }
            goto setDataStartVisitEntry;
        }

        stateUnknown:
        case StateUnknown:
            JSValue terminal = readTerminal();
            if (scope.exception()) [[unlikely]]
                goto error;
            if (m_failed)
                goto error;
            if (terminal) {
                outValue = terminal;
                break;
            }
            SerializationTag tag = readTag();
            if (tag == ArrayTag)
                goto arrayStartState;
            if (tag == ObjectTag)
                goto objectStartState;
            if (tag == MapObjectTag)
                goto mapObjectStartState;
            if (tag == SetObjectTag)
                goto setObjectStartState;
            goto error;
        }
        if (stateStack.isEmpty())
            break;

        state = stateStack.last();
        stateStack.removeLast();
    }
    ASSERT(outValue);
    ASSERT(!m_failed);
    return std::make_pair(outValue, SerializationReturnCode::SuccessfullyCompleted);
error:
    fail();
    return std::make_pair(JSValue(), SerializationReturnCode::ValidationError);
}

SerializedScriptValue::~SerializedScriptValue() = default;

SerializedScriptValue::SerializedScriptValue(Vector<uint8_t>&& buffer, std::unique_ptr<ArrayBufferContentsArray>&& arrayBufferContentsArray
#if ENABLE(WEB_RTC)
    ,
    Vector<std::unique_ptr<DetachedRTCDataChannel>>&& detachedRTCDataChannels
#endif
#if ENABLE(WEB_CODECS)
    ,
    Vector<RefPtr<WebCodecsEncodedVideoChunkStorage>>&& serializedVideoChunks, Vector<WebCodecsVideoFrameData>&& serializedVideoFrames
#endif
    )
    : m_data(WTFMove(buffer))
    , m_arrayBufferContentsArray(WTFMove(arrayBufferContentsArray))
#if ENABLE(WEB_RTC)
    , m_detachedRTCDataChannels(WTFMove(detachedRTCDataChannels))
#endif
#if ENABLE(WEB_CODECS)
    , m_serializedVideoChunks(WTFMove(serializedVideoChunks))
    , m_serializedVideoFrames(WTFMove(serializedVideoFrames))
#endif
{
    m_memoryCost = computeMemoryCost();
}

// SerializedScriptValue::SerializedScriptValue(Vector<uint8_t>&& buffer, Vector<URLKeepingBlobAlive>&& blobHandles, std::unique_ptr<ArrayBufferContentsArray> arrayBufferContentsArray, std::unique_ptr<ArrayBufferContentsArray> sharedBufferContentsArray, Vector<std::optional<ImageBitmapBacking>>&& backingStores
// #if ENABLE(OFFSCREEN_CANVAS_IN_WORKERS)
//     ,
//     Vector<std::unique_ptr<DetachedOffscreenCanvas>>&& detachedOffscreenCanvases
// #endif
// #if ENABLE(WEB_RTC)
//     ,
//     Vector<std::unique_ptr<DetachedRTCDataChannel>>&& detachedRTCDataChannels
// #endif
// #if ENABLE(WEBASSEMBLY)
//     ,
//     std::unique_ptr<WasmModuleArray> wasmModulesArray, std::unique_ptr<WasmMemoryHandleArray> wasmMemoryHandlesArray
// #endif
// #if ENABLE(WEB_CODECS)
//     ,
//     Vector<RefPtr<WebCodecsEncodedVideoChunkStorage>>&& serializedVideoChunks, Vector<WebCodecsVideoFrameData>&& serializedVideoFrames
// #endif
//     )
//     : m_data(WTFMove(buffer))
//     , m_arrayBufferContentsArray(WTFMove(arrayBufferContentsArray))
//     , m_sharedBufferContentsArray(WTFMove(sharedBufferContentsArray))
//     , m_backingStores(WTFMove(backingStores))
// #if ENABLE(OFFSCREEN_CANVAS_IN_WORKERS)
//     , m_detachedOffscreenCanvases(WTFMove(detachedOffscreenCanvases))
// #endif
// #if ENABLE(WEB_RTC)
//     , m_detachedRTCDataChannels(WTFMove(detachedRTCDataChannels))
// #endif
// #if ENABLE(WEBASSEMBLY)
//     , m_wasmModulesArray(WTFMove(wasmModulesArray))
//     , m_wasmMemoryHandlesArray(WTFMove(wasmMemoryHandlesArray))
// #endif
// #if ENABLE(WEB_CODECS)
//     , m_serializedVideoChunks(WTFMove(serializedVideoChunks))
//     , m_serializedVideoFrames(WTFMove(serializedVideoFrames))
// #endif
//     , m_blobHandles(crossThreadCopy(WTFMove(blobHandles)))
// {
//     m_memoryCost = computeMemoryCost();
// }

SerializedScriptValue::SerializedScriptValue(Vector<uint8_t>&& buffer, std::unique_ptr<ArrayBufferContentsArray> arrayBufferContentsArray, std::unique_ptr<ArrayBufferContentsArray> sharedBufferContentsArray
#if ENABLE(OFFSCREEN_CANVAS_IN_WORKERS)
    ,
    Vector<std::unique_ptr<DetachedOffscreenCanvas>>&& detachedOffscreenCanvases
#endif
#if ENABLE(WEB_RTC)
    ,
    Vector<std::unique_ptr<DetachedRTCDataChannel>>&& detachedRTCDataChannels
#endif
#if ENABLE(WEBASSEMBLY)
    ,
    std::unique_ptr<WasmModuleArray> wasmModulesArray, std::unique_ptr<WasmMemoryHandleArray> wasmMemoryHandlesArray
#endif
#if ENABLE(WEB_CODECS)
    ,
    Vector<RefPtr<WebCodecsEncodedVideoChunkStorage>>&& serializedVideoChunks, Vector<WebCodecsVideoFrameData>&& serializedVideoFrames
#endif
    )
    : m_data(WTFMove(buffer))
    , m_arrayBufferContentsArray(WTFMove(arrayBufferContentsArray))
    , m_sharedBufferContentsArray(WTFMove(sharedBufferContentsArray))
#if ENABLE(OFFSCREEN_CANVAS_IN_WORKERS)
    , m_detachedOffscreenCanvases(WTFMove(detachedOffscreenCanvases))
#endif
#if ENABLE(WEB_RTC)
    , m_detachedRTCDataChannels(WTFMove(detachedRTCDataChannels))
#endif
#if ENABLE(WEBASSEMBLY)
    , m_wasmModulesArray(WTFMove(wasmModulesArray))
    , m_wasmMemoryHandlesArray(WTFMove(wasmMemoryHandlesArray))
#endif
#if ENABLE(WEB_CODECS)
    , m_serializedVideoChunks(WTFMove(serializedVideoChunks))
    , m_serializedVideoFrames(WTFMove(serializedVideoFrames))
#endif
{
    m_memoryCost = computeMemoryCost();
}

size_t SerializedScriptValue::computeMemoryCost() const
{
    size_t cost = m_data.size();

    if (m_arrayBufferContentsArray) {
        for (auto& content : *m_arrayBufferContentsArray)
            cost += content.sizeInBytes();
    }

    if (m_sharedBufferContentsArray) {
        for (auto& content : *m_sharedBufferContentsArray)
            cost += content.sizeInBytes();
    }

    // for (auto& backingStore : m_backingStores) {
    //     if (auto buffer = backingStore ? backingStore->buffer() : nullptr)
    //         cost += buffer->memoryCost();
    // }

#if ENABLE(OFFSCREEN_CANVAS_IN_WORKERS)
    for (auto& canvas : m_detachedOffscreenCanvases) {
        if (canvas)
            cost += canvas->memoryCost();
    }
#endif
#if ENABLE(WEB_RTC)
    for (auto& channel : m_detachedRTCDataChannels) {
        if (channel)
            cost += channel->memoryCost();
    }
#endif
#if ENABLE(WEBASSEMBLY)
    // We are not supporting WebAssembly Module memory estimation yet.
    if (m_wasmMemoryHandlesArray) {
        for (auto& content : *m_wasmMemoryHandlesArray)
            cost += content->sizeInBytes(std::memory_order_relaxed);
    }
#endif
#if ENABLE(WEB_CODECS)
    for (auto& chunk : m_serializedVideoChunks) {
        if (chunk)
            cost += chunk->memoryCost();
    }
    for (auto& frame : m_serializedVideoFrames)
        cost += frame.memoryCost();
#endif

    // for (auto& handle : m_blobHandles)
    //     cost += handle.url().string().sizeInBytes();

    return cost;
}

static ExceptionOr<std::unique_ptr<ArrayBufferContentsArray>> transferArrayBuffers(VM& vm, const Vector<RefPtr<JSC::ArrayBuffer>>& arrayBuffers)
{
    if (arrayBuffers.isEmpty())
        return nullptr;

    auto contents = makeUnique<ArrayBufferContentsArray>(arrayBuffers.size());

    HashSet<JSC::ArrayBuffer*> visited;
    for (size_t arrayBufferIndex = 0; arrayBufferIndex < arrayBuffers.size(); arrayBufferIndex++) {
        if (visited.contains(arrayBuffers[arrayBufferIndex].get()))
            continue;
        visited.add(arrayBuffers[arrayBufferIndex].get());

        bool result = arrayBuffers[arrayBufferIndex]->transferTo(vm, contents->at(arrayBufferIndex));
        if (!result)
            return Exception { TypeError };
    }

    return contents;
}

static void maybeThrowExceptionIfSerializationFailed(JSGlobalObject& lexicalGlobalObject, SerializationReturnCode code)
{
    auto& vm = lexicalGlobalObject.vm();
    auto scope = DECLARE_THROW_SCOPE(vm);

    switch (code) {
    case SerializationReturnCode::SuccessfullyCompleted:
        break;
    case SerializationReturnCode::StackOverflowError:
        throwException(&lexicalGlobalObject, scope, createStackOverflowError(&lexicalGlobalObject));
        break;
    case SerializationReturnCode::ValidationError:
        throwTypeError(&lexicalGlobalObject, scope, "Unable to deserialize data."_s);
        break;
    case SerializationReturnCode::DataCloneError:
        throwDataCloneError(lexicalGlobalObject, scope);
        break;
    case SerializationReturnCode::ExistingExceptionError:
    case SerializationReturnCode::UnspecifiedError:
        break;
    case SerializationReturnCode::InterruptedExecutionError:
        ASSERT_NOT_REACHED();
    }
}

static Exception exceptionForSerializationFailure(SerializationReturnCode code)
{
    ASSERT(code != SerializationReturnCode::SuccessfullyCompleted);

    switch (code) {
    case SerializationReturnCode::StackOverflowError:
        return Exception { StackOverflowError };
    case SerializationReturnCode::ValidationError:
        return Exception { TypeError };
    case SerializationReturnCode::DataCloneError:
        return Exception { DataCloneError };
    case SerializationReturnCode::ExistingExceptionError:
        return Exception { ExistingExceptionError };
    case SerializationReturnCode::UnspecifiedError:
        return Exception { TypeError };
    case SerializationReturnCode::SuccessfullyCompleted:
    case SerializationReturnCode::InterruptedExecutionError:
        ASSERT_NOT_REACHED();
        return Exception { TypeError };
    }
    ASSERT_NOT_REACHED();
    return Exception { TypeError };
}

// static bool containsDuplicates(const Vector<RefPtr<ImageBitmap>>& imageBitmaps)
// {
//     HashSet<ImageBitmap*> visited;
//     for (auto& imageBitmap : imageBitmaps) {
//         if (!visited.add(imageBitmap.get()))
//             return true;
//     }
//     return false;
// }

#if ENABLE(OFFSCREEN_CANVAS_IN_WORKERS)
static bool canOffscreenCanvasesDetach(const Vector<RefPtr<OffscreenCanvas>>& offscreenCanvases)
{
    HashSet<OffscreenCanvas*> visited;
    for (auto& offscreenCanvas : offscreenCanvases) {
        if (!offscreenCanvas->canDetach())
            return false;
        // Check the return value of add, we should not encounter duplicates.
        if (!visited.add(offscreenCanvas.get()))
            return false;
    }
    return true;
}
#endif

#if ENABLE(WEB_RTC)
static bool canDetachRTCDataChannels(const Vector<Ref<RTCDataChannel>>& channels)
{
    HashSet<RTCDataChannel*> visited;
    for (auto& channel : channels) {
        if (!channel->canDetach())
            return false;
        // Check the return value of add, we should not encounter duplicates.
        if (!visited.add(channel.ptr()))
            return false;
    }
    return true;
}
#endif

RefPtr<SerializedScriptValue> SerializedScriptValue::create(JSC::JSGlobalObject& globalObject, JSC::JSValue value, SerializationForStorage forStorage, SerializationErrorMode throwExceptions, SerializationContext serializationContext, SerializationForTransfer forTransfer)
{
    Vector<RefPtr<MessagePort>> dummyPorts;
    auto result = create(globalObject, value, {}, dummyPorts, forStorage, throwExceptions, serializationContext, forTransfer);
    // auto result = create(globalObject, value, {}, forStorage, throwExceptions, serializationContext);
    if (result.hasException())
        return nullptr;
    return result.releaseReturnValue();
}

// ExceptionOr<Ref<SerializedScriptValue>> SerializedScriptValue::create(JSGlobalObject& globalObject, JSValue value, Vector<JSC::Strong<JSC::JSObject>>&& transferList, Vector<RefPtr<MessagePort>>& messagePorts, SerializationForStorage forStorage, SerializationContext serializationContext)
// {
//     return create(globalObject, value, WTFMove(transferList), messagePorts, forStorage, SerializationErrorMode::NonThrowing, serializationContext);
// }

ExceptionOr<Ref<SerializedScriptValue>> SerializedScriptValue::create(JSGlobalObject& globalObject, JSValue value, Vector<JSC::Strong<JSC::JSObject>>&& transferList, Vector<RefPtr<MessagePort>>& messagePorts, SerializationForStorage forStorage, SerializationContext serializationContext, SerializationForTransfer forTransfer)
{
    return create(globalObject, value, WTFMove(transferList), messagePorts, forStorage, SerializationErrorMode::Throwing, serializationContext, forTransfer);
}

// ExceptionOr<Ref<SerializedScriptValue>> SerializedScriptValue::create(JSGlobalObject& lexicalGlobalObject, JSValue value, Vector<JSC::Strong<JSC::JSObject>>&& transferList, SerializationForStorage forStorage, SerializationErrorMode throwExceptions, SerializationContext context)
ExceptionOr<Ref<SerializedScriptValue>> SerializedScriptValue::create(JSGlobalObject& lexicalGlobalObject, JSValue value, Vector<JSC::Strong<JSC::JSObject>>&& transferList, Vector<RefPtr<MessagePort>>& messagePorts, SerializationForStorage forStorage, SerializationErrorMode throwExceptions, SerializationContext context, SerializationForTransfer forTransfer)
{
    VM& vm = lexicalGlobalObject.vm();
    Vector<RefPtr<JSC::ArrayBuffer>> arrayBuffers;
    // Vector<RefPtr<ImageBitmap>> imageBitmaps;
#if ENABLE(OFFSCREEN_CANVAS_IN_WORKERS)
    Vector<RefPtr<OffscreenCanvas>> offscreenCanvases;
#endif
#if ENABLE(WEB_RTC)
    Vector<Ref<RTCDataChannel>> dataChannels;
#endif
#if ENABLE(WEB_CODECS)
    Vector<Ref<WebCodecsVideoFrame>> transferredVideoFrames;
#endif
    HashSet<JSC::JSObject*> uniqueTransferables;
    for (auto& transferable : transferList) {
        if (!uniqueTransferables.add(transferable.get()).isNewEntry) {
            if (toPossiblySharedArrayBuffer(vm, transferable.get())) {
                return Exception { DataCloneError, "Transfer list contains duplicate ArrayBuffer"_s };
            } else if (JSMessagePort::toWrapped(vm, transferable.get())) {
                return Exception { DataCloneError, "Transfer list contains duplicate MessagePort"_s };
            } else {
                return Exception { DataCloneError, "Duplicate transferable for structured clone"_s };
            }
        }

        if (auto arrayBuffer = toPossiblySharedArrayBuffer(vm, transferable.get())) {
            if (arrayBuffer->isDetached() || arrayBuffer->isShared())
                return Exception { DataCloneError };
            if (arrayBuffer->isLocked()) {
                auto scope = DECLARE_THROW_SCOPE(vm);
                throwVMTypeError(&lexicalGlobalObject, scope, errorMessageForTransfer(arrayBuffer));
                RELEASE_AND_RETURN(scope, Exception { ExistingExceptionError });
            }
            arrayBuffers.append(WTFMove(arrayBuffer));
            continue;
        }
        if (auto port = JSMessagePort::toWrapped(vm, transferable.get())) {
            if (port->isDetached())
                return Exception { DataCloneError, "MessagePort in transfer list is already detached"_s };
            messagePorts.append(WTFMove(port));
            continue;
        }

        // if (auto imageBitmap = JSImageBitmap::toWrapped(vm, transferable.get())) {
        //     if (imageBitmap->isDetached())
        //         return Exception { DataCloneError };
        //     if (!imageBitmap->originClean())
        //         return Exception { DataCloneError };

        //     imageBitmaps.append(WTFMove(imageBitmap));
        //     continue;
        // }

#if ENABLE(OFFSCREEN_CANVAS_IN_WORKERS)
        if (auto offscreenCanvas = JSOffscreenCanvas::toWrapped(vm, transferable.get())) {
            offscreenCanvases.append(WTFMove(offscreenCanvas));
            continue;
        }
#endif

#if ENABLE(WEB_RTC)
        if (auto channel = JSRTCDataChannel::toWrapped(vm, transferable.get())) {
            dataChannels.append(*channel);
            continue;
        }
#endif

#if ENABLE(WEB_CODECS)
        if (auto videoFrame = JSWebCodecsVideoFrame::toWrapped(vm, transferable.get())) {
            if (videoFrame->isDetached())
                return Exception { DataCloneError };
            transferredVideoFrames.append(*videoFrame);
            continue;
        }
#endif
        return Exception { DataCloneError };
    }

    // if (containsDuplicates(imageBitmaps))
    //     return Exception { DataCloneError };
#if ENABLE(OFFSCREEN_CANVAS_IN_WORKERS)
    if (!canOffscreenCanvasesDetach(offscreenCanvases))
        return Exception { InvalidStateError };
#endif
#if ENABLE(WEB_RTC)
    if (!canDetachRTCDataChannels(dataChannels))
        return Exception { DataCloneError };
#endif

    Vector<uint8_t> buffer;
    // Vector<URLKeepingBlobAlive> blobHandles;
#if ENABLE(WEBASSEMBLY)
    WasmModuleArray wasmModules;
    WasmMemoryHandleArray wasmMemoryHandles;
#endif
    std::unique_ptr<ArrayBufferContentsArray> sharedBuffers = makeUnique<ArrayBufferContentsArray>();
#if ENABLE(WEB_CODECS)
    Vector<RefPtr<WebCodecsEncodedVideoChunkStorage>> serializedVideoChunks;
    Vector<RefPtr<WebCodecsVideoFrame>> serializedVideoFrames;
#endif
    //     auto code = CloneSerializer::serialize(&lexicalGlobalObject, value, messagePorts, arrayBuffers, imageBitmaps,
    // #if ENABLE(OFFSCREEN_CANVAS_IN_WORKERS)
    //         offscreenCanvases,
    // #endif
    // #if ENABLE(WEB_RTC)
    //         dataChannels,
    // #endif
    // #if ENABLE(WEB_CODECS)
    //         serializedVideoChunks,
    //         serializedVideoFrames,
    // #endif
    // #if ENABLE(WEBASSEMBLY)
    //         wasmModules,
    //         wasmMemoryHandles,
    // #endif
    //         blobHandles, buffer, context, *sharedBuffers, forStorage);
    auto scope = DECLARE_THROW_SCOPE(vm);
    auto code = CloneSerializer::serialize(&lexicalGlobalObject, value, messagePorts, arrayBuffers,
#if ENABLE(OFFSCREEN_CANVAS_IN_WORKERS)
        offscreenCanvases,
#endif
#if ENABLE(WEB_RTC)
        dataChannels,
#endif
#if ENABLE(WEB_CODECS)
        serializedVideoChunks,
        serializedVideoFrames,
#endif
#if ENABLE(WEBASSEMBLY)
        wasmModules,
        wasmMemoryHandles,
#endif
        buffer, context, *sharedBuffers, forStorage, forTransfer);

    // Serialize may throw an exception. This code looks weird, but we'll rethrow it
    // in maybeThrowExceptionIfSerializationFailed (since that may also throw other
    // different errors), and then re-check if we have an exception after the call.
    // If so, we'll throw it again.
    if (scope.exception() || throwExceptions == SerializationErrorMode::Throwing) [[unlikely]]
        maybeThrowExceptionIfSerializationFailed(lexicalGlobalObject, code);

    // If we rethrew an exception just now, or we failed with a status code other than success,
    // we should exit right now.
    if (scope.exception() || code != SerializationReturnCode::SuccessfullyCompleted) [[unlikely]]
        RELEASE_AND_RETURN(scope, exceptionForSerializationFailure(code));

    auto arrayBufferContentsArray = transferArrayBuffers(vm, arrayBuffers);
    if (arrayBufferContentsArray.hasException()) {
        RELEASE_AND_RETURN(scope, arrayBufferContentsArray.releaseException());
    }

    // auto backingStores = ImageBitmap::detachBitmaps(WTFMove(imageBitmaps));

#if ENABLE(OFFSCREEN_CANVAS_IN_WORKERS)
    Vector<std::unique_ptr<DetachedOffscreenCanvas>> detachedCanvases;
    for (auto offscreenCanvas : offscreenCanvases)
        detachedCanvases.append(offscreenCanvas->detach());
#endif
#if ENABLE(WEB_RTC)
    Vector<std::unique_ptr<DetachedRTCDataChannel>> detachedRTCDataChannels;
    for (auto& channel : dataChannels)
        detachedRTCDataChannels.append(channel->detach());
#endif

#if ENABLE(WEB_CODECS)
    auto serializedVideoFrameData = map(serializedVideoFrames, [](auto& frame) -> WebCodecsVideoFrameData { return frame->data(); });
#endif
#if ENABLE(WEB_CODECS)
    for (auto& videoFrame : transferredVideoFrames)
        videoFrame->close();
#endif

    //     return adoptRef(*new SerializedScriptValue(WTFMove(buffer), WTFMove(blobHandles), arrayBufferContentsArray.releaseReturnValue(), context == SerializationContext::WorkerPostMessage ? WTFMove(sharedBuffers) : nullptr, WTFMove(backingStores)
    // #if ENABLE(OFFSCREEN_CANVAS_IN_WORKERS)
    //                                                                                                                                                                                                                                 ,
    //         WTFMove(detachedCanvases)
    // #endif
    // #if ENABLE(WEB_RTC)
    //             ,
    //         WTFMove(detachedRTCDataChannels)
    // #endif
    // #if ENABLE(WEBASSEMBLY)
    //             ,
    //         makeUnique<WasmModuleArray>(wasmModules), context == SerializationContext::WorkerPostMessage ? makeUnique<WasmMemoryHandleArray>(wasmMemoryHandles) : nullptr
    // #endif
    // #if ENABLE(WEB_CODECS)
    //         ,
    //         WTFMove(serializedVideoChunks), WTFMove(serializedVideoFrameData)
    // #endif
    //             ));
    scope.releaseAssertNoException();
    return adoptRef(*new SerializedScriptValue(WTFMove(buffer), arrayBufferContentsArray.releaseReturnValue(), context == SerializationContext::WorkerPostMessage ? WTFMove(sharedBuffers) : nullptr
#if ENABLE(OFFSCREEN_CANVAS_IN_WORKERS)
        ,
        WTFMove(detachedCanvases)
#endif
#if ENABLE(WEB_RTC)
            ,
        WTFMove(detachedRTCDataChannels)
#endif
#if ENABLE(WEBASSEMBLY)
            ,
        makeUnique<WasmModuleArray>(wasmModules), context == SerializationContext::WorkerPostMessage ? makeUnique<WasmMemoryHandleArray>(wasmMemoryHandles) : nullptr
#endif
#if ENABLE(WEB_CODECS)
        ,
        WTFMove(serializedVideoChunks), WTFMove(serializedVideoFrameData)
#endif
            ));
}

RefPtr<SerializedScriptValue> SerializedScriptValue::create(StringView string)
{
    Vector<uint8_t> buffer;
    if (!CloneSerializer::serialize(string, buffer))
        return nullptr;
    return adoptRef(*new SerializedScriptValue(WTFMove(buffer)));
}

RefPtr<SerializedScriptValue> SerializedScriptValue::create(JSContextRef originContext, JSValueRef apiValue, JSValueRef* exception)
{
    JSGlobalObject* lexicalGlobalObject = toJS(originContext);
    auto& vm = JSC::getVM(lexicalGlobalObject);
    JSLockHolder locker(vm);
    auto scope = DECLARE_CATCH_SCOPE(vm);

    JSValue value = toJS(lexicalGlobalObject, apiValue);
    auto serializedValue = SerializedScriptValue::create(*lexicalGlobalObject, value);
    if (scope.exception()) [[unlikely]] {
        if (exception)
            *exception = toRef(lexicalGlobalObject, scope.exception()->value());
        scope.clearException();
        return nullptr;
    }
    ASSERT(serializedValue);
    return serializedValue;
}

String SerializedScriptValue::toString() const
{
    return CloneDeserializer::deserializeString(m_data);
}

Ref<JSC::ArrayBuffer> SerializedScriptValue::toArrayBuffer()
{
    if (this->m_data.size() == 0) {
        return ArrayBuffer::create(static_cast<size_t>(0), static_cast<unsigned>(1));
    }

    this->ref();
    auto arrayBuffer = ArrayBuffer::createFromBytes(
        { this->m_data.begin(), this->m_data.size() }, createSharedTask<void(void*)>([protectedThis = Ref { *this }](void* p) {
            protectedThis->deref();
        }));

    // Note: using the SharedArrayBufferContents::create function directly didn't work.
    arrayBuffer->makeShared();

    return arrayBuffer;
}

JSC::JSValue SerializedScriptValue::fromArrayBuffer(JSC::JSGlobalObject& domGlobal, JSC::JSGlobalObject* globalObject, JSC::ArrayBuffer* arrayBuffer, size_t byteOffset, size_t maxByteLength, SerializationErrorMode throwExceptions, bool* didFail)
{
    auto& vm = JSC::getVM(globalObject);
    auto throwScope = DECLARE_THROW_SCOPE(vm);

    if (!arrayBuffer || arrayBuffer->isDetached()) {
        if (didFail)
            *didFail = true;

        if (throwExceptions == SerializationErrorMode::Throwing)
            throwTypeError(globalObject, throwScope, "Cannot deserialize a detached ArrayBuffer"_s);

        return JSC::jsUndefined();
    }
    auto blobURLs = Vector<String> {};
    auto blobFiles = Vector<String> {};

    if (arrayBuffer->isShared()) {
        // prevent detaching while in-use
        arrayBuffer->pin();
    }

    auto* data = static_cast<uint8_t*>(arrayBuffer->data()) + byteOffset;
    auto size = std::min(arrayBuffer->byteLength(), maxByteLength);
    auto span = std::span<uint8_t> { data, size };

    auto result = CloneDeserializer::deserialize(&domGlobal, globalObject, {}, nullptr, span, blobURLs, blobFiles, nullptr
#if ENABLE(WEBASSEMBLY)
        ,
        nullptr, nullptr
#endif
#if ENABLE(WEB_CODECS)
        ,
        WTFMove(m_serializedVideoChunks), WTFMove(m_serializedVideoFrames)
#endif
    );

    if (arrayBuffer->isShared()) {
        arrayBuffer->unpin();
    }

    if (didFail) {
        *didFail = result.second != SerializationReturnCode::SuccessfullyCompleted;
    }
    if (throwScope.exception() || throwExceptions == SerializationErrorMode::Throwing) [[unlikely]]
        maybeThrowExceptionIfSerializationFailed(*globalObject, result.second);
    RETURN_IF_EXCEPTION(throwScope, {});

    return result.first ? result.first : jsNull();
}

// JSValue SerializedScriptValue::deserialize(JSGlobalObject& lexicalGlobalObject, JSGlobalObject* globalObject, SerializationErrorMode throwExceptions, bool* didFail)
// {
//     return deserialize(lexicalGlobalObject, globalObject, {}, throwExceptions, didFail);
// }

JSValue SerializedScriptValue::deserialize(JSGlobalObject& lexicalGlobalObject, JSGlobalObject* globalObject, const Vector<RefPtr<MessagePort>>& messagePorts, SerializationErrorMode throwExceptions, bool* didFail)
{
    Vector<String> dummyBlobs;
    Vector<String> dummyPaths;
    return deserialize(lexicalGlobalObject, globalObject, messagePorts, dummyBlobs, dummyPaths, throwExceptions, didFail);
}

JSValue SerializedScriptValue::deserialize(JSGlobalObject& lexicalGlobalObject, JSGlobalObject* globalObject, SerializationErrorMode throwExceptions, bool* didFail)
{
    Vector<String> dummyBlobs;
    Vector<String> dummyPaths;
    Vector<RefPtr<MessagePort>> dummyPorts;
    return deserialize(lexicalGlobalObject, globalObject, dummyPorts, dummyBlobs, dummyPaths, throwExceptions, didFail);
}

JSValue SerializedScriptValue::deserialize(JSGlobalObject& lexicalGlobalObject, JSGlobalObject* globalObject, const Vector<RefPtr<MessagePort>>& messagePorts, const Vector<String>& blobURLs, const Vector<String>& blobFilePaths, SerializationErrorMode throwExceptions, bool* didFail)
{
    VM& vm = lexicalGlobalObject.vm();
    auto scope = DECLARE_THROW_SCOPE(vm);
    DeserializationResult result = CloneDeserializer::deserialize(&lexicalGlobalObject, globalObject, messagePorts
#if ENABLE(OFFSCREEN_CANVAS_IN_WORKERS)
        ,
        WTFMove(m_detachedOffscreenCanvases)
#endif
#if ENABLE(WEB_RTC)
            ,
        WTFMove(m_detachedRTCDataChannels)
#endif
            ,
        m_arrayBufferContentsArray.get(), m_data, blobURLs, blobFilePaths, m_sharedBufferContentsArray.get()
#if ENABLE(WEBASSEMBLY)
                                                                               ,
        m_wasmModulesArray.get(), m_wasmMemoryHandlesArray.get()
#endif
#if ENABLE(WEB_CODECS)
                                      ,
        WTFMove(m_serializedVideoChunks), WTFMove(m_serializedVideoFrames)
#endif
    );
    if (didFail)
        *didFail = result.second != SerializationReturnCode::SuccessfullyCompleted;
    // Deserialize may throw an exception. Similar to serialize (~L6240, SerializedScriptValue::create),
    // we'll catch and rethrow.
    if (scope.exception() || throwExceptions == SerializationErrorMode::Throwing) [[unlikely]]
        maybeThrowExceptionIfSerializationFailed(lexicalGlobalObject, result.second);

    // Rethrow is a bit simpler here since we don't deal with return codes.
    RETURN_IF_EXCEPTION(scope, {});

    return result.first;
}
// JSValue SerializedScriptValue::deserialize(JSGlobalObject& lexicalGlobalObject, JSGlobalObject* globalObject, const Vector<String>& blobURLs, const Vector<String>& blobFilePaths, SerializationErrorMode throwExceptions, bool* didFail)
// {
//     //     DeserializationResult result = CloneDeserializer::deserialize(&lexicalGlobalObject, globalObject, messagePorts, WTFMove(m_backingStores)
//     // #if ENABLE(OFFSCREEN_CANVAS_IN_WORKERS)
//     //                                                                                                                         ,
//     //         WTFMove(m_detachedOffscreenCanvases)
//     // #endif
//     // #if ENABLE(WEB_RTC)
//     //             ,
//     //         WTFMove(m_detachedRTCDataChannels)
//     // #endif
//     //             ,
//     //         m_arrayBufferContentsArray.get(), m_data, blobURLs, blobFilePaths, m_sharedBufferContentsArray.get()
//     // #if ENABLE(WEBASSEMBLY)
//     //                                                                                ,
//     //         m_wasmModulesArray.get(), m_wasmMemoryHandlesArray.get()
//     // #endif
//     // #if ENABLE(WEB_CODECS)
//     //                                       ,
//     //         WTFMove(m_serializedVideoChunks), WTFMove(m_serializedVideoFrames)
//     // #endif
//     //     );
//     DeserializationResult result = CloneDeserializer::deserialize(&lexicalGlobalObject, globalObject
// #if ENABLE(OFFSCREEN_CANVAS_IN_WORKERS)
//         ,
//         WTFMove(m_detachedOffscreenCanvases)
// #endif
// #if ENABLE(WEB_RTC)
//             ,
//         WTFMove(m_detachedRTCDataChannels)
// #endif
//             ,
//         m_arrayBufferContentsArray.get(), m_data, blobURLs, blobFilePaths, m_sharedBufferContentsArray.get()
// #if ENABLE(WEBASSEMBLY)
//                                                                                ,
//         m_wasmModulesArray.get(), m_wasmMemoryHandlesArray.get()
// #endif
// #if ENABLE(WEB_CODECS)
//                                       ,
//         WTFMove(m_serializedVideoChunks), WTFMove(m_serializedVideoFrames)
// #endif
//     );
//     if (didFail)
//         *didFail = result.second != SerializationReturnCode::SuccessfullyCompleted;
//     if (throwExceptions == SerializationErrorMode::Throwing)
//         maybeThrowExceptionIfSerializationFailed(lexicalGlobalObject, result.second);
//     return result.first ? result.first : jsNull();
// }

JSValueRef SerializedScriptValue::deserialize(JSContextRef destinationContext, JSValueRef* exception)
{
    JSGlobalObject* lexicalGlobalObject = toJS(destinationContext);
    auto& vm = JSC::getVM(lexicalGlobalObject);
    JSLockHolder locker(vm);
    auto scope = DECLARE_CATCH_SCOPE(vm);

    JSValue value = deserialize(*lexicalGlobalObject, lexicalGlobalObject);
    if (scope.exception()) [[unlikely]] {
        if (exception)
            *exception = toRef(lexicalGlobalObject, scope.exception()->value());
        scope.clearException();
        return nullptr;
    }
    ASSERT(value);
    return toRef(lexicalGlobalObject, value);
}

Ref<SerializedScriptValue>
SerializedScriptValue::nullValue()
{
    return adoptRef(*new SerializedScriptValue(Vector<uint8_t>()));
}

uint32_t SerializedScriptValue::wireFormatVersion()
{
    return CurrentVersion;
}

// Vector<String> SerializedScriptValue::blobURLs() const
// {
//     return m_blobHandles.map([](auto& handle) {
//         return handle.url().string().isolatedCopy();
//     });
// }

// void SerializedScriptValue::writeBlobsToDiskForIndexedDB(CompletionHandler<void(IDBValue&&)>&& completionHandler)
// {
//     ASSERT(isMainThread());
//     ASSERT(hasBlobURLs());

//     blobRegistry().writeBlobsToTemporaryFilesForIndexedDB(blobURLs(), [completionHandler = WTFMove(completionHandler), this, protectedThis = Ref { *this }](auto&& blobFilePaths) mutable {
//         ASSERT(isMainThread());

//         if (blobFilePaths.isEmpty()) {
//             // We should have successfully written blobs to temporary files.
//             // If we failed, then we can't successfully store this record.
//             completionHandler({});
//             return;
//         }

//         ASSERT(m_blobHandles.size() == blobFilePaths.size());

//         completionHandler({ *this, blobURLs(), blobFilePaths });
//     });
// }

// IDBValue SerializedScriptValue::writeBlobsToDiskForIndexedDBSynchronously()
// {
//     ASSERT(!isMainThread());

//     BinarySemaphore semaphore;
//     IDBValue value;
//     callOnMainThread([this, &semaphore, &value] {
//         writeBlobsToDiskForIndexedDB([&semaphore, &value](IDBValue&& result) {
//             ASSERT(isMainThread());
//             value.setAsIsolatedCopy(result);

//             semaphore.signal();
//         });
//     });
//     semaphore.wait();

//     return value;
// }

} // namespace WebCore<|MERGE_RESOLUTION|>--- conflicted
+++ resolved
@@ -1784,12 +1784,7 @@
                 if (checkForDuplicate(obj))
                     return true;
                 bool success = dumpArrayBufferView(obj, code);
-<<<<<<< HEAD
-                if (scope.exception()) [[unlikely]]
-                    return false;
-=======
                 RETURN_IF_EXCEPTION(scope, false);
->>>>>>> 6c5b8635
                 recordObject(obj);
                 return success;
             }
@@ -2635,12 +2630,7 @@
             write(index);
             auto terminalCode = SerializationReturnCode::SuccessfullyCompleted;
             auto dumped = dumpIfTerminal(inValue, terminalCode);
-<<<<<<< HEAD
-            if (scope.exception()) [[unlikely]]
-                return SerializationReturnCode::ExistingExceptionError;
-=======
             RETURN_IF_EXCEPTION(scope, SerializationReturnCode::ExistingExceptionError);
->>>>>>> 6c5b8635
             if (dumped) {
                 if (terminalCode != SerializationReturnCode::SuccessfullyCompleted)
                     return terminalCode;
@@ -2701,12 +2691,7 @@
 
             auto terminalCode = SerializationReturnCode::SuccessfullyCompleted;
             auto dumped = dumpIfTerminal(inValue, terminalCode);
-<<<<<<< HEAD
-            if (scope.exception()) [[unlikely]]
-                return SerializationReturnCode::ExistingExceptionError;
-=======
             RETURN_IF_EXCEPTION(scope, SerializationReturnCode::ExistingExceptionError);
->>>>>>> 6c5b8635
             if (!dumped) {
                 stateStack.append(ObjectEndVisitMember);
                 goto stateUnknown;
@@ -2809,12 +2794,7 @@
         case StateUnknown: {
             auto terminalCode = SerializationReturnCode::SuccessfullyCompleted;
             auto dumped = dumpIfTerminal(inValue, terminalCode);
-<<<<<<< HEAD
-            if (scope.exception()) [[unlikely]]
-                return SerializationReturnCode::ExistingExceptionError;
-=======
             RETURN_IF_EXCEPTION(scope, SerializationReturnCode::ExistingExceptionError);
->>>>>>> 6c5b8635
             if (dumped) {
                 if (terminalCode != SerializationReturnCode::SuccessfullyCompleted)
                     return terminalCode;
