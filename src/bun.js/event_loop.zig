--- conflicted
+++ resolved
@@ -348,12 +348,7 @@
 // Task.get(ReadFileTask) -> ?ReadFileTask
 pub const Task = TaggedPointerUnion(.{
     FetchTasklet,
-<<<<<<< HEAD
-    Microtask,
-    MicrotaskForDefaultGlobalObject,
     AsyncGlobWalkTask,
-=======
->>>>>>> 03298eb8
     AsyncTransformTask,
     ReadFileTask,
     CopyFilePromiseTask,
