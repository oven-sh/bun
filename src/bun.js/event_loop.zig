const std = @import("std");
const JSC = bun.JSC;
const JSGlobalObject = JSC.JSGlobalObject;
const VirtualMachine = JSC.VirtualMachine;
const Allocator = std.mem.Allocator;
const Lock = @import("../lock.zig").Lock;
const bun = @import("root").bun;
const Environment = bun.Environment;
const Fetch = JSC.WebCore.Fetch;
const WebCore = JSC.WebCore;
const Bun = JSC.API.Bun;
const TaggedPointerUnion = @import("../tagged_pointer.zig").TaggedPointerUnion;
const typeBaseName = @import("../meta.zig").typeBaseName;
const AsyncGlobWalkTask = JSC.API.Glob.WalkTask.AsyncGlobWalkTask;
const CopyFilePromiseTask = WebCore.Blob.Store.CopyFile.CopyFilePromiseTask;
const AsyncTransformTask = JSC.API.JSTranspiler.TransformTask.AsyncTransformTask;
const ReadFileTask = WebCore.Blob.ReadFile.ReadFileTask;
const WriteFileTask = WebCore.Blob.WriteFile.WriteFileTask;
const napi_async_work = JSC.napi.napi_async_work;
const FetchTasklet = Fetch.FetchTasklet;
const JSValue = JSC.JSValue;
const js = JSC.C;
const Waker = bun.Async.Waker;

pub const WorkPool = @import("../work_pool.zig").WorkPool;
pub const WorkPoolTask = @import("../work_pool.zig").Task;

const uws = bun.uws;
const Async = bun.Async;

pub fn ConcurrentPromiseTask(comptime Context: type) type {
    return struct {
        const This = @This();
        ctx: *Context,
        task: WorkPoolTask = .{ .callback = &runFromThreadPool },
        event_loop: *JSC.EventLoop,
        allocator: std.mem.Allocator,
        promise: JSC.JSPromise.Strong = .{},
        globalThis: *JSGlobalObject,
        concurrent_task: JSC.ConcurrentTask = .{},

        // This is a poll because we want it to enter the uSockets loop
        ref: Async.KeepAlive = .{},

        pub usingnamespace bun.New(@This());

        pub fn createOnJSThread(allocator: std.mem.Allocator, globalThis: *JSGlobalObject, value: *Context) !*This {
            var this = This.new(.{
                .event_loop = VirtualMachine.get().event_loop,
                .ctx = value,
                .allocator = allocator,
                .globalThis = globalThis,
            });
            var promise = JSC.JSPromise.create(globalThis);
            this.promise.strong.set(globalThis, promise.asValue(globalThis));
            this.ref.ref(this.event_loop.virtual_machine);

            return this;
        }

        pub fn runFromThreadPool(task: *WorkPoolTask) void {
            var this: *This = @fieldParentPtr("task", task);
            Context.run(this.ctx);
            this.onFinish();
        }

        pub fn runFromJS(this: *This) void {
            const promise = this.promise.swap();
            this.ref.unref(this.event_loop.virtual_machine);

            var ctx = this.ctx;

            ctx.then(promise);
        }

        pub fn schedule(this: *This) void {
            WorkPool.schedule(&this.task);
        }

        pub fn onFinish(this: *This) void {
            this.event_loop.enqueueTaskConcurrent(this.concurrent_task.from(this, .manual_deinit));
        }

        pub fn deinit(this: *This) void {
            this.promise.deinit();
            this.destroy();
        }
    };
}

pub fn WorkTask(comptime Context: type) type {
    return struct {
        const TaskType = WorkPoolTask;

        const This = @This();
        ctx: *Context,
        task: TaskType = .{ .callback = &runFromThreadPool },
        event_loop: *JSC.EventLoop,
        allocator: std.mem.Allocator,
        globalThis: *JSGlobalObject,
        concurrent_task: ConcurrentTask = .{},
        async_task_tracker: JSC.AsyncTaskTracker,

        // This is a poll because we want it to enter the uSockets loop
        ref: Async.KeepAlive = .{},

        pub usingnamespace bun.New(@This());

        pub fn createOnJSThread(allocator: std.mem.Allocator, globalThis: *JSGlobalObject, value: *Context) !*This {
            var vm = globalThis.bunVM();
            var this = This.new(.{
                .event_loop = vm.eventLoop(),
                .ctx = value,
                .allocator = allocator,
                .globalThis = globalThis,
                .async_task_tracker = JSC.AsyncTaskTracker.init(vm),
            });
            this.ref.ref(this.event_loop.virtual_machine);

            return this;
        }

        pub fn runFromThreadPool(task: *TaskType) void {
            JSC.markBinding(@src());
            const this: *This = @fieldParentPtr("task", task);
            Context.run(this.ctx, this);
        }

        pub fn runFromJS(this: *This) void {
            var ctx = this.ctx;
            const tracker = this.async_task_tracker;
            const vm = this.event_loop.virtual_machine;
            const globalThis = this.globalThis;
            this.ref.unref(vm);

            tracker.willDispatch(globalThis);
            ctx.then(globalThis);
            tracker.didDispatch(globalThis);
        }

        pub fn schedule(this: *This) void {
            const vm = this.event_loop.virtual_machine;
            this.ref.ref(vm);
            this.async_task_tracker.didSchedule(this.globalThis);
            WorkPool.schedule(&this.task);
        }

        pub fn onFinish(this: *This) void {
            this.event_loop.enqueueTaskConcurrent(this.concurrent_task.from(this, .manual_deinit));
        }

        pub fn deinit(this: *This) void {
            this.ref.unref(this.event_loop.virtual_machine);
            this.destroy();
        }
    };
}

pub const AnyTask = struct {
    ctx: ?*anyopaque,
    callback: *const (fn (*anyopaque) void),

    pub fn task(this: *AnyTask) Task {
        return Task.init(this);
    }

    pub fn run(this: *AnyTask) void {
        @setRuntimeSafety(false);
        const callback = this.callback;
        const ctx = this.ctx;
        callback(ctx.?);
    }

    pub fn New(comptime Type: type, comptime Callback: anytype) type {
        return struct {
            pub fn init(ctx: *Type) AnyTask {
                return AnyTask{
                    .callback = wrap,
                    .ctx = ctx,
                };
            }

            pub fn wrap(this: ?*anyopaque) void {
                @call(bun.callmod_inline, Callback, .{@as(*Type, @ptrCast(@alignCast(this.?)))});
            }
        };
    }
};

pub const ManagedTask = struct {
    ctx: ?*anyopaque,
    callback: *const (fn (*anyopaque) void),

    pub fn task(this: *ManagedTask) Task {
        return Task.init(this);
    }

    pub fn run(this: *ManagedTask) void {
        @setRuntimeSafety(false);
        const callback = this.callback;
        const ctx = this.ctx;
        callback(ctx.?);
        bun.default_allocator.destroy(this);
    }

    pub fn New(comptime Type: type, comptime Callback: anytype) type {
        return struct {
            pub fn init(ctx: *Type) Task {
                var managed = bun.default_allocator.create(ManagedTask) catch bun.outOfMemory();
                managed.* = ManagedTask{
                    .callback = wrap,
                    .ctx = ctx,
                };
                return managed.task();
            }

            pub fn wrap(this: ?*anyopaque) void {
                @call(bun.callmod_inline, Callback, .{@as(*Type, @ptrCast(@alignCast(this.?)))});
            }
        };
    }
};

pub const AnyTaskWithExtraContext = struct {
    ctx: ?*anyopaque = undefined,
    callback: *const (fn (*anyopaque, *anyopaque) void) = undefined,
    next: ?*AnyTaskWithExtraContext = null,

    pub fn fromCallbackAutoDeinit(of: anytype, comptime callback: anytype) *AnyTaskWithExtraContext {
        const TheTask = NewManaged(std.meta.Child(@TypeOf(of)), void, @field(std.meta.Child(@TypeOf(of)), callback));
        const task = bun.default_allocator.create(AnyTaskWithExtraContext) catch bun.outOfMemory();
        task.* = TheTask.init(of);
        return task;
    }

    pub fn from(this: *@This(), of: anytype, comptime field: []const u8) *@This() {
        const TheTask = New(std.meta.Child(@TypeOf(of)), void, @field(std.meta.Child(@TypeOf(of)), field));
        this.* = TheTask.init(of);
        return this;
    }

    pub fn run(this: *AnyTaskWithExtraContext, extra: *anyopaque) void {
        @setRuntimeSafety(false);
        const callback = this.callback;
        const ctx = this.ctx;
        callback(ctx.?, extra);
    }

    pub fn New(comptime Type: type, comptime ContextType: type, comptime Callback: anytype) type {
        return struct {
            pub fn init(ctx: *Type) AnyTaskWithExtraContext {
                return AnyTaskWithExtraContext{
                    .callback = wrap,
                    .ctx = ctx,
                };
            }

            pub fn wrap(this: ?*anyopaque, extra: ?*anyopaque) void {
                @call(
                    .always_inline,
                    Callback,
                    .{
                        @as(*Type, @ptrCast(@alignCast(this.?))),
                        @as(*ContextType, @ptrCast(@alignCast(extra.?))),
                    },
                );
            }
        };
    }

    pub fn NewManaged(comptime Type: type, comptime ContextType: type, comptime Callback: anytype) type {
        return struct {
            pub fn init(ctx: *Type) AnyTaskWithExtraContext {
                return AnyTaskWithExtraContext{
                    .callback = wrap,
                    .ctx = ctx,
                };
            }

            pub fn wrap(this: ?*anyopaque, extra: ?*anyopaque) void {
                @call(
                    .always_inline,
                    Callback,
                    .{
                        @as(*Type, @ptrCast(@alignCast(this.?))),
                        @as(*ContextType, @ptrCast(@alignCast(extra.?))),
                    },
                );
                const anytask: *AnyTaskWithExtraContext = @fieldParentPtr("ctx", @as(*?*anyopaque, @ptrCast(@alignCast(this.?))));
                bun.default_allocator.destroy(anytask);
            }
        };
    }
};

pub const CppTask = opaque {
    extern fn Bun__performTask(globalObject: *JSGlobalObject, task: *CppTask) void;
    pub fn run(this: *CppTask, global: *JSGlobalObject) void {
        JSC.markBinding(@src());
        Bun__performTask(global, this);
    }
};
pub const JSCScheduler = struct {
    pub const JSCDeferredWorkTask = opaque {
        extern fn Bun__runDeferredWork(task: *JSCScheduler.JSCDeferredWorkTask) void;
        pub const run = Bun__runDeferredWork;
    };

    export fn Bun__eventLoop__incrementRefConcurrently(jsc_vm: *VirtualMachine, delta: c_int) void {
        JSC.markBinding(@src());

        if (delta > 0) {
            jsc_vm.event_loop.refConcurrently();
        } else {
            jsc_vm.event_loop.unrefConcurrently();
        }
    }

    export fn Bun__queueJSCDeferredWorkTaskConcurrently(jsc_vm: *VirtualMachine, task: *JSCScheduler.JSCDeferredWorkTask) void {
        JSC.markBinding(@src());
        var loop = jsc_vm.eventLoop();
        loop.enqueueTaskConcurrent(ConcurrentTask.new(.{
            .task = Task.init(task),
            .next = null,
            .auto_delete = true,
        }));
    }

    comptime {
        _ = Bun__eventLoop__incrementRefConcurrently;
        _ = Bun__queueJSCDeferredWorkTaskConcurrently;
    }
};

const ThreadSafeFunction = JSC.napi.ThreadSafeFunction;
const HotReloadTask = JSC.HotReloader.HotReloadTask;
const FSWatchTask = JSC.Node.FSWatcher.FSWatchTask;
const PollPendingModulesTask = JSC.ModuleLoader.AsyncModule.Queue;
// const PromiseTask = JSInternalPromise.Completion.PromiseTask;
const GetAddrInfoRequestTask = JSC.DNS.GetAddrInfoRequest.Task;
const JSCDeferredWorkTask = JSCScheduler.JSCDeferredWorkTask;

const Stat = JSC.Node.Async.stat;
const Lstat = JSC.Node.Async.lstat;
const Fstat = JSC.Node.Async.fstat;
const Open = JSC.Node.Async.open;
const ReadFile = JSC.Node.Async.readFile;
const WriteFile = JSC.Node.Async.writeFile;
const CopyFile = JSC.Node.Async.copyFile;
const Read = JSC.Node.Async.read;
const Write = JSC.Node.Async.write;
const Truncate = JSC.Node.Async.truncate;
const FTruncate = JSC.Node.Async.ftruncate;
const Readdir = JSC.Node.Async.readdir;
const ReaddirRecursive = JSC.Node.Async.readdir_recursive;
const Readv = JSC.Node.Async.readv;
const Writev = JSC.Node.Async.writev;
const Close = JSC.Node.Async.close;
const Rm = JSC.Node.Async.rm;
const Rmdir = JSC.Node.Async.rmdir;
const Chown = JSC.Node.Async.chown;
const FChown = JSC.Node.Async.fchown;
const Utimes = JSC.Node.Async.utimes;
const Lutimes = JSC.Node.Async.lutimes;
const Chmod = JSC.Node.Async.chmod;
const Fchmod = JSC.Node.Async.fchmod;
const Link = JSC.Node.Async.link;
const Symlink = JSC.Node.Async.symlink;
const Readlink = JSC.Node.Async.readlink;
const Realpath = JSC.Node.Async.realpath;
const Mkdir = JSC.Node.Async.mkdir;
const Fsync = JSC.Node.Async.fsync;
const Rename = JSC.Node.Async.rename;
const Fdatasync = JSC.Node.Async.fdatasync;
const Access = JSC.Node.Async.access;
const AppendFile = JSC.Node.Async.appendFile;
const Mkdtemp = JSC.Node.Async.mkdtemp;
const Exists = JSC.Node.Async.exists;
const Futimes = JSC.Node.Async.futimes;
const Lchmod = JSC.Node.Async.lchmod;
const Lchown = JSC.Node.Async.lchown;
const Unlink = JSC.Node.Async.unlink;
const NativeZlib = JSC.API.NativeZlib;
const NativeBrotli = JSC.API.NativeBrotli;

const ShellGlobTask = bun.shell.interpret.Interpreter.Expansion.ShellGlobTask;
const ShellRmTask = bun.shell.Interpreter.Builtin.Rm.ShellRmTask;
const ShellRmDirTask = bun.shell.Interpreter.Builtin.Rm.ShellRmTask.DirTask;
const ShellLsTask = bun.shell.Interpreter.Builtin.Ls.ShellLsTask;
const ShellMvCheckTargetTask = bun.shell.Interpreter.Builtin.Mv.ShellMvCheckTargetTask;
const ShellMvBatchedTask = bun.shell.Interpreter.Builtin.Mv.ShellMvBatchedTask;
const ShellMkdirTask = bun.shell.Interpreter.Builtin.Mkdir.ShellMkdirTask;
const ShellTouchTask = bun.shell.Interpreter.Builtin.Touch.ShellTouchTask;
const ShellCpTask = bun.shell.Interpreter.Builtin.Cp.ShellCpTask;
const ShellCondExprStatTask = bun.shell.Interpreter.CondExpr.ShellCondExprStatTask;
const ShellAsync = bun.shell.Interpreter.Async;
// const ShellIOReaderAsyncDeinit = bun.shell.Interpreter.IOReader.AsyncDeinit;
const ShellIOReaderAsyncDeinit = bun.shell.Interpreter.AsyncDeinitReader;
const ShellIOWriterAsyncDeinit = bun.shell.Interpreter.AsyncDeinitWriter;
const TimerObject = JSC.BunTimer.TimerObject;
const ProcessWaiterThreadTask = if (Environment.isPosix) bun.spawn.WaiterThread.ProcessQueue.ResultTask else opaque {};
const ProcessMiniEventLoopWaiterThreadTask = if (Environment.isPosix) bun.spawn.WaiterThread.ProcessMiniEventLoopQueue.ResultTask else opaque {};
const ShellAsyncSubprocessDone = bun.shell.Interpreter.Cmd.ShellAsyncSubprocessDone;
const RuntimeTranspilerStore = JSC.RuntimeTranspilerStore;
const ServerAllConnectionsClosedTask = @import("./api/server.zig").ServerAllConnectionsClosedTask;

// Task.get(ReadFileTask) -> ?ReadFileTask
pub const Task = TaggedPointerUnion(.{
    FetchTasklet,
    AsyncGlobWalkTask,
    AsyncTransformTask,
    ReadFileTask,
    CopyFilePromiseTask,
    WriteFileTask,
    AnyTask,
    ManagedTask,
    ShellIOReaderAsyncDeinit,
    ShellIOWriterAsyncDeinit,
    napi_async_work,
    ThreadSafeFunction,
    CppTask,
    HotReloadTask,
    PollPendingModulesTask,
    GetAddrInfoRequestTask,
    FSWatchTask,
    JSCDeferredWorkTask,
    Stat,
    Lstat,
    Fstat,
    Open,
    ReadFile,
    WriteFile,
    CopyFile,
    Read,
    Write,
    Truncate,
    FTruncate,
    Readdir,
    ReaddirRecursive,
    Close,
    Rm,
    Rmdir,
    Chown,
    FChown,
    Utimes,
    Lutimes,
    Chmod,
    Fchmod,
    Link,
    Symlink,
    Readlink,
    Realpath,
    Mkdir,
    Fsync,
    Fdatasync,
    Writev,
    Readv,
    Rename,
    Access,
    AppendFile,
    Mkdtemp,
    Exists,
    Futimes,
    Lchmod,
    Lchown,
    Unlink,
    NativeZlib,
    NativeBrotli,
    ShellGlobTask,
    ShellRmTask,
    ShellRmDirTask,
    ShellMvCheckTargetTask,
    ShellMvBatchedTask,
    ShellLsTask,
    ShellMkdirTask,
    ShellTouchTask,
    ShellCpTask,
    ShellCondExprStatTask,
    ShellAsync,
    ShellAsyncSubprocessDone,
    TimerObject,
    bun.shell.Interpreter.Builtin.Yes.YesTask,
<<<<<<< HEAD
    bun.kit.DevServer.HotReloadTask,
=======
    // bun.kit.DevServer.HotReloadTask,
>>>>>>> 9ab51983
    ProcessWaiterThreadTask,
    RuntimeTranspilerStore,
    ServerAllConnectionsClosedTask,
});
const UnboundedQueue = @import("./unbounded_queue.zig").UnboundedQueue;
pub const ConcurrentTask = struct {
    task: if (JSC.is_bindgen) void else Task = undefined,
    next: ?*ConcurrentTask = null,
    auto_delete: bool = false,

    pub const Queue = UnboundedQueue(ConcurrentTask, .next);
    pub usingnamespace bun.New(@This());

    pub const AutoDeinit = enum {
        manual_deinit,
        auto_deinit,
    };
    pub fn create(task: Task) *ConcurrentTask {
        return ConcurrentTask.new(.{
            .task = task,
            .next = null,
            .auto_delete = true,
        });
    }

    pub fn createFrom(task: anytype) *ConcurrentTask {
        JSC.markBinding(@src());
        return create(Task.init(task));
    }

    pub fn fromCallback(ptr: anytype, comptime callback: anytype) *ConcurrentTask {
        JSC.markBinding(@src());

        return create(ManagedTask.New(std.meta.Child(@TypeOf(ptr)), callback).init(ptr));
    }

    pub fn from(this: *ConcurrentTask, of: anytype, auto_deinit: AutoDeinit) *ConcurrentTask {
        JSC.markBinding(@src());

        this.* = .{
            .task = Task.init(of),
            .next = null,
            .auto_delete = auto_deinit == .auto_deinit,
        };
        return this;
    }
};

// This type must be unique per JavaScript thread
pub const GarbageCollectionController = struct {
    gc_timer: *uws.Timer = undefined,
    gc_last_heap_size: usize = 0,
    gc_last_heap_size_on_repeating_timer: usize = 0,
    heap_size_didnt_change_for_repeating_timer_ticks_count: u8 = 0,
    gc_timer_state: GCTimerState = GCTimerState.pending,
    gc_repeating_timer: *uws.Timer = undefined,
    gc_timer_interval: i32 = 0,
    gc_repeating_timer_fast: bool = true,
    disabled: bool = false,

    pub fn init(this: *GarbageCollectionController, vm: *VirtualMachine) void {
        const actual = uws.Loop.get();
        this.gc_timer = uws.Timer.createFallthrough(actual, this);
        this.gc_repeating_timer = uws.Timer.createFallthrough(actual, this);

        if (comptime Environment.isDebug) {
            if (bun.getenvZ("BUN_TRACK_LAST_FN_NAME") != null) {
                vm.eventLoop().debug.track_last_fn_name = true;
            }
        }

        var gc_timer_interval: i32 = 1000;
        if (vm.bundler.env.get("BUN_GC_TIMER_INTERVAL")) |timer| {
            if (std.fmt.parseInt(i32, timer, 10)) |parsed| {
                if (parsed > 0) {
                    gc_timer_interval = parsed;
                }
            } else |_| {}
        }
        this.gc_timer_interval = gc_timer_interval;

        this.disabled = vm.bundler.env.has("BUN_GC_TIMER_DISABLE");

        if (!this.disabled)
            this.gc_repeating_timer.set(this, onGCRepeatingTimer, gc_timer_interval, gc_timer_interval);
    }

    pub fn scheduleGCTimer(this: *GarbageCollectionController) void {
        this.gc_timer_state = .scheduled;
        this.gc_timer.set(this, onGCTimer, 16, 0);
    }

    pub fn bunVM(this: *GarbageCollectionController) *VirtualMachine {
        return @alignCast(@fieldParentPtr("gc_controller", this));
    }

    pub fn onGCTimer(timer: *uws.Timer) callconv(.C) void {
        var this = timer.as(*GarbageCollectionController);
        if (this.disabled) return;
        this.gc_timer_state = .run_on_next_tick;
    }

    // We want to always run GC once in awhile
    // But if you have a long-running instance of Bun, you don't want the
    // program constantly using CPU doing GC for no reason
    //
    // So we have two settings for this GC timer:
    //
    //    - Fast: GC runs every 1 second
    //    - Slow: GC runs every 30 seconds
    //
    // When the heap size is increasing, we always switch to fast mode
    // When the heap size has been the same or less for 30 seconds, we switch to slow mode
    pub fn updateGCRepeatTimer(this: *GarbageCollectionController, comptime setting: @Type(.EnumLiteral)) void {
        if (setting == .fast and !this.gc_repeating_timer_fast) {
            this.gc_repeating_timer_fast = true;
            this.gc_repeating_timer.set(this, onGCRepeatingTimer, this.gc_timer_interval, this.gc_timer_interval);
            this.heap_size_didnt_change_for_repeating_timer_ticks_count = 0;
        } else if (setting == .slow and this.gc_repeating_timer_fast) {
            this.gc_repeating_timer_fast = false;
            this.gc_repeating_timer.set(this, onGCRepeatingTimer, 30_000, 30_000);
            this.heap_size_didnt_change_for_repeating_timer_ticks_count = 0;
        }
    }

    pub fn onGCRepeatingTimer(timer: *uws.Timer) callconv(.C) void {
        var this = timer.as(*GarbageCollectionController);
        const prev_heap_size = this.gc_last_heap_size_on_repeating_timer;
        this.performGC();
        this.gc_last_heap_size_on_repeating_timer = this.gc_last_heap_size;
        if (prev_heap_size == this.gc_last_heap_size_on_repeating_timer) {
            this.heap_size_didnt_change_for_repeating_timer_ticks_count +|= 1;
            if (this.heap_size_didnt_change_for_repeating_timer_ticks_count >= 30) {
                // make the timer interval longer
                this.updateGCRepeatTimer(.slow);
            }
        } else {
            this.heap_size_didnt_change_for_repeating_timer_ticks_count = 0;
            this.updateGCRepeatTimer(.fast);
        }
    }

    pub fn processGCTimer(this: *GarbageCollectionController) void {
        if (this.disabled) return;
        var vm = this.bunVM().jsc;
        this.processGCTimerWithHeapSize(vm, vm.blockBytesAllocated());
    }

    fn processGCTimerWithHeapSize(this: *GarbageCollectionController, vm: *JSC.VM, this_heap_size: usize) void {
        const prev = this.gc_last_heap_size;

        switch (this.gc_timer_state) {
            .run_on_next_tick => {
                // When memory usage is not stable, run the GC more.
                if (this_heap_size != prev) {
                    this.scheduleGCTimer();
                    this.updateGCRepeatTimer(.fast);
                } else {
                    this.gc_timer_state = .pending;
                }
                vm.collectAsync();
                this.gc_last_heap_size = this_heap_size;
            },
            .pending => {
                if (this_heap_size != prev) {
                    this.updateGCRepeatTimer(.fast);

                    if (this_heap_size > prev * 2) {
                        this.performGC();
                    } else {
                        this.scheduleGCTimer();
                    }
                }
            },
            .scheduled => {
                if (this_heap_size > prev * 2) {
                    this.updateGCRepeatTimer(.fast);
                    this.performGC();
                }
            },
        }
    }

    pub fn performGC(this: *GarbageCollectionController) void {
        if (this.disabled) return;
        var vm = this.bunVM().jsc;
        vm.collectAsync();
        this.gc_last_heap_size = vm.blockBytesAllocated();
    }

    pub const GCTimerState = enum {
        pending,
        scheduled,
        run_on_next_tick,
    };
};

export fn Bun__tickWhilePaused(paused: *bool) void {
    JSC.markBinding(@src());
    JSC.VirtualMachine.get().eventLoop().tickWhilePaused(paused);
}

comptime {
    if (!JSC.is_bindgen) {
        _ = Bun__tickWhilePaused;
    }
}

/// Sometimes, you have work that will be scheduled, cancelled, and rescheduled multiple times
/// The order of that work may not particularly matter.
///
/// An example of this is when writing to a file or network socket.
///
/// You want to balance:
///     1) Writing as much as possible to the file/socket in as few system calls as possible
///     2) Writing to the file/socket as soon as possible
///
/// That is a scheduling problem. How do you decide when to write to the file/socket? Developers
/// don't want to remember to call `flush` every time they write to a file/socket, but we don't
/// want them to have to think about buffering or not buffering either.
///
/// Our answer to this is the DeferredTaskQueue.
///
/// When you call write() when sending a streaming HTTP response, we don't actually write it immediately
/// by default. Instead, we wait until the end of the microtask queue to write it, unless either:
///
/// - The buffer is full
/// - The developer calls `flush` manually
///
/// But that means every time you call .write(), we have to check not only if the buffer is full, but also if
/// it previously had scheduled a write to the file/socket. So we use an ArrayHashMap to keep track of the
/// list of pointers which have a deferred task scheduled.
///
/// The DeferredTaskQueue is drained after the microtask queue, but before other tasks are executed. This avoids re-entrancy
/// issues with the event loop.
pub const DeferredTaskQueue = struct {
    pub const DeferredRepeatingTask = *const (fn (*anyopaque) bool);

    map: std.AutoArrayHashMapUnmanaged(?*anyopaque, DeferredRepeatingTask) = .{},

    pub fn postTask(this: *DeferredTaskQueue, ctx: ?*anyopaque, task: DeferredRepeatingTask) bool {
        const existing = this.map.getOrPutValue(bun.default_allocator, ctx, task) catch bun.outOfMemory();
        return existing.found_existing;
    }

    pub fn unregisterTask(this: *DeferredTaskQueue, ctx: ?*anyopaque) bool {
        return this.map.swapRemove(ctx);
    }

    pub fn run(this: *DeferredTaskQueue) void {
        var i: usize = 0;
        var last = this.map.count();
        while (i < last) {
            const key = this.map.keys()[i] orelse {
                this.map.swapRemoveAt(i);
                last = this.map.count();
                continue;
            };

            if (!this.map.values()[i](key)) {
                this.map.swapRemoveAt(i);
                last = this.map.count();
            } else {
                i += 1;
            }
        }
    }

    pub fn deinit(this: *DeferredTaskQueue) void {
        this.map.deinit(bun.default_allocator);
    }
};
pub const EventLoop = struct {
    tasks: Queue = undefined,

    /// setImmediate() gets it's own two task queues
    /// When you call `setImmediate` in JS, it queues to the start of the next tick
    /// This is confusing, but that is how it works in Node.js.
    ///
    /// So we have two queues:
    ///   - next_immediate_tasks: tasks that will run on the next tick
    ///   - immediate_tasks: tasks that will run on the current tick
    ///
    /// Having two queues avoids infinite loops creating by calling `setImmediate` in a `setImmediate` callback.
    immediate_tasks: Queue = undefined,
    next_immediate_tasks: Queue = undefined,

    concurrent_tasks: ConcurrentTask.Queue = ConcurrentTask.Queue{},
    global: *JSGlobalObject = undefined,
    virtual_machine: *JSC.VirtualMachine = undefined,
    waker: ?Waker = null,
    forever_timer: ?*uws.Timer = null,
    deferred_tasks: DeferredTaskQueue = .{},
    uws_loop: if (Environment.isWindows) ?*uws.Loop else void = if (Environment.isWindows) null else {},

    debug: Debug = .{},
    entered_event_loop_count: isize = 0,
    concurrent_ref: std.atomic.Value(i32) = std.atomic.Value(i32).init(0),

    pub const Debug = if (Environment.isDebug) struct {
        is_inside_tick_queue: bool = false,
        js_call_count_outside_tick_queue: usize = 0,
        drain_microtasks_count_outside_tick_queue: usize = 0,
        _prev_is_inside_tick_queue: bool = false,
        last_fn_name: bun.String = bun.String.empty,
        track_last_fn_name: bool = false,

        pub fn enter(this: *Debug) void {
            this._prev_is_inside_tick_queue = this.is_inside_tick_queue;
            this.is_inside_tick_queue = true;
            this.js_call_count_outside_tick_queue = 0;
            this.drain_microtasks_count_outside_tick_queue = 0;
        }

        pub fn exit(this: *Debug) void {
            this.is_inside_tick_queue = this._prev_is_inside_tick_queue;
            this._prev_is_inside_tick_queue = false;
            this.js_call_count_outside_tick_queue = 0;
            this.drain_microtasks_count_outside_tick_queue = 0;
            this.last_fn_name.deref();
            this.last_fn_name = bun.String.empty;
        }
    } else struct {
        pub inline fn enter(_: Debug) void {}
        pub inline fn exit(_: Debug) void {}
    };

    pub fn enter(this: *EventLoop) void {
        log("enter() = {d}", .{this.entered_event_loop_count});
        this.entered_event_loop_count += 1;
        this.debug.enter();
    }

    pub fn exit(this: *EventLoop) void {
        const count = this.entered_event_loop_count;
        log("exit() = {d}", .{count - 1});

        defer this.debug.exit();

        if (count == 1) {
            this.drainMicrotasksWithGlobal(this.global, this.virtual_machine.jsc);
        }

        this.entered_event_loop_count -= 1;
    }

    pub inline fn getVmImpl(this: *EventLoop) *JSC.VirtualMachine {
        return this.virtual_machine;
    }

    pub fn pipeReadBuffer(this: *const EventLoop) []u8 {
        return this.virtual_machine.rareData().pipeReadBuffer();
    }

    pub const Queue = std.fifo.LinearFifo(Task, .Dynamic);
    const log = bun.Output.scoped(.EventLoop, false);

    pub fn tickWhilePaused(this: *EventLoop, done: *bool) void {
        while (!done.*) {
            this.virtual_machine.event_loop_handle.?.tick();
        }
    }

    extern fn JSC__JSGlobalObject__drainMicrotasks(*JSC.JSGlobalObject) void;
    pub fn drainMicrotasksWithGlobal(this: *EventLoop, globalObject: *JSC.JSGlobalObject, jsc_vm: *JSC.VM) void {
        JSC.markBinding(@src());

        jsc_vm.releaseWeakRefs();
        JSC__JSGlobalObject__drainMicrotasks(globalObject);
        this.deferred_tasks.run();

        if (comptime bun.Environment.isDebug) {
            this.debug.drain_microtasks_count_outside_tick_queue += @as(usize, @intFromBool(!this.debug.is_inside_tick_queue));
        }
    }

    pub fn drainMicrotasks(this: *EventLoop) void {
        this.drainMicrotasksWithGlobal(this.global, this.virtual_machine.jsc);
    }

    /// When you call a JavaScript function from outside the event loop task
    /// queue
    ///
    /// It has to be wrapped in `runCallback` to ensure that microtasks are
    /// drained and errors are handled.
    ///
    /// Otherwise, you will risk a large number of microtasks being queued and
    /// not being drained, which can lead to catastrophic memory usage and
    /// application slowdown.
    pub fn runCallback(this: *EventLoop, callback: JSC.JSValue, globalObject: *JSC.JSGlobalObject, thisValue: JSC.JSValue, arguments: []const JSC.JSValue) void {
        this.enter();
        defer this.exit();

        _ = callback.call(globalObject, thisValue, arguments) catch |err|
            globalObject.reportActiveExceptionAsUnhandled(err);
    }

    fn tickQueueWithCount(this: *EventLoop, virtual_machine: *VirtualMachine, comptime queue_name: []const u8) u32 {
        var global = this.global;
        const global_vm = global.vm();
        var counter: usize = 0;

        if (comptime Environment.isDebug) {
            if (this.debug.js_call_count_outside_tick_queue > this.debug.drain_microtasks_count_outside_tick_queue) {
                if (this.debug.track_last_fn_name) {
                    bun.Output.panic(
                        \\<b>{d} JavaScript functions<r> were called outside of the microtask queue without draining microtasks.
                        \\
                        \\Last function name: {}
                        \\
                        \\Use EventLoop.runCallback() to run JavaScript functions outside of the microtask queue.
                        \\
                        \\Failing to do this can lead to a large number of microtasks being queued and not being drained, which can lead to a large amount of memory being used and application slowdown.
                    ,
                        .{
                            this.debug.js_call_count_outside_tick_queue - this.debug.drain_microtasks_count_outside_tick_queue,
                            this.debug.last_fn_name,
                        },
                    );
                } else {
                    bun.Output.panic(
                        \\<b>{d} JavaScript functions<r> were called outside of the microtask queue without draining microtasks. To track the last function name, set the BUN_TRACK_LAST_FN_NAME environment variable.
                        \\
                        \\Use EventLoop.runCallback() to run JavaScript functions outside of the microtask queue.
                        \\
                        \\Failing to do this can lead to a large number of microtasks being queued and not being drained, which can lead to a large amount of memory being used and application slowdown.
                    ,
                        .{this.debug.js_call_count_outside_tick_queue - this.debug.drain_microtasks_count_outside_tick_queue},
                    );
                }
            }
        }

        while (@field(this, queue_name).readItem()) |task| {
            defer counter += 1;
            switch (task.tag()) {
                @field(Task.Tag, typeBaseName(@typeName(ShellAsync))) => {
                    var shell_ls_task: *ShellAsync = task.get(ShellAsync).?;
                    shell_ls_task.runFromMainThread();
                },
                @field(Task.Tag, typeBaseName(@typeName(ShellAsyncSubprocessDone))) => {
                    var shell_ls_task: *ShellAsyncSubprocessDone = task.get(ShellAsyncSubprocessDone).?;
                    shell_ls_task.runFromMainThread();
                },
                @field(Task.Tag, typeBaseName(@typeName(ShellIOWriterAsyncDeinit))) => {
                    var shell_ls_task: *ShellIOWriterAsyncDeinit = task.get(ShellIOWriterAsyncDeinit).?;
                    shell_ls_task.runFromMainThread();
                },
                @field(Task.Tag, typeBaseName(@typeName(ShellIOReaderAsyncDeinit))) => {
                    var shell_ls_task: *ShellIOReaderAsyncDeinit = task.get(ShellIOReaderAsyncDeinit).?;
                    shell_ls_task.runFromMainThread();
                },
                @field(Task.Tag, typeBaseName(@typeName(ShellCondExprStatTask))) => {
                    var shell_ls_task: *ShellCondExprStatTask = task.get(ShellCondExprStatTask).?;
                    shell_ls_task.task.runFromMainThread();
                },
                @field(Task.Tag, typeBaseName(@typeName(ShellCpTask))) => {
                    var shell_ls_task: *ShellCpTask = task.get(ShellCpTask).?;
                    shell_ls_task.runFromMainThread();
                },
                @field(Task.Tag, typeBaseName(@typeName(ShellTouchTask))) => {
                    var shell_ls_task: *ShellTouchTask = task.get(ShellTouchTask).?;
                    shell_ls_task.runFromMainThread();
                },
                @field(Task.Tag, typeBaseName(@typeName(ShellMkdirTask))) => {
                    var shell_ls_task: *ShellMkdirTask = task.get(ShellMkdirTask).?;
                    shell_ls_task.runFromMainThread();
                },
                @field(Task.Tag, typeBaseName(@typeName(ShellLsTask))) => {
                    var shell_ls_task: *ShellLsTask = task.get(ShellLsTask).?;
                    shell_ls_task.runFromMainThread();
                },
                @field(Task.Tag, typeBaseName(@typeName(ShellMvBatchedTask))) => {
                    var shell_mv_batched_task: *ShellMvBatchedTask = task.get(ShellMvBatchedTask).?;
                    shell_mv_batched_task.task.runFromMainThread();
                },
                @field(Task.Tag, typeBaseName(@typeName(ShellMvCheckTargetTask))) => {
                    var shell_mv_check_target_task: *ShellMvCheckTargetTask = task.get(ShellMvCheckTargetTask).?;
                    shell_mv_check_target_task.task.runFromMainThread();
                },
                @field(Task.Tag, typeBaseName(@typeName(ShellRmTask))) => {
                    var shell_rm_task: *ShellRmTask = task.get(ShellRmTask).?;
                    shell_rm_task.runFromMainThread();
                },
                @field(Task.Tag, typeBaseName(@typeName(ShellRmDirTask))) => {
                    var shell_rm_task: *ShellRmDirTask = task.get(ShellRmDirTask).?;
                    shell_rm_task.runFromMainThread();
                },
                @field(Task.Tag, typeBaseName(@typeName(ShellGlobTask))) => {
                    var shell_glob_task: *ShellGlobTask = task.get(ShellGlobTask).?;
                    shell_glob_task.runFromMainThread();
                    shell_glob_task.deinit();
                },
                .FetchTasklet => {
                    var fetch_task: *Fetch.FetchTasklet = task.get(Fetch.FetchTasklet).?;
                    fetch_task.onProgressUpdate();
                },
                @field(Task.Tag, @typeName(AsyncGlobWalkTask)) => {
                    var globWalkTask: *AsyncGlobWalkTask = task.get(AsyncGlobWalkTask).?;
                    globWalkTask.*.runFromJS();
                    globWalkTask.deinit();
                },
                @field(Task.Tag, @typeName(AsyncTransformTask)) => {
                    var transform_task: *AsyncTransformTask = task.get(AsyncTransformTask).?;
                    transform_task.*.runFromJS();
                    transform_task.deinit();
                },
                @field(Task.Tag, @typeName(CopyFilePromiseTask)) => {
                    var transform_task: *CopyFilePromiseTask = task.get(CopyFilePromiseTask).?;
                    transform_task.*.runFromJS();
                    transform_task.deinit();
                },
                @field(Task.Tag, typeBaseName(@typeName(JSC.napi.napi_async_work))) => {
                    const transform_task: *JSC.napi.napi_async_work = task.get(JSC.napi.napi_async_work).?;
                    transform_task.*.runFromJS();
                },
                .ThreadSafeFunction => {
                    var transform_task: *ThreadSafeFunction = task.as(ThreadSafeFunction);
                    transform_task.call();
                },
                @field(Task.Tag, @typeName(ReadFileTask)) => {
                    var transform_task: *ReadFileTask = task.get(ReadFileTask).?;
                    transform_task.*.runFromJS();
                    transform_task.deinit();
                },
                @field(Task.Tag, bun.meta.typeBaseName(@typeName(JSCDeferredWorkTask))) => {
                    var jsc_task: *JSCDeferredWorkTask = task.get(JSCDeferredWorkTask).?;
                    JSC.markBinding(@src());
                    jsc_task.run();
                },
                @field(Task.Tag, @typeName(WriteFileTask)) => {
                    var transform_task: *WriteFileTask = task.get(WriteFileTask).?;
                    transform_task.*.runFromJS();
                    transform_task.deinit();
                },
                @field(Task.Tag, @typeName(HotReloadTask)) => {
                    const transform_task: *HotReloadTask = task.get(HotReloadTask).?;
                    transform_task.run();
                    transform_task.deinit();
                    // special case: we return
                    return 0;
                },
                // @field(Task.Tag, @typeName(bun.kit.DevServer.HotReloadTask)) => {
                //     const transform_task = task.get(bun.kit.DevServer.HotReloadTask).?;
                //     transform_task.*.run();
                //     transform_task.deinit();
                //     // special case: we return
                //     return 0;
                // },
                @field(Task.Tag, typeBaseName(@typeName(FSWatchTask))) => {
                    var transform_task: *FSWatchTask = task.get(FSWatchTask).?;
                    transform_task.*.run();
                    transform_task.deinit();
                },
                @field(Task.Tag, typeBaseName(@typeName(AnyTask))) => {
                    var any: *AnyTask = task.get(AnyTask).?;
                    any.run();
                },
                @field(Task.Tag, typeBaseName(@typeName(ManagedTask))) => {
                    var any: *ManagedTask = task.get(ManagedTask).?;
                    any.run();
                },
                @field(Task.Tag, typeBaseName(@typeName(CppTask))) => {
                    var any: *CppTask = task.get(CppTask).?;
                    any.run(global);
                },
                @field(Task.Tag, typeBaseName(@typeName(PollPendingModulesTask))) => {
                    virtual_machine.modules.onPoll();
                },
                @field(Task.Tag, typeBaseName(@typeName(GetAddrInfoRequestTask))) => {
                    if (Environment.os == .windows) @panic("This should not be reachable on Windows");

                    var any: *GetAddrInfoRequestTask = task.get(GetAddrInfoRequestTask).?;
                    any.runFromJS();
                    any.deinit();
                },
                @field(Task.Tag, typeBaseName(@typeName(Stat))) => {
                    var any: *Stat = task.get(Stat).?;
                    any.runFromJSThread();
                },
                @field(Task.Tag, typeBaseName(@typeName(Lstat))) => {
                    var any: *Lstat = task.get(Lstat).?;
                    any.runFromJSThread();
                },
                @field(Task.Tag, typeBaseName(@typeName(Fstat))) => {
                    var any: *Fstat = task.get(Fstat).?;
                    any.runFromJSThread();
                },
                @field(Task.Tag, typeBaseName(@typeName(Open))) => {
                    var any: *Open = task.get(Open).?;
                    any.runFromJSThread();
                },
                @field(Task.Tag, typeBaseName(@typeName(ReadFile))) => {
                    var any: *ReadFile = task.get(ReadFile).?;
                    any.runFromJSThread();
                },
                @field(Task.Tag, typeBaseName(@typeName(WriteFile))) => {
                    var any: *WriteFile = task.get(WriteFile).?;
                    any.runFromJSThread();
                },
                @field(Task.Tag, typeBaseName(@typeName(CopyFile))) => {
                    var any: *CopyFile = task.get(CopyFile).?;
                    any.runFromJSThread();
                },
                @field(Task.Tag, typeBaseName(@typeName(Read))) => {
                    var any: *Read = task.get(Read).?;
                    any.runFromJSThread();
                },
                @field(Task.Tag, typeBaseName(@typeName(Write))) => {
                    var any: *Write = task.get(Write).?;
                    any.runFromJSThread();
                },
                @field(Task.Tag, typeBaseName(@typeName(Truncate))) => {
                    var any: *Truncate = task.get(Truncate).?;
                    any.runFromJSThread();
                },
                @field(Task.Tag, typeBaseName(@typeName(Writev))) => {
                    var any: *Writev = task.get(Writev).?;
                    any.runFromJSThread();
                },
                @field(Task.Tag, typeBaseName(@typeName(Readv))) => {
                    var any: *Readv = task.get(Readv).?;
                    any.runFromJSThread();
                },
                @field(Task.Tag, typeBaseName(@typeName(Rename))) => {
                    var any: *Rename = task.get(Rename).?;
                    any.runFromJSThread();
                },
                @field(Task.Tag, typeBaseName(@typeName(FTruncate))) => {
                    var any: *FTruncate = task.get(FTruncate).?;
                    any.runFromJSThread();
                },
                @field(Task.Tag, typeBaseName(@typeName(Readdir))) => {
                    var any: *Readdir = task.get(Readdir).?;
                    any.runFromJSThread();
                },
                @field(Task.Tag, typeBaseName(@typeName(ReaddirRecursive))) => {
                    var any: *ReaddirRecursive = task.get(ReaddirRecursive).?;
                    any.runFromJSThread();
                },
                @field(Task.Tag, typeBaseName(@typeName(Close))) => {
                    var any: *Close = task.get(Close).?;
                    any.runFromJSThread();
                },
                @field(Task.Tag, typeBaseName(@typeName(Rm))) => {
                    var any: *Rm = task.get(Rm).?;
                    any.runFromJSThread();
                },
                @field(Task.Tag, typeBaseName(@typeName(Rmdir))) => {
                    var any: *Rmdir = task.get(Rmdir).?;
                    any.runFromJSThread();
                },
                @field(Task.Tag, typeBaseName(@typeName(Chown))) => {
                    var any: *Chown = task.get(Chown).?;
                    any.runFromJSThread();
                },
                @field(Task.Tag, typeBaseName(@typeName(FChown))) => {
                    var any: *FChown = task.get(FChown).?;
                    any.runFromJSThread();
                },
                @field(Task.Tag, typeBaseName(@typeName(Utimes))) => {
                    var any: *Utimes = task.get(Utimes).?;
                    any.runFromJSThread();
                },
                @field(Task.Tag, typeBaseName(@typeName(Lutimes))) => {
                    var any: *Lutimes = task.get(Lutimes).?;
                    any.runFromJSThread();
                },
                @field(Task.Tag, typeBaseName(@typeName(Chmod))) => {
                    var any: *Chmod = task.get(Chmod).?;
                    any.runFromJSThread();
                },
                @field(Task.Tag, typeBaseName(@typeName(Fchmod))) => {
                    var any: *Fchmod = task.get(Fchmod).?;
                    any.runFromJSThread();
                },
                @field(Task.Tag, typeBaseName(@typeName(Link))) => {
                    var any: *Link = task.get(Link).?;
                    any.runFromJSThread();
                },
                @field(Task.Tag, typeBaseName(@typeName(Symlink))) => {
                    var any: *Symlink = task.get(Symlink).?;
                    any.runFromJSThread();
                },
                @field(Task.Tag, typeBaseName(@typeName(Readlink))) => {
                    var any: *Readlink = task.get(Readlink).?;
                    any.runFromJSThread();
                },
                @field(Task.Tag, typeBaseName(@typeName(Realpath))) => {
                    var any: *Realpath = task.get(Realpath).?;
                    any.runFromJSThread();
                },
                @field(Task.Tag, typeBaseName(@typeName(Mkdir))) => {
                    var any: *Mkdir = task.get(Mkdir).?;
                    any.runFromJSThread();
                },
                @field(Task.Tag, typeBaseName(@typeName(Fsync))) => {
                    var any: *Fsync = task.get(Fsync).?;
                    any.runFromJSThread();
                },
                @field(Task.Tag, typeBaseName(@typeName(Fdatasync))) => {
                    var any: *Fdatasync = task.get(Fdatasync).?;
                    any.runFromJSThread();
                },
                @field(Task.Tag, typeBaseName(@typeName(Access))) => {
                    var any: *Access = task.get(Access).?;
                    any.runFromJSThread();
                },
                @field(Task.Tag, typeBaseName(@typeName(AppendFile))) => {
                    var any: *AppendFile = task.get(AppendFile).?;
                    any.runFromJSThread();
                },
                @field(Task.Tag, typeBaseName(@typeName(Mkdtemp))) => {
                    var any: *Mkdtemp = task.get(Mkdtemp).?;
                    any.runFromJSThread();
                },
                @field(Task.Tag, typeBaseName(@typeName(Exists))) => {
                    var any: *Exists = task.get(Exists).?;
                    any.runFromJSThread();
                },
                @field(Task.Tag, typeBaseName(@typeName(Futimes))) => {
                    var any: *Futimes = task.get(Futimes).?;
                    any.runFromJSThread();
                },
                @field(Task.Tag, typeBaseName(@typeName(Lchmod))) => {
                    var any: *Lchmod = task.get(Lchmod).?;
                    any.runFromJSThread();
                },
                @field(Task.Tag, typeBaseName(@typeName(Lchown))) => {
                    var any: *Lchown = task.get(Lchown).?;
                    any.runFromJSThread();
                },
                @field(Task.Tag, typeBaseName(@typeName(Unlink))) => {
                    var any: *Unlink = task.get(Unlink).?;
                    any.runFromJSThread();
                },
                @field(Task.Tag, typeBaseName(@typeName(NativeZlib))) => {
                    var any: *NativeZlib = task.get(NativeZlib).?;
                    any.runFromJSThread();
                },
                @field(Task.Tag, typeBaseName(@typeName(NativeBrotli))) => {
                    var any: *NativeBrotli = task.get(NativeBrotli).?;
                    any.runFromJSThread();
                },
                @field(Task.Tag, typeBaseName(@typeName(ProcessWaiterThreadTask))) => {
                    bun.markPosixOnly();
                    var any: *ProcessWaiterThreadTask = task.get(ProcessWaiterThreadTask).?;
                    any.runFromJSThread();
                },
                @field(Task.Tag, typeBaseName(@typeName(RuntimeTranspilerStore))) => {
                    var any: *RuntimeTranspilerStore = task.get(RuntimeTranspilerStore).?;
                    any.drain();
                },
                @field(Task.Tag, typeBaseName(@typeName(TimerObject))) => {
                    var any: *TimerObject = task.get(TimerObject).?;
                    any.runImmediateTask(virtual_machine);
                },
                @field(Task.Tag, typeBaseName(@typeName(ServerAllConnectionsClosedTask))) => {
                    var any: *ServerAllConnectionsClosedTask = task.get(ServerAllConnectionsClosedTask).?;
                    any.runFromJSThread(virtual_machine);
                },

                else => {
                    bun.Output.panic("Unexpected tag: {s}", .{@tagName(task.tag())});
                },
            }

            this.drainMicrotasksWithGlobal(global, global_vm);
        }

        @field(this, queue_name).head = if (@field(this, queue_name).count == 0) 0 else @field(this, queue_name).head;
        return @as(u32, @truncate(counter));
    }

    fn tickWithCount(this: *EventLoop, virtual_machine: *VirtualMachine) u32 {
        return this.tickQueueWithCount(virtual_machine, "tasks");
    }

    pub fn tickImmediateTasks(this: *EventLoop, virtual_machine: *VirtualMachine) void {
        _ = this.tickQueueWithCount(virtual_machine, "immediate_tasks");
    }

    fn tickConcurrent(this: *EventLoop) void {
        _ = this.tickConcurrentWithCount();
    }

    /// Check whether refConcurrently has been called but the change has not yet been applied to the
    /// underlying event loop's `active` counter
    pub fn hasPendingRefs(this: *const EventLoop) bool {
        return this.concurrent_ref.load(.seq_cst) > 0;
    }

    fn updateCounts(this: *EventLoop) void {
        const delta = this.concurrent_ref.swap(0, .seq_cst);
        const loop = this.virtual_machine.event_loop_handle.?;
        if (comptime Environment.isWindows) {
            if (delta > 0) {
                loop.active_handles += @intCast(delta);
            } else {
                loop.active_handles -= @intCast(-delta);
            }
        } else {
            if (delta > 0) {
                loop.num_polls += @intCast(delta);
                loop.active += @intCast(delta);
            } else {
                loop.num_polls -= @intCast(-delta);
                loop.active -= @intCast(-delta);
            }
        }
    }

    pub fn tickConcurrentWithCount(this: *EventLoop) usize {
        this.updateCounts();

        var concurrent = this.concurrent_tasks.popBatch();
        const count = concurrent.count;
        if (count == 0)
            return 0;

        var iter = concurrent.iterator();
        const start_count = this.tasks.count;
        if (start_count == 0) {
            this.tasks.head = 0;
        }

        this.tasks.ensureUnusedCapacity(count) catch unreachable;
        var writable = this.tasks.writableSlice(0);

        // Defer destruction of the ConcurrentTask to avoid issues with pointer aliasing
        var to_destroy: ?*ConcurrentTask = null;

        while (iter.next()) |task| {
            if (to_destroy) |dest| {
                to_destroy = null;
                dest.destroy();
            }

            if (task.auto_delete) {
                to_destroy = task;
            }

            writable[0] = task.task;
            writable = writable[1..];
            this.tasks.count += 1;
            if (writable.len == 0) break;
        }

        if (to_destroy) |dest| {
            dest.destroy();
        }

        return this.tasks.count - start_count;
    }

    inline fn usocketsLoop(this: *const EventLoop) *uws.Loop {
        if (comptime Environment.isWindows) {
            return this.uws_loop.?;
        }

        return this.virtual_machine.event_loop_handle.?;
    }

    pub fn autoTick(this: *EventLoop) void {
        var ctx = this.virtual_machine;
        var loop = this.usocketsLoop();

        this.flushImmediateQueue();
        this.tickImmediateTasks(ctx);

        if (comptime Environment.isPosix) {
            // Some tasks need to keep the event loop alive for one more tick.
            // We want to keep the event loop alive long enough to process those ticks and any microtasks
            //
            // BUT. We don't actually have an idle event in that case.
            // That means the process will be waiting forever on nothing.
            // So we need to drain the counter immediately before entering uSockets loop
            const pending_unref = ctx.pending_unref_counter;
            if (pending_unref > 0) {
                ctx.pending_unref_counter = 0;
                loop.unrefCount(pending_unref);
            }
        }

        if (loop.isActive()) {
            this.processGCTimer();
            var event_loop_sleep_timer = if (comptime Environment.isDebug) std.time.Timer.start() catch unreachable else {};
            // for the printer, this is defined:
            var timespec: bun.timespec = if (Environment.isDebug) .{ .sec = 0, .nsec = 0 } else undefined;
            loop.tickWithTimeout(if (ctx.timer.getTimeout(&timespec)) &timespec else null);

            if (comptime Environment.isDebug) {
                log("tick {}, timeout: {}", .{ bun.fmt.fmtDuration(event_loop_sleep_timer.read()), bun.fmt.fmtDuration(timespec.ns()) });
            }
        } else {
            loop.tickWithoutIdle();
            if (comptime Environment.isDebug) {
                log("tickWithoutIdle", .{});
            }
        }

        if (Environment.isPosix) {
            ctx.timer.drainTimers(ctx);
        }

        this.flushImmediateQueue();
        ctx.onAfterEventLoop();
    }

    pub fn flushImmediateQueue(this: *EventLoop) void {
        // If we can get away with swapping the queues, do that rather than copying the data
        if (this.immediate_tasks.count > 0) {
            this.immediate_tasks.write(this.next_immediate_tasks.readableSlice(0)) catch unreachable;
            this.next_immediate_tasks.head = 0;
            this.next_immediate_tasks.count = 0;
        } else if (this.next_immediate_tasks.count > 0) {
            const prev_immediate = this.immediate_tasks;
            const next_immediate = this.next_immediate_tasks;
            this.immediate_tasks = next_immediate;
            this.next_immediate_tasks = prev_immediate;
        }
    }

    pub fn tickPossiblyForever(this: *EventLoop) void {
        var ctx = this.virtual_machine;
        var loop = this.usocketsLoop();

        if (comptime Environment.isPosix) {
            const pending_unref = ctx.pending_unref_counter;
            if (pending_unref > 0) {
                ctx.pending_unref_counter = 0;
                loop.unrefCount(pending_unref);
            }
        }

        if (!loop.isActive()) {
            if (this.forever_timer == null) {
                var t = uws.Timer.create(loop, this);
                t.set(this, &noopForeverTimer, 1000 * 60 * 4, 1000 * 60 * 4);
                this.forever_timer = t;
            }
        }

        this.processGCTimer();
        loop.tick();

        ctx.onAfterEventLoop();
        this.tickConcurrent();
        this.tick();
    }

    fn noopForeverTimer(_: *uws.Timer) callconv(.C) void {
        // do nothing
    }

    pub fn autoTickActive(this: *EventLoop) void {
        var loop = this.usocketsLoop();
        var ctx = this.virtual_machine;
        this.flushImmediateQueue();
        this.tickImmediateTasks(ctx);

        if (comptime Environment.isPosix) {
            const pending_unref = ctx.pending_unref_counter;
            if (pending_unref > 0) {
                ctx.pending_unref_counter = 0;
                loop.unrefCount(pending_unref);
            }
        }

        if (loop.isActive()) {
            this.processGCTimer();
            var timespec: bun.timespec = undefined;

            loop.tickWithTimeout(if (ctx.timer.getTimeout(&timespec)) &timespec else null);
        } else {
            loop.tickWithoutIdle();
        }

        if (Environment.isPosix) {
            ctx.timer.drainTimers(ctx);
        }

        this.flushImmediateQueue();
        ctx.onAfterEventLoop();
    }

    pub fn processGCTimer(this: *EventLoop) void {
        this.virtual_machine.gc_controller.processGCTimer();
    }

    pub fn tick(this: *EventLoop) void {
        JSC.markBinding(@src());
        {
            this.entered_event_loop_count += 1;
            this.debug.enter();
            defer {
                this.entered_event_loop_count -= 1;
                this.debug.exit();
            }

            const ctx = this.virtual_machine;
            this.tickConcurrent();
            this.processGCTimer();

            const global = ctx.global;
            const global_vm = ctx.jsc;

            while (true) {
                while (this.tickWithCount(ctx) > 0) : (this.global.handleRejectedPromises()) {
                    this.tickConcurrent();
                } else {
                    this.drainMicrotasksWithGlobal(global, global_vm);
                    this.tickConcurrent();
                    if (this.tasks.count > 0) continue;
                }
                break;
            }

            while (this.tickWithCount(ctx) > 0) {
                this.tickConcurrent();
            }

            this.global.handleRejectedPromises();
        }
    }

    pub fn waitForPromise(this: *EventLoop, promise: JSC.AnyPromise) void {
        switch (promise.status(this.virtual_machine.jsc)) {
            .pending => {
                while (promise.status(this.virtual_machine.jsc) == .pending) {
                    this.tick();

                    if (promise.status(this.virtual_machine.jsc) == .pending) {
                        this.autoTick();
                    }
                }
            },
            else => {},
        }
    }

    pub fn waitForPromiseWithTermination(this: *EventLoop, promise: JSC.AnyPromise) void {
        const worker = this.virtual_machine.worker orelse @panic("EventLoop.waitForPromiseWithTermination: worker is not initialized");
        switch (promise.status(this.virtual_machine.jsc)) {
            .pending => {
                while (!worker.hasRequestedTerminate() and promise.status(this.virtual_machine.jsc) == .pending) {
                    this.tick();

                    if (!worker.hasRequestedTerminate() and promise.status(this.virtual_machine.jsc) == .pending) {
                        this.autoTick();
                    }
                }
            },
            else => {},
        }
    }

    pub fn enqueueTask(this: *EventLoop, task: Task) void {
        JSC.markBinding(@src());
        this.tasks.writeItem(task) catch unreachable;
    }

    pub fn enqueueImmediateTask(this: *EventLoop, task: Task) void {
        JSC.markBinding(@src());
        this.next_immediate_tasks.writeItem(task) catch unreachable;
    }

    pub fn enqueueTaskWithTimeout(this: *EventLoop, task: Task, timeout: i32) void {
        // TODO: make this more efficient!
        const loop = this.virtual_machine.uwsLoop();
        var timer = uws.Timer.createFallthrough(loop, task.ptr());
        timer.set(task.ptr(), callTask, timeout, 0);
    }

    pub fn callTask(timer: *uws.Timer) callconv(.C) void {
        const task = Task.from(timer.as(*anyopaque));
        defer timer.deinit(true);

        JSC.VirtualMachine.get().enqueueTask(task);
    }

    pub fn ensureWaker(this: *EventLoop) void {
        JSC.markBinding(@src());
        if (this.virtual_machine.event_loop_handle == null) {
            if (comptime Environment.isWindows) {
                this.uws_loop = bun.uws.Loop.get();
                this.virtual_machine.event_loop_handle = Async.Loop.get();
            } else {
                this.virtual_machine.event_loop_handle = bun.Async.Loop.get();
            }

            this.virtual_machine.gc_controller.init(this.virtual_machine);
            // _ = actual.addPostHandler(*JSC.EventLoop, this, JSC.EventLoop.afterUSocketsTick);
            // _ = actual.addPreHandler(*JSC.VM, this.virtual_machine.jsc, JSC.VM.drainMicrotasks);
        }
        bun.uws.Loop.get().internal_loop_data.setParentEventLoop(bun.JSC.EventLoopHandle.init(this));
    }

    /// Asynchronously run the garbage collector and track how much memory is now allocated
    pub fn performGC(this: *EventLoop) void {
        this.virtual_machine.gc_controller.performGC();
    }

    pub fn wakeup(this: *EventLoop) void {
        if (comptime Environment.isWindows) {
            if (this.uws_loop) |loop| {
                loop.wakeup();
            }
            return;
        }

        if (this.virtual_machine.event_loop_handle) |loop| {
            loop.wakeup();
        }
    }
    pub fn enqueueTaskConcurrent(this: *EventLoop, task: *ConcurrentTask) void {
        if (comptime Environment.allow_assert) {
            if (this.virtual_machine.has_terminated) {
                @panic("EventLoop.enqueueTaskConcurrent: VM has terminated");
            }
        }

        if (comptime Environment.isDebug) {
            log("enqueueTaskConcurrent({s})", .{task.task.typeName() orelse "[unknown]"});
        }

        this.concurrent_tasks.push(task);
        this.wakeup();
    }

    pub fn enqueueTaskConcurrentBatch(this: *EventLoop, batch: ConcurrentTask.Queue.Batch) void {
        if (comptime Environment.allow_assert) {
            if (this.virtual_machine.has_terminated) {
                @panic("EventLoop.enqueueTaskConcurrent: VM has terminated");
            }
        }

        if (comptime Environment.isDebug) {
            log("enqueueTaskConcurrentBatch({d})", .{batch.count});
        }

        this.concurrent_tasks.pushBatch(batch.front.?, batch.last.?, batch.count);
        this.wakeup();
    }

    pub fn refConcurrently(this: *EventLoop) void {
        _ = this.concurrent_ref.fetchAdd(1, .seq_cst);
        this.wakeup();
    }

    pub fn unrefConcurrently(this: *EventLoop) void {
        // TODO maybe this should be AcquireRelease
        _ = this.concurrent_ref.fetchSub(1, .seq_cst);
        this.wakeup();
    }
};

pub const JsVM = struct {
    vm: *JSC.VirtualMachine,

    pub inline fn init(inner: *JSC.VirtualMachine) JsVM {
        return .{
            .vm = inner,
        };
    }

    pub inline fn loop(this: @This()) *JSC.EventLoop {
        return this.vm.event_loop;
    }

    pub inline fn allocFilePoll(this: @This()) *bun.Async.FilePoll {
        return this.vm.rareData().filePolls(this.vm).get();
    }

    pub inline fn platformEventLoop(this: @This()) *JSC.PlatformEventLoop {
        return this.vm.event_loop_handle.?;
    }

    pub inline fn incrementPendingUnrefCounter(this: @This()) void {
        this.vm.pending_unref_counter +|= 1;
    }

    pub inline fn filePolls(this: @This()) *Async.FilePoll.Store {
        return this.vm.rareData().filePolls(this.vm);
    }
};

pub const MiniVM = struct {
    mini: *JSC.MiniEventLoop,

    pub fn init(inner: *JSC.MiniEventLoop) MiniVM {
        return .{
            .mini = inner,
        };
    }

    pub inline fn loop(this: @This()) *JSC.MiniEventLoop {
        return this.mini;
    }

    pub inline fn allocFilePoll(this: @This()) *bun.Async.FilePoll {
        return this.mini.filePolls().get();
    }

    pub inline fn platformEventLoop(this: @This()) *JSC.PlatformEventLoop {
        if (comptime Environment.isWindows) {
            return this.mini.loop.uv_loop;
        }
        return this.mini.loop;
    }

    pub inline fn incrementPendingUnrefCounter(this: @This()) void {
        _ = this;
        @panic("FIXME TODO");
    }

    pub inline fn filePolls(this: @This()) *Async.FilePoll.Store {
        return this.mini.filePolls();
    }
};

pub const EventLoopKind = enum {
    js,
    mini,

    pub fn Type(comptime this: EventLoopKind) type {
        return switch (this) {
            .js => EventLoop,
            .mini => MiniEventLoop,
        };
    }

    pub fn refType(comptime this: EventLoopKind) type {
        return switch (this) {
            .js => *JSC.VirtualMachine,
            .mini => *JSC.MiniEventLoop,
        };
    }

    pub fn getVm(comptime this: EventLoopKind) EventLoopKind.refType(this) {
        return switch (this) {
            .js => JSC.VirtualMachine.get(),
            .mini => JSC.MiniEventLoop.global,
        };
    }
};

pub fn AbstractVM(inner: anytype) switch (@TypeOf(inner)) {
    *JSC.VirtualMachine => JsVM,
    *JSC.MiniEventLoop => MiniVM,
    else => @compileError("Invalid event loop ctx: " ++ @typeName(@TypeOf(inner))),
} {
    if (comptime @TypeOf(inner) == *JSC.VirtualMachine) return JsVM.init(inner);
    if (comptime @TypeOf(inner) == *JSC.MiniEventLoop) return MiniVM.init(inner);
    @compileError("Invalid event loop ctx: " ++ @typeName(@TypeOf(inner)));
}

// pub const EventLoopRefImpl = struct {
//     fn enqueueTask(ref: anytype) {
//         const event_loop_ctx =
//     }
// };

pub const MiniEventLoop = struct {
    tasks: Queue,
    concurrent_tasks: ConcurrentTaskQueue = .{},
    loop: *uws.Loop,
    allocator: std.mem.Allocator,
    file_polls_: ?*Async.FilePoll.Store = null,
    env: ?*bun.DotEnv.Loader = null,
    top_level_dir: []const u8 = "",
    after_event_loop_callback_ctx: ?*anyopaque = null,
    after_event_loop_callback: ?JSC.OpaqueCallback = null,
    pipe_read_buffer: ?*PipeReadBuffer = null,
    stdout_store: ?*JSC.WebCore.Blob.Store = null,
    stderr_store: ?*JSC.WebCore.Blob.Store = null,
    const PipeReadBuffer = [256 * 1024]u8;

    pub threadlocal var globalInitialized: bool = false;
    pub threadlocal var global: *MiniEventLoop = undefined;

    pub const ConcurrentTaskQueue = UnboundedQueue(AnyTaskWithExtraContext, .next);

    pub fn initGlobal(env: ?*bun.DotEnv.Loader) *MiniEventLoop {
        if (globalInitialized) return global;
        const loop = MiniEventLoop.init(bun.default_allocator);
        global = bun.default_allocator.create(MiniEventLoop) catch bun.outOfMemory();
        global.* = loop;
        global.loop.internal_loop_data.setParentEventLoop(bun.JSC.EventLoopHandle.init(global));
        global.env = env orelse bun.DotEnv.instance orelse env_loader: {
            const map = bun.default_allocator.create(bun.DotEnv.Map) catch bun.outOfMemory();
            map.* = bun.DotEnv.Map.init(bun.default_allocator);

            const loader = bun.default_allocator.create(bun.DotEnv.Loader) catch bun.outOfMemory();
            loader.* = bun.DotEnv.Loader.init(map, bun.default_allocator);
            break :env_loader loader;
        };
        globalInitialized = true;
        return global;
    }

    const Queue = std.fifo.LinearFifo(*AnyTaskWithExtraContext, .Dynamic);

    pub const Task = AnyTaskWithExtraContext;

    pub inline fn getVmImpl(this: *MiniEventLoop) *MiniEventLoop {
        return this;
    }

    pub fn throwError(_: *MiniEventLoop, err: bun.sys.Error) void {
        bun.Output.prettyErrorln("{}", .{err});
        bun.Output.flush();
    }

    pub fn pipeReadBuffer(this: *MiniEventLoop) []u8 {
        return this.pipe_read_buffer orelse {
            this.pipe_read_buffer = this.allocator.create(PipeReadBuffer) catch bun.outOfMemory();
            return this.pipe_read_buffer.?;
        };
    }

    pub fn onAfterEventLoop(this: *MiniEventLoop) void {
        if (this.after_event_loop_callback) |cb| {
            const ctx = this.after_event_loop_callback_ctx;
            this.after_event_loop_callback = null;
            this.after_event_loop_callback_ctx = null;
            cb(ctx);
        }
    }

    pub fn filePolls(this: *MiniEventLoop) *Async.FilePoll.Store {
        return this.file_polls_ orelse {
            this.file_polls_ = this.allocator.create(Async.FilePoll.Store) catch bun.outOfMemory();
            this.file_polls_.?.* = Async.FilePoll.Store.init();
            return this.file_polls_.?;
        };
    }

    pub fn init(
        allocator: std.mem.Allocator,
    ) MiniEventLoop {
        return .{
            .tasks = Queue.init(allocator),
            .allocator = allocator,
            .loop = uws.Loop.get(),
        };
    }

    pub fn deinit(this: *MiniEventLoop) void {
        this.tasks.deinit();
        bun.assert(this.concurrent_tasks.isEmpty());
    }

    pub fn tickConcurrentWithCount(this: *MiniEventLoop) usize {
        var concurrent = this.concurrent_tasks.popBatch();
        const count = concurrent.count;
        if (count == 0)
            return 0;

        var iter = concurrent.iterator();
        const start_count = this.tasks.count;
        if (start_count == 0) {
            this.tasks.head = 0;
        }

        this.tasks.ensureUnusedCapacity(count) catch unreachable;
        var writable = this.tasks.writableSlice(0);
        while (iter.next()) |task| {
            writable[0] = task;
            writable = writable[1..];
            this.tasks.count += 1;
            if (writable.len == 0) break;
        }

        return this.tasks.count - start_count;
    }

    pub fn tickOnce(
        this: *MiniEventLoop,
        context: *anyopaque,
    ) void {
        if (this.tickConcurrentWithCount() == 0 and this.tasks.count == 0) {
            defer this.onAfterEventLoop();
            this.loop.inc();
            this.loop.tick();
            this.loop.dec();
        }

        while (this.tasks.readItem()) |task| {
            task.run(context);
        }
    }

    pub fn tickWithoutIdle(
        this: *MiniEventLoop,
        context: *anyopaque,
    ) void {
        defer this.onAfterEventLoop();

        while (true) {
            _ = this.tickConcurrentWithCount();
            while (this.tasks.readItem()) |task| {
                task.run(context);
            }

            this.loop.tickWithoutIdle();

            if (this.tasks.count == 0 and this.tickConcurrentWithCount() == 0) break;
        }
    }

    pub fn tick(
        this: *MiniEventLoop,
        context: *anyopaque,
        comptime isDone: *const fn (*anyopaque) bool,
    ) void {
        while (!isDone(context)) {
            if (this.tickConcurrentWithCount() == 0 and this.tasks.count == 0) {
                defer this.onAfterEventLoop();
                this.loop.inc();
                this.loop.tick();
                this.loop.dec();
            }

            while (this.tasks.readItem()) |task| {
                task.run(context);
            }
        }
    }

    pub fn enqueueTask(
        this: *MiniEventLoop,
        comptime Context: type,
        ctx: *Context,
        comptime Callback: fn (*Context) void,
        comptime field: std.meta.FieldEnum(Context),
    ) void {
        const TaskType = MiniEventLoop.Task.New(Context, Callback);
        @field(ctx, @tagName(field)) = TaskType.init(ctx);
        this.enqueueJSCTask(&@field(ctx, @tagName(field)));
    }

    pub fn enqueueTaskConcurrent(this: *MiniEventLoop, task: *AnyTaskWithExtraContext) void {
        this.concurrent_tasks.push(task);
        this.loop.wakeup();
    }

    pub fn enqueueTaskConcurrentWithExtraCtx(
        this: *MiniEventLoop,
        comptime Context: type,
        comptime ParentContext: type,
        ctx: *Context,
        comptime Callback: fn (*Context, *ParentContext) void,
        comptime field: std.meta.FieldEnum(Context),
    ) void {
        JSC.markBinding(@src());
        const TaskType = MiniEventLoop.Task.New(Context, ParentContext, Callback);
        @field(ctx, @tagName(field)) = TaskType.init(ctx);

        this.concurrent_tasks.push(&@field(ctx, @tagName(field)));

        this.loop.wakeup();
    }

    pub fn stderr(this: *MiniEventLoop) *JSC.WebCore.Blob.Store {
        return this.stderr_store orelse brk: {
            var mode: bun.Mode = 0;
            const fd = if (Environment.isWindows) bun.FDImpl.fromUV(2).encode() else bun.STDERR_FD;

            switch (bun.sys.fstat(fd)) {
                .result => |stat| {
                    mode = @intCast(stat.mode);
                },
                .err => {},
            }

            const store = JSC.WebCore.Blob.Store.new(.{
                .ref_count = std.atomic.Value(u32).init(2),
                .allocator = bun.default_allocator,
                .data = .{
                    .file = JSC.WebCore.Blob.FileStore{
                        .pathlike = .{
                            .fd = fd,
                        },
                        .is_atty = bun.Output.stderr_descriptor_type == .terminal,
                        .mode = mode,
                    },
                },
            });

            this.stderr_store = store;
            break :brk store;
        };
    }

    pub fn stdout(this: *MiniEventLoop) *JSC.WebCore.Blob.Store {
        return this.stdout_store orelse brk: {
            var mode: bun.Mode = 0;
            const fd = if (Environment.isWindows) bun.FDImpl.fromUV(1).encode() else bun.STDOUT_FD;

            switch (bun.sys.fstat(fd)) {
                .result => |stat| {
                    mode = @intCast(stat.mode);
                },
                .err => {},
            }

            const store = JSC.WebCore.Blob.Store.new(.{
                .ref_count = std.atomic.Value(u32).init(2),
                .allocator = bun.default_allocator,
                .data = .{
                    .file = JSC.WebCore.Blob.FileStore{
                        .pathlike = .{
                            .fd = fd,
                        },
                        .is_atty = bun.Output.stdout_descriptor_type == .terminal,
                        .mode = mode,
                    },
                },
            });

            this.stdout_store = store;
            break :brk store;
        };
    }
};

pub const AnyEventLoop = union(enum) {
    js: *EventLoop,
    mini: MiniEventLoop,

    pub const Task = AnyTaskWithExtraContext;

    pub fn fromJSC(
        this: *AnyEventLoop,
        jsc: *EventLoop,
    ) void {
        this.* = .{ .js = jsc };
    }

    pub fn wakeup(this: *AnyEventLoop) void {
        this.loop().wakeup();
    }

    pub fn filePolls(this: *AnyEventLoop) *bun.Async.FilePoll.Store {
        return switch (this.*) {
            .js => this.js.virtual_machine.rareData().filePolls(this.js.virtual_machine),
            .mini => this.mini.filePolls(),
        };
    }

    pub fn putFilePoll(this: *AnyEventLoop, poll: *Async.FilePoll) void {
        switch (this.*) {
            .js => this.js.virtual_machine.rareData().filePolls(this.js.virtual_machine).put(poll, this.js.virtual_machine, poll.flags.contains(.was_ever_registered)),
            .mini => this.mini.filePolls().put(poll, &this.mini, poll.flags.contains(.was_ever_registered)),
        }
    }

    pub fn loop(this: *AnyEventLoop) *uws.Loop {
        return switch (this.*) {
            .js => this.js.virtual_machine.uwsLoop(),
            .mini => this.mini.loop,
        };
    }

    pub fn pipeReadBuffer(this: *AnyEventLoop) []u8 {
        return switch (this.*) {
            .js => this.js.pipeReadBuffer(),
            .mini => this.mini.pipeReadBuffer(),
        };
    }

    pub fn init(
        allocator: std.mem.Allocator,
    ) AnyEventLoop {
        return .{ .mini = MiniEventLoop.init(allocator) };
    }

    pub fn tick(
        this: *AnyEventLoop,
        context: anytype,
        comptime isDone: *const fn (@TypeOf(context)) bool,
    ) void {
        switch (this.*) {
            .js => {
                while (!isDone(context)) {
                    this.js.tick();
                    this.js.autoTick();
                }
            },
            .mini => {
                this.mini.tick(context, @ptrCast(isDone));
            },
        }
    }

    pub fn tickOnce(
        this: *AnyEventLoop,
        context: anytype,
    ) void {
        switch (this.*) {
            .js => {
                this.js.tick();
                this.js.autoTickActive();
            },
            .mini => {
                this.mini.tickWithoutIdle(context);
            },
        }
    }

    pub fn enqueueTaskConcurrent(
        this: *AnyEventLoop,
        comptime Context: type,
        comptime ParentContext: type,
        ctx: *Context,
        comptime Callback: fn (*Context, *ParentContext) void,
        comptime field: std.meta.FieldEnum(Context),
    ) void {
        switch (this.*) {
            .js => {
                unreachable; // TODO:
                // const TaskType = AnyTask.New(Context, Callback);
                // @field(ctx, field) = TaskType.init(ctx);
                // var concurrent = bun.default_allocator.create(ConcurrentTask) catch unreachable;
                // _ = concurrent.from(JSC.Task.init(&@field(ctx, field)));
                // concurrent.auto_delete = true;
                // this.virtual_machine.jsc.enqueueTaskConcurrent(concurrent);
            },
            .mini => {
                this.mini.enqueueTaskConcurrentWithExtraCtx(Context, ParentContext, ctx, Callback, field);
            },
        }
    }
};

pub const EventLoopHandle = union(enum) {
    js: *JSC.EventLoop,
    mini: *MiniEventLoop,

    pub fn globalObject(this: EventLoopHandle) ?*JSC.JSGlobalObject {
        return switch (this) {
            .js => this.js.global,
            .mini => null,
        };
    }

    pub fn stdout(this: EventLoopHandle) *JSC.WebCore.Blob.Store {
        return switch (this) {
            .js => this.js.virtual_machine.rareData().stdout(),
            .mini => this.mini.stdout(),
        };
    }

    pub fn stderr(this: EventLoopHandle) *JSC.WebCore.Blob.Store {
        return switch (this) {
            .js => this.js.virtual_machine.rareData().stderr(),
            .mini => this.mini.stderr(),
        };
    }

    pub fn cast(this: EventLoopHandle, comptime as: @Type(.EnumLiteral)) if (as == .js) *JSC.EventLoop else *MiniEventLoop {
        if (as == .js) {
            if (this != .js) @panic("Expected *JSC.EventLoop but got *MiniEventLoop");
            return this.js;
        }

        if (as == .mini) {
            if (this != .mini) @panic("Expected *MiniEventLoop but got *JSC.EventLoop");
            return this.js;
        }

        @compileError("Invalid event loop kind " ++ @typeName(as));
    }

    pub fn enter(this: EventLoopHandle) void {
        switch (this) {
            .js => this.js.enter(),
            .mini => {},
        }
    }

    pub fn exit(this: EventLoopHandle) void {
        switch (this) {
            .js => this.js.exit(),
            .mini => {},
        }
    }

    pub fn init(context: anytype) EventLoopHandle {
        const Context = @TypeOf(context);
        return switch (Context) {
            *JSC.VirtualMachine => .{ .js = context.eventLoop() },
            *JSC.EventLoop => .{ .js = context },
            *JSC.MiniEventLoop => .{ .mini = context },
            *AnyEventLoop => switch (context.*) {
                .js => .{ .js = context.js },
                .mini => .{ .mini = &context.mini },
            },
            EventLoopHandle => context,
            else => @compileError("Invalid context type for EventLoopHandle.init " ++ @typeName(Context)),
        };
    }

    pub fn filePolls(this: EventLoopHandle) *bun.Async.FilePoll.Store {
        return switch (this) {
            .js => this.js.virtual_machine.rareData().filePolls(this.js.virtual_machine),
            .mini => this.mini.filePolls(),
        };
    }

    pub fn putFilePoll(this: *EventLoopHandle, poll: *Async.FilePoll) void {
        switch (this.*) {
            .js => this.js.virtual_machine.rareData().filePolls(this.js.virtual_machine).put(poll, this.js.virtual_machine, poll.flags.contains(.was_ever_registered)),
            .mini => this.mini.filePolls().put(poll, &this.mini, poll.flags.contains(.was_ever_registered)),
        }
    }

    pub fn enqueueTaskConcurrent(this: EventLoopHandle, context: EventLoopTaskPtr) void {
        switch (this) {
            .js => {
                this.js.enqueueTaskConcurrent(context.js);
            },
            .mini => {
                this.mini.enqueueTaskConcurrent(context.mini);
            },
        }
    }

    pub fn loop(this: EventLoopHandle) *bun.uws.Loop {
        return switch (this) {
            .js => this.js.usocketsLoop(),
            .mini => this.mini.loop,
        };
    }

    pub fn pipeReadBuffer(this: EventLoopHandle) []u8 {
        return switch (this) {
            .js => this.js.pipeReadBuffer(),
            .mini => this.mini.pipeReadBuffer(),
        };
    }

    pub const platformEventLoop = loop;

    pub fn ref(this: EventLoopHandle) void {
        this.loop().ref();
    }

    pub fn unref(this: EventLoopHandle) void {
        this.loop().unref();
    }

    pub inline fn createNullDelimitedEnvMap(this: @This(), alloc: Allocator) ![:null]?[*:0]u8 {
        return switch (this) {
            .js => this.js.virtual_machine.bundler.env.map.createNullDelimitedEnvMap(alloc),
            .mini => this.mini.env.?.map.createNullDelimitedEnvMap(alloc),
        };
    }

    pub inline fn allocator(this: EventLoopHandle) Allocator {
        return switch (this) {
            .js => this.js.virtual_machine.allocator,
            .mini => this.mini.allocator,
        };
    }

    pub inline fn topLevelDir(this: EventLoopHandle) []const u8 {
        return switch (this) {
            .js => this.js.virtual_machine.bundler.fs.top_level_dir,
            .mini => this.mini.top_level_dir,
        };
    }

    pub inline fn env(this: EventLoopHandle) *bun.DotEnv.Loader {
        return switch (this) {
            .js => this.js.virtual_machine.bundler.env,
            .mini => this.mini.env.?,
        };
    }
};

pub const EventLoopTask = union {
    js: ConcurrentTask,
    mini: JSC.AnyTaskWithExtraContext,

    pub fn init(comptime kind: @TypeOf(.EnumLiteral)) EventLoopTask {
        switch (kind) {
            .js => return .{ .js = ConcurrentTask{} },
            .mini => return .{ .mini = JSC.AnyTaskWithExtraContext{} },
            else => @compileError("Invalid kind: " ++ @typeName(kind)),
        }
    }

    pub fn fromEventLoop(loop: JSC.EventLoopHandle) EventLoopTask {
        switch (loop) {
            .js => return .{ .js = ConcurrentTask{} },
            .mini => return .{ .mini = JSC.AnyTaskWithExtraContext{} },
        }
    }
};

pub const EventLoopTaskPtr = union {
    js: *ConcurrentTask,
    mini: *JSC.AnyTaskWithExtraContext,
};<|MERGE_RESOLUTION|>--- conflicted
+++ resolved
@@ -480,11 +480,6 @@
     ShellAsyncSubprocessDone,
     TimerObject,
     bun.shell.Interpreter.Builtin.Yes.YesTask,
-<<<<<<< HEAD
-    bun.kit.DevServer.HotReloadTask,
-=======
-    // bun.kit.DevServer.HotReloadTask,
->>>>>>> 9ab51983
     ProcessWaiterThreadTask,
     RuntimeTranspilerStore,
     ServerAllConnectionsClosedTask,
