--- conflicted
+++ resolved
@@ -435,12 +435,9 @@
     ShellLsTask,
     ShellMkdirTask,
     ShellTouchTask,
-<<<<<<< HEAD
     ShellCondExprStatTask,
     ShellAsync,
-=======
     ShellAsyncSubprocessDone,
->>>>>>> 40f61ebb
     TimerReference,
 
     ProcessWaiterThreadTask,
@@ -892,13 +889,12 @@
         while (@field(this, queue_name).readItem()) |task| {
             defer counter += 1;
             switch (task.tag()) {
-<<<<<<< HEAD
                 @field(Task.Tag, typeBaseName(@typeName(ShellAsync))) => {
                     var shell_ls_task: *ShellAsync = task.get(ShellAsync).?;
-=======
+                    shell_ls_task.runFromMainThread();
+                },
                 @field(Task.Tag, typeBaseName(@typeName(ShellAsyncSubprocessDone))) => {
                     var shell_ls_task: *ShellAsyncSubprocessDone = task.get(ShellAsyncSubprocessDone).?;
->>>>>>> 40f61ebb
                     shell_ls_task.runFromMainThread();
                 },
                 @field(Task.Tag, typeBaseName(@typeName(ShellIOWriterAsyncDeinit))) => {
