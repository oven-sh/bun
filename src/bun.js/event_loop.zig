const std = @import("std");
const JSC = @import("root").bun.JSC;
const JSGlobalObject = JSC.JSGlobalObject;
const VirtualMachine = JSC.VirtualMachine;
const Lock = @import("../lock.zig").Lock;
const bun = @import("root").bun;
const Environment = bun.Environment;
const Fetch = JSC.WebCore.Fetch;
const WebCore = JSC.WebCore;
const Bun = JSC.API.Bun;
const TaggedPointerUnion = @import("../tagged_pointer.zig").TaggedPointerUnion;
const typeBaseName = @import("../meta.zig").typeBaseName;
const CopyFilePromiseTask = WebCore.Blob.Store.CopyFile.CopyFilePromiseTask;
const AsyncTransformTask = JSC.API.JSTranspiler.TransformTask.AsyncTransformTask;
const ReadFileTask = WebCore.Blob.Store.ReadFile.ReadFileTask;
const WriteFileTask = WebCore.Blob.Store.WriteFile.WriteFileTask;
const napi_async_work = JSC.napi.napi_async_work;
const FetchTasklet = Fetch.FetchTasklet;
const JSValue = JSC.JSValue;
const js = JSC.C;
pub const WorkPool = @import("../work_pool.zig").WorkPool;
pub const WorkPoolTask = @import("../work_pool.zig").Task;
const NetworkThread = @import("root").bun.HTTP.NetworkThread;
const uws = @import("root").bun.uws;
const Async = bun.Async;

pub fn ConcurrentPromiseTask(comptime Context: type) type {
    return struct {
        const This = @This();
        ctx: *Context,
        task: WorkPoolTask = .{ .callback = &runFromThreadPool },
        event_loop: *JSC.EventLoop,
        allocator: std.mem.Allocator,
        promise: JSC.JSPromise.Strong = .{},
        globalThis: *JSGlobalObject,
        concurrent_task: JSC.ConcurrentTask = .{},

        // This is a poll because we want it to enter the uSockets loop
        ref: Async.KeepAlive = .{},

        pub fn createOnJSThread(allocator: std.mem.Allocator, globalThis: *JSGlobalObject, value: *Context) !*This {
            var this = try allocator.create(This);
            this.* = .{
                .event_loop = VirtualMachine.get().event_loop,
                .ctx = value,
                .allocator = allocator,
                .globalThis = globalThis,
            };
            var promise = JSC.JSPromise.create(globalThis);
            this.promise.strong.set(globalThis, promise.asValue(globalThis));
            this.ref.ref(this.event_loop.virtual_machine);

            return this;
        }

        pub fn runFromThreadPool(task: *WorkPoolTask) void {
            var this = @fieldParentPtr(This, "task", task);
            Context.run(this.ctx);
            this.onFinish();
        }

        pub fn runFromJS(this: *This) void {
            var promise = this.promise.swap();
            this.ref.unref(this.event_loop.virtual_machine);

            var ctx = this.ctx;

            ctx.then(promise);
        }

        pub fn schedule(this: *This) void {
            WorkPool.schedule(&this.task);
        }

        pub fn onFinish(this: *This) void {
            this.event_loop.enqueueTaskConcurrent(this.concurrent_task.from(this, .manual_deinit));
        }

        pub fn deinit(this: *This) void {
            this.allocator.destroy(this);
        }
    };
}

pub fn IOTask(comptime Context: type) type {
    return WorkTask(Context, true);
}

pub fn WorkTask(comptime Context: type, comptime async_io: bool) type {
    return struct {
        const TaskType = if (async_io) NetworkThread.Task else WorkPoolTask;

        const This = @This();
        ctx: *Context,
        task: TaskType = .{ .callback = &runFromThreadPool },
        event_loop: *JSC.EventLoop,
        allocator: std.mem.Allocator,
        globalThis: *JSGlobalObject,
        concurrent_task: ConcurrentTask = .{},
        async_task_tracker: JSC.AsyncTaskTracker,

        // This is a poll because we want it to enter the uSockets loop
        ref: Async.KeepAlive = .{},

        pub fn createOnJSThread(allocator: std.mem.Allocator, globalThis: *JSGlobalObject, value: *Context) !*This {
            var this = try allocator.create(This);
            var vm = globalThis.bunVM();
            this.* = .{
                .event_loop = vm.eventLoop(),
                .ctx = value,
                .allocator = allocator,
                .globalThis = globalThis,
                .async_task_tracker = JSC.AsyncTaskTracker.init(vm),
            };
            this.ref.ref(this.event_loop.virtual_machine);

            return this;
        }

        pub fn runFromThreadPool(task: *TaskType) void {
            JSC.markBinding(@src());
            var this = @fieldParentPtr(This, "task", task);
            Context.run(this.ctx, this);
        }

        pub fn runFromJS(this: *This) void {
            var ctx = this.ctx;
            const tracker = this.async_task_tracker;
            var vm = this.event_loop.virtual_machine;
            var globalThis = this.globalThis;
            this.ref.unref(vm);

            tracker.willDispatch(globalThis);
            ctx.then(globalThis);
            tracker.didDispatch(globalThis);
        }

        pub fn schedule(this: *This) void {
            var vm = this.event_loop.virtual_machine;
            this.ref.ref(vm);
            this.async_task_tracker.didSchedule(this.globalThis);
            if (comptime async_io) {
                NetworkThread.init() catch return;
                NetworkThread.global.schedule(NetworkThread.Batch.from(&this.task));
            } else {
                WorkPool.schedule(&this.task);
            }
        }

        pub fn onFinish(this: *This) void {
            this.event_loop.enqueueTaskConcurrent(this.concurrent_task.from(this, .manual_deinit));
        }

        pub fn deinit(this: *This) void {
            var allocator = this.allocator;
            this.ref.unref(this.event_loop.virtual_machine);

            allocator.destroy(this);
        }
    };
}

pub const AnyTask = struct {
    ctx: ?*anyopaque,
    callback: *const (fn (*anyopaque) void),

    pub fn task(this: *AnyTask) Task {
        return Task.init(this);
    }

    pub fn run(this: *AnyTask) void {
        @setRuntimeSafety(false);
        var callback = this.callback;
        var ctx = this.ctx;
        callback(ctx.?);
    }

    pub fn New(comptime Type: type, comptime Callback: anytype) type {
        return struct {
            pub fn init(ctx: *Type) AnyTask {
                return AnyTask{
                    .callback = wrap,
                    .ctx = ctx,
                };
            }

            pub fn wrap(this: ?*anyopaque) void {
                @call(.always_inline, Callback, .{@as(*Type, @ptrCast(@alignCast(this.?)))});
            }
        };
    }
};

pub const ManagedTask = struct {
    ctx: ?*anyopaque,
    callback: *const (fn (*anyopaque) void),

    pub fn task(this: *ManagedTask) Task {
        return Task.init(this);
    }

    pub fn run(this: *ManagedTask) void {
        @setRuntimeSafety(false);
        var callback = this.callback;
        var ctx = this.ctx;
        callback(ctx.?);
        bun.default_allocator.destroy(this);
    }

    pub fn New(comptime Type: type, comptime Callback: anytype) type {
        return struct {
            pub fn init(ctx: *Type) Task {
                var managed = bun.default_allocator.create(ManagedTask) catch @panic("out of memory!");
                managed.* = ManagedTask{
                    .callback = wrap,
                    .ctx = ctx,
                };
                return managed.task();
            }

            pub fn wrap(this: ?*anyopaque) void {
                @call(.always_inline, Callback, .{@as(*Type, @ptrCast(@alignCast(this.?)))});
            }
        };
    }
};

pub const AnyTaskWithExtraContext = struct {
    ctx: ?*anyopaque,
    callback: *const (fn (*anyopaque, *anyopaque) void),
    next: ?*AnyTaskWithExtraContext = null,

    pub fn run(this: *AnyTaskWithExtraContext, extra: *anyopaque) void {
        @setRuntimeSafety(false);
        var callback = this.callback;
        var ctx = this.ctx;
        callback(ctx.?, extra);
    }

    pub fn New(comptime Type: type, comptime ContextType: type, comptime Callback: anytype) type {
        return struct {
            pub fn init(ctx: *Type) AnyTaskWithExtraContext {
                return AnyTaskWithExtraContext{
                    .callback = wrap,
                    .ctx = ctx,
                };
            }

            pub fn wrap(this: ?*anyopaque, extra: ?*anyopaque) void {
                @call(
                    .always_inline,
                    Callback,
                    .{
                        @as(*Type, @ptrCast(@alignCast(this.?))),
                        @as(*ContextType, @ptrCast(@alignCast(extra.?))),
                    },
                );
            }
        };
    }
};

pub const CppTask = opaque {
    extern fn Bun__performTask(globalObject: *JSGlobalObject, task: *CppTask) void;
    pub fn run(this: *CppTask, global: *JSGlobalObject) void {
        JSC.markBinding(@src());
        Bun__performTask(global, this);
    }
};
pub const JSCScheduler = struct {
    pub const JSCDeferredWorkTask = opaque {
        extern fn Bun__runDeferredWork(task: *JSCScheduler.JSCDeferredWorkTask) void;
        pub const run = Bun__runDeferredWork;
    };

    export fn Bun__eventLoop__incrementRefConcurrently(jsc_vm: *VirtualMachine, delta: c_int) void {
        JSC.markBinding(@src());

        if (delta > 0) {
            jsc_vm.event_loop_handle.?.refConcurrently();
        } else {
            jsc_vm.event_loop_handle.?.unrefConcurrently();
        }
    }

    export fn Bun__queueJSCDeferredWorkTaskConcurrently(jsc_vm: *VirtualMachine, task: *JSCScheduler.JSCDeferredWorkTask) void {
        JSC.markBinding(@src());
        var loop = jsc_vm.eventLoop();
        var concurrent_task = bun.default_allocator.create(ConcurrentTask) catch @panic("out of memory!");
        loop.enqueueTaskConcurrent(concurrent_task.from(task, .auto_deinit));
    }

    comptime {
        _ = Bun__eventLoop__incrementRefConcurrently;
        _ = Bun__queueJSCDeferredWorkTaskConcurrently;
    }
};

const ThreadSafeFunction = JSC.napi.ThreadSafeFunction;
const HotReloadTask = JSC.HotReloader.HotReloadTask;
const FSWatchTask = JSC.Node.FSWatcher.FSWatchTask;
const PollPendingModulesTask = JSC.ModuleLoader.AsyncModule.Queue;
// const PromiseTask = JSInternalPromise.Completion.PromiseTask;
const GetAddrInfoRequestTask = JSC.DNS.GetAddrInfoRequest.Task;
const JSCDeferredWorkTask = JSCScheduler.JSCDeferredWorkTask;

const Stat = JSC.Node.Async.stat;
const Lstat = JSC.Node.Async.lstat;
const Fstat = JSC.Node.Async.fstat;
const Open = JSC.Node.Async.open;
const ReadFile = JSC.Node.Async.readFile;
const WriteFile = JSC.Node.Async.writeFile;
const CopyFile = JSC.Node.Async.copyFile;
const Read = JSC.Node.Async.read;
const Write = JSC.Node.Async.write;
const Truncate = JSC.Node.Async.truncate;
const FTruncate = JSC.Node.Async.ftruncate;
const Readdir = JSC.Node.Async.readdir;
const Readv = JSC.Node.Async.readv;
const Writev = JSC.Node.Async.writev;
const Close = JSC.Node.Async.close;
const Rm = JSC.Node.Async.rm;
const Rmdir = JSC.Node.Async.rmdir;
const Chown = JSC.Node.Async.chown;
const FChown = JSC.Node.Async.fchown;
const Utimes = JSC.Node.Async.utimes;
const Lutimes = JSC.Node.Async.lutimes;
const Chmod = JSC.Node.Async.chmod;
const Fchmod = JSC.Node.Async.fchmod;
const Link = JSC.Node.Async.link;
const Symlink = JSC.Node.Async.symlink;
const Readlink = JSC.Node.Async.readlink;
const Realpath = JSC.Node.Async.realpath;
const Mkdir = JSC.Node.Async.mkdir;
const Fsync = JSC.Node.Async.fsync;
const Rename = JSC.Node.Async.rename;
const Fdatasync = JSC.Node.Async.fdatasync;
const Access = JSC.Node.Async.access;
const AppendFile = JSC.Node.Async.appendFile;
const Mkdtemp = JSC.Node.Async.mkdtemp;
const Exists = JSC.Node.Async.exists;
const Futimes = JSC.Node.Async.futimes;
const Lchmod = JSC.Node.Async.lchmod;
const Lchown = JSC.Node.Async.lchown;
const Unlink = JSC.Node.Async.unlink;

// Task.get(ReadFileTask) -> ?ReadFileTask
pub const Task = TaggedPointerUnion(.{
    FetchTasklet,
    AsyncTransformTask,
    ReadFileTask,
    CopyFilePromiseTask,
    WriteFileTask,
    AnyTask,
    ManagedTask,
    napi_async_work,
    ThreadSafeFunction,
    CppTask,
    HotReloadTask,
    PollPendingModulesTask,
    GetAddrInfoRequestTask,
    FSWatchTask,
    JSCDeferredWorkTask,
    Stat,
    Lstat,
    Fstat,
    Open,
    ReadFile,
    WriteFile,
    CopyFile,
    Read,
    Write,
    Truncate,
    FTruncate,
    Readdir,
    Close,
    Rm,
    Rmdir,
    Chown,
    FChown,
    Utimes,
    Lutimes,
    Chmod,
    Fchmod,
    Link,
    Symlink,
    Readlink,
    Realpath,
    Mkdir,
    Fsync,
    Fdatasync,
    Writev,
    Readv,
    Rename,
    Access,
    AppendFile,
    Mkdtemp,
    Exists,
    Futimes,
    Lchmod,
    Lchown,
    Unlink,
});
const UnboundedQueue = @import("./unbounded_queue.zig").UnboundedQueue;
pub const ConcurrentTask = struct {
    task: if (JSC.is_bindgen) void else Task = undefined,
    next: ?*ConcurrentTask = null,
    auto_delete: bool = false,

    pub const Queue = UnboundedQueue(ConcurrentTask, .next);

    pub const AutoDeinit = enum {
        manual_deinit,
        auto_deinit,
    };
    pub fn create(task: Task) *ConcurrentTask {
        var created = bun.default_allocator.create(ConcurrentTask) catch @panic("out of memory!");
        created.* = .{
            .task = task,
            .next = null,
            .auto_delete = true,
        };
        return created;
    }

    pub fn createFrom(task: anytype) *ConcurrentTask {
        JSC.markBinding(@src());
        return create(Task.init(task));
    }

    pub fn fromCallback(ptr: anytype, comptime callback: anytype) *ConcurrentTask {
        JSC.markBinding(@src());

        return create(ManagedTask.New(std.meta.Child(@TypeOf(ptr)), callback).init(ptr));
    }

    pub fn from(this: *ConcurrentTask, of: anytype, auto_deinit: AutoDeinit) *ConcurrentTask {
        JSC.markBinding(@src());

        this.* = .{
            .task = Task.init(of),
            .next = null,
            .auto_delete = auto_deinit == .auto_deinit,
        };
        return this;
    }
};

const AsyncIO = @import("root").bun.AsyncIO;

// This type must be unique per JavaScript thread
pub const GarbageCollectionController = struct {
    gc_timer: *uws.Timer = undefined,
    gc_last_heap_size: usize = 0,
    gc_last_heap_size_on_repeating_timer: usize = 0,
    heap_size_didnt_change_for_repeating_timer_ticks_count: u8 = 0,
    gc_timer_state: GCTimerState = GCTimerState.pending,
    gc_repeating_timer: *uws.Timer = undefined,
    gc_timer_interval: i32 = 0,
    gc_repeating_timer_fast: bool = true,
    disabled: bool = false,

    pub fn init(this: *GarbageCollectionController, vm: *VirtualMachine) void {
        var actual = uws.Loop.get();
        this.gc_timer = uws.Timer.createFallthrough(actual, this);
        this.gc_repeating_timer = uws.Timer.createFallthrough(actual, this);

        var gc_timer_interval: i32 = 1000;
        if (vm.bundler.env.map.get("BUN_GC_TIMER_INTERVAL")) |timer| {
            if (std.fmt.parseInt(i32, timer, 10)) |parsed| {
                if (parsed > 0) {
                    gc_timer_interval = parsed;
                }
            } else |_| {}
        }
        this.gc_timer_interval = gc_timer_interval;

        this.disabled = vm.bundler.env.has("BUN_GC_TIMER_DISABLE");

        if (!this.disabled)
            this.gc_repeating_timer.set(this, onGCRepeatingTimer, gc_timer_interval, gc_timer_interval);
    }

    pub fn scheduleGCTimer(this: *GarbageCollectionController) void {
        this.gc_timer_state = .scheduled;
        this.gc_timer.set(this, onGCTimer, 16, 0);
    }

    pub fn bunVM(this: *GarbageCollectionController) *VirtualMachine {
        return @fieldParentPtr(VirtualMachine, "gc_controller", this);
    }

    pub fn onGCTimer(timer: *uws.Timer) callconv(.C) void {
        var this = timer.as(*GarbageCollectionController);
        if (this.disabled) return;
        this.gc_timer_state = .run_on_next_tick;
    }

    // We want to always run GC once in awhile
    // But if you have a long-running instance of Bun, you don't want the
    // program constantly using CPU doing GC for no reason
    //
    // So we have two settings for this GC timer:
    //
    //    - Fast: GC runs every 1 second
    //    - Slow: GC runs every 30 seconds
    //
    // When the heap size is increasing, we always switch to fast mode
    // When the heap size has been the same or less for 30 seconds, we switch to slow mode
    pub fn updateGCRepeatTimer(this: *GarbageCollectionController, comptime setting: @Type(.EnumLiteral)) void {
        if (setting == .fast and !this.gc_repeating_timer_fast) {
            this.gc_repeating_timer_fast = true;
            this.gc_repeating_timer.set(this, onGCRepeatingTimer, this.gc_timer_interval, this.gc_timer_interval);
            this.heap_size_didnt_change_for_repeating_timer_ticks_count = 0;
        } else if (setting == .slow and this.gc_repeating_timer_fast) {
            this.gc_repeating_timer_fast = false;
            this.gc_repeating_timer.set(this, onGCRepeatingTimer, 30_000, 30_000);
            this.heap_size_didnt_change_for_repeating_timer_ticks_count = 0;
        }
    }

    pub fn onGCRepeatingTimer(timer: *uws.Timer) callconv(.C) void {
        var this = timer.as(*GarbageCollectionController);
        const prev_heap_size = this.gc_last_heap_size_on_repeating_timer;
        this.performGC();
        this.gc_last_heap_size_on_repeating_timer = this.gc_last_heap_size;
        if (prev_heap_size == this.gc_last_heap_size_on_repeating_timer) {
            this.heap_size_didnt_change_for_repeating_timer_ticks_count +|= 1;
            if (this.heap_size_didnt_change_for_repeating_timer_ticks_count >= 30) {
                // make the timer interval longer
                this.updateGCRepeatTimer(.slow);
            }
        } else {
            this.heap_size_didnt_change_for_repeating_timer_ticks_count = 0;
            this.updateGCRepeatTimer(.fast);
        }
    }

    pub fn processGCTimer(this: *GarbageCollectionController) void {
        if (this.disabled) return;
        var vm = this.bunVM().jsc;
        this.processGCTimerWithHeapSize(vm, vm.blockBytesAllocated());
    }

    fn processGCTimerWithHeapSize(this: *GarbageCollectionController, vm: *JSC.VM, this_heap_size: usize) void {
        const prev = this.gc_last_heap_size;

        switch (this.gc_timer_state) {
            .run_on_next_tick => {
                // When memory usage is not stable, run the GC more.
                if (this_heap_size != prev) {
                    this.scheduleGCTimer();
                    this.updateGCRepeatTimer(.fast);
                } else {
                    this.gc_timer_state = .pending;
                }
                vm.collectAsync();
                this.gc_last_heap_size = this_heap_size;
            },
            .pending => {
                if (this_heap_size != prev) {
                    this.updateGCRepeatTimer(.fast);

                    if (this_heap_size > prev * 2) {
                        this.performGC();
                    } else {
                        this.scheduleGCTimer();
                    }
                }
            },
            .scheduled => {
                if (this_heap_size > prev * 2) {
                    this.updateGCRepeatTimer(.fast);
                    this.performGC();
                }
            },
        }
    }

    pub fn performGC(this: *GarbageCollectionController) void {
        if (this.disabled) return;
        var vm = this.bunVM().jsc;
        vm.collectAsync();
        this.gc_last_heap_size = vm.blockBytesAllocated();
    }

    pub const GCTimerState = enum {
        pending,
        scheduled,
        run_on_next_tick,
    };
};

export fn Bun__tickWhilePaused(paused: *bool) void {
    JSC.markBinding(@src());
    JSC.VirtualMachine.get().eventLoop().tickWhilePaused(paused);
}

comptime {
    if (!JSC.is_bindgen) {
        _ = Bun__tickWhilePaused;
    }
}

pub const DeferredRepeatingTask = *const (fn (*anyopaque) bool);
const Waker = AsyncIO.Waker;
pub const EventLoop = struct {
    tasks: if (JSC.is_bindgen) void else Queue = undefined,

    /// setImmediate() gets it's own two task queues
    /// When you call `setImmediate` in JS, it queues to the start of the next tick
    /// This is confusing, but that is how it works in Node.js.
    ///
    /// So we have two queues:
    ///   - next_immediate_tasks: tasks that will run on the next tick
    ///   - immediate_tasks: tasks that will run on the current tick
    ///
    /// Having two queues avoids infinite loops creating by calling `setImmediate` in a `setImmediate` callback.
    immediate_tasks: Queue = undefined,
    next_immediate_tasks: Queue = undefined,

    concurrent_tasks: ConcurrentTask.Queue = ConcurrentTask.Queue{},
    global: *JSGlobalObject = undefined,
    virtual_machine: *JSC.VirtualMachine = undefined,
    waker: ?Waker = null,
    start_server_on_next_tick: bool = false,
    defer_count: std.atomic.Atomic(usize) = std.atomic.Atomic(usize).init(0),
    forever_timer: ?*uws.Timer = null,
    deferred_microtask_map: std.AutoArrayHashMapUnmanaged(?*anyopaque, DeferredRepeatingTask) = .{},
    uws_loop: if (Environment.isWindows) *uws.Loop else void = undefined,
    pub const Queue = std.fifo.LinearFifo(Task, .Dynamic);
    const log = bun.Output.scoped(.EventLoop, false);

    pub fn tickWhilePaused(this: *EventLoop, done: *bool) void {
        while (!done.*) {
            this.virtual_machine.event_loop_handle.?.tick();
        }
    }

    extern fn JSC__JSGlobalObject__drainMicrotasks(*JSC.JSGlobalObject) void;
    fn drainMicrotasksWithGlobal(this: *EventLoop, globalObject: *JSC.JSGlobalObject) void {
        JSC.markBinding(@src());
        JSC__JSGlobalObject__drainMicrotasks(globalObject);
        this.drainDeferredTasks();
    }

    pub fn drainMicrotasks(this: *EventLoop) void {
        this.drainMicrotasksWithGlobal(this.global);
    }

    pub fn registerDeferredTask(this: *EventLoop, ctx: ?*anyopaque, task: DeferredRepeatingTask) bool {
        const existing = this.deferred_microtask_map.getOrPutValue(this.virtual_machine.allocator, ctx, task) catch unreachable;
        return existing.found_existing;
    }

    pub fn unregisterDeferredTask(this: *EventLoop, ctx: ?*anyopaque) bool {
        return this.deferred_microtask_map.swapRemove(ctx);
    }

    fn drainDeferredTasks(this: *EventLoop) void {
        var i: usize = 0;
        var last = this.deferred_microtask_map.count();
        while (i < last) {
            var key = this.deferred_microtask_map.keys()[i] orelse {
                this.deferred_microtask_map.swapRemoveAt(i);
                last = this.deferred_microtask_map.count();
                continue;
            };

            if (!this.deferred_microtask_map.values()[i](key)) {
                this.deferred_microtask_map.swapRemoveAt(i);
                last = this.deferred_microtask_map.count();
            } else {
                i += 1;
            }
        }
    }

    pub fn tickQueueWithCount(this: *EventLoop, comptime queue_name: []const u8) u32 {
        var global = this.global;
        var global_vm = global.vm();
        var counter: usize = 0;
        while (@field(this, queue_name).readItem()) |task| {
            defer counter += 1;
            switch (task.tag()) {
                .FetchTasklet => {
                    var fetch_task: *Fetch.FetchTasklet = task.get(Fetch.FetchTasklet).?;
                    fetch_task.onProgressUpdate();
                },
                @field(Task.Tag, @typeName(AsyncTransformTask)) => {
                    var transform_task: *AsyncTransformTask = task.get(AsyncTransformTask).?;
                    transform_task.*.runFromJS();
                    transform_task.deinit();
                },
                @field(Task.Tag, @typeName(CopyFilePromiseTask)) => {
                    var transform_task: *CopyFilePromiseTask = task.get(CopyFilePromiseTask).?;
                    transform_task.*.runFromJS();
                    transform_task.deinit();
                },
                @field(Task.Tag, typeBaseName(@typeName(JSC.napi.napi_async_work))) => {
                    var transform_task: *JSC.napi.napi_async_work = task.get(JSC.napi.napi_async_work).?;
                    transform_task.*.runFromJS();
                },
                .ThreadSafeFunction => {
                    var transform_task: *ThreadSafeFunction = task.as(ThreadSafeFunction);
                    transform_task.call();
                },
                @field(Task.Tag, @typeName(ReadFileTask)) => {
                    var transform_task: *ReadFileTask = task.get(ReadFileTask).?;
                    transform_task.*.runFromJS();
                    transform_task.deinit();
                },
                @field(Task.Tag, bun.meta.typeBaseName(@typeName(JSCDeferredWorkTask))) => {
                    var jsc_task: *JSCDeferredWorkTask = task.get(JSCDeferredWorkTask).?;
                    JSC.markBinding(@src());
                    jsc_task.run();
                },
                @field(Task.Tag, @typeName(WriteFileTask)) => {
                    var transform_task: *WriteFileTask = task.get(WriteFileTask).?;
                    transform_task.*.runFromJS();
                    transform_task.deinit();
                },
                @field(Task.Tag, @typeName(HotReloadTask)) => {
                    var transform_task: *HotReloadTask = task.get(HotReloadTask).?;
                    transform_task.*.run();
                    transform_task.deinit();
                    // special case: we return
                    return 0;
                },
                .FSWatchTask => {
                    var transform_task: *FSWatchTask = task.get(FSWatchTask).?;
                    transform_task.*.run();
                    transform_task.deinit();
                },
                @field(Task.Tag, typeBaseName(@typeName(AnyTask))) => {
                    var any: *AnyTask = task.get(AnyTask).?;
                    any.run();
                },
                @field(Task.Tag, typeBaseName(@typeName(ManagedTask))) => {
                    var any: *ManagedTask = task.get(ManagedTask).?;
                    any.run();
                },
                @field(Task.Tag, typeBaseName(@typeName(CppTask))) => {
                    var any: *CppTask = task.get(CppTask).?;
                    any.run(global);
                },
                @field(Task.Tag, typeBaseName(@typeName(PollPendingModulesTask))) => {
                    this.virtual_machine.modules.onPoll();
                },
                @field(Task.Tag, typeBaseName(@typeName(GetAddrInfoRequestTask))) => {
                    var any: *GetAddrInfoRequestTask = task.get(GetAddrInfoRequestTask).?;
                    any.runFromJS();
                    any.deinit();
                },
                @field(Task.Tag, typeBaseName(@typeName(Stat))) => {
                    var any: *Stat = task.get(Stat).?;
                    any.runFromJSThread();
                },
                @field(Task.Tag, typeBaseName(@typeName(Lstat))) => {
                    var any: *Lstat = task.get(Lstat).?;
                    any.runFromJSThread();
                },
                @field(Task.Tag, typeBaseName(@typeName(Fstat))) => {
                    var any: *Fstat = task.get(Fstat).?;
                    any.runFromJSThread();
                },
                @field(Task.Tag, typeBaseName(@typeName(Open))) => {
                    var any: *Open = task.get(Open).?;
                    any.runFromJSThread();
                },
                @field(Task.Tag, typeBaseName(@typeName(ReadFile))) => {
                    var any: *ReadFile = task.get(ReadFile).?;
                    any.runFromJSThread();
                },
                @field(Task.Tag, typeBaseName(@typeName(WriteFile))) => {
                    var any: *WriteFile = task.get(WriteFile).?;
                    any.runFromJSThread();
                },
                @field(Task.Tag, typeBaseName(@typeName(CopyFile))) => {
                    var any: *CopyFile = task.get(CopyFile).?;
                    any.runFromJSThread();
                },
                @field(Task.Tag, typeBaseName(@typeName(Read))) => {
                    var any: *Read = task.get(Read).?;
                    any.runFromJSThread();
                },
                @field(Task.Tag, typeBaseName(@typeName(Write))) => {
                    var any: *Write = task.get(Write).?;
                    any.runFromJSThread();
                },
                @field(Task.Tag, typeBaseName(@typeName(Truncate))) => {
                    var any: *Truncate = task.get(Truncate).?;
                    any.runFromJSThread();
                },
                @field(Task.Tag, typeBaseName(@typeName(Writev))) => {
                    var any: *Writev = task.get(Writev).?;
                    any.runFromJSThread();
                },
                @field(Task.Tag, typeBaseName(@typeName(Readv))) => {
                    var any: *Readv = task.get(Readv).?;
                    any.runFromJSThread();
                },
                @field(Task.Tag, typeBaseName(@typeName(Rename))) => {
                    var any: *Rename = task.get(Rename).?;
                    any.runFromJSThread();
                },
                @field(Task.Tag, typeBaseName(@typeName(FTruncate))) => {
                    var any: *FTruncate = task.get(FTruncate).?;
                    any.runFromJSThread();
                },
                @field(Task.Tag, typeBaseName(@typeName(Readdir))) => {
                    var any: *Readdir = task.get(Readdir).?;
                    any.runFromJSThread();
                },
                @field(Task.Tag, typeBaseName(@typeName(Close))) => {
                    var any: *Close = task.get(Close).?;
                    any.runFromJSThread();
                },
                @field(Task.Tag, typeBaseName(@typeName(Rm))) => {
                    var any: *Rm = task.get(Rm).?;
                    any.runFromJSThread();
                },
                @field(Task.Tag, typeBaseName(@typeName(Rmdir))) => {
                    var any: *Rmdir = task.get(Rmdir).?;
                    any.runFromJSThread();
                },
                @field(Task.Tag, typeBaseName(@typeName(Chown))) => {
                    var any: *Chown = task.get(Chown).?;
                    any.runFromJSThread();
                },
                @field(Task.Tag, typeBaseName(@typeName(FChown))) => {
                    var any: *FChown = task.get(FChown).?;
                    any.runFromJSThread();
                },
                @field(Task.Tag, typeBaseName(@typeName(Utimes))) => {
                    var any: *Utimes = task.get(Utimes).?;
                    any.runFromJSThread();
                },
                @field(Task.Tag, typeBaseName(@typeName(Lutimes))) => {
                    var any: *Lutimes = task.get(Lutimes).?;
                    any.runFromJSThread();
                },
                @field(Task.Tag, typeBaseName(@typeName(Chmod))) => {
                    var any: *Chmod = task.get(Chmod).?;
                    any.runFromJSThread();
                },
                @field(Task.Tag, typeBaseName(@typeName(Fchmod))) => {
                    var any: *Fchmod = task.get(Fchmod).?;
                    any.runFromJSThread();
                },
                @field(Task.Tag, typeBaseName(@typeName(Link))) => {
                    var any: *Link = task.get(Link).?;
                    any.runFromJSThread();
                },
                @field(Task.Tag, typeBaseName(@typeName(Symlink))) => {
                    var any: *Symlink = task.get(Symlink).?;
                    any.runFromJSThread();
                },
                @field(Task.Tag, typeBaseName(@typeName(Readlink))) => {
                    var any: *Readlink = task.get(Readlink).?;
                    any.runFromJSThread();
                },
                @field(Task.Tag, typeBaseName(@typeName(Realpath))) => {
                    var any: *Realpath = task.get(Realpath).?;
                    any.runFromJSThread();
                },
                @field(Task.Tag, typeBaseName(@typeName(Mkdir))) => {
                    var any: *Mkdir = task.get(Mkdir).?;
                    any.runFromJSThread();
                },
                @field(Task.Tag, typeBaseName(@typeName(Fsync))) => {
                    var any: *Fsync = task.get(Fsync).?;
                    any.runFromJSThread();
                },
                @field(Task.Tag, typeBaseName(@typeName(Fdatasync))) => {
                    var any: *Fdatasync = task.get(Fdatasync).?;
                    any.runFromJSThread();
                },
                @field(Task.Tag, typeBaseName(@typeName(Access))) => {
                    var any: *Access = task.get(Access).?;
                    any.runFromJSThread();
                },
                @field(Task.Tag, typeBaseName(@typeName(AppendFile))) => {
                    var any: *AppendFile = task.get(AppendFile).?;
                    any.runFromJSThread();
                },
                @field(Task.Tag, typeBaseName(@typeName(Mkdtemp))) => {
                    var any: *Mkdtemp = task.get(Mkdtemp).?;
                    any.runFromJSThread();
                },
                @field(Task.Tag, typeBaseName(@typeName(Exists))) => {
                    var any: *Exists = task.get(Exists).?;
                    any.runFromJSThread();
                },
                @field(Task.Tag, typeBaseName(@typeName(Futimes))) => {
                    var any: *Futimes = task.get(Futimes).?;
                    any.runFromJSThread();
                },
                @field(Task.Tag, typeBaseName(@typeName(Lchmod))) => {
                    var any: *Lchmod = task.get(Lchmod).?;
                    any.runFromJSThread();
                },
                @field(Task.Tag, typeBaseName(@typeName(Lchown))) => {
                    var any: *Lchown = task.get(Lchown).?;
                    any.runFromJSThread();
                },
                @field(Task.Tag, typeBaseName(@typeName(Unlink))) => {
                    var any: *Unlink = task.get(Unlink).?;
                    any.runFromJSThread();
                },
                else => {
                    std.debug.panic("Unexpected event loop task: {s}\n", .{@tagName(task.tag())});
                },
            }

            global_vm.releaseWeakRefs();
            this.drainMicrotasksWithGlobal(global);
        }

        @field(this, queue_name).head = if (@field(this, queue_name).count == 0) 0 else @field(this, queue_name).head;
        return @as(u32, @truncate(counter));
    }

    pub fn tickWithCount(this: *EventLoop) u32 {
        return this.tickQueueWithCount("tasks");
    }

    pub fn tickImmediateTasks(this: *EventLoop) void {
        _ = this.tickQueueWithCount("immediate_tasks");
    }

    pub fn tickConcurrent(this: *EventLoop) void {
        _ = this.tickConcurrentWithCount();
    }

    pub fn tickConcurrentWithCount(this: *EventLoop) usize {
        JSC.markBinding(@src());
        var concurrent = this.concurrent_tasks.popBatch();
        const count = concurrent.count;
        if (count == 0)
            return 0;

        var iter = concurrent.iterator();
        const start_count = this.tasks.count;
        if (start_count == 0) {
            this.tasks.head = 0;
        }

        this.tasks.ensureUnusedCapacity(count) catch unreachable;
        var writable = this.tasks.writableSlice(0);

        // Defer destruction of the ConcurrentTask to avoid issues with pointer aliasing
        var to_destroy: ?*ConcurrentTask = null;

        while (iter.next()) |task| {
            if (to_destroy) |dest| {
                bun.default_allocator.destroy(dest);
                to_destroy = null;
            }

            if (task.auto_delete) {
                to_destroy = task;
            }

            writable[0] = task.task;
            writable = writable[1..];
            this.tasks.count += 1;
            if (writable.len == 0) break;
        }

        if (to_destroy) |dest| {
            bun.default_allocator.destroy(dest);
        }

        return this.tasks.count - start_count;
    }

    inline fn usocketsLoop(this: *const EventLoop) *uws.Loop {
        if (comptime Environment.isWindows) {
            return this.uws_loop;
        }

        return this.virtual_machine.event_loop_handle.?;
    }

    pub fn autoTick(this: *EventLoop) void {
        var ctx = this.virtual_machine;
<<<<<<< HEAD
        var loop = this.usocketsLoop();

        if (comptime Environment.isPosix) {
            // Some tasks need to keep the event loop alive for one more tick.
            // We want to keep the event loop alive long enough to process those ticks and any microtasks
            //
            // BUT. We don't actually have an idle event in that case.
            // That means the process will be waiting forever on nothing.
            // So we need to drain the counter immediately before entering uSockets loop
            const pending_unref = ctx.pending_unref_counter;
            if (pending_unref > 0) {
                ctx.pending_unref_counter = 0;
                loop.unrefCount(pending_unref);
            }
=======
        var loop = ctx.event_loop_handle.?;

        this.flushImmediateQueue();
        this.tickImmediateTasks();

        // Some tasks need to keep the event loop alive for one more tick.
        // We want to keep the event loop alive long enough to process those ticks and any microtasks
        //
        // BUT. We don't actually have an idle event in that case.
        // That means the process will be waiting forever on nothing.
        // So we need to drain the counter immediately before entering uSockets loop
        const pending_unref = ctx.pending_unref_counter;
        if (pending_unref > 0) {
            ctx.pending_unref_counter = 0;
            loop.unrefCount(pending_unref);
>>>>>>> 2b8aae05
        }

        if (loop.isActive()) {
            this.processGCTimer();
            loop.tick();
            this.flushImmediateQueue();
            ctx.onAfterEventLoop();
<<<<<<< HEAD
        } else {
            this.flushImmediateQueue();
=======
            // this.afterUSocketsTick();
>>>>>>> 2b8aae05
        }
    }

    pub fn autoTickWithTimeout(this: *EventLoop, timeoutMs: i64) void {
        var ctx = this.virtual_machine;
<<<<<<< HEAD
        var loop = this.usocketsLoop();

        if (comptime Environment.isPosix) {
            // Some tasks need to keep the event loop alive for one more tick.
            // We want to keep the event loop alive long enough to process those ticks and any microtasks
            //
            // BUT. We don't actually have an idle event in that case.
            // That means the process will be waiting forever on nothing.
            // So we need to drain the counter immediately before entering uSockets loop
            const pending_unref = ctx.pending_unref_counter;
            if (pending_unref > 0) {
                ctx.pending_unref_counter = 0;
                loop.unrefCount(pending_unref);
            }
=======
        var loop = ctx.event_loop_handle.?;

        this.flushImmediateQueue();
        this.tickImmediateTasks();

        // Some tasks need to keep the event loop alive for one more tick.
        // We want to keep the event loop alive long enough to process those ticks and any microtasks
        //
        // BUT. We don't actually have an idle event in that case.
        // That means the process will be waiting forever on nothing.
        // So we need to drain the counter immediately before entering uSockets loop
        const pending_unref = ctx.pending_unref_counter;
        if (pending_unref > 0) {
            ctx.pending_unref_counter = 0;
            loop.unrefCount(pending_unref);
>>>>>>> 2b8aae05
        }

        if (loop.isActive()) {
            loop.tickWithTimeout(timeoutMs);
            this.processGCTimer();
<<<<<<< HEAD
            this.flushImmediateQueue();
            ctx.onAfterEventLoop();
        } else {
            this.flushImmediateQueue();
=======
            loop.tickWithTimeout(timeoutMs, ctx.jsc);
            ctx.onAfterEventLoop();
            // this.afterUSocketsTick();
>>>>>>> 2b8aae05
        }
    }

    pub fn flushImmediateQueue(this: *EventLoop) void {
        // If we can get away with swapping the queues, do that rather than copying the data
        if (this.immediate_tasks.count > 0) {
            this.immediate_tasks.write(this.next_immediate_tasks.readableSlice(0)) catch unreachable;
            this.next_immediate_tasks.head = 0;
            this.next_immediate_tasks.count = 0;
        } else if (this.next_immediate_tasks.count > 0) {
            var prev_immediate = this.immediate_tasks;
            var next_immediate = this.next_immediate_tasks;
            this.immediate_tasks = next_immediate;
            this.next_immediate_tasks = prev_immediate;
        }
    }

    pub fn tickPossiblyForever(this: *EventLoop) void {
        var ctx = this.virtual_machine;
        var loop = this.usocketsLoop();

<<<<<<< HEAD
        if (comptime Environment.isPosix) {
            const pending_unref = ctx.pending_unref_counter;
            if (pending_unref > 0) {
                ctx.pending_unref_counter = 0;
                loop.unrefCount(pending_unref);
            }
=======
        this.flushImmediateQueue();
        this.tickImmediateTasks();

        const pending_unref = ctx.pending_unref_counter;
        if (pending_unref > 0) {
            ctx.pending_unref_counter = 0;
            loop.unrefCount(pending_unref);
>>>>>>> 2b8aae05
        }

        if (!loop.isActive()) {
            if (comptime Environment.isWindows) {
                bun.todo(@src(), {});
            } else {
                if (this.forever_timer == null) {
                    var t = uws.Timer.create(loop, this);
                    t.set(this, &noopForeverTimer, 1000 * 60 * 4, 1000 * 60 * 4);
                    this.forever_timer = t;
                }
            }
        }

        this.processGCTimer();
        loop.tick();

        ctx.onAfterEventLoop();
        this.tickConcurrent();
        this.tick();
    }

    fn noopForeverTimer(_: *uws.Timer) callconv(.C) void {
        // do nothing
        std.debug.print("noopForeverTimer\n", .{});
    }

    pub fn autoTickActive(this: *EventLoop) void {
        var loop = this.usocketsLoop();

        this.flushImmediateQueue();
        this.tickImmediateTasks();

        var ctx = this.virtual_machine;
        if (comptime Environment.isPosix) {
            const pending_unref = ctx.pending_unref_counter;
            if (pending_unref > 0) {
                ctx.pending_unref_counter = 0;
                loop.unrefCount(pending_unref);
            }
        }

        if (loop.isActive()) {
            loop.tick();
            this.processGCTimer();
            this.flushImmediateQueue();
            ctx.onAfterEventLoop();
<<<<<<< HEAD
        } else {
            this.flushImmediateQueue();
=======
            // this.afterUSocketsTick();
>>>>>>> 2b8aae05
        }
    }

    pub fn processGCTimer(this: *EventLoop) void {
        this.virtual_machine.gc_controller.processGCTimer();
    }

    pub fn tick(this: *EventLoop) void {
        JSC.markBinding(@src());

        var ctx = this.virtual_machine;
        this.tickConcurrent();
        this.processGCTimer();

        const global = ctx.global;
        const global_vm = ctx.jsc;
        while (true) {
            while (this.tickWithCount() > 0) : (this.global.handleRejectedPromises()) {
                this.tickConcurrent();
            } else {
                global_vm.releaseWeakRefs();
                this.drainMicrotasksWithGlobal(global);
                this.tickConcurrent();
                if (this.tasks.count > 0) continue;
            }
            break;
        }

        while (this.tickWithCount() > 0) {
            this.tickConcurrent();
        }

        this.global.handleRejectedPromises();
    }

    pub fn waitForPromise(this: *EventLoop, promise: JSC.AnyPromise) void {
        switch (promise.status(this.virtual_machine.jsc)) {
            JSC.JSPromise.Status.Pending => {
                while (promise.status(this.virtual_machine.jsc) == .Pending) {
                    this.tick();

                    if (promise.status(this.virtual_machine.jsc) == .Pending) {
                        this.autoTick();
                    }
                }
            },
            else => {},
        }
    }

    // TODO: this implementation is terrible
    // we should not be checking the millitimestamp every time
    pub fn waitForPromiseWithTimeout(this: *EventLoop, promise: JSC.AnyPromise, timeout: u32) bool {
        return switch (promise.status(this.virtual_machine.jsc)) {
            JSC.JSPromise.Status.Pending => {
                if (timeout == 0) {
                    return false;
                }
                var start_time = std.time.milliTimestamp();
                while (promise.status(this.virtual_machine.jsc) == .Pending) {
                    this.tick();

                    if (promise.status(this.virtual_machine.jsc) == .Pending) {
                        const remaining = std.time.milliTimestamp() - start_time;
                        if (remaining >= timeout) {
                            return false;
                        }

                        this.autoTickWithTimeout(remaining);
                    }
                }
                return true;
            },
            else => true,
        };
    }

    pub fn enqueueTask(this: *EventLoop, task: Task) void {
        JSC.markBinding(@src());
        this.tasks.writeItem(task) catch unreachable;
    }

    pub fn enqueueImmediateTask(this: *EventLoop, task: Task) void {
        JSC.markBinding(@src());
        this.next_immediate_tasks.writeItem(task) catch unreachable;
    }

    pub fn enqueueTaskWithTimeout(this: *EventLoop, task: Task, timeout: i32) void {
        if (comptime Environment.isWindows) {
            bun.todo(@src(), {});
            return;
        }

        // TODO: make this more efficient!
        var loop = this.virtual_machine.event_loop_handle orelse @panic("EventLoop.enqueueTaskWithTimeout: uSockets event loop is not initialized");
        var timer = uws.Timer.createFallthrough(loop, task.ptr());
        timer.set(task.ptr(), callTask, timeout, 0);
    }

    pub fn callTask(timer: *uws.Timer) callconv(.C) void {
        var task = Task.from(timer.as(*anyopaque));
        defer timer.deinit(true);

        JSC.VirtualMachine.get().enqueueTask(task);
    }

    pub fn ensureWaker(this: *EventLoop) void {
        JSC.markBinding(@src());
        if (this.virtual_machine.event_loop_handle == null) {
            // Ensure the uWS loop is created first on windows
            if (comptime Environment.isWindows) {
                this.uws_loop = bun.uws.Loop.get();
                this.virtual_machine.event_loop_handle = bun.Async.Loop.get();
            } else {
                this.virtual_machine.event_loop_handle = bun.Async.Loop.get();
            }

            this.virtual_machine.gc_controller.init(this.virtual_machine);
            // _ = actual.addPostHandler(*JSC.EventLoop, this, JSC.EventLoop.afterUSocketsTick);
            // _ = actual.addPreHandler(*JSC.VM, this.virtual_machine.jsc, JSC.VM.drainMicrotasks);
        }
    }

    /// Asynchronously run the garbage collector and track how much memory is now allocated
    pub fn performGC(this: *EventLoop) void {
        this.virtual_machine.gc_controller.performGC();
    }

    pub fn wakeup(this: *EventLoop) void {
        if (comptime Environment.isWindows) {
            this.uws_loop.wakeup();
            return;
        }

        if (this.virtual_machine.event_loop_handle) |loop| {
            loop.wakeup();
        }
    }
    pub fn enqueueTaskConcurrent(this: *EventLoop, task: *ConcurrentTask) void {
        JSC.markBinding(@src());

        this.concurrent_tasks.push(task);
        this.wakeup();
    }
};

pub const MiniEventLoop = struct {
    tasks: Queue,
    concurrent_tasks: UnboundedQueue(AnyTaskWithExtraContext, .next) = .{},
    loop: *uws.Loop,
    allocator: std.mem.Allocator,

    const Queue = std.fifo.LinearFifo(*AnyTaskWithExtraContext, .Dynamic);

    pub const Task = AnyTaskWithExtraContext;

    pub fn init(
        allocator: std.mem.Allocator,
    ) MiniEventLoop {
        return .{
            .tasks = Queue.init(allocator),
            .allocator = allocator,
            .loop = uws.Loop.get(),
        };
    }

    pub fn deinit(this: *MiniEventLoop) void {
        this.tasks.deinit();
        std.debug.assert(this.concurrent_tasks.isEmpty());
    }

    pub fn tickConcurrentWithCount(this: *MiniEventLoop) usize {
        var concurrent = this.concurrent_tasks.popBatch();
        const count = concurrent.count;
        if (count == 0)
            return 0;

        var iter = concurrent.iterator();
        const start_count = this.tasks.count;
        if (start_count == 0) {
            this.tasks.head = 0;
        }

        this.tasks.ensureUnusedCapacity(count) catch unreachable;
        var writable = this.tasks.writableSlice(0);
        while (iter.next()) |task| {
            writable[0] = task;
            writable = writable[1..];
            this.tasks.count += 1;
            if (writable.len == 0) break;
        }

        return this.tasks.count - start_count;
    }

    pub fn tick(
        this: *MiniEventLoop,
        context: *anyopaque,
        comptime isDone: fn (*anyopaque) bool,
    ) void {
        while (!isDone(context)) {
            if (this.tickConcurrentWithCount() == 0 and this.tasks.count == 0) {
                this.loop.inc();
                this.loop.tick();
                this.loop.dec();
            }

            while (this.tasks.readItem()) |task| {
                task.run(context);
            }
        }
    }

    pub fn enqueueTask(
        this: *MiniEventLoop,
        comptime Context: type,
        ctx: *Context,
        comptime Callback: fn (*Context) void,
        comptime field: std.meta.FieldEnum(Context),
    ) void {
        const TaskType = MiniEventLoop.Task.New(Context, Callback);
        @field(ctx, @tagName(field)) = TaskType.init(ctx);
        this.enqueueJSCTask(&@field(ctx, @tagName(field)));
    }

    pub fn enqueueTaskConcurrent(
        this: *MiniEventLoop,
        comptime Context: type,
        comptime ParentContext: type,
        ctx: *Context,
        comptime Callback: fn (*Context, *ParentContext) void,
        comptime field: std.meta.FieldEnum(Context),
    ) void {
        JSC.markBinding(@src());
        const TaskType = MiniEventLoop.Task.New(Context, ParentContext, Callback);
        @field(ctx, @tagName(field)) = TaskType.init(ctx);

        this.concurrent_tasks.push(&@field(ctx, @tagName(field)));

        this.loop.wakeup();
    }
};

pub const AnyEventLoop = union(enum) {
    jsc: *EventLoop,
    mini: MiniEventLoop,

    pub const Task = AnyTaskWithExtraContext;

    pub fn fromJSC(
        this: *AnyEventLoop,
        jsc: *EventLoop,
    ) void {
        this.* = .{ .jsc = jsc };
    }

    pub fn init(
        allocator: std.mem.Allocator,
    ) AnyEventLoop {
        return .{ .mini = MiniEventLoop.init(allocator) };
    }

    pub fn tick(
        this: *AnyEventLoop,
        context: *anyopaque,
        comptime isDone: fn (*anyopaque) bool,
    ) void {
        switch (this.*) {
            .jsc => {
                this.jsc.tick();
                this.jsc.autoTick();
            },
            .mini => {
                this.mini.tick(context, isDone);
            },
        }
    }

    pub fn enqueueTaskConcurrent(
        this: *AnyEventLoop,
        comptime Context: type,
        comptime ParentContext: type,
        ctx: *Context,
        comptime Callback: fn (*Context, *ParentContext) void,
        comptime field: std.meta.FieldEnum(Context),
    ) void {
        switch (this.*) {
            .jsc => {
                unreachable; // TODO:
                // const TaskType = AnyTask.New(Context, Callback);
                // @field(ctx, field) = TaskType.init(ctx);
                // var concurrent = bun.default_allocator.create(ConcurrentTask) catch unreachable;
                // _ = concurrent.from(JSC.Task.init(&@field(ctx, field)));
                // concurrent.auto_delete = true;
                // this.virtual_machine.jsc.enqueueTaskConcurrent(concurrent);
            },
            .mini => {
                this.mini.enqueueTaskConcurrent(Context, ParentContext, ctx, Callback, field);
            },
        }
    }
};<|MERGE_RESOLUTION|>--- conflicted
+++ resolved
@@ -985,8 +985,10 @@
 
     pub fn autoTick(this: *EventLoop) void {
         var ctx = this.virtual_machine;
-<<<<<<< HEAD
         var loop = this.usocketsLoop();
+
+        this.flushImmediateQueue();
+        this.tickImmediateTasks();
 
         if (comptime Environment.isPosix) {
             // Some tasks need to keep the event loop alive for one more tick.
@@ -1000,23 +1002,6 @@
                 ctx.pending_unref_counter = 0;
                 loop.unrefCount(pending_unref);
             }
-=======
-        var loop = ctx.event_loop_handle.?;
-
-        this.flushImmediateQueue();
-        this.tickImmediateTasks();
-
-        // Some tasks need to keep the event loop alive for one more tick.
-        // We want to keep the event loop alive long enough to process those ticks and any microtasks
-        //
-        // BUT. We don't actually have an idle event in that case.
-        // That means the process will be waiting forever on nothing.
-        // So we need to drain the counter immediately before entering uSockets loop
-        const pending_unref = ctx.pending_unref_counter;
-        if (pending_unref > 0) {
-            ctx.pending_unref_counter = 0;
-            loop.unrefCount(pending_unref);
->>>>>>> 2b8aae05
         }
 
         if (loop.isActive()) {
@@ -1024,19 +1009,17 @@
             loop.tick();
             this.flushImmediateQueue();
             ctx.onAfterEventLoop();
-<<<<<<< HEAD
         } else {
             this.flushImmediateQueue();
-=======
-            // this.afterUSocketsTick();
->>>>>>> 2b8aae05
         }
     }
 
     pub fn autoTickWithTimeout(this: *EventLoop, timeoutMs: i64) void {
         var ctx = this.virtual_machine;
-<<<<<<< HEAD
         var loop = this.usocketsLoop();
+
+        this.flushImmediateQueue();
+        this.tickImmediateTasks();
 
         if (comptime Environment.isPosix) {
             // Some tasks need to keep the event loop alive for one more tick.
@@ -1050,38 +1033,15 @@
                 ctx.pending_unref_counter = 0;
                 loop.unrefCount(pending_unref);
             }
-=======
-        var loop = ctx.event_loop_handle.?;
-
-        this.flushImmediateQueue();
-        this.tickImmediateTasks();
-
-        // Some tasks need to keep the event loop alive for one more tick.
-        // We want to keep the event loop alive long enough to process those ticks and any microtasks
-        //
-        // BUT. We don't actually have an idle event in that case.
-        // That means the process will be waiting forever on nothing.
-        // So we need to drain the counter immediately before entering uSockets loop
-        const pending_unref = ctx.pending_unref_counter;
-        if (pending_unref > 0) {
-            ctx.pending_unref_counter = 0;
-            loop.unrefCount(pending_unref);
->>>>>>> 2b8aae05
         }
 
         if (loop.isActive()) {
+            this.processGCTimer();
             loop.tickWithTimeout(timeoutMs);
-            this.processGCTimer();
-<<<<<<< HEAD
             this.flushImmediateQueue();
             ctx.onAfterEventLoop();
         } else {
             this.flushImmediateQueue();
-=======
-            loop.tickWithTimeout(timeoutMs, ctx.jsc);
-            ctx.onAfterEventLoop();
-            // this.afterUSocketsTick();
->>>>>>> 2b8aae05
         }
     }
 
@@ -1103,22 +1063,12 @@
         var ctx = this.virtual_machine;
         var loop = this.usocketsLoop();
 
-<<<<<<< HEAD
         if (comptime Environment.isPosix) {
             const pending_unref = ctx.pending_unref_counter;
             if (pending_unref > 0) {
                 ctx.pending_unref_counter = 0;
                 loop.unrefCount(pending_unref);
             }
-=======
-        this.flushImmediateQueue();
-        this.tickImmediateTasks();
-
-        const pending_unref = ctx.pending_unref_counter;
-        if (pending_unref > 0) {
-            ctx.pending_unref_counter = 0;
-            loop.unrefCount(pending_unref);
->>>>>>> 2b8aae05
         }
 
         if (!loop.isActive()) {
@@ -1143,7 +1093,6 @@
 
     fn noopForeverTimer(_: *uws.Timer) callconv(.C) void {
         // do nothing
-        std.debug.print("noopForeverTimer\n", .{});
     }
 
     pub fn autoTickActive(this: *EventLoop) void {
@@ -1162,16 +1111,12 @@
         }
 
         if (loop.isActive()) {
+            this.processGCTimer();
             loop.tick();
-            this.processGCTimer();
             this.flushImmediateQueue();
             ctx.onAfterEventLoop();
-<<<<<<< HEAD
         } else {
             this.flushImmediateQueue();
-=======
-            // this.afterUSocketsTick();
->>>>>>> 2b8aae05
         }
     }
 
