--- conflicted
+++ resolved
@@ -1346,14 +1346,10 @@
                 @field(Task.Tag, @typeName(PosixSignalTask)) => {
                     PosixSignalTask.runFromJSThread(@intCast(task.asUintptr()), global);
                 },
-<<<<<<< HEAD
-                @field(Task.Tag, typeBaseName(@typeName(NapiFinalizerTask))) => {
+                @field(Task.Tag, @typeName(NapiFinalizerTask)) => {
                     task.get(NapiFinalizerTask).?.runOnJSThread();
                 },
-                @field(Task.Tag, typeBaseName(@typeName(StatFS))) => {
-=======
                 @field(Task.Tag, @typeName(StatFS)) => {
->>>>>>> 7bef4622
                     var any: *StatFS = task.get(StatFS).?;
                     any.runFromJSThread();
                 },
