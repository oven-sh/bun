--- conflicted
+++ resolved
@@ -909,10 +909,6 @@
                     var any: *Unlink = task.get(Unlink).?;
                     any.runFromJSThread();
                 },
-<<<<<<< HEAD
-                else => {
-                    std.debug.panic("Unexpected event loop task: {s}\n", .{@tagName(task.tag())});
-=======
                 @field(Task.Tag, typeBaseName(@typeName(WaitPidResultTask))) => {
                     var any: *WaitPidResultTask = task.get(WaitPidResultTask).?;
                     any.runFromJSThread();
@@ -922,7 +918,6 @@
                 } else {
                     log("\nUnexpected tag: {s}\n", .{@tagName(task.tag())});
                     unreachable;
->>>>>>> 46a337cb
                 },
             }
 
@@ -1144,14 +1139,9 @@
         this.tickConcurrent();
         this.processGCTimer();
 
-<<<<<<< HEAD
         const global = ctx.global;
         const global_vm = ctx.jsc;
-=======
-        var global = ctx.global;
-        var global_vm = ctx.jsc;
-
->>>>>>> 46a337cb
+
         while (true) {
             while (this.tickWithCount() > 0) : (this.global.handleRejectedPromises()) {
                 this.tickConcurrent();
