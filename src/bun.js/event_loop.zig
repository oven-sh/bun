--- conflicted
+++ resolved
@@ -715,11 +715,6 @@
     global: *JSGlobalObject = undefined,
     virtual_machine: *JSC.VirtualMachine = undefined,
     waker: ?Waker = null,
-<<<<<<< HEAD
-    start_server_on_next_tick: bool = false,
-=======
-    defer_count: std.atomic.Value(usize) = std.atomic.Value(usize).init(0),
->>>>>>> bd4d0d15
     forever_timer: ?*uws.Timer = null,
     deferred_tasks: DeferredTaskQueue = .{},
     uws_loop: if (Environment.isWindows) *uws.Loop else void = undefined,
@@ -804,49 +799,15 @@
         JSC.markBinding(@src());
 
         JSC__JSGlobalObject__drainMicrotasks(globalObject);
-<<<<<<< HEAD
         this.deferred_tasks.run();
-=======
-        this.drainDeferredTasks();
 
         if (comptime bun.Environment.isDebug) {
             this.debug.drain_microtasks_count_outside_tick_queue += @as(usize, @intFromBool(!this.debug.is_inside_tick_queue));
         }
->>>>>>> bd4d0d15
     }
 
     pub fn drainMicrotasks(this: *EventLoop) void {
         this.drainMicrotasksWithGlobal(this.global);
-    }
-
-<<<<<<< HEAD
-=======
-    pub fn registerDeferredTask(this: *EventLoop, ctx: ?*anyopaque, task: DeferredRepeatingTask) bool {
-        const existing = this.deferred_microtask_map.getOrPutValue(this.virtual_machine.allocator, ctx, task) catch unreachable;
-        return existing.found_existing;
-    }
-
-    pub fn unregisterDeferredTask(this: *EventLoop, ctx: ?*anyopaque) bool {
-        return this.deferred_microtask_map.swapRemove(ctx);
-    }
-
-    fn drainDeferredTasks(this: *EventLoop) void {
-        var i: usize = 0;
-        var last = this.deferred_microtask_map.count();
-        while (i < last) {
-            const key = this.deferred_microtask_map.keys()[i] orelse {
-                this.deferred_microtask_map.swapRemoveAt(i);
-                last = this.deferred_microtask_map.count();
-                continue;
-            };
-
-            if (!this.deferred_microtask_map.values()[i](key)) {
-                this.deferred_microtask_map.swapRemoveAt(i);
-                last = this.deferred_microtask_map.count();
-            } else {
-                i += 1;
-            }
-        }
     }
 
     /// When you call a JavaScript function from outside the event loop task
@@ -869,7 +830,6 @@
         }
     }
 
->>>>>>> bd4d0d15
     pub fn tickQueueWithCount(this: *EventLoop, comptime queue_name: []const u8) u32 {
         var global = this.global;
         var global_vm = global.vm();
