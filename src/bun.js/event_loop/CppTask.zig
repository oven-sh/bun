/// A task created from C++ code, usually via ScriptExecutionContext.
pub const CppTask = opaque {
    extern fn Bun__performTask(globalObject: *JSC.JSGlobalObject, task: *CppTask) void;
    pub fn run(this: *CppTask, global: *JSC.JSGlobalObject) void {
        JSC.markBinding(@src());
<<<<<<< HEAD
        bun.jsc.fromJSHostCallGeneric(global, @src(), Bun__performTask, .{ global, this }) catch return;
=======
        bun.jsc.fromJSHostCallGeneric(global, @src(), Bun__performTask, .{ global, this }) catch |err| {
            _ = global.reportUncaughtException(global.takeException(err).asException(global.vm()).?);
        };
>>>>>>> 6c5b8635
    }
};

/// A task created from C++ code that runs inside the workpool, usually via ScriptExecutionContext.
pub const ConcurrentCppTask = struct {
    pub const new = bun.TrivialNew(@This());

    cpp_task: *EventLoopTaskNoContext,
    workpool_task: JSC.WorkPoolTask = .{ .callback = &runFromWorkpool },

    const EventLoopTaskNoContext = opaque {
        extern fn Bun__EventLoopTaskNoContext__performTask(task: *EventLoopTaskNoContext) void;
        extern fn Bun__EventLoopTaskNoContext__createdInBunVm(task: *const EventLoopTaskNoContext) ?*VirtualMachine;

        /// Deallocates `this`
        pub fn run(this: *EventLoopTaskNoContext) void {
            Bun__EventLoopTaskNoContext__performTask(this);
        }

        /// Get the VM that created this task
        pub fn getVM(this: *const EventLoopTaskNoContext) ?*VirtualMachine {
            return Bun__EventLoopTaskNoContext__createdInBunVm(this);
        }
    };

    pub fn runFromWorkpool(task: *JSC.WorkPoolTask) void {
        const this: *ConcurrentCppTask = @fieldParentPtr("workpool_task", task);
        // Extract all the info we need from `this` and `cpp_task` before we call functions that
        // free them
        const cpp_task = this.cpp_task;
        const maybe_vm = cpp_task.getVM();
        bun.destroy(this);
        cpp_task.run();
        if (maybe_vm) |vm| {
            vm.event_loop.unrefConcurrently();
        }
    }

    pub export fn ConcurrentCppTask__createAndRun(cpp_task: *EventLoopTaskNoContext) void {
        JSC.markBinding(@src());
        if (cpp_task.getVM()) |vm| {
            vm.event_loop.refConcurrently();
        }
        const cpp = ConcurrentCppTask.new(.{ .cpp_task = cpp_task });
        JSC.WorkPool.schedule(&cpp.workpool_task);
    }
};

comptime {
    _ = ConcurrentCppTask.ConcurrentCppTask__createAndRun;
}

const bun = @import("bun");
const JSC = bun.JSC;
const VirtualMachine = JSC.VirtualMachine;<|MERGE_RESOLUTION|>--- conflicted
+++ resolved
@@ -3,13 +3,9 @@
     extern fn Bun__performTask(globalObject: *JSC.JSGlobalObject, task: *CppTask) void;
     pub fn run(this: *CppTask, global: *JSC.JSGlobalObject) void {
         JSC.markBinding(@src());
-<<<<<<< HEAD
-        bun.jsc.fromJSHostCallGeneric(global, @src(), Bun__performTask, .{ global, this }) catch return;
-=======
         bun.jsc.fromJSHostCallGeneric(global, @src(), Bun__performTask, .{ global, this }) catch |err| {
             _ = global.reportUncaughtException(global.takeException(err).asException(global.vm()).?);
         };
->>>>>>> 6c5b8635
     }
 };
 
