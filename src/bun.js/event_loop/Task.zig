--- conflicted
+++ resolved
@@ -237,13 +237,8 @@
             },
             @field(Task.Tag, @typeName(JSCDeferredWorkTask)) => {
                 var jsc_task: *JSCDeferredWorkTask = task.get(JSCDeferredWorkTask).?;
-<<<<<<< HEAD
-                JSC.markBinding(@src());
+                jsc.markBinding(@src());
                 try jsc_task.run();
-=======
-                jsc.markBinding(@src());
-                jsc_task.run();
->>>>>>> 71e21615
             },
             @field(Task.Tag, @typeName(WriteFileTask)) => {
                 var transform_task: *WriteFileTask = task.get(WriteFileTask).?;
