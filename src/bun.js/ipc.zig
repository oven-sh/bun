--- conflicted
+++ resolved
@@ -161,15 +161,10 @@
 
 pub const SocketIPCData = struct {
     socket: Socket,
-<<<<<<< HEAD
     mode: Mode,
 
-    incoming: bun.ByteList = .{}, // Maybe we should use IPCBuffer here as well
-    outgoing: IPCBuffer = .{},
-=======
     incoming: bun.ByteList = .{}, // Maybe we should use StreamBuffer here as well
     outgoing: bun.io.StreamBuffer = .{},
->>>>>>> c177e054
 
     has_written_version: if (Environment.allow_assert) u1 else u0 = 0,
 
@@ -177,7 +172,6 @@
         if (Environment.allow_assert) {
             std.debug.assert(this.has_written_version == 0);
         }
-<<<<<<< HEAD
         if (this.mode == .advanced) {
             const VersionPacket = extern struct {
                 type: IPCMessageType align(1) = .Version,
@@ -186,19 +180,8 @@
             const bytes = comptime std.mem.asBytes(&VersionPacket{});
             const n = this.socket.write(bytes, false);
             if (n != bytes.len) {
-                var list = this.outgoing.list.listManaged(bun.default_allocator);
-                list.appendSlice(bytes) catch bun.outOfMemory();
-            }
-=======
-        const VersionPacket = extern struct {
-            type: IPCMessageType align(1) = .Version,
-            version: u32 align(1) = ipcVersion,
-        };
-        const bytes = comptime std.mem.asBytes(&VersionPacket{});
-        const n = this.socket.write(bytes, false);
-        if (n != bytes.len) {
-            this.outgoing.write(bytes) catch bun.outOfMemory();
->>>>>>> c177e054
+                this.outgoing.write(bytes) catch bun.outOfMemory();
+            }
         }
         if (Environment.allow_assert) {
             this.has_written_version = 1;
@@ -210,7 +193,8 @@
             std.debug.assert(ipc_data.has_written_version == 1);
         }
 
-        const start_offset = ipc_data.outgoing.list.len;
+        // TODO: probably we should not direct access ipc_data.outgoing.list.items here
+        const start_offset = ipc_data.outgoing.list.items.len;
 
         const payload_length = switch (ipc_data.mode) {
             .none => unreachable,
@@ -220,7 +204,6 @@
 
                 const size: u32 = @intCast(serialized.data.len);
 
-<<<<<<< HEAD
                 const payload_length: usize = @sizeOf(IPCMessageType) + @sizeOf(u32) + size;
 
                 ipc_data.outgoing.list.ensureUnusedCapacity(bun.default_allocator, payload_length) catch bun.outOfMemory();
@@ -251,26 +234,12 @@
                 break :len slice.len + 1;
             },
         };
-=======
-        ipc_data.outgoing.ensureUnusedCapacity(payload_length) catch bun.outOfMemory();
-        //TODO: probably we should not direct access ipc_data.outgoing.list.items here
-        const start_offset = ipc_data.outgoing.list.items.len;
-
-        ipc_data.outgoing.writeTypeAsBytesAssumeCapacity(u8, @intFromEnum(IPCMessageType.SerializedMessage));
-        ipc_data.outgoing.writeTypeAsBytesAssumeCapacity(u32, size);
-        ipc_data.outgoing.writeAssumeCapacity(serialized.data);
->>>>>>> c177e054
 
         std.debug.assert(ipc_data.outgoing.list.items.len == start_offset + payload_length);
 
         if (start_offset == 0) {
             std.debug.assert(ipc_data.outgoing.cursor == 0);
-<<<<<<< HEAD
-            const n = ipc_data.socket.write(ipc_data.outgoing.list.ptr[0..payload_length], false);
-=======
-
             const n = ipc_data.socket.write(ipc_data.outgoing.list.items.ptr[start_offset..payload_length], false);
->>>>>>> c177e054
             if (n == payload_length) {
                 ipc_data.outgoing.reset();
             } else if (n > 0) {
@@ -282,19 +251,6 @@
     }
 };
 
-<<<<<<< HEAD
-/// This type is shared between VirtualMachine and Subprocess for their respective IPC handlers
-///
-/// `Context` must be a struct that implements this interface:
-/// struct {
-///     globalThis: ?*JSGlobalObject,
-///     ipc: IPCData,
-///
-///     fn handleIPCMessage(*Context, DecodedIPCMessage) void
-///     fn handleIPCClose() void
-/// }
-pub fn NewIPCHandler(comptime Context: type) type {
-=======
 const NamedPipeIPCData = struct {
     const uv = bun.windows.libuv;
     // we will use writer pipe as Duplex
@@ -472,7 +428,6 @@
 pub const IPCData = if (Environment.isWindows) NamedPipeIPCData else SocketIPCData;
 
 pub fn NewSocketIPCHandler(comptime Context: type) type {
->>>>>>> c177e054
     return struct {
         pub fn onOpen(
             _: *anyopaque,
@@ -768,7 +723,4 @@
 ///     fn handleIPCMessage(*Context, DecodedIPCMessage) void
 ///     fn handleIPCClose(*Context) void
 /// }
-pub fn NewIPCHandler(comptime Context: type) type {
-    const IPCHandler = if (Environment.isWindows) NewNamedPipeIPCHandler else NewSocketIPCHandler;
-    return IPCHandler(Context);
-}+pub const NewIPCHandler = if (Environment.isWindows) NewNamedPipeIPCHandler else NewSocketIPCHandler;