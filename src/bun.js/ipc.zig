--- conflicted
+++ resolved
@@ -132,7 +132,6 @@
     pub inline fn getVersionPacket() []const u8 {
         return comptime std.mem.asBytes(&VersionPacket{});
     }
-<<<<<<< HEAD
     pub fn getAckPacket() []const u8 {
         return "\x02\x24\x00\x00\x00\r\x00\x00\x00\x02\x03\x00\x00\x80cmd\x10\x0f\x00\x00\x80NODE_HANDLE_ACK\xff\xff\xff\xff";
     }
@@ -141,30 +140,8 @@
     }
 
     pub fn serialize(writer: *bun.io.StreamBuffer, global: *JSC.JSGlobalObject, value: JSValue, is_internal: IsInternal) !usize {
-        const serialized = value.serialize(global) orelse
+        const serialized = value.serialize(global, true) orelse
             return IPCSerializationError.SerializationFailed;
-=======
-
-    pub fn serialize(_: *IPCData, writer: anytype, global: *JSC.JSGlobalObject, value: JSValue) !usize {
-        const serialized = value.serialize(global, true) orelse return IPCSerializationError.SerializationFailed;
-        defer serialized.deinit();
-
-        const size: u32 = @intCast(serialized.data.len);
-
-        const payload_length: usize = @sizeOf(IPCMessageType) + @sizeOf(u32) + size;
-
-        try writer.ensureUnusedCapacity(payload_length);
-
-        writer.writeTypeAsBytesAssumeCapacity(IPCMessageType, .SerializedMessage);
-        writer.writeTypeAsBytesAssumeCapacity(u32, size);
-        writer.writeAssumeCapacity(serialized.data);
-
-        return payload_length;
-    }
-
-    pub fn serializeInternal(_: *IPCData, writer: anytype, global: *JSC.JSGlobalObject, value: JSValue) !usize {
-        const serialized = value.serialize(global, true) orelse return IPCSerializationError.SerializationFailed;
->>>>>>> 5874cc44
         defer serialized.deinit();
 
         const size: u32 = @intCast(serialized.data.len);
