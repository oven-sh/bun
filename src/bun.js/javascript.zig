--- conflicted
+++ resolved
@@ -2658,13 +2658,6 @@
             )) {
                 .success => |r| r,
                 .failure => |e| {
-<<<<<<< HEAD
-                    {
-                        @panic("LMAO fuck");
-                    }
-=======
-                    {}
->>>>>>> 07fd8146
                     this.log.addErrorFmt(
                         null,
                         logger.Loc.Empty,
