--- conflicted
+++ resolved
@@ -640,15 +640,9 @@
     }
 
     pub fn isEventLoopAlive(vm: *const VirtualMachine) bool {
-<<<<<<< HEAD
-        return vm.active_tasks > 0 or
-            vm.event_loop_handle.?.isActive() or
-            vm.event_loop.tasks.count > 0;
-=======
-        return vm.active_tasks +
-            @as(usize, vm.event_loop_handle.?.active) +
-            vm.event_loop.tasks.count + vm.event_loop.immediate_tasks.count + vm.event_loop.next_immediate_tasks.count > 0;
->>>>>>> 58ce0446
+        return @as(usize, vm.event_loop_handle.?.isActive()) or (vm.active_tasks +
+            vm.event_loop.tasks.count +
+            vm.event_loop.immediate_tasks.count + vm.event_loop.next_immediate_tasks.count > 0);
     }
 
     pub fn wakeup(this: *VirtualMachine) void {
